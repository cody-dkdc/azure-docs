--- conflicted
+++ resolved
@@ -26,110 +26,13 @@
 1. Go to [this GitHub URL](https://github.com/Azure/RDS-Templates/tree/master/wvd-templates/Create%20and%20provision%20WVD%20host%20pool).
 2. If you're deploying in an Enterprise subscription, follow these steps to deploy to Azure:
     1. Scroll down and select **Deploy to Azure**.
-<<<<<<< HEAD
-    2. Fill in the fields as described in steps 5–10 of Run the Azure Marketplace offering to provision a new host pool.
-3. If deploying in a Cloud Service Provider subscription:
-=======
     2. Skip ahead to step 4.
 3. If you're deploying in a CSP subscription, follow these steps to deploy to Azure:
->>>>>>> 698e0df2
     1. Scroll down and right-click **Deploy to Azure**, then select **Copy Link Location**.
     2. Open a text editor like Notepad and paste the link there.
     3. Right after “https://portal.azure.com/” and before the hashtag (#) enter an at sign (@) followed by the tenant domain name. For example: https://portal.azure.com/@Contoso.onmicrosoft.com#create/...
     4. Sign in to the Azure portal as a user with Admin/Contributor permissions to the CSP subscription.
     5. Paste the link you copied to the text editor into the address bar.
-<<<<<<< HEAD
-    6. Fill in the fields as described in 5–10 of Run the Azure Marketplace offering to provision a new host pool. The GitHub URL provided in step 1 will contain the most up-to-date information about the deployment scenarios.
-
-## Create a virtual machine for a host pool using a default image in Azure Gallery
-
-This section describes alternative ways to create individual session hosts and join them to the deployment.
-
-### Create a virtual machine from an Azure Gallery image
-
-To create a virtual machine for the host pool:
-
-1. Sign in to the tenant’s Azure subscription where you want to create the virtual machines for the host pool.
-2. Select **+** or **+ Create a resource**.
-3. In the Search Everything field, search for and select one of the following:
-    1. Windows Server 2016 Datacenter.
-    2. A custom image of your creation. (This will require an Enterprise Azure subscription.)
-4. Select **Create**. (We recommend selecting **Resource Manager**.)
-5. On the **Create virtual machine** blades, enter the required information based on the following examples:
-    1. **Name**: rdsh-x (rdsh-0, rdsh-1, and so on) or win10-x (win10-1, win10-2, and so on).
-    2. **User name**: a local admin user name you will remember.
-    3. **Password**: a local admin password that meets the Azure VM password complexity requirements.
-    4. **Resource group**: the resource group you want to manage your Azure resources. This may be the same resource group as the virtual network or a new resource group.
-    5. ** Size**: Select **View all** to see all VM sizes available and select whichever option works best for you. We suggest **DS1_V2 (SSD)** or **A1_V2 (HDD)** for testing.
-    6. Virtual Network: Select the virtual network created in Prepare Active Directory for the Windows Virtual Desktop tenant environment.
-    7. Public IP address: Leave with default settings, like a public IP. This is only required during setup to connect to the VM, join the AD domain, and register with Windows Virtual Desktop. Once these steps have been completed, you can remove all public IP addresses for the session host VMs.
-    8. Network security group (firewall): Create a new network security group (NSG) for the host pool with the default port rules. You can later use this NSG to disable all inbound ports to secure the Windows Virtual Desktop tenant environment.
-6. Select **Create** and then **Purchase**. (Deployment takes about 10 minutes.)
-7. Repeat steps 3–7 for each VM in the host pool.
-
-### Prepare the session host virtual machine for the domain
-
-Use the following procedure to prepare the VM for the domain if the OS is Windows Server 2012 R2 or Windows Server 2016. If your OS is Windows 10 Enterprise multi-session, follow the instructions in Prepare the session host VM for the domain.
-
-First, sign in to the VM:
-
-1. In the Microsoft Azure Portal, open the host pool resource group.
-2. Select the VM and select **Connect** at the top of the VM blade.
-3. Select Download RDP file and Open. Sign on with the local admin account when creating the VM.
-
-After that, join the VM to the Active Directory domain: 
-
-1. Launch the Control Panel and select **System**.
-2. Select **Computer name, Change settings**.
-3. Select **Change…**
-4. Select **Domain**, then enter the Active Directory domain and authenticate with domain admin credentials.
-5. Restart the VM.
-
-Finally, install the Remote Desktop Session Host (RDSH) server role.
-
-1. Sign in to the VM with the local admin or domain account used to join the VM to the domain.
-2. Launch Server Manager, select **Manage**, then select **Add Roles and Features**.
-3. Follow the instructions until you reach the Server Selection page. Select **the name of the machine you’re currently connected to**, then select **Next**.
-4. On the Server Roles page, expand the Remote Desktop Services option, check the box next to Remote Desktop Session Host, select** Add Features**, then select **Next**.
-5. When you reach the Confirmation page, check the box next to **Restart the destination server automatically if required**, then select **Install**.
-
-### Register the VM with the Windows Virtual Desktop host pool in Windows Server 2012 R2 or Windows Server 2016
-
-Use the following procedure to register the VM with the Windows Virtual Desktop host pool if your OS is Windows Server 2012 R2 or Windows Server 2016. If your OS is Windows 10 Enterprise multi-session, follow the instructions in Register the VM with the Windows Virtual Desktop host pool.
-
-You’ll need to download the following packages from the Azure Advisors Yammer Group to manually set up a session host:
-
-- The host agent folder, including RDInfra.RDAgent.Installer.msi
-- The host agent loader folder, including RDInfra.RDAgentBootLoader.Installer.msi
-- The host protocol folder, including RDInfra.StackSxS.Installer.msi
-
-To manually join session hosts to the Windows Virtual Desktop deployment, you must first install the Windows Virtual Desktop Agent on the new session host.
-
-1. Copy and paste the RDInfraAgentInstall folder and the file containing the registration token onto the VM. Use the registration token file you created in Create new host pool.
-2. Double-click the .msi file from the RDInfraAgentInstall folder to run the GUI.
-3. Select **Next**.
-4. Copy the Registration Token string from the file that was copied to the VM and paste the string into the Registration Token field.
-5. Select **Next**, **Install**, and then **Finish**.
-
-After that, install the Windows Virtual Desktop Boot Loader on the new session host.
-
-1. Copy and paste the RDAgentBootLoaderInstall folder onto the VM.
-2. Double-click the .msi file from the RDAgentBootLoaderInstall folder to run the GUI.
-3. Follow the installer’s instructions to install the Windows Virtual Desktop Boot Loader.
-
-Finally, install the Windows Virtual Desktop side-by-side stack on the new session host.
-
-1. Copy and paste the RDInfraSxSStackInstall folder onto the VM.
-2. Double-click the .msi file from the RDInfraSxSStackInstall folder to run the GUI.
-3. Follow the installer’s instructions to install the Windows Virtual Desktop side-by-side stack.
-
-## Next steps
-
-Now that you've made a host pool, it's time to populate it with RemoteApps. To learn more about how to manage apps in Windows Virtual Desktop, see the Manage app groups tutorial.
-
-> [!div class="nextstepaction"]
-> [Manage app groups tutorial](./manage-app-groups.md)
-=======
 4.	Fill out the following parameters based on the source of the image you want to use for the host pool's virtual machines:
     1.	For Azure Gallery:
         1.  For **Rdsh Image Source**, select **Gallery**.
@@ -222,4 +125,3 @@
 The user’s UPN should match the user’s identity in Azure Active Directory (for example, user1@contoso.com). If you want to add multiple users, you must run this cmdlet for each user.
 
 After you've completed these steps, users added to the desktop application group can sign in to Windows Virtual Desktop with supported Remote Desktop clients and see a resource for a session desktop.
->>>>>>> 698e0df2
