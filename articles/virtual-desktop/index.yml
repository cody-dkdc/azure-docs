--- conflicted
+++ resolved
@@ -29,35 +29,11 @@
   - type: list
     style: ordered
     items:
-<<<<<<< HEAD
     - html: <a href="/azure/virtual-desktop/tenant-setup-azure-active-directory">Set up Windows Virtual Desktop tenants</a>
     - html: <a href="/azure/virtual-desktop/manage-host-pools">Create a host pool in Windows Virtual Desktop</a>
     - html: <a href="/azure/virtual-desktop/manage-app-groups">Manage app groups for Windows Virtual Desktop</a>
     - html: <a href="/azure/virtual-desktop/manage-user-storage">Manage user storage for Windows Virtual Desktop</a>
     - html: <a href="/azure/virtual-desktop/connect">Connect to Windows Virtual Desktop</a>
-=======
-    - html: <a href="/azure/virtual-desktop/tenant-setup-azure-active-directory">Set up Windows Virtual Desktop tenants (Preview)</a>
-    - html: <a href="/azure/virtual-desktop/manage-host-pools">Create a host pool in Windows Virtual Desktop (Preview)</a>
-    - html: <a href="/azure/virtual-desktop/connect">Connect to Windows Virtual Desktop (Preview)</a>
-    - html: <a href="/azure/virtual-desktop/manage-app-groups">Manage app groups for Windows Virtual Desktop (Preview)</a>
-    - html: <a href="/azure/virtual-desktop/manage-user-storage">Manage user storage for Windows Virtual Desktop (Preview)</a>
-- title: How-tos
-  items:
-  - type: paragraph
-    text: 'Learn how to perform basic setup and diagnostics functions for Window Virtual Desktop.'
-  - type: list
-    style: unordered
-    items: 
-    - html: <a href="/azure/virtual-desktop/tenant-setup-remote-desktop">Connect to a Remote Desktop environment (Preview)</a>
-- title: Concepts
-  items: 
-  - type: list
-    style: unordered
-    items:
-    - html: <a href="/azure/virtual-desktop/environment-setup">Windows Virtual Desktop environment (Preview)</a>
-    - html: <a href="/azure/virtual-desktop/diagnostics-role-service">The Windows Virtual Desktop diagnostics role service (Preview)</a>
-    - html: <a href="/azure/virtual-desktop/delegated-access-virtual-desktop">Delegated access in Windows Virtual Desktop (Preview)</a>
->>>>>>> 47e8823d
 - title: Reference
   items: 
   - type: list
