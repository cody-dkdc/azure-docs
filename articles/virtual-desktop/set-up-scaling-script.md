--- conflicted
+++ resolved
@@ -43,17 +43,11 @@
 
 First, prepare your environment for the scaling script:
 
-<<<<<<< HEAD
 1. Sign in to the VM (**scaler VM**) that will run the scheduled task with a domain administrative account.
 2. Create a folder on the scaler VM to hold the scaling script and its configuration (for example, **C:\\scaling-HostPool1**).
 3. Download the **basicScale.ps1**, **Config.xml**, and **Functions-PSStoredCredentials.ps1** files, and the **PowershellModules** folder from the [scaling script repository](https://github.com/Azure/RDS-Templates/tree/master/wvd-sh/WVD%20scaling%20script) and copy them to the folder you created in step 2. There are two primary ways to obtain the files before copying them to the scaler VM:
     1. Clone the git repository to your local machine.
     2. View the **Raw** version of each file, copy and paste the content of each file to a text editor, then save the files with the corresponding file name and file type. 
-=======
-1. Sign in to the VM (**scaling VM**) that will run the scheduled task with a domain administrative account.
-2. Create a folder on the scaling VM to hold the scaling script and its configuration (for example, **C:\\scaling-HostPool1**).
-3. Download the **basicScaler.ps1**, **Config.xml**, and **Functions-PSStoredCredentials.ps1** files from the [scaling script repository](https://github.com/Azure/RDS-Templates/tree/master/wvd-sh/WVD%20scaling%20script) and copy them to the folder you created in step 2.
->>>>>>> f3ae5b06
 
 ### Create securely stored credentials
 
