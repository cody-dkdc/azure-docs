--- conflicted
+++ resolved
@@ -37,15 +37,9 @@
 
 3. Run the following cmdlet to get a list of start menu apps on the host pool's virtual machine image. Write down the values for **FilePath**, **IconPath**, **IconIndex**, and other important information for the application you want to publish.
 
-<<<<<<< HEAD
  ```powershell
  Get-RdsStartMenuApp <tenantname> <hostpoolname> <appgroupname>
  ```
-=======
-   ```powershell
-   Get-RdsHostPoolAvailableApp <tenantname> <hostpoolname>
-   ```
->>>>>>> c12a4ea6
 
 4. Run the following cmdlet to publish a new RemoteApp to the application group created in step 1.
    
