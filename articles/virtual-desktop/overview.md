--- conflicted
+++ resolved
@@ -53,13 +53,9 @@
 
 |OS|Required license|
 |---|---|
-<<<<<<< HEAD
+
 |Windows 10 Enterprise multi-session or Windows 10 Enterprise|Microsoft E3, E5, A3, A5, Business<br>Windows E3, E5, A3, A5|
 |Windows 7 Enterprise |Microsoft E3, E5, A3, A5, Business<br>Windows E3, E5, A3, A5|
-=======
-|Windows 10 Enterprise multi-session or Windows 10 single-session|Microsoft 365 E3, E5, A3, A5, Business, F1<br>Windows E3, E5, A3, A5|
-|Windows 7|Microsoft 365 E3, E5, A3, A5, Business, F1<br>Windows E3, E5, A3, A5|
->>>>>>> 9ca23006
 |Windows Server 2012 R2, 2016, 2019|RDS Client Access License (CAL) with Software Assurance|
 
 Though Windows Virtual Desktop plans to support all of the operating systems above, only a subset are currently supported at the moment:
