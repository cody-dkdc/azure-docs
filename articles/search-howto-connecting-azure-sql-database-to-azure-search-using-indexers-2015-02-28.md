<properties 
<<<<<<< HEAD
	pageTitle="Connecting Azure SQL Database to Azure Search Using Indexers" 
	description="Learn how to pull data from Azure SQL Database to an Azure Search index using indexers." 
	services="search" 
	documentationCenter="" 
	authors="HeidiSteen" 
	manager="pablocas" 
	editor=""/>

<tags 
	ms.service="search" 
	ms.devlang="rest-api" 
	ms.workload="search" 
	ms.topic="article" 
	ms.tgt_pltfrm="na" 
	ms.date="03/05/2015" 
	ms.author="eugenesh"/>

#Connecting Azure SQL Database to Azure Search Using Indexers#

Azure Search service makes it easy to provide a great search experience, but before you can search, you need to index the data. If the data lives in an Azure SQL database, the new **Azure Search indexer for Azure SQL Database** (or **Azure SQL indexer** for short) feature in Azure Search service can automate the indexing process. This means you have less code to write and less infrastructure to maintain.
=======
pageTitle="Connecting Azure SQL Database to Azure Search Using Indexers" 
description="Connecting Azure SQL Database to Azure Search Using Indexers" 
services="search" 
documentationCenter="" 
authors="chaosrealm" 
manager="pablocas" 
editor="" />

<tags 
ms.service="search" 
ms.devlang="rest-api" 
ms.workload="search" ms.topic="article"  
ms.tgt_pltfrm="na" 
ms.date="03/05/2015" 
ms.author="eugenesh" />

# Connecting Azure SQL Database to Azure Search Using Indexers #

Azure Search service makes it easy to provide a great search experience, but before you can search, you need to populate an Azure Search index with your data. If the data lives in an Azure SQL database, the new **Azure Search indexer for Azure SQL Database** (or **Azure SQL indexer** for short) feature in Azure Search service can automate the indexing process. This means you have less code to write and less infrastructure to maintain.
>>>>>>> a10dc107

Currently, indexers only work with Azure SQL Database, SQL Server on Azure VMs, and Azure DocumentDB. In this article, we’ll focus on indexers that work with Azure SQL Database. If you would like to see support for additional data sources, please provide your feedback on the [Azure Search feedback forum](http://feedback.azure.com/forums/263029-azure-search).

This article will cover the mechanics of using indexers, but we’ll also drill down into features and behaviors that are only available with SQL databases (for example, integrated change tracking).

## Indexers and Data Sources ##

To set up and configure an Azure SQL indexer, you can call the [Azure Search REST API](http://go.microsoft.com/fwlink/p/?LinkID=528173) to create and manage **indexers** and **data sources**. In the future, this functionality will also be available in Azure management portal and in our client SDKs. 

A **data source** specifies which data to index, credentials needed to access the data, and policies that enable Azure Search to efficiently identify changes in the data (new, modified or deleted rows). It's defined as an independent resource so that it can be used by multiple indexers.

An **indexer** is a resource that connects data sources with target search indexes. An indexer is used in the following ways:
 
- Perform a one-time copy of the data to populate an index.
- Sync an index with changes in the data source on a schedule.
- Run on-demand to update an index as needed. 

## When to Use Azure SQL Indexer ##

Depending on several factors relating to your data, the use of Azure SQL indexer may or may not be appropriate. If your data fits the following requirements, you can use Azure SQL indexer: 

- All the data comes from a single table or view
	- If the data is scattered across multiple tables, you can create a view and use that view with the indexer. However, be aware that if you use a view, you won’t be able to use SQL Server integrated change detection. See this section for more details. 
- The data types used in the data source are supported by the indexer. Most but not all of the SQL types are supported. For details, see [Mapping data types in Azure Search](http://go.microsoft.com/fwlink/p/?LinkID=528105). 
- You don’t need near real-time updates to the index when a row changes. 
	- The indexer can re-index your table at most every 5 minutes. If your data changes frequently and the changes need to be reflected in the index within seconds or single minutes, we recommend using Azure Search indexing API directly. 
- If you have a large data set and plan to run the indexer on a schedule, your schema allows to us to efficiently identify changed (and deleted, if applicable) rows. For more details, see Capturing Changed and Deleted Rows section below. 
- The size of the indexed fields in a row doesn’t exceed the maximum size of Azure Search indexing request, which is 16 MB. 

## Create and Use an Azure SQL Indexer ##

First, create the data source: 

	POST https://myservice.search.windows.net/datasources?api-version=2015-02-28 
	Content-Type: application/json
	api-key: admin-key
	
	{ 
	    "name" : "myazuresqldatasource",
	    "type" : "azuresql",
	    "credentials" : { "connectionString" : "Server=tcp:....database.windows.net,1433;Database=...;User ID=...;Password=...;Trusted_Connection=False;Encrypt=True;Connection Timeout=30;" },
	    "container" : { "name" : "name of the table or view that you want to index" }
	}


You can get the connection string from Azure management portal; use the `ADO.NET connection string` option.

Then, create the target Azure Search index if you don’t have one already. You can do this from the [portal UI](https://portal.azure.com) or by using the [Create Index API](https://msdn.microsoft.com/en-us/library/azure/dn798941.aspx).  Ensure that the schema of your target index is compatible with the schema of the source table. See the following table for the mapping between SQL and Azure search data types.

**Mapping between SQL Data Types and Azure Search Data Types**
<table style="font-size:12">
<tr>
<td>SQL data type</td>	
<td>Allowed target index field types</td>
<td>Notes</td>
</tr>
<tr>
<td>bit</td>
<td>Edm.Boolean, Edm.String</td>
<td></td>
</tr>
<tr>
<td>int, smallint, tinyint</td>
<td>Edm.Int32, Edm.Int64, Edm.String</td>
<td></td>
</tr>
<tr>
<td>bigint</td>
<td>Edm.Int64, Edm.String</td>
<td></td>
</tr>
<tr>
<td>real, float</td>
<td>Edm.Double, Edm.String</td>
<td></td>
</tr>
<tr>
<td>smallmoney, money<br>decimal<br>numeric
</td>
<td>Edm.String</td>
<td>Azure Search does not support converting decimal types into Edm.Double because this would lose precision
</td>
</tr>
<tr>
<td>char, nchar, varchar, nvarchar</td>
<td>Edm.String</td>
<td></td>
</tr>
<tr>
<td>smalldatetime, datetime, datetime2, date, datetimeoffset</td>
<td>Edm.DateTimeOffset, Edm.String</td>
<td></td>
</tr>
<tr>
<td>uniqueidentifer</td>
<td>Edm.String</td>
<td></td>
</tr>
<tr>
<td>rowversion</td>
<td>N/A</td>
<td>Row-version columns cannot be stored in the search index, but they can be used for change tracking</td>
</tr>
<tr>
<td>time, timespan<br>binary, varbinary, image<br>xml<br>geometry<br> geography<br>CLR types</td>
<td>N/A</td>
<td>Not supported</td>
</tr>
</table>

Finally, create the indexer by giving it a name and referencing the data source and target index:

	POST https://myservice.search.windows.net/indexers?api-version=2015-02-28 
	Content-Type: application/json
	api-key: admin-key
	
	{ 
	    "name" : "myindexer",
	    "dataSourceName" : "myazuresqldatasource",
	    "targetIndexName" : "target index name"
	}

An indexer created in this way doesn’t have a schedule. It automatically runs once as soon as it’s created. You can run it again at any time using a **run indexer** request:

	POST https://myservice.search.windows.net/indexers/myindexer/run?api-version=2015-02-28 
	api-key: admin-key
 
You may need to allow Azure services to connect to your database. See [Connecting From Azure](https://msdn.microsoft.com/library/azure/ee621782.aspx#ConnectingFromAzure) for instructions on how to do that.

To monitor the indexer status and execution history (number of items indexed, failures, etc.), use an **indexer status** request: 

	GET https://myservice.search.windows.net/indexers/myindexer/status?api-version=2015-02-28 
	api-key: admin-key

The response should look similar to the following: 

	{
		"@odata.context":"https://myservice.search.windows.net/$metadata#Microsoft.Azure.Search.V2015_02_28.IndexerExecutionInfo",
		"status":"running",
		"lastResult": {
			"status":"success",
			"errorMessage":null,
			"startTime":"2015-02-21T00:23:24.957Z",
			"endTime":"2015-02-21T00:36:47.752Z",
			"errors":[],
			"itemsProcessed":1599501,
			"itemsFailed":0,
			"initialTrackingState":null,
			"finalTrackingState":null },
		"executionHistory":
		[
			{
				"status":"success",
				"errorMessage":null,
				"startTime":"2015-02-21T00:23:24.957Z",
				"endTime":"2015-02-21T00:36:47.752Z",
				"errors":[],
				"itemsProcessed":1599501,
				"itemsFailed":0,
				"initialTrackingState":null,
				"finalTrackingState":null 
			},
			... earlier history items 
		]
	}

Execution history contains up to 50 of the most recent completed executions, which are sorted in the reverse chronological order (so that the latest execution comes first in the response). 
Additional information about the response can be found in [Get Indexer Status](http://go.microsoft.com/fwlink/p/?LinkId=528198)

## Run Indexers on a Schedule ##

You can also arrange the indexer to run periodically on a schedule. To do this, just add the **schedule** property when creating or updating the indexer: 

	{ 
	    "name" : "myindexer",
	    "dataSourceName" : "myazuresqldatasource",
	    "targetIndexName" : "target index name",
	    "schedule" : { "interval" : "PT10M", "startTime" : "2015-01-01T00:00:00Z" }
	}

The **interval** parameter is required. The interval refers to the time between the start of two consecutive indexer executions. The smallest allowed interval is 5 minutes; the longest is one day. It must be formatted as an XSD "dayTimeDuration" value (a restricted subset of an [ISO 8601 duration](http://www.w3.org/TR/xmlschema11-2/#dayTimeDuration) value). The pattern for this is: `P[nD][T[nH][nM]]`. Examples: `PT15M` for every 15 minutes, `PT2H` for every 2 hours.

The optional **startTime** indicates when the scheduled executions should commence; if it is omitted, the current UTC time will be used. This time can be in the past – in which case the first execution will be scheduled as if the indexer has been running continuously since the startTime.  

Only one indexer execution can run at a time. If an indexer is already executing when the next one is supposed to start, the execution is skipped and resumes at the next interval, assuming no other indexer job is running.

Let’s consider an example to make this more concrete. Suppose we the following hourly schedule configured: 

	"schedule" : { "interval" : "PT1H", "startTime" : "2015-03-01T00:00:00Z" }

Here’s what happens: 

1. The first indexer execution starts at or around March 1, 2015 12:00 a.m. UTC.
1. Assume this execution takes 20 minutes (or any time less than 1 hour).
1. The second execution starts at or around March 1, 2015 1:00 a.m. 
1. Now suppose that this execution takes more than an hour (this would require a huge number of documents for this to actually occur, but it’s a useful illustration) – for example, 70 minutes – so that it completes around 2:10 a.m.
1. It’s now 2:00 a.m., time for the third execution to start. However, because the second execution from 1 a.m. is still running, the third execution is skipped. The third execution starts at 3 a.m.

You can add, change, or delete a schedule for an existing indexer by using a **PUT indexer** request. 

## Capturing New, Changed and Deleted Rows ##

If you’re using a schedule and your table contains a non-trivial number of rows, you should use a data change detection policy, so that the indexer can efficiently retrieve only the new or changed rows without having to re-index the entire table.

### SQL Integrated Change Tracking Policy ###

If your SQL database supports [change tracking](https://msdn.microsoft.com/library/bb933875.aspx), we recommend using **SQL Integrated Change Tracking Policy**. This policy enables the most efficient change tracking, and it also allows Azure Search to identify deleted rows without you having to add an explicit "soft delete" column to your table.

Integrated change tracking is supported starting with the following SQL Server database versions:
 
- SQL Server 2008 R2 and later, if you're using SQL Server on Azure VMs. 
- Azure SQL Database V12, if you're using Azure SQL Database.

When using SQL integrated change tracking policy, do not specify a separate data deletion detection policy - this policy has built-in support for identifying deleted rows.

This policy can only be used with tables; it cannot be used with views. You need to enable change tracking for the table you're using before you can use this policy. See [Enable and disable change tracking](https://msdn.microsoft.com/library/bb964713.aspx) for instructions. 

To use this policy, create or update your data source like this:
 
	{ 
	    "name" : "myazuresqldatasource",
	    "type" : "azuresql",
	    "credentials" : { "connectionString" : "connection string" },
	    "container" : { "name" : "table or view name" }, 
	    "dataChangeDetectionPolicy" : {
	       "@odata.type" : "#Microsoft.Azure.Search.SqlIntegratedChangeTrackingPolicy" 
	  }
	}

### High Water Mark Change Detection Policy ###

While the SQL Integrated Change Tracking policy is recommended, you won’t be able to use it if your data is in a view, or you’re using an older version of Azure SQL database. In such a case, consider using the high water mark policy. This policy can be used if your table contains a column that meets the following criteria:

- All inserts specify a value for the column. 
- All updates to an item also change the value of the column. 
- The value of this column increases with each change.
- Queries that use a `WHERE` clause similar to `WHERE [High Water Mark Column] > [Current High Water Mark Value]` can be executed efficiently.

For example, an indexed **rowversion** column is an ideal candidate for the high water mark column. 
To use this policy, create or update your data source like this: 

	{ 
	    "name" : "myazuresqldatasource",
	    "type" : "azuresql",
	    "credentials" : { "connectionString" : "connection string" },
	    "container" : { "name" : "table or view name" }, 
	    "dataChangeDetectionPolicy" : {
	       "@odata.type" : "#Microsoft.Azure.Search.HighWaterMarkChangeDetectionPolicy",
	       "highWaterMarkColumnName" : "[a row version or last_updated column name]" 
	  }
	}

### Soft Delete Column Deletion Detection Policy ###

When rows are deleted from the source table, you probably want to delete those rows from the search index as well. If you had used the SQL integrated change tracking policy, this would have been taken care of for you. However, the high water mark change tracking policy doesn’t help you with deleted rows. What to do? 

If the rows are physically removed from the table, you’re out of luck – there’s no way to infer the presence of records that no longer exist.  However, you can use the “soft-delete” technique to mark rows as logically deleted without removing them from the table by adding a column and marking rows as deleted using a marker value in that column.

When using the soft-delete technique, you can use the soft delete policy as follows: 

	{ 
	    …, 
	    "dataChangeDetectionPolicy" : {
	       "@odata.type" : "#Microsoft.Azure.Search.HighWaterMarkChangeDetectionPolicy",
	       "highWaterMarkColumnName" : "[a row version or last_updated column name]" 
	  },
	    "dataDeletionDetectionPolicy" : { 
	       "@odata.type" : "#Microsoft.Azure.Search.SoftDeleteColumnDeletionDetectionPolicy",
	       "softDeleteColumnName" : "[a column name]", 
	       "softDeleteMarkerValue" : "[the value that indicates that a row is deleted]" 
	   }
	}

Note that the **softDeleteMarkerValue** must be a string – use the string representation of your actual value. For example, if you have an integer column where deleted rows are marked with the value 1, use `"1"`; if you have a BIT column where deleted rows are marked with the Boolean true value, use `"True"`. 

## Customize Azure SQL Indexer ##
 
You can customize certain aspects of indexer behavior (for example, batch size, how many documents can be skipped before an indexer execution will be failed, etc.). For more details, see [Indexer API documentation](http://go.microsoft.com/fwlink/p/?LinkId=528173). 

## Frequently Asked Questions ##

**Q:** Can I use Azure SQL indexer with SQL databases running on IaaS VMs in Azure?

A: Yes, as long as you allow Azure services to connect to your database by opening appropriate ports.

**Q:** Can I use Azure SQL indexer with SQL databases running on-premises? 

A: We do not recommend or support this, as doing this would require you to open your databases to Internet traffic. 

**Q:** Can I use Azure SQL indexer with databases other than SQL Server running in IaaS on Azure? 

A: We don’t support this scenario, because we haven’t tested the indexer with any databases other than SQL Server.  

**Q:** Can I create multiple indexers running on a schedule? 

A: Yes. However, only one indexer can be running on one node at one time. If you need multiple indexers running concurrently, consider scaling up your search service to more than one search unit. 

**Q:** Does running an indexer affect my query workload? 

A: Yes. Indexer runs on one of the nodes in your search service, and that node’s resources are shared between indexing and serving query traffic and other API requests. If you run intensive indexing and query workloads and encounter a high rate of 503 errors or increasing response times, consider scaling up your search service. 


<|MERGE_RESOLUTION|>--- conflicted
+++ resolved
@@ -1,5 +1,4 @@
 <properties 
-<<<<<<< HEAD
 	pageTitle="Connecting Azure SQL Database to Azure Search Using Indexers" 
 	description="Learn how to pull data from Azure SQL Database to an Azure Search index using indexers." 
 	services="search" 
@@ -19,16 +18,6 @@
 
 #Connecting Azure SQL Database to Azure Search Using Indexers#
 
-Azure Search service makes it easy to provide a great search experience, but before you can search, you need to index the data. If the data lives in an Azure SQL database, the new **Azure Search indexer for Azure SQL Database** (or **Azure SQL indexer** for short) feature in Azure Search service can automate the indexing process. This means you have less code to write and less infrastructure to maintain.
-=======
-pageTitle="Connecting Azure SQL Database to Azure Search Using Indexers" 
-description="Connecting Azure SQL Database to Azure Search Using Indexers" 
-services="search" 
-documentationCenter="" 
-authors="chaosrealm" 
-manager="pablocas" 
-editor="" />
-
 <tags 
 ms.service="search" 
 ms.devlang="rest-api" 
@@ -40,7 +29,6 @@
 # Connecting Azure SQL Database to Azure Search Using Indexers #
 
 Azure Search service makes it easy to provide a great search experience, but before you can search, you need to populate an Azure Search index with your data. If the data lives in an Azure SQL database, the new **Azure Search indexer for Azure SQL Database** (or **Azure SQL indexer** for short) feature in Azure Search service can automate the indexing process. This means you have less code to write and less infrastructure to maintain.
->>>>>>> a10dc107
 
 Currently, indexers only work with Azure SQL Database, SQL Server on Azure VMs, and Azure DocumentDB. In this article, we’ll focus on indexers that work with Azure SQL Database. If you would like to see support for additional data sources, please provide your feedback on the [Azure Search feedback forum](http://feedback.azure.com/forums/263029-azure-search).
 
