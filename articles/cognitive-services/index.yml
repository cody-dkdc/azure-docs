### YamlMime:YamlDocument
documentType: LandingData
title: Cognitive Services Documentation
metadata:
  title: Cognitive Services Documentation - Tutorials, API Reference
  description: Learn how to build intelligent algorithms into apps, websites, and bots so they see, hear, speak, understand and interpret your user needs through natural methods of communication. Tutorials, quickstarts, API references, and examples show you how to use the APIs.
  services: cognitive-services
  author: cjgronlund
  manager: cgronlun
  ms.service: cognitive-services
  ms.tgt_pltfrm: na
  ms.devlang: na
  ms.topic: landing-page
  ms.date: 05/29/2018
  ms.author: cgronlun

abstract:
  description: Learn how to build intelligent algorithms into apps, websites, and bots so that they see, hear, speak, and understand your user needs through natural methods of communication. Tutorials, quickstarts, API references, and examples show you how.

sections:
- title: 5-Minute Quickstarts
  items:
  - type: paragraph
    text: 'Learn how to add cognitive intelligence to your first app:'
  - type: table
    style: dataMatrix
    columns: 
    - image: 
        src: media/index/logo_Csharp.svg
      title: C#
    - image: 
        src: media/index/logo_java.svg
      title: Java
    - image: 
        src: media/index/logo_nodejs.svg
      title: Node.js
    - image: 
        src: media/index/logo_python.svg
      title: Python
    - image:
        src: media/index/blue_globe_icon.png
      title: Web
    rows:
    - title: Computer Vision - API
      values:
<<<<<<< HEAD
      - href:
      - href: /azure/cognitive-services/Computer-vision/Quickstarts/CSharp-analyze
      - href: /azure/cognitive-services/Computer-vision/Quickstarts/java-analyze
      - href: /azure/cognitive-services/Computer-vision/Quickstarts/python-analyze
      - href: /azure/cognitive-services/Computer-vision/Quickstarts/node-analyze
=======
      - href: /azure/cognitive-services/Computer-vision/Quickstarts/CSharp-analyze
      - href: /azure/cognitive-services/Computer-vision/Quickstarts/java-analyze
      - href: /azure/cognitive-services/Computer-vision/Quickstarts/node-analyze
      - href: /azure/cognitive-services/Computer-vision/Quickstarts/python-analyze
      - href:
>>>>>>> 0f1e303d
    - title: Custom Vision - Build a Classifier
      values:
      - href:
      - href:
      - href:
      - href:
      - href: /azure/cognitive-services/Custom-Vision-Service/getting-started-build-a-classifier
    - title: Speech Service - Recognize speech
      values: 
      - href: /azure/cognitive-services/speech-service/quickstart-csharp-windows
      - href: 
      - href: 
      - href:
      - href: /azure/cognitive-services/speech-service/get-started 
    - title: Translator Speech - API
      values: 
      - href: /azure/cognitive-services/translator-speech/quickstarts/csharp
      - href: /azure/cognitive-services/translator-speech/quickstarts/java
      - href: /azure/cognitive-services/translator-speech/quickstarts/nodejs
      - href: /azure/cognitive-services/translator-speech/quickstarts/python
      - href:
    - title: LUIS - Use prebuilt domain
      values:
      - href: 
      - href: 
      - href: 
      - href:
      - href: /azure/cognitive-services/luis/luis-get-started-create-app
    - title: Translator Text - API sign up
      values:
      - href: 
      - href: 
      - href: 
      - href:
      - href: /azure/cognitive-services/translator/translator-text-how-to-signup
    - title: Bing Web Search - Call and Response
      values: 
      - href: /azure/cognitive-services/bing-web-search/quickstarts/csharp
      - href: /azure/cognitive-services/bing-web-search/quickstarts/java
      - href: /azure/cognitive-services/bing-web-search/quickstarts/nodejs
      - href: /azure/cognitive-services/bing-web-search/quickstarts/python
      - href:
    - title: Bing Image Search - Call and Response
      values:
      - href: /azure/cognitive-services/bing-image-search/quickstarts/csharp
      - href: /azure/cognitive-services/bing-image-search/quickstarts/java
      - href: /azure/cognitive-services/bing-image-search/quickstarts/nodejs
      - href: /azure/cognitive-services/bing-image-search/quickstarts/python
      - href:

- title: Step-by-Step Tutorials
  items:
  - type: paragraph
    text: 'Learn how to build intelligent apps or bots:'
  - type: list
    style: unordered
    items:
    - html: <a href="/azure/cognitive-services/bing-custom-search/tutorials/custom-search-web-page">Build a Custom Search webpage </a>
    - html: <a href="/azure/cognitive-services/luis/luis-nodejs-tutorial-build-bot-framework-sample">Use Language Understanding (LUIS) in a bot </a> 
    - html: <a href="/azure/cognitive-services/luis/luis-tutorial-batch-testing">Improve intent accuracy for home automation commands </a>
- title: Cognitive Services APIs
  items: 
  - type: list
    style: cards
    className: cardsD
    items:
    - title: Vision
      html: <p><a class="barLink" href="/azure/cognitive-services/computer-vision/"><img src="../media/index/API_Computer_Vision.svg" alt="" />Computer Vision</a></p>
            <p><a class="barLink" href="/azure/cognitive-services/content-moderator/overview"><img src="../media/index/API_Content_Moderator.svg" alt="" />Content Moderator</a></p>
            <p><a class="barLink" href="/azure/cognitive-services/Custom-Vision-Service/home"><img src="../media/index/API_Custom_Vision.svg" alt="" /><span>Custom Vision Service&nbsp;<sup style="font-size:70%">PREVIEW</sup></span></a></p>
            <p><a class="barLink" href="/azure/cognitive-services/emotion/home"><img src="../media/index/API_Emotion.svg" alt="" /><span>Emotion API&nbsp;<sup style="font-size:70%">PREVIEW</sup></span></a></p>
            <p><a class="barLink" href="/azure/cognitive-services/face/"><img src="../media/index/API_Face.svg" alt="" />Face API</a></p>
            <p><a class="barLink" href="/azure/cognitive-services/video-indexer/video-indexer-overview"><img src="../media/index/API_VideoIndexer.svg" alt="" /><span>Video Indexer&nbsp;<sup style="font-size:70%">PREVIEW</sup></span></a></p>      
    - title: Speech
      html: <p><a class="barLink" href="/azure/cognitive-services/speech-service"><img src="../media/index/API_Speech_Service.svg" alt="" />Speech Service&nbsp;<sup style="font-size:70%">PREVIEW</sup></a></p>
            <p><a class="barLink" href="/azure/cognitive-services/speech/home"><img src="../media/index/API_Bing_Speech.svg" alt="" />Speech API</a></p>
            <p><a class="barLink" href="/azure/cognitive-services/custom-speech-service/cognitive-services-custom-speech-home"><img src="../media/index/API_Custom_Speech.svg" alt="" /><span>Custom Speech Service&nbsp;<sup style="font-size:70%">PREVIEW</sup></span></a></p>
            <p><a class="barLink" href="/azure/cognitive-services/speaker-recognition/home"><img src="../media/index/API_Speaker_Recognition.svg" alt="" /><span>Speaker Recognition&nbsp;<sup style="font-size:70%">PREVIEW</sup></span></a></p>
            <p><a class="barLink" href="/azure/cognitive-services/translator-speech/"><img src="../media/index/API_TranslatorSpeech.svg" alt="" />Translator Speech</a></p>  
    - title: Language
      html: <p><a class="barLink" href="/azure/cognitive-services/bing-spell-check/"><img src="../media/index/API_Bing_Spell_Check.svg" alt="" />Bing Spell Check</a></p>
            <p><a class="barLink" href="/azure/cognitive-services/luis/"><img src="../media/index/API_Luis.svg" alt="" /><span>Language Understanding (LUIS)</span></a></p>
            <p><a class="barLink" href="/azure/cognitive-services/linguisticanalysisapi/home"><img src="../media/index/API_LinguisticAnalysis.svg" alt="" /><span>Linguistic Analysis&nbsp;<sup style="font-size:70%">PREVIEW</sup></span></a></p>
            <p><a class="barLink" href="/azure/cognitive-services/text-analytics/"><img src="../media/index/API_TextAnalytics.svg" alt="" />Text Analytics</a></p>
            <p><a class="barLink" href="/azure/cognitive-services/translator/"><img src="../media/index/API_TranslatorText.svg" alt="" />Translator Text</a></p>
            <p><a class="barLink" href="/azure/cognitive-services/web-language-model/home"><img src="../media/index/API_WebLanguageModel.svg" alt="" /><span>Web Language Model&nbsp;<sup style="font-size:70%">PREVIEW</sup></span></a></p>
    - title: Knowledge
      html: <p><a class="barLink" href="/azure/cognitive-services/custom-decision-service/"><img src="../media/index/API_Custom_Decision_Service.svg" alt="" /><span>Custom Decision Service&nbsp;<sup style="font-size:70%">PREVIEW</sup></span></a></p>
            <p><a class="barLink" href="/azure/cognitive-services/qnamaker/home"><img src="../media/index/API_QnAMaker.svg" alt="" /><span>QnA Maker</span></a></p>
            <p><a class="barLink" href="/azure/cognitive-services/recommendations/overview"><img src="../media/index/API_Recommendations.svg" alt="" /><span>Recommendations&nbsp;<sup style="font-size:70%">PREVIEW</sup></span></a></p>
    - title: Search
      html: <p><a class="barLink" href="/azure/cognitive-services/bing-news-search/"><img src="../media/index/API_Bing_News_Search.svg" alt="" />Bing News Search</a></p>
            <p><a class="barLink" href="/azure/cognitive-services/Bing-Video-Search/"><img src="../media/index/API_Bing_Video_Search.svg" alt="" />Bing Video Search</a></p>
            <p><a class="barLink" href="/azure/cognitive-services/bing-web-search/"><img src="../media/index/API_Bing_Web_Search.svg" alt="" />Bing Web Search</a></p>
            <p><a class="barLink" href="/azure/cognitive-services/Bing-Autosuggest"><img src="../media/index/API_Bing_AutoSuggest.svg" alt="" />Bing Autosuggest</a></p>
            <p><a class="barLink" href="/azure/cognitive-services/bing-custom-search"><img src="../media/index/API_Bing_Custom_Search.svg" alt="" />Bing Custom Search</a></p>
            <p><a class="barLink" href="/azure/cognitive-services/bing-entities-search/"><img src="../media/index/API_Bing_Entity_Search.svg" alt="" />Bing Entity Search</a></p>
            <p><a class="barLink" href="/azure/cognitive-services/bing-image-search"><img src="../media/index/API_Bing_Image_Search.svg" alt="" />Bing Image Search</a></p>
            <p><a class="barLink" href="/azure/cognitive-services/bing-visual-search"><img src="../media/index/API_Bing_Visual_Search.svg" alt="" />Bing Visual Search</a></p>
    - title: Labs
      html: <p><a class="barLink" href="https://docs.microsoft.com/gestures/"><img src="../media/index/labs-hand-gesture.svg" alt="" />Project Gesture</a></p>
<<<<<<< HEAD
            <p><a class="barLink" href="/azure/cognitive-services/project-personality-chat/overview"><img src="media/index/personality-chat-icon.png" alt="" />Project Personality Chat</a></p>
=======
            <p><a class="barLink" href="/azure/cognitive-services/project-personality-chat/overview"><img src="media/index/project-personality-chat-icon.svg" alt="" />Project Personality Chat</a></p>
>>>>>>> 0f1e303d
            <p><a class="barLink" href="https://labs.cognitive.microsoft.com/en-us/Project-Cuzco/documentation/overview"><img src="../media/index/labs-event-tracker.svg" alt="" />Project Event Tracking</a></p>
            <p><a class="barLink" href="/azure/cognitive-services/academic-knowledge/home"><img src="../media/index/API_Know_Academic.svg" alt="" />Project Academic Knowledge</a></p>
            <p><a class="barLink" href="https://labs.cognitive.microsoft.com/en-us/Project-Wollongong/documentation"><img src="../media/index/labs-local-insight.svg" alt="" />Project Local Insights</a></p>
            <p><a class="barLink" href="/azure/cognitive-services/kes/overview"><img src="../media/index/API_KnowledgeExploration.svg" alt="" /><span>Project Knowledge Exploration Service</a></p>
            <p><a class="barLink" href="/azure/cognitive-services/entitylinking/home"><img src="../media/index/API_Entity_LinkingIntelligence.svg" alt="" /><span>Project Entity Linking</a></p>
            <p><a class="barLink" href="/azure/cognitive-services/labs/url-preview/overview"><img src="../media/index/API_URL_Preview.svg" alt="" /><span>Project URL Preview</a></p>
            <p><a class="barLink" href="/azure/cognitive-services/labs/answer-search/overview"><img src="../media/index/API_Answer_Search.svg" alt="" /><span>Project Answer Search</a></p>
            <p><a class="barLink" href="/azure/cognitive-services/labs/anomaly-finder/overview"><img src="../media/index/API_Anomaly_Finder.svg" alt="" /><span>Project Anomaly Finder</a></p>
            <p><a class="barLink" href="/azure/cognitive-services/labs/conversation-learner/overview"><img src="../media/index/API_Conversation_Learner.svg" alt="" /><span>Project Conversation Learner</a></p><|MERGE_RESOLUTION|>--- conflicted
+++ resolved
@@ -43,19 +43,11 @@
     rows:
     - title: Computer Vision - API
       values:
-<<<<<<< HEAD
-      - href:
-      - href: /azure/cognitive-services/Computer-vision/Quickstarts/CSharp-analyze
-      - href: /azure/cognitive-services/Computer-vision/Quickstarts/java-analyze
-      - href: /azure/cognitive-services/Computer-vision/Quickstarts/python-analyze
-      - href: /azure/cognitive-services/Computer-vision/Quickstarts/node-analyze
-=======
       - href: /azure/cognitive-services/Computer-vision/Quickstarts/CSharp-analyze
       - href: /azure/cognitive-services/Computer-vision/Quickstarts/java-analyze
       - href: /azure/cognitive-services/Computer-vision/Quickstarts/node-analyze
       - href: /azure/cognitive-services/Computer-vision/Quickstarts/python-analyze
       - href:
->>>>>>> 0f1e303d
     - title: Custom Vision - Build a Classifier
       values:
       - href:
@@ -157,11 +149,7 @@
             <p><a class="barLink" href="/azure/cognitive-services/bing-visual-search"><img src="../media/index/API_Bing_Visual_Search.svg" alt="" />Bing Visual Search</a></p>
     - title: Labs
       html: <p><a class="barLink" href="https://docs.microsoft.com/gestures/"><img src="../media/index/labs-hand-gesture.svg" alt="" />Project Gesture</a></p>
-<<<<<<< HEAD
-            <p><a class="barLink" href="/azure/cognitive-services/project-personality-chat/overview"><img src="media/index/personality-chat-icon.png" alt="" />Project Personality Chat</a></p>
-=======
             <p><a class="barLink" href="/azure/cognitive-services/project-personality-chat/overview"><img src="media/index/project-personality-chat-icon.svg" alt="" />Project Personality Chat</a></p>
->>>>>>> 0f1e303d
             <p><a class="barLink" href="https://labs.cognitive.microsoft.com/en-us/Project-Cuzco/documentation/overview"><img src="../media/index/labs-event-tracker.svg" alt="" />Project Event Tracking</a></p>
             <p><a class="barLink" href="/azure/cognitive-services/academic-knowledge/home"><img src="../media/index/API_Know_Academic.svg" alt="" />Project Academic Knowledge</a></p>
             <p><a class="barLink" href="https://labs.cognitive.microsoft.com/en-us/Project-Wollongong/documentation"><img src="../media/index/labs-local-insight.svg" alt="" />Project Local Insights</a></p>
