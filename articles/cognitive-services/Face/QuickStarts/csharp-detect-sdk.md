--- conflicted
+++ resolved
@@ -22,166 +22,6 @@
 
 ## Prerequisites
 
-<<<<<<< HEAD
-* You need a subscription key to run the sample. You can get free trial subscription keys from [Try Cognitive Services](https://azure.microsoft.com/try/cognitive-services/?api=face-api).
-* Any edition of [Visual Studio 2017](https://www.visualstudio.com/downloads/).
-* The [Microsoft.Azure.CognitiveServices.Vision.Face 2.2.0-preview](https://www.nuget.org/packages/Microsoft.Azure.CognitiveServices.Vision.Face/2.2.0-preview) client library NuGet package. It isn't necessary to download the package. Installation instructions are provided below.
-
-## DetectWithUrlAsync method
-
-> [!TIP]
-> Get the latest code as a Visual Studio solution from [Github](https://github.com/Azure-Samples/cognitive-services-vision-csharp-sdk-quickstarts/tree/master/Face).
-
-The `DetectWithUrlAsync` and `DetectWithStreamAsync` methods wrap the [Face - Detect API](https://westcentralus.dev.cognitive.microsoft.com/docs/services/563879b61984550e40cbbe8d/operations/563879b61984550f30395236) for remote and local images, respectively. You can use these methods to detect faces in an image and return face attributes including:
-
-* Face ID: Unique ID used in several Face API scenarios.
-* Face Rectangle: The left, top, width, and height indicating the location of the face in the image.
-* Landmarks: An array of 27-point face landmarks pointing to the important positions of face components.
-* Facial attributes including age, gender, smile intensity, head pose, and facial hair.
-
-To run the sample, do the following steps:
-
-1. Create a new Visual C# Console App in Visual Studio.
-1. Install the Face client library NuGet package.
-    1. On the top menu, click **Tools**, select **NuGet Package Manager**, then **Manage NuGet Packages for Solution**.
-    1. Click the **Browse** tab and then select **Include prerelease**.
-    1. In the **Search** box type "Microsoft.Azure.CognitiveServices.Vision.Face".
-    1. Select **Microsoft.Azure.CognitiveServices.Vision.Face** when it displays, then click the checkbox next to your project name, and **Install**.
-1. Replace *Program.cs* with the following code.
-1. Replace `<Subscription Key>` with your valid subscription key.
-1. Change `faceEndpoint` to the Azure region associated with your subscription keys, if necessary.
-1. Optionally, replace <`LocalImage>` with the path and file name of a local image (will be ignored if not set).
-1. Optionally, set `remoteImageUrl` to a different image.
-1. Run the program.
-
-```csharp
-using Microsoft.Azure.CognitiveServices.Vision.Face;
-using Microsoft.Azure.CognitiveServices.Vision.Face.Models;
-
-using System;
-using System.Collections.Generic;
-using System.IO;
-using System.Threading.Tasks;
-
-namespace DetectFace
-{
-    class Program
-    {
-        // subscriptionKey = "0123456789abcdef0123456789ABCDEF"
-        private const string subscriptionKey = "<SubscriptionKey>";
-
-        // You must use the same region as you used to get your subscription
-        // keys. For example, if you got your subscription keys from westus,
-        // replace "westcentralus" with "westus".
-        //
-        // Free trial subscription keys are generated in the westus
-        // region. If you use a free trial subscription key, you shouldn't
-        // need to change the region.
-        // Specify the Azure region
-        private const string faceEndpoint =
-            "https://westcentralus.api.cognitive.microsoft.com";
-
-        // localImagePath = @"C:\Documents\LocalImage.jpg"
-        private const string localImagePath = @"<LocalImage>";
-
-        private const string remoteImageUrl =
-            "https://upload.wikimedia.org/wikipedia/commons/3/37/Dagestani_man_and_woman.jpg";
-
-        private static readonly FaceAttributeType[] faceAttributes =
-            { FaceAttributeType.Age, FaceAttributeType.Gender };
-
-        static void Main(string[] args)
-        {
-            FaceClient faceClient = new FaceClient(
-                new ApiKeyServiceClientCredentials(subscriptionKey),
-                new System.Net.Http.DelegatingHandler[] { });
-            faceClient.Endpoint = faceEndpoint;
-
-            Console.WriteLine("Faces being detected ...");
-            var t1 = DetectRemoteAsync(faceClient, remoteImageUrl);
-            var t2 = DetectLocalAsync(faceClient, localImagePath);
-
-            Task.WhenAll(t1, t2).Wait(5000);
-            Console.WriteLine("Press any key to exit");
-            Console.ReadLine();
-        }
-
-        // Detect faces in a remote image
-        private static async Task DetectRemoteAsync(
-            FaceClient faceClient, string imageUrl)
-        {
-            if (!Uri.IsWellFormedUriString(imageUrl, UriKind.Absolute))
-            {
-                Console.WriteLine("\nInvalid remoteImageUrl:\n{0} \n", imageUrl);
-                return;
-            }
-
-            try
-            {
-                IList<DetectedFace> faceList =
-                    await faceClient.Face.DetectWithUrlAsync(
-                        imageUrl, true, false, faceAttributes);
-
-                DisplayAttributes(GetFaceAttributes(faceList, imageUrl), imageUrl);
-            }
-            catch (APIErrorException e)
-            {
-                Console.WriteLine(imageUrl + ": " + e.Message);
-            }
-        }
-
-        // Detect faces in a local image
-        private static async Task DetectLocalAsync(FaceClient faceClient, string imagePath)
-        {
-            if (!File.Exists(imagePath))
-            {
-                Console.WriteLine(
-                    "\nUnable to open or read localImagePath:\n{0} \n", imagePath);
-                return;
-            }
-
-            try
-            {
-                using (Stream imageStream = File.OpenRead(imagePath))
-                {
-                    IList<DetectedFace> faceList =
-                            await faceClient.Face.DetectWithStreamAsync(
-                                imageStream, true, false, faceAttributes);
-                    DisplayAttributes(
-                        GetFaceAttributes(faceList, imagePath), imagePath);
-                }
-            }
-            catch (APIErrorException e)
-            {
-                Console.WriteLine(imagePath + ": " + e.Message);
-            }
-        }
-
-        private static string GetFaceAttributes(
-            IList<DetectedFace> faceList, string imagePath)
-        {
-            string attributes = string.Empty;
-
-            foreach (DetectedFace face in faceList)
-            {
-                double? age = face.FaceAttributes.Age;
-                string gender = face.FaceAttributes.Gender.ToString();
-                attributes += gender + " " + age + "   ";
-            }
-
-            return attributes;
-        }
-
-        // Display the face attributes
-        private static void DisplayAttributes(string attributes, string imageUri)
-        {
-            Console.WriteLine(imageUri);
-            Console.WriteLine(attributes + "\n");
-        }
-    }
-}
-```
-=======
 - A Face API subscription key. You can get a free trial subscription key from [Try Cognitive Services](https://azure.microsoft.com/try/cognitive-services/?api=face-api). Or, follow the instructions in [Create a Cognitive Services account](https://docs.microsoft.com/azure/cognitive-services/cognitive-services-apis-create-account) to subscribe to the Face API service and get your key.
 - Any edition of [Visual Studio 2015 or 2017](https://www.visualstudio.com/downloads/).
 
@@ -237,7 +77,6 @@
 [!code-csharp[](~/cognitive-services-vision-csharp-sdk-quickstarts/Face/Program.cs?range=103-116)]
 
 Finally, define the **DisplayAttributes** method to write face attribute data to the console output.
->>>>>>> 16054b8d
 
 [!code-csharp[](~/cognitive-services-vision-csharp-sdk-quickstarts/Face/Program.cs?range=118-123)]
 
