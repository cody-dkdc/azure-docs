--- conflicted
+++ resolved
@@ -93,28 +93,6 @@
 
 try
 {
-<<<<<<< HEAD
-    // Replace <Subscription Key> with your valid subscription key.
-    private static final String subscriptionKey = "<Subscription Key>";
-
-    // NOTE: You must use the same region in your REST call as you used to
-    // obtain your subscription keys. For example, if you obtained your
-    // subscription keys from westus, replace "westcentralus" in the URL
-    // below with "westus".
-    //
-    // Free trial subscription keys are generated in the westus region. If you
-    // use a free trial subscription key, you shouldn't need to change this region.
-    private static final String uriBase =
-        "https://westcentralus.api.cognitive.microsoft.com/face/v1.0/detect";
-
-    private static final String imageWithFaces =
-        "{\"url\":\"https://upload.wikimedia.org/wikipedia/commons/c/c3/RH_Louise_Lillian_Gish.jpg\"}";
-
-    private static final String faceAttributes =
-        "age,gender,headPose,smile,facialHair,glasses,emotion,hair,makeup,occlusion,accessories,blur,exposure,noise";
-
-    public static void main(String[] args)
-=======
     URIBuilder builder = new URIBuilder(uriBase);
 
     // Request parameters. All of them are optional.
@@ -145,7 +123,6 @@
 
 ```Java
     if (entity != null)
->>>>>>> 16054b8d
     {
         // Format and display the JSON response.
         System.out.println("REST Response:\n");
