---
title: "Quickstart: Detect faces in an image with the Azure REST API and Python"
titleSuffix: Azure Cognitive Services
description: In this quickstart, you will use the Azure Face REST API with Python to detect faces in an image.
services: cognitive-services
author: PatrickFarley
manager: nitinme

ms.service: cognitive-services
ms.subservice: face-api
ms.topic: quickstart
ms.date: 03/27/2019
ms.author: pafarley
#Customer intent: As a Python developer, I want to implement a simple Face detection scenario with REST calls, so that I can build more complex scenarios later on.
---

# Quickstart: Detect faces in an image using the Face REST API and Python

In this quickstart, you will use the Azure Face REST API with Python to detect human faces in an image. The script will draw frames around the faces and superimpose gender and age information on the image.

![A man and a woman, each with a rectangle drawn around their faces and age and sex displayed on the image](../images/labelled-faces-python.png)

If you don't have an Azure subscription, create a [free account](https://azure.microsoft.com/free/?WT.mc_id=A261C142F) before you begin. 


## Prerequisites

- A Face API subscription key. You can get a free trial subscription key from [Try Cognitive Services](https://azure.microsoft.com/try/cognitive-services/?api=face-api). Or, follow the instructions in [Create a Cognitive Services account](https://docs.microsoft.com/azure/cognitive-services/cognitive-services-apis-create-account) to subscribe to the Face API service and get your key.

## Run the Jupyter notebook

You can run this quickstart as a Jupyter notebook on [MyBinder](https://mybinder.org). To launch Binder, select the button below. Then follow the instructions in the notebook.

[![Binder](https://mybinder.org/badge.svg)](https://mybinder.org/v2/gh/Microsoft/cognitive-services-notebooks/master?filepath=FaceAPI.ipynb)

## Create and run the sample

Alternately, you can run this quickstart from the command line with the following steps:

1. Copy the following code into a text editor.
1. Make the following changes in code where needed:
    1. Replace the value of `subscription_key` with your subscription key.
    1. Replace the value of `face_api_url` with the endpoint URL for the Face API resource in the Azure region where you obtained your subscription keys, if necessary.
    1. Optionally, replace the value of `image_url` with the URL of a different image that you want to analyze.
1. Save the code as a file with an `.py` extension. For example, `detect-face.py`.
1. Open a command prompt window.
1. At the prompt, use the `python` command to run the sample. For example, `python detect-face.py`.

```python
import requests
<<<<<<< HEAD
=======
import json
>>>>>>> 6a383dfd

subscription_key = None
assert subscription_key

face_api_url = 'https://westcentralus.api.cognitive.microsoft.com/face/v1.0/detect'

image_url = 'https://upload.wikimedia.org/wikipedia/commons/3/37/Dagestani_man_and_woman.jpg'

headers = { 'Ocp-Apim-Subscription-Key': subscription_key }
    
params = {
    'returnFaceId': 'true',
    'returnFaceLandmarks': 'false',
    'returnFaceAttributes': 'age,gender,headPose,smile,facialHair,glasses,emotion,hair,makeup,occlusion,accessories,blur,exposure,noise',
}

response = requests.post(face_api_url, params=params, headers=headers, json={"url": image_url})
print(json.dumps(response.json()))
```

## Examine the response

A successful response is returned in JSON.

```json
[
  {
    "faceId": "e93e0db1-036e-4819-b5b6-4f39e0f73509",
    "faceRectangle": {
      "top": 621,
      "left": 616,
      "width": 195,
      "height": 195
    },
    "faceAttributes": {
      "smile": 0,
      "headPose": {
        "pitch": 0,
        "roll": 6.8,
        "yaw": 3.7
      },
      "gender": "male",
      "age": 37,
      "facialHair": {
        "moustache": 0.4,
        "beard": 0.4,
        "sideburns": 0.1
      },
      "glasses": "NoGlasses",
      "emotion": {
        "anger": 0,
        "contempt": 0,
        "disgust": 0,
        "fear": 0,
        "happiness": 0,
        "neutral": 0.999,
        "sadness": 0.001,
        "surprise": 0
      },
      "blur": {
        "blurLevel": "high",
        "value": 0.89
      },
      "exposure": {
        "exposureLevel": "goodExposure",
        "value": 0.51
      },
      "noise": {
        "noiseLevel": "medium",
        "value": 0.59
      },
      "makeup": {
        "eyeMakeup": true,
        "lipMakeup": false
      },
      "accessories": [],
      "occlusion": {
        "foreheadOccluded": false,
        "eyeOccluded": false,
        "mouthOccluded": false
      },
      "hair": {
        "bald": 0.04,
        "invisible": false,
        "hairColor": [
          {
            "color": "black",
            "confidence": 0.98
          },
          {
            "color": "brown",
            "confidence": 0.87
          },
          {
            "color": "gray",
            "confidence": 0.85
          },
          {
            "color": "other",
            "confidence": 0.25
          },
          {
            "color": "blond",
            "confidence": 0.07
          },
          {
            "color": "red",
            "confidence": 0.02
          }
        ]
      }
    }
  },
  {
    "faceId": "37c7c4bc-fda3-4d8d-94e8-b85b8deaf878",
    "faceRectangle": {
      "top": 693,
      "left": 1503,
      "width": 180,
      "height": 180
    },
    "faceAttributes": {
      "smile": 0.003,
      "headPose": {
        "pitch": 0,
        "roll": 2,
        "yaw": -2.2
      },
      "gender": "female",
      "age": 56,
      "facialHair": {
        "moustache": 0,
        "beard": 0,
        "sideburns": 0
      },
      "glasses": "NoGlasses",
      "emotion": {
        "anger": 0,
        "contempt": 0.001,
        "disgust": 0,
        "fear": 0,
        "happiness": 0.003,
        "neutral": 0.984,
        "sadness": 0.011,
        "surprise": 0
      },
      "blur": {
        "blurLevel": "high",
        "value": 0.83
      },
      "exposure": {
        "exposureLevel": "goodExposure",
        "value": 0.41
      },
      "noise": {
        "noiseLevel": "high",
        "value": 0.76
      },
      "makeup": {
        "eyeMakeup": false,
        "lipMakeup": false
      },
      "accessories": [],
      "occlusion": {
        "foreheadOccluded": false,
        "eyeOccluded": false,
        "mouthOccluded": false
      },
      "hair": {
        "bald": 0.06,
        "invisible": false,
        "hairColor": [
          {
            "color": "black",
            "confidence": 0.99
          },
          {
            "color": "gray",
            "confidence": 0.89
          },
          {
            "color": "other",
            "confidence": 0.64
          },
          {
            "color": "brown",
            "confidence": 0.34
          },
          {
            "color": "blond",
            "confidence": 0.07
          },
          {
            "color": "red",
            "confidence": 0.03
          }
        ]
      }
    }
  }
]
```

## Next steps

Next, explore the Face API reference documentation to learn more about the supported scenarios.

> [!div class="nextstepaction"]
> [Face API](https://westus.dev.cognitive.microsoft.com/docs/services/563879b61984550e40cbbe8d/operations/563879b61984550f30395236)<|MERGE_RESOLUTION|>--- conflicted
+++ resolved
@@ -48,10 +48,7 @@
 
 ```python
 import requests
-<<<<<<< HEAD
-=======
 import json
->>>>>>> 6a383dfd
 
 subscription_key = None
 assert subscription_key
