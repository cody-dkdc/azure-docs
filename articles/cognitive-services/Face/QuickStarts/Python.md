--- conflicted
+++ resolved
@@ -23,47 +23,7 @@
 If you don't have an Azure subscription, create a [free account](https://azure.microsoft.com/free/?WT.mc_id=A261C142F) before you begin. 
 
 
-<<<<<<< HEAD
-The following code uses the Python `requests` library to call the Face Detect API. It returns the results as a JSON object. The API key is passed in via the `headers` dictionary. The types of features to recognize is passed in via the `params` dictionary.
-
-```python
-import requests
-# If you are using a Jupyter notebook, uncomment the following line.
-#%matplotlib inline
-import matplotlib.pyplot as plt
-from PIL import Image
-from matplotlib import patches
-from io import BytesIO
-
-# Replace <Subscription Key> with your valid subscription key.
-subscription_key = "<Subscription Key>"
-assert subscription_key
-
-# You must use the same region in your REST call as you used to get your
-# subscription keys. For example, if you got your subscription keys from
-# westus, replace "westcentralus" in the URI below with "westus".
-#
-# Free trial subscription keys are generated in the westus region.
-# If you use a free trial subscription key, you shouldn't need to change
-# this region.
-face_api_url = 'https://westcentralus.api.cognitive.microsoft.com/face/v1.0/detect'
-
-# Set image_url to the URL of an image that you want to analyze.
-image_url = 'https://how-old.net/Images/faces2/main007.jpg'
-
-headers = {'Ocp-Apim-Subscription-Key': subscription_key}
-params = {
-    'returnFaceId': 'true',
-    'returnFaceLandmarks': 'false',
-    'returnFaceAttributes': 'age,gender,headPose,smile,facialHair,glasses,' +
-    'emotion,hair,makeup,occlusion,accessories,blur,exposure,noise'
-}
-data = {'url': image_url}
-response = requests.post(face_api_url, params=params, headers=headers, json=data)
-faces = response.json()
-=======
 ## Prerequisites
->>>>>>> 16054b8d
 
 - A Face API subscription key. You can get a free trial subscription key from [Try Cognitive Services](https://azure.microsoft.com/try/cognitive-services/?api=face-api). Or, follow the instructions in [Create a Cognitive Services account](https://docs.microsoft.com/azure/cognitive-services/cognitive-services-apis-create-account) to subscribe to the Face API service and get your key.
 
