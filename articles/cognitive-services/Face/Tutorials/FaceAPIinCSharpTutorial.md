--- conflicted
+++ resolved
@@ -72,158 +72,6 @@
 
 [!code-csharp[](~/Cognitive-Face-CSharp-sample/FaceTutorialCS/FaceTutorialCS/MainWindow.xaml.cs?range=50-61)]
 
-<<<<<<< HEAD
-### MainWindow.xaml
-
-Open *MainWindow.xaml* (tip: swap panes using the **up/down arrow icon**) and replace the contents with the following code. This xaml code is used to create the UI window. Note the event handlers, `FacePhoto_MouseMove` and `BrowseButton_Click`.
-
-```xml
-<Window x:Class="FaceTutorial.MainWindow"
-        xmlns="http://schemas.microsoft.com/winfx/2006/xaml/presentation"
-        xmlns:x="http://schemas.microsoft.com/winfx/2006/xaml"
-        Title="MainWindow" Height="700" Width="960">
-    <Grid x:Name="BackPanel">
-        <Image x:Name="FacePhoto" Stretch="Uniform" Margin="0,0,0,50" MouseMove="FacePhoto_MouseMove" />
-        <DockPanel DockPanel.Dock="Bottom">
-            <Button x:Name="BrowseButton" Width="72" Height="20" VerticalAlignment="Bottom" HorizontalAlignment="Left"
-                    Content="Browse..."
-                    Click="BrowseButton_Click" />
-            <StatusBar VerticalAlignment="Bottom">
-                <StatusBarItem>
-                    <TextBlock Name="faceDescriptionStatusBar" />
-                </StatusBarItem>
-            </StatusBar>
-        </DockPanel>
-    </Grid>
-</Window>
-```
-
-### MainWindow.xaml.cs
-
-Expand *MainWindow.xaml*, then open *MainWindow.xaml.cs*, and replace the contents with the following code. Ignore the squiggly red underlines; they'll disappear after the first build.
-
-The first two lines import the client library namespaces. Next, the `FaceClient` is created, passing in the subscription key, while the Azure region is set in the `MainWindow` constructor. The two methods, `BrowseButton_Click` and `FacePhoto_MouseMove`, correspond to the event handlers declared in *MainWindow.xaml*.
-
-`BrowseButton_Click` creates an `OpenFileDialog`, which allows the user to select a jpg image. The image is read and displayed in the main window. The remaining code for `BrowseButton_Click` and the code for `FacePhoto_MouseMove` are inserted in subsequent steps.
-
-```csharp
-using Microsoft.Azure.CognitiveServices.Vision.Face;
-using Microsoft.Azure.CognitiveServices.Vision.Face.Models;
-
-using System;
-using System.Collections.Generic;
-using System.IO;
-using System.Text;
-using System.Threading.Tasks;
-using System.Windows;
-using System.Windows.Input;
-using System.Windows.Media;
-using System.Windows.Media.Imaging;
-
-namespace FaceTutorial
-{
-    public partial class MainWindow : Window
-    {
-        // Replace <SubscriptionKey> with your valid subscription key.
-        // For example, subscriptionKey = "0123456789abcdef0123456789ABCDEF"
-        private const string subscriptionKey = "<SubscriptionKey>";
-
-        // Replace or verify the region.
-        //
-        // You must use the same region as you used to obtain your subscription
-        // keys. For example, if you obtained your subscription keys from the
-        // westus region, replace "westcentralus" with "westus".
-        //
-        // NOTE: Free trial subscription keys are generated in the westus
-        // region, so if you are using a free trial subscription key, you should
-        // not need to change this region.
-        private const string faceEndpoint =
-            "https://westcentralus.api.cognitive.microsoft.com";
-
-        private readonly IFaceClient faceClient = new FaceClient(
-            new ApiKeyServiceClientCredentials(subscriptionKey),
-            new System.Net.Http.DelegatingHandler[] { });
-
-        IList<DetectedFace> faceList;   // The list of detected faces.
-        String[] faceDescriptions;      // The list of descriptions for the detected faces.
-        double resizeFactor;            // The resize factor for the displayed image.
-
-        public MainWindow()
-        {
-            InitializeComponent();
-
-            if (Uri.IsWellFormedUriString(faceEndpoint, UriKind.Absolute))
-            {
-                faceClient.Endpoint = faceEndpoint;
-            }
-            else
-            {
-                MessageBox.Show(faceEndpoint,
-                    "Invalid URI", MessageBoxButton.OK, MessageBoxImage.Error);
-                Environment.Exit(0);
-            }
-        }
-
-        // Displays the image and calls UploadAndDetectFaces.
-        private async void BrowseButton_Click(object sender, RoutedEventArgs e)
-        {
-            // Get the image file to scan from the user.
-            var openDlg = new Microsoft.Win32.OpenFileDialog();
-
-            openDlg.Filter = "JPEG Image(*.jpg)|*.jpg";
-            bool? result = openDlg.ShowDialog(this);
-
-            // Return if canceled.
-            if (!(bool)result)
-            {
-                return;
-            }
-
-            // Display the image file.
-            string filePath = openDlg.FileName;
-
-            Uri fileUri = new Uri(filePath);
-            BitmapImage bitmapSource = new BitmapImage();
-
-            bitmapSource.BeginInit();
-            bitmapSource.CacheOption = BitmapCacheOption.None;
-            bitmapSource.UriSource = fileUri;
-            bitmapSource.EndInit();
-
-            FacePhoto.Source = bitmapSource;
-        }
-
-        // Displays the face description when the mouse is over a face rectangle.
-        private void FacePhoto_MouseMove(object sender, MouseEventArgs e)
-        {
-        }
-    }
-}
-```
-
-### Insert your subscription key and verify or change the region
-
-- Find the following line in *MainWindow.xaml.cs* and replace `<Subscription Key>` with your Face API subscription key:
-
-    ```csharp
-    private const string subscriptionKey = "<SubscriptionKey>";
-    ```
-
-- Find the following line in *MainWindow.xaml.cs* and replace or verify the Azure region associated with your subscription key:
-
-    ```csharp
-    private const string Endpoint =
-        "https://westcentralus.api.cognitive.microsoft.com";
-    ```
-
-    Make sure the location is the same as where you obtained your subscription keys. If you obtained your subscription keys from the **westus** region, for example, replace `Westcentralus` with `Westus`.
-
-    If you received your subscription keys by using the free trial, the region for your keys is **westcentralus**, so no change is required.
-
-### Test the app
-
-Press **Start** on the menu to test your app. When the window opens, click **Browse** in the lower left corner. A **File Open** dialog appears where you can browse and select a photo, which is then displayed in the window.
-=======
 Finally, add the **BrowseButton_Click** and **FacePhoto_MouseMove** methods to the class. These correspond to the event handlers declared in *MainWindow.xaml*. The **BrowseButton_Click** method creates an **OpenFileDialog**, which allows the user to select a .jpg image. It then displays the image in the main window. You will insert the remaining code for **BrowseButton_Click** and **FacePhoto_MouseMove** in later steps. Also note the `faceList` reference&mdash;a list of **DetectedFace** objects. This is where your app will store and call the actual face data.
 
 [!code-csharp[](~/Cognitive-Face-CSharp-sample/FaceTutorialCS/FaceTutorialCS/MainWindow.xaml.cs?range=64-90,146)]
@@ -233,7 +81,6 @@
 ### Try the app
 
 Press **Start** on the menu to test your app. When the app window opens, click **Browse** in the lower left corner. A **File Open** dialog should appear. Select an image from your filesystem and verify that it displays in the window. Then, close the app and advance to the next step.
->>>>>>> 16054b8d
 
 ![Screenshot showing unmodified image of faces](../Images/getting-started-cs-ui.png)
 
