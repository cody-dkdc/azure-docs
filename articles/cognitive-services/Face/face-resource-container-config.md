---
title: Configure containers
titlesuffix: Face - Azure Cognitive Services
description: Configuration settings for containers.
services: cognitive-services
author: diberry
manager: cgronlun
ms.custom: seodec18
ms.service: cognitive-services
ms.component: text-analytics
ms.topic: conceptual
ms.date: 11/14/2018
ms.author: diberry
---

# Configure containers

The Face container uses a common configuration framework, so that you can easily configure and manage storage, logging and telemetry, and security settings for your containers.

## Configuration settings

Configuration settings in the Face container are hierarchical, and all containers use a shared hierarchy, based on the following top-level structure:

* [ApiKey](#apikey-configuration-setting)
* [ApplicationInsights](#applicationinsights-configuration-settings)
* [Authentication](#authentication-configuration-settings)
* [Billing](#billing-configuration-setting)
* [CloudAI](#cloudai-configuration-settings)
* [Eula](#eula-configuration-setting)
* [Fluentd](#fluentd-configuration-settings)
* [Logging](#logging-configuration-settings)
* [Mounts](#mounts-configuration-settings)

You can use either [environment variables](#configuration-settings-as-environment-variables) or [command-line arguments](#configuration-settings-as-command-line-arguments) to specify configuration settings when instantiating a Face container.

Environment variable values override command-line argument values, which in turn override the default values for the container image. In other words, if you specify different values in an environment variable and a command-line argument for the same configuration setting, such as `Logging:Disk:LogLevel`, then instantiate a container, the value in the environment variable is used by the instantiated container.

### Configuration settings as environment variables

You can use the [ASP.NET Core environment variable syntax](https://docs.microsoft.com/aspnet/core/fundamentals/configuration/?view=aspnetcore-2.1&tabs=basicconfiguration#configuration-by-environment) to specify configuration settings.

The container reads user environment variables when the container is instantiated. If an environment variable exists, the value of the environment variable overrides the default value for the specified configuration setting. The benefit of using environment variables is that multiple configuration settings can be set before instantiating containers, and multiple containers can automatically use the same set of configuration settings.

For example, the following commands use an environment variable to configure the console logging level to [LogLevel.Information](https://msdn.microsoft.com), then instantiates a container from the Face container image. The value of the environment variable overrides the default configuration setting.

  ```Docker
  SET Logging:Console:LogLevel=Information
  docker run --rm -it -p 5000:5000 --memory 4g --cpus 1 containerpreview.azurecr.io/microsoft/cognitive-services-face Eula=accept Billing=https://westcentralus.api.cognitive.microsoft.com/face/v1.0 ApiKey=0123456789
  ```

### Configuration settings as command-line arguments

You can use the [ASP.NET Core command-line argument syntax](https://docs.microsoft.com/aspnet/core/fundamentals/configuration/?view=aspnetcore-2.1&tabs=basicconfiguration#arguments) to specify configuration settings.

You can specify configuration settings in the optional `ARGS` parameter of the [docker run](https://docs.docker.com/engine/reference/commandline/run/) command used to instantiate a container from a downloaded container image. The benefit of using command-line arguments is that each container can use a different, custom set of configuration settings.

For example, the following command instantiates a container from the Face container image and configures the console logging level to LogLevel.Information, overriding the default configuration setting.

  ```Docker
  docker run --rm -it -p 5000:5000 --memory 4g --cpus 1 containerpreview.azurecr.io/microsoft/cognitive-services-face Eula=accept Billing=https://westcentralus.api.cognitive.microsoft.com/face/v1.0 ApiKey=0123456789 Logging:Console:LogLevel=Information
  ```

## ApiKey configuration setting

The `ApiKey` configuration setting specifies the configuration key of the Face resource on Azure used to track billing information for the container. You must specify a value for this configuration setting, and the value must be a valid configuration key for the Face resource specified for the [`Billing`](#billing-configuration-setting) configuration setting.

> [!IMPORTANT]
> The [`ApiKey`](#apikey-configuration-setting), [`Billing`](#billing-configuration-setting), and [`Eula`](#eula-configuration-setting) configuration settings are used together, and you must provide valid values for all three of them; otherwise your container won't start. For more information about using these configuration settings to instantiate a container, see [Billing](face-how-to-install-containers.md#billing).

## ApplicationInsights configuration settings

The configuration settings in the `ApplicationInsights` section allows you to add [Azure Application Insights](https://docs.microsoft.com/azure/application-insights) telemetry support to your container. Application Insights provides in-depth monitoring of your container down to the code level. You can easily monitor your container for availability, performance, and usage. You can also quickly identify and diagnose errors in your container without waiting for a user to report them.

The following table describes the configuration settings supported under the `ApplicationInsights` section.

| Name | Data type | Description |
|------|-----------|-------------|
| `InstrumentationKey` | String | The instrumentation key of the Application Insights instance to which telemetry data for the container is sent. For more information, see [Application Insights for ASP.NET Core](https://docs.microsoft.com/azure/application-insights/app-insights-asp-net-core). |

## Authentication configuration settings

The `Authentication` configuration settings provide Azure security options for your container. Although the configuration settings in this section are available, the Face container does not use this section.

| Name | Data type | Description |
|------|-----------|-------------|
| `Storage` | String | The instrumentation key of the Application Insights instance to which telemetry data for the container is sent. For more information, see [Application Insights for ASP.NET Core](https://docs.microsoft.com/azure/application-insights/app-insights-asp-net-core). |

## Billing configuration setting

The `Billing` configuration setting specifies the endpoint URI of the Face resource on Azure used to meter billing information for the container. You must specify a value for this configuration setting, and the value must be a valid endpoint URI for a Face resource on Azure.

> [!IMPORTANT]
> The [`ApiKey`](#apikey-configuration-setting), [`Billing`](#billing-configuration-setting), and [`Eula`](#eula-configuration-setting) configuration settings are used together, and you must provide valid values for all three of them; otherwise your container won't start. For more information about using these configuration settings to instantiate a container, see [Billing](face-how-to-install-containers.md#billing).

## CloudAI configuration settings

The configuration settings in the `CloudAI` section provide container-specific options unique to your container. The following settings and objects are supported for the Face container in the `CloudAI` section

| Name | Data type | Description |
|------|-----------|-------------|
| `Storage` | Object | The storage scenario used by the Face container. For more information about storage scenarios and associated settings for the `Storage` object, see [Storage scenario settings](#storage-scenario-settings) |

### Storage scenario settings

The Face container stores blob, cache, metadata, and queue data, depending on what's being stored. For example, training indexes and results for a large person group are stored as blob data. The Face container provides two different storage scenarios when interacting with and storing these types of data:

* Memory  
  All four types of data are stored in memory. They're not distributed, nor are they persistent. If the Face container is stopped or removed, all of the data in storage for that container is destroyed.  
  This is the default storage scenario for the Face container.
* Azure  
  The Face container uses Azure Storage and Azure Cosmos DB to distribute these four types of data across persistent storage. Blob and queue data is handled by Azure Storage. Metadata and cache data is handled by Azure Cosmos DB, using the MongoDB API. If the Face container is stopped or removed, all of the data in storage for that container remains stored in Azure Storage and Azure Cosmos DB.  
  The resources used by the Azure storage scenario have the following additional requirements
  * The Azure Storage resource must use the StorageV2 account kind
  * The Azure Cosmos DB resource must use the MongoDB API

The storage scenarios and associated configuration settings are managed by the `Storage` object, under the `CloudAI` configuration section. The following configuration settings are available in the `Storage` object:

| Name | Data type | Description |
|------|-----------|-------------|
| `StorageScenario` | String | The storage scenario supported by the container. The following values are available<br/>`Memory` - Default value. Container uses non-persistent, non-distributed and in-memory storage, for single-node, temporary usage. If the container is stopped or removed, the storage for that container is destroyed.<br/>`Azure` - Container uses Azure resources for storage. If the container is stopped or removed, the storage for that container is persisted.|
| `ConnectionStringOfAzureStorage` | String | The connection string for the Azure Storage resource used by the container.<br/>This setting applies only if `Azure` is specified for the `StorageScenario` configuration setting. |
| `ConnectionStringOfCosmosMongo` | String | The MongoDB connection string for the Azure Cosmos DB resource used by the container.<br/>This setting applies only if `Azure` is specified for the `StorageScenario` configuration setting. |

For example, the following command specifies the Azure storage scenario and provides sample connection strings for the Azure Storage and Cosmos DB resources used to store data for the Face container.

  ```Docker
  docker run --rm -it -p 5000:5000 --memory 4g --cpus 1 containerpreview.azurecr.io/microsoft/cognitive-services-face Eula=accept Billing=https://westcentralus.api.cognitive.microsoft.com/face/v1.0 ApiKey=0123456789 CloudAI:Storage:StorageScenario=Azure CloudAI:Storage:ConnectionStringOfCosmosMongo="mongodb://samplecosmosdb:0123456789@samplecosmosdb.documents.azure.com:10255/?ssl=true&replicaSet=globaldb" CloudAI:Storage:ConnectionStringOfAzureStorage="DefaultEndpointsProtocol=https;AccountName=sampleazurestorage;AccountKey=0123456789;EndpointSuffix=core.windows.net"
  ```

The storage scenario is handled separately from input mounts and output mounts. You can specify a combination of those features for a single container. For example, the following command defines a Docker bind mount to the `D:\Output` folder on the host machine as the output mount, then instantiates a container from the Face container image, saving log files in JSON format to the output mount. The command also specifies the Azure storage scenario and provides sample connection strings for the Azure Storage and Cosmos DB resources used to store data for the Face container.

  ```Docker
  docker run --rm -it -p 5000:5000 --memory 4g --cpus 1 --mount type=bind,source=D:\Output,destination=/output containerpreview.azurecr.io/microsoft/cognitive-services-face Eula=accept Billing=https://westcentralus.api.cognitive.microsoft.com/face/v1.0 ApiKey=0123456789 Logging:Disk:Format=json CloudAI:Storage:StorageScenario=Azure CloudAI:Storage:ConnectionStringOfCosmosMongo="mongodb://samplecosmosdb:0123456789@samplecosmosdb.documents.azure.com:10255/?ssl=true&replicaSet=globaldb" CloudAI:Storage:ConnectionStringOfAzureStorage="DefaultEndpointsProtocol=https;AccountName=sampleazurestorage;AccountKey=0123456789;EndpointSuffix=core.windows.net"
  ```

## Eula configuration setting

The `Eula` configuration setting indicates that you've accepted the license for the container. You must specify a value for this configuration setting, and the value must be set to `accept`.

> [!IMPORTANT]
> The [`ApiKey`](#apikey-configuration-setting), [`Billing`](#billing-configuration-setting), and [`Eula`](#eula-configuration-setting) configuration settings are used together, and you must provide valid values for all three of them; otherwise your container won't start. For more information about using these configuration settings to instantiate a container, see [Billing](face-how-to-install-containers.md#billing).

<<<<<<< HEAD
Cognitive Services containers are licensed under [your agreement](https://go.microsoft.com/fwlink/?linkid=2018657) governing your use of Azure. If you do not have an existing agreement governing your use of Azure, you agree that your agreement governing use of Azure is the [Microsoft Online Subscription Agreement](https://go.microsoft.com/fwlink/?linkid=2018755) (which incorporates the [Online Services Terms](https://go.
microsoft.com/fwlink/?linkid=2018760)). For previews, you also agree to the [Supplemental Terms of Use for Microsoft Azure Previews](http
s://go.microsoft.com/fwlink/?linkid=2018815). By using the container you agree to these terms.
=======
Cognitive Services containers are licensed under [your agreement](https://go.microsoft.com/fwlink/?linkid=2018657) governing your use of Azure. If you do not have an existing agreement governing your use of Azure, you agree that your agreement governing use of Azure is the [Microsoft Online Subscription Agreement](https://go.microsoft.com/fwlink/?linkid=2018755) (which incorporates the [Online Services Terms](https://go.microsoft.com/fwlink/?linkid=2018760)). For previews, you also agree to the [Supplemental Terms of Use for Microsoft Azure Previews](https://go.microsoft.com/fwlink/?linkid=2018815). By using the container you agree to these terms.
>>>>>>> 10b07866

## Fluentd configuration settings

The `Fluentd` section manages configuration settings for [Fluentd](https://www.fluentd.org), an open source data collector for unified logging. the Face container includes a Fluentd logging provider which allows your container to write log and, optionally, metric data to a Fluentd server.

The following table describes the configuration settings supported under the `Fluentd` section.

| Name | Data type | Description |
|------|-----------|-------------|
| `Host` | String | The IP address or DNS host name of the Fluentd server. |
| `Port` | Integer | The port of the Fluentd server.<br/> The default value is 24224. |
| `HeartbeatMs` | Integer | The heartbeat interval, in milliseconds. If no event traffic has been sent before this interval expires, a heartbeat is sent to the Fluentd server. The default value is 60000 milliseconds (1 minute). |
| `SendBufferSize` | Integer | The network buffer space, in bytes, allocated for send operations. The default value is 32768 bytes (32 kilobytes). |
| `TlsConnectionEstablishmentTimeoutMs` | Integer | The timeout, in milliseconds, to establish a SSL/TLS connection with the Fluentd server. The default value is 10000 milliseconds (10 seconds).<br/> If `UseTLS` is set to false, this value is ignored. |
| `UseTLS` | Boolean | Indicates whether the container should use SSL/TLS for communicating with the Fluentd server. The default value is false. |

## Logging configuration settings

The `Logging` configuration settings manage ASP.NET Core logging support for your container. You can use the same configuration settings and values for your container that you can for an ASP.NET Core application. The following logging providers are supported by the Face container:

* [Console](https://docs.microsoft.com/aspnet/core/fundamentals/logging/?view=aspnetcore-2.1#console-provider)  
  The ASP.NET Core `Console` logging provider. All of the ASP.NET Core configuration settings and default values for this logging provider are supported.
* [Debug](https://docs.microsoft.com/aspnet/core/fundamentals/logging/?view=aspnetcore-2.1#debug-provider)  
  The ASP.NET Core `Debug` logging provider. All of the ASP.NET Core configuration settings and default values for this logging provider are supported.
* Disk  
  The JSON logging provider. This logging provider writes log data to the output mount.  
  The `Disk` logging provider supports the following configuration settings:  

  | Name | Data type | Description |
  |------|-----------|-------------|
  | `Format` | String | The output format for log files.<br/> **Note:** This value must be set to `json` to enable the logging provider. If this value is specified without also specifying an output mount while instantiating a container, an error occurs. |
  | `MaxFileSize` | Integer | The maximum size, in megabytes (MB), of a log file. When the size of the current log file meets or exceeds this value, a new log file is started by the logging provider. If -1 is specified, the size of the log file is limited only by the maximum file size, if any, for the output mount. The default value is 1. |

For more information about configuring ASP.NET Core logging support, see [Settings file configuration](https://docs.microsoft.com/aspnet/core/fundamentals/logging/?view=aspnetcore-2.1#settings-file-configuration).

## Mounts configuration settings

The Docker containers provided by Face are designed to be both stateless and immutable. In other words, files created inside a container are stored in a writable container layer, which persists only while the container is running and cannot be easily accessed. If that container is stopped or removed, the files created inside that container with it are destroyed.

However, because they're Docker containers, you can use Docker storage options, such as volumes and bind mounts, to read and write persisted data outside of the container, if the container supports it. For more information about how to specify and manage Docker storage options, see [Manage data in Docker](https://docs.docker.com/storage/).

> [!NOTE]
> You typically won't need to change the values for these configuration settings. Instead, you'll use the values specified in these configuration settings as destinations when specifying input and output mounts for your container. For more information about specifying input and output mounts, see [Input and output mounts](#input-and-output-mounts).

The following table describes the configuration settings supported under the `Mounts` section.

| Name | Data type | Description |
|------|-----------|-------------|
| `Input` | String | The target of the input mount. The default value is `/input`. |
| `Output` | String | The target of the output mount. The default value is `/output`. |

### Input and output mounts

By default, each container can support an *input mount*, from which the container can read data, and an *output mount*, to which the container can write data. Containers are not required to support input or output mounts, however, and each container can use both input and output mounts for container-specific purposes in addition to the logging options supported by the Face container.

The Face container does not support input mounts, and optionally supports output mounts.

You can specify an input mount or output mount by specifying the `--mount` option in the [docker run](https://docs.docker.com/engine/reference/commandline/run/) command used to instantiate a container from a downloaded container image. By default, the input mount uses `/input` as its destination, and the output mount uses `/output` as its destination. Any Docker storage option available to the Docker container host can be specified in the `--mount` option.

For example, the following command defines a Docker bind mount to the `D:\Output` folder on the host machine as the output mount, then instantiates a container from the Face container image, saving log files in JSON format to the output mount.

  ```Docker
  docker run --rm -it -p 5000:5000 --memory 4g --cpus 1 --mount type=bind,source=D:\Output,destination=/output containerpreview.azurecr.io/microsoft/cognitive-services-face Eula=accept Billing=https://westcentralus.api.cognitive.microsoft.com/face/v1.0 ApiKey=0123456789 Logging:Disk:Format=json
  ```

The Face container doesn't use input or output mounts to store training or database data. Instead, the Face container provides storage scenarios for managing training and database data. For more information about using storage scenarios, see [Storage scenario settings](#storage-scenario-settings).<|MERGE_RESOLUTION|>--- conflicted
+++ resolved
@@ -140,13 +140,7 @@
 > [!IMPORTANT]
 > The [`ApiKey`](#apikey-configuration-setting), [`Billing`](#billing-configuration-setting), and [`Eula`](#eula-configuration-setting) configuration settings are used together, and you must provide valid values for all three of them; otherwise your container won't start. For more information about using these configuration settings to instantiate a container, see [Billing](face-how-to-install-containers.md#billing).
 
-<<<<<<< HEAD
-Cognitive Services containers are licensed under [your agreement](https://go.microsoft.com/fwlink/?linkid=2018657) governing your use of Azure. If you do not have an existing agreement governing your use of Azure, you agree that your agreement governing use of Azure is the [Microsoft Online Subscription Agreement](https://go.microsoft.com/fwlink/?linkid=2018755) (which incorporates the [Online Services Terms](https://go.
-microsoft.com/fwlink/?linkid=2018760)). For previews, you also agree to the [Supplemental Terms of Use for Microsoft Azure Previews](http
-s://go.microsoft.com/fwlink/?linkid=2018815). By using the container you agree to these terms.
-=======
 Cognitive Services containers are licensed under [your agreement](https://go.microsoft.com/fwlink/?linkid=2018657) governing your use of Azure. If you do not have an existing agreement governing your use of Azure, you agree that your agreement governing use of Azure is the [Microsoft Online Subscription Agreement](https://go.microsoft.com/fwlink/?linkid=2018755) (which incorporates the [Online Services Terms](https://go.microsoft.com/fwlink/?linkid=2018760)). For previews, you also agree to the [Supplemental Terms of Use for Microsoft Azure Previews](https://go.microsoft.com/fwlink/?linkid=2018815). By using the container you agree to these terms.
->>>>>>> 10b07866
 
 ## Fluentd configuration settings
 
