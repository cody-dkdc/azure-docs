--- conflicted
+++ resolved
@@ -21,23 +21,8 @@
 
 [!INCLUDE [Container shared configuration settings table](../../../includes/cognitive-services-containers-configuration-shared-settings-table.md)]
 
-<<<<<<< HEAD
 > [!IMPORTANT]
 > The [`ApiKey`](#apikey-setting), [`Billing`](#billing-setting), and [`Eula`](#eula-setting) settings are used together, and you must provide valid values for all three of them; otherwise your container won't start. For more information about using these configuration settings to instantiate a container, see [Billing](how-tos/text-analytics-how-to-install-containers.md#billing).
-=======
-* [ApiKey](#apikey-configuration-setting)
-* [ApplicationInsights](#applicationinsights-configuration-settings)
-* [Authentication](#authentication-configuration-settings)
-* [Billing](#billing-configuration-setting)
-* [CloudAI](#cloudai-configuration-settings)
-* [Eula](#eula-configuration-setting)
-* [Fluentd](#fluentd-configuration-settings)
-* [Http proxy credential settings](#http-proxy-credentials-settings)
-* [Logging](#logging-configuration-settings)
-* [Mounts](#mounts-configuration-settings)
-
-You can use either [environment variables](#configuration-settings-as-environment-variables) or [command-line arguments](#configuration-settings-as-command-line-arguments) to specify configuration settings when instantiating a Face container.
->>>>>>> 3edb39d2
 
 ## ApiKey configuration setting
 
@@ -129,32 +114,10 @@
 
 ### Logging example with environment variable
 
-<<<<<<< HEAD
   ```Docker
   SET Logging:Console:LogLevel=Information
   docker run --rm -it -p 5000:5000 --memory 4g --cpus 1 mcr.microsoft.com/azure-cognitive-services/keyphrase  Eula=accept Billing={BILLING_ENDPOINT_URI} ApiKey={BILLING_KEY}
   ```
-=======
-The following table describes the configuration settings supported under the `Fluentd` section.
-
-| Name | Data type | Description |
-|------|-----------|-------------|
-| `Host` | String | The IP address or DNS host name of the Fluentd server. |
-| `Port` | Integer | The port of the Fluentd server.<br/> The default value is 24224. |
-| `HeartbeatMs` | Integer | The heartbeat interval, in milliseconds. If no event traffic has been sent before this interval expires, a heartbeat is sent to the Fluentd server. The default value is 60000 milliseconds (1 minute). |
-| `SendBufferSize` | Integer | The network buffer space, in bytes, allocated for send operations. The default value is 32768 bytes (32 kilobytes). |
-| `TlsConnectionEstablishmentTimeoutMs` | Integer | The timeout, in milliseconds, to establish a SSL/TLS connection with the Fluentd server. The default value is 10000 milliseconds (10 seconds).<br/> If `UseTLS` is set to false, this value is ignored. |
-| `UseTLS` | Boolean | Indicates whether the container should use SSL/TLS for communicating with the Fluentd server. The default value is false. |
-
-
-## Http proxy credentials settings
-
-[!INCLUDE [Container shared configuration fluentd settings](../../../includes/cognitive-services-containers-configuration-shared-settings-http-proxy.md)]
-
-## Logging configuration settings
-
-The `Logging` configuration settings manage ASP.NET Core logging support for your container. You can use the same configuration settings and values for your container that you can for an ASP.NET Core application. The following logging providers are supported by the Face container:
->>>>>>> 3edb39d2
 
 ## Language detection container docker examples
 
@@ -202,14 +165,6 @@
   docker run --rm -it -p 5000:5000 --memory 4g --cpus 1 mcr.microsoft.com/azure-cognitive-services/sentiment Eula=accept Billing={BILLING_ENDPOINT_URI} ApiKey={BILLING_KEY}
   ```
 
-<<<<<<< HEAD
 ## Next steps
 
-* Review [How to install and run containers](how-tos/text-analytics-how-to-install-containers.md)
-=======
-The Face container doesn't use input or output mounts to store training or database data. Instead, the Face container provides storage scenarios for managing training and database data. For more information about using storage scenarios, see [Storage scenario settings](#storage-scenario-settings).
-
-## Next steps
-
-* Use more [Cognitive Services Containers](../cognitive-services-container-support.md)
->>>>>>> 3edb39d2
+* Review [How to install and run containers](how-tos/text-analytics-how-to-install-containers.md)