- name: Face API Documentation
- name: Overview
  items:
<<<<<<< HEAD
  - name: cURL
    href: QuickStarts/curl.md
  - name: C#
    href: QuickStarts/CSharp.md
  - name: Java
    href: QuickStarts/Java.md
  - name: JavaScript
    href: QuickStarts/JavaScript.md
  - name: PHP
    href: QuickStarts/PHP.md
  - name: Python
    href: QuickStarts/Python.md
  - name: Ruby
    href: QuickStarts/Ruby.md
- name: Tutorials
  items:
  - name: C#
    href: Tutorials/FaceAPIinCSharpTutorial.md
  - name: Java for Android
    href: Tutorials/FaceAPIinJavaForAndroidTutorial.md
  - name: Python
    href: Tutorials/FaceAPIinPythonTutorial.md
=======
  - name: What is Face API
    href: Overview.md
>>>>>>> 085aa10f
- name: How to guides
  items:
  - name: Try Face API
    items:
    - name: C#
      href: QuickStarts/CSharp.md
    - name: cURL
      href: QuickStarts/curl.md
    - name: Java
      href: QuickStarts/Java.md
    - name: JavaScript
      href: QuickStarts/JavaScript.md
    - name: PHP
      href: QuickStarts/PHP.md
    - name: Python
      href: QuickStarts/Python.md
    - name: Ruby
      href: QuickStarts/Ruby.md
  - name: First Face API apps
    items:
    - name: C#
      href: Tutorials/FaceAPIinCSharpTutorial.md
    - name: Java for Android
      href: Tutorials/FaceAPIinJavaForAndroidTutorial.md
    - name: Python
      href: Tutorials/FaceAPIinPythonTutorial.md
  - name: Detect faces in image
    href: Face-API-How-to-Topics/HowtoDetectFacesinImage.md
  - name: Identify faces in image
    href: Face-API-How-to-Topics/HowtoIdentifyFacesinImage.md
  - name: Add faces
    href: Face-API-How-to-Topics/how-to-add-faces.md
  - name: Use the large-scale feature
    href: Face-API-How-to-Topics/how-to-use-large-scale.md
  - name: Analyze videos in real time
    href: Face-API-How-to-Topics/HowtoAnalyzeVideo_Face.md
  - name: Work with Visual Studio
    items:
    - name: Use the Face API Connected Service
      href: vs-face-connected-service.md
- name: Reference
  items:
  - name: Face API
    href: APIReference.md
  - name: SDKs
    items:
    - name: Java
      href: https://docs.microsoft.com/java/api/overview/azure/cognitiveservices/client/faceapi
    - name: Node.js
      href: https://docs.microsoft.com/javascript/api/azure-cognitiveservices-face/?view=azure-node-latest
    - name: Python
      href: https://docs.microsoft.com/python/api/overview/azure/cognitiveservices/faceapi?view=azure-python
    - name: Android
      href: https://github.com/Microsoft/Cognitive-Face-Android
    - name: iOS
      href: https://github.com/Microsoft/Cognitive-Face-iOS
    - name: Windows
      href: https://github.com/Microsoft/Cognitive-Face-Windows
- name: Resources
  items:
  - name: FAQ
    href: FAQ.md
  - name: Pricing
    href: https://azure.microsoft.com/pricing/details/cognitive-services/face-api
  - name: UserVoice
    href: https://cognitive.uservoice.com/forums/430315-face-api
  - name: Stack Overflow
    href: https://stackoverflow.com/questions/tagged/microsoft-cognitive
  - name: Azure Roadmap
    href: https://azure.microsoft.com/roadmap/?category=ai-machine-learning
  - name: Samples
    href: https://azure.microsoft.com/resources/samples/?service=cognitive-services&term=Face
  - name: Glossary
    href: Glossary.md
  - name: Release notes
    href: ReleaseNotes.md<|MERGE_RESOLUTION|>--- conflicted
+++ resolved
@@ -1,33 +1,8 @@
 - name: Face API Documentation
 - name: Overview
   items:
-<<<<<<< HEAD
-  - name: cURL
-    href: QuickStarts/curl.md
-  - name: C#
-    href: QuickStarts/CSharp.md
-  - name: Java
-    href: QuickStarts/Java.md
-  - name: JavaScript
-    href: QuickStarts/JavaScript.md
-  - name: PHP
-    href: QuickStarts/PHP.md
-  - name: Python
-    href: QuickStarts/Python.md
-  - name: Ruby
-    href: QuickStarts/Ruby.md
-- name: Tutorials
-  items:
-  - name: C#
-    href: Tutorials/FaceAPIinCSharpTutorial.md
-  - name: Java for Android
-    href: Tutorials/FaceAPIinJavaForAndroidTutorial.md
-  - name: Python
-    href: Tutorials/FaceAPIinPythonTutorial.md
-=======
   - name: What is Face API
     href: Overview.md
->>>>>>> 085aa10f
 - name: How to guides
   items:
   - name: Try Face API
