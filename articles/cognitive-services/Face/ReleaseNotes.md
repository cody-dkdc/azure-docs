---
title: Release notes - Face API Service
titleSuffix: Azure Cognitive Services
description: Release notes for the Face API Service include a history of release changes for various versions.
services: cognitive-services
author: SteveMSFT
manager: cgronlun

ms.service: cognitive-services
ms.component: face-api
ms.topic: conceptual
ms.date: 03/01/2018
ms.author: sbowles
---

# Face API Release Notes

This article pertains to Face API Service version 1.0.

### Release changes in May 2018

* Improved `gender` attribute significantly and also improved `age`, `glasses`, `facialHair`, `hair`, `makeup` attributes. Use them through [Face - Detect](https://westus.dev.cognitive.microsoft.com/docs/services/563879b61984550e40cbbe8d/operations/563879b61984550f30395236) `returnFaceAttributes` parameter. 

* Increased input image file size limit from 4 MB to 6 MB in [Face - Detect](https://westus.dev.cognitive.microsoft.com/docs/services/563879b61984550e40cbbe8d/operations/563879b61984550f30395236), [FaceList - Add Face](https://westus.dev.cognitive.microsoft.com/docs/services/563879b61984550e40cbbe8d/operations/563879b61984550f30395250), [LargeFaceList - Add Face](https://westus.dev.cognitive.microsoft.com/docs/services/563879b61984550e40cbbe8d/operations/5a158c10d2de3616c086f2d3), [PersonGroup Person - Add Face](https://westus.dev.cognitive.microsoft.com/docs/services/563879b61984550e40cbbe8d/operations/563879b61984550f3039523b) and [LargePersonGroup Person - Add Face](https://westus.dev.cognitive.microsoft.com/docs/services/563879b61984550e40cbbe8d/operations/599adf2a3a7b9412a4d53f42).

### Release changes in January 2019

* Added Snapshot feature to support data migration across subscriptions: [Snapshot](https://westus.dev.cognitive.microsoft.com/docs/services/563879b61984550e40cbbe8d/operations/5a157b68d2de3616c086f2cc).

### Release changes in October 2018

* Refined description for `status`, `createdDateTime`, `lastActionDateTime`, and `lastSuccessfulTrainingDateTime` in [PersonGroup - Get Training Status](https://westus.dev.cognitive.microsoft.com/docs/services/563879b61984550e40cbbe8d/operations/563879b61984550f30395247), [LargePersonGroup - Get Training Status](https://westus.dev.cognitive.microsoft.com/docs/services/563879b61984550e40cbbe8d/operations/599ae32c6ac60f11b48b5aa5), and [LargeFaceList - Get Training Status](https://westus.dev.cognitive.microsoft.com/docs/services/563879b61984550e40cbbe8d/operations/5a1582f8d2de3616c086f2cf).

### Release changes in March 2018

* Added Million-Scale Container: [LargeFaceList](https://westus.dev.cognitive.microsoft.com/docs/services/563879b61984550e40cbbe8d/operations/5a157b68d2de3616c086f2cc) and [LargePersonGroup](https://westus.dev.cognitive.microsoft.com/docs/services/563879b61984550e40cbbe8d/operations/599acdee6ac60f11b48b5a9d). More details in [How to use the large-scale feature](Face-API-How-to-Topics/how-to-use-large-scale.md).

* Increased [Face - Identify](https://westus.dev.cognitive.microsoft.com/docs/services/563879b61984550e40cbbe8d/operations/563879b61984550f30395239) `maxNumOfCandidatesReturned` parameter from [1, 5] to [1, 100] and default to 10.

### Release changes in May 2017

* Added `hair`, `makeup`, `accessory`, `occlusion`, `blur`, `exposure`, and `noise` attributes in [Face - Detect](https://westus.dev.cognitive.microsoft.com/docs/services/563879b61984550e40cbbe8d/operations/563879b61984550f30395236) `returnFaceAttributes` parameter.

* Supported 10K persons in a PersonGroup and [Face - Identify](https://westus.dev.cognitive.microsoft.com/docs/services/563879b61984550e40cbbe8d/operations/563879b61984550f30395239).

* Supported pagination in [PersonGroup Person - List](https://westus.dev.cognitive.microsoft.com/docs/services/563879b61984550e40cbbe8d/operations/563879b61984550f30395241) with optional parameters: `start` and `top`.

* Supported concurrency in adding/deleting faces against different FaceLists and different persons in PersonGroup.

### Release changes in March 2017
* Added `emotion` attribute in [Face - Detect](https://westus.dev.cognitive.microsoft.com/docs/services/563879b61984550e40cbbe8d/operations/563879b61984550f30395236) `returnFaceAttributes` parameter.

<<<<<<< HEAD
* **Bug fix** For [FaceList - Add Face](https://dev.projectoxford.ai/docs/services/563879b61984550e40cbbe8d/operations/563879b61984550f30395250) and [PersonGroup Person - Add Face](https://dev.projectoxford.ai/docs/services/563879b61984550e40cbbe8d/operations/563879b61984550f3039523b) APIs, algorithm is upgraded to make sure that the face could be redetected with rectangle returned from [Face - Detect](https://dev.projectoxford.ai/docs/services/563879b61984550e40cbbe8d/operations/563879b61984550f30395236) as `targetFace`.
=======
* Fixed the face could not be redetected with rectangle returned from [Face - Detect](https://westus.dev.cognitive.microsoft.com/docs/services/563879b61984550e40cbbe8d/operations/563879b61984550f30395236) as `targetFace` in [FaceList - Add Face](https://westus.dev.cognitive.microsoft.com/docs/services/563879b61984550e40cbbe8d/operations/563879b61984550f30395250) and [PersonGroup Person - Add Face](https://westus.dev.cognitive.microsoft.com/docs/services/563879b61984550e40cbbe8d/operations/563879b61984550f3039523b).
>>>>>>> 8464bced

* Fixed the detectable face size to make sure it is strictly between 36x36 to 4096x4096 pixels.

### Release changes in November 2016
* Added Face Storage Standard subscription to store additional persisted faces when using [PersonGroup Person - Add Face](https://westus.dev.cognitive.microsoft.com/docs/services/563879b61984550e40cbbe8d/operations/563879b61984550f3039523b) or [FaceList - Add Face](https://westus.dev.cognitive.microsoft.com/docs/services/563879b61984550e40cbbe8d/operations/563879b61984550f30395250) for identification or similarity matching. The stored images are charged at $0.5 per 1000 faces and this rate is prorated on a daily basis. Free tier subscriptions continue to be limited to 1,000 total persons.

### Release changes in October 2016
* Changed the error message of more than one face in the targetFace from 'There are more than one face in the image' to 'There is more than one face in the image' in [FaceList - Add Face](https://westus.dev.cognitive.microsoft.com/docs/services/563879b61984550e40cbbe8d/operations/563879b61984550f30395250) and [PersonGroup Person - Add Face](https://westus.dev.cognitive.microsoft.com/docs/services/563879b61984550e40cbbe8d/operations/563879b61984550f3039523b).

### Release changes in July 2016
* Supported Face to Person object authentication in [Face - Verify](https://westus.dev.cognitive.microsoft.com/docs/services/563879b61984550e40cbbe8d/operations/563879b61984550f3039523a).

* Added optional `mode` parameter enabling selection of two working modes: `matchPerson` and `matchFace` in [Face - Find Similar](https://westus.dev.cognitive.microsoft.com/docs/services/563879b61984550e40cbbe8d/operations/563879b61984550f30395237) and default is `matchPerson`.

* Added optional `confidenceThreshold` parameter for user to set the threshold of whether one face belongs to a Person object in [Face - Identify](https://westus.dev.cognitive.microsoft.com/docs/services/563879b61984550e40cbbe8d/operations/563879b61984550f30395239).

* Added optional `start` and `top` parameters in [PersonGroup - List](https://westus.dev.cognitive.microsoft.com/docs/services/563879b61984550e40cbbe8d/operations/563879b61984550f30395248) to enable user to specify the start point and the total PersonGroups number to list.

### V1.0 changes from V0
* Updated service root endpoint from ```https://westus.api.cognitive.microsoft.com/face/v0/``` to ```https://westus.api.cognitive.microsoft.com/face/v1.0/```. Changes applied to:
 [Face - Detect](https://westus.dev.cognitive.microsoft.com/docs/services/563879b61984550e40cbbe8d/operations/563879b61984550f30395236), [Face - Identify](https://westus.dev.cognitive.microsoft.com/docs/services/563879b61984550e40cbbe8d/operations/563879b61984550f30395239), [Face - Find Similar](https://westus.dev.cognitive.microsoft.com/docs/services/563879b61984550e40cbbe8d/operations/563879b61984550f30395237) and [Face - Group](https://westus.dev.cognitive.microsoft.com/docs/services/563879b61984550e40cbbe8d/operations/563879b61984550f30395238).

* Updated the minimal detectable face size to 36x36 pixels. Faces smaller than 36x36 pixels will not be detected.

<<<<<<< HEAD
* **Persisted Data**: Existing PersonGroup and Person data, which has been set up with Face V0 cannot be accessed with the Face V1.0 service. This incompatible issue will occur for only this one time, following API updates will not affect persisted data anymore.
=======
* Deprecated the PersonGroup and Person data in Face V0. Those data cannot be accessed with the Face V1.0 service.
>>>>>>> 8464bced

* Deprecated the V0 endpoint of Face API on June 30, 2016.<|MERGE_RESOLUTION|>--- conflicted
+++ resolved
@@ -50,11 +50,7 @@
 ### Release changes in March 2017
 * Added `emotion` attribute in [Face - Detect](https://westus.dev.cognitive.microsoft.com/docs/services/563879b61984550e40cbbe8d/operations/563879b61984550f30395236) `returnFaceAttributes` parameter.
 
-<<<<<<< HEAD
-* **Bug fix** For [FaceList - Add Face](https://dev.projectoxford.ai/docs/services/563879b61984550e40cbbe8d/operations/563879b61984550f30395250) and [PersonGroup Person - Add Face](https://dev.projectoxford.ai/docs/services/563879b61984550e40cbbe8d/operations/563879b61984550f3039523b) APIs, algorithm is upgraded to make sure that the face could be redetected with rectangle returned from [Face - Detect](https://dev.projectoxford.ai/docs/services/563879b61984550e40cbbe8d/operations/563879b61984550f30395236) as `targetFace`.
-=======
 * Fixed the face could not be redetected with rectangle returned from [Face - Detect](https://westus.dev.cognitive.microsoft.com/docs/services/563879b61984550e40cbbe8d/operations/563879b61984550f30395236) as `targetFace` in [FaceList - Add Face](https://westus.dev.cognitive.microsoft.com/docs/services/563879b61984550e40cbbe8d/operations/563879b61984550f30395250) and [PersonGroup Person - Add Face](https://westus.dev.cognitive.microsoft.com/docs/services/563879b61984550e40cbbe8d/operations/563879b61984550f3039523b).
->>>>>>> 8464bced
 
 * Fixed the detectable face size to make sure it is strictly between 36x36 to 4096x4096 pixels.
 
@@ -79,10 +75,6 @@
 
 * Updated the minimal detectable face size to 36x36 pixels. Faces smaller than 36x36 pixels will not be detected.
 
-<<<<<<< HEAD
-* **Persisted Data**: Existing PersonGroup and Person data, which has been set up with Face V0 cannot be accessed with the Face V1.0 service. This incompatible issue will occur for only this one time, following API updates will not affect persisted data anymore.
-=======
 * Deprecated the PersonGroup and Person data in Face V0. Those data cannot be accessed with the Face V1.0 service.
->>>>>>> 8464bced
 
 * Deprecated the V0 endpoint of Face API on June 30, 2016.