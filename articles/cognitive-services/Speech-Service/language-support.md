---
title: Language support - Speech Services
titleSuffix: Azure Cognitive Services
description: The Azure Speech Services support numerous languages for speech-to-text and text-to-speech conversion, along with speech translation. This article provides a comprehensive list of language support by service.
services: cognitive-services
author: erhopf
manager: nitinme
ms.service: cognitive-services
ms.subservice: speech-service
ms.topic: conceptual
ms.date: 03/19/2019
ms.author: erhopf
ms.custom: seodec18
---

# Language and region support for the Speech Services

Different languages are supported for different Speech Services functions. The following tables summarize language support.

## Speech-to-text

The Microsoft speech recognition API supports the following languages. Different levels of customization are available for each language.

  Code | Language | [Acoustic adaptation](how-to-customize-acoustic-models.md) | [Language adaptation](how-to-customize-language-model.md) | [Pronunciation adaptation](how-to-customize-pronunciation.md)
 ------|----------|---------------------|---------------------|-------------------------
 ar-EG | Arabic (Egypt), modern standard | No | Yes | No
 ca-ES | Catalan | No | No | No
 da-DK | Danish (Denmark) | No | No | No
 de-DE | German (Germany) | Yes | Yes | No
 en-AU | English (Australia) | No | Yes | Yes
 en-CA | English (Canada) | No | Yes | Yes
 en-GB | English (United Kingdom) | No | Yes | Yes
 en-IN | English (India) | Yes | Yes | Yes
 en-NZ | English (New Zealand) | No | Yes | Yes  
 en-US | English (United States) | Yes | Yes | Yes
 es-ES | Spanish (Spain) | Yes | Yes | No
 es-MX | Spanish (Mexico) | No | Yes | No
 fi-FI | Finnish (Finland) | No | No | No
 fr-CA | French (Canada) | No | Yes | No
 fr-FR | French (France) | Yes | Yes | No
 hi-IN | Hindi (India) | No | Yes | No
 it-IT | Italian (Italy) | Yes | Yes | No
 ja-JP | Japanese (Japan) | No | Yes | No
 ko-KR | Korean (Korea) | No | Yes | No
 nb-NO | Norwegian (Bokmål) (Norway) | No | No | No
 nl-NL | Dutch (Netherlands) | No | Yes | No
 pl-PL | Polish (Poland) | No | No | No
 pt-BR | Portuguese (Brazil) | Yes | Yes | No
 pt-PT | Portuguese (Portugal) | No | Yes | No
 ru-RU | Russian (Russia) | Yes | Yes | No
 sv-SE | Swedish (Sweden) | No | No | No
 zh-CN | Chinese (Mandarin, simplified) | Yes | Yes | No
 zh-HK | Chinese (Cantonese, Traditional) | No | Yes | No
 zh-TW | Chinese (Taiwanese Mandarin) | No | Yes | No
 th-TH | Thai (Thailand) | No | No | No


## Text-to-speech

The text-to-speech REST API supports these voices, each of which supports a specific language and dialect, identified by locale.

> [!IMPORTANT]
> Pricing varies for standard, custom and neural voices. Please visit the [Pricing](https://azure.microsoft.com/pricing/details/cognitive-services/speech-services/) page for additional information.

<<<<<<< HEAD
### Neural voices (Preview)
=======
### Neural voices
>>>>>>> 6a383dfd

Neural text-to-speech is a new type of speech synthesis powered by deep neural networks. When using a neural voice, synthesized speech is nearly indistinguishable from the human recordings.

Neural voices can be used to make interactions with chatbots and virtual assistants more natural and engaging, convert digital texts such as e-books into audiobooks and enhance in-car navigation systems. With the human-like natural prosody and clear articulation of words, neural voices significantly reduce listening fatigue when users interact with AI systems.

For a full list of neural voices and regional availability, see [regions](regions.md#standard-and-neural-voices).

Locale | Language | Gender | Full service name mapping | Short voice name
--------|----------|--------|---------|------------
de-DE | German (Germany) | Female | "Microsoft Server Speech Text to Speech Voice (de-DE, KatjaNeural)" | "de-DE-KatjaNeural"
en-US | English (US) | Male | "Microsoft Server Speech Text to Speech Voice (en-US, GuyNeural)" | "en-US-GuyNeural"
en-US | English (US) | Female | "Microsoft Server Speech Text to Speech Voice (en-US, JessaNeural)" | "en-US-JessaNeural"
it-IT | Italian (Italy) | Female |"Microsoft Server Speech Text to Speech Voice (it-IT, ElsaNeural)" | "it-IT-ElsaNeural"
zh-CN | Chinese (Mainland) | Female | "Microsoft Server Speech Text to Speech Voice (zh-CN, XiaoxiaoNeural)" | "zh-CN-XiaoxiaoNeural"

<<<<<<< HEAD
| Locale | Language | Gender | Service name mapping|
|--------|----------|--------|---------------------|
| de-DE | German (Germany) | Female | "Microsoft Server Speech Text to Speech Voice (de-DE, KatjaNeural)" |
| en-US | English (US) | Male | "Microsoft Server Speech Text to Speech Voice (en-US, GuyNeural)" |
| en-US | English (US) | Female | "Microsoft Server Speech Text to Speech Voice (en-US, JessaNeural)" |
| it-IT | Italian (Italy) | Female | "Microsoft Server Speech Text to Speech Voice (it-IT, ElsaNeural)" |
| zh-CN | Chinese | Female | "Microsoft Server Speech Text to Speech Voice (zh-CN, XiaoxiaoNeural)" |

> [!IMPORTANT]
> Microsoft Server Speech Text to Speech Voice (zh-CN, XiaoxiaoNeural) is only available via the Southeast Asia endpoint: https://southeastasia.tts.speech.microsoft.com/cognitiveservices/v1.

> [!IMPORTANT]
> Microsoft Server Speech Text to Speech Voice (de-DE, KatjaNeural) and Microsoft Server Speech Text to Speech Voice (it-IT, ElsaNeural) are only available via the West Europe endpoint: https://westeurope.tts.speech.microsoft.com/cognitiveservices/v1.
=======
> [!NOTE]
> You can use either the full service name mapping or the short voice name in your speech synthesis requests.
>>>>>>> 6a383dfd

### Standard voices

More than 75 standard voices are available in over 45 languages and locales, which allow you to convert text into synthesized speech. For more information about regional availability, see [regions](regions.md#standard-and-neural-voices).

Locale | Language | Gender | Full service name mapping | Short voice name
-------|----------|---------|----------|----------
ar-EG\* | Arabic (Egypt) | Female | "Microsoft Server Speech Text to Speech Voice (ar-EG, Hoda)" | "ar-EG-Hoda"
ar-SA | Arabic (Saudi Arabia) | Male | "Microsoft Server Speech Text to Speech Voice (ar-SA, Naayf)" | "ar-SA-Naayf"
bg-BG | Bulgarian | Male | "Microsoft Server Speech Text to Speech Voice (bg-BG, Ivan)" | "bg-BG-Ivan"
ca-ES | Catalan (Spain) | Female | "Microsoft Server Speech Text to Speech Voice (ca-ES, HerenaRUS)" | "ca-ES-HerenaRUS"
cs-CZ | Czech | Male | "Microsoft Server Speech Text to Speech Voice (cs-CZ, Jakub)" | "cs-CZ-Jakub"
da-DK | Danish | Female | "Microsoft Server Speech Text to Speech Voice (da-DK, HelleRUS)" | "da-DK-HelleRUS"
de-AT | German (Austria) | Male | "Microsoft Server Speech Text to Speech Voice (de-AT, Michael)" | "de-AT-Michael"
de-CH | German (Switzerland) | Male | "Microsoft Server Speech Text to Speech Voice (de-CH, Karsten)" | "de-CH-Karsten"
de-DE | German (Germany) | Female | "Microsoft Server Speech Text to Speech Voice (de-DE, Hedda)" | "de-DE-Hedda"
| | | Female | "Microsoft Server Speech Text to Speech Voice (de-DE, HeddaRUS)" | "de-DE-HeddaRUS"
| | | Male | "Microsoft Server Speech Text to Speech Voice (de-DE, Stefan, Apollo)" | "de-DE-Stefan-Apollo"
el-GR | Greek | Male | "Microsoft Server Speech Text to Speech Voice (el-GR, Stefanos)" | "el-GR-Stefanos"
en-AU | English (Australia) | Female | "Microsoft Server Speech Text to Speech Voice (en-AU, Catherine)" | "en-AU-Catherine"
| | | Female | "Microsoft Server Speech Text to Speech Voice (en-AU, HayleyRUS)" | "en-AU-HayleyRUS"
en-CA | English (Canada) | Female | "Microsoft Server Speech Text to Speech Voice (en-CA, Linda)" | "en-CA-Linda"
| | | Female | "Microsoft Server Speech Text to Speech Voice (en-CA, HeatherRUS)" | "en-CA-HeatherRUS"
en-GB | English (UK) | Female | "Microsoft Server Speech Text to Speech Voice (en-GB, Susan, Apollo)" | "en-GB-Susan-Apollo"
| | | Female | "Microsoft Server Speech Text to Speech Voice (en-GB, HazelRUS)" | "en-GB-HazelRUS"
| | | Male | "Microsoft Server Speech Text to Speech Voice (en-GB, George, Apollo)" | "en-GB-George-Apollo"
en-IE | English (Ireland) | Male | "Microsoft Server Speech Text to Speech Voice (en-IE, Sean)" | "en-IE-Sean"
en-IN | English (India) | Female | "Microsoft Server Speech Text to Speech Voice (en-IN, Heera, Apollo)" | "en-IN-Heera-Apollo"
| | | Female | "Microsoft Server Speech Text to Speech Voice (en-IN, PriyaRUS)" | "en-IN-PriyaRUS"
| | | Male | "Microsoft Server Speech Text to Speech Voice (en-IN, Ravi, Apollo)" | "en-IN-Ravi-Apollo"
en-US | English (US) | Female | "Microsoft Server Speech Text to Speech Voice (en-US, ZiraRUS)" | "en-US-ZiraRUS"
| | | Female | "Microsoft Server Speech Text to Speech Voice (en-US, JessaRUS)" | "en-US-JessaRUS"
| | | Male | "Microsoft Server Speech Text to Speech Voice (en-US, BenjaminRUS)" | "en-US-BenjaminRUS"
| | | Female | "Microsoft Server Speech Text to Speech Voice (en-US, Jessa24kRUS)" | "en-US-Jessa24kRUS"
| | | Male | "Microsoft Server Speech Text to Speech Voice (en-US, Guy24kRUS)" | "en-US-Guy24kRUS"
es-ES | Spanish (Spain) |Female | "Microsoft Server Speech Text to Speech Voice (es-ES, Laura, Apollo)" | "es-ES-Laura-Apollo"
| | | Female | "Microsoft Server Speech Text to Speech Voice (es-ES, HelenaRUS)" | "es-ES-HelenaRUS"
| | | Male | "Microsoft Server Speech Text to Speech Voice (es-ES, Pablo, Apollo)" | "es-ES-Pablo-Apollo"
es-MX | Spanish (Mexico) | Female | "Microsoft Server Speech Text to Speech Voice (es-MX, HildaRUS)" | "es-MX-HildaRUS"
| | | Male | "Microsoft Server Speech Text to Speech Voice (es-MX, Raul, Apollo)" | "es-MX-Raul-Apollo"
fi-FI | Finnish | Female | "Microsoft Server Speech Text to Speech Voice (fi-FI, HeidiRUS)" | "fi-FI-HeidiRUS"
fr-CA | French (Canada) |Female | "Microsoft Server Speech Text to Speech Voice (fr-CA, Caroline)" | "fr-CA-Caroline"
| | | Female | "Microsoft Server Speech Text to Speech Voice (fr-CA, HarmonieRUS)" | "fr-CA-HarmonieRUS"
fr-CH | French (Switzerland)| Male | "Microsoft Server Speech Text to Speech Voice (fr-CH, Guillaume)" | "fr-CH-Guillaume"
fr-FR | French (France)| Female | "Microsoft Server Speech Text to Speech Voice (fr-FR, Julie, Apollo)" | "fr-FR-Julie-Apollo"
| | | Female | "Microsoft Server Speech Text to Speech Voice (fr-FR, HortenseRUS)" | "fr-FR-HortenseRUS"
| | | Male | "Microsoft Server Speech Text to Speech Voice (fr-FR, Paul, Apollo)" | "fr-FR-Paul-Apollo"
he-IL| Hebrew (Israel) | Male| "Microsoft Server Speech Text to Speech Voice (he-IL, Asaf)" | "he-IL-Asaf"
hi-IN | Hindi (India) | Female | "Microsoft Server Speech Text to Speech Voice (hi-IN, Kalpana, Apollo)" | "hi-IN-Kalpana-Apollo"
| | |Female | "Microsoft Server Speech Text to Speech Voice (hi-IN, Kalpana)" | "hi-IN-Kalpana"
| | | Male | "Microsoft Server Speech Text to Speech Voice (hi-IN, Hemant)" | "hi-IN-Hemant"
hr-HR | Croatian | Male | "Microsoft Server Speech Text to Speech Voice (hr-HR, Matej)" | "hr-HR-Matej"
hu-HU | Hungarian | Male | "Microsoft Server Speech Text to Speech Voice (hu-HU, Szabolcs)" | "hu-HU-Szabolcs"
id-ID | Indonesian| Male | "Microsoft Server Speech Text to Speech Voice (id-ID, Andika)" | "id-ID-Andika"
it-IT | Italian | Male | "Microsoft Server Speech Text to Speech Voice (it-IT, Cosimo, Apollo)" | "it-IT-Cosimo-Apollo"
| | | Female | "Microsoft Server Speech Text to Speech Voice (it-IT, LuciaRUS)" | "it-IT-LuciaRUS"
ja-JP | Japanese | Female | "Microsoft Server Speech Text to Speech Voice (ja-JP, Ayumi, Apollo)" | "ja-JP-Ayumi-Apollo"
| | | Male | "Microsoft Server Speech Text to Speech Voice (ja-JP, Ichiro, Apollo)" | "ja-JP-Ichiro-Apollo"
| | | Female | "Microsoft Server Speech Text to Speech Voice (ja-JP, HarukaRUS)" | "ja-JP-HarukaRUS"
ko-KR | Korean | Female | "Microsoft Server Speech Text to Speech Voice (ko-KR, HeamiRUS)" | "ko-KR-HeamiRUS"
ms-MY | Malay | Male | "Microsoft Server Speech Text to Speech Voice (ms-MY, Rizwan)" | "ms-MY-Rizwan"
nb-NO | Norwegian | Female | "Microsoft Server Speech Text to Speech Voice (nb-NO, HuldaRUS)" | "nb-NO-HuldaRUS"
nl-NL | Dutch | Female | "Microsoft Server Speech Text to Speech Voice (nl-NL, HannaRUS)" | "nl-NL-HannaRUS"
pl-PL | Polish | Female | "Microsoft Server Speech Text to Speech Voice (pl-PL, PaulinaRUS)" | "pl-PL-PaulinaRUS"
pt-BR | Portuguese (Brazil) | Female | "Microsoft Server Speech Text to Speech Voice (pt-BR, HeloisaRUS)" | "pt-BR-HeloisaRUS"
| | | Male |"Microsoft Server Speech Text to Speech Voice (pt-BR, Daniel, Apollo)" | "pt-BR-Daniel-Apollo"
pt-PT | Portuguese (Portugal) | Female | "Microsoft Server Speech Text to Speech Voice (pt-PT, HeliaRUS)" | "pt-PT-HeliaRUS"
ro-RO | Romanian | Male | "Microsoft Server Speech Text to Speech Voice (ro-RO, Andrei)" | "ro-RO-Andrei"
ru-RU |Russian| Female | "Microsoft Server Speech Text to Speech Voice (ru-RU, Irina, Apollo)" | "ru-RU-Irina-Apollo"
| | | Male | "Microsoft Server Speech Text to Speech Voice (ru-RU, Pavel, Apollo)" | "ru-RU-Pavel-Apollo"
| | | Female | "Microsoft Server Speech Text to Speech Voice (ru-RU, EkaterinaRUS)" | ru-RU-EkaterinaRUS
sk-SK | Slovak | Male | "Microsoft Server Speech Text to Speech Voice (sk-SK, Filip)" | "sk-SK-Filip"
sl-SI | Slovenian | Male | "Microsoft Server Speech Text to Speech Voice (sl-SI, Lado)" | "sl-SI-Lado"
sv-SE | Swedish | Female | "Microsoft Server Speech Text to Speech Voice (sv-SE, HedvigRUS)" | "sv-SE-HedvigRUS"
ta-IN | Tamil (India) | Male | "Microsoft Server Speech Text to Speech Voice (ta-IN, Valluvar)" | "ta-IN-Valluvar"
te-IN | Telugu (India) | Female | "Microsoft Server Speech Text to Speech Voice (te-IN, Chitra)" | "te-IN-Chitra"
th-TH | Thai | Male | "Microsoft Server Speech Text to Speech Voice (th-TH, Pattara)" | "th-TH-Pattara"
tr-TR | Turkish | Female | "Microsoft Server Speech Text to Speech Voice (tr-TR, SedaRUS)" | "tr-TR-SedaRUS"
vi-VN | Vietnamese | Male | "Microsoft Server Speech Text to Speech Voice (vi-VN, An)" | "vi-VN-An"
zh-CN | Chinese (Mainland) | Female | "Microsoft Server Speech Text to Speech Voice (zh-CN, HuihuiRUS)" | "zh-CN-HuihuiRUS"
| | | Female | "Microsoft Server Speech Text to Speech Voice (zh-CN, Yaoyao, Apollo)" | "zh-CN-Yaoyao-Apollo"
| | | Male | "Microsoft Server Speech Text to Speech Voice (zh-CN, Kangkang, Apollo)" | "zh-CN-Kangkang-Apollo"
zh-HK | Chinese (Hong Kong) | Female | "Microsoft Server Speech Text to Speech Voice (zh-HK, Tracy, Apollo)" | "zh-HK-Tracy-Apollo"
| | | Female | "Microsoft Server Speech Text to Speech Voice (zh-HK, TracyRUS)" | "zh-HK-TracyRUS"
| | | Male | "Microsoft Server Speech Text to Speech Voice (zh-HK, Danny, Apollo)" | "zh-HK-Danny-Apollo"
zh-TW | Chinese (Taiwan) | Female | "Microsoft Server Speech Text to Speech Voice (zh-TW, Yating, Apollo)" | "zh-TW-Yating-Apollo"
| | | Female | "Microsoft Server Speech Text to Speech Voice (zh-TW, HanHanRUS)" | "zh-TW-HanHanRUS"
| | | Male | "Microsoft Server Speech Text to Speech Voice (zh-TW, Zhiwei, Apollo)" | "zh-TW-Zhiwei-Apollo"

\* *ar-EG supports Modern Standard Arabic (MSA).*

> [!NOTE]
> You can use either the full service name mapping or the short voice name in your speech synthesis requests.

### Customization

Voice customization is available for de-DE, en-GB, en-IN, en-US, es-MX, fr-FR, it-IT, pt-BR, and zh-CN. Select the right locale that matches the training data you have to train a custom voice model. For example, if the recording data you have is spoken in English with a British accent, select en-GB.  

> [!NOTE]
<<<<<<< HEAD
> French, German, and Italian voice training starts with a data set of 2,000+ utterances. Chinese-English bilingual models also are supported with an initial data set of 2,000+ utterances.
=======
> We do not support bi-lingual model training in Custom Voice, except for the Chinese-English bi-lingual. Select 'Chinese-English bilingual' if you want to train a Chinese voice that can speak English as well. Voice training in all locales starts with a data set of 2,000+ utterances, except for the en-US and zh-CN where you can start with any size of training data.
>>>>>>> 6a383dfd

## Speech translation

The **Speech Translation** API supports different languages for speech-to-speech and speech-to-text translation. The source language must always be from the Speech-to-Text language table. The available target languages depend on whether the translation target is speech or text. You may translate incoming speech into more than [60 languages](https://www.microsoft.com/translator/business/languages/). A subset of these languages are available for [speech synthesis](language-support.md#text-languages).

### Text languages

| Text language    | Language code |
|:----------- |:-------------:|
| Afrikaans      | `af`          |
| Arabic       | `ar`          |
| Bangla      | `bn`          |
| Bosnian (Latin)      | `bs`          |
| Bulgarian      | `bg`          |
| Cantonese (Traditional)      | `yue`          |
| Catalan      | `ca`          |
| Chinese Simplified      | `zh-Hans`          |
| Chinese Traditional      | `zh-Hant`          |
| Croatian      | `hr`          |
| Czech      | `cs`          |
| Danish      | `da`          |
| Dutch      | `nl`          |
| English      | `en`          |
| Estonian      | `et`          |
| Fijian      | `fj`          |
| Filipino      | `fil`          |
| Finnish      | `fi`          |
| French      | `fr`          |
| German      | `de`          |
| Greek      | `el`          |
| Haitian Creole      | `ht`          |
| Hebrew      | `he`          |
| Hindi      | `hi`          |
| Hmong Daw      | `mww`          |
| Hungarian      | `hu`          |
| Indonesian      | `id`          |
| Italian      | `it`          |
| Japanese      | `ja`          |
| Kiswahili      | `sw`          |
| Klingon      | `tlh`          |
| Klingon (plqaD)      | `tlh-Qaak`          |
| Korean      | `ko`          |
| Latvian      | `lv`          |
| Lithuanian      | `lt`          |
| Malagasy      | `mg`          |
| Malay      | `ms`          |
| Maltese      | `mt`          |
| Norwegian      | `nb`          |
| Persian      | `fa`          |
| Polish      | `pl`          |
| Portuguese      | `pt`          |
| Queretaro Otomi      | `otq`          |
| Romanian      | `ro`          |
| Russian      | `ru`          |
| Samoan      | `sm`          |
| Serbian (Cyrillic)      | `sr-Cyrl`          |
| Serbian (Latin)      | `sr-Latn`          |
| Slovak     | `sk`          |
| Slovenian      | `sl`          |
| Spanish      | `es`          |
| Swedish      | `sv`          |
| Tahitian      | `ty`          |
| Tamil      | `ta`          |
| Thai      | `th`          |
| Tongan      | `to`          |
| Turkish      | `tr`          |
| Ukrainian      | `uk`          |
| Urdu      | `ur`          |
| Vietnamese      | `vi`          |
| Welsh      | `cy`          |
| Yucatec Maya      | `yua`          |


## Next steps

* [Get your Speech Services trial subscription](https://azure.microsoft.com/try/cognitive-services/)
* [See how to recognize speech in C#](quickstart-csharp-dotnet-windows.md)
<|MERGE_RESOLUTION|>--- conflicted
+++ resolved
@@ -1,283 +1,259 @@
----
-title: Language support - Speech Services
-titleSuffix: Azure Cognitive Services
-description: The Azure Speech Services support numerous languages for speech-to-text and text-to-speech conversion, along with speech translation. This article provides a comprehensive list of language support by service.
-services: cognitive-services
-author: erhopf
-manager: nitinme
-ms.service: cognitive-services
-ms.subservice: speech-service
-ms.topic: conceptual
-ms.date: 03/19/2019
-ms.author: erhopf
-ms.custom: seodec18
----
-
-# Language and region support for the Speech Services
-
-Different languages are supported for different Speech Services functions. The following tables summarize language support.
-
-## Speech-to-text
-
-The Microsoft speech recognition API supports the following languages. Different levels of customization are available for each language.
-
-  Code | Language | [Acoustic adaptation](how-to-customize-acoustic-models.md) | [Language adaptation](how-to-customize-language-model.md) | [Pronunciation adaptation](how-to-customize-pronunciation.md)
- ------|----------|---------------------|---------------------|-------------------------
- ar-EG | Arabic (Egypt), modern standard | No | Yes | No
- ca-ES | Catalan | No | No | No
- da-DK | Danish (Denmark) | No | No | No
- de-DE | German (Germany) | Yes | Yes | No
- en-AU | English (Australia) | No | Yes | Yes
- en-CA | English (Canada) | No | Yes | Yes
- en-GB | English (United Kingdom) | No | Yes | Yes
- en-IN | English (India) | Yes | Yes | Yes
- en-NZ | English (New Zealand) | No | Yes | Yes  
- en-US | English (United States) | Yes | Yes | Yes
- es-ES | Spanish (Spain) | Yes | Yes | No
- es-MX | Spanish (Mexico) | No | Yes | No
- fi-FI | Finnish (Finland) | No | No | No
- fr-CA | French (Canada) | No | Yes | No
- fr-FR | French (France) | Yes | Yes | No
- hi-IN | Hindi (India) | No | Yes | No
- it-IT | Italian (Italy) | Yes | Yes | No
- ja-JP | Japanese (Japan) | No | Yes | No
- ko-KR | Korean (Korea) | No | Yes | No
- nb-NO | Norwegian (Bokmål) (Norway) | No | No | No
- nl-NL | Dutch (Netherlands) | No | Yes | No
- pl-PL | Polish (Poland) | No | No | No
- pt-BR | Portuguese (Brazil) | Yes | Yes | No
- pt-PT | Portuguese (Portugal) | No | Yes | No
- ru-RU | Russian (Russia) | Yes | Yes | No
- sv-SE | Swedish (Sweden) | No | No | No
- zh-CN | Chinese (Mandarin, simplified) | Yes | Yes | No
- zh-HK | Chinese (Cantonese, Traditional) | No | Yes | No
- zh-TW | Chinese (Taiwanese Mandarin) | No | Yes | No
- th-TH | Thai (Thailand) | No | No | No
-
-
-## Text-to-speech
-
-The text-to-speech REST API supports these voices, each of which supports a specific language and dialect, identified by locale.
-
-> [!IMPORTANT]
-> Pricing varies for standard, custom and neural voices. Please visit the [Pricing](https://azure.microsoft.com/pricing/details/cognitive-services/speech-services/) page for additional information.
-
-<<<<<<< HEAD
-### Neural voices (Preview)
-=======
-### Neural voices
->>>>>>> 6a383dfd
-
-Neural text-to-speech is a new type of speech synthesis powered by deep neural networks. When using a neural voice, synthesized speech is nearly indistinguishable from the human recordings.
-
-Neural voices can be used to make interactions with chatbots and virtual assistants more natural and engaging, convert digital texts such as e-books into audiobooks and enhance in-car navigation systems. With the human-like natural prosody and clear articulation of words, neural voices significantly reduce listening fatigue when users interact with AI systems.
-
-For a full list of neural voices and regional availability, see [regions](regions.md#standard-and-neural-voices).
-
-Locale | Language | Gender | Full service name mapping | Short voice name
---------|----------|--------|---------|------------
-de-DE | German (Germany) | Female | "Microsoft Server Speech Text to Speech Voice (de-DE, KatjaNeural)" | "de-DE-KatjaNeural"
-en-US | English (US) | Male | "Microsoft Server Speech Text to Speech Voice (en-US, GuyNeural)" | "en-US-GuyNeural"
-en-US | English (US) | Female | "Microsoft Server Speech Text to Speech Voice (en-US, JessaNeural)" | "en-US-JessaNeural"
-it-IT | Italian (Italy) | Female |"Microsoft Server Speech Text to Speech Voice (it-IT, ElsaNeural)" | "it-IT-ElsaNeural"
-zh-CN | Chinese (Mainland) | Female | "Microsoft Server Speech Text to Speech Voice (zh-CN, XiaoxiaoNeural)" | "zh-CN-XiaoxiaoNeural"
-
-<<<<<<< HEAD
-| Locale | Language | Gender | Service name mapping|
-|--------|----------|--------|---------------------|
-| de-DE | German (Germany) | Female | "Microsoft Server Speech Text to Speech Voice (de-DE, KatjaNeural)" |
-| en-US | English (US) | Male | "Microsoft Server Speech Text to Speech Voice (en-US, GuyNeural)" |
-| en-US | English (US) | Female | "Microsoft Server Speech Text to Speech Voice (en-US, JessaNeural)" |
-| it-IT | Italian (Italy) | Female | "Microsoft Server Speech Text to Speech Voice (it-IT, ElsaNeural)" |
-| zh-CN | Chinese | Female | "Microsoft Server Speech Text to Speech Voice (zh-CN, XiaoxiaoNeural)" |
-
-> [!IMPORTANT]
-> Microsoft Server Speech Text to Speech Voice (zh-CN, XiaoxiaoNeural) is only available via the Southeast Asia endpoint: https://southeastasia.tts.speech.microsoft.com/cognitiveservices/v1.
-
-> [!IMPORTANT]
-> Microsoft Server Speech Text to Speech Voice (de-DE, KatjaNeural) and Microsoft Server Speech Text to Speech Voice (it-IT, ElsaNeural) are only available via the West Europe endpoint: https://westeurope.tts.speech.microsoft.com/cognitiveservices/v1.
-=======
-> [!NOTE]
-> You can use either the full service name mapping or the short voice name in your speech synthesis requests.
->>>>>>> 6a383dfd
-
-### Standard voices
-
-More than 75 standard voices are available in over 45 languages and locales, which allow you to convert text into synthesized speech. For more information about regional availability, see [regions](regions.md#standard-and-neural-voices).
-
-Locale | Language | Gender | Full service name mapping | Short voice name
--------|----------|---------|----------|----------
-ar-EG\* | Arabic (Egypt) | Female | "Microsoft Server Speech Text to Speech Voice (ar-EG, Hoda)" | "ar-EG-Hoda"
-ar-SA | Arabic (Saudi Arabia) | Male | "Microsoft Server Speech Text to Speech Voice (ar-SA, Naayf)" | "ar-SA-Naayf"
-bg-BG | Bulgarian | Male | "Microsoft Server Speech Text to Speech Voice (bg-BG, Ivan)" | "bg-BG-Ivan"
-ca-ES | Catalan (Spain) | Female | "Microsoft Server Speech Text to Speech Voice (ca-ES, HerenaRUS)" | "ca-ES-HerenaRUS"
-cs-CZ | Czech | Male | "Microsoft Server Speech Text to Speech Voice (cs-CZ, Jakub)" | "cs-CZ-Jakub"
-da-DK | Danish | Female | "Microsoft Server Speech Text to Speech Voice (da-DK, HelleRUS)" | "da-DK-HelleRUS"
-de-AT | German (Austria) | Male | "Microsoft Server Speech Text to Speech Voice (de-AT, Michael)" | "de-AT-Michael"
-de-CH | German (Switzerland) | Male | "Microsoft Server Speech Text to Speech Voice (de-CH, Karsten)" | "de-CH-Karsten"
-de-DE | German (Germany) | Female | "Microsoft Server Speech Text to Speech Voice (de-DE, Hedda)" | "de-DE-Hedda"
-| | | Female | "Microsoft Server Speech Text to Speech Voice (de-DE, HeddaRUS)" | "de-DE-HeddaRUS"
-| | | Male | "Microsoft Server Speech Text to Speech Voice (de-DE, Stefan, Apollo)" | "de-DE-Stefan-Apollo"
-el-GR | Greek | Male | "Microsoft Server Speech Text to Speech Voice (el-GR, Stefanos)" | "el-GR-Stefanos"
-en-AU | English (Australia) | Female | "Microsoft Server Speech Text to Speech Voice (en-AU, Catherine)" | "en-AU-Catherine"
-| | | Female | "Microsoft Server Speech Text to Speech Voice (en-AU, HayleyRUS)" | "en-AU-HayleyRUS"
-en-CA | English (Canada) | Female | "Microsoft Server Speech Text to Speech Voice (en-CA, Linda)" | "en-CA-Linda"
-| | | Female | "Microsoft Server Speech Text to Speech Voice (en-CA, HeatherRUS)" | "en-CA-HeatherRUS"
-en-GB | English (UK) | Female | "Microsoft Server Speech Text to Speech Voice (en-GB, Susan, Apollo)" | "en-GB-Susan-Apollo"
-| | | Female | "Microsoft Server Speech Text to Speech Voice (en-GB, HazelRUS)" | "en-GB-HazelRUS"
-| | | Male | "Microsoft Server Speech Text to Speech Voice (en-GB, George, Apollo)" | "en-GB-George-Apollo"
-en-IE | English (Ireland) | Male | "Microsoft Server Speech Text to Speech Voice (en-IE, Sean)" | "en-IE-Sean"
-en-IN | English (India) | Female | "Microsoft Server Speech Text to Speech Voice (en-IN, Heera, Apollo)" | "en-IN-Heera-Apollo"
-| | | Female | "Microsoft Server Speech Text to Speech Voice (en-IN, PriyaRUS)" | "en-IN-PriyaRUS"
-| | | Male | "Microsoft Server Speech Text to Speech Voice (en-IN, Ravi, Apollo)" | "en-IN-Ravi-Apollo"
-en-US | English (US) | Female | "Microsoft Server Speech Text to Speech Voice (en-US, ZiraRUS)" | "en-US-ZiraRUS"
-| | | Female | "Microsoft Server Speech Text to Speech Voice (en-US, JessaRUS)" | "en-US-JessaRUS"
-| | | Male | "Microsoft Server Speech Text to Speech Voice (en-US, BenjaminRUS)" | "en-US-BenjaminRUS"
-| | | Female | "Microsoft Server Speech Text to Speech Voice (en-US, Jessa24kRUS)" | "en-US-Jessa24kRUS"
-| | | Male | "Microsoft Server Speech Text to Speech Voice (en-US, Guy24kRUS)" | "en-US-Guy24kRUS"
-es-ES | Spanish (Spain) |Female | "Microsoft Server Speech Text to Speech Voice (es-ES, Laura, Apollo)" | "es-ES-Laura-Apollo"
-| | | Female | "Microsoft Server Speech Text to Speech Voice (es-ES, HelenaRUS)" | "es-ES-HelenaRUS"
-| | | Male | "Microsoft Server Speech Text to Speech Voice (es-ES, Pablo, Apollo)" | "es-ES-Pablo-Apollo"
-es-MX | Spanish (Mexico) | Female | "Microsoft Server Speech Text to Speech Voice (es-MX, HildaRUS)" | "es-MX-HildaRUS"
-| | | Male | "Microsoft Server Speech Text to Speech Voice (es-MX, Raul, Apollo)" | "es-MX-Raul-Apollo"
-fi-FI | Finnish | Female | "Microsoft Server Speech Text to Speech Voice (fi-FI, HeidiRUS)" | "fi-FI-HeidiRUS"
-fr-CA | French (Canada) |Female | "Microsoft Server Speech Text to Speech Voice (fr-CA, Caroline)" | "fr-CA-Caroline"
-| | | Female | "Microsoft Server Speech Text to Speech Voice (fr-CA, HarmonieRUS)" | "fr-CA-HarmonieRUS"
-fr-CH | French (Switzerland)| Male | "Microsoft Server Speech Text to Speech Voice (fr-CH, Guillaume)" | "fr-CH-Guillaume"
-fr-FR | French (France)| Female | "Microsoft Server Speech Text to Speech Voice (fr-FR, Julie, Apollo)" | "fr-FR-Julie-Apollo"
-| | | Female | "Microsoft Server Speech Text to Speech Voice (fr-FR, HortenseRUS)" | "fr-FR-HortenseRUS"
-| | | Male | "Microsoft Server Speech Text to Speech Voice (fr-FR, Paul, Apollo)" | "fr-FR-Paul-Apollo"
-he-IL| Hebrew (Israel) | Male| "Microsoft Server Speech Text to Speech Voice (he-IL, Asaf)" | "he-IL-Asaf"
-hi-IN | Hindi (India) | Female | "Microsoft Server Speech Text to Speech Voice (hi-IN, Kalpana, Apollo)" | "hi-IN-Kalpana-Apollo"
-| | |Female | "Microsoft Server Speech Text to Speech Voice (hi-IN, Kalpana)" | "hi-IN-Kalpana"
-| | | Male | "Microsoft Server Speech Text to Speech Voice (hi-IN, Hemant)" | "hi-IN-Hemant"
-hr-HR | Croatian | Male | "Microsoft Server Speech Text to Speech Voice (hr-HR, Matej)" | "hr-HR-Matej"
-hu-HU | Hungarian | Male | "Microsoft Server Speech Text to Speech Voice (hu-HU, Szabolcs)" | "hu-HU-Szabolcs"
-id-ID | Indonesian| Male | "Microsoft Server Speech Text to Speech Voice (id-ID, Andika)" | "id-ID-Andika"
-it-IT | Italian | Male | "Microsoft Server Speech Text to Speech Voice (it-IT, Cosimo, Apollo)" | "it-IT-Cosimo-Apollo"
-| | | Female | "Microsoft Server Speech Text to Speech Voice (it-IT, LuciaRUS)" | "it-IT-LuciaRUS"
-ja-JP | Japanese | Female | "Microsoft Server Speech Text to Speech Voice (ja-JP, Ayumi, Apollo)" | "ja-JP-Ayumi-Apollo"
-| | | Male | "Microsoft Server Speech Text to Speech Voice (ja-JP, Ichiro, Apollo)" | "ja-JP-Ichiro-Apollo"
-| | | Female | "Microsoft Server Speech Text to Speech Voice (ja-JP, HarukaRUS)" | "ja-JP-HarukaRUS"
-ko-KR | Korean | Female | "Microsoft Server Speech Text to Speech Voice (ko-KR, HeamiRUS)" | "ko-KR-HeamiRUS"
-ms-MY | Malay | Male | "Microsoft Server Speech Text to Speech Voice (ms-MY, Rizwan)" | "ms-MY-Rizwan"
-nb-NO | Norwegian | Female | "Microsoft Server Speech Text to Speech Voice (nb-NO, HuldaRUS)" | "nb-NO-HuldaRUS"
-nl-NL | Dutch | Female | "Microsoft Server Speech Text to Speech Voice (nl-NL, HannaRUS)" | "nl-NL-HannaRUS"
-pl-PL | Polish | Female | "Microsoft Server Speech Text to Speech Voice (pl-PL, PaulinaRUS)" | "pl-PL-PaulinaRUS"
-pt-BR | Portuguese (Brazil) | Female | "Microsoft Server Speech Text to Speech Voice (pt-BR, HeloisaRUS)" | "pt-BR-HeloisaRUS"
-| | | Male |"Microsoft Server Speech Text to Speech Voice (pt-BR, Daniel, Apollo)" | "pt-BR-Daniel-Apollo"
-pt-PT | Portuguese (Portugal) | Female | "Microsoft Server Speech Text to Speech Voice (pt-PT, HeliaRUS)" | "pt-PT-HeliaRUS"
-ro-RO | Romanian | Male | "Microsoft Server Speech Text to Speech Voice (ro-RO, Andrei)" | "ro-RO-Andrei"
-ru-RU |Russian| Female | "Microsoft Server Speech Text to Speech Voice (ru-RU, Irina, Apollo)" | "ru-RU-Irina-Apollo"
-| | | Male | "Microsoft Server Speech Text to Speech Voice (ru-RU, Pavel, Apollo)" | "ru-RU-Pavel-Apollo"
-| | | Female | "Microsoft Server Speech Text to Speech Voice (ru-RU, EkaterinaRUS)" | ru-RU-EkaterinaRUS
-sk-SK | Slovak | Male | "Microsoft Server Speech Text to Speech Voice (sk-SK, Filip)" | "sk-SK-Filip"
-sl-SI | Slovenian | Male | "Microsoft Server Speech Text to Speech Voice (sl-SI, Lado)" | "sl-SI-Lado"
-sv-SE | Swedish | Female | "Microsoft Server Speech Text to Speech Voice (sv-SE, HedvigRUS)" | "sv-SE-HedvigRUS"
-ta-IN | Tamil (India) | Male | "Microsoft Server Speech Text to Speech Voice (ta-IN, Valluvar)" | "ta-IN-Valluvar"
-te-IN | Telugu (India) | Female | "Microsoft Server Speech Text to Speech Voice (te-IN, Chitra)" | "te-IN-Chitra"
-th-TH | Thai | Male | "Microsoft Server Speech Text to Speech Voice (th-TH, Pattara)" | "th-TH-Pattara"
-tr-TR | Turkish | Female | "Microsoft Server Speech Text to Speech Voice (tr-TR, SedaRUS)" | "tr-TR-SedaRUS"
-vi-VN | Vietnamese | Male | "Microsoft Server Speech Text to Speech Voice (vi-VN, An)" | "vi-VN-An"
-zh-CN | Chinese (Mainland) | Female | "Microsoft Server Speech Text to Speech Voice (zh-CN, HuihuiRUS)" | "zh-CN-HuihuiRUS"
-| | | Female | "Microsoft Server Speech Text to Speech Voice (zh-CN, Yaoyao, Apollo)" | "zh-CN-Yaoyao-Apollo"
-| | | Male | "Microsoft Server Speech Text to Speech Voice (zh-CN, Kangkang, Apollo)" | "zh-CN-Kangkang-Apollo"
-zh-HK | Chinese (Hong Kong) | Female | "Microsoft Server Speech Text to Speech Voice (zh-HK, Tracy, Apollo)" | "zh-HK-Tracy-Apollo"
-| | | Female | "Microsoft Server Speech Text to Speech Voice (zh-HK, TracyRUS)" | "zh-HK-TracyRUS"
-| | | Male | "Microsoft Server Speech Text to Speech Voice (zh-HK, Danny, Apollo)" | "zh-HK-Danny-Apollo"
-zh-TW | Chinese (Taiwan) | Female | "Microsoft Server Speech Text to Speech Voice (zh-TW, Yating, Apollo)" | "zh-TW-Yating-Apollo"
-| | | Female | "Microsoft Server Speech Text to Speech Voice (zh-TW, HanHanRUS)" | "zh-TW-HanHanRUS"
-| | | Male | "Microsoft Server Speech Text to Speech Voice (zh-TW, Zhiwei, Apollo)" | "zh-TW-Zhiwei-Apollo"
-
-\* *ar-EG supports Modern Standard Arabic (MSA).*
-
-> [!NOTE]
-> You can use either the full service name mapping or the short voice name in your speech synthesis requests.
-
-### Customization
-
-Voice customization is available for de-DE, en-GB, en-IN, en-US, es-MX, fr-FR, it-IT, pt-BR, and zh-CN. Select the right locale that matches the training data you have to train a custom voice model. For example, if the recording data you have is spoken in English with a British accent, select en-GB.  
-
-> [!NOTE]
-<<<<<<< HEAD
-> French, German, and Italian voice training starts with a data set of 2,000+ utterances. Chinese-English bilingual models also are supported with an initial data set of 2,000+ utterances.
-=======
-> We do not support bi-lingual model training in Custom Voice, except for the Chinese-English bi-lingual. Select 'Chinese-English bilingual' if you want to train a Chinese voice that can speak English as well. Voice training in all locales starts with a data set of 2,000+ utterances, except for the en-US and zh-CN where you can start with any size of training data.
->>>>>>> 6a383dfd
-
-## Speech translation
-
-The **Speech Translation** API supports different languages for speech-to-speech and speech-to-text translation. The source language must always be from the Speech-to-Text language table. The available target languages depend on whether the translation target is speech or text. You may translate incoming speech into more than [60 languages](https://www.microsoft.com/translator/business/languages/). A subset of these languages are available for [speech synthesis](language-support.md#text-languages).
-
-### Text languages
-
-| Text language    | Language code |
-|:----------- |:-------------:|
-| Afrikaans      | `af`          |
-| Arabic       | `ar`          |
-| Bangla      | `bn`          |
-| Bosnian (Latin)      | `bs`          |
-| Bulgarian      | `bg`          |
-| Cantonese (Traditional)      | `yue`          |
-| Catalan      | `ca`          |
-| Chinese Simplified      | `zh-Hans`          |
-| Chinese Traditional      | `zh-Hant`          |
-| Croatian      | `hr`          |
-| Czech      | `cs`          |
-| Danish      | `da`          |
-| Dutch      | `nl`          |
-| English      | `en`          |
-| Estonian      | `et`          |
-| Fijian      | `fj`          |
-| Filipino      | `fil`          |
-| Finnish      | `fi`          |
-| French      | `fr`          |
-| German      | `de`          |
-| Greek      | `el`          |
-| Haitian Creole      | `ht`          |
-| Hebrew      | `he`          |
-| Hindi      | `hi`          |
-| Hmong Daw      | `mww`          |
-| Hungarian      | `hu`          |
-| Indonesian      | `id`          |
-| Italian      | `it`          |
-| Japanese      | `ja`          |
-| Kiswahili      | `sw`          |
-| Klingon      | `tlh`          |
-| Klingon (plqaD)      | `tlh-Qaak`          |
-| Korean      | `ko`          |
-| Latvian      | `lv`          |
-| Lithuanian      | `lt`          |
-| Malagasy      | `mg`          |
-| Malay      | `ms`          |
-| Maltese      | `mt`          |
-| Norwegian      | `nb`          |
-| Persian      | `fa`          |
-| Polish      | `pl`          |
-| Portuguese      | `pt`          |
-| Queretaro Otomi      | `otq`          |
-| Romanian      | `ro`          |
-| Russian      | `ru`          |
-| Samoan      | `sm`          |
-| Serbian (Cyrillic)      | `sr-Cyrl`          |
-| Serbian (Latin)      | `sr-Latn`          |
-| Slovak     | `sk`          |
-| Slovenian      | `sl`          |
-| Spanish      | `es`          |
-| Swedish      | `sv`          |
-| Tahitian      | `ty`          |
-| Tamil      | `ta`          |
-| Thai      | `th`          |
-| Tongan      | `to`          |
-| Turkish      | `tr`          |
-| Ukrainian      | `uk`          |
-| Urdu      | `ur`          |
-| Vietnamese      | `vi`          |
-| Welsh      | `cy`          |
-| Yucatec Maya      | `yua`          |
-
-
-## Next steps
-
-* [Get your Speech Services trial subscription](https://azure.microsoft.com/try/cognitive-services/)
-* [See how to recognize speech in C#](quickstart-csharp-dotnet-windows.md)
+---
+title: Language support - Speech Services
+titleSuffix: Azure Cognitive Services
+description: The Azure Speech Services support numerous languages for speech-to-text and text-to-speech conversion, along with speech translation. This article provides a comprehensive list of language support by service.
+services: cognitive-services
+author: erhopf
+manager: nitinme
+ms.service: cognitive-services
+ms.subservice: speech-service
+ms.topic: conceptual
+ms.date: 03/19/2019
+ms.author: erhopf
+ms.custom: seodec18
+---
+
+# Language and region support for the Speech Services
+
+Different languages are supported for different Speech Services functions. The following tables summarize language support.
+
+## Speech-to-text
+
+The Microsoft speech recognition API supports the following languages. Different levels of customization are available for each language.
+
+  Code | Language | [Acoustic adaptation](how-to-customize-acoustic-models.md) | [Language adaptation](how-to-customize-language-model.md) | [Pronunciation adaptation](how-to-customize-pronunciation.md)
+ ------|----------|---------------------|---------------------|-------------------------
+ ar-EG | Arabic (Egypt), modern standard | No | Yes | No
+ ca-ES | Catalan | No | No | No
+ da-DK | Danish (Denmark) | No | No | No
+ de-DE | German (Germany) | Yes | Yes | No
+ en-AU | English (Australia) | No | Yes | Yes
+ en-CA | English (Canada) | No | Yes | Yes
+ en-GB | English (United Kingdom) | No | Yes | Yes
+ en-IN | English (India) | Yes | Yes | Yes
+ en-NZ | English (New Zealand) | No | Yes | Yes  
+ en-US | English (United States) | Yes | Yes | Yes
+ es-ES | Spanish (Spain) | Yes | Yes | No
+ es-MX | Spanish (Mexico) | No | Yes | No
+ fi-FI | Finnish (Finland) | No | No | No
+ fr-CA | French (Canada) | No | Yes | No
+ fr-FR | French (France) | Yes | Yes | No
+ hi-IN | Hindi (India) | No | Yes | No
+ it-IT | Italian (Italy) | Yes | Yes | No
+ ja-JP | Japanese (Japan) | No | Yes | No
+ ko-KR | Korean (Korea) | No | Yes | No
+ nb-NO | Norwegian (Bokmål) (Norway) | No | No | No
+ nl-NL | Dutch (Netherlands) | No | Yes | No
+ pl-PL | Polish (Poland) | No | No | No
+ pt-BR | Portuguese (Brazil) | Yes | Yes | No
+ pt-PT | Portuguese (Portugal) | No | Yes | No
+ ru-RU | Russian (Russia) | Yes | Yes | No
+ sv-SE | Swedish (Sweden) | No | No | No
+ zh-CN | Chinese (Mandarin, simplified) | Yes | Yes | No
+ zh-HK | Chinese (Cantonese, Traditional) | No | Yes | No
+ zh-TW | Chinese (Taiwanese Mandarin) | No | Yes | No
+ th-TH | Thai (Thailand) | No | No | No
+
+
+## Text-to-speech
+
+The text-to-speech REST API supports these voices, each of which supports a specific language and dialect, identified by locale.
+
+> [!IMPORTANT]
+> Pricing varies for standard, custom and neural voices. Please visit the [Pricing](https://azure.microsoft.com/pricing/details/cognitive-services/speech-services/) page for additional information.
+
+### Neural voices
+
+Neural text-to-speech is a new type of speech synthesis powered by deep neural networks. When using a neural voice, synthesized speech is nearly indistinguishable from the human recordings.
+
+Neural voices can be used to make interactions with chatbots and virtual assistants more natural and engaging, convert digital texts such as e-books into audiobooks and enhance in-car navigation systems. With the human-like natural prosody and clear articulation of words, neural voices significantly reduce listening fatigue when users interact with AI systems.
+
+For a full list of neural voices and regional availability, see [regions](regions.md#standard-and-neural-voices).
+
+Locale | Language | Gender | Full service name mapping | Short voice name
+--------|----------|--------|---------|------------
+de-DE | German (Germany) | Female | "Microsoft Server Speech Text to Speech Voice (de-DE, KatjaNeural)" | "de-DE-KatjaNeural"
+en-US | English (US) | Male | "Microsoft Server Speech Text to Speech Voice (en-US, GuyNeural)" | "en-US-GuyNeural"
+en-US | English (US) | Female | "Microsoft Server Speech Text to Speech Voice (en-US, JessaNeural)" | "en-US-JessaNeural"
+it-IT | Italian (Italy) | Female |"Microsoft Server Speech Text to Speech Voice (it-IT, ElsaNeural)" | "it-IT-ElsaNeural"
+zh-CN | Chinese (Mainland) | Female | "Microsoft Server Speech Text to Speech Voice (zh-CN, XiaoxiaoNeural)" | "zh-CN-XiaoxiaoNeural"
+
+> [!NOTE]
+> You can use either the full service name mapping or the short voice name in your speech synthesis requests.
+
+### Standard voices
+
+More than 75 standard voices are available in over 45 languages and locales, which allow you to convert text into synthesized speech. For more information about regional availability, see [regions](regions.md#standard-and-neural-voices).
+
+Locale | Language | Gender | Full service name mapping | Short voice name
+-------|----------|---------|----------|----------
+ar-EG\* | Arabic (Egypt) | Female | "Microsoft Server Speech Text to Speech Voice (ar-EG, Hoda)" | "ar-EG-Hoda"
+ar-SA | Arabic (Saudi Arabia) | Male | "Microsoft Server Speech Text to Speech Voice (ar-SA, Naayf)" | "ar-SA-Naayf"
+bg-BG | Bulgarian | Male | "Microsoft Server Speech Text to Speech Voice (bg-BG, Ivan)" | "bg-BG-Ivan"
+ca-ES | Catalan (Spain) | Female | "Microsoft Server Speech Text to Speech Voice (ca-ES, HerenaRUS)" | "ca-ES-HerenaRUS"
+cs-CZ | Czech | Male | "Microsoft Server Speech Text to Speech Voice (cs-CZ, Jakub)" | "cs-CZ-Jakub"
+da-DK | Danish | Female | "Microsoft Server Speech Text to Speech Voice (da-DK, HelleRUS)" | "da-DK-HelleRUS"
+de-AT | German (Austria) | Male | "Microsoft Server Speech Text to Speech Voice (de-AT, Michael)" | "de-AT-Michael"
+de-CH | German (Switzerland) | Male | "Microsoft Server Speech Text to Speech Voice (de-CH, Karsten)" | "de-CH-Karsten"
+de-DE | German (Germany) | Female | "Microsoft Server Speech Text to Speech Voice (de-DE, Hedda)" | "de-DE-Hedda"
+| | | Female | "Microsoft Server Speech Text to Speech Voice (de-DE, HeddaRUS)" | "de-DE-HeddaRUS"
+| | | Male | "Microsoft Server Speech Text to Speech Voice (de-DE, Stefan, Apollo)" | "de-DE-Stefan-Apollo"
+el-GR | Greek | Male | "Microsoft Server Speech Text to Speech Voice (el-GR, Stefanos)" | "el-GR-Stefanos"
+en-AU | English (Australia) | Female | "Microsoft Server Speech Text to Speech Voice (en-AU, Catherine)" | "en-AU-Catherine"
+| | | Female | "Microsoft Server Speech Text to Speech Voice (en-AU, HayleyRUS)" | "en-AU-HayleyRUS"
+en-CA | English (Canada) | Female | "Microsoft Server Speech Text to Speech Voice (en-CA, Linda)" | "en-CA-Linda"
+| | | Female | "Microsoft Server Speech Text to Speech Voice (en-CA, HeatherRUS)" | "en-CA-HeatherRUS"
+en-GB | English (UK) | Female | "Microsoft Server Speech Text to Speech Voice (en-GB, Susan, Apollo)" | "en-GB-Susan-Apollo"
+| | | Female | "Microsoft Server Speech Text to Speech Voice (en-GB, HazelRUS)" | "en-GB-HazelRUS"
+| | | Male | "Microsoft Server Speech Text to Speech Voice (en-GB, George, Apollo)" | "en-GB-George-Apollo"
+en-IE | English (Ireland) | Male | "Microsoft Server Speech Text to Speech Voice (en-IE, Sean)" | "en-IE-Sean"
+en-IN | English (India) | Female | "Microsoft Server Speech Text to Speech Voice (en-IN, Heera, Apollo)" | "en-IN-Heera-Apollo"
+| | | Female | "Microsoft Server Speech Text to Speech Voice (en-IN, PriyaRUS)" | "en-IN-PriyaRUS"
+| | | Male | "Microsoft Server Speech Text to Speech Voice (en-IN, Ravi, Apollo)" | "en-IN-Ravi-Apollo"
+en-US | English (US) | Female | "Microsoft Server Speech Text to Speech Voice (en-US, ZiraRUS)" | "en-US-ZiraRUS"
+| | | Female | "Microsoft Server Speech Text to Speech Voice (en-US, JessaRUS)" | "en-US-JessaRUS"
+| | | Male | "Microsoft Server Speech Text to Speech Voice (en-US, BenjaminRUS)" | "en-US-BenjaminRUS"
+| | | Female | "Microsoft Server Speech Text to Speech Voice (en-US, Jessa24kRUS)" | "en-US-Jessa24kRUS"
+| | | Male | "Microsoft Server Speech Text to Speech Voice (en-US, Guy24kRUS)" | "en-US-Guy24kRUS"
+es-ES | Spanish (Spain) |Female | "Microsoft Server Speech Text to Speech Voice (es-ES, Laura, Apollo)" | "es-ES-Laura-Apollo"
+| | | Female | "Microsoft Server Speech Text to Speech Voice (es-ES, HelenaRUS)" | "es-ES-HelenaRUS"
+| | | Male | "Microsoft Server Speech Text to Speech Voice (es-ES, Pablo, Apollo)" | "es-ES-Pablo-Apollo"
+es-MX | Spanish (Mexico) | Female | "Microsoft Server Speech Text to Speech Voice (es-MX, HildaRUS)" | "es-MX-HildaRUS"
+| | | Male | "Microsoft Server Speech Text to Speech Voice (es-MX, Raul, Apollo)" | "es-MX-Raul-Apollo"
+fi-FI | Finnish | Female | "Microsoft Server Speech Text to Speech Voice (fi-FI, HeidiRUS)" | "fi-FI-HeidiRUS"
+fr-CA | French (Canada) |Female | "Microsoft Server Speech Text to Speech Voice (fr-CA, Caroline)" | "fr-CA-Caroline"
+| | | Female | "Microsoft Server Speech Text to Speech Voice (fr-CA, HarmonieRUS)" | "fr-CA-HarmonieRUS"
+fr-CH | French (Switzerland)| Male | "Microsoft Server Speech Text to Speech Voice (fr-CH, Guillaume)" | "fr-CH-Guillaume"
+fr-FR | French (France)| Female | "Microsoft Server Speech Text to Speech Voice (fr-FR, Julie, Apollo)" | "fr-FR-Julie-Apollo"
+| | | Female | "Microsoft Server Speech Text to Speech Voice (fr-FR, HortenseRUS)" | "fr-FR-HortenseRUS"
+| | | Male | "Microsoft Server Speech Text to Speech Voice (fr-FR, Paul, Apollo)" | "fr-FR-Paul-Apollo"
+he-IL| Hebrew (Israel) | Male| "Microsoft Server Speech Text to Speech Voice (he-IL, Asaf)" | "he-IL-Asaf"
+hi-IN | Hindi (India) | Female | "Microsoft Server Speech Text to Speech Voice (hi-IN, Kalpana, Apollo)" | "hi-IN-Kalpana-Apollo"
+| | |Female | "Microsoft Server Speech Text to Speech Voice (hi-IN, Kalpana)" | "hi-IN-Kalpana"
+| | | Male | "Microsoft Server Speech Text to Speech Voice (hi-IN, Hemant)" | "hi-IN-Hemant"
+hr-HR | Croatian | Male | "Microsoft Server Speech Text to Speech Voice (hr-HR, Matej)" | "hr-HR-Matej"
+hu-HU | Hungarian | Male | "Microsoft Server Speech Text to Speech Voice (hu-HU, Szabolcs)" | "hu-HU-Szabolcs"
+id-ID | Indonesian| Male | "Microsoft Server Speech Text to Speech Voice (id-ID, Andika)" | "id-ID-Andika"
+it-IT | Italian | Male | "Microsoft Server Speech Text to Speech Voice (it-IT, Cosimo, Apollo)" | "it-IT-Cosimo-Apollo"
+| | | Female | "Microsoft Server Speech Text to Speech Voice (it-IT, LuciaRUS)" | "it-IT-LuciaRUS"
+ja-JP | Japanese | Female | "Microsoft Server Speech Text to Speech Voice (ja-JP, Ayumi, Apollo)" | "ja-JP-Ayumi-Apollo"
+| | | Male | "Microsoft Server Speech Text to Speech Voice (ja-JP, Ichiro, Apollo)" | "ja-JP-Ichiro-Apollo"
+| | | Female | "Microsoft Server Speech Text to Speech Voice (ja-JP, HarukaRUS)" | "ja-JP-HarukaRUS"
+ko-KR | Korean | Female | "Microsoft Server Speech Text to Speech Voice (ko-KR, HeamiRUS)" | "ko-KR-HeamiRUS"
+ms-MY | Malay | Male | "Microsoft Server Speech Text to Speech Voice (ms-MY, Rizwan)" | "ms-MY-Rizwan"
+nb-NO | Norwegian | Female | "Microsoft Server Speech Text to Speech Voice (nb-NO, HuldaRUS)" | "nb-NO-HuldaRUS"
+nl-NL | Dutch | Female | "Microsoft Server Speech Text to Speech Voice (nl-NL, HannaRUS)" | "nl-NL-HannaRUS"
+pl-PL | Polish | Female | "Microsoft Server Speech Text to Speech Voice (pl-PL, PaulinaRUS)" | "pl-PL-PaulinaRUS"
+pt-BR | Portuguese (Brazil) | Female | "Microsoft Server Speech Text to Speech Voice (pt-BR, HeloisaRUS)" | "pt-BR-HeloisaRUS"
+| | | Male |"Microsoft Server Speech Text to Speech Voice (pt-BR, Daniel, Apollo)" | "pt-BR-Daniel-Apollo"
+pt-PT | Portuguese (Portugal) | Female | "Microsoft Server Speech Text to Speech Voice (pt-PT, HeliaRUS)" | "pt-PT-HeliaRUS"
+ro-RO | Romanian | Male | "Microsoft Server Speech Text to Speech Voice (ro-RO, Andrei)" | "ro-RO-Andrei"
+ru-RU |Russian| Female | "Microsoft Server Speech Text to Speech Voice (ru-RU, Irina, Apollo)" | "ru-RU-Irina-Apollo"
+| | | Male | "Microsoft Server Speech Text to Speech Voice (ru-RU, Pavel, Apollo)" | "ru-RU-Pavel-Apollo"
+| | | Female | "Microsoft Server Speech Text to Speech Voice (ru-RU, EkaterinaRUS)" | ru-RU-EkaterinaRUS
+sk-SK | Slovak | Male | "Microsoft Server Speech Text to Speech Voice (sk-SK, Filip)" | "sk-SK-Filip"
+sl-SI | Slovenian | Male | "Microsoft Server Speech Text to Speech Voice (sl-SI, Lado)" | "sl-SI-Lado"
+sv-SE | Swedish | Female | "Microsoft Server Speech Text to Speech Voice (sv-SE, HedvigRUS)" | "sv-SE-HedvigRUS"
+ta-IN | Tamil (India) | Male | "Microsoft Server Speech Text to Speech Voice (ta-IN, Valluvar)" | "ta-IN-Valluvar"
+te-IN | Telugu (India) | Female | "Microsoft Server Speech Text to Speech Voice (te-IN, Chitra)" | "te-IN-Chitra"
+th-TH | Thai | Male | "Microsoft Server Speech Text to Speech Voice (th-TH, Pattara)" | "th-TH-Pattara"
+tr-TR | Turkish | Female | "Microsoft Server Speech Text to Speech Voice (tr-TR, SedaRUS)" | "tr-TR-SedaRUS"
+vi-VN | Vietnamese | Male | "Microsoft Server Speech Text to Speech Voice (vi-VN, An)" | "vi-VN-An"
+zh-CN | Chinese (Mainland) | Female | "Microsoft Server Speech Text to Speech Voice (zh-CN, HuihuiRUS)" | "zh-CN-HuihuiRUS"
+| | | Female | "Microsoft Server Speech Text to Speech Voice (zh-CN, Yaoyao, Apollo)" | "zh-CN-Yaoyao-Apollo"
+| | | Male | "Microsoft Server Speech Text to Speech Voice (zh-CN, Kangkang, Apollo)" | "zh-CN-Kangkang-Apollo"
+zh-HK | Chinese (Hong Kong) | Female | "Microsoft Server Speech Text to Speech Voice (zh-HK, Tracy, Apollo)" | "zh-HK-Tracy-Apollo"
+| | | Female | "Microsoft Server Speech Text to Speech Voice (zh-HK, TracyRUS)" | "zh-HK-TracyRUS"
+| | | Male | "Microsoft Server Speech Text to Speech Voice (zh-HK, Danny, Apollo)" | "zh-HK-Danny-Apollo"
+zh-TW | Chinese (Taiwan) | Female | "Microsoft Server Speech Text to Speech Voice (zh-TW, Yating, Apollo)" | "zh-TW-Yating-Apollo"
+| | | Female | "Microsoft Server Speech Text to Speech Voice (zh-TW, HanHanRUS)" | "zh-TW-HanHanRUS"
+| | | Male | "Microsoft Server Speech Text to Speech Voice (zh-TW, Zhiwei, Apollo)" | "zh-TW-Zhiwei-Apollo"
+
+\* *ar-EG supports Modern Standard Arabic (MSA).*
+
+> [!NOTE]
+> You can use either the full service name mapping or the short voice name in your speech synthesis requests.
+
+### Customization
+
+Voice customization is available for de-DE, en-GB, en-IN, en-US, es-MX, fr-FR, it-IT, pt-BR, and zh-CN. Select the right locale that matches the training data you have to train a custom voice model. For example, if the recording data you have is spoken in English with a British accent, select en-GB.  
+
+> [!NOTE]
+> We do not support bi-lingual model training in Custom Voice, except for the Chinese-English bi-lingual. Select 'Chinese-English bilingual' if you want to train a Chinese voice that can speak English as well. Voice training in all locales starts with a data set of 2,000+ utterances, except for the en-US and zh-CN where you can start with any size of training data.
+
+## Speech translation
+
+The **Speech Translation** API supports different languages for speech-to-speech and speech-to-text translation. The source language must always be from the Speech-to-Text language table. The available target languages depend on whether the translation target is speech or text. You may translate incoming speech into more than [60 languages](https://www.microsoft.com/translator/business/languages/). A subset of these languages are available for [speech synthesis](language-support.md#text-languages).
+
+### Text languages
+
+| Text language    | Language code |
+|:----------- |:-------------:|
+| Afrikaans      | `af`          |
+| Arabic       | `ar`          |
+| Bangla      | `bn`          |
+| Bosnian (Latin)      | `bs`          |
+| Bulgarian      | `bg`          |
+| Cantonese (Traditional)      | `yue`          |
+| Catalan      | `ca`          |
+| Chinese Simplified      | `zh-Hans`          |
+| Chinese Traditional      | `zh-Hant`          |
+| Croatian      | `hr`          |
+| Czech      | `cs`          |
+| Danish      | `da`          |
+| Dutch      | `nl`          |
+| English      | `en`          |
+| Estonian      | `et`          |
+| Fijian      | `fj`          |
+| Filipino      | `fil`          |
+| Finnish      | `fi`          |
+| French      | `fr`          |
+| German      | `de`          |
+| Greek      | `el`          |
+| Haitian Creole      | `ht`          |
+| Hebrew      | `he`          |
+| Hindi      | `hi`          |
+| Hmong Daw      | `mww`          |
+| Hungarian      | `hu`          |
+| Indonesian      | `id`          |
+| Italian      | `it`          |
+| Japanese      | `ja`          |
+| Kiswahili      | `sw`          |
+| Klingon      | `tlh`          |
+| Klingon (plqaD)      | `tlh-Qaak`          |
+| Korean      | `ko`          |
+| Latvian      | `lv`          |
+| Lithuanian      | `lt`          |
+| Malagasy      | `mg`          |
+| Malay      | `ms`          |
+| Maltese      | `mt`          |
+| Norwegian      | `nb`          |
+| Persian      | `fa`          |
+| Polish      | `pl`          |
+| Portuguese      | `pt`          |
+| Queretaro Otomi      | `otq`          |
+| Romanian      | `ro`          |
+| Russian      | `ru`          |
+| Samoan      | `sm`          |
+| Serbian (Cyrillic)      | `sr-Cyrl`          |
+| Serbian (Latin)      | `sr-Latn`          |
+| Slovak     | `sk`          |
+| Slovenian      | `sl`          |
+| Spanish      | `es`          |
+| Swedish      | `sv`          |
+| Tahitian      | `ty`          |
+| Tamil      | `ta`          |
+| Thai      | `th`          |
+| Tongan      | `to`          |
+| Turkish      | `tr`          |
+| Ukrainian      | `uk`          |
+| Urdu      | `ur`          |
+| Vietnamese      | `vi`          |
+| Welsh      | `cy`          |
+| Yucatec Maya      | `yua`          |
+
+
+## Next steps
+
+* [Get your Speech Services trial subscription](https://azure.microsoft.com/try/cognitive-services/)
+* [See how to recognize speech in C#](quickstart-csharp-dotnet-windows.md)