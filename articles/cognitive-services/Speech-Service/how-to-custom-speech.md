--- conflicted
+++ resolved
@@ -32,17 +32,10 @@
 
 4. [Evaluate accuracy](how-to-custom-speech-evaluate-data.md) - Evaluate the accuracy of the speech-to-text model. The Custom Speech portal will provide a *Word Error Rate*, which can be used to determine if additional training is required. If you're satisfied with the accuracy you can use the Speech Service APIs directly. If you'd like to improve accuracy by a relative average of 5% - 20%, use the **Training** tab in the portal to upload additional training data, such as human-labeled transcripts and related text.
 
-5. [Train the model](how-to-custom-speech-train-model.md) - Improve the accuracy of your speech-to-text model by providing written transcripts (10-1,000 hours) and related text (10-500 MB) along with your audio test data. This data helps to train the speech-to-text model. After training, retest, and if you're satisfied with the result, you can deploy your model.
+5. [Train the model](how-to-custom-speech-train-model.md) - Improve the accuracy of your speech-to-text model by providing written transcripts (10-1,000 hours) and related text (<50 MB) along with your audio test data. This data helps to train the speech-to-text model. After training, retest, and if you're satisfied with the result, you can deploy your model.
 
-<<<<<<< HEAD
-5. [Train the model](placeholder) - Improve the accuracy of your speech-to-text model by providing written transcripts (10-1,000 hours) and related text (<50 MB) along with your audio test data. This data helps to train the speech-to-text model. After training, retest, and if you're satisfied with the result, you can deploy your model.
+6. [Deploy the model](how-to-custom-speech-deploy-model.md) - Create a custom endpoint for your speech-to-text model and use it in your applications, tools, or products.
 
-<< **Archer/Ed/Mark** - Can you clarify what the difference is between human transcripts and related text? By transcripts, are you speaking about raw audio? It's unclear here. >>
-
-6. [Deploy the model](placeholder) - Create a custom endpoint for your speech-to-text model and use it in your applications, tools, or products.
-=======
-6. [Deploy the model](how-to-custom-speech-deploy-model.md) - Create a custom endpoint for your speech-to-text model and use it in your applications, tools, or products.
->>>>>>> f00e9952
 
 ## Set up your Azure account
 
