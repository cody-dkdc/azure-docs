---
title: 'Quickstart: Recognize speech, Java (Windows, Linux) - Speech Services'
titleSuffix: Azure Cognitive Services
description: In this quickstart, you'll learn to create a simple Java application that captures and transcribes user speech from your computer's microphone.
services: cognitive-services
author: fmegen
manager: nitinme
ms.service: cognitive-services
ms.subservice: speech-service
ms.topic: quickstart
<<<<<<< HEAD
ms.date: 04/26/2019
=======
ms.date: 05/02/2019
>>>>>>> e5f2b126
ms.author: fmegen
---

# Quickstart: Recognize speech with the Speech SDK for Java

Quickstarts are also available for [speech-to-speech-translation](quickstart-translate-speech-java-jre.md) and [voice-first virtual assistant](quickstart-virtual-assistant-java-jre.md).

If desired, choose a different programming language and/or environment:<br/>
[!INCLUDE [Selector](../../../includes/cognitive-services-speech-service-quickstart-selector.md)]

In this article, you create a Java console application by using the [Speech SDK](speech-sdk.md). You transcribe speech to text in real time from your PC's microphone. The application is built with the Speech SDK Maven package, and the Eclipse Java IDE (v4.8) on 64-bit Windows, 64-bit Linux (Ubuntu 16.04, Ubuntu 18.04, Debian 9), or on macOS 10.13 or later. It runs on a 64-bit Java 8 runtime environment (JRE).

> [!NOTE]
> For the Speech Devices SDK and the Roobo device, see [Speech Devices SDK](speech-devices-sdk.md).

## Prerequisites

This quickstart requires:

* Operating System: 64-bit Windows, 64-bit Linux (Ubuntu 16.04, Ubuntu 18.04, Debian 9), or macOS 10.13 or later
* [Eclipse Java IDE](https://www.eclipse.org/downloads/)
* [Java 8](https://www.oracle.com/technetwork/java/javase/downloads/jre8-downloads-2133155.html) or [JDK 8](https://www.oracle.com/technetwork/java/javase/downloads/index.html)
* An Azure subscription key for the Speech Service. [Get one for free](get-started.md).

If you're running Linux, make sure these dependencies are installed before starting Eclipse.

* On Ubuntu:

<<<<<<< HEAD
If you're running Windows (64-bit) ensure you have installed Microsoft Visual C++ Redistributable for your platform.
* [Download Microsoft Visual C++ Redistributable for Visual Studio 2019](https://support.microsoft.com/help/2977003/the-latest-supported-visual-c-downloads)
=======
  ```sh
  sudo apt-get update
  sudo apt-get install libssl1.0.0 libasound2
  ```

* On Debian 9:
>>>>>>> e5f2b126

  ```sh
  sudo apt-get update
  sudo apt-get install libssl1.0.2 libasound2
  ```

If you're running Windows (64-bit), ensure you have installed Microsoft Visual C++ Redistributable for your platform.
* [Download Microsoft Visual C++ Redistributable for Visual Studio 2017](https://support.microsoft.com/help/2977003/the-latest-supported-visual-c-downloads)

## Create and configure project

[!INCLUDE [](../../../includes/cognitive-services-speech-service-quickstart-java-create-proj.md)]

## Add sample code

1. To add a new empty class to your Java project, select **File** > **New** > **Class**.

1. In the **New Java Class** window, enter **speechsdk.quickstart** into the **Package** field, and **Main** into the **Name** field.

   ![Screenshot of New Java Class window](media/sdk/qs-java-jre-06-create-main-java.png)

1. Replace all code in `Main.java` with the following snippet:

   [!code-java[Quickstart Code](~/samples-cognitive-services-speech-sdk/quickstart/java-jre/src/speechsdk/quickstart/Main.java#code)]

1. Replace the string `YourSubscriptionKey` with your subscription key.

1. Replace the string `YourServiceRegion` with the [region](regions.md) associated with your subscription (for example, `westus` for the free trial subscription).

1. Save changes to the project.

## Build and run the app

Press F11, or select **Run** > **Debug**.
The next 15 seconds of speech input from your microphone will be recognized and logged in the console window.

![Screenshot of console output after successful recognition](media/sdk/qs-java-jre-07-console-output.png)

## Next steps

Additional samples, such as how to read speech from an audio file, are available on GitHub.

> [!div class="nextstepaction"]
> [Explore Java samples on GitHub](https://aka.ms/csspeech/samples)

## See also

- [Quickstart: Translate speech, Java (Windows, Linux)](quickstart-translate-speech-java-jre.md)
- [Customize acoustic models](how-to-customize-acoustic-models.md)
- [Customize language models](how-to-customize-language-model.md)<|MERGE_RESOLUTION|>--- conflicted
+++ resolved
@@ -8,11 +8,7 @@
 ms.service: cognitive-services
 ms.subservice: speech-service
 ms.topic: quickstart
-<<<<<<< HEAD
-ms.date: 04/26/2019
-=======
 ms.date: 05/02/2019
->>>>>>> e5f2b126
 ms.author: fmegen
 ---
 
@@ -41,17 +37,12 @@
 
 * On Ubuntu:
 
-<<<<<<< HEAD
-If you're running Windows (64-bit) ensure you have installed Microsoft Visual C++ Redistributable for your platform.
-* [Download Microsoft Visual C++ Redistributable for Visual Studio 2019](https://support.microsoft.com/help/2977003/the-latest-supported-visual-c-downloads)
-=======
   ```sh
   sudo apt-get update
   sudo apt-get install libssl1.0.0 libasound2
   ```
 
 * On Debian 9:
->>>>>>> e5f2b126
 
   ```sh
   sudo apt-get update
@@ -59,7 +50,7 @@
   ```
 
 If you're running Windows (64-bit), ensure you have installed Microsoft Visual C++ Redistributable for your platform.
-* [Download Microsoft Visual C++ Redistributable for Visual Studio 2017](https://support.microsoft.com/help/2977003/the-latest-supported-visual-c-downloads)
+* [Download Microsoft Visual C++ Redistributable for Visual Studio 2019](https://support.microsoft.com/help/2977003/the-latest-supported-visual-c-downloads)
 
 ## Create and configure project
 
