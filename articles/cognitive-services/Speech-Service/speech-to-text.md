---
title: About Speech to Text | Microsoft Docs
description: An overview of the capabilities of Speech to Text API.
titleSuffix: "Microsoft Cognitive Services"
services: cognitive-services
author: v-jerkin
manager: noellelacharite

ms.service: cognitive-services
ms.component: speech-service
ms.topic: article
ms.date: 05/07/2018
ms.author: v-jerkin
---
# About Speech to Text API

The **Speech to Text** API *transcribes* audio streams into text that your application can display to the user or act upon as command input. The APIs can be used either with an SDK client library (for supported platforms and languages) or a REST API.

The **Speech to Text** API offers the following features:

- Advanced speech recognition technology from Microsoft—the same used by Cortana, Office, and other Microsoft products.

- Real-time continuous recognition. **Speech to Text** allows users to transcribe audio into text in real time. It also supports receiving intermediate results of the words that have been recognized so far. The service automatically recognizes the end of speech. Users can also choose additional formatting options, including capitalization and punctuation, profanity masking, and text normalization.

- Optimized **Speech to Text** results for interactive, conversation, and dictation scenarios. 

- Support for many spoken languages in multiple dialects. For the full list of supported languages in each recognition mode, see [Supported languages](supported-languages.md#speech-to-text).

- Customized language and acoustic models, so you can tailor your application to your users' way of speaking, speaking environment, and specialized vocabulary.

- Natural-language understanding. Through integration with [Language Understanding](https://docs.microsoft.com/azure/cognitive-services/luis/) (LUIS), you can derive intents and entities from speech. Users don't have to know your app's vocabulary, but can describe what they want in their own words.

## API capabilities

Some capabilities of the **Speech to Text** API are not available via REST. The following table summarizes the capabilities of each method of accessing the API.

| Use case | REST | SDKs |
|-----|-----|-----|----|
| Transcribe a short utterance, such as a command (length < 15 s); no interim results | Yes | Yes |
| Transcribe a longer utterance (> 15 s) | No | Yes |
| Transcribe streaming audio with optional interim results | No | Yes |
| Understand speaker intents via LUIS | No\* | Yes |

<<<<<<< HEAD
\* *LUIS intents and entities can be derived using a separate LUIS subscription. With this subscription, the SDK can call LUIS for you and provide entity and intent results as well as speech transcriptions.*
=======
\* *The SDK can call LUIS for you and provide entity and intent results, all under your Speech subscription. With the REST API, you can call LUIS yourself to derive intents and entities, but you need a separate LUIS subscription.*
>>>>>>> 69f67a92

## Next steps

* [Get your Speech trial subscription](https://azure.microsoft.com/try/cognitive-services/)
* [See how to recognize speech in C#](quickstart-csharp-windows.md)<|MERGE_RESOLUTION|>--- conflicted
+++ resolved
@@ -41,11 +41,7 @@
 | Transcribe streaming audio with optional interim results | No | Yes |
 | Understand speaker intents via LUIS | No\* | Yes |
 
-<<<<<<< HEAD
-\* *LUIS intents and entities can be derived using a separate LUIS subscription. With this subscription, the SDK can call LUIS for you and provide entity and intent results as well as speech transcriptions.*
-=======
 \* *The SDK can call LUIS for you and provide entity and intent results, all under your Speech subscription. With the REST API, you can call LUIS yourself to derive intents and entities, but you need a separate LUIS subscription.*
->>>>>>> 69f67a92
 
 ## Next steps
 
