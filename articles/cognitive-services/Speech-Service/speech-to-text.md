---
title: About Speech to Text
description: An overview of the capabilities of Speech to Text API.
titleSuffix: "Microsoft Cognitive Services"
services: cognitive-services
author: v-jerkin

ms.service: cognitive-services
ms.component: speech-service
ms.topic: article
ms.date: 05/07/2018
ms.author: v-jerkin
---
# About the Speech to Text API

The **Speech to Text** API *transcribes* audio streams into text that your application can display to the user or act upon as command input. The APIs can be used either with an SDK client library (for supported platforms and languages) or a REST API.

The **Speech to Text** API offers the following features:

- Advanced speech recognition technology from Microsoft—the same used by Cortana, Office, and other Microsoft products.

- Real-time continuous recognition. **Speech to Text** allows users to transcribe audio into text in real time. It also supports receiving intermediate results of the words that have been recognized so far. The service automatically recognizes the end of speech. Users can also choose additional formatting options, including capitalization and punctuation, profanity masking, and inverse text normalization.

<<<<<<< HEAD
- Optimized **Speech to Text** results for interactive, conversation, and dictation scenarios.
=======
- Optimized **Speech to Text** results for interactive, conversation, and dictation scenarios. The recognized results are returned in both Lexical and Display forms (for Lexical results, see DetailedSpeechRecognitionResult in the examples or API).
>>>>>>> ee838611

- Support for many spoken languages and dialects. For the full list of supported languages in each recognition mode, see [Supported languages](language-support.md#speech-to-text).

- Customized language and acoustic models, so you can tailor your application to your users' specialized domain vocabulary, speaking environment and way of speaking.

- Natural-language understanding. Through integration with [Language Understanding](https://docs.microsoft.com/azure/cognitive-services/luis/) (LUIS), you can derive intents and entities from speech. Users don't have to know your app's vocabulary, but can describe what they want in their own words.

## API capabilities

A lot of the capabilities of the **Speech to Text** API -especially around customization- are available via REST. The following table summarizes the capabilities of each method of accessing the API. For a full list of capabilities and API details please consult [Swagger](https://swagger/service/11ed9226-335e-4d08-a623-4547014ba2cc#/)

| Use case | REST | SDKs |
|-----|-----|-----|----|
| Transcribe a short utterance, such as a command (length < 15 s); no interim results | Yes | Yes |
| Transcribe a longer utterance (> 15 s) | No | Yes |
| Transcribe streaming audio with optional interim results | No | Yes |
| Understand speaker intents via LUIS | No\* | Yes |
| Create Accuracy Tests | Yes | No |
| Upload datasets for model adaptation | Yes | No |
| Create & manage speech models | Yes | No |
| Create & manage model deployments | Yes | No |
| Manage Subscriptions | Yes | No |
| Create & manage model deployments | Yes | No |
| Create & manage model deployments | Yes | No |

> [!NOTE]
> The REST API implements throttling that limits the API requests to 25 per 5 second. Message hearders will inform of the limits

\* *LUIS intents and entities can be derived using a separate LUIS subscription. With this subscription, the SDK can call LUIS for you and provide entity and intent results as well as speech transcriptions. With the REST API, you can call LUIS yourself to derive intents and entities with your LUIS subscription.*

## Next steps

* [Get your Speech trial subscription](https://azure.microsoft.com/try/cognitive-services/)
* [Quickstart: recognize speech in C#](quickstart-csharp-dotnet-windows.md)
* [See how to recognize intents from speech in C#](how-to-recognize-intents-from-speech-csharp.md)<|MERGE_RESOLUTION|>--- conflicted
+++ resolved
@@ -21,11 +21,7 @@
 
 - Real-time continuous recognition. **Speech to Text** allows users to transcribe audio into text in real time. It also supports receiving intermediate results of the words that have been recognized so far. The service automatically recognizes the end of speech. Users can also choose additional formatting options, including capitalization and punctuation, profanity masking, and inverse text normalization.
 
-<<<<<<< HEAD
-- Optimized **Speech to Text** results for interactive, conversation, and dictation scenarios.
-=======
 - Optimized **Speech to Text** results for interactive, conversation, and dictation scenarios. The recognized results are returned in both Lexical and Display forms (for Lexical results, see DetailedSpeechRecognitionResult in the examples or API).
->>>>>>> ee838611
 
 - Support for many spoken languages and dialects. For the full list of supported languages in each recognition mode, see [Supported languages](language-support.md#speech-to-text).
 
