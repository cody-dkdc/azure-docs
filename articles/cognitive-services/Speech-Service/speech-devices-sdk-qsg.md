--- conflicted
+++ resolved
@@ -18,185 +18,4 @@
 
 This has been replaced by OS specific QSGs, and the device specific parts are moved to device pages.
 
-<<<<<<< HEAD
-ToDo: This page should be kept and link to the OS specific QSGs, if needed it could have the Android content.
-=======
-The source code for the sample application is included with the Speech Devices SDK. It's also [available on GitHub](https://github.com/Azure-Samples/Cognitive-Services-Speech-Devices-SDK).
-
-## Prerequisites
-
-Before you begin developing with the Speech Devices SDK, gather the information and software you need:
-
-* Get a [development kit from ROOBO](http://ddk.roobo.com/). Kits are available with linear or circular microphone array configurations. Choose the correct configuration for your needs.
-
-    |Development kit configuration|Speaker location|
-    |-----------------------------|------------|
-    |Circular|Any direction from the device|
-    |Linear|In front of the device|
-
-* Get the latest version of the Speech Devices SDK, which includes an Android sample app, from the [Speech Devices SDK download site](https://shares.datatransfer.microsoft.com/). Extract the .zip file to a local folder, like C:\SDSDK.
-
-* Install [Android Studio](https://developer.android.com/studio/) and [Vysor](https://vysor.io/download/) on your PC.
-
-* Get a [Speech Services subscription key](get-started.md). You can get a 30-day free trial or get a key from your Azure dashboard.
-
-* If you want to use the Speech Services' intent recognition, subscribe to the [Language Understanding service](https://azure.microsoft.com/services/cognitive-services/language-understanding-intelligent-service/) (LUIS) and [get a subscription key](https://docs.microsoft.com/azure/cognitive-services/luis/azureibizasubscription).
-
-    You can [create a simple LUIS model](https://docs.microsoft.com/azure/cognitive-services/luis/) or use the sample LUIS model, LUIS-example.json. The sample LUIS model is available from the [Speech Devices SDK download site](https://shares.datatransfer.microsoft.com/). To upload your model's JSON file to the [LUIS portal](https://www.luis.ai/home), select **Import new app**, and then select the JSON file.
-
-## Set up the development kit
-
-1. The development kit has two micro USB connectors. The left connector is to power the development kit and is highlighted as Power in the image below. The right one is to control it, and is marked Debug in the image.
-
-    ![Connecting the dev kit](media/speech-devices-sdk/qsg-1.png)
-
-1. Power the development kit by using a micro USB cable to connect the power port to a PC or power adapter. A green power indicator will light up under the top board.
-
-1. To control the development kit connect the debug port to a computer by using a second micro USB cable. It is essential to use a high quality cable to ensure reliable communications.
-
-1. Orient your development kit for either the circular or linear configuration.
-
-    |Development kit configuration|Orientation|
-    |-----------------------------|------------|
-    |Circular|Upright, with microphones facing the ceiling|
-    |Linear|On its side, with microphones facing you (shown in the following image)|
-
-    ![Linear dev kit orientation](media/speech-devices-sdk/qsg-2.png)
-
-1. Install the certificates and set the permissions of the sound device. Type the following commands in a Command Prompt window:
-
-   ```
-   adb push C:\SDSDK\Android-Sample-Release\scripts\roobo_setup.sh /data/
-   adb shell
-   cd /data/
-   chmod 777 roobo_setup.sh
-   ./roobo_setup.sh
-   exit
-   ```
-
-    > [!NOTE]
-    > These commands use the Android Debug Bridge, `adb.exe`, which is part of the Android Studio installation. This tool is located in C:\Users\[user name]\AppData\Local\Android\Sdk\platform-tools. You can add this directory to your path to make it more convenient to invoke `adb`. Otherwise, you must specify the full path to your installation of adb.exe in every command that invokes `adb`.
-    >
-    > If you see an error `no devices/emulators found` then check your USB cable is conected and is a high quality cable. You can use `adb devices` to check that your computer can talk to the development kit as it will return a list of devices.
-
-    > [!TIP]
-    > Mute your PC's microphone and speaker to be sure you are working with the development kit's microphones. This way, you won't accidentally trigger the device with audio from the PC.
-
-1.	Start Vysor on your computer.
-
-    ![Vysor](media/speech-devices-sdk/qsg-3.png)
-
-1.	Your device should be listed under **Choose a device**. Select the **View** button next to the device.
-
-1.	Connect to your wireless network by selecting the folder icon, and then select **Settings** > **WLAN**.
-
-    ![Vysor WLAN](media/speech-devices-sdk/qsg-4.png)
-
-    > [!NOTE]
-    > If your company has policies about connecting devices to its Wi-Fi system, you need to obtain the MAC address and contact your IT department about how to connect it to your company's Wi-Fi.
-    >
-    > To find the MAC address of the dev kit, select the file folder icon on the desktop of the dev kit.
-    >
-    >  ![Vysor file folder](media/speech-devices-sdk/qsg-10.png)
-    >
-    > Select **Settings**. Search for "mac address", and then select **Mac address** > **Advanced WLAN**. Write down the MAC address that appears near the bottom of the dialog box.
-    >
-    > ![Vysor MAC address](media/speech-devices-sdk/qsg-11.png)
-    >
-    > Some companies might have a time limit on how long a device can be connected to their Wi-Fi system. You might need to extend the dev kit's registration with your Wi-Fi system after a specific number of days.
-    >
-    > If you want to attach a speaker to the dev kit, you can connect it to the audio line out. You should choose a good-quality, 3.5-mm speaker.
-    >
-    > ![Vysor audio](media/speech-devices-sdk/qsg-14.png)
-
-## Run a sample application
-
-To run the ROOBO tests and validate your development kit setup, build and install the sample application:
-
-1. Start Android Studio.
-
-1. Select **Open an existing Android Studio project**.
-
-   ![Android Studio - Open an existing project](media/speech-devices-sdk/qsg-5.png)
-
-1. Go to C:\SDSDK\Android-Sample-Release\example. Select **OK** to open the example project.
-
-1. Add your Speech subscription key to the source code. If you want to try intent recognition, also add your [Language Understanding service](https://azure.microsoft.com/services/cognitive-services/language-understanding-intelligent-service/) subscription key and application ID.
-
-   Your keys and application information go in the following lines in the source file MainActivity.java:
-
-   ```java
-   // Subscription
-   private static final String SpeechSubscriptionKey = "[your speech key]";
-   private static final String SpeechRegion = "westus";
-   private static final String LuisSubscriptionKey = "[your LUIS key]";
-   private static final String LuisRegion = "westus2.api.cognitive.microsoft.com";
-   private static final String LuisAppId = "[your LUIS app ID]"
-   ```
-
-1. The default wake word (keyword) is "Computer". You can also try one of the other provided wake words, like "Machine" or "Assistant". The resource files for these alternate wake words are in the Speech Devices SDK, in the keyword folder. For example, C:\SDSDK\Android-Sample-Release\keyword\Computer contains the files used for the wake word "Computer".
-
-    You can also [create a custom wake word](speech-devices-sdk-create-kws.md).
-
-    To use a new wake word, update the following two lines of MainActivity.java, and copy the wake word package to your app. For example to use the wake word 'Machine' from the wake word package kws-machine.zip:
-
-   * Copy the wake word package into the folder “C:\SDSDK\Android-Sample-Release\example\app\src\main\assets\”.
-   * Update the MainActivity.java with the keyword and the package name: 
-    
-     ```java
-     private static final String Keyword = "Machine";
-     private static final String KeywordModel = "kws-machine.zip" // set your own keyword package name.
-     ```
-
-1. Update the following lines, which contain the microphone array geometry settings:
-
-   ```java
-   private static final String DeviceGeometry = "Circular6+1";
-   private static final String SelectedGeometry = "Circular6+1";
-   ```
-   The following table describes the available values:
-
-   |Variable|Meaning|Available values|
-   |--------|-------|----------------|
-   |`DeviceGeometry`|Physical mic configuration|For a circular dev kit: `Circular6+1` |
-   |||For a linear dev kit: `Linear4`|
-   |`SelectedGeometry`|Software mic configuration|For a circular dev kit that uses all mics: `Circular6+1`|
-   |||For a circular dev kit that uses four mics: `Circular3+1`|
-   |||For a linear dev kit that uses all mics: `Linear4`|
-   |||For a linear dev kit that uses two mics: `Linear2`|
-
-
-1. To build the application, on the **Run** menu, select **Run 'app'**. The **Select Deployment Target** dialog box appears.
-
-1. Select your device, and then select **OK** to deploy the application to the device.
-
-    ![Select Deployment Target dialog box](media/speech-devices-sdk/qsg-7.png)
-
-1. The Speech Devices SDK example application starts and displays the following options:
-
-   ![Sample Speech Devices SDK example application and options](media/speech-devices-sdk/qsg-8.png)
-
-1. Experiment!
-
-## Troubleshooting
-
-### Certificate failures
-
-If you get certificate failures when using the Speech Services, make sure that your device has the correct date and time:
-
-1. Go to **Settings**. Under **System**, select **Date & time**.
-
-    ![Under Settings, select Date & time](media/speech-devices-sdk/qsg-12.png)
-
-1. Keep the **Automatic date & time** option selected. Under **Select time zone**, select your current time zone.
-
-    ![Select date and time zone options](media/speech-devices-sdk/qsg-13.png)
-
-    When you see that the dev kit's time matches the time on your PC, the dev kit is connected to the internet.
-
-    For more development information, see the [ROOBO development guide](http://dwn.roo.bo/server_upload/ddk/ROOBO%20Dev%20Kit-User%20Guide.pdf).
-
-### Audio
-
-ROOBO provides a tool that captures all audio to flash memory. It might help you troubleshoot audio issues. A version of the tool is provided for each development kit configuration. On the  [ROOBO site](http://ddk.roobo.com/), select your device, and then select the **ROOBO Tools** link at the bottom of the page.
->>>>>>> dfc40caf
+ToDo: This page should be kept and link to the OS specific QSGs, if needed it could have the Android content.