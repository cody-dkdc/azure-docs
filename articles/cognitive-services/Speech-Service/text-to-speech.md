--- conflicted
+++ resolved
@@ -27,18 +27,6 @@
 
 Neural voices use deep neural networks to overcome the limits of traditional text-to-speech systems in matching the patterns of stress and intonation in spoken language, and in synthesizing the units of speech into a computer voice. Standard text-to-speech breaks down prosody into separate linguistic analysis and acoustic prediction steps that are governed by independent models. That can result in muffled, buzzy voice synthesis. Our neural capability does prosody prediction and voice synthesis simultaneously, which results in a more fluid and natural-sounding voice.
 
-<<<<<<< HEAD
-Neural voices can be used to make interactions with chatbots and virtual assistants more natural and engaging, convert digital texts such as e-books into audiobooks and enhance in-car navigation systems. With the human-like natural prosody and clear articulation of words, Neural voices significantly reduce listening fatigue when you interact with AI systems. For more information about neural voices, see [supported languages](language-support.md#text-to-speech).
-
-To learn more about the benefits of neural voices, see [Microsoft’s new neural text-to-speech service helps machines speak like people](https://azure.microsoft.com/blog/microsoft-s-new-neural-text-to-speech-service-helps-machines-speak-like-people/).
-
-### Custom voices
-
-Voice customization lets you create a recognizable, one-of-a-kind voice for your brand. To create your custom voice font, you make a studio recording and upload the associated scripts as the training data. The service then creates a unique voice model tuned to your recording. You can use this custom voice font to synthesize speech. For more information, see [custom voices](how-to-customize-voice-font.md).
-
-## Core features
-
-=======
 Neural voices can be used to make interactions with chatbots and virtual assistants more natural and engaging, convert digital texts such as e-books into audiobooks and enhance in-car navigation systems. With the human-like natural prosody and clear articulation of words, Neural voices significantly reduce listening fatigue when you interact with AI systems. 
 
 Neural voices support different styles, such as neutral and cheerful. For example, the Jessa (en-US) voice can speak cheerfully, which is optimized for warm, happy conversation. You can adjust the voice output, like tone, pitch, and speed using [Speech Synthesis Markup Language](speech-synthesis-markup.md). For a full list of available voices, see [supported languages](language-support.md#text-to-speech).
@@ -51,7 +39,6 @@
 
 ## Core features
 
->>>>>>> 6a383dfd
 This table lists the core features for text-to-speech:
 
 | Use case | SDK | REST |
