--- conflicted
+++ resolved
@@ -15,11 +15,7 @@
 
 # What is text-to-speech?
 
-<<<<<<< HEAD
-Text-to-speech from Azure Speech Services is a REST-based service that enables your applications, tools, or devices to convert text into natural human-like synthesized speech. Choose from standard and neural voices, or create your own [custom voice](how-to-customize-voice-font.md) unique to your product or brand. 75+ standard voices are available in more than 45 languages and locales, and 5 neural voices are available in 4 languages and locales. For a full list, see [supported languages](language-support.md#text-to-speech).
-=======
 Text-to-speech from Azure Speech Services is a REST-based service that enables your applications, tools, or devices to convert text into natural human-like synthesized speech. Choose from standard and neural voices, or create your own custom voice unique to your product or brand. 75+ standard voices are available in more than 45 languages and locales, and 5 neural voices are available in 4 languages and locales. For a full list, see [supported languages](language-support.md#text-to-speech).
->>>>>>> afe06be2
 
 Text-to-speech technology allows content creators to interact with their users in different ways. Text-to-speech can improve accessibility by providing users with an option to interact with content audibly. Whether the user has a visual impairment, a learning disability, or requires navigation information while driving, text-to-speech can improve an existing experience. Text-to-speech is also a valuable add-on for voice bots and virtual assistants.
 
