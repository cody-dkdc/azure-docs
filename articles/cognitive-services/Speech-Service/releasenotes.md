--- conflicted
+++ resolved
@@ -52,13 +52,8 @@
 
 **New features** 
 
-<<<<<<< HEAD
-* The SDK now supports the text-to-speech service as a beta version. It is supported on Windows and Linux Desktop from C++ and C#. For more information check the [text-to-speech overview](text-to-speech.md#get-started-with-text-to-speech).
-* The SDK now supports MP3 and Opus/Ogg audio files as stream input files. This feature is available only on Linux from C++ and C# and is currently in beta (more details [here](how-to-use-codec-compressed-audio-input-streams.md)).
-=======
 * The SDK now supports the text-to-speech service as a beta version. It is supported on Windows and Linux Desktop from C++ and C#. For more information, check the [text-to-speech overview](text-to-speech.md#get-started-with-text-to-speech).
-* The SDK now supports MP3 and Opus/Ogg audio files as stream input files. This feature is available only on Linux from C++ and C# and is currently in beta (more details [here](how-to-use-compressed-audio-input-streams.md)).
->>>>>>> 5101b786
+* The SDK now supports MP3 and Opus/OGG audio files as stream input files. This feature is available only on Linux from C++ and C# and is currently in beta (more details [here](how-to-use-codec-compressed-audio-input-streams.md)).
 * The Speech SDK for Java, .NET core, C++ and Objective-C have gained macOS support. The Objective-C support for macOS is currently in beta.
 * iOS: The Speech SDK for iOS (Objective-C) is now also published as a CocoaPod.
 * JavaScript: Support for non-default microphone as an input device.
