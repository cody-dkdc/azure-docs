--- conflicted
+++ resolved
@@ -8,13 +8,8 @@
 ms.service: cognitive-services
 ms.component: speech-service
 ms.topic: article
-<<<<<<< HEAD
 ms.date: 10/12/2018
 ms.author: v-jerkin
-=======
-ms.date: 09/24/2018
-ms.author: erhopf
->>>>>>> 2bb8fdb3
 ---
 
 # About the Cognitive Services Speech SDK
