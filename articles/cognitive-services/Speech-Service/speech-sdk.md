--- conflicted
+++ resolved
@@ -30,12 +30,7 @@
   You can reference and use the latest version of our Speech SDK NuGet package. The package includes 32-bit and 64-bit client libraries and managed (.NET) libraries. The SDK can be installed in Visual Studio by using NuGet. Search for **Microsoft.CognitiveServices.Speech**.
 
 * Java:
-<<<<<<< HEAD
   You can reference and use the latest version of our Speech SDK Maven package, which supports only Windows x64. In your Maven project, add `https://csspeechstorage.blob.core.windows.net/maven/` as an additional repository and reference `com.microsoft.cognitiveservices.speech:client-sdk:0.6.0` as a dependency. 
-=======
-  You can reference and use the latest version of our Speech SDK Maven package, which supports Windows x64 only.
-  In your Maven project, add `https://csspeechstorage.blob.core.windows.net/maven/` as an additional repository, and reference `com.microsoft.cognitiveservices.speech:client-sdk:1.0.0` as a dependency. 
->>>>>>> dceeb133
 
 ### Linux
 
@@ -57,12 +52,7 @@
   ```
 
 * Java:
-<<<<<<< HEAD
   You can reference and use the latest version of our Speech SDK Maven package. In your Maven project, add `https://csspeechstorage.blob.core.windows.net/maven/` as an additional repository and reference `com.microsoft.cognitiveservices.speech:client-sdk:0.6.0` as a dependency. 
-=======
-  You can reference and use the latest version of our Speech SDK Maven package.
-  In your Maven project, add `https://csspeechstorage.blob.core.windows.net/maven/` as an additional repository, and reference `com.microsoft.cognitiveservices.speech:client-sdk:1.0.0` as a dependency. 
->>>>>>> dceeb133
 
 * C++: Download the SDK as a [.tar package](https://aka.ms/csspeech/linuxbinary) and unpack the files in a directory of your choice. The following table shows the SDK folder structure:
 
@@ -78,13 +68,7 @@
 
 ### Android
 
-<<<<<<< HEAD
-The Java SDK for Android is packaged as an [AAR (Android library)](https://developer.android.com/studio/projects/android-library), which includes the necessary libraries and the required Android permissions for using it. It's hosted in a Maven repository at `https://csspeechstorage.blob.core.windows.net/maven/`, with the package name `com.microsoft.cognitiveservices.speech:client-sdk:0.6.0`.
-=======
-The Java SDK for Android is packaged as an [AAR (Android Library)](https://developer.android.com/studio/projects/android-library), which includes the necessary libraries as well as required Android permissions for using it.
-It is hosted in a Maven repository at `https://csspeechstorage.blob.core.windows.net/maven/` as package `com.microsoft.cognitiveservices.speech:client-sdk:1.0.0`.
-To consume the package from your Android Studio project make the following changes:
->>>>>>> dceeb133
+The Java SDK for Android is packaged as an [AAR (Android Library)](https://developer.android.com/studio/projects/android-library), which includes the necessary libraries as well as required Android permissions for using it. It's hosted in a Maven repository at `https://csspeechstorage.blob.core.windows.net/maven/` as package `com.microsoft.cognitiveservices.speech:client-sdk:1.0.0`.
 
 To consume the package from your Android Studio project, make the following changes:
 
