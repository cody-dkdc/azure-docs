---
title: 'Quickstart: Recognize speech in C++ on Windows using the Cognitive Services Speech SDK'
titleSuffix: "Microsoft Cognitive Services"
description: Learn how to recognize speech in C++ on Windows Desktop using the Cognitive Services Speech SDK
services: cognitive-services
author: wolfma61

ms.service: cognitive-services
ms.technology: Speech
ms.topic: quickstart
ms.date: 08/28/2018
ms.author: wolfma
---

# Quickstart: Recognize speech in C++ on Windows using the Speech SDK

[!INCLUDE [Selector](../../../includes/cognitive-services-speech-service-quickstart-selector.md)]

In this article, you create a C++ console application for Windows using the Cognitive Services [Speech SDK](speech-sdk.md) to transcribe speech to text in real time from your PC's microphone. The application is built with the [Speech SDK NuGet package](https://aka.ms/csspeech/nuget) and Microsoft Visual Studio 2017 (any edition).

## Prerequisites

You need a Speech service subscription key to complete this Quickstart. You can get one for free. See [Try the speech service for free](get-started.md) for details.

## Create Visual Studio project

1. Start Visual Studio 2017.

1. Make sure the **Desktop development with C++** workload is available. Choose **Tools** \> **Get Tools and Features** from the Visual Studio menu bar to open the Visual Studio installer. If this workload is already enabled, skip to the next step. 

    ![Enable Desktop development with C++ workload](media/sdk/vs-enable-cpp-workload.png)

    Otherwise, mark the checkbox next to **Desktop development with C++,** 

1. Make sure the **NuGet package manager** component is available. Switch to the Individual Components tab of the Visual Studio installer dialog and mark the **NuGet package manager** checkbox if it is not already enabled.

      ![Enable NuGet package manager in Visual Studio ](media/sdk/vs-enable-nuget-package-manager.png)

1. If you needed to enable either the C++ workload or NuGet, click the **Modify** button at the lower right corner of the dialog. Installation of the new features takes a moment. If both features were already enabled, close the dialog instead.

1. Create a new Visual C++ Windows Desktop Windows console Application. First, choose **File** \> **New** \> **Project** from the menu. In the **New Project** dialog, expand **Installed** \> **Visual C++** \> **Windows Desktop** in the left pane, then select **Windows Console Application**. For the project name, enter *helloworld*.

    ![Create Visual C++ Windows Desktop Windows Console Application](media/sdk/qs-cpp-windows-01-new-console-app.png)

1. If you're running 64-bit Windows, you may switch your build platform to `x64` using the drop-down menu in the Visual Studio toolbar. (64-bit versions of Windows can run 32-bit applications, so this is not a requirement.)

<<<<<<< HEAD
> [!NOTE]
> The current version of the Cognitive Services Speech SDK is `1.0.0`.
=======
    ![Switch the build platform to x64](media/sdk/qs-cpp-windows-02-switch-to-x64.png)
>>>>>>> 92a3f4c9

1. In Solution Explorer, right-click the solution and choose **Manage NuGet Packages for Solution**.

    ![Right-click Manage NuGet Packages for Solution](media/sdk/qs-cpp-windows-03-manage-nuget-packages.png)

1. In the upper-right corner, in the **Package Source** field, select **Nuget.org**. Search for the `Microsoft.CognitiveServices.Speech` package and install it into the **helloworld** project.

    ![Install Microsoft.CognitiveServices.Speech NuGet Package](media/sdk/qs-cpp-windows-04-nuget-install-0.5.0.png)

1. Accept the displayed license to begin installation of the NuGet package.

    ![Accept the license](media/sdk/qs-cpp-windows-05-nuget-license.png)

After the package is installed, a confirmation appears in the Package Manager console.

## Add sample code

1. Open the source file *helloworld.cpp*. Replace all the code in it with the following.

   [!code-cpp[Quickstart Code](~/samples-cognitive-services-speech-sdk/quickstart/cpp-windows/helloworld/helloworld.cpp#code)]

1. In the same file, replace the string `YourSubscriptionKey` with your subscription key.

1. Also replace the string `YourServiceRegion` with the [region](regions.md) associated with your subscription (for example, `westus` for the free trial subscription).

1. Save changes to the project.

## Build and run the app

1. Build the application. From the menu bar, choose **Build** > **Build Solution**. The code should compile without errors.

   ![Successful build](media/sdk/qs-cpp-windows-06-build.png)

1. Start the application. From the menu bar, choose **Debug** > **Start Debugging**, or press **F5**.

   ![Launch the app into debugging](media/sdk/qs-cpp-windows-07-start-debugging.png)

1. A console window appears, prompting you to say something. Speak an English phrase or sentence. Your speech is transmitted to the Speech service and transcribed to text, which appears in the same window.

   ![Console output after successful recognition](media/sdk/qs-cpp-windows-08-console-output-release.png)

[!INCLUDE [Download this sample](../../../includes/cognitive-services-speech-service-speech-sdk-sample-download-h2.md)]
Look for this sample in the `quickstart/cpp-windows` folder.

## Next steps

> [!div class="nextstepaction"]
> [Recognize intents from speech by using the Speech SDK for C#](how-to-recognize-intents-from-speech-csharp.md)

## See also

- [Translate speech](how-to-translate-speech-csharp.md)
- [Customize acoustic models](how-to-customize-acoustic-models.md)
- [Customize language models](how-to-customize-language-model.md)<|MERGE_RESOLUTION|>--- conflicted
+++ resolved
@@ -44,12 +44,7 @@
 
 1. If you're running 64-bit Windows, you may switch your build platform to `x64` using the drop-down menu in the Visual Studio toolbar. (64-bit versions of Windows can run 32-bit applications, so this is not a requirement.)
 
-<<<<<<< HEAD
-> [!NOTE]
-> The current version of the Cognitive Services Speech SDK is `1.0.0`.
-=======
     ![Switch the build platform to x64](media/sdk/qs-cpp-windows-02-switch-to-x64.png)
->>>>>>> 92a3f4c9
 
 1. In Solution Explorer, right-click the solution and choose **Manage NuGet Packages for Solution**.
 
@@ -58,6 +53,9 @@
 1. In the upper-right corner, in the **Package Source** field, select **Nuget.org**. Search for the `Microsoft.CognitiveServices.Speech` package and install it into the **helloworld** project.
 
     ![Install Microsoft.CognitiveServices.Speech NuGet Package](media/sdk/qs-cpp-windows-04-nuget-install-0.5.0.png)
+
+    > [!NOTE]
+    > The current version of the Cognitive Services Speech SDK is `1.0.0`.
 
 1. Accept the displayed license to begin installation of the NuGet package.
 
