---
title: What is the Speech service?
description: "The Speech service, part of Microsoft's Cognitive Services, unites several Azure speech services that were previously available separately: Bing Speech (comprising speech recognition and text to speech), Custom Speech, and Speech Translation."
titleSuffix: "Azure Cognitive Services"
services: cognitive-services
author: v-jerkin

ms.service: cognitive-services
ms.component: speech-service
ms.topic: overview
ms.date: 09/24/2018
ms.author: v-jerkin
---

# What is the Speech service?

The Speech service unites the Azure speech features previously available via the [Bing Speech API](https://docs.microsoft.com/azure/cognitive-services/speech/home), [Translator Speech](https://docs.microsoft.com/azure/cognitive-services/translator-speech/), [Custom Speech](https://docs.microsoft.com/azure/cognitive-services/custom-speech-service/cognitive-services-custom-speech-home), and [Custom Voice](http://customvoice.ai/) services. Now, one subscription provides access to all of these capabilities.

Like the other Azure speech services, the Speech service is powered by the speech technologies used in products like Cortana and Microsoft Office. You can count on the quality of the results and the reliability of the cloud platform.

## Main Speech service functions

The primary functions of the Speech service are Speech to Text (also called speech recognition or transcription), Text to Speech (speech synthesis), and Speech Translation.

|Function|Features|
|-|-|
|[Speech to Text](speech-to-text.md)| <ul><li>Transcribes continuous real-time speech into text.<li>Can batch-transcribe speech from audio recordings. <li>Offers recognition modes for interactive, conversation, and dictation use cases.<li>Supports intermediate results, end-of-speech detection, automatic text formatting, and profanity masking. <li>Can call on [Language Understanding](https://docs.microsoft.com/azure/cognitive-services/luis/) (LUIS) to derive user intent from transcribed speech.\*|
|[Text to Speech](text-to-speech.md)| <ul><li>Converts text to natural-sounding speech. <li>Offers multiple genders and/or dialects for many supported languages. <li>Supports plain text input or Speech Synthesis Markup Language (SSML). |
|[Speech Translation](speech-translation.md)| <ul><li>Translates streaming audio in near-real-time.<li> Can also process recorded speech.<li>Provides results as text or synthesized speech. |

\* *Intent recognition requires a LUIS subscription.*

## Customize speech features

You can use your own data to train the models that underlie the Speech service's Speech-to-Text and Text-to-Speech features.

|Feature|Model|Purpose|
|-|-|-|
|Speech to Text|[Acoustic model](how-to-customize-acoustic-models.md)|Helps transcribe particular speakers and environments, such as cars or factories.|
||[Language model](how-to-customize-language-model.md)|Helps transcribe field-specific vocabulary and grammar, such as medical or IT jargon.|
||[Pronunciation model](how-to-customize-pronunciation.md)|Helps transcribe abbreviations and acronyms, such as "IOU" for "I owe you." |
|Text to Speech|[Voice font](how-to-customize-voice-font.md)|Gives your app a voice of its own by training the model on samples of human speech.|

You can use your custom models anywhere you use the standard models in your app's Speech-to-Text or Text-to-Speech functionality.

## Use the Speech service

To simplify the development of speech-enabled applications, Microsoft provides the [Speech SDK](speech-sdk.md) for use with the new Speech service. The Speech SDK provides consistent native Speech-to-Text and Speech Translation APIs for C#, C++, and Java. If you develop with one of these languages, the Speech SDK makes development easier by handling the network details for you.

<<<<<<< HEAD
To simplify the development of speech-enabled applications, Microsoft provides the [Speech SDK](speech-sdk.md) for use with the new Speech service. The Speech SDK provides consistent native Speech to Text and Speech Translation APIs for C#, C++, and Java. If you're developing with one of these languages, the Speech SDK makes development easier by handling the network details for you.

The Speech service also has a [REST API](rest-apis.md) that works with any programming language that can make HTTP requests. The REST interface, however, does not offer the streaming, real-time functionality of the SDK.
=======
The Speech service also has a [REST API](rest-apis.md) that works with any programming language that can make HTTP requests. The REST interface does not offer the streaming, real-time functionality of the SDK.
>>>>>>> 44f606b5

|<br>Method|Speech<br>to Text|Text to<br>Speech|Speech<br>Translation|<br>Description|
|-|-|-|-|-|
|[Speech SDK](speech-sdk.md)|Yes|No|Yes|Native APIs for C#, C++, and Java to simplify development.|
|[REST](rest-apis.md)|Yes|Yes|No|A simple HTTP-based API that makes it easy to add speech to your applications.|

### WebSockets

The Speech service also has WebSocket protocols for streaming Speech to Text and Speech Translation. The Speech SDKs use these protocols to communicate with the Speech service. Use the Speech SDK instead of trying to implement your own WebSocket communication with the Speech service.

If you already have code that uses Bing Speech or Translator Speech via WebSockets, you can update it to use the Speech service. The WebSocket protocols are compatible, only the endpoints are different.

### Speech Devices SDK

The [Speech Devices SDK](speech-devices-sdk.md) is an integrated hardware and software platform for developers of speech-enabled devices. Our hardware partner provides reference designs and development units. Microsoft provides a device-optimized SDK that takes full advantage of the hardware's capabilities.

## Speech scenarios

Use cases for the Speech service include:

> [!div class="checklist"]
> * Create voice-triggered apps
> * Transcribe call center recordings
> * Implement voice bots

### Voice user interface

Voice input is a great way to make your app flexible, hands-free, and quick to use. With a voice-enabled app, users can just ask for the information they want.

If your app is intended for use by the general public, you can use the default speech recognition models. They recognize a wide variety of speakers in common environments.

If your app is used in a specific domain, for example, medicine or IT, you can create a [language model](how-to-customize-language-model.md). You can use this model to teach the Speech service about the special terminology used by your app.

If your app is used in a noisy environment, such as a factory, you can create a custom [acoustic model](how-to-customize-acoustic-models.md). This model helps the Speech service to distinguish speech from noise.

Getting started is easy. Just download the [Speech SDK](speech-sdk.md) and follow the relevant [Quickstart](quickstart-csharp-dotnet-windows.md) article.

### Call center transcription

Often, call center recordings are consulted only if an issue arises with a call. With the Speech service, it's easy to transcribe every recording to text. You can easily index the text for [full-text search](https://docs.microsoft.com/azure/search/search-what-is-azure-search) or apply [Text Analytics](https://docs.microsoft.com/azure/cognitive-services/Text-Analytics/) to detect sentiment, language, and key phrases.

If your call center recordings involve specialized terminology, such as product names or IT jargon, you can create a [language model](how-to-customize-language-model.md) to teach the Speech service the vocabulary. A custom [acoustic model](how-to-customize-acoustic-models.md) can help the Speech service understand less-than-optimal phone connections.

For more information about this scenario, read more about [batch transcription](batch-transcription.md) with the Speech service.

### Voice bots

[Bots](https://dev.botframework.com/) are a popular way to connect users with the information they want and customers with businesses they like. When you add a conversational user interface to your website or app, the functionality is easier to find and quicker to access. With the Speech service, this conversation takes on a new dimension of fluency by responding to spoken queries in kind.

To add a unique personality to your voice-enabled bot, you can give it a voice of its own. Creating a custom voice is a two-step process. First, [make recordings](record-custom-voice-samples.md) of the voice you want to use. Then [submit those recordings](how-to-customize-voice-font.md) along with a text transcript to the Speech service's [voice customization portal](https://cris.ai/Home/CustomVoice), which does the rest. After you create your custom voice, the steps to use it in your app are straightforward.

## Next steps

Get a subscription key for the Speech service.

> [!div class="nextstepaction"]
> [Try the Speech service for free](get-started.md)<|MERGE_RESOLUTION|>--- conflicted
+++ resolved
@@ -47,13 +47,7 @@
 
 To simplify the development of speech-enabled applications, Microsoft provides the [Speech SDK](speech-sdk.md) for use with the new Speech service. The Speech SDK provides consistent native Speech-to-Text and Speech Translation APIs for C#, C++, and Java. If you develop with one of these languages, the Speech SDK makes development easier by handling the network details for you.
 
-<<<<<<< HEAD
-To simplify the development of speech-enabled applications, Microsoft provides the [Speech SDK](speech-sdk.md) for use with the new Speech service. The Speech SDK provides consistent native Speech to Text and Speech Translation APIs for C#, C++, and Java. If you're developing with one of these languages, the Speech SDK makes development easier by handling the network details for you.
-
-The Speech service also has a [REST API](rest-apis.md) that works with any programming language that can make HTTP requests. The REST interface, however, does not offer the streaming, real-time functionality of the SDK.
-=======
 The Speech service also has a [REST API](rest-apis.md) that works with any programming language that can make HTTP requests. The REST interface does not offer the streaming, real-time functionality of the SDK.
->>>>>>> 44f606b5
 
 |<br>Method|Speech<br>to Text|Text to<br>Speech|Speech<br>Translation|<br>Description|
 |-|-|-|-|-|
