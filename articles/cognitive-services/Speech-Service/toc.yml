- name: Speech Service API Documentation
  href: index.yml
- name: Overview
  items:
  - name: What is Speech service?
    href: overview.md
    expanded: true
- name: Quickstarts
  items:
<<<<<<< HEAD
  - name: Prepare to use Speech service
=======
  - name: Try the Speech service for free # OK
>>>>>>> db6075ba
    href: get-started.md
  - name: Recognize speech in C#
    href: quickstart-csharp-windows.md
  - name: Recognize speech in C++ for Windows
    href: cpp-windows.md
  - name: Recognize speech in C++ for Linux
    href: cpp-linux.md
  - name: Get started with Speech Devices SDK
    href: speech-devices-sdk-qsg.md
- name: How-to guides
  items:
    - name: Recognize speech
      href: how-to-speech-to-text.md
    - name: Customize speech models
      href: how-to-customize-speech-models.md
    - name: Synthesize speech
      href: how-to-text-to-speech.md
    - name: Customize voice fonts
      href: how-to-customize-voice-font.md
    - name: Translate speech
      href: how-to-translate-speech.md
    - name: Prepare transcripts
      href: prepare-transcription.md
    - name: Get the Speech Devices SDK
      href: get-speech-devices-sdk.md
    - name: Customize device wake word
      href: speech-devices-sdk-create-kws.md
- name: Samples
  items:
  - name: Download samples
    href: samples.md
  - name: Speech Recognition
    href: speech-to-text-sample.md
  - name: Intent Recognition
    href: intent.md
  - name: Translation
    href: translation.md
- name: Concepts
  items:
  - name: Speech to Text
    href: speech-to-text.md
  - name: Text to Speech
    href: text-to-speech.md
  - name: Speech Translation
    href: speech-translation.md
  - name: Speech SDK
    href: speech-sdk.md
  - name: Speech Devices SDK
    href: speech-devices-sdk.md
- name: Reference
  items:
  - name: Supported languages
    href: supported-languages.md
  - name: REST APIs
    href: rest-apis.md
#  - name: WebSockets protocols
#    href: websockets.md
  - name: Speech SDK API
    href: speech-sdk-reference.md
  - name: Speech synthesis markup
    href: speech-synthesis-markup.md
- name: Resources
  items:
  - name: Pricing
    href: https://azure.microsoft.com/pricing/details/cognitive-services/speech-services/
  - name: UserVoice
    href: https://cognitive.uservoice.com/forums/912208-speech-service
  - name: Stack Overflow
    href: https://stackoverflow.com/questions/tagged/microsoft-cognitive
  - name: Azure Roadmap
    href: https://azure.microsoft.com/roadmap/?category=ai-machine-learning
  - name: Privacy & cookies
    href: https://privacy.microsoft.com/privacystatement
  - name: Troubleshooting
    href: troubleshooting.md
  - name: Shipping your application
    href: ship-application.md
  - name: Release notes
    href: releasenotes.md
  - name: Speech SDK License
    href: license.md
  - name: Speech Devices SDK License
    href: speech-devices-sdk-license.md
  - name: Third party notices
    href: third-party-notices.md<|MERGE_RESOLUTION|>--- conflicted
+++ resolved
@@ -7,11 +7,7 @@
     expanded: true
 - name: Quickstarts
   items:
-<<<<<<< HEAD
-  - name: Prepare to use Speech service
-=======
   - name: Try the Speech service for free # OK
->>>>>>> db6075ba
     href: get-started.md
   - name: Recognize speech in C#
     href: quickstart-csharp-windows.md
