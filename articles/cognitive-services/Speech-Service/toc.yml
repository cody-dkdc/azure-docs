# displayName: additional text for filtering down the ToC in meaningful way.
- name: Speech Service and SDK
  href: index.yml
- name: Overview
  expanded: true
  items:
  - name: What is the Speech service?
    href: overview.md
- name: Quickstarts
  items:
  - name: Try the Speech service for free
    href: get-started.md
    displayName: get started, subscription key
  - name: Recognize speech
    items:
    - name: 'Using C# (.NET on Windows)'
      href: quickstart-csharp-dotnet-windows.md
      displayName: recognize speech, speech recognition, speech to text, stt
    - name: 'Using C# (.NET Core on Windows)'
      href: quickstart-csharp-dotnetcore-windows.md
      displayName: recognize speech, speech recognition, speech to text, stt
    - name: 'Using C# (Universal Windows Platform)'
      href: quickstart-csharp-uwp.md
      displayName: 'recognize speech, speech recognition, speech to text, stt, C#'
    - name: 'Using C++ (Windows)'
      href: quickstart-cpp-windows.md
      displayName: recognize speech, speech recognition, speech to text, stt
    - name: 'Using C++ (Linux)'
      href: quickstart-cpp-linux.md
      displayName: recognize speech, speech recognition, speech to text, stt
    - name: 'Using Java (Android)'
      href: quickstart-java-android.md
      displayName: recognize speech, speech recognition, speech to text, stt
    - name: 'Using Java (Windows or Linux)'
      href: quickstart-java-jre.md
      displayName: recognize speech, speech recognition, speech to text, stt, jre, jvm
  - name: Get started with Speech Devices SDK
    href: speech-devices-sdk-qsg.md
    displayName: roobo, speech devices sdk
- name: Tutorials
  items:
    - name: 'Recognize intents in speech (C#)'
      href: how-to-recognize-intents-from-speech-csharp.md
- name: How-to guides
  items:
  - name: Recognize speech
    displayName: recognize speech, speech recognition, speech to text, stt
    items:
    - name: 'C#'
      href: how-to-recognize-speech-csharp.md
    - name: C++
      href: how-to-recognize-speech-cpp.md
    - name: Java
      href: how-to-recognize-speech-java.md
    - name: REST
      href: how-to-recognize-speech-rest.md
  - name: Synthesize speech (REST)
    href: how-to-text-to-speech.md
    displayName: synthesize speech, speech synthesis, text to speech, tts
  - name: Recognize intents from speech
    displayName: recognize intent, intent recognition, language understanding service, luis
    items:
    - name: C++
      href: how-to-recognize-intents-from-speech-cpp.md
    - name: Java
      href: how-to-recognize-intents-from-speech-java.md
  - name: Translate speech
    displayName: translate speech, speech translation, translator, s2s, speech to speech
    items:
    - name: 'C#'
      href: how-to-translate-speech-csharp.md
    - name: C++
      href: how-to-translate-speech-cpp.md
    - name: Java
      href: how-to-translate-speech-java.md
  - name: Batch transcription (REST)
    href: batch-transcription.md
    displayName: recognize speech, speech recognition, speech to text, stt
  - name: Get the Speech Devices SDK
    href: get-speech-devices-sdk.md
    displayName: roobo, speech devices sdk, download
  - name: Customize acoustic models
    href: how-to-customize-acoustic-models.md
  - name: Customize language models
    href: how-to-customize-language-model.md
  - name: Customize pronunciation
    href: how-to-customize-pronunciation.md
  - name: Customize voice fonts (bot brand voice)
    href: how-to-customize-voice-font.md
  - name: Record voice samples
    href: record-custom-voice-samples.md
  - name: Prepare transcripts
    href: prepare-transcription.md
  - name: Use custom audio streams
    href: how-to-use-audio-input-streams.md
  - name: Customize device wake word (Devices SDK)
    href: speech-devices-sdk-create-kws.md
    displayName: roobo, speech devices sdk, wake word, keyword spotting, kws
<<<<<<< HEAD
  - name: Migrate
    items:
    - name: Migrate from the Translator Speech API to the Speech Service
      href: migrating-to-speech-service.md
    - name: From Custom Speech service
      href: how-to-migrate-from-custom-speech-service.md
=======
  - name: Migrate to the Speech Service
    items:
      name: Migrate from Bing Speech
      href: howto-migrate-from-bing-speech.md
>>>>>>> 9f778984
- name: Concepts
  items:
  - name: Speech-to-Text
    href: speech-to-text.md
    displayName: recognize speech, speech recognition, speech to text, stt
  - name: Text to Speech
    href: text-to-speech.md
    displayName: synthesize speech, speech synthesis, text to speech, tts
  - name: Speech Translation
    href: speech-translation.md
    displayName: translate speech, speech translation, translator, s2s, speech to speech
- name: Reference
  items:
  - name: Powershell
    href: https://aka.ms/azure-powershell-cognitiveservices
  - name: Azure CLI
    href: https://docs.microsoft.com/cli/azure/cognitiveservices?view=azure-cli-latest#az_cognitiveservices_list
  - name: Supported languages
    href: supported-languages.md
  - name: Regions
    href: regions.md
  - name: REST APIs
    href: rest-apis.md
  - name: Swagger Reference
    href: https://swagger/service/11ed9226-335e-4d08-a623-4547014ba2cc# 
#  - name: WebSockets protocols
#    href: websockets.md
  - name: Speech SDK API
    href: speech-sdk-reference.md
    displayName: 'C#, C++, Java, .NET, .NET Core, UWP, Android, Linux, Windows'
  - name: Speech synthesis markup
    href: speech-synthesis-markup.md
    displayName: synthesize speech, speech synthesis, text to speech, tts
- name: Resources
  items:
  - name: FAQ
    items:
    - name: Speech to Text FAQ
      href: faq-stt.md
      displayName: recognize speech, speech recognition, speech to text, stt
    - name: Text To Speech FAQ
      href: faq-text-to-speech.md
      displayName: synthesize speech, speech synthesis, text to speech, tts
    - name: Translator FAQ
      href: https://www.microsoft.com/translator/faq.aspx
      displayName: translate speech, speech translation, translator, s2s, speech to speech
  - name: Speech SDK
    href: speech-sdk.md
    displayName: 'C#, C++, Java, .NET, .NET Core, UWP, Android, Linux, Windows, NuGet, Maven, download, install, sample'
    items:
    - name: Download
      href: 'speech-sdk.md#get-the-sdk'
    - name: Samples
      href: 'speech-sdk.md#get-the-samples'
    - name: Shipping your application
      href: ship-application.md
    - name: Release notes
      href: releasenotes.md
    - name: License
      href: license.md
    - name: Third party notices
      href: third-party-notices.md
  - name: Speech Devices SDK
    href: speech-devices-sdk.md
    displayName: roobo, speech devices sdk
    items:
    - name: Download 
      href: 'get-speech-devices-sdk.md#download-the-speech-devices-sdk'
    - name: Samples
      href: https://github.com/Azure-Samples/Cognitive-Services-Speech-Devices-SDK 
    - name: Release notes
      href: devices-sdk-release-notes.md
    - name: License
      href: speech-devices-sdk-license.md
      displayName: roobo, speech devices sdk
    - name: Third party notices
      href: devices-sdk-third-party-notices.md
      displayName: roobo, speech devices sdk
  - name: Troubleshooting
    href: troubleshooting.md
  - name: Support
    href: support.md
  - name: Pricing
    href: https://azure.microsoft.com/pricing/details/cognitive-services/speech-services/
  - name: Azure Roadmap
    href: https://azure.microsoft.com/roadmap/?category=ai-machine-learning
  - name: Privacy & cookies
    href: https://privacy.microsoft.com/privacystatement<|MERGE_RESOLUTION|>--- conflicted
+++ resolved
@@ -96,19 +96,14 @@
   - name: Customize device wake word (Devices SDK)
     href: speech-devices-sdk-create-kws.md
     displayName: roobo, speech devices sdk, wake word, keyword spotting, kws
-<<<<<<< HEAD
   - name: Migrate
     items:
     - name: Migrate from the Translator Speech API to the Speech Service
       href: migrating-to-speech-service.md
     - name: From Custom Speech service
       href: how-to-migrate-from-custom-speech-service.md
-=======
-  - name: Migrate to the Speech Service
-    items:
       name: Migrate from Bing Speech
       href: howto-migrate-from-bing-speech.md
->>>>>>> 9f778984
 - name: Concepts
   items:
   - name: Speech-to-Text
