--- conflicted
+++ resolved
@@ -12,7 +12,6 @@
   items:
   - name: SDK
     items:
-<<<<<<< HEAD
     - name: Recognize speech
       items:
       - name: 'C# (.NET Framework Windows)'
@@ -38,10 +37,15 @@
         displayName: recognize speech, speech recognition, speech to text, stt, jre, jvm
       - name: 'JavaScript (Browser)'
         href: quickstart-js-browser.md
+      - name: 'Node.js'
+        href: quickstart-js-node.md
         displayName: recognize speech, speech recognition, speech to text, stt
       - name: 'Objective-C (iOS)'
         href: quickstart-objectivec-ios.md
         displayName: recognize speech, speech recognition, speech to text, stt, xcode
+      - name: 'Python'
+        href: quickstart-python.md
+        displayName: recognize speech, speech recognition, speech to text, stt, python
     - name: Translate speech
       items:
       - name: 'C# (.NET Core Windows)'
@@ -60,53 +64,11 @@
       items:
       - name: 'C# (.NET Core)'
         href: quickstart-dotnet-text-to-speech.md
+      - name: 'Node.js'
+        href: quickstart-nodejs-text-to-speech.md
       - name: 'Python'
         href: quickstart-python-text-to-speech.md
   - name: Speech Devices SDK
-=======
-    - name: 'Using C# (.NET on Windows)'
-      href: quickstart-csharp-dotnet-windows.md
-      displayName: recognize speech, speech recognition, speech to text, stt
-    - name: 'Using C# (.NET Core on Windows)'
-      href: quickstart-csharp-dotnetcore-windows.md
-      displayName: recognize speech, speech recognition, speech to text, stt
-    - name: 'Using C# (Universal Windows Platform)'
-      href: quickstart-csharp-uwp.md
-      displayName: 'recognize speech, speech recognition, speech to text, stt, C#, UWP'
-    - name: 'Using C++ (Windows)'
-      href: quickstart-cpp-windows.md
-      displayName: recognize speech, speech recognition, speech to text, stt
-    - name: 'Using C++ (Linux)'
-      href: quickstart-cpp-linux.md
-      displayName: recognize speech, speech recognition, speech to text, stt
-    - name: 'Using Java (Android)'
-      href: quickstart-java-android.md
-      displayName: recognize speech, speech recognition, speech to text, stt
-    - name: 'Using Java (Windows or Linux)'
-      href: quickstart-java-jre.md
-      displayName: recognize speech, speech recognition, speech to text, stt, jre, jvm
-    - name: 'Using JavaScript (Browser)'
-      href: quickstart-js-browser.md
-      displayName: recognize speech, speech recognition, speech to text, stt
-    - name: 'Using JavaScript (Node.js)'
-      href: quickstart-js-node.md
-      displayName: recognize speech, speech recognition, speech to text, stt
-    - name: 'Using Objective-C (iOS)'
-      href: quickstart-objectivec-ios.md
-      displayName: recognize speech, speech recognition, speech to text, stt, xcode
-    - name: 'Using Python'
-      href: quickstart-python.md
-      displayName: recognize speech, speech recognition, speech to text, stt, python
-  - name: Text-to-speech
-    items:
-    - name: 'Using C#, REST'
-      href: quickstart-dotnet-text-to-speech.md
-    - name: 'Using Node.js, REST'
-      href: quickstart-nodejs-text-to-speech.md
-    - name: 'Using Python, REST'
-      href: quickstart-python-text-to-speech.md
-  - name: Get started with Speech Devices SDK
->>>>>>> 9d63c1eb
     href: speech-devices-sdk-qsg.md
     displayName: roobo, speech devices sdk
 - name: Tutorials
