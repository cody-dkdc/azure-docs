# displayName: additional text for filtering down the ToC in meaningful way.
- name: Speech Service SDK Documentation
  href: index.yml
- name: Overview
  expanded: true
  items:
  - name: What is the Speech service?
    href: overview.md
- name: Quickstarts
  items:
  - name: Try the Speech service for free
    href: get-started.md
    displayName: get started, subscription key
  - name: Recognize speech
    items:
    - name: 'Using C# (.NET on Windows)'
      href: quickstart-csharp-dotnet-windows.md
      displayName: recognize speech, speech recognition, speech to text, stt
    - name: 'Using C# (.NET Core on Windows)'
      href: quickstart-csharp-dotnetcore-windows.md
      displayName: recognize speech, speech recognition, speech to text, stt
    - name: 'Using C# (Universal Windows Platform)'
      href: quickstart-csharp-uwp.md
      displayName: 'recognize speech, speech recognition, speech to text, stt, C#'
    - name: 'Using C++ (Windows)'
      href: quickstart-cpp-windows.md
      displayName: recognize speech, speech recognition, speech to text, stt
    - name: 'Using C++ (Linux)'
      href: quickstart-cpp-linux.md
      displayName: recognize speech, speech recognition, speech to text, stt
    - name: 'Using Java (Android)'
      href: quickstart-java-android.md
      displayName: recognize speech, speech recognition, speech to text, stt
    - name: 'Using Java (Windows or Linux)'
      href: quickstart-java-jre.md
      displayName: recognize speech, speech recognition, speech to text, stt, jre, jvm
<<<<<<< HEAD
  - name: Get started with the Speech Devices SDK
=======
    - name: 'Using JavaScript (Browser)'
      href: quickstart-js-browser.md
      displayName: recognize speech, speech recognition, speech to text, stt
    - name: 'Using Objective-C (iOS)'
      href: quickstart-objectivec-ios.md
      displayName: recognize speech, speech recognition, speech to text, stt, xcode
  - name: Get started with Speech Devices SDK
>>>>>>> dceeb133
    href: speech-devices-sdk-qsg.md
    displayName: roobo, speech devices sdk
- name: Tutorials
  items:
  - name: Recognize speech
    displayName: recognize speech, speech recognition, speech to text, stt
    items:
    - name: 'C#'
      href: how-to-recognize-speech-csharp.md
    - name: C++
      href: how-to-recognize-speech-cpp.md
    - name: Java
      href: how-to-recognize-speech-java.md
    - name: REST
      href: how-to-recognize-speech-rest.md
  - name: Recognize intents from speech
    displayName: recognize intent, intent recognition, language understanding service, luis
    items:
    - name: C#
      href: how-to-recognize-intents-from-speech-csharp.md
    - name: C++
      href: how-to-recognize-intents-from-speech-cpp.md
    - name: Java
      href: how-to-recognize-intents-from-speech-java.md
  - name: Translate speech
    displayName: translate speech, speech translation, translator, s2s, speech to speech
    items:
    - name: 'C#'
      href: how-to-translate-speech-csharp.md
    - name: C++
      href: how-to-translate-speech-cpp.md
    - name: Java
      href: how-to-translate-speech-java.md
- name: How-to guides
  items:
  - name: Synthesize speech (REST)
    href: how-to-text-to-speech.md
    displayName: synthesize speech, speech synthesis, text to speech, tts
  - name: Batch transcription (REST)
    href: batch-transcription.md
    displayName: recognize speech, speech recognition, speech to text, stt
  - name: Get the Speech Devices SDK
    href: get-speech-devices-sdk.md
    displayName: roobo, speech devices sdk, download
  - name: Customize
    items: 
    - name: Customize acoustic models
      href: how-to-customize-acoustic-models.md
    - name: Customize language models
      href: how-to-customize-language-model.md
    - name: Customize pronunciation
      href: how-to-customize-pronunciation.md
    - name: Customize voice fonts (bot brand voice)
      href: how-to-customize-voice-font.md
    - name: Customize device wake word (Devices SDK)
      href: speech-devices-sdk-create-kws.md
      displayName: roobo, speech devices sdk, wake word, keyword spotting, kws
  - name: Record voice samples
    href: record-custom-voice-samples.md
  - name: Prepare transcripts
    href: prepare-transcription.md
  - name: Use custom audio streams
    href: how-to-use-audio-input-streams.md
- name: Concepts
  items:
  - name: Speech to Text
    href: speech-to-text.md
    displayName: recognize speech, speech recognition, speech to text, stt
  - name: Text to Speech
    href: text-to-speech.md
    displayName: synthesize speech, speech synthesis, text to speech, tts
  - name: Speech Translation
    href: speech-translation.md
    displayName: translate speech, speech translation, translator, s2s, speech to speech
- name: Reference
  items:
  - name: PowerShell
    href: https://aka.ms/azure-powershell-cognitiveservices
  - name: Azure CLI
    href: https://docs.microsoft.com/cli/azure/cognitiveservices?view=azure-cli-latest#az_cognitiveservices_list
  - name: Supported languages
    href: supported-languages.md
  - name: Regions
    href: regions.md
  - name: REST APIs
    href: rest-apis.md
#  - name: Swagger Reference
#    href: https://cris.ai/swagger/ui/index 
#  - name: WebSockets protocols
#    href: websockets.md
  - name: Speech SDK API
    href: speech-sdk-reference.md
    displayName: 'C#, C++, Java, .NET, .NET Core, UWP, Android, Linux, Windows'
  - name: Speech synthesis markup
    href: speech-synthesis-markup.md
    displayName: synthesize speech, speech synthesis, text to speech, tts
- name: Resources
  items:
  - name: FAQ
    items:
    - name: Speech to Text FAQ
      href: faq-stt.md
      displayName: recognize speech, speech recognition, speech to text, stt
    - name: Text to Speech FAQ
      href: faq-text-to-speech.md
      displayName: synthesize speech, speech synthesis, text to speech, tts
    - name: Translator FAQ
      href: https://www.microsoft.com/translator/faq.aspx
      displayName: translate speech, speech translation, translator, s2s, speech to speech
  - name: Speech SDK
    href: speech-sdk.md
    displayName: 'C#, C++, Java, .NET, .NET Core, UWP, Android, Linux, Windows, NuGet, Maven, download, install, sample'
    items:
    - name: Download
      href: 'speech-sdk.md#get-the-sdk'
    - name: Samples
      href: 'speech-sdk.md#get-the-samples'
    - name: Shipping your application
      href: ship-application.md
    - name: Release notes
      href: releasenotes.md
    - name: License
<<<<<<< HEAD
      href: license.md
    - name: Third-party notices
      href: third-party-notices.md
=======
      href: https://aka.ms/csspeech/license201809
    - name: Third-party notices
      href: https://csspeechstorage.blob.core.windows.net/drop/1.0.0/ThirdPartyNotices.html
>>>>>>> dceeb133
  - name: Speech Devices SDK
    href: speech-devices-sdk.md
    displayName: roobo, speech devices sdk
    items:
    - name: Download 
      href: 'get-speech-devices-sdk.md#download-the-speech-devices-sdk'
    - name: Samples
      href: https://github.com/Azure-Samples/Cognitive-Services-Speech-Devices-SDK 
    - name: Release notes
      href: devices-sdk-release-notes.md
    - name: License
      href: speech-devices-sdk-license.md
      displayName: roobo, speech devices sdk
    - name: Third-party notices
      href: devices-sdk-third-party-notices.md
      displayName: roobo, speech devices sdk
  - name: Troubleshoot the Speech SDK
    href: troubleshooting.md
  - name: Support
    href: support.md
  - name: Pricing
    href: https://azure.microsoft.com/pricing/details/cognitive-services/speech-services/
  - name: Azure Roadmap
    href: https://azure.microsoft.com/roadmap/?category=ai-machine-learning
  - name: Privacy & cookies
    href: https://privacy.microsoft.com/privacystatement<|MERGE_RESOLUTION|>--- conflicted
+++ resolved
@@ -34,9 +34,6 @@
     - name: 'Using Java (Windows or Linux)'
       href: quickstart-java-jre.md
       displayName: recognize speech, speech recognition, speech to text, stt, jre, jvm
-<<<<<<< HEAD
-  - name: Get started with the Speech Devices SDK
-=======
     - name: 'Using JavaScript (Browser)'
       href: quickstart-js-browser.md
       displayName: recognize speech, speech recognition, speech to text, stt
@@ -44,7 +41,6 @@
       href: quickstart-objectivec-ios.md
       displayName: recognize speech, speech recognition, speech to text, stt, xcode
   - name: Get started with Speech Devices SDK
->>>>>>> dceeb133
     href: speech-devices-sdk-qsg.md
     displayName: roobo, speech devices sdk
 - name: Tutorials
@@ -167,15 +163,9 @@
     - name: Release notes
       href: releasenotes.md
     - name: License
-<<<<<<< HEAD
-      href: license.md
-    - name: Third-party notices
-      href: third-party-notices.md
-=======
       href: https://aka.ms/csspeech/license201809
     - name: Third-party notices
       href: https://csspeechstorage.blob.core.windows.net/drop/1.0.0/ThirdPartyNotices.html
->>>>>>> dceeb133
   - name: Speech Devices SDK
     href: speech-devices-sdk.md
     displayName: roobo, speech devices sdk
