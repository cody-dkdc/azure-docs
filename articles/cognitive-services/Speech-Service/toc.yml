--- conflicted
+++ resolved
@@ -5,25 +5,15 @@
   items:
   - name: Speech Scenarios
     href: speech-scenarios.md
-<<<<<<< HEAD
     expanded: true
   - name: Speech Service
     href: overview.md
-  - name: Speech SDK
-    href: speech-sdk.md
-  - name: Speech Devices SDK
-    href: speech-devices-sdk.md    
-=======
-  - name: What is the Speech service?
-    href: overview.md
-    expanded: true
   - name: Speech SDK
     href: speech-sdk.md
     displayName: 'C#, C++, Java, .NET, .NET Core, UWP, Android, Linux, Windows, NuGet, Maven, download, install, sample'
   - name: Speech Devices SDK
     href: speech-devices-sdk.md
     displayName: roobo, speech devices sdk
->>>>>>> 1851ad65
 - name: Quickstarts
   items:
   - name: Try the Speech service for free
