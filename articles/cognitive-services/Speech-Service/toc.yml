--- conflicted
+++ resolved
@@ -1,9 +1,5 @@
-<<<<<<< HEAD
+# displayName: additional text for filtering down the ToC in meaningful way.
 - name: Speech Service and SDK Documentation
-=======
-# displayName: additional text for filtering down the ToC in meaningful way.
-- name: Speech Service API Documentation
->>>>>>> a6c45b78
   href: index.yml
 - name: Overview
   items:
@@ -94,12 +90,6 @@
   items:
   - name: Speech-to-Text
     href: speech-to-text.md
-<<<<<<< HEAD
-  - name: Text-to-Speech
-    href: text-to-speech.md
-  - name: Speech-Translation
-    href: speech-translation.md
-=======
     displayName: recognize speech, speech recognition, speech to text
   - name: Text to Speech
     href: text-to-speech.md
@@ -113,7 +103,6 @@
   - name: Speech Devices SDK
     href: speech-devices-sdk.md
     displayName: roobo, speech devices sdk
->>>>>>> a6c45b78
 - name: Reference
   items:
   - name: Supported languages
