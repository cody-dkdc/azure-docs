# displayName: additional text for filtering down the ToC in meaningful way.
- name: Speech Service and SDK
  href: index.yml
- name: Overview
  expanded: true
  items:
  - name: What is the Speech service?
    href: overview.md
- name: Quickstarts
  items:
  - name: Try the Speech service for free
    href: get-started.md
    displayName: get started, subscription key
  - name: Recognize speech
    items:
    - name: 'Using C# (.NET on Windows)'
      href: quickstart-csharp-dotnet-windows.md
      displayName: recognize speech, speech recognition, speech to text, stt
    - name: 'Using C# (.NET Core on Windows)'
      href: quickstart-csharp-dotnetcore-windows.md
      displayName: recognize speech, speech recognition, speech to text, stt
    - name: 'Using C# (Universal Windows Platform)'
      href: quickstart-csharp-uwp.md
      displayName: 'recognize speech, speech recognition, speech to text, stt, C#'
    - name: 'Using C++ (Windows)'
      href: quickstart-cpp-windows.md
      displayName: recognize speech, speech recognition, speech to text, stt
    - name: 'Using C++ (Linux)'
      href: quickstart-cpp-linux.md
      displayName: recognize speech, speech recognition, speech to text, stt
    - name: 'Using Java (Android)'
      href: quickstart-java-android.md
      displayName: recognize speech, speech recognition, speech to text, stt
    - name: 'Using Java (Windows or Linux)'
      href: quickstart-java-jre.md
      displayName: recognize speech, speech recognition, speech to text, stt, jre, jvm
<<<<<<< HEAD
    - name: 'Using Objective-C (iOS)'
      href: quickstart-objectivec-ios.md
      displayName: recognize speech, speech recognition, speech to text, stt, xcode
=======
    - name: 'Using JavaScript (Browser)'
      href: quickstart-js-browser.md
      displayName: recognize speech, speech recognition, speech to text, stt
>>>>>>> 7f76334c
  - name: Get started with Speech Devices SDK
    href: speech-devices-sdk-qsg.md
    displayName: roobo, speech devices sdk
- name: How-to guides
  items:
  - name: Recognize speech
    displayName: recognize speech, speech recognition, speech to text, stt
    items:
    - name: 'C#'
      href: how-to-recognize-speech-csharp.md
    - name: C++
      href: how-to-recognize-speech-cpp.md
    - name: Java
      href: how-to-recognize-speech-java.md
    - name: REST
      href: how-to-recognize-speech-rest.md
  - name: Synthesize speech (REST)
    href: how-to-text-to-speech.md
    displayName: synthesize speech, speech synthesis, text to speech, tts
  - name: Recognize intents from speech
    displayName: recognize intent, intent recognition, language understanding service, luis
    items:
    - name: 'C#'
      href: how-to-recognize-intents-from-speech-csharp.md
    - name: C++
      href: how-to-recognize-intents-from-speech-cpp.md
    - name: Java
      href: how-to-recognize-intents-from-speech-java.md
  - name: Translate speech
    displayName: translate speech, speech translation, translator, s2s, speech to speech
    items:
    - name: 'C#'
      href: how-to-translate-speech-csharp.md
    - name: C++
      href: how-to-translate-speech-cpp.md
    - name: Java
      href: how-to-translate-speech-java.md
  - name: Batch transcription (REST)
    href: batch-transcription.md
    displayName: recognize speech, speech recognition, speech to text, stt
  - name: Get the Speech Devices SDK
    href: get-speech-devices-sdk.md
    displayName: roobo, speech devices sdk, download
  - name: Customize acoustic models
    href: how-to-customize-acoustic-models.md
  - name: Customize language models
    href: how-to-customize-language-model.md
  - name: Customize pronunciation
    href: how-to-customize-pronunciation.md
  - name: Customize voice fonts (bot brand voice)
    href: how-to-customize-voice-font.md
  - name: Record voice samples
    href: record-custom-voice-samples.md
  - name: Prepare transcripts
    href: prepare-transcription.md
  - name: Use custom audio streams
    href: how-to-use-audio-input-streams.md
  - name: Customize device wake word (Devices SDK)
    href: speech-devices-sdk-create-kws.md
    displayName: roobo, speech devices sdk, wake word, keyword spotting, kws
- name: Concepts
  items:
  - name: Speech-to-Text
    href: speech-to-text.md
    displayName: recognize speech, speech recognition, speech to text, stt
  - name: Text to Speech
    href: text-to-speech.md
    displayName: synthesize speech, speech synthesis, text to speech, tts
  - name: Speech Translation
    href: speech-translation.md
    displayName: translate speech, speech translation, translator, s2s, speech to speech
- name: Reference
  items:
  - name: Powershell
    href: https://aka.ms/azure-powershell-cognitiveservices
  - name: Azure CLI
    href: https://docs.microsoft.com/cli/azure/cognitiveservices?view=azure-cli-latest#az_cognitiveservices_list
  - name: Supported languages
    href: supported-languages.md
  - name: Regions
    href: regions.md
  - name: REST APIs
    href: rest-apis.md
  - name: Swagger Reference
    href: https://swagger/service/11ed9226-335e-4d08-a623-4547014ba2cc# 
#  - name: WebSockets protocols
#    href: websockets.md
  - name: Speech SDK API
    href: speech-sdk-reference.md
    displayName: 'C#, C++, Java, .NET, .NET Core, UWP, Android, Linux, Windows'
  - name: Speech synthesis markup
    href: speech-synthesis-markup.md
    displayName: synthesize speech, speech synthesis, text to speech, tts
- name: Resources
  items:
  - name: FAQ
    items:
    - name: Speech to Text FAQ
      href: faq-stt.md
      displayName: recognize speech, speech recognition, speech to text, stt
    - name: Text To Speech FAQ
      href: faq-text-to-speech.md
      displayName: synthesize speech, speech synthesis, text to speech, tts
    - name: Translator FAQ
      href: https://www.microsoft.com/translator/faq.aspx
      displayName: translate speech, speech translation, translator, s2s, speech to speech
  - name: Speech SDK
    href: speech-sdk.md
    displayName: 'C#, C++, Java, .NET, .NET Core, UWP, Android, Linux, Windows, NuGet, Maven, download, install, sample'
    items:
    - name: Download
      href: 'speech-sdk.md#get-the-sdk'
    - name: Samples
      href: 'speech-sdk.md#get-the-samples'
    - name: Shipping your application
      href: ship-application.md
    - name: Release notes
      href: releasenotes.md
    - name: License
      href: license.md
    - name: Third party notices
      href: third-party-notices.md
  - name: Speech Devices SDK
    href: speech-devices-sdk.md
    displayName: roobo, speech devices sdk
    items:
    - name: Download 
      href: 'get-speech-devices-sdk.md#download-the-speech-devices-sdk'
    - name: Samples
      href: https://github.com/Azure-Samples/Cognitive-Services-Speech-Devices-SDK 
    - name: Release notes
      href: devices-sdk-release-notes.md
    - name: License
      href: speech-devices-sdk-license.md
      displayName: roobo, speech devices sdk
    - name: Third party notices
      href: devices-sdk-third-party-notices.md
      displayName: roobo, speech devices sdk
  - name: Troubleshooting
    href: troubleshooting.md
  - name: Support
    href: support.md
  - name: Pricing
    href: https://azure.microsoft.com/pricing/details/cognitive-services/speech-services/
  - name: Azure Roadmap
    href: https://azure.microsoft.com/roadmap/?category=ai-machine-learning
  - name: Privacy & cookies
    href: https://privacy.microsoft.com/privacystatement<|MERGE_RESOLUTION|>--- conflicted
+++ resolved
@@ -34,15 +34,12 @@
     - name: 'Using Java (Windows or Linux)'
       href: quickstart-java-jre.md
       displayName: recognize speech, speech recognition, speech to text, stt, jre, jvm
-<<<<<<< HEAD
+    - name: 'Using JavaScript (Browser)'
+      href: quickstart-js-browser.md
+      displayName: recognize speech, speech recognition, speech to text, stt
     - name: 'Using Objective-C (iOS)'
       href: quickstart-objectivec-ios.md
       displayName: recognize speech, speech recognition, speech to text, stt, xcode
-=======
-    - name: 'Using JavaScript (Browser)'
-      href: quickstart-js-browser.md
-      displayName: recognize speech, speech recognition, speech to text, stt
->>>>>>> 7f76334c
   - name: Get started with Speech Devices SDK
     href: speech-devices-sdk-qsg.md
     displayName: roobo, speech devices sdk
