--- conflicted
+++ resolved
@@ -14,13 +14,9 @@
 
 # Quickstart: Synthesize speech in C++ on Linux by using the Speech SDK
 
-<<<<<<< HEAD
 If desired, choose a different scenario: [speech-recognition](quickstart-cpp-linux.md), [**text-to-speech**](quickstart-text-to-speech-cpp-linux.md)
 
-In this article, you create a C++ console application for Ubuntu Linux 16.04 or 18.04. You use the Cognitive Services [Speech SDK](speech-sdk.md) to synthesize speech from text in real time and play the speech on your PC's speaker. The application is built with the [Speech SDK for Linux](https://aka.ms/csspeech/linuxbinary) and your Linux distribution's C++ compiler (for example, `g++`).
-=======
 In this article, you create a C++ console application for Linux (Ubuntu 16.04, Ubuntu 18.04, Debian 9). You use the Cognitive Services [Speech SDK](speech-sdk.md) to synthesize speech from text in real time and play the speech on your PC's speaker. The application is built with the [Speech SDK for Linux](https://aka.ms/csspeech/linuxbinary) and your Linux distribution's C++ compiler (for example, `g++`).
->>>>>>> 5101b786
 
 ## Prerequisites
 
