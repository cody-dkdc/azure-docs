--- conflicted
+++ resolved
@@ -1,129 +1,125 @@
----
-title: 'Quickstart: Recognize speech in C# in a UWP app using the Cognitive Services Speech SDK'
-titleSuffix: "Microsoft Cognitive Services"
-description: Learn how to recognize speech in a UWP app using the Cognitive Services Speech SDK
-services: cognitive-services
-author: wolfma61
-
-ms.service: cognitive-services
-ms.component: speech-service
-ms.topic: quickstart
-ms.date: 08/28/2018
-ms.author: wolfma
----
-
-# Quickstart: Recognize speech in a UWP app using the Speech SDK
-
-[!INCLUDE [Selector](../../../includes/cognitive-services-speech-service-quickstart-selector.md)]
-
-In this article, you create a C# Universal Windows Platform (UWP) application using the Cognitive Services [Speech SDK](speech-sdk.md) to transcribe speech to text in real time from your device's microphone. The application is built with the [Speech SDK NuGet Package](https://aka.ms/csspeech/nuget) and Microsoft Visual Studio 2017 (any edition).
-
-> [!NOTE]
-> The Universal Windows Platform lets you develop apps that run on any device that supports Windows 10, including PCs, Xbox, Surface Hub, and other devices.
-
-## Prerequisites
-
-You need a Speech service subscription key to complete this Quickstart. You can get one for free. See [Try the speech service for free](get-started.md) for details.
-
-## Create Visual Studio project
-
-1. Start Visual Studio 2017.
-
-1. Make sure the **Universal Windows Platform development** workload is available. Choose **Tools** \> **Get Tools and Features** from the Visual Studio menu bar to open the Visual Studio installer. If this workload is already enabled, close the dialog. 
-
-    ![Enable Universal Windows Platform development](media/sdk/vs-enable-uwp-workload.png)
-
-    Otherwise, mark the checkbox next to **.NET cross-platform development,** then click the **Modify** button at the lower right corner of the dialog. Installation of the new feature takes a moment.
-
-1. Create a blank Visual C# Universal Windows app. First, choose **File** \> **New** \> **Project** from the menu. In the **New Project** dialog, expand **Installed** \> **Visual C#** \> **Windows Universal** in the left pane, then select **Blank App (Universal Windows)**. For the project name, enter *helloworld*.
-
-    ![](media/sdk/qs-csharp-uwp-01-new-blank-app.png)
-
-1. The Speed SDK requires that your application be built for the Windows 10 Fall Creators Update or later. In the **New Universal Windows Platform Project** window that pops up, choose **Windows 10 Fall Creators Update (10.0; Build 16299)** as **Minimum version**, and this or any later version as **Target version**, then click **OK**.
-
-    ![](media/sdk/qs-csharp-uwp-02-new-uwp-project.png)
-
-1. If you're running 64-bit Windows, you may switch your build platform to `x64` using the drop-down menu in the Visual Studio toolbar. (64-bit Windows can run 32-bit applications, so you may leave it set to `x86` if you prefer.)
-
-   ![Switch the build platform to x64](media/sdk/qs-csharp-uwp-03-switch-to-x64.png)
-
-   > [!NOTE]
-   > The Speech SDK supports Intel-compatible processors only. ARM is currently not supported.
-
-1. Install and reference the [Speech SDK NuGet package](https://aka.ms/csspeech/nuget). In the Solution Explorer, right-click the solution and select **Manage NuGet Packages for Solution**.
-
-    ![Right-click Manage NuGet Packages for Solution](media/sdk/qs-csharp-uwp-04-manage-nuget-packages.png)
-
-1. In the upper-right corner, in the **Package Source** field, select **Nuget.org**. Search for the `Microsoft.CognitiveServices.Speech` package and install it into the **helloworld** project.
-
-    ![Install Microsoft.CognitiveServices.Speech NuGet Package](media/sdk/qs-csharp-uwp-05-nuget-install-0.5.0.png "Install Nuget package")
-
-1. Accept the displayed license to begin installation of the NuGet package.
-
-    ![Accept the license](media/sdk/qs-csharp-uwp-06-nuget-license.png "Accept the license")
-
-<<<<<<< HEAD
-1. The following output line appears in the Package Manager console.
-
-   ```text
-   Successfully installed 'Microsoft.CognitiveServices.Speech 1.0.0' to helloworld
-   ```
-=======
-    After the package is installed, a confirmation appears in the Package Manager console.
->>>>>>> 92a3f4c9
-
-1. Since the application uses the microphone for speech input, add the **Microphone** capability to the project.
-
-   In Solution Explorer, double-click **Package.appxmanifest** to edit your application manifest.
-   Then switch to the **Capabilities** tab, mark the checkbox for the **Microphone** capability, and save your changes.
-
-   ![](media/sdk/qs-csharp-uwp-07-capabilities.png)
-
-
-## Add sample code
-
-1. The application's user interface is defined using XAML. Open `MainPage.xaml` in the Solution Explorer. In the designer's XAML view, insert the following XAML snippet into the Grid tag (between `<Grid>` and `</Grid>`).
-
-   [!code-xml[UI elements](~/samples-cognitive-services-speech-sdk/quickstart/csharp-uwp/helloworld/MainPage.xaml#StackPanel)]
-
-1. Open the code-behind source file `MainPage.xaml.cs` (find it grouped under `MainPage.xaml`). Replace all the code in it with the following.
-
-   [!code-csharp[Quickstart Code](~/samples-cognitive-services-speech-sdk/quickstart/csharp-uwp/helloworld/MainPage.xaml.cs#code)]
-
-1. In the `SpeechRecognitionFromMicrophone_ButtonClicked` handler in this file, replace the string `YourSubscriptionKey` with your subscription key.
-
-1. In the `SpeechRecognitionFromMicrophone_ButtonClicked` handler, replace the string `YourServiceRegion` with the [region](regions.md) associated with your subscription (for example, `westus` for the free trial subscription).
-
-1. Save all changes to the project.
-
-## Build and run the app
-
-1. Build the application. From the menu bar, select **Build** > **Build Solution**. The code should compile without errors now.
-
-    ![Successful build](media/sdk/qs-csharp-uwp-08-build.png "Successful build")
-
-1. Start the application. From the menu bar, select **Debug** > **Start Debugging**, or press **F5**.
-
-    ![Start the app into debugging](media/sdk/qs-csharp-uwp-09-start-debugging.png "Start the app into debugging")
-
-1. A GUI window pops up. First click the **Enable Microphone** button and acknowledge the permission request that pops up.
-
-    ![Start the app into debugging](media/sdk/qs-csharp-uwp-10-access-prompt.png "Start the app into debugging")
-
-1. Click the **Speech recognition with microphone input** and speak an English phrase or sentence into your device's microphone. Your speech is transmitted to the Speech service and transcribed to text, which appears in the window.
-
-    ![](media/sdk/qs-csharp-uwp-11-ui-result.png)
-
-[!INCLUDE [Download this sample](../../../includes/cognitive-services-speech-service-speech-sdk-sample-download-h2.md)]
-Look for this sample in the `quickstart/csharp-uwp` folder.
-
-## Next steps
-
-> [!div class="nextstepaction"]
-> [Recognize intents from speech by using the Speech SDK for C#](how-to-recognize-intents-from-speech-csharp.md)
-
-## See also
-
-- [Translate speech](how-to-translate-speech-csharp.md)
-- [Customize acoustic models](how-to-customize-acoustic-models.md)
-- [Customize language models](how-to-customize-language-model.md)
+---
+title: 'Quickstart: Recognize speech in C# in a UWP app using the Cognitive Services Speech SDK'
+titleSuffix: "Microsoft Cognitive Services"
+description: Learn how to recognize speech in a UWP app using the Cognitive Services Speech SDK
+services: cognitive-services
+author: wolfma61
+
+ms.service: cognitive-services
+ms.component: speech-service
+ms.topic: quickstart
+ms.date: 08/28/2018
+ms.author: wolfma
+---
+
+# Quickstart: Recognize speech in a UWP app using the Speech SDK
+
+[!INCLUDE [Selector](../../../includes/cognitive-services-speech-service-quickstart-selector.md)]
+
+In this article, you create a C# Universal Windows Platform (UWP) application using the Cognitive Services [Speech SDK](speech-sdk.md) to transcribe speech to text in real time from your device's microphone. The application is built with the [Speech SDK NuGet Package](https://aka.ms/csspeech/nuget) and Microsoft Visual Studio 2017 (any edition).
+
+> [!NOTE]
+> The Universal Windows Platform lets you develop apps that run on any device that supports Windows 10, including PCs, Xbox, Surface Hub, and other devices.
+
+## Prerequisites
+
+You need a Speech service subscription key to complete this Quickstart. You can get one for free. See [Try the speech service for free](get-started.md) for details.
+
+## Create Visual Studio project
+
+1. Start Visual Studio 2017.
+
+1. Make sure the **Universal Windows Platform development** workload is available. Choose **Tools** \> **Get Tools and Features** from the Visual Studio menu bar to open the Visual Studio installer. If this workload is already enabled, close the dialog. 
+
+    ![Enable Universal Windows Platform development](media/sdk/vs-enable-uwp-workload.png)
+
+    Otherwise, mark the checkbox next to **.NET cross-platform development,** then click the **Modify** button at the lower right corner of the dialog. Installation of the new feature takes a moment.
+
+1. Create a blank Visual C# Universal Windows app. First, choose **File** \> **New** \> **Project** from the menu. In the **New Project** dialog, expand **Installed** \> **Visual C#** \> **Windows Universal** in the left pane, then select **Blank App (Universal Windows)**. For the project name, enter *helloworld*.
+
+    ![](media/sdk/qs-csharp-uwp-01-new-blank-app.png)
+
+1. The Speed SDK requires that your application be built for the Windows 10 Fall Creators Update or later. In the **New Universal Windows Platform Project** window that pops up, choose **Windows 10 Fall Creators Update (10.0; Build 16299)** as **Minimum version**, and this or any later version as **Target version**, then click **OK**.
+
+    ![](media/sdk/qs-csharp-uwp-02-new-uwp-project.png)
+
+1. If you're running 64-bit Windows, you may switch your build platform to `x64` using the drop-down menu in the Visual Studio toolbar. (64-bit Windows can run 32-bit applications, so you may leave it set to `x86` if you prefer.)
+
+   ![Switch the build platform to x64](media/sdk/qs-csharp-uwp-03-switch-to-x64.png)
+
+   > [!NOTE]
+   > The Speech SDK supports Intel-compatible processors only. ARM is currently not supported.
+
+1. Install and reference the [Speech SDK NuGet package](https://aka.ms/csspeech/nuget). In the Solution Explorer, right-click the solution and select **Manage NuGet Packages for Solution**.
+
+    ![Right-click Manage NuGet Packages for Solution](media/sdk/qs-csharp-uwp-04-manage-nuget-packages.png)
+
+1. In the upper-right corner, in the **Package Source** field, select **Nuget.org**. Search for the `Microsoft.CognitiveServices.Speech` package and install it into the **helloworld** project.
+
+    ![Install Microsoft.CognitiveServices.Speech NuGet Package](media/sdk/qs-csharp-uwp-05-nuget-install-0.5.0.png "Install Nuget package")
+
+1. Accept the displayed license to begin installation of the NuGet package.
+
+    ![Accept the license](media/sdk/qs-csharp-uwp-06-nuget-license.png "Accept the license")
+
+1. The following output line appears in the Package Manager console.
+
+   ```text
+   Successfully installed 'Microsoft.CognitiveServices.Speech 1.0.0' to helloworld
+   ```
+
+1. Since the application uses the microphone for speech input, add the **Microphone** capability to the project.
+
+   In Solution Explorer, double-click **Package.appxmanifest** to edit your application manifest.
+   Then switch to the **Capabilities** tab, mark the checkbox for the **Microphone** capability, and save your changes.
+
+   ![](media/sdk/qs-csharp-uwp-07-capabilities.png)
+
+
+## Add sample code
+
+1. The application's user interface is defined using XAML. Open `MainPage.xaml` in the Solution Explorer. In the designer's XAML view, insert the following XAML snippet into the Grid tag (between `<Grid>` and `</Grid>`).
+
+   [!code-xml[UI elements](~/samples-cognitive-services-speech-sdk/quickstart/csharp-uwp/helloworld/MainPage.xaml#StackPanel)]
+
+1. Open the code-behind source file `MainPage.xaml.cs` (find it grouped under `MainPage.xaml`). Replace all the code in it with the following.
+
+   [!code-csharp[Quickstart Code](~/samples-cognitive-services-speech-sdk/quickstart/csharp-uwp/helloworld/MainPage.xaml.cs#code)]
+
+1. In the `SpeechRecognitionFromMicrophone_ButtonClicked` handler in this file, replace the string `YourSubscriptionKey` with your subscription key.
+
+1. In the `SpeechRecognitionFromMicrophone_ButtonClicked` handler, replace the string `YourServiceRegion` with the [region](regions.md) associated with your subscription (for example, `westus` for the free trial subscription).
+
+1. Save all changes to the project.
+
+## Build and run the app
+
+1. Build the application. From the menu bar, select **Build** > **Build Solution**. The code should compile without errors now.
+
+    ![Successful build](media/sdk/qs-csharp-uwp-08-build.png "Successful build")
+
+1. Start the application. From the menu bar, select **Debug** > **Start Debugging**, or press **F5**.
+
+    ![Start the app into debugging](media/sdk/qs-csharp-uwp-09-start-debugging.png "Start the app into debugging")
+
+1. A GUI window pops up. First click the **Enable Microphone** button and acknowledge the permission request that pops up.
+
+    ![Start the app into debugging](media/sdk/qs-csharp-uwp-10-access-prompt.png "Start the app into debugging")
+
+1. Click the **Speech recognition with microphone input** and speak an English phrase or sentence into your device's microphone. Your speech is transmitted to the Speech service and transcribed to text, which appears in the window.
+
+    ![](media/sdk/qs-csharp-uwp-11-ui-result.png)
+
+[!INCLUDE [Download this sample](../../../includes/cognitive-services-speech-service-speech-sdk-sample-download-h2.md)]
+Look for this sample in the `quickstart/csharp-uwp` folder.
+
+## Next steps
+
+> [!div class="nextstepaction"]
+> [Recognize intents from speech by using the Speech SDK for C#](how-to-recognize-intents-from-speech-csharp.md)
+
+## See also
+
+- [Translate speech](how-to-translate-speech-csharp.md)
+- [Customize acoustic models](how-to-customize-acoustic-models.md)
+- [Customize language models](how-to-customize-language-model.md)