---
title: 'Quickstart: Recognize speech using the Speech service C# SDK for Windows | Microsoft Docs'
description: Learn how to recognize speech using the C# SDK for Speech service.
titleSuffix: "Microsoft Cognitive Services"
services: cognitive-services
author: wolfma61
manager: onano

ms.service: cognitive-services
ms.component: speech-service
ms.topic: article
ms.date: 05/07/2018
ms.author: wolfma
---
# Quickstart: Recognize speech using Speech service C# SDK

In this article, you learn how to create a C# console application in Windows using the Speech SDK to transcribe speech to text.

## Prerequisites

* Make sure you have the required setup for using the Speech service. See [Prepare to use Speech service](get-started.md).
* Visual Studio 2017, Community Edition or higher.
* The **.NET desktop development** workload in Visual Studio. You can enable it in **Tools** \> **Get Tools and Features**. 

## Create a Visual Studio project

1. In Visual Studio 2017, create a new Visual C# Console App. In the **New Project** dialog box, from the left pane, expand **Installed** and then select **Console App (.NET Framework)**. For the project name, enter *CsharpHelloSpeech*.

    ![Create Visual C# Console App (.NET Framework)](media/sdk/speechsdk-05-vs-cs-new-console-app.png "Create Visual C# Console App")

2. Install and reference the Speech SDK NuGet package. In the Solution Explorer, right-click the solution and select **Manage NuGet Packages for Solution**.

    ![Right-click Manage NuGet Packages for Solution](media/sdk/speechsdk-06-vs-cs-manage-nuget-packages.png "Manage NuGet Packages for Solution")

3. In the upper-right corner, in the **Package Source** field, select **Nuget.org**. Search for and install the `Microsoft.CognitiveServices.Speech` package and install it into the **CsharpHelloSpeech** project.

    ![Install Microsoft.CognitiveServices.Speech NuGet Package](media/sdk/speechsdk-08-vs-cs-nuget-install.png "Install Nuget package")

4. In the license screen that pops up, accept the license:

    ![Accept the license](media/sdk/speechsdk-09-vs-cs-nuget-license.png "Accept the license")

## Create a platform configuration matching your PC architecture

In this section, you add a new platform to the configuration that matches your processor architecture.

1. Start the Configuration Manager. Select **Build** > **Configuration Manager**.

    ![Launch the configuration manager](media/sdk/speechsdk-12-vs-cs-cfg-manager-click.png "Launch the configuration manager")

2. In the **Configuration Manager** dialog box, add a new platform. From the **Active solution platform** drop-down list, select **New**.

    ![Add a new platform under the configuration manager window](media/sdk/speechsdk-14-vs-cs-cfg-manager-new.png "Add a new platform under the configuration manager window")

3. If you are running 64-bit Windows, create a new platform configuration named `x64`. If you are running 32-bit Windows, create a new platform configuration named `x86`. In this article, you create an `x64` platform configuration. 

    ![On 64-bit Windows, add a new platform named "x64"](media/sdk/speechsdk-15-vs-cs-cfg-manager-add-x64.png "Add x64 platform")

## Add the sample code

1. In the `Program.cs` for your Visual Studio project, replace the body of the `Program` class with the following. Make sure you replace the subscription key and region with one that you obtained for the service.

<<<<<<< HEAD
    [!code-cpp[Quickstart Code](~/samples-cognitive-services-speech-sdk/Windows/quickstart-csharp/Program.cs#code)]
=======
    [!code-csharp[Quickstart Code](code/Program.cs#code)]
>>>>>>> 47fd1127

2. After pasting the code, the `Main()` method must resemble as shown in the following screenshot:

    ![Main method after pasting the code](media/sdk/speechsdk-17-vs-cs-paste-code.png "Final Main method")

3. Visual Studio's IntelliSense highlights the references to the Speech SDK's classes that could not be resolved. To fix this error, add the following `using` statement to the beginning of the code (either manually, or using Visual Studio's [quick actions](https://docs.microsoft.com/visualstudio/ide/quick-actions)).

    [!code-cpp[Quickstart Code](~/samples-cognitive-services-speech-sdk/Windows/quickstart-csharp/Program.cs#usingstatement)]

    ![Use the quick action to add the missing using statement](media/sdk/speechsdk-18-vs-cs-add-using.png "Resolve IntelliSense issues")

4. Make sure that the IntelliSense highlighting is resolved and save changes to the project.

## Build and run the sample

1. Build the application. From the menu bar, select **Build** > **Build Solution**. The code should compile without errors now:

    ![Successful build](media/sdk/speechsdk-20-vs-cs-build.png "Successful build")

2. Start the application. From the menu bar, select **Debug** > **Start Debugging**, or press **F5**. 

    ![Start the app into debugging](media/sdk/speechsdk-21-vs-cs-f5.png "Start the app into debugging")

3. A console window pops up, prompting you to say something (in English).
The result of the recognition is displayed on screen.

    ![Console output after successful recognition](media/sdk/speechsdk-22-cs-vs-console-output.png "Console output after successful recognition")

## Download code

The code from this article can be downloaded [here](https://aka.ms/csspeech/winsample).

## Next steps

- [Translate speech](how-to-translate-speech.md)
- [Customize speech models](how-to-customize-speech-models.md)<|MERGE_RESOLUTION|>--- conflicted
+++ resolved
@@ -60,11 +60,7 @@
 
 1. In the `Program.cs` for your Visual Studio project, replace the body of the `Program` class with the following. Make sure you replace the subscription key and region with one that you obtained for the service.
 
-<<<<<<< HEAD
-    [!code-cpp[Quickstart Code](~/samples-cognitive-services-speech-sdk/Windows/quickstart-csharp/Program.cs#code)]
-=======
-    [!code-csharp[Quickstart Code](code/Program.cs#code)]
->>>>>>> 47fd1127
+    [!code-csharp[Quickstart Code](~/samples-cognitive-services-speech-sdk/Windows/quickstart-csharp/Program.cs#code)]
 
 2. After pasting the code, the `Main()` method must resemble as shown in the following screenshot:
 
