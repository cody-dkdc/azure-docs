--- conflicted
+++ resolved
@@ -20,11 +20,7 @@
   ms.custom: seodec18
 
 abstract:
-<<<<<<< HEAD
-  description: Learn how to use the Speech Services and the Speech SDK to add speech-enabled features to your apps. You can use the Speech SDK to add <i>speech-to-text</i> (speech recognition/SR), <i>intent</i>, <i>translation</i>, and <i>text-to-speech</i> (TTS) capabilities to your apps. The Speech Services also have REST APIs that work with any programming language that can make HTTP requests.
-=======
   description: Use with our Speech SDK or with REST API.
->>>>>>> 6a383dfd
 sections:
 - items:
     - type: list
