--- conflicted
+++ resolved
@@ -2,11 +2,7 @@
 documentType: LandingData
 title: Speech Service SDK Documentation
 metadata:
-<<<<<<< HEAD
   title: Speech Service documentation - Tutorials, quickstarts, API reference - Cognitive Services | Microsoft Docs
-=======
-  title: Speech Service SDK Documentation - Tutorials, Quickstarts, API Reference - Cognitive Services | Microsoft Docs
->>>>>>> dceeb133
   meta.description: |
     The Speech service gives developers an easy way to add powerful speech-enabled features to their applications.
     Examples include voice command control and dialogue, natural speech conversation, speech transcription and dictation, and speech translation.
@@ -23,12 +19,6 @@
   ms.author: nitinme
 
 abstract:
-<<<<<<< HEAD
-  description: |
-    Via our Speech SDK, the <a href="overview">Speech service</a> helps developers add speech-enabled features to their apps.
-    Features include: <i>speech to text</i> (speech recognition/SR), <i>intent</i>, <i>translation</i>, and <i>text to speech</i> (TTS).
-
-=======
   description: Learn how to use the Speech Service and the Speech SDK to add speech-enabled features to your apps. You can use the Speech SDK to add <i>speech-to-text</i> (speech recognition/SR), <i>intent</i>, <i>translation</i>, and <i>text-to-speech</i> (TTS) capabilities to your apps. The Speech Service also has a REST API that works with any programming language that can make HTTP requests.
   aside:
     image:
@@ -39,7 +29,6 @@
     title: Speech Service overview (10:34)
     href: https://azure.microsoft.com/resources/videos/connect-2017-microsoft-cognitive-services-overview-of-advanced-speech-capabilities/
     width: 250
->>>>>>> dceeb133
 sections:
 - items:
     - type: list
@@ -203,48 +192,18 @@
     items:
     - title: SDK Reference 
       html: |
-<<<<<<< HEAD
-        &nbsp;&#8226; <a href="speech-to-text-sample.md">Speech to text (speech recognition)</a><br/>
-        &nbsp;&#8226; <a href="intent.md">Intent recognition</a><br/>
-        &nbsp;&#8226; <a href="translation.md">Translation</a>
-    - title: API Reference
-=======
         <p><a href="https://aka.ms/csspeech/csharpref">C# API (UWP and .NET)</a></p>
         <p><a href="https://aka.ms/csspeech/cppref">C++ API</a></p>
         <p><a href="https://aka.ms/csspeech/javaref">Java API</a></p>
         <p><a href="https://aka.ms/csspeech/objectivecref">Objective-C API</a></p>
         <p><a href="https://aka.ms/csspeech/javascriptref">JavaScript API</a></p>
     - title: REST API 
->>>>>>> dceeb133
       html: |
         <p><a href="https://docs.microsoft.com/azure/cognitive-services/speech-service/rest-apis">REST API</a></p>
     - title: PowerShell 
       html: |
-<<<<<<< HEAD
-        &nbsp;&#8226; <a href="faq-stt">Speech to text</a><br/>
-        &nbsp;&#8226; <a href="faq-text-to-speech">Text to speech</a><br/>
-        &nbsp;&#8226; <a href="https://www.microsoft.com/translator/faq.aspx">Translation</a>
-  - type: paragraph
-    text: Use these samples and API with your subscription key (see <a href="get-started.md">Try the Speech service for free</a>).
-
-- title: Customize speech by using your own data
-  items:
-  - type: paragraph
-    text: |
-      You can also use our Speech service to customize models to accommodate specialized vocabulary, noisy environments, and different ways of speaking.<br/>
-      &nbsp;&#8226; <a href="how-to-customize-speech-models">Customized speech to text</a><br/>
-      &nbsp;&#8226; <a href="https://www.microsoft.com/translator/customization.aspx">Customized speech translation</a><br/>
-      &nbsp;&#8226; <a href="https://cris.ai/Home/customvoice">Customized text to speech</a>
-- title: Speech-enabled hardware reference design
-  items:
-  - type: paragraph
-    text: |
-      To build new speech-enabled device hardware, see our reference device at
-      <a href='https://docs.microsoft.com/azure/cognitive-services/speech-service/speech-devices-sdk'>Speech Devices SDK</a>.
-=======
         <p><a href=https://docs.microsoft.com/powershell/module/azurerm.cognitiveservices/?view=azurermps-4.4.1#cognitive_services">Azure PowerShell</a></p>
     - title: CLI 
       html: |
         <p><a href="https://docs.microsoft.com/cli/azure/cognitiveservices?view=azure-cli-latest#az_cognitiveservices_list">Azure CLI</a></p>
-    
->>>>>>> dceeb133
+    