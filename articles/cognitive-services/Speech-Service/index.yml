### YamlMime:YamlDocument
documentType: LandingData
title: Speech Service SDK Documentation
metadata:
  title: Speech Service SDK Documentation - Tutorials, Quickstarts, API Reference - Cognitive Services | Microsoft Docs
  meta.description: |
    The Speech Service provides developers an easy way to add powerful speech-enabled features to their applications.
    Examples include&#58; voice command control & dialog, natural speech conversation, speech transcription & dictation, and speech translation.
  services: cognitive-services
  author: nitinme
  manager: cgronlun
  layout: LandingPage
  ms.service: cognitive-services
  ms.component: speech-service
  ms.tgt_pltfrm: na
  ms.devlang: na
  ms.topic: landing-page
  ms.date: 09/24/2018
  ms.author: nitinme

abstract:
  description: Learn how to use the Speech Service and the Speech SDK to add speech-enabled features to your apps. You can use the Speech SDK to add <i>speech-to-text</i> (speech recognition/SR), <i>intent</i>, <i>translation</i>, and <i>text-to-speech</i> (TTS) capabilities to your apps. The Speech Service also has a REST API that works with any programming language that can make HTTP requests.
  aside:
    image:
      alt: 
      height: 110
      src: ../media/index/speech-landing-page-video.png
      width: 250  
    title: Speech Service overview (10:34)
    href: https://azure.microsoft.com/resources/videos/connect-2017-microsoft-cognitive-services-overview-of-advanced-speech-capabilities/
    width: 250
sections:
- items:
    - type: list
      style: cards
      className: cardsM
      columns: 3
      items:
        - href: /azure/cognitive-services/speech-service/overview
          html: <p>Learn about Azure Speech Service.</p>
          image:
            src: ../media/index/i_overview.svg
          title: What is Speech Service?
        - href: /azure/cognitive-services/speech-service/get-started
          html: <p>Learn how to sign up for the Speech service for free.</p>
          image:
            src: ../media/index/i_get-started.svg
          title: Sign up for Speech Service
        - href: /azure/cognitive-services/speech-service/speech-devices-sdk
          html: <p>Learn about the speech-enabled hardware reference.</p>
          image:
            src: ../media/index/i_guidelines.svg
          title: Speech Devices SDK
- title: 5-Minute Quickstarts
  items:
  - type: paragraph
    text: Learn how to download, install, and use by clicking on the desired arrow link <img src="media/index/link.jpg" height="15" width="15"></img> below.
  - type: table
    style: dataMatrix
    columns:
      - image:
          src: media/index/uwp.jpg
      - image:
          src: media/index/logo_csharp.svg
      - image:
          src: media/index/logo_cplusplus.svg
      - image:
          src: media/index/logo_netcore.svg
      - image:
          src: media/index/logo_java.jpg
      - image:
          src: media/index/logo_objc.jpg
      - image:
          src: media/index/logo_js.svg
      - image:
          src: media/index/logo_rest_sr.svg
      - image:
          src: media/index/logo_rest_tts.svg
    rows:
      - title: Windows 10 (x64)
        values:
        - href: quickstart-csharp-uwp
        - href: quickstart-csharp-windows
        - href: quickstart-cpp-windows
        - href: quickstart-csharp-dotnetcore-windows
        - href: quickstart-java-jre
        - href:
        - href:
        - href:
        - href:
      - title: Windows 10 (x86)
        values:
        - href: quickstart-csharp-uwp
        - href: quickstart-csharp-windows
        - href: quickstart-cpp-windows
        - href: quickstart-csharp-dotnetcore-windows
        - href:
        - href:
        - href:
        - href:
        - href:
      - title: Linux (x64)
        values:
        - href:
        - href:
        - href: quickstart-cpp-linux
        - href: quickstart-csharp-dotnetcore-windows
        - href: quickstart-java-jre
        - href:
        - href:
        - href:
        - href:
      - title: Linux (x86)
        values:
        - href:
        - href:
        - href: quickstart-cpp-linux
        - href:
        - href:
        - href:
        - href:
        - href:
        - href:
      - title: Android (ARM32/ARM64)
        values:
        - href:
        - href:
        - href:
        - href:
        - href: quickstart-java-android
        - href:
        - href:
        - href:
        - href:
      - title: Devices SDK (ARM64)
        values:
        - href:
        - href:
        - href:
        - href:
        - href: speech-devices-sdk
        - href:
        - href:
        - href:
        - href:
      - title: iOS (ARM64)
        values:
        - href:
        - href:
        - href:
        - href:
        - href:
        - href: quickstart-objectivec-ios
        - href:
        - href:
        - href:
      - title: Web
        values:
        - href:
        - href:
        - href:
        - href:
        - href:
        - href:
        - href: quickstart-js-browser
        - href: rest-apis
        - href: rest-apis
- title: Step-by-Step Tutorials
  items:
  - type: paragraph
    text: 'Learn how to develop applications using Speech Service:'
  - type: list
    style: unordered
    items: 
    - html: <a href="speech-to-text-sample.md">Speech-to-text (SR)</a><br/>
    - html: <a href="intent.md">Intent Recognition</a><br/>
    - html: <a href="translation.md">Translation</a>
- title: Samples
  items:
  - type: paragraph
    text: 'Find samples on Github for Speech Service:'
  - type: list
    style: unordered
    items: 
    - html: <a href="https://github.com/Azure-Samples/cognitive-services-speech-sdk">Service SDK Samples</a><br/>
    - html: <a href="https://github.com/Azure-Samples/Cognitive-Services-Speech-Devices-SDK">Device SDK Samples</a><br/>
- title: Reference
  items:
  - type: list
    style: cards
    className: cardsD
    items:
    - title: SDK Reference 
      html: |
        <p><a href="https://aka.ms/csspeech/csharpref">C# API (UWP and .NET)</a></p>
        <p><a href="https://aka.ms/csspeech/cppref">C++ API</a></p>
        <p><a href="https://aka.ms/csspeech/javaref">Java API</a></p>
<<<<<<< HEAD
=======
        <p><a href="https://aka.ms/csspeech/objectivecref">Objective-C API</a></p>
        <p><a href="https://aka.ms/csspeech/javascript">JavaScript API</a></p>
>>>>>>> 17aa8a7b
    - title: REST API 
      html: |
        <p><a href="https://docs.microsoft.com/azure/cognitive-services/speech-service/rest-apis">REST API</a></p>
    - title: PowerShell 
      html: |
        <p><a href=https://docs.microsoft.com/powershell/module/azurerm.cognitiveservices/?view=azurermps-4.4.1#cognitive_services">Azure PowerShell</a></p>
    - title: CLI 
      html: |
        <p><a href="https://docs.microsoft.com/cli/azure/cognitiveservices?view=azure-cli-latest#az_cognitiveservices_list">Azure CLI</a></p>
    <|MERGE_RESOLUTION|>--- conflicted
+++ resolved
@@ -195,11 +195,8 @@
         <p><a href="https://aka.ms/csspeech/csharpref">C# API (UWP and .NET)</a></p>
         <p><a href="https://aka.ms/csspeech/cppref">C++ API</a></p>
         <p><a href="https://aka.ms/csspeech/javaref">Java API</a></p>
-<<<<<<< HEAD
-=======
         <p><a href="https://aka.ms/csspeech/objectivecref">Objective-C API</a></p>
         <p><a href="https://aka.ms/csspeech/javascript">JavaScript API</a></p>
->>>>>>> 17aa8a7b
     - title: REST API 
       html: |
         <p><a href="https://docs.microsoft.com/azure/cognitive-services/speech-service/rest-apis">REST API</a></p>
