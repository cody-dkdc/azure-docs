--- conflicted
+++ resolved
@@ -14,13 +14,9 @@
 
 # Quickstart: Translate speech with the Speech SDK for C# (UWP)
 
-<<<<<<< HEAD
-In this quickstart, you'll create a simple Universal Windows Platform (UWP) application that captures user speech from your computer's microphone, translates the speech, and transcribes the translated text to the command line in real time. This application is designed to run on 64-bit Windows, and is built with the [Speech SDK NuGet package](https://aka.ms/csspeech/nuget) and Microsoft Visual Studio 2019.
-=======
 Quickstarts are also available for [speech-to-text](quickstart-csharp-uwp.md) and [voice-first virtual assistant](quickstart-virtual-assistant-csharp-uwp.md).
 
 In this quickstart, you'll create a simple Universal Windows Platform (UWP) application that captures user speech from your computer's microphone, translates the speech, and transcribes the translated text to the command line in real time. This application is designed to run on 64-bit Windows, and is built with the [Speech SDK NuGet package](https://aka.ms/csspeech/nuget) and Microsoft Visual Studio 2017.
->>>>>>> e5f2b126
 
 For a complete list of languages available for speech translation, see [language support](language-support.md).
 
