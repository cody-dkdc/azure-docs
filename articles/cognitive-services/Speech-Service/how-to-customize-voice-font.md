--- conflicted
+++ resolved
@@ -19,13 +19,9 @@
 
 ## Prerequisites
 
-<<<<<<< HEAD
 The **Text to Speech** voice customization feature is currently in private preview. [Fill out the application form](https://forms.office.com/Pages/ResponsePage.aspx?id=v4j5cvGGr0GRqy180BHbR0N8Vcdi8MZBllkZb70o6KdURjRaUzhBVkhUNklCUEMxU0tQMEFPMjVHVi4u) to be considered for access.
 
 You also need an Azure account and a subscription to the Speech service. [Create one](https://docs.microsoft.com/azure/cognitive-services/speech-service/get-started) if you haven't already. Connect your subscription to the Custom Voice portal as follows:
-=======
-You will need an Azure account and a subscription to the Speech service. [Create one](https://docs.microsoft.com/azure/cognitive-services/speech-service/get-started) if you haven't already. Connect your subscription to the Custom Voice portal as follows.
->>>>>>> 936866c4
 
 1. Sign in to the [Custom Voice portal](https://customvoice.ai) using the same Microsoft account that you used to apply for access.
 
@@ -33,11 +29,7 @@
 
     ![Subscriptions](media/custom-voice/subscriptions.png)
 
-<<<<<<< HEAD
-3. On the Subscriptions page, select **Connect existing subscription.**
-=======
-3. On the ‘Subscriptions’ page, choose ‘Connect existing subscription’. Note that Speech Services support different regions. Check the region where your subscription key has been created and make sure you connect your key to the correct sub-portal.  
->>>>>>> 936866c4
+3. On the Subscriptions page, choose **Connect existing subscription.** Note that Speech Services supports different regions. Check the region where your subscription key was created, and make sure that you connect your key to the correct sub-portal.  
 
      
 4. Paste your subscription key into the table, as shown in the following example. Each subscription has two keys, and you can use either of them.
