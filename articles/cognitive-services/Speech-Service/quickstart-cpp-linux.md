---
title: 'Quickstart: Recognize speech in C++ on Linux using the Cognitive Services Speech SDK'
titleSuffix: "Microsoft Cognitive Services"
description: Learn how to recognize speech in C++ on Linux using the Cognitive Services Speech SDK
services: cognitive-services
author: wolfma61

ms.service: cognitive-services
ms.technology: Speech
ms.topic: quickstart
ms.date: 08/28/2018
ms.author: wolfma
---

# Quickstart: Recognize speech in C++ on Linux using the Speech SDK

[!INCLUDE [Selector](../../../includes/cognitive-services-speech-service-quickstart-selector.md)]

In this article, you create a C++ console application for Ubuntu Linux 16.04 using the Cognitive Services [Speech SDK](speech-sdk.md) to transcribe speech to text in real time from your PC's microphone. The application is built with the [Speech SDK for Linux](https://aka.ms/csspeech/linuxbinary) and your Linux distribution's C++ compiler (e.g., `g++`).

## Prerequisites

You need a Speech service subscription key to complete this Quickstart. You can get one for free. See [Try the speech service for free](get-started.md) for details.

## Install Speech SDK

[!INCLUDE [License Notice](../../../includes/cognitive-services-speech-service-license-notice.md)]

<<<<<<< HEAD
The current version of the Cognitive Services Speech SDK is `1.0.0`.
=======
The Speech SDK for Linux can be used to build both 64-bit and 32-bit applications. The required libraries and header files can be downloaded as a tarfile from https://aka.ms/csspeech/linuxbinary.
>>>>>>> 92a3f4c9

Download and install the SDK as follows:

1. Make sure the SDK's dependencies are installed.

  ```sh
  sudo apt-get update
  sudo apt-get install build-essential libssl1.0.0 libcurl3 libasound2 wget
  ```

1. Choose a directory to which the Speech SDK files should be extracted and set the `SPEECHSDK_ROOT` environment variable to point to that directory. This variable will make it easy to refer to the directory in future commands. For example, if you want to use the directory `speechsdk` in your home directory, use a command like the one here.

   ```sh
   export SPEECHSDK_ROOT="$HOME/speechsdk"
   ```

1. Create the directory if it doesn't exist yet.

   ```sh
   mkdir -p "$SPEECHSDK_ROOT"
   ```

1. Download and extract the `.tar.gz` archive containing the Speech SDK binaries:

   ```sh
   wget -O SpeechSDK-Linux.tar.gz https://aka.ms/csspeech/linuxbinary
   tar --strip 1 -xzf SpeechSDK-Linux.tar.gz -C "$SPEECHSDK_ROOT"
   ```

1. Validate the contents of the top-level directory of the extracted package:

   ```sh
   ls -l "$SPEECHSDK_ROOT"
   ```

   The directory listing should contain the third-party notice and license files, as well as an `include` directory containing header (`.h`) files and a `lib` directory containing libraries.

   [!INCLUDE [Linux Binary Archive Content](../../../includes/cognitive-services-speech-service-linuxbinary-content.md)]

## Add sample code

1. Create a C++ source file named `helloworld.cpp` and paste the following code into it.

  [!code-cpp[Quickstart Code](~/samples-cognitive-services-speech-sdk/quickstart/cpp-linux/helloworld.cpp#code)]

1. In this new file, replace the string `YourSubscriptionKey` with your Speech service subscription key.

1. Also replace the string `YourServiceRegion` with the [region](regions.md) associated with your subscription (for example, `westus` for the free trial subscription).

## Build the app

> [!NOTE]
> Make sure to enter the commands below as a _single command line_. The easiest way to do that is to copy the command using the **Copy** button next to each command, then paste it at your shell prompt.

* On an **x64**  (64-bit) system, run the following command to build the application.

  ```sh
  g++ helloworld.cpp -o helloworld -I "$SPEECHSDK_ROOT/include/cxx_api" -I "$SPEECHSDK_ROOT/include/c_api" --std=c++14 -lpthread -lMicrosoft.CognitiveServices.Speech.core -L "$SPEECHSDK_ROOT/lib/x64" -l:libssl.so.1.0.0 -l:libcurl.so.4 -l:libasound.so.2
  ```

* On an **x86** (32-bit) system, run the following command to build the application.

  ```sh
  g++ helloworld.cpp -o helloworld -I "$SPEECHSDK_ROOT/include/cxx_api" -I "$SPEECHSDK_ROOT/include/c_api" --std=c++14 -lpthread -lMicrosoft.CognitiveServices.Speech.core -L "$SPEECHSDK_ROOT/lib/x86" -l:libssl.so.1.0.0 -l:libcurl.so.4 -l:libasound.so.2
  ```

## Run the app

1. Configure the loader's library path to point to the Speech SDK library.

   * On an **x64** (64-bit) system, enter the following command.

     ```sh
     export LD_LIBRARY_PATH="$LD_LIBRARY_PATH:$SPEECHSDK_ROOT/lib/x64"
     ```

   * On an **x86** (32-bit) system, enter this command.

     ```sh
     export LD_LIBRARY_PATH="$LD_LIBRARY_PATH:$SPEECHSDK_ROOT/lib/x86"
     ```

1. Execute the application.

   ```sh
   ./helloworld
   ```

1.  In the console window, a prompt appears requesting that you say something. Speak an English phrase or sentence. Your speech is transmitted to the Speech service and transcribed to text, which appears in the same window.

   ```text
   Say something...
   We recognized: What's the weather
   ```

[!INCLUDE [Download this sample](../../../includes/cognitive-services-speech-service-speech-sdk-sample-download-h2.md)]
Look for this sample in the `quickstart/cpp-linux` folder.

## Next steps

> [!div class="nextstepaction"]
> [Recognize intents from speech by using the Speech SDK for C#](how-to-recognize-intents-from-speech-csharp.md)

## See also

- [Translate speech](how-to-translate-speech-csharp.md)
- [Customize acoustic models](how-to-customize-acoustic-models.md)
- [Customize language models](how-to-customize-language-model.md)<|MERGE_RESOLUTION|>--- conflicted
+++ resolved
@@ -26,11 +26,9 @@
 
 [!INCLUDE [License Notice](../../../includes/cognitive-services-speech-service-license-notice.md)]
 
-<<<<<<< HEAD
 The current version of the Cognitive Services Speech SDK is `1.0.0`.
-=======
+
 The Speech SDK for Linux can be used to build both 64-bit and 32-bit applications. The required libraries and header files can be downloaded as a tarfile from https://aka.ms/csspeech/linuxbinary.
->>>>>>> 92a3f4c9
 
 Download and install the SDK as follows:
 
