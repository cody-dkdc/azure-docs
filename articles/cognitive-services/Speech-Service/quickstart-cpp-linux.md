---
title: 'Quickstart: Recognize speech in C++ on Linux by using the Cognitive Services Speech SDK'
titleSuffix: "Microsoft Cognitive Services"
description: Learn how to recognize speech in C++ on Linux by using the Cognitive Services Speech SDK
services: cognitive-services
author: wolfma61

ms.service: cognitive-services
ms.technology: Speech
ms.topic: quickstart
ms.date: 09/24/2018
ms.author: wolfma
---

# Quickstart: Recognize speech in C++ on Linux by using the Speech SDK

[!INCLUDE [Selector](../../../includes/cognitive-services-speech-service-quickstart-selector.md)]

In this article, you create a C++ console application for Ubuntu Linux 16.04. You use the Cognitive Services [Speech SDK](speech-sdk.md) to transcribe speech to text in real time from your PC's microphone. The application is built with the [Speech SDK for Linux](https://aka.ms/csspeech/linuxbinary) and your Linux distribution's C++ compiler (for example, `g++`).

## Prerequisites

You need a Speech service subscription key to complete this Quickstart. You can get one for free. See [Try the Speech service for free](get-started.md) for details.

## Install Speech SDK

[!INCLUDE [License Notice](../../../includes/cognitive-services-speech-service-license-notice.md)]

<<<<<<< HEAD
You can use the Speech SDK for Linux to build both 64-bit and 32-bit applications. You can [download](https://aka.ms/csspeech/linuxbinary) the required libraries and header files as a tar file.
=======
The current version of the Cognitive Services Speech SDK is `1.0.0`.

The Speech SDK for Linux can be used to build both 64-bit and 32-bit applications. The required libraries and header files can be downloaded as a tarfile from https://aka.ms/csspeech/linuxbinary.
>>>>>>> 03a0d08b

Download and install the SDK as follows:

1. Make sure the SDK's dependencies are installed.

   ```sh
   sudo apt-get update
   sudo apt-get install build-essential libssl1.0.0 libcurl3 libasound2 wget
   ```

1. Choose a directory to which the Speech SDK files should be extracted, and set the `SPEECHSDK_ROOT` environment variable to point to that directory. This variable makes it easy to refer to the directory in future commands. For example, if you want to use the directory `speechsdk` in your home directory, use a command like the following:

   ```sh
   export SPEECHSDK_ROOT="$HOME/speechsdk"
   ```

1. Create the directory if it doesn't exist yet.

   ```sh
   mkdir -p "$SPEECHSDK_ROOT"
   ```

1. Download and extract the `.tar.gz` archive containing the Speech SDK binaries:

   ```sh
   wget -O SpeechSDK-Linux.tar.gz https://aka.ms/csspeech/linuxbinary
   tar --strip 1 -xzf SpeechSDK-Linux.tar.gz -C "$SPEECHSDK_ROOT"
   ```

1. Validate the contents of the top-level directory of the extracted package:

   ```sh
   ls -l "$SPEECHSDK_ROOT"
   ```

   The directory listing should contain the third-party notice and license files, as well as an `include` directory containing header (`.h`) files and a `lib` directory containing libraries.

   [!INCLUDE [Linux Binary Archive Content](../../../includes/cognitive-services-speech-service-linuxbinary-content.md)]

## Add sample code

1. Create a C++ source file named `helloworld.cpp`, and paste the following code into it.

   [!code-cpp[Quickstart Code](~/samples-cognitive-services-speech-sdk/quickstart/cpp-linux/helloworld.cpp#code)]

1. In this new file, replace the string `YourSubscriptionKey` with your Speech service subscription key.

1. Replace the string `YourServiceRegion` with the [region](regions.md) associated with your subscription (for example, `westus` for the free trial subscription).

## Build the app

> [!NOTE]
> Make sure to enter the commands below as a _single command line_. The easiest way to do that is to copy the command by using the **Copy** button next to each command, and then paste it at your shell prompt.

* On an **x64**  (64-bit) system, run the following command to build the application.

  ```sh
  g++ helloworld.cpp -o helloworld -I "$SPEECHSDK_ROOT/include/cxx_api" -I "$SPEECHSDK_ROOT/include/c_api" --std=c++14 -lpthread -lMicrosoft.CognitiveServices.Speech.core -L "$SPEECHSDK_ROOT/lib/x64" -l:libssl.so.1.0.0 -l:libcurl.so.4 -l:libasound.so.2
  ```

* On an **x86** (32-bit) system, run the following command to build the application.

  ```sh
  g++ helloworld.cpp -o helloworld -I "$SPEECHSDK_ROOT/include/cxx_api" -I "$SPEECHSDK_ROOT/include/c_api" --std=c++14 -lpthread -lMicrosoft.CognitiveServices.Speech.core -L "$SPEECHSDK_ROOT/lib/x86" -l:libssl.so.1.0.0 -l:libcurl.so.4 -l:libasound.so.2
  ```

## Run the app

1. Configure the loader's library path to point to the Speech SDK library.

   * On an **x64** (64-bit) system, enter the following command.

     ```sh
     export LD_LIBRARY_PATH="$LD_LIBRARY_PATH:$SPEECHSDK_ROOT/lib/x64"
     ```

   * On an **x86** (32-bit) system, enter this command.

     ```sh
     export LD_LIBRARY_PATH="$LD_LIBRARY_PATH:$SPEECHSDK_ROOT/lib/x86"
     ```

1. Run the application.

   ```sh
   ./helloworld
   ```

1.  In the console window, a prompt appears, requesting that you say something. Speak an English phrase or sentence. Your speech is transmitted to the Speech service and transcribed to text, which appears in the same window.

   ```text
   Say something...
   We recognized: What's the weather like?
   ```

[!INCLUDE [Download this sample](../../../includes/cognitive-services-speech-service-speech-sdk-sample-download-h2.md)]
Look for this sample in the `quickstart/cpp-linux` folder.

## Next steps

> [!div class="nextstepaction"]
> [Recognize intents from speech by using the Speech SDK for C++](how-to-recognize-intents-from-speech-cpp.md)

## See also

- [Translate speech](how-to-translate-speech-csharp.md)
- [Customize acoustic models](how-to-customize-acoustic-models.md)
- [Customize language models](how-to-customize-language-model.md)<|MERGE_RESOLUTION|>--- conflicted
+++ resolved
@@ -26,13 +26,9 @@
 
 [!INCLUDE [License Notice](../../../includes/cognitive-services-speech-service-license-notice.md)]
 
-<<<<<<< HEAD
-You can use the Speech SDK for Linux to build both 64-bit and 32-bit applications. You can [download](https://aka.ms/csspeech/linuxbinary) the required libraries and header files as a tar file.
-=======
 The current version of the Cognitive Services Speech SDK is `1.0.0`.
 
 The Speech SDK for Linux can be used to build both 64-bit and 32-bit applications. The required libraries and header files can be downloaded as a tarfile from https://aka.ms/csspeech/linuxbinary.
->>>>>>> 03a0d08b
 
 Download and install the SDK as follows:
 
