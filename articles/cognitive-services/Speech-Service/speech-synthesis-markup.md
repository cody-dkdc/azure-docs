--- conflicted
+++ resolved
@@ -14,15 +14,7 @@
 
 # Speech Synthesis Markup Language
 
-<<<<<<< HEAD
-Speech Synthesis Markup Language (SSML) is an XML-based markup language that provides a way to control the pronunciation and prosody of text-to-speech. (*Prosody* refers to the rhythm and pitch of speech—its music, if you will.) Here are some of the things you can do by using SSML:
-* Specify words phonetically
-* Provide hints for interpreting numbers
-* Insert pauses
-* Control pitch, volume, and rate
-=======
 The Speech Synthesis Markup Language (SSML) is an XML-based markup language that provides a way to control the pronunciation and *prosody* of text-to-speech. Prosody refers to the rhythm and pitch of speech—its music, if you will. You can specify words phonetically, provide hints for interpreting numbers, insert pauses, control pitch, volume, and rate, and more.
->>>>>>> 1e9d4990
 
 For more information, see [Speech Synthesis Markup Language (SSML) Version 1.0](http://www.w3.org/TR/2009/REC-speech-synthesis-20090303/) at the W3C.
 
