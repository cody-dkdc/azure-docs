---
title: Speech Synthesis Markup Language (SSML) - Speech Services
titleSuffix: Azure Cognitive Services
description: Using the Speech Synthesis Markup Language to control pronunciation and prosody in text-to-speech.
services: cognitive-services
author: erhopf
manager: nitinme
ms.service: cognitive-services
ms.subservice: speech-service
ms.topic: conceptual
ms.date: 12/13/2018
ms.author: erhopf
ms.custom: seodec18
---

# Speech Synthesis Markup Language (SSML)

<<<<<<< HEAD
The Speech Synthesis Markup Language (SSML) is an XML-based markup language that provides a way to control the pronunciation and *prosody* of text-to-speech. Prosody refers to the rhythm and pitch of speech—its music, if you will. You can specify words phonetically, provide hints for interpreting numbers, insert pauses, control pitch, volume, and rate, and more. For more information, see [Speech Synthesis Markup Language (SSML) Version 1.0](https://www.w3.org/TR/2009/REC-speech-synthesis-20090303/).
=======
The Speech Synthesis Markup Language (SSML) is an XML-based markup language that provides a way to control the pronunciation and *prosody* of text-to-speech. Prosody refers to the rhythm and pitch of speech—its music, if you will. You can specify words phonetically, provide hints for interpreting numbers, insert pauses, control pitch, volume, and rate, and more. For more information, see [Speech Synthesis Markup Language (SSML) Version 1.0](https://www.w3.org/TR/2009/REC-speech-synthesis-20090303/). 
>>>>>>> 6a383dfd

For a complete list of supported languages, locales, and voices (neural and standard), see [language support](language-support.md#text-to-speech).

The following sections provide samples for common speech synthesis tasks.

<<<<<<< HEAD
## Add a break
```xml
<speak version='1.0' xmlns="https://www.w3.org/2001/10/synthesis" xml:lang='en-US'>
<voice  name='Microsoft Server Speech Text to Speech Voice (en-US, Jessa24kRUS)'>
=======
## Adjust speaking style for neural voices

You can use SSML to adjust the speaking style when using one of the neural voices.

By default, the text-to-speech service synthesizes text in a neutral style. The neural voices extend SSML with an `<mstts:express-as>` element that converts text to synthesized speech in different speaking styles. Currently, the style tags are only supported with these voices:

* `en-US-JessaNeural` 
* `zh-CN-XiaoxiaoNeural`.

Speaking style changes can be applied at the sentence level. The styles vary by voice. If a style type is not supported, the service will return the synthesized speech as the default neutral style.

| Voice | Style | Description | 
|-----------|-----------------|----------|
| `en-US-JessaNeural` | type=`cheerful` | Expresses an emotion that is positive and happy |
| | type=`empathy` | Expresses a sense of caring and understanding |
| `zh-CN-XiaoxiaoNeural` | type=`newscast` | Expresses a formal tone, similar to news broadcasts |
| | type=`sentiment ` | Conveys a touching message or a story |

```xml
<speak version='1.0' xmlns="https://www.w3.org/2001/10/synthesis" xmlns:mstts="https://www.w3.org/2001/mstts" xml:lang="en-US">
<voice name='en-US-JessaNeural'>
<mstts:express-as type="cheerful"> 
    That'd be just amazing! 
</mstts:express-as></voice></speak>
```

## Add a break
```xml
<speak version='1.0' xmlns="https://www.w3.org/2001/10/synthesis" xml:lang='en-US'>
<voice  name='en-US-Jessa24kRUS'>
>>>>>>> 6a383dfd
    Welcome to Microsoft Cognitive Services <break time="100ms" /> Text-to-Speech API.
</voice> </speak>
```

## Change speaking rate

Speaking rate can be applied to standard voices at the word or sentence-level. Whereas speaking rate can only be applied to neural voices at the sentence level.

```xml
<speak version='1.0' xmlns="https://www.w3.org/2001/10/synthesis" xml:lang='en-US'>
<<<<<<< HEAD
<voice  name='Microsoft Server Speech Text to Speech Voice (en-US, Guy24kRUS)'>
=======
<voice  name='en-US-Guy24kRUS'>
>>>>>>> 6a383dfd
<prosody rate="+30.00%">
    Welcome to Microsoft Cognitive Services Text-to-Speech API.
</prosody></voice> </speak>
```

## Pronunciation
```xml
<speak version='1.0' xmlns="https://www.w3.org/2001/10/synthesis" xml:lang='en-US'>
<<<<<<< HEAD
<voice  name='Microsoft Server Speech Text to Speech Voice (en-US, Jessa24kRUS)'>
=======
<voice  name='en-US-Jessa24kRUS'>
>>>>>>> 6a383dfd
    <phoneme alphabet="ipa" ph="t&#x259;mei&#x325;&#x27E;ou&#x325;"> tomato </phoneme>
</voice> </speak>
```

## Change volume

Volume changes can be applied to standard voices at the word or sentence-level. Whereas volume changes can only be applied to neural voices at the sentence level.

```xml
<speak version='1.0' xmlns="https://www.w3.org/2001/10/synthesis" xml:lang='en-US'>
<<<<<<< HEAD
<voice  name='Microsoft Server Speech Text to Speech Voice (en-US, JessaRUS)'>
=======
<voice  name='en-US-Jessa24kRUS'>
>>>>>>> 6a383dfd
<prosody volume="+20.00%">
    Welcome to Microsoft Cognitive Services Text-to-Speech API.
</prosody></voice> </speak>
```

## Change pitch

Pitch changes can be applied to standard voices at the word or sentence-level. Whereas pitch changes can only be applied to neural voices at the sentence level.

```xml
<speak version='1.0' xmlns="https://www.w3.org/2001/10/synthesis" xml:lang='en-US'>
<<<<<<< HEAD
    <voice  name='Microsoft Server Speech Text to Speech Voice (en-US, Guy24kRUS)'>
=======
    <voice  name='en-US-Guy24kRUS'>
>>>>>>> 6a383dfd
    Welcome to <prosody pitch="high">Microsoft Cognitive Services Text-to-Speech API.</prosody>
</voice> </speak>
```

## Change pitch contour

> [!IMPORTANT]
> Pitch contour changes aren't supported with neural voices.

```xml
<speak version='1.0' xmlns="https://www.w3.org/2001/10/synthesis" xml:lang='en-US'>
<<<<<<< HEAD
<voice  name='Microsoft Server Speech Text to Speech Voice (en-US, JessaRUS)'>
=======
<voice  name='en-US-Jessa24kRUS'>
>>>>>>> 6a383dfd
<prosody contour="(80%,+20%) (90%,+30%)" >
    Good morning.
</prosody></voice> </speak>
```

## Use multiple voices
```xml
<speak version='1.0' xmlns="https://www.w3.org/2001/10/synthesis" xml:lang='en-US'>
<<<<<<< HEAD
<voice  name='Microsoft Server Speech Text to Speech Voice (en-US, JessaRUS)'>
=======
<voice  name='en-US-Jessa24kRUS'>
>>>>>>> 6a383dfd
    Good morning!
</voice>
<voice  name='en-US-Guy24kRUS'>
    Good morning to you too Jessa!
</voice> </speak>
```

## Next steps

* [Language support: voices, locales, languages](language-support.md)<|MERGE_RESOLUTION|>--- conflicted
+++ resolved
@@ -15,22 +15,12 @@
 
 # Speech Synthesis Markup Language (SSML)
 
-<<<<<<< HEAD
-The Speech Synthesis Markup Language (SSML) is an XML-based markup language that provides a way to control the pronunciation and *prosody* of text-to-speech. Prosody refers to the rhythm and pitch of speech—its music, if you will. You can specify words phonetically, provide hints for interpreting numbers, insert pauses, control pitch, volume, and rate, and more. For more information, see [Speech Synthesis Markup Language (SSML) Version 1.0](https://www.w3.org/TR/2009/REC-speech-synthesis-20090303/).
-=======
 The Speech Synthesis Markup Language (SSML) is an XML-based markup language that provides a way to control the pronunciation and *prosody* of text-to-speech. Prosody refers to the rhythm and pitch of speech—its music, if you will. You can specify words phonetically, provide hints for interpreting numbers, insert pauses, control pitch, volume, and rate, and more. For more information, see [Speech Synthesis Markup Language (SSML) Version 1.0](https://www.w3.org/TR/2009/REC-speech-synthesis-20090303/). 
->>>>>>> 6a383dfd
 
 For a complete list of supported languages, locales, and voices (neural and standard), see [language support](language-support.md#text-to-speech).
 
 The following sections provide samples for common speech synthesis tasks.
 
-<<<<<<< HEAD
-## Add a break
-```xml
-<speak version='1.0' xmlns="https://www.w3.org/2001/10/synthesis" xml:lang='en-US'>
-<voice  name='Microsoft Server Speech Text to Speech Voice (en-US, Jessa24kRUS)'>
-=======
 ## Adjust speaking style for neural voices
 
 You can use SSML to adjust the speaking style when using one of the neural voices.
@@ -61,7 +51,6 @@
 ```xml
 <speak version='1.0' xmlns="https://www.w3.org/2001/10/synthesis" xml:lang='en-US'>
 <voice  name='en-US-Jessa24kRUS'>
->>>>>>> 6a383dfd
     Welcome to Microsoft Cognitive Services <break time="100ms" /> Text-to-Speech API.
 </voice> </speak>
 ```
@@ -72,11 +61,7 @@
 
 ```xml
 <speak version='1.0' xmlns="https://www.w3.org/2001/10/synthesis" xml:lang='en-US'>
-<<<<<<< HEAD
-<voice  name='Microsoft Server Speech Text to Speech Voice (en-US, Guy24kRUS)'>
-=======
 <voice  name='en-US-Guy24kRUS'>
->>>>>>> 6a383dfd
 <prosody rate="+30.00%">
     Welcome to Microsoft Cognitive Services Text-to-Speech API.
 </prosody></voice> </speak>
@@ -85,11 +70,7 @@
 ## Pronunciation
 ```xml
 <speak version='1.0' xmlns="https://www.w3.org/2001/10/synthesis" xml:lang='en-US'>
-<<<<<<< HEAD
-<voice  name='Microsoft Server Speech Text to Speech Voice (en-US, Jessa24kRUS)'>
-=======
 <voice  name='en-US-Jessa24kRUS'>
->>>>>>> 6a383dfd
     <phoneme alphabet="ipa" ph="t&#x259;mei&#x325;&#x27E;ou&#x325;"> tomato </phoneme>
 </voice> </speak>
 ```
@@ -100,11 +81,7 @@
 
 ```xml
 <speak version='1.0' xmlns="https://www.w3.org/2001/10/synthesis" xml:lang='en-US'>
-<<<<<<< HEAD
-<voice  name='Microsoft Server Speech Text to Speech Voice (en-US, JessaRUS)'>
-=======
 <voice  name='en-US-Jessa24kRUS'>
->>>>>>> 6a383dfd
 <prosody volume="+20.00%">
     Welcome to Microsoft Cognitive Services Text-to-Speech API.
 </prosody></voice> </speak>
@@ -116,11 +93,7 @@
 
 ```xml
 <speak version='1.0' xmlns="https://www.w3.org/2001/10/synthesis" xml:lang='en-US'>
-<<<<<<< HEAD
-    <voice  name='Microsoft Server Speech Text to Speech Voice (en-US, Guy24kRUS)'>
-=======
     <voice  name='en-US-Guy24kRUS'>
->>>>>>> 6a383dfd
     Welcome to <prosody pitch="high">Microsoft Cognitive Services Text-to-Speech API.</prosody>
 </voice> </speak>
 ```
@@ -132,11 +105,7 @@
 
 ```xml
 <speak version='1.0' xmlns="https://www.w3.org/2001/10/synthesis" xml:lang='en-US'>
-<<<<<<< HEAD
-<voice  name='Microsoft Server Speech Text to Speech Voice (en-US, JessaRUS)'>
-=======
 <voice  name='en-US-Jessa24kRUS'>
->>>>>>> 6a383dfd
 <prosody contour="(80%,+20%) (90%,+30%)" >
     Good morning.
 </prosody></voice> </speak>
@@ -145,11 +114,7 @@
 ## Use multiple voices
 ```xml
 <speak version='1.0' xmlns="https://www.w3.org/2001/10/synthesis" xml:lang='en-US'>
-<<<<<<< HEAD
-<voice  name='Microsoft Server Speech Text to Speech Voice (en-US, JessaRUS)'>
-=======
 <voice  name='en-US-Jessa24kRUS'>
->>>>>>> 6a383dfd
     Good morning!
 </voice>
 <voice  name='en-US-Guy24kRUS'>
