---
title: Custom voice-first virtual assistants (Preview) - Speech Services
titleSuffix: Azure Cognitive Services
description: An overview of the features, capabilities, and restrictions for custom voice-first virtual assistants using the Direct Line Speech channel on the Bot Framework and the Cognitive Services Speech Software Development Kit (SDK).
services: cognitive-services
author: trrwilson
manager: nitinme
ms.service: cognitive-services
ms.subservice: speech-service
ms.topic: conceptual
ms.date: 05/02/2019
ms.author: travisw
ms.custom:
---

# About custom voice-first virtual assistants preview

Custom virtual assistants using Azure Speech Services empower developers to create natural, human-like conversational interfaces for their applications and experiences. The Bot Framework's Direct Line Speech channel enhances these capabilities by providing a coordinated, orchestrated entry point to a compatible bot that enables voice in, voice out interaction with low latency and high reliability. These bots can use Microsoft's Language Understanding (LUIS) for natural language interaction. Direct Line Speech is accessed by devices using the Speech Software Development Kit (SDK).

   ![Conceptual diagram of the direct line speech orchestration service flow](media/voice-first-virtual-assistants/overview.png "The Speech Channel flow")

<<<<<<< HEAD
Direct Line Speech and its associated functionality for custom voice-first virtual assistants are an ideal supplement to the [Virtual Assistant Solution and Enterprise Template](https://docs.microsoft.com/azure/bot-service/bot-builder-enterprise-template-overview). Though Direct Line Speech can work with any compatible bot, these resources provide a reusable baseline for high-quality conversational experiences as well as common supporting skills and models for getting started quickly.
=======
Direct Line Speech and its associated functionality for custom voice-first virtual assistants are an ideal supplement to the [Virtual Assistant Solution](https://docs.microsoft.com/azure/bot-service/bot-builder-virtual-assistant-introduction) and [Enterprise Template](https://docs.microsoft.com/azure/bot-service/bot-builder-virtual-assistant-introduction). Though Direct Line Speech can work with any compatible bot, these resources provide a reusable baseline for high-quality conversational experiences as well as common supporting skills and models for getting started quickly.
>>>>>>> 861d00a3

## Core features

| Category | Features |
|----------|----------|
|[Custom wake word](speech-devices-sdk-create-kws.md) | You can enable users to begin conversations with bots using a custom keyword like "Hey Contoso." This task is accomplished with a custom wake word engine in the Speech SDK, which can be configured with a custom wake word [that you can generate here](speech-devices-sdk-create-kws.md). The Direct Line Speech channel includes service-side wake word verification that improves the accuracy of the wake word activation versus the device alone.
|[Speech to text](speech-to-text.md) | The Direct Line Speech channel includes real-time transcription of audio into recognized text using [Speech-to-text](speech-to-text.md) from Azure Speech Services. This text is available to both your bot and your client application as it is transcribed.
|[Text to speech](text-to-speech.md) | Textual responses from your bot will be synthesized using [Text-to-speech](text-to-speech.md) from Azure Speech Services. This synthesis will then be made available to your client application as an audio stream. Microsoft offers the ability to build your own custom, high-quality Neural TTS voice that gives a voice to your brand, to learn more [contact us](mailto:mstts@microsoft.com).
|[Direct Line Speech](https://docs.microsoft.com/azure/bot-service/bot-service-channel-connect-directlinespeech) | As a channel within the Bot Framework, Direct Line Speech enables a smooth and seamless connection between your client application, a compatible bot, and the capabilities of Azure Speech Services. For more information on configuring your bot to use the Direct Line Speech channel, see [its page in the Bot Framework documentation](https://docs.microsoft.com/azure/bot-service/bot-service-channel-connect-directlinespeech).

## Sample code

Sample code for creating a voice-first virtual assistant is available on GitHub. These samples cover the client application for connecting to your bot in several popular programming languages.

* [Voice-first virtual assistant samples (SDK)](https://aka.ms/csspeech/samples)
* [Quickstart: voice-first virtual assistants (C#)](quickstart-virtual-assistant-csharp-uwp.md)
* [Quickstart: voice-first virtual assistants (Java)](quickstart-virtual-assistant-java-jre.md)

## Customization

Voice-first virtual assistants built using Azure Speech Services can use the full range of customization options available for [speech-to-text](speech-to-text.md), [text-to-speech](text-to-speech.md), and [custom keyword selection](speech-devices-sdk-create-kws.md).

> [!NOTE]
> Customization options vary by language/locale (see [Supported languages](supported-languages.md)).

## Reference docs

* [Speech SDK](speech-sdk-reference.md)
* [Azure Bot Service](https://docs.microsoft.com/azure/bot-service/?view=azure-bot-service-4.0)

## Next steps

* [Get a Speech Services subscription key for free](get-started.md)
* [Get the Speech SDK](speech-sdk.md)
* [Create and deploy a basic bot](https://docs.microsoft.com/azure/bot-service/bot-builder-tutorial-basic-deploy?view=azure-bot-service-4.0)
* [Get the Virtual Assistant Solution and Enterprise Template](https://github.com/Microsoft/AI)<|MERGE_RESOLUTION|>--- conflicted
+++ resolved
@@ -19,11 +19,9 @@
 
    ![Conceptual diagram of the direct line speech orchestration service flow](media/voice-first-virtual-assistants/overview.png "The Speech Channel flow")
 
-<<<<<<< HEAD
+
 Direct Line Speech and its associated functionality for custom voice-first virtual assistants are an ideal supplement to the [Virtual Assistant Solution and Enterprise Template](https://docs.microsoft.com/azure/bot-service/bot-builder-enterprise-template-overview). Though Direct Line Speech can work with any compatible bot, these resources provide a reusable baseline for high-quality conversational experiences as well as common supporting skills and models for getting started quickly.
-=======
-Direct Line Speech and its associated functionality for custom voice-first virtual assistants are an ideal supplement to the [Virtual Assistant Solution](https://docs.microsoft.com/azure/bot-service/bot-builder-virtual-assistant-introduction) and [Enterprise Template](https://docs.microsoft.com/azure/bot-service/bot-builder-virtual-assistant-introduction). Though Direct Line Speech can work with any compatible bot, these resources provide a reusable baseline for high-quality conversational experiences as well as common supporting skills and models for getting started quickly.
->>>>>>> 861d00a3
+
 
 ## Core features
 
