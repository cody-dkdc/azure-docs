--- conflicted
+++ resolved
@@ -24,48 +24,7 @@
 
 ## Create a Visual Studio project
 
-<<<<<<< HEAD
-1. Start Visual Studio 2017.
- 
-1. Make sure the **.NET desktop environment** workload is available. Choose **Tools** > **Get Tools and Features** from the Visual Studio menu bar to open the Visual Studio installer. If this workload is already enabled, close the dialog box. 
-
-    Otherwise, select the box next to **.NET desktop development**, and select**Modify** at the lower right corner of the dialog box. Installation of the new feature will take a moment.
-
-    ![Screenshot of Visual Studio installer, with Workloads tab highlighted](media/sdk/vs-enable-net-desktop-workload.png)
-
-1. Create a new Visual C# Console App. In the **New Project** dialog box, from the left pane, expand **Installed** > **Visual C#** > **Windows Desktop**. Then choose **Console App (.NET Framework)**. For the project name, enter *helloworld*.
-
-    ![Screenshot of New Project dialog box](media/sdk/qs-csharp-dotnet-windows-01-new-console-app.png "Create Visual C# Console App (.NET Framework)")
-
-1. Install and reference the [Speech SDK NuGet package](https://aka.ms/csspeech/nuget). In Solution Explorer, right-click the solution, and select **Manage NuGet Packages for Solution**.
-
-    ![Screenshot of Solution Explorer, with Manage NuGet Packages for Solution highlighted](media/sdk/qs-csharp-dotnet-windows-02-manage-nuget-packages.png "Manage NuGet Packages for Solution")
-
-1. In the upper-right corner, in the **Package Source** field, select **Nuget.org**. Search for the `Microsoft.CognitiveServices.Speech` package, and install it into the **helloworld** project.
-
-    ![Screenshot of Manage Packages for Solution dialog box](media/sdk/qs-csharp-dotnet-windows-03-nuget-install-0.5.0.png "Install Nuget package")
-
-1. Accept the displayed license to begin installation of the NuGet package.
-
-    ![Screenshot of License Acceptance dialog box](media/sdk/qs-csharp-dotnet-windows-04-nuget-license.png "Accept the license")
-
-    After the package is installed, a confirmation appears in the Package Manager console.
-
-1. Using Configuration Manager, create a platform configuration matching your PC architecture. Select **Build** > **Configuration Manager**.
-
-    ![Screenshot of Visual Studio application, with Build and Configuration Manager highlighted](media/sdk/qs-csharp-dotnet-windows-05-cfg-manager-click.png "Launch the configuration manager")
-
-1. In the **Configuration Manager** dialog box, add a new platform. From the **Active solution platform** drop-down list, select **New**.
-
-    ![Screenshot of Configuration Manager dialog box, with New highlighted](media/sdk/qs-csharp-dotnet-windows-06-cfg-manager-new.png "Add a new platform under the configuration manager window")
-
-1. If you are running 64-bit Windows, create a new platform configuration named `x64`. If you are running 32-bit Windows, create a new platform configuration named `x86`.
-
-    ![Screenshot of New Solution Platform dialog box, with x64 highlighted](media/sdk/qs-csharp-dotnet-windows-07-cfg-manager-add-x64.png "Add x64 platform")
-
-=======
 [!INCLUDE [Create project ](../../../includes/cognitive-services-speech-service-create-speech-project-vs-csharp.md)]
->>>>>>> 48715b9e
 
 ## Add sample code
 
