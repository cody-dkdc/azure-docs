---
title: 'Quickstart: Recognize speech in C# under .NET Framework on Windows using the Cognitive Services Speech SDK'
titleSuffix: "Microsoft Cognitive Services"
description: Learn how to recognize speech in C# under .NET Framework on Windows using the Cognitive Services Speech SDK
services: cognitive-services
author: wolfma61

ms.service: cognitive-services
ms.component: speech-service
ms.topic: quickstart
ms.date: 08/28/2018
ms.author: wolfma
---

# Quickstart: Recognize speech in C# under .NET Framework on Windows using the Speech SDK

[!INCLUDE [Selector](../../../includes/cognitive-services-speech-service-quickstart-selector.md)]

In this article, you create a C# console application for .NET Framework on Windows using the [Speech SDK](speech-sdk.md) to transcribe speech to text in real time from your PC's microphone.
The application is built with the [Speech SDK NuGet package](https://aka.ms/csspeech/nuget) and Microsoft Visual Studio 2017 (any edition).

## Prerequisites

You need a Speech service subscription key to complete this Quickstart. You can get one for free. See [Try the speech service for free](get-started.md) for details.

## Create Visual Studio project

1. Start Visual Studio 2017.
 
1. Make sure the **.NET desktop environment** workload is available. Choose **Tools** \> **Get Tools and Features** from the Visual Studio menu bar to open the Visual Studio installer. If this workload is already enabled, close the dialog. 

    Otherwise, mark the checkbox next to **.NET desktop development,** then click the **Modify** button at the lower right corner of the dialog. Installation of the new feature will take a moment.

    ![Enable .NET desktop development](media/sdk/vs-enable-net-desktop-workload.png)

1. Create a new Visual C# Console App. In the **New Project** dialog box, from the left pane, expand **Installed** \> **Visual C#** \> **Windows Desktop** and then choose **Console App (.NET Framework)**. For the project name, enter *helloworld*.

    ![Create Visual C# Console App (.NET Framework)](media/sdk/qs-csharp-dotnet-windows-01-new-console-app.png "Create Visual C# Console App (.NET Framework)")

1. Install and reference the [Speech SDK NuGet package](https://aka.ms/csspeech/nuget). In the Solution Explorer, right-click the solution and select **Manage NuGet Packages for Solution**.

    ![Right-click Manage NuGet Packages for Solution](media/sdk/qs-csharp-dotnet-windows-02-manage-nuget-packages.png "Manage NuGet Packages for Solution")

1. In the upper-right corner, in the **Package Source** field, select **Nuget.org**. Search for the `Microsoft.CognitiveServices.Speech` package and install it into the **helloworld** project.

    ![Install Microsoft.CognitiveServices.Speech NuGet Package](media/sdk/qs-csharp-dotnet-windows-03-nuget-install-0.5.0.png "Install Nuget package")

1. Accept the displayed license to begin installation of the NuGet package.

    ![Accept the license](media/sdk/qs-csharp-dotnet-windows-04-nuget-license.png "Accept the license")

<<<<<<< HEAD
1. The following output line appears in the Package Manager console.

   ```text
   Successfully installed 'Microsoft.CognitiveServices.Speech 1.0.0' to helloworld
   ```

## Create a platform configuration matching your PC architecture
=======
    After the package is installed, a confirmation appears in the Package Manager console.
>>>>>>> 92a3f4c9

1. Create a platform configuration matching your PC architecture via the Configuration Manager. Select **Build** > **Configuration Manager**.

    ![Launch the configuration manager](media/sdk/qs-csharp-dotnet-windows-05-cfg-manager-click.png "Launch the configuration manager")

1. In the **Configuration Manager** dialog box, add a new platform. From the **Active solution platform** drop-down list, select **New**.

    ![Add a new platform under the configuration manager window](media/sdk/qs-csharp-dotnet-windows-06-cfg-manager-new.png "Add a new platform under the configuration manager window")

1. If you are running 64-bit Windows, create a new platform configuration named `x64`. If you are running 32-bit Windows, create a new platform configuration named `x86`.

    ![On 64-bit Windows, add a new platform named "x64"](media/sdk/qs-csharp-dotnet-windows-07-cfg-manager-add-x64.png "Add x64 platform")


## Add sample code

1. Open `Program.cs` and replace all the code in it with the following.

    [!code-csharp[Quickstart Code](~/samples-cognitive-services-speech-sdk/quickstart/csharp-dotnet-windows/helloworld/Program.cs#code)]

1. In the same file, replace the string `YourSubscriptionKey` with your Speech service subscription key.

1. Also replace the string `YourServiceRegion` with the [region](regions.md) associated with your subscription (for example, `westus` for the free trial subscription).

1. Save changes to the project.

## Build and run the app

1. Build the application. From the menu bar, select **Build** > **Build Solution**. The code should compile without errors now.

    ![Successful build](media/sdk/qs-csharp-dotnet-windows-08-build.png "Successful build")

1. Start the application. From the menu bar, select **Debug** > **Start Debugging**, or press **F5**.

    ![Start the app into debugging](media/sdk/qs-csharp-dotnet-windows-09-start-debugging.png "Start the app into debugging")

1. A console window appears, prompting you to say something. Speak an English phrase or sentence. Your speech is transmitted to the Speech service and transcribed to text, which appears in the same window.

    ![Console output after successful recognition](media/sdk/qs-csharp-dotnet-windows-10-console-output.png "Console output after successful recognition")

[!INCLUDE [Download this sample](../../../includes/cognitive-services-speech-service-speech-sdk-sample-download-h2.md)]
Look for this sample in the `quickstart/csharp-dotnet-windows` folder.

## Next steps

> [!div class="nextstepaction"]
> [Recognize intents from speech by using the Speech SDK for C#](how-to-recognize-intents-from-speech-csharp.md)

## See also

- [Translate speech](how-to-translate-speech-csharp.md)
- [Customize acoustic models](how-to-customize-acoustic-models.md)
- [Customize language models](how-to-customize-language-model.md)<|MERGE_RESOLUTION|>--- conflicted
+++ resolved
@@ -49,7 +49,6 @@
 
     ![Accept the license](media/sdk/qs-csharp-dotnet-windows-04-nuget-license.png "Accept the license")
 
-<<<<<<< HEAD
 1. The following output line appears in the Package Manager console.
 
    ```text
@@ -57,9 +56,6 @@
    ```
 
 ## Create a platform configuration matching your PC architecture
-=======
-    After the package is installed, a confirmation appears in the Package Manager console.
->>>>>>> 92a3f4c9
 
 1. Create a platform configuration matching your PC architecture via the Configuration Manager. Select **Build** > **Configuration Manager**.
 
