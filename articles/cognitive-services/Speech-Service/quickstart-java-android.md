--- conflicted
+++ resolved
@@ -16,12 +16,8 @@
 
 [!INCLUDE [Selector](../../../includes/cognitive-services-speech-service-quickstart-selector.md)]
 
-<<<<<<< HEAD
 In this article, you'll learn how to create a Java application for Android using the Cognitive Services Speech SDK to transcribe speech to text.
 The application is based on the Microsoft Cognitive Services Speech SDK Maven Package, version 1.0.0, and Android Studio 3.1.
-=======
-In this article, you create a Java application for Android 6.0 Marshmallow (API 23) or later using the Cognitive Services [Speech SDK](speech-sdk.md) to transcribe speech to text in real time from your device's microphone. The application is built with the Speech SDK Maven package and [Android Studio](https://developer.android.com/studio/) 3.1 running on a PC. The Speech SDK libraries are currently compatible with Android devices having 64-bit ARM processors.
->>>>>>> 92a3f4c9
 
 > [!NOTE]
 > For the Speech Devices SDK and the Roobo device, see [Speech Devices SDK](speech-devices-sdk.md).
@@ -56,16 +52,12 @@
 
 [!INCLUDE [License Notice](../../../includes/cognitive-services-speech-service-license-notice.md)]
 
-<<<<<<< HEAD
 The current version of the Cognitive Services Speech SDK is `1.0.0`.
 
 The Speech SDK for Android is packaged as an [AAR (Android Library)](https://developer.android.com/studio/projects/android-library), which includes the necessary libraries as well as required Android permissions for using it.
 It is hosted in a Maven repository at https://csspeechstorage.blob.core.windows.net/maven/.
 
 We describe below how to set up your project to use the Speech SDK.
-=======
-The Speech SDK for Android is packaged as an [AAR (Android Library)](https://developer.android.com/studio/projects/android-library), which includes the necessary libraries and the Android permissions needed to use it. It is hosted in a Maven repository and so is automatically downloaded by Android Studio for use in your application.
->>>>>>> 92a3f4c9
 
 To set up your project to use the Speech SDK, open the Project Structure window by choosing **File** \> **Project Structure** from the Android Studio menu bar.
 In the Project Structure window, make the following changes. 
@@ -78,12 +70,8 @@
 
    ![](media/sdk/qs-java-android-07-add-module-dependency.png)
 
-<<<<<<< HEAD
 1. In the window that comes up, enter the name and version of our Speech SDK for Android, `com.microsoft.cognitiveservices.speech:client-sdk:1.0.0`, then click **OK**.
    The Speech SDK should be added to the list of dependencies now, as shown below:
-=======
-1. In the window that appears, enter the name and version of the Speech SDK for Android in the expected format, `com.microsoft.cognitiveservices.speech:client-sdk:0.6.0`, then click **OK**. The Speech SDK is added to the list of dependencies now, as shown here.
->>>>>>> 92a3f4c9
 
    ![](media/sdk/qs-java-android-08-dependency-added.png)
 
