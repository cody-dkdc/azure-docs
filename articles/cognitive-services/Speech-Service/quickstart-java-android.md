--- conflicted
+++ resolved
@@ -17,11 +17,7 @@
 [!INCLUDE [Selector](../../../includes/cognitive-services-speech-service-quickstart-selector.md)]
 
 In this article, you'll learn how to develop a Java application for Android using the Cognitive Services Speech SDK to transcribe speech to text.
-<<<<<<< HEAD
-The application is based on the Speech SDK Maven Package, version 1.4.0, and Android Studio 3.3.
-=======
 The application is based on the Speech SDK Maven Package, version 1.5.0, and Android Studio 3.3.
->>>>>>> 6a383dfd
 The Speech SDK is currently compatible with Android devices having 32/64-bit ARM and Intel x86/x64 compatible processors.
 
 > [!NOTE]
@@ -49,11 +45,7 @@
 
 [!INCLUDE [License Notice](../../../includes/cognitive-services-speech-service-license-notice.md)]
 
-<<<<<<< HEAD
-The current version of the Cognitive Services Speech SDK is `1.4.0`.
-=======
 The current version of the Cognitive Services Speech SDK is `1.5.0`.
->>>>>>> 6a383dfd
 
 The Speech SDK for Android is packaged as an [AAR (Android Library)](https://developer.android.com/studio/projects/android-library), which includes the necessary libraries and required Android permissions.
 It is hosted in a Maven repository at https:\//csspeechstorage.blob.core.windows.net/maven/.
@@ -68,11 +60,7 @@
 
    ![Screenshot of Project Structure window](media/sdk/qs-java-android-07-add-module-dependency.png)
 
-<<<<<<< HEAD
-1. In the window that comes up, enter the name and version of our Speech SDK for Android, `com.microsoft.cognitiveservices.speech:client-sdk:1.4.0`. Then select **OK**.
-=======
 1. In the window that comes up, enter the name and version of our Speech SDK for Android, `com.microsoft.cognitiveservices.speech:client-sdk:1.5.0`. Then select **OK**.
->>>>>>> 6a383dfd
    The Speech SDK should be added to the list of dependencies now, as shown below:
 
    ![Screenshot of Project Structure window](media/sdk/qs-java-android-08-dependency-added-1.0.0.png)
