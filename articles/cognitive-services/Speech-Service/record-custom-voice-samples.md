--- conflicted
+++ resolved
@@ -100,19 +100,11 @@
 
 |Text source|Description|
 |-|-|
-<<<<<<< HEAD
 |[CMU Arctic corpus](http://festvox.org/cmu_arctic/)|About 1100 sentences selected from out-of-copyright works specifically for use in speech synthesis projects. An excellent starting point.|
 |Works no longer<br>under copyright|Typically works published prior to 1923. For English, [Project Gutenberg](https://www.gutenberg.org/) offers tens of thousands of such works. You may want to focus on newer works, as the language will be closer to modern English.|
 |Government&nbsp;works|Works created by the United States government are not copyrighted in the United States, though the government may claim copyright in other countries.|
 |Public domain|Works for which copyright has been explicitly disclaimed or that have been dedicated to the public domain. (It may not be possible to waive copyright entirely in some jurisdictions.)|
 |Permissively-licensed works|Works distributed under a license like Creative Commons or the GNU Free Documentation License (GFDL). Wikipedia uses the GFDL. Some licenses, however, may impose restrictions on performance of the licensed content that may impact the creation of a custom voice model, so read the license carefully.|
-=======
-|[CMU Arctic corpus](http://festvox.org/cmu_arctic/)|About 1,100 sentences selected from out-of-copyright works specifically for use in speech synthesis projects. An excellent starting point.|
-|Works no longer<br>under copyright|Usually, works published prior to 1923. For English, [Project Gutenberg](https://www.gutenberg.org/) offers tens of thousands of such works. You might want to focus on newer works, because the language will be closer to modern English.|
-|Government&nbsp;works|Works that are created by the United States government are not copyrighted in the United States, although the government may claim copyright in other countries.|
-|Public domain|Works for which copyright has been explicitly disclaimed or that have been dedicated to the public domain. (It might not be possible to waive copyright entirely in some jurisdictions.)|
-|Permissively-licensed works|Works distributed under a license, such as Creative Commons or the GNU Free Documentation License (GFDL). Wikipedia uses the GFDL. Some licenses, however, might impose restrictions on performance of the licensed content that might affect the creation of a custom voice model, so read the license carefully.|
->>>>>>> 8f7d8d5c
 
 ## Recording your script
 
@@ -153,11 +145,7 @@
 
 Record directly into the computer by using a high-quality audio interface or a USB port, depending on the mic you're using. For analog, keep the audio chain simple: mic, preamp, audio interface, computer. You can license both [Avid Pro Tools](http://www.avid.com/en/pro-tools) and [Adobe Audition](https://www.adobe.com/products/audition.html) monthly at a reasonable cost. If your budget is extremely tight, try the free [Audacity](https://www.audacityteam.org/).
 
-<<<<<<< HEAD
-Record at 44.1 kHz 16 bit monophonic (CD quality) or better. Current state-of-the-art is 48 kHz 24-bit, if your equipment supports it. You will downsample your audio to 16 kHz 16-bit before you submit it to the Custom Voice portal. Still, it pays to have a high-quality original recording in the event edits are needed.
-=======
-Record at 44.1-KHz 16-bit monophonic (CD quality) or better. The current state of the art is 48-KHz 24-bit, if your equipment supports it. You will downsample your audio to 16-KHz 16-bit before you submit it to the Custom Voice portal. Still, it pays to have a high-quality original recording in the event that edits are needed.
->>>>>>> 8f7d8d5c
+Record at 44.1 kHz 16 bit monophonic (CD quality) or better. Current state-of-the-art is 48 kHz 24-bit, if your equipment supports it. You will down-sample your audio to 16 kHz 16-bit before you submit it to the Custom Voice portal. Still, it pays to have a high-quality original recording in the event edits are needed.
 
 Ideally, have different people serve in the roles of director, engineer, and talent. Don't try to do it all yourself. In a pinch, one person can be both the director and the engineer.
 
@@ -215,11 +203,7 @@
 
 Listen to each file carefully. At this stage, you can edit out small unwanted sounds that you missed during recording, like a slight lip smack before a line, but be careful not to remove any actual speech. If you can't fix a file, remove it from your dataset and note that you have done so.
 
-<<<<<<< HEAD
 Convert each file to 16 bits and a sample rate of 16 kHz before saving and, if you recorded the studio chatter, remove the second channel. Save each file in WAV format, naming the files with the utterance number from your script.
-=======
-Convert each file to 16 bits and a sample rate of 16 KHz before you save it and, if you recorded the studio chatter, remove the second channel. Save each file in WAV format, and name the files by including the utterance number from your script.
->>>>>>> 8f7d8d5c
 
 Finally, create the *transcript* that associates each WAV file with a text version of the corresponding utterance. [Creating custom voice fonts](how-to-customize-voice-font.md) includes details of the required format. You can copy the text directly from your script. Then create a Zip file of the WAV files and the text transcript.
 
