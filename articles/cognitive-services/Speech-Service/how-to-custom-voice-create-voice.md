---
title: "Create a Custom Voice - Speech Services"
titlesuffix: Azure Cognitive Services
description: "When you're ready to upload your data, go to the Custom Voice portal. Create or select a Custom Voice project. The project must share the right language/locale and the gender properties as the data you intent to use for your voice training."
services: cognitive-services
author: erhopf
manager: nitinme
ms.service: cognitive-services
ms.subservice: speech-service
ms.topic: conceptual
ms.date: 05/06/2019
ms.author: erhopf
---

# Create a Custom

In [Prepare data for Custom Voice](how-to-custom-voice-prepare-data.md), we described the different data types you can use to train a custom voice and the different format requirements. Once you have prepared your data, you can start to upload them to the [Custom Voice portal](http://aka.ms/custom-voice-portal), or through the Custom Voice training API. Here we describe the steps of training a custom voice through the portal.

> [!NOTE]
> This page assumes you have read [Get started with Custom Voice](how-to-custom-voice.md) and [Prepare data for Custom Voice](how-to-custom-voice-prepare-data.md), and have created a Custom Voice project.

Check the languages supported for custom voice: [language for customization](language-support.md#customization).

## Upload your datasets

When you're ready to upload your data, go to the [Custom Voice portal](http://aka.ms/custom-voice-portal). Create or select a Custom Voice project. The project must share the right language/locale and the gender properties as the data you intent to use for your voice training. For example, select `en-GB` if the audio recordings you have is done in English with a UK accent.

Go to the **Data** tab and click **Upload data**. In the wizard, select the correct data type that matches what you have prepared.

<<<<<<< HEAD
Each dataset you upload must meet the requirements for the data type that you choose. It is important to correctly format your data before it's uploaded. This ensures the data will be accurately processed by the Custom Voice service. Go to [Prepare data for Custom Voice](how-to-custom-voice-prepare-data.md) and make sure your data has been rightly formatted.
=======
![Select a Custom Voice data type](media/custom-voice/custom-voice-select-voice-data-type.png)

Each dataset you upload must meet the requirements for the data type that you choose. It is important to correctly format your data before it's uploaded. This ensures the data will be accurately processed by the Custom Voice service. Go to Prepare data for Custom Voice and make sure your data has been rightly formatted.
>>>>>>> 99379ffe

> [!NOTE]
> Free subscription (F0) users can upload two datasets simultaneously. Standard subscription (S0) users can upload five datasets simultaneously. If you reach the limit, wait until at least one of your datasets finishes importing. Then try again.

> [!NOTE]
> The maximum number of datasets allowed to be imported per subscription is 10 .zip files for free subscription (F0) users and 500 for standard subscription (S0) users.

Datasets are automatically validated once you hit the upload button. Data validation includes series of checks on the audio files to verify their file format, size, and sampling rate. Fix the errors if any and submit again. When the data-importing request is successfully initiated, you should see an entry in the data table that corresponds to the dataset you’ve just uploaded.

The following table shows the processing states for imported datasets:

| State | Meaning |
| ----- | ------- |
| Processing | Your dataset has been received and is being processed. |
| Succeeded	| Your dataset has been validated and may now be used to build a voice model. |
| Failed | Your dataset has been failed during processing due to many reasons, for example file errors, data problems or network issues. |

After validation is complete, you can see the total number of matched utterances for each of your datasets in the **Utterances** column. If the data type you have selected requires long-audio segmentation, this column only reflects the utterances we have segmented for you either based on your transcripts or through the speech transcription service. You can further download the dataset validated to view the detail results of the utterances successfully imported and their mapping transcripts. Hint: long-audio segmentation can take more than an hour to complete data processing.

For en-US and zh-CN datasets, you can further download a report to check the pronunciation scores and the noise level for each of your recordings. The pronunciation score ranges from 0 to 100. A score below 70 normally indicates a speech error or script mismatch. A heavy accent can reduce your pronunciation score and impact the generated digital voice.

A higher signal-to-noise ratio (SNR) indicates lower noise in your audio. You can typically reach a 50+ SNR by recording at professional studios. Audio with an SNR below 20 can result in obvious noise in your generated voice.

Consider re-recording any utterances with low pronunciation scores or poor signal-to-noise ratios. If you can't re-record, you might exclude those utterances from your dataset.

## Build your custom voice model

After your dataset has been validated, you can use it to build your custom voice model.

1.	Navigate to **Text-to-Speech > Custom Voice > Training**.

2.	Click **Train model**.

3.	Next, enter a **Name** and **Description** to help you identify this model.

    Choose a name carefully. The name you enter here will be the name you use to specify the voice in your request for speech synthesis as part of the SSML input. Only letters, numbers, and a few punctuation characters such as -, \_, and (', ') are allowed. Use different names for different voice models.

    A common use of the **Description** field is to record the names of the datasets that were used to create the model.

4.	From the **Select training data** page, choose one or multiple datasets that you would like to use for training. Check the number of utterances before you submit them. You can start with any number of utterances for en-US and zh-CN voice models. For other locales, you must select more than 2,000 utterances to be able to train a voice.

    > [!NOTE]
    > Duplicate audio names will be removed from the training. Make sure the datasets you select do not contain the same audio names across multiple .zip files.

    > [!TIP]
    > Using the datasets from the same speaker is required for quality results. When the datasets you have submitted for training contain a total number of less than 6,000 distinct utterances, you will train your voice model through the Statistical Parametric Synthesis technique. In the case where your training data exceeds a total number of 6,000 distinct utterances, you will kick off a training process with the Concatenation Synthesis technique. Normally the concatenation technology can result in more natural, and higher-fidelity voice results. [Contact the Custom Voice team](mailto:speechsupport@microsoft.com) if you want to train a model with the latest Neural TTS technology that can produce a digital voice equivalent to the publically available [neural voices](language-support.md#neural-voices).

5.	Click **Train** to begin creating your voice model.

The Training table displays a new entry that corresponds to this newly created model. The table also displays the status: Processing, Succeeded, Failed.

The status that's shown reflects the process of converting your dataset to a voice model, as shown here.

| State | Meaning |
| ----- | ------- |
| Processing | Your voice model is being created. |
| Succeeded	| Your voice model has been created and can be deployed. |
| Failed | Your voice model has been failed in training due to many reasons, for example unseen data problems or network issues. |

Training time varies depending on the volume of audio data processed. Typical times range from about 30 minutes for hundreds of utterances to 40 hours for 20,000 utterances. Once your model training is succeeded, you can start to test it.

> [!NOTE]
> Free subscription (F0) users can train one voice font simultaneously. Standard subscription (S0) users can train three voices simultaneously. If you reach the limit, wait until at least one of your voice fonts finishes training, and then try again.

> [!NOTE]
> The maximum number of voice models allowed to be trained per subscription is 10 models for free subscription (F0) users and 100 for standard subscription (S0) users.

## Test your voice model

After your voice font is successfully built, you can test it before deploying it for use.

1.	Navigate to **Text-to-Speech > Custom Voice > Testing**.

2.	Click **Add test**.

3.	Select one or multiple models that you would like to test.

4.	Provide the text you want the voice(s) to speak. If you have selected to test multiple models at one time, the same text will be used for the testing for different models.

    > [!NOTE]
    > The language of your text must be the same as the language of your voice font. Only successfully trained models can be tested. Only plain text is supported in this step. 

5.	Click **Create**.

Once you have submitted your test request, you will return to the test page. The table now includes an entry that corresponds to your new request and the status column. It can take a few minutes to synthesize speech. When the status column says **Succeeded**, you can play the audio, or download the text input (a .txt file) and audio output (a .wav file), and further audition the latter for quality.

You can also find the test results in the detail page of each models you have selected for testing. Go to the **Training** tab, and click the model name to enter the model detail page.

## Create and use a custom voice endpoint

After you've successfully created and tested your voice model, you deploy it in a custom Text-to-Speech endpoint. You then use this endpoint in place of the usual endpoint when making Text-to-Speech requests through the REST API. Your custom endpoint can be called only by the subscription that you have used to deploy the font.

To create a new custom voice endpoint, go to **Text-to-Speech > Custom Voice > Deployment**. Select **Add endpoint** and enter a **Name** and **Description** for your custom endpoint. Then select the custom voice model you would like to associate with this endpoint.

After you have clicked the **Add** button, in the endpoint table, you will see an entry for your new endpoint. It may take a few minutes to instantiate a new endpoint. When the status of the deployment is **Succeeded**, the endpoint is ready for use.

> [!NOTE]
> Free subscription (F0) users can have only one model deployed. Standard subscription (S0) users can create up to 50 endpoints, each with its own custom voice.

> [!NOTE]
> To use your custom voice, you must specify the voice model name, use the custom URI directly in an HTTP request, and use the same subscription to pass through the authentication of TTS service.

After your endpoint is deployed, the endpoint name appears as a link. Click the link to display information specific to your endpoint, such as the endpoint key, endpoint URL, and sample code.

Online testing of the endpoint is also available via the custom voice portal. To test your endpoint, choose **Check endpoint** from the **Endpoint detail** page. The endpoint testing page appears. Enter the text to be spoken (in either plain text or [SSML format](speech-synthesis-markup.md) in the text box. To hear the text spoken in your custom voice font, select **Play**. This testing feature will be charged against your custom speech synthesis usage.

The custom endpoint is functionally identical to the standard endpoint that's used for text-to-speech requests. See [REST API](rest-text-to-speech.md) for more information.

## Next steps

* [Guide: Record your voice samples](record-custom-voice-samples.md)
* [Text-to-Speech API reference](rest-text-to-speech.md)<|MERGE_RESOLUTION|>--- conflicted
+++ resolved
@@ -27,13 +27,8 @@
 
 Go to the **Data** tab and click **Upload data**. In the wizard, select the correct data type that matches what you have prepared.
 
-<<<<<<< HEAD
 Each dataset you upload must meet the requirements for the data type that you choose. It is important to correctly format your data before it's uploaded. This ensures the data will be accurately processed by the Custom Voice service. Go to [Prepare data for Custom Voice](how-to-custom-voice-prepare-data.md) and make sure your data has been rightly formatted.
-=======
 ![Select a Custom Voice data type](media/custom-voice/custom-voice-select-voice-data-type.png)
-
-Each dataset you upload must meet the requirements for the data type that you choose. It is important to correctly format your data before it's uploaded. This ensures the data will be accurately processed by the Custom Voice service. Go to Prepare data for Custom Voice and make sure your data has been rightly formatted.
->>>>>>> 99379ffe
 
 > [!NOTE]
 > Free subscription (F0) users can upload two datasets simultaneously. Standard subscription (S0) users can upload five datasets simultaneously. If you reach the limit, wait until at least one of your datasets finishes importing. Then try again.
