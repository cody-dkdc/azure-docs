--- conflicted
+++ resolved
@@ -1,56 +1,51 @@
----
-title: Speech service regions
-description: Reference for regions of the Speech service.
-services: cognitive-services
-author: mahilleb-msft
-
-ms.service: cognitive-services
-ms.technology: speech
-ms.topic: article
-ms.date: 09/24/2018
-ms.author: mahilleb
----
-
-# Regions of the Speech service
-
-The Speech service is available in different regions.
-When you create a subscription, you can select an available region based on your needs.
-
-When you use your subscription, you have to account for the region you selected.
-
-## REST API
-
-Use the REST API to select the correct region-specific endpoints.
-See [REST APIs](rest-apis.md) for details.
-
-## Speech SDK
-
-<<<<<<< HEAD
-In the [Speech SDK](speech-sdk.md), regions are specified as a string
-(for example, as a parameter to `SpeechConfig.FromSubscription` in the Speech SDK for C#).
-=======
-In the [Speech SDK](speech-sdk.md), regions are specified as a string.
-An example is as a parameter to [SpeechFactory.FromSubscription](https://docs.microsoft.com/dotnet/api/microsoft.cognitiveservices.speech.speechfactory.fromsubscription) in the Speech SDK for C#.
->>>>>>> 2940f96d
-
-### Regions for speech recognition and translation
-
-The following table lists the available regions for **speech recognition** and **translation**.
-
-  Region | Speech SDK Parameter | Portal
- ------|-------|--------
- West US | `westus` | https://westus.cris.ai
- West US2 | `westus2` | https://westus2.cris.ai 
- East US | `eastus` | https://eastus.cris.ai
- East US2 | `eastus2` | https://eastus2.cris.ai
- East Asia | `eastasia` | https://eastasia.cris.ai
- South East Asia | `southeastasia` | https://southeastasia.cris.ai
- North Europe | `northeurope` | https://northeurope.cris.ai
- West Europe | `westeurope` | https://westeurope.cris.ai
-
-
-### Regions for intent recognition
-
-Available regions for **intent recognition** via the Speech SDK are listed on the [Language Understanding service region page](/azure/cognitive-services/luis/luis-reference-regions).
-For each publishing region listed, the corresponding Speech SDK region parameter is determined as the first part of the domain name of the endpoint.
-For example, use `westus` to specify the West US publishing region.
+---
+title: Speech service regions
+description: Reference for regions of the Speech service.
+services: cognitive-services
+author: mahilleb-msft
+
+ms.service: cognitive-services
+ms.technology: speech
+ms.topic: article
+ms.date: 09/24/2018
+ms.author: mahilleb
+---
+
+# Regions of the Speech service
+
+The Speech service is available in different regions.
+When you create a subscription, you can select an available region based on your needs.
+
+When you use your subscription, you have to account for the region you selected.
+
+## REST API
+
+Use the REST API to select the correct region-specific endpoints.
+See [REST APIs](rest-apis.md) for details.
+
+## Speech SDK
+
+In the [Speech SDK](speech-sdk.md), regions are specified as a string
+(for example, as a parameter to `SpeechConfig.FromSubscription` in the Speech SDK for C#).
+
+### Regions for speech recognition and translation
+
+The following table lists the available regions for **speech recognition** and **translation**.
+
+  Region | Speech SDK Parameter | Portal
+ ------|-------|--------
+ West US | `westus` | https://westus.cris.ai
+ West US2 | `westus2` | https://westus2.cris.ai 
+ East US | `eastus` | https://eastus.cris.ai
+ East US2 | `eastus2` | https://eastus2.cris.ai
+ East Asia | `eastasia` | https://eastasia.cris.ai
+ South East Asia | `southeastasia` | https://southeastasia.cris.ai
+ North Europe | `northeurope` | https://northeurope.cris.ai
+ West Europe | `westeurope` | https://westeurope.cris.ai
+
+
+### Regions for intent recognition
+
+Available regions for **intent recognition** via the Speech SDK are listed on the [Language Understanding service region page](/azure/cognitive-services/luis/luis-reference-regions).
+For each publishing region listed, the corresponding Speech SDK region parameter is determined as the first part of the domain name of the endpoint.
+For example, use `westus` to specify the West US publishing region.