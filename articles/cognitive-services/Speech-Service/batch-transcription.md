--- conflicted
+++ resolved
@@ -30,10 +30,6 @@
 
 If you plan to customize acoustic or language models, follow the steps in [Customize acoustic models](how-to-customize-acoustic-models.md) and [Customizing language models](how-to-customize-language-model.md). To use the created models in batch transcription you need their model IDs. This ID is not the endpoint ID that you find on the Endpoint Details view, it is the model ID that you can retrieve when you select the details of the models.
 
-### Custom models
-
-If you plan to customize acoustic or language models, follow the steps in [Customize acoustic models](how-to-customize-acoustic-models.md) and [Customizing language models](how-to-customize-language-model.md). To use the created models in batch transcription you need their model IDs. This ID is not the endpoint ID that you find on the Endpoint Details view, it is the model ID that you can retrieve when you select the details of the models.
-
 ## The Batch Transcription API
 
 The Batch Transcription API offers asynchronous speech-to-text transcription, along with additional features. It is a REST API that exposes methods for:
@@ -56,37 +52,23 @@
 | OGG | OPUS | 16-bit | 8 or 16 kHz, mono, stereo |
 
 For stereo audio streams, the Batch transcription API splits the left and right channel during the transcription. The two JSON files with the result are each created from a single channel. The timestamps per utterance enable the developer to create an ordered final transcript. This sample request includes properties for profanity filtering, punctuation, and word level timestamps. 
-<<<<<<< HEAD
 
 ### Configuration
 
-=======
-
-### Configuration
-
->>>>>>> 6a383dfd
 Configuration parameters are provided as JSON:
 
 ```json
 {
   "recordingsUrl": "<URL to the Azure blob to transcribe>",
-<<<<<<< HEAD
-  "models": ["<optional acoustic model ID>, <optional language model ID>"],
-=======
   "models": [{"Id":"<optional acoustic model ID>"},{"Id":"<optional language model ID>"}],
->>>>>>> 6a383dfd
   "locale": "<local to us, for example en-US>",
   "name": "<user define name of the transcription batch>",
   "description": "<optional description of the transcription>",
   "properties": {
     "ProfanityFilterMode": "Masked",
     "PunctuationMode": "DictatedAndAutomatic",
-<<<<<<< HEAD
-    "AddWordLevelTimestamps" : "True"
-=======
     "AddWordLevelTimestamps" : "True",
     "AddSentiment" : "True"
->>>>>>> 6a383dfd
   }
 }
 ```
@@ -101,35 +83,11 @@
 | `ProfanityFilterMode` | Specifies how to handle profanity in recognition results. Accepted values are `none` which disables profanity filtering, `masked` which replaces profanity with asterisks, `removed` which removes all profanity from the result, or `tags` which adds "profanity" tags. The default setting is `masked`. | Optional |
 | `PunctuationMode` | Specifies how to handle punctuation in recognition results. Accepted values are `none` which disables punctuation, `dictated` which implies explicit punctuation, `automatic` which lets the decoder deal with punctuation, or `dictatedandautomatic` which implies dictated punctuation marks or automatic. | Optional |
  | `AddWordLevelTimestamps` | Specifies if word level timestamps should be added to the output. Accepted values are `true` which enables word level timestamps and `false` (the default value) to disable it. | Optional |
-<<<<<<< HEAD
-=======
  | `AddSentiment` | Specifies sentiment should be added to the utterance. Accepted values are `true` which enables sentiment per utterance and `false` (the default value) to disable it. | Optional |
->>>>>>> 6a383dfd
 
 ### Storage
 
 Batch transcription supports [Azure Blob storage](https://docs.microsoft.com/azure/storage/blobs/storage-blobs-overview) for reading audio and writing transcriptions to storage.
-<<<<<<< HEAD
-
-## Webhooks 
-
-Polling for transcription status may not be the most performant, or provide the best user experience. To poll for status, you can register callbacks, which will notify the client when long-running transcription tasks have completed.
-
-For more details, see [Webhooks](webhooks.md).
-
-## Sample code
-
-The complete sample is available in the [GitHub sample repository](https://aka.ms/csspeech/samples) inside the `samples/batch` subdirectory.
-
-You have to customize the sample code with your subscription information, the service region, the SAS URI pointing to the audio file to transcribe, and model IDs in case you want to use a custom acoustic or language model. 
-
-[!code-csharp[Configuration variables for batch transcription](~/samples-cognitive-services-speech-sdk/samples/batch/csharp/program.cs#batchdefinition)]
-
-The sample code will setup the client and submit the transcription request. It will then poll for status information and print details about the transcription progress.
-
-[!code-csharp[Code to check batch transcription status](~/samples-cognitive-services-speech-sdk/samples/batch/csharp/program.cs#batchstatus)]
-
-=======
 
 ## Webhooks 
 
@@ -200,7 +158,6 @@
 
 [!code-csharp[Code to check batch transcription status](~/samples-cognitive-services-speech-sdk/samples/batch/csharp/program.cs#batchstatus)]
 
->>>>>>> 6a383dfd
 For full details about the preceding calls, see our [Swagger document](https://westus.cris.ai/swagger/ui/index). For the full sample shown here, go to [GitHub](https://aka.ms/csspeech/samples) in the `samples/batch` subdirectory.
 
 Take note of the asynchronous setup for posting audio and receiving transcription status. The client that you create is a .NET HTTP client. There's a `PostTranscriptions` method for sending the audio file details and a `GetTranscriptions` method for receiving the results. `PostTranscriptions` returns a handle, and `GetTranscriptions` uses it to create a handle to get the transcription status.
