--- conflicted
+++ resolved
@@ -41,11 +41,7 @@
 opus|   Mono   |
 opus|  Stereo  |
 
-<<<<<<< HEAD
-Batch transcription splits the left and right channel during the transcription of stereo audio streams. Each of the two JSON files in the result is created from a single channel. The timestamps of each utterance enable the developer to create an ordered final transcript. The following JSON sample shows the output of a channel.
-=======
-For stereo audio streams, Batch transcription splits the left and right channel during the transcription. The two JSON files with the result are each created from a single channel. The timestamps per utterance enable the developer to create an ordered final transcript. The following JSON sample shows the output of a channel, includuing properties for setting up the profanity filter and the punctuation model
->>>>>>> 3fcd64b0
+For stereo audio streams, batch transcription splits the left and right channel during the transcription. The two JSON files with the result are each created from a single channel. The timestamps per utterance enable the developer to create an ordered final transcript. The output of a channel, including properties for setting up the profanity filter and the punctuation model, is shown in the following JSON sample:
 
 ```json
 {
