--- conflicted
+++ resolved
@@ -30,24 +30,9 @@
 
 ### Supported formats
 
-<<<<<<< HEAD
-The Batch transcription API supports the formats outline [here]((1)	https://docs.microsoft.com/en-us/azure/cognitive-services/speech-service/batch-transcription#supported-formats):
+The Batch Transcription API supports the following formats:
 
 For stereo audio streams, the Batch transcription API splits the left and right channel during the transcription. The two JSON files with the result are each created from a single channel. The timestamps per utterance enable the developer to create an ordered final transcript. The following JSON sample shows the output of a channel, includuing properties for setting up the profanity filter and the punctuation model.
-=======
-The Batch Transcription API supports the following formats:
-
-Name| Channel  |
-----|----------|
-mp3 |   Mono   |   
-mp3 |  Stereo  | 
-wav |   Mono   |
-wav |  Stereo  |
-opus|   Mono   |
-opus|  Stereo  |
-
-For stereo audio streams, batch transcription splits the left and right channel during the transcription. The two JSON files with the result are each created from a single channel. The timestamps per utterance enable the developer to create an ordered final transcript. The output of a channel, including properties for setting up the profanity filter and the punctuation model, is shown in the following JSON sample:
->>>>>>> 0ae92754
 
 ```json
 {
