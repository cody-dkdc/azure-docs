--- conflicted
+++ resolved
@@ -13,12 +13,8 @@
 ---
 
 # Batch transcription
-<<<<<<< HEAD
-Batch transcription is ideal for use cases with large amounts of audio where the developer wishes to point to audio files and get back transcriptions in asynchronous mode.
-=======
 
 Batch transcription is ideal for use cases with large amounts of audio. It enables the developer to point to audio files and get back transcriptions in asynchronous mode.
->>>>>>> 0f1e303d
 
 ## Batch transcription API
 
@@ -28,12 +24,8 @@
 > The Batch transcription API is idea for Call Centers which typically accumulate thousands of hours of audio in a daily basis.
 
 ### Supported formats
-<<<<<<< HEAD
-The Batch transcription API aims to become the de-facto for all offline call center related scenarios and offer support for all related formats. Currently supported formats:
-=======
 
 The Batch transcription API aims to become the de-facto for all offline call center-related scenarios and offer support for all related formats. Currently supported formats:
->>>>>>> 0f1e303d
 
 Name| Channel  |
 ----|----------|
@@ -77,12 +69,8 @@
 4. Copy and paste that key in the client code in the sample below.
 
 ## Sample code
-<<<<<<< HEAD
-Making use of the API is fairly straight forward. The Sample code below can be customized with a subscription key and an API key.
-=======
 
 Making use of the API is fairly straight forward. The sample code below needs to be customized with a subscription key and an API key.
->>>>>>> 0f1e303d
 
 ```cs
    static async Task TranscribeAsync()
