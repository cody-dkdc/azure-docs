--- conflicted
+++ resolved
@@ -75,11 +75,7 @@
 
     ![Select Speech](media/index/try-speech-api-create-speech2.png)
 
-<<<<<<< HEAD
 1. Under **Speech**, select the **Create** button.
-=======
-1. Under **Speech (preview)**, click the **Create** button.
->>>>>>> a33fc3c0
 
     ![Select the Create button](media/index/try-speech-api-create-speech3.png)
 
