--- conflicted
+++ resolved
@@ -15,11 +15,8 @@
 
 # Try the Speech service for free
 
-<<<<<<< HEAD
 Getting started with the Speech service is easy and affordable. A 30-day free trial lets you discover what the service can do and decide whether it's right for your application's needs.
-=======
 Getting started with the Speech service is easy and affordable. A 30 day free trial lets you discover the capabilities of the service and decide whether it's right for your application's needs.
->>>>>>> 932310f1
 
 If you need more time, sign up for a Microsoft Azure account—it comes with $200 in service credit that you can apply toward a paid Speech service subscription for up to 30 days.
 
@@ -33,23 +30,23 @@
 
 1. Switch to the Speech tab and click the **Get API key** button next to "Speech services".
 
-    ![Speech Services tab](.media/index/try-speech-api-free-trial1.png)<br>
-    ![API key](.media/index/try-speech-api-free-trial2.png)
+   ![Speech Services tab](.media/index/try-speech-api-free-trial1.png)<br>
+   ![API key](.media/index/try-speech-api-free-trial2.png)
 
 3. Agree to the terms and select your locale from the drop-down menu.
 
-    ![Agree to terms](.media/index/try-speech-api-free-trial3.png)
+   ![Agree to terms](.media/index/try-speech-api-free-trial3.png)
 
 4. Sign in using your Microsoft, Facebook, LinkedIn, or GitHub account. Or you may sign up for a free Microsoft account:
 
     * Go to the [Microsoft account portal](https://account.microsoft.com/account).
     * Click **Sign in with Microsoft**.
 
-        ![Sign in](.media/index/try-speech-api-free-trial4.png)
+    ![Sign in](.media/index/try-speech-api-free-trial4.png)
 
     * When asked to sign in, click "Create one."
 
-        ![Create new account](.media/index/try-speech-api-free-trial5.png)
+    ![Create new account](.media/index/try-speech-api-free-trial5.png)
 
     * In the steps that follow, enter your e-mail address or phone number, assign a password, and follow the instructions to verify your new Microsoft account.
 
@@ -95,15 +92,13 @@
 
 1. Click **Create a resource** (the green **+** icon) at the top left of the portal.
 
-<<<<<<< HEAD
     ![Create resource](.media/index/try-speech-api-create-speech1.png)
 
 3. In the New window, search for Speech.
 
 1. In the search results, click "Speech (preview)."
-=======
+
 1. In the new window, search for Speech.
->>>>>>> 932310f1
 
     ![Click Speech](.media/index/try-speech-api-create-speech2.png)
 
@@ -121,7 +116,7 @@
     * For convenient access to your subscription in the future, mark the **Pin to dashboard** checkbox.
     * Click **Create.**
 
-        ![Click create in panel](.media/index/try-speech-api-create-speech4.png)
+    ![Click create in panel](.media/index/try-speech-api-create-speech4.png)
 
     It may take a moment to create and deploy your new Speech resource. The Quickstart panel appears with information about your new resource.
 
