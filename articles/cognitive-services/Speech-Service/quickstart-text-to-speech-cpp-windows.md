---
title: 'Quickstart: Synthesize speech, C++ (Windows) - Speech Services'
titleSuffix: Azure Cognitive Services
description: Learn how to synthesize speech in C++ on Windows Desktop by using the Speech SDK
services: cognitive-services
author: yinhew
manager: nitinme
ms.service: cognitive-services
ms.subservice: speech-service
ms.topic: quickstart
ms.date: 04/26/2019
ms.author: yinhew
---

# Quickstart: Synthesize speech in C++ on Windows by using the Speech SDK

<<<<<<< HEAD
In this article, you create a C++ console application for Windows. You use the Cognitive Services [Speech SDK](speech-sdk.md) to synthesize speech from text in real time and play the speech on your PC's speaker. The application is built with the [Speech SDK NuGet package](https://aka.ms/csspeech/nuget) and Microsoft Visual Studio 2019 (any edition).
=======
Quickstarts are also available for [speech-recognition](quickstart-cpp-windows.md) and [speech-translation](quickstart-translate-speech-cpp-windows.md).

In this article, you create a C++ console application for Windows. You use the Cognitive Services [Speech SDK](speech-sdk.md) to synthesize speech from text in real time and play the speech on your PC's speaker. The application is built with the [Speech SDK NuGet package](https://aka.ms/csspeech/nuget) and Microsoft Visual Studio 2017 (any edition).
>>>>>>> e5f2b126

The feature described within this article is available from [Speech SDK 1.5.0](https://www.nuget.org/packages/Microsoft.CognitiveServices.Speech/1.5.0).

For a complete list of languages/voices available for speech synthesis, see [language support](language-support.md#text-to-speech).

## Prerequisites

You need a Speech Services subscription key to complete this Quickstart. You can get one for free. See [Try the Speech Services for free](get-started.md) for details.

## Create a Visual Studio project

[!INCLUDE [Quickstart C++ project](../../../includes/cognitive-services-speech-service-quickstart-cpp-create-proj.md)]

## Add sample code

1. Open the source file *helloworld.cpp*. Replace all the code below the initial include statement (`#include "stdafx.h"` or `#include "pch.h"`) with the following:

   [!code-cpp[Quickstart Code](~/samples-cognitive-services-speech-sdk/quickstart/text-to-speech/cpp-windows/helloworld/helloworld.cpp#code)]

1. In the same file, replace the string `YourSubscriptionKey` with your subscription key.

1. Replace the string `YourServiceRegion` with the [region](regions.md) associated with your subscription (for example, `westus` for the free trial subscription).

1. Save changes to the project.

## Build and run the app

1. Build the application. From the menu bar, choose **Build** > **Build Solution**. The code should compile without errors.

   ![Screenshot of Visual Studio application, with Build Solution option highlighted](media/sdk/qs-cpp-windows-06-build.png)

1. Start the application. From the menu bar, choose **Debug** > **Start Debugging**, or press **F5**.

   ![Screenshot of Visual Studio application, with Start Debugging option highlighted](media/sdk/qs-cpp-windows-07-start-debugging.png)

1. A console window appears, prompting you to type some text. Type a few words or a sentence. The text that you typed is transmitted to the Speech Services and synthesized to speech, which plays on your speaker.

   ![Screenshot of console output after successful synthesis](media/sdk/qs-tts-cpp-windows-console-output.png)

## Next steps

Additional samples, such as how to save speech to an audio file, are available on GitHub.

> [!div class="nextstepaction"]
> [Explore C++ samples on GitHub](https://aka.ms/csspeech/samples)

## See also

- [Customize voice fonts](how-to-customize-voice-font.md)
- [Record voice samples](record-custom-voice-samples.md)<|MERGE_RESOLUTION|>--- conflicted
+++ resolved
@@ -14,13 +14,9 @@
 
 # Quickstart: Synthesize speech in C++ on Windows by using the Speech SDK
 
-<<<<<<< HEAD
-In this article, you create a C++ console application for Windows. You use the Cognitive Services [Speech SDK](speech-sdk.md) to synthesize speech from text in real time and play the speech on your PC's speaker. The application is built with the [Speech SDK NuGet package](https://aka.ms/csspeech/nuget) and Microsoft Visual Studio 2019 (any edition).
-=======
 Quickstarts are also available for [speech-recognition](quickstart-cpp-windows.md) and [speech-translation](quickstart-translate-speech-cpp-windows.md).
 
 In this article, you create a C++ console application for Windows. You use the Cognitive Services [Speech SDK](speech-sdk.md) to synthesize speech from text in real time and play the speech on your PC's speaker. The application is built with the [Speech SDK NuGet package](https://aka.ms/csspeech/nuget) and Microsoft Visual Studio 2017 (any edition).
->>>>>>> e5f2b126
 
 The feature described within this article is available from [Speech SDK 1.5.0](https://www.nuget.org/packages/Microsoft.CognitiveServices.Speech/1.5.0).
 
