--- conflicted
+++ resolved
@@ -17,11 +17,7 @@
 
 The current version of the Cognitive Services Speech SDK is `0.4.0`.
 
-<<<<<<< HEAD
-The Cognitive Services Speech SDK for Linux is available for building of 64-bit and 32-bit applications. The required files can be downloaded as a tar-file.
-=======
 The Cognitive Services Speech SDK for Linux is available for building of 64-bit and 32-bit applications. The required files can be downloaded as a tar-file from https://aka.ms/csspeech/linuxbinary.
->>>>>>> 0f1e303d
 
 > [!NOTE]
 > If you're looking for a Quickstart for C++ and Windows, go [here](cpp-windows.md).
