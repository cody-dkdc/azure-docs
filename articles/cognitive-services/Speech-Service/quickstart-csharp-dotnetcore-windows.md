--- conflicted
+++ resolved
@@ -1,9 +1,5 @@
 ---
-<<<<<<< HEAD
-title: 'Quickstart: Recognize speech, C# (.NET Core Windows)'
-=======
-title: 'Quickstart: Recognize speech, .NET Core (Windows) - Speech Services'
->>>>>>> ec3dad84
+title: 'Quickstart: Recognize speech, C# (.NET Core Windows) - Speech Services'
 titleSuffix: Azure Cognitive Services
 description: Learn how to recognize speech in C# under .NET Core on Windows by using the Speech Service SDK
 services: cognitive-services
