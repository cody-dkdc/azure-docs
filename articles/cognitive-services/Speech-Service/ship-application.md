---
title: Develop apps with the Speech SDK - Speech Services
titleSuffix: Azure Cognitive Services
description: Learn how to create apps using the Speech SDK.
services: cognitive-services
author: wolfma61
manager: nitinme
ms.service: cognitive-services
ms.subservice: speech-service
ms.topic: conceptual
ms.date: 05/02/2019
ms.author: wolfma
ms.custom: seodec18
---

# Ship an application

Observe the [Speech SDK license](https://aka.ms/csspeech/license201809), as well as the [third-party software notices](https://csspeechstorage.blob.core.windows.net/drop/1.0.0/ThirdPartyNotices.html) when you distribute the Azure Cognitive Services Speech SDK. Also, review the [Microsoft Privacy Statement](https://aka.ms/csspeech/privacy).

Depending on the platform, different dependencies exist to execute your application.

## Windows

The Cognitive Services Speech SDK is tested on Windows 10 and on Windows Server 2016.

The Cognitive Services Speech SDK requires the [Microsoft Visual C++ Redistributable for Visual Studio 2019](https://support.microsoft.com/help/2977003/the-latest-supported-visual-c-downloads) on the system. You can download installers for the latest version of the `Microsoft Visual C++ Redistributable for Visual Studio 2019` here:

- [Win32](https://aka.ms/vs/15/release/vc_redist.x86.exe)
- [x64](https://aka.ms/vs/15/release/vc_redist.x64.exe)

If your application uses managed code, the `.NET Framework 4.6.1` or later is required on the target machine.

For microphone input, the Media Foundation libraries must be installed. These libraries are part of Windows 10 and Windows Server 2016. It's possible to use the Speech SDK without these libraries, as long as a microphone isn't used as the audio input device.

The required Speech SDK files can be deployed in the same directory as your application. This way your application can directly access the libraries. Make sure you select the correct version (Win32/x64) that matches your application.

| Name | Function
|:-----|:----|
| `Microsoft.CognitiveServices.Speech.core.dll` | Core SDK, required for native and managed deployment
| `Microsoft.CognitiveServices.Speech.csharp.dll` | Required for managed deployment

>[!NOTE]
> Starting with the release 1.3.0 the file `Microsoft.CognitiveServices.Speech.csharp.bindings.dll` (shipped in previous releases) isn't needed anymore. The functionality is now integrated in the core SDK.

## Linux

<<<<<<< HEAD
The Speech SDK currently supports the Ubuntu 16.04 and 18.04 distributions.
=======
The Speech SDK currently supports the Ubuntu 16.04, Ubuntu 18.04, and Debian 9 distributions.
>>>>>>> 6a383dfd
For a native application, you need to ship the Speech SDK library, `libMicrosoft.CognitiveServices.Speech.core.so`.
Make sure you select the version (x86, x64) that matches your application. Depending on the Linux version, you also might need to include the following dependencies:

* The shared libraries of the GNU C library (including the POSIX Threads Programming library, `libpthreads`)
<<<<<<< HEAD
* The OpenSSL library (`libssl.so.1.0.0`)
* The shared library for ALSA applications (`libasound.so.2`)

On Ubuntu, the GNU C libraries should already be installed by default. The last three can be installed by using these commands:

```sh
sudo apt-get update
sudo apt-get install libssl1.0.0 libasound2 wget
=======
* The OpenSSL library (`libssl.so.1.0.0` or `libssl.so.1.0.2`)
* The shared library for ALSA applications (`libasound.so.2`)

On Ubuntu, the GNU C libraries should already be installed by default. The last three can be installed by using these commands:

```sh
sudo apt-get update
sudo apt-get install libssl1.0.0 libasound2
```

On Debian 9 install these packages:

```sh
sudo apt-get update
sudo apt-get install libssl1.0.2 libasound2
>>>>>>> 6a383dfd
```

## Next steps

* [Get your Speech trial subscription](https://azure.microsoft.com/try/cognitive-services/)
* [See how to recognize speech in C#](quickstart-csharp-dotnet-windows.md)<|MERGE_RESOLUTION|>--- conflicted
+++ resolved
@@ -44,25 +44,11 @@
 
 ## Linux
 
-<<<<<<< HEAD
-The Speech SDK currently supports the Ubuntu 16.04 and 18.04 distributions.
-=======
 The Speech SDK currently supports the Ubuntu 16.04, Ubuntu 18.04, and Debian 9 distributions.
->>>>>>> 6a383dfd
 For a native application, you need to ship the Speech SDK library, `libMicrosoft.CognitiveServices.Speech.core.so`.
 Make sure you select the version (x86, x64) that matches your application. Depending on the Linux version, you also might need to include the following dependencies:
 
 * The shared libraries of the GNU C library (including the POSIX Threads Programming library, `libpthreads`)
-<<<<<<< HEAD
-* The OpenSSL library (`libssl.so.1.0.0`)
-* The shared library for ALSA applications (`libasound.so.2`)
-
-On Ubuntu, the GNU C libraries should already be installed by default. The last three can be installed by using these commands:
-
-```sh
-sudo apt-get update
-sudo apt-get install libssl1.0.0 libasound2 wget
-=======
 * The OpenSSL library (`libssl.so.1.0.0` or `libssl.so.1.0.2`)
 * The shared library for ALSA applications (`libasound.so.2`)
 
@@ -78,7 +64,6 @@
 ```sh
 sudo apt-get update
 sudo apt-get install libssl1.0.2 libasound2
->>>>>>> 6a383dfd
 ```
 
 ## Next steps
