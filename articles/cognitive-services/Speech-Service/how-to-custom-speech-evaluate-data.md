---
title: "Evaluate accuracy for Custom Speech - Speech Services"
titlesuffix: Azure Cognitive Services
description: "In this document you'll learn how to quantitatively measure the quality of Microsoft's speech-to-text model or your custom model. Audio + human-labeled transcription data is required to test accuracy, and 30 minutes to 5 hours of representative audio should be provided."
services: cognitive-services
author: erhopf
manager: nitinme
ms.service: cognitive-services
ms.subservice: speech-service
ms.topic: conceptual
ms.date: 05/06/2019
ms.author: erhopf
---

# Evaluate Custom Speech accuracy

In this document you'll learn how to quantitatively measure the quality of Microsoft's speech-to-text model or your custom model. Audio + human-labeled transcription data is required to test accuracy, and 30 minutes to 5 hours of representative audio should be provided.

## What is Word Error Rate (WER)?

The industry standard to measure model accuracy is *Word Error Rate* (WER). WER counts the number of incorrect words identified during recognition, then divides by the total number of word provided in the human-labeled transcript. Finally, that number is multiplied by 100% to calculate the WER.

![WER formula](./media/custom-speech/custom-speech-wer-formula.png)

Incorrectly identified words fall into three categories:

* Insertion (I): Words that are incorrectly added in the hypothesis transcript
* Deletion (D): Words that are undetected in the hypothesis transcript
* Substitution (S): Words that were substituted between reference and hypothesis

Here's an example:

![Example of incorrectly identified words](./media/custom-speech/custom-speech-dis-words.png)

## Resolve errors and improve WER

You can use the WER from the machine recognition results to evaluate the quality of the model you are using with your app, tool, or product. A WER of 5%-10% is considered to be good quality and is ready to use. A WER of 20% is generally acceptable, however you may want to consider additional training. A WER of 30% or more signals poor quality and requires customization and training.

How the errors are distributed is important. When many deletion errors are encountered, it's usually due to weak audio signal strength. To resolve this issue, you'll need to collect audio data closer to the source. Insertion errors mean that the audio was recorded in a noisy environment and crosstalk may be present, causing recognition issues. Substitution errors are usually encountered when an insufficient sample of domain-specific terms have been provided as either human-labeled transcriptions or related text.

Moreover, you may drill down to file details and look at individual files to get a sense which type of errors exist, so that you can pick out some typical cases and get specific targets to improve.

## Create a test

If you'd like to test the quality of Microsoft's speech-to-text baseline model or a custom model that you've trained, you can compare two models side-by-side to evaluate accuracy. The comparison includes WER and recognition results. Typically, a custom model is compared with Microsoft's baseline model.

To evaluate models side-by-side:

1. Navigate to **Speech-to-text > Custom Speech > Testing**.
2. Click **Add Test**.
3. Select **Evaluation accuracy**. Give the test a name, description, and select your audio + human-labeled transcription dataset.
4. Select up to two models that you'd like to test.
5. Click **Create**.

After test creations succeeds, you can compare the results side-by-side.

## Side-by-side comparison

<<<<<<< HEAD
Choosing two models during accuracy evaluation enables side-by-side comparison of those models, allowing you to compare WER and inspect recognition results. In most cases it is recommended to test between a custom model and a baseline, helping you understand how the custom model benefited from your training data. Side-by-side comparison can also be used between two custom models to determine which is best for certain categories of data.

To create a test that offers side-by-side comparison, start by navigating to the 'Testing' tab and click 'Add test'. Select the 'Evaluate Accuracy' option and enter a name and description for your test. Next, select the appropriate audio + transcription data as your testing data, this will be used as the input audio that the speech-to-text models will attempt to recognize. Finally, select the custom model you want to test, along with a baseline model or another custom model, before creating the test.

Once the test has completed (indicated by the 'Succeeded' status in the table of tests) you will find a WER number for both models included in your test. Click on the test name to view the testing detail page. This detail page lists all the utterances in your dataset, indicating the recognition results of the two models alongside the transcription from the submitted dataset. To help inspect the side-by-side comparison, you can toggle various error types including insertion, deletion, and substitution. It is recommended to play the associated audio files, especially for long audio files, during your inspection by clicking the 'Play' icon and listening to the original audio. By listening to the audio and comparing recognition results in each column (showing human-labeled transcription and the results of two speech-to-text models), you can decide which model meets your needs and where improvements are needed.
=======
**<<TODO - Erik: THIS NEEDS TO BE CLEANED UP>>**

When the test status changes to *Succeeded*, you'll get the WER number for each model that you selected. Select the test item name to gain more testing insights. You will see all the items in your dataset has been recognized to speech with the model(s) you selected. You can play the audios and side-by-side compare the recognition results against the human transcription, All the error types (insertion, deletion, substitution) have been calculated and displayed with different color.

Similarly, for long audios, you may click in the certain audio item to playback the audio and compare the results, by playing back the audio, the corresponding machine transcript sentence would be floating so that you can listen and see effectively.

If you have selected two models to test, you will see three columns of transcripts (i.e. one column of human-labelled transcripts, and two columns of machine transcripts)

![Example of incorrectly identified words](./media/custom-speech/custom-speech-evaluate-comparison.png)
>>>>>>> b91cccee

## Next steps

* [Train your model](how-to-custom-speech-train-model.md)
* [Deploy your model](how-to-custom-speech-deploy-model.md)

## Additional resources

* [Prepare and test your data](how-to-custom-speech-test-data.md)
* [Inspect your data](how-to-custom-speech-inspect-data.md)<|MERGE_RESOLUTION|>--- conflicted
+++ resolved
@@ -48,7 +48,7 @@
 
 1. Navigate to **Speech-to-text > Custom Speech > Testing**.
 2. Click **Add Test**.
-3. Select **Evaluation accuracy**. Give the test a name, description, and select your audio + human-labeled transcription dataset.
+3. Select **Evaluate accuracy**. Give the test a name, description, and select your audio + human-labeled transcription dataset.
 4. Select up to two models that you'd like to test.
 5. Click **Create**.
 
@@ -56,23 +56,7 @@
 
 ## Side-by-side comparison
 
-<<<<<<< HEAD
-Choosing two models during accuracy evaluation enables side-by-side comparison of those models, allowing you to compare WER and inspect recognition results. In most cases it is recommended to test between a custom model and a baseline, helping you understand how the custom model benefited from your training data. Side-by-side comparison can also be used between two custom models to determine which is best for certain categories of data.
-
-To create a test that offers side-by-side comparison, start by navigating to the 'Testing' tab and click 'Add test'. Select the 'Evaluate Accuracy' option and enter a name and description for your test. Next, select the appropriate audio + transcription data as your testing data, this will be used as the input audio that the speech-to-text models will attempt to recognize. Finally, select the custom model you want to test, along with a baseline model or another custom model, before creating the test.
-
-Once the test has completed (indicated by the 'Succeeded' status in the table of tests) you will find a WER number for both models included in your test. Click on the test name to view the testing detail page. This detail page lists all the utterances in your dataset, indicating the recognition results of the two models alongside the transcription from the submitted dataset. To help inspect the side-by-side comparison, you can toggle various error types including insertion, deletion, and substitution. It is recommended to play the associated audio files, especially for long audio files, during your inspection by clicking the 'Play' icon and listening to the original audio. By listening to the audio and comparing recognition results in each column (showing human-labeled transcription and the results of two speech-to-text models), you can decide which model meets your needs and where improvements are needed.
-=======
-**<<TODO - Erik: THIS NEEDS TO BE CLEANED UP>>**
-
-When the test status changes to *Succeeded*, you'll get the WER number for each model that you selected. Select the test item name to gain more testing insights. You will see all the items in your dataset has been recognized to speech with the model(s) you selected. You can play the audios and side-by-side compare the recognition results against the human transcription, All the error types (insertion, deletion, substitution) have been calculated and displayed with different color.
-
-Similarly, for long audios, you may click in the certain audio item to playback the audio and compare the results, by playing back the audio, the corresponding machine transcript sentence would be floating so that you can listen and see effectively.
-
-If you have selected two models to test, you will see three columns of transcripts (i.e. one column of human-labelled transcripts, and two columns of machine transcripts)
-
-![Example of incorrectly identified words](./media/custom-speech/custom-speech-evaluate-comparison.png)
->>>>>>> b91cccee
+Once the test is complete, indicated by the status change to *Succeeded*, you'll find a WER number for both models included in your test. Click on the test name to view the testing detail page. This detail page lists all the utterances in your dataset, indicating the recognition results of the two models alongside the transcription from the submitted dataset. To help inspect the side-by-side comparison, you can toggle various error types including insertion, deletion, and substitution. It is recommended to play the associated audio files, especially for long audio files, during your inspection by clicking the 'Play' icon and listening to the original audio. By listening to the audio and comparing recognition results in each column (showing human-labeled transcription and the results of two speech-to-text models), you can decide which model meets your needs and where improvements are needed.
 
 ## Next steps
 
