--- conflicted
+++ resolved
@@ -7,17 +7,12 @@
 manager: cgronlun
 
 ms.service: cognitive-services
-<<<<<<< HEAD
 ms.component: video-indexer
 ms.topic: conceptual
-ms.date: 07/31/2018
-=======
-ms.topic: article
 ms.date: 09/09/2018
->>>>>>> 2b709c1f
 ms.author: juliako
+---
 
----
 # View and edit Video Indexer insights
 
 This topic shows you how to view and edit the Video Indexer insights of a video.
