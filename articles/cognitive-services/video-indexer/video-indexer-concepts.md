--- conflicted
+++ resolved
@@ -4,23 +4,15 @@
 description: This topic describes some concepts of the Video Indexer service.
 services: cognitive services
 author: juliako
-<<<<<<< HEAD
 manager: cgronlun
 
 ms.service: cognitive-services
 ms.component: video-indexer
 ms.topic: conceptual
-ms.date: 07/31/2018
-=======
-manager: femila
+ms.date: 09/15/2018
+ms.author: juliako
+---
 
-ms.service: cognitive-services
-ms.topic: article
-ms.date: 09/15/2018
->>>>>>> 48715b9e
-ms.author: juliako
-
----
 # Video Indexer concepts
  
 This article describes some concepts of the Video Indexer service.
