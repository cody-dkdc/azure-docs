--- conflicted
+++ resolved
@@ -15,7 +15,6 @@
 ---
 # What is Video Indexer? (preview)
 
-<<<<<<< HEAD
 > [!Note]
 > The Video Indexer v1 API is going to be deprecated on July 31, 2018. You should start using the Video Indexer v2 API. 
 > 
@@ -24,10 +23,7 @@
 > [WestUS2](https://viprod-wus2-apim.portal.azure-api.net) <br/>
 > [East Asia](https://viprod-ea-apim.portal.azure-api.net) <br/>
 
-Video Indexer is a cloud application built using Azure Media Analytics, Cognitive Services (such as the Face API, Microsoft Translator, the Computer Vision API, Custom Speech Service), and Azure Search. It enables you to extract the following insights from your videos using artificial intelligence technologies:
-=======
 Video Indexer is a cloud application built using Azure Media Analytics, Cognitive Services (such as the Face API, Microsoft Translator, the Computer Vision API, and Custom Speech Service), and Azure Search. It enables you to extract the following insights from your videos using artificial intelligence technologies:
->>>>>>> 4a3a99f3
 
 - **Audio Transcription**: Video Indexer has speech-to-text functionality, which enables customers to get a transcript of the spoken words. Supported languages include English, Spanish, French, German, Italian, Chinese (Simplified), Portuguese (Brazilian), Japanese, and Russian (with many more to come in the future). 
 - **Face tracking and identification**: Face technologies enable detection of faces in a video. The detected faces are matched against a celebrity database to evaluate which celebrities are present in the video. Customers can also label faces that do not match a celebrity. Video Indexer builds a face model based on those labels and can recognize those faces in videos submitted in the future.
