--- conflicted
+++ resolved
@@ -4,19 +4,15 @@
 description: This topic gives an overview of the Video Indexer service.
 services: cognitive services
 author: juliako
-<<<<<<< HEAD
 manager: cgronlun
-=======
-manager: femila
->>>>>>> 48715b9e
 
 ms.service: cognitive-services
 ms.component: video-indexer
 ms.topic: overview
 ms.date: 09/15/2018
 ms.author: nolachar
+---
 
----
 # What is Video Indexer?
 
 Azure Video Indexer is a cloud application built on Azure Media Analytics, Azure Search, Cognitive Services (such as the Face API, Microsoft Translator, the Computer Vision API, and Custom Speech Service). It enables you to extract the insights from your videos using Video Indexer models described below:
