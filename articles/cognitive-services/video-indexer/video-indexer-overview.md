---
title: Azure Video Indexer overview | Microsoft Docs
description: This topic gives an overview of the Video Indexer service.
services: cognitive services
documentationcenter: ''
author: juliako
manager: erikre

ms.service: cognitive-services
ms.topic: article
ms.date: 05/07/2017
ms.author: juliako;

---
# Video Indexer (preview)

<<<<<<< HEAD
Video Indexer is a cloud application that enables you to extract the following insights from your videos using artificial intelligence technologies:
=======
Video Indexer is a cloud application built using Azure Media Analytics, Cognitive Services (such as the Face API, Microsoft Translator, the Computer Vision API, Custom Speech Service), and Azure Search. It enables you to extract the following insights from your videos using artificial intelligence technologies:
>>>>>>> d3e40a28

- **Audio Transcription**: Video Indexer has speech-to-text functionality, which enables customers to get a transcript of the spoken words. Supported languages include English, Spanish, French, German, Italian, Chinese (Simplified), Portuguese (Brazilian), Japanese and Russian (with many more to come in the future). 
- **Face tracking and identification**: Face technologies enable detection of faces in a video. The detected faces are matched against a celebrity database to evaluate which celebrities are present in the video. Customers can also label faces that do not match a celebrity. Video Indexer builds a face model based on those labels and can recognize those faces in videos submitted in the future.
- **Speaker indexing**: Video Indexer has the ability to map and understand which speaker spoke which words and when.
- **Visual text recognition**: With this technology, Video Indexer service extracts text that is displayed in the videos.  
- **Voice activity detection**: This enables Video Indexer to separate background noise and voice activity. 
- **Scene detection**: Video Indexer has the ability to perform visual analysis on the video to determine when a scene changes in a video.
- **Keyframe extraction**: Video Indexer automatically detects keyframes in a video. 
- **Sentiment analysis**: Video Indexer performs sentiment analysis on the text extracted using speech-to-text and optical character recognition, and provide that information in the form of positive, negative of neutral sentiments, along with timecodes.
- **Translation**: Video Indexer has the ability to translate the audio transcript from one language to another. The following languages are supported: English, Spanish, French, German, Italian, Chinese-Simplified, Portuguese-Brazilian, Japanese, and Russian. Once translated, the user can even get captioning in the video player in other languages.
- **Visual content moderation**: This technology enables detection of adult and/or racy material present in the video and can be used for content filtering. 
- **Keywords extraction**: Video Indexer extracts keywords based on the transcript of the spoken words and text recognized by visual text recognizer.
- **Annotation**: Video Indexer annotates the video based on a pre-defined model of 2000 objects.
- **Brands**: Video Indexer extracts business brands based on the transcript of the spoken words and text recognized by visual text recognizer.

Once Video Indexer is done processing and analyzing, you can review, curate, search, and publish the video insights.

Whether your role is a content manager or a developer, the Video Indexer service is able to address your needs. Content managers can use the Video Indexer web portal to consume the service without writing a single line of code, see [Get started using the Video Indexer portal](video-indexer-get-started.md). Developers can take advantage of APIs to process content at scale, see [Use Video Indexer REST API](video-indexer-use-apis.md). The service also enables customers to use widgets to publish video streams and extracted insights in their own applications, see [Embed visual widgets in your application](video-indexer-embed-widgets.md).

You can sign up for the service using existing AAD, LinkedIn, Facebook, Google, or MSA account. For more information, see the [getting started](video-indexer-get-started.md) topic.

## Scenarios

Below are a few scenarios where Video Indexer can be very useful

* Search – Insights extracted from the video can be used to enhance the search experience across a video library. For example, indexing spoken words and faces can enable the search experience of finding moments in a video where a particular person spoke certain words or when two people were seen together. Search based on such insights from videos is applicable to news agencies, educational institutes, broadcasters, entertainment content owners, enterprise LOB apps and in general to any industry that has a video library that users need to search against.

* Monetization – Video Indexer can help improve the value of videos. As an example, industries that rely on ad revenue (for example, news media, social media, etc.), can deliver more relevant ads by using the extracted insights as additional signals to the ad server (presenting a sports shoe ad is more relevant in the middle of a football match vs. a swimming competition).

* User engagement – Video insights can be used to improve user engagement by positioning the relevant video moments to users. As an example, consider an educational video that explains spheres for the first 30 minutes and pyramids in the next 30 minutes. A student reading about pyramids would benefit more if the video is positioned starting from the 30-minute marker.

For more information, see [this blog](http://aka.ms/videoindexerblog).

## Next steps

You are ready to get started with Video Indexer. For more information, see the following articles:

- [Get started with the Video Indexer portal](video-indexer-get-started.md)
- [Process content with Video Indexer REST API](video-indexer-use-apis.md)
- [Embed visual widgets in your application](video-indexer-embed-widgets.md)<|MERGE_RESOLUTION|>--- conflicted
+++ resolved
@@ -14,11 +14,7 @@
 ---
 # Video Indexer (preview)
 
-<<<<<<< HEAD
-Video Indexer is a cloud application that enables you to extract the following insights from your videos using artificial intelligence technologies:
-=======
 Video Indexer is a cloud application built using Azure Media Analytics, Cognitive Services (such as the Face API, Microsoft Translator, the Computer Vision API, Custom Speech Service), and Azure Search. It enables you to extract the following insights from your videos using artificial intelligence technologies:
->>>>>>> d3e40a28
 
 - **Audio Transcription**: Video Indexer has speech-to-text functionality, which enables customers to get a transcript of the spoken words. Supported languages include English, Spanish, French, German, Italian, Chinese (Simplified), Portuguese (Brazilian), Japanese and Russian (with many more to come in the future). 
 - **Face tracking and identification**: Face technologies enable detection of faces in a video. The detected faces are matched against a celebrity database to evaluate which celebrities are present in the video. Customers can also label faces that do not match a celebrity. Video Indexer builds a face model based on those labels and can recognize those faces in videos submitted in the future.
