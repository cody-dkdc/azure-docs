--- conflicted
+++ resolved
@@ -7,17 +7,12 @@
 manager: cgronlun
 
 ms.service: cognitive-services
-<<<<<<< HEAD
 ms.component: video-indexer
 ms.topic: sample
-ms.date: 08/25/2018
-=======
-ms.topic: article
 ms.date: 09/09/2018
->>>>>>> 2b709c1f
 ms.author: juliako
-
 ---
+
 # Example: Embed Video Indexer widgets into your applications
 
 This article shows how you can embed Video Indexer widgets into your applications. Video Indexer supports embedding two types of widgets into your application: **Cognitive Insights** and **Player**. 
