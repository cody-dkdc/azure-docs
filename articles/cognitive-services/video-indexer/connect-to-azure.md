--- conflicted
+++ resolved
@@ -7,17 +7,12 @@
 manager: cgronlun
 
 ms.service: cognitive-services
-<<<<<<< HEAD
 ms.component: video-indexer
 ms.topic: conceptual
 ms.date: 09/05/2018
-=======
-ms.topic: article
-ms.date: 09/09/2018
->>>>>>> 2b709c1f
 ms.author: juliako
+---
 
----
 # Create a Video Indexer account connected to Azure
 
 When creating a Video Indexer account, you can choose a free trial account (where you get a certain number of free indexing minutes) or a paid option (where you are not limited by the quota). With free trial, Video Indexer provides up to 600 minutes of free indexing to website users and up to 2400 minutes of free indexing to API users. With paid option, you create a Video Indexer account that is connected to your Azure subscription and an Azure Media Services account. You pay for minutes indexed as well as the Media Account related charges. 
