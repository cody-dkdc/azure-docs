--- conflicted
+++ resolved
@@ -4,23 +4,15 @@
 description: This topic shows you how to create and publish video insights based on existing video files.
 services: cognitive services
 author: juliako
-<<<<<<< HEAD
 manager: cgronlun
 
 ms.service: cognitive-services
 ms.component: video-indexer
 ms.topic: tutorial
-ms.date: 09/09/2018
-=======
-manager: femila
+ms.date: 09/15/2018
+ms.author: juliako
+---
 
-ms.service: cognitive-services
-ms.topic: article
-ms.date: 09/15/2018
->>>>>>> 48715b9e
-ms.author: juliako
-
----
 # Tutorial: Create highlights from existing videos
 
 This topic shows you how to create and publish video insights based on some other video.
