--- conflicted
+++ resolved
@@ -7,14 +7,9 @@
 manager: cgronlun
 
 ms.service: cognitive-services
-<<<<<<< HEAD
 ms.component: video-indexer
 ms.topic: tutorial
-ms.date: 07/25/2018
-=======
-ms.topic: article
 ms.date: 09/09/2018
->>>>>>> 2b709c1f
 ms.author: juliako
 
 ---
