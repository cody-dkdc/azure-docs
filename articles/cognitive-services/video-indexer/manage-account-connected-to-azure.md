---
title: Manage a Video Indexer account
titlesuffix: Azure Cognitive Services
description: This article shows how to manage a Video Indexer account connected to Azure.
services: cognitive services
author: juliako
<<<<<<< HEAD
manager: cgronlun

ms.service: cognitive-services
ms.component: video-indexer
ms.topic: conceptual
ms.date: 08/23/2018
=======
manager: femila

ms.service: cognitive-services
ms.topic: article
ms.date: 09/15/2018
>>>>>>> 48715b9e
ms.author: juliako

---
# Manage a Video Indexer account connected to Azure

This article demonstrates how to manage a Video Indexer account that is connected to your Azure subscription and an Azure Media Services account.

> [!NOTE]
> You have to be the Video Indexer account owner to do account configuration adjustments discussed in this topic.

## Prerequisites

Connect your Video Indexer account to Azure, as described in [Connected to Azure](connect-to-azure.md). 

Make sure to follow [Prerequisites](connect-to-azure.md#prerequisites) and review [Considerations](connect-to-azure.md#considerations) in the article.

## Examine account settings

This section examines settings of your Video Indexer account.

To view settings:

1. Click on the user icon in the top right corner and select **Settings**.

    ![Settings](./media/manage-account-connected-to-azure/select-settings.png)

2. On the **Settings** page, select the **Account** tab.

If your Videos Indexer account is connected to Azure, you see the following:

* The name of the underlying Azure Media Services account.
* The number of indexing jobs running and queued.
* The number and type of allocated Reserved Units.

If your account needs some adjustments, you will see relevant errors and warnings about your account configuration on the **Settings** page. The messages contain links to exact places in Azure portal where you need to make changes. For more information, see the [errors and warnings](#errors-and-warnings) section that follows.

## Auto-scale reserved units

The **Settings** page enables you to set the autoscaling of Media Reserved Units (RU). If the option is **On**, you can allocate the maximum number of RUs and be sure that Video Indexer stops/starts RUs automatically. With this option, you don't pay extra money for idle time but also do not wait for indexing jobs to complete a long time when the indexing load is high.

Auto-scale does not scale below 1 RU or above the default limit of the Media Services account. In order to increase the limit, create a service request. For information about quotas and limitations and how to open a support ticket, see [Quotas and limitations](../../media-services/previous/media-services-quotas-and-limitations.md).

![Sign up](./media/manage-account-connected-to-azure/autoscale-reserved-units.png)

## Errors and warnings

If your account needs some adjustments, you see relevant errors and warnings about your account configuration on the **Settings** page. The messages contain links to exact places in Azure portal where you need to make changes. This section gives more details about the error and warning messages.

* Event Grid

    You have to register the EventGrid resource provider using the Azure portal. In the [Azure portal](https://portal.azure.com/), go to **Subscriptions** > [subscription] > **ResourceProviders** > **Microsoft.EventGrid**. If not in the **Registered** state, click **Register**. It takes a couple of minutes to register. 

* Streaming Endpoint

    Make sure the underlying Media Services account has the default **Streaming Endpoint** in a started state. Otherwise, you will not be able to watch videos from this Media Services account or in Video Indexer.

* Media Reserved Units 

    You must allocate Media Reserved Units on your Media Service resource in order to index videos. For optimal indexing performance, it's recommended to allocate at least 10 S3 Reserved Units. For pricing information, see the FAQ section of the [Media Services pricing](https://azure.microsoft.com/pricing/details/media-services/) page.   

## Next steps

You can programmatically interact with your trial account and/or with your Video Indexer accounts that are connected to azure by following the instructions in: [Use APIs](video-indexer-use-apis.md).

You should use the same Azure AD user you used when connecting to Azure.<|MERGE_RESOLUTION|>--- conflicted
+++ resolved
@@ -4,23 +4,15 @@
 description: This article shows how to manage a Video Indexer account connected to Azure.
 services: cognitive services
 author: juliako
-<<<<<<< HEAD
 manager: cgronlun
 
 ms.service: cognitive-services
 ms.component: video-indexer
 ms.topic: conceptual
 ms.date: 08/23/2018
-=======
-manager: femila
+ms.author: juliako
+---
 
-ms.service: cognitive-services
-ms.topic: article
-ms.date: 09/15/2018
->>>>>>> 48715b9e
-ms.author: juliako
-
----
 # Manage a Video Indexer account connected to Azure
 
 This article demonstrates how to manage a Video Indexer account that is connected to your Azure subscription and an Azure Media Services account.
