--- conflicted
+++ resolved
@@ -13,13 +13,9 @@
 ---
 # Authenticate to the Speech API
 
-<<<<<<< HEAD
 [!INCLUDE [Deprecation note](../../../../includes/cognitive-services-bing-speech-api-deprecation-note.md)]
 
-Speech Service supports authentication by using:
-=======
 Bing Speech supports authentication by using:
->>>>>>> 950a471b
 
 - A subscription key.
 - An authorization token.
