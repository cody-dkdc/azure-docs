---
title: Get started with the Microsoft Speech Recognition API in Java on Android | Microsoft Docs
titlesuffix: Azure Cognitive Services
description: Use the Microsoft Speech API to develop Android applications that convert spoken audio to text.
services: cognitive-services
author: zhouwangzw
manager: wolfma
ms.service: cognitive-services
ms.component: bing-speech
ms.topic: article
ms.date: 09/18/2018
ms.author: zhouwang
---

<<<<<<< HEAD
[!INCLUDE [Deprecation note](../../../../includes/cognitive-services-bing-speech-api-deprecation-note.md)]

With the Speech Recognition API, you can develop Android applications that use cloud-based Speech Service to convert spoken audio to text. The API supports real-time streaming, so your application can simultaneously and asynchronously receive partial recognition results at the same time it's sending audio to the service.
=======
# Quickstart: Use the Bing Speech recognition API in Java on Android

With the Bing Speech Recognition API, you can develop Android applications that use the cloud-based Bing Speech Service to convert spoken audio to text. The API supports real-time streaming, so your application can simultaneously and asynchronously receive partial recognition results at the same time it's sending audio to the service.
>>>>>>> 950a471b

This article uses a sample application to demonstrate how to use the Speech client library for Android to develop speech-to-text applications in Java for Android devices.

## Prerequisites

### Platform requirements

The sample is developed by [Android Studio](http://developer.android.com/sdk/index.html) for Windows in Java.

### Get the client library and sample application

The Speech client library and samples for Android are available in the [Speech client SDK for Android](https://github.com/microsoft/cognitive-speech-stt-android). You can find the buildable sample under the samples/SpeechRecoExample directory. You can find the two libraries you need to use in your own apps in SpeechSDK/libs under the armeabi and the x86 folder. The size of the libandroid_platform.so file is 22 MB, but it's reduced to 4 MB at deployment time.

#### Subscribe to the Speech API, and get a free trial subscription key

The Speech API is part of Cognitive Services (previously Project Oxford). You can get free trial subscription keys from the [Cognitive Services subscription](https://azure.microsoft.com/try/cognitive-services/) page. After you select the Speech API, select **Get API Key** to get the key. It returns a primary and secondary key. Both keys are tied to the same quota, so you can use either key.

If you want to use *recognition with intent*, you also need to sign up for the [Language Understanding Intelligent Service (LUIS)](https://azure.microsoft.com/services/cognitive-services/language-understanding-intelligent-service/).

> [!IMPORTANT]
>* Get a subscription key. Before you can use Speech client libraries, you must have a [subscription key](https://azure.microsoft.com/try/cognitive-services/).
>
>* Use your subscription key. With the provided Android sample application, update the file samples/SpeechRecoExample/res/values/strings.xml with your subscription keys. For more information, see [Build and run samples](#build-and-run-samples).

## Use the Speech client library

To use the client library in your application, follow the [instructions](https://github.com/microsoft/cognitive-speech-stt-android#the-client-library).

You can find the client library reference for Android in the docs folder of the [Speech client SDK for Android](https://github.com/microsoft/cognitive-speech-stt-android).

## Build and run samples

To learn how to build and run samples, see this [README page](https://github.com/microsoft/cognitive-speech-stt-android#the-sample).

## Samples explained

### Create recognition clients

The code in the following sample shows how to create recognition client classes based on user scenarios:

```java
void initializeRecoClient()
    {
        String language = "en-us";

        String subscriptionKey = this.getString(R.string.subscription_key);
        String luisAppID = this.getString(R.string.luisAppID);
        String luisSubscriptionID = this.getString(R.string.luisSubscriptionID);

        if (m_isMicrophoneReco && null == m_micClient) {
            if (!m_isIntent) {
                m_micClient = SpeechRecognitionServiceFactory.createMicrophoneClient(this,
                                                                                     m_recoMode,
                                                                                     language,
                                                                                     this,
                                                                                     subscriptionKey);
            }
            else {
                MicrophoneRecognitionClientWithIntent intentMicClient;
                intentMicClient = SpeechRecognitionServiceFactory.createMicrophoneClientWithIntent(this,
                                                                                                   language,
                                                                                                   this,
                                                                                                   subscriptionKey,
                                                                                                   luisAppID,
                                                                                                   luisSubscriptionID);
                m_micClient = intentMicClient;

            }
        }
        else if (!m_isMicrophoneReco && null == m_dataClient) {
            if (!m_isIntent) {
                m_dataClient = SpeechRecognitionServiceFactory.createDataClient(this,
                                                                                m_recoMode,
                                                                                language,
                                                                                this,
                                                                                subscriptionKey);
            }
            else {
                DataRecognitionClientWithIntent intentDataClient;
                intentDataClient = SpeechRecognitionServiceFactory.createDataClientWithIntent(this,
                                                                                              language,
                                                                                              this,
                                                                                              subscriptionKey,
                                                                                              luisAppID,
                                                                                              luisSubscriptionID);
                m_dataClient = intentDataClient;
            }
        }
    }

```

The client library provides pre-implemented recognition client classes for typical scenarios in speech recognition:

* `DataRecognitionClient`: Speech recognition with PCM data (for example, from a file or audio source). The data is broken up into buffers, and each buffer is sent to Speech Service. No modification is done to the buffers, so the user can apply their own silence detection if desired. If the data is provided from WAV files, you can send data from the file right to Speech Service. If you have raw data, for example, audio coming over Bluetooth, you first send a format header to Speech Service followed by the data.
* `MicrophoneRecognitionClient`: Speech recognition with audio coming from the microphone. Make sure the microphone is turned on and the data from the microphone is sent to the speech recognition service. A built-in "Silence Detector" is applied to the microphone data before it's sent to the recognition service.
* `DataRecognitionClientWithIntent` and `MicrophoneRecognitionClientWithIntent`: These clients return, in addition to recognition text, structured information about the intent of the speaker, which can be used to drive further actions by your applications. To use "Intent," you need to first train a model by using [LUIS](https://azure.microsoft.com/services/cognitive-services/language-understanding-intelligent-service/).

### Recognition language

When you use `SpeechRecognitionServiceFactory` to create the client, you must select a language. For the complete list of languages supported by Speech Service, see [Supported languages](../API-Reference-REST/supportedlanguages.md).

### `SpeechRecognitionMode`

You also need to specify `SpeechRecognitionMode` when you create the client with `SpeechRecognitionServiceFactory`:

* `ShortPhrase`: An utterance up to 15 seconds long. As data is sent to the service, the client receives multiple partial results and one final result with multiple n-best choices.
* `LongDictation`: An utterance up to two minutes long. As data is sent to the service, the client receives multiple partial results and multiple final results, based on where the service identifies sentence pauses.

### Attach event handlers

You can attach various event handlers to the client you created:

* **Partial Results events**: This event gets called every time Speech Service predicts what you might be saying, even before you finish speaking (if you use `MicrophoneRecognitionClient`) or finish sending data (if you use `DataRecognitionClient`).
* **Error events**: Called when the service detects an error.
* **Intent events**: Called on "WithIntent" clients (only in `ShortPhrase` mode) after the final recognition result is parsed into a structured JSON intent.
* **Result events**:
  * In `ShortPhrase` mode, this event is called and returns n-best results after you finish speaking.
  * In `LongDictation` mode, the event handler is called multiple times, based on where the service identifies sentence pauses.
  * **For each of the n-best choices**, a confidence value and a few different forms of the recognized text are returned. For more information, see [Output format](../Concepts.md#output-format).

## Related topics

* [Client library reference for Android](https://github.com/Azure-Samples/Cognitive-Speech-STT-Android/tree/master/docs)
* [Get started with the Microsoft Speech API in C# for Windows in .NET](GetStartedCSharpDesktop.md)
* [Get started with the Microsoft Speech API in Objective-C on iOS](Get-Started-ObjectiveC-iOS.md)
* [Get started with the Microsoft Speech API in JavaScript](GetStartedJSWebsockets.md)
* [Get started with the Microsoft Speech API via REST](GetStartedREST.md)<|MERGE_RESOLUTION|>--- conflicted
+++ resolved
@@ -12,15 +12,11 @@
 ms.author: zhouwang
 ---
 
-<<<<<<< HEAD
 [!INCLUDE [Deprecation note](../../../../includes/cognitive-services-bing-speech-api-deprecation-note.md)]
 
-With the Speech Recognition API, you can develop Android applications that use cloud-based Speech Service to convert spoken audio to text. The API supports real-time streaming, so your application can simultaneously and asynchronously receive partial recognition results at the same time it's sending audio to the service.
-=======
 # Quickstart: Use the Bing Speech recognition API in Java on Android
 
 With the Bing Speech Recognition API, you can develop Android applications that use the cloud-based Bing Speech Service to convert spoken audio to text. The API supports real-time streaming, so your application can simultaneously and asynchronously receive partial recognition results at the same time it's sending audio to the service.
->>>>>>> 950a471b
 
 This article uses a sample application to demonstrate how to use the Speech client library for Android to develop speech-to-text applications in Java for Android devices.
 
