---
<<<<<<< HEAD
title: Use and display requirements for the Bing Local Search APIs | Microsoft Docs
titleSuffix: Azure Cognitive Services
description: Use data from the Bing Local Search APIs to improve results from searches on the web.
=======
title: Use and display requirements for the Bing Local Business Search APIs | Microsoft Docs
description: Use data from the Bing Local Business Search API to localize results from searches on the web.
titleSuffix: Azure Cognitive Services
>>>>>>> 7961b8f9
services: cognitive-services
author: MikeDodaro
manager: rosh
ms.service: cognitive-services
ms.component: bing-local-business
ms.topic: article
ms.date: 11/01/2018
ms.author: rosh, v-gedod
---

[!INCLUDE [cognitive-services-bing-use-and-display-requirements](../../../includes/cognitive-services-bing-use-and-display-requirements.md)]<|MERGE_RESOLUTION|>--- conflicted
+++ resolved
@@ -1,13 +1,7 @@
 ---
-<<<<<<< HEAD
-title: Use and display requirements for the Bing Local Search APIs | Microsoft Docs
-titleSuffix: Azure Cognitive Services
-description: Use data from the Bing Local Search APIs to improve results from searches on the web.
-=======
 title: Use and display requirements for the Bing Local Business Search APIs | Microsoft Docs
 description: Use data from the Bing Local Business Search API to localize results from searches on the web.
 titleSuffix: Azure Cognitive Services
->>>>>>> 7961b8f9
 services: cognitive-services
 author: MikeDodaro
 manager: rosh
