---
title: Quickstart - Send a query to the Bing Local Business Search API using Node.js | Microsoft Docs
titleSuffix: Azure Cognitive Services
description: Start using the Bing Local Business Search API in Node.
titleSuffix: Azure Cognitive Services
services: cognitive-services
author: mikedodaro
manager: rosh
ms.service: cognitive-services
ms.component: bing-local-business
ms.topic: article
ms.date: 11/01/2018
ms.author: rosh, v-gedod
---

# Quickstart: Send a query to the Bing Local Business Search API using Node.js

Use this quickstart to begin sending requests to the Bing Local Business Search API, which is an Azure Cognitive Service. While this simple application is written in Node.js, the API is a RESTful Web service compatible with any programming language capable of making HTTP requests and parsing JSON.
 
<<<<<<< HEAD
This example application gets local response data from the API for the search query `hotel in Bellevue`.
=======
The following Node example gets local business results from the query for a *hotel in Bellevue*.
>>>>>>> 7961b8f9

## Prerequisites

* The latest version of [Node.js](https://nodejs.org/en/download/).

* The [JavaScript Request Library](https://github.com/request/request)

You must have a [Cognitive Services API account](https://docs.microsoft.com/azure/cognitive-services/cognitive-services-apis-create-account) with Bing APIs. The [free trial](https://azure.microsoft.com/try/cognitive-services/?api=bing-web-search-api) is sufficient for this quickstart. Use the access key provided by the free trial.

##Code scenario
The following code gets defines and sends the request. It is implemented in the following steps:

1. Declare variables to specify the endpoint by host and path.
2. Specify the query, and add the query parameter. 
3. Create a handler function for the response.
4. Define the Search function that creates the request and adds the Ocp-Apim-Subscription-Key header.
5. Run the Search function. 

The complete code for this demo follows:

````
'use strict';

let https = require('https');

// Replace the subscriptionKey string value with your valid subscription key.
let subscriptionKey = 'your-access-key';

let host = 'www.bingapis.com';
let path = '/api/v7/localbusinesses/search';

let mkt = 'en-US';
let q = 'hotel in Bellevue';

let params = '?q=' + encodeURI(q) + "&appid=" + accessKey + "&traffictype=Internal_monitor&mkt=" + mkt;

let response_handler = function (response) {
    let body = '';
    response.on('data', function (d) {
        body += d;
    });
    response.on('end', function () {
        let body_ = JSON.parse(body);
        let body__ = JSON.stringify(body_, null, '  ');
        console.log(body__);
    });
    response.on('error', function (e) {
        console.log('Error: ' + e.message);
    });
};

let Search = function () {
    let request_params = {
        method: 'GET',
        hostname: host,
        path: path + params,
        headers: {
            'Ocp-Apim-Subscription-Key': subscriptionKey,
        }
    };

    let req = https.request(request_params, response_handler);
    req.end();
}

Search();

````

## Next steps
- [Local Business Search quickstart](local-quickstart.md)
- [Local Business Search Java quickstart](local-search-java-quickstart.md)
- [Local Business Search Python quickstart](local-search-python-quickstart.md)<|MERGE_RESOLUTION|>--- conflicted
+++ resolved
@@ -17,11 +17,7 @@
 
 Use this quickstart to begin sending requests to the Bing Local Business Search API, which is an Azure Cognitive Service. While this simple application is written in Node.js, the API is a RESTful Web service compatible with any programming language capable of making HTTP requests and parsing JSON.
  
-<<<<<<< HEAD
 This example application gets local response data from the API for the search query `hotel in Bellevue`.
-=======
-The following Node example gets local business results from the query for a *hotel in Bellevue*.
->>>>>>> 7961b8f9
 
 ## Prerequisites
 
