---
<<<<<<< HEAD
title: Quickstart - Send a query to the Bing Local Business Search API using Java | Microsoft Docs
titleSuffix: Azure Cognitive Services
description: Use this article to start using the Bing Local Business Search API in Java.
=======
title: Quickstart - Send a query to the Bing Local Business Search API in Java | Microsoft Docs
description: Start using the Bing Local Business Search API in Java.
titleSuffix: Azure Cognitive Services
>>>>>>> 7961b8f9
services: cognitive-services
author: mikedodaro
manager: rosh
ms.service: cognitive-services
ms.component: bing-local-business
ms.topic: article
ms.date: 11/01/2018
ms.author: rosh, v-gedod
---

# Quickstart: Send a query to the Bing Local Business Search API using Java

Use this quickstart to begin sending requests to the Bing Local Business Search API, which is an Azure Cognitive Service. While this simple application is written in Java, the API is a RESTful Web service compatible with any programming language capable of making HTTP requests and parsing JSON.

This example application gets local response data from the API for the search query `hotel in Bellevue`.

## Prerequisites

* The [Java Development Kit(JDK)](https://www.oracle.com/technetwork/java/javase/downloads/index.html)

You must have a [Cognitive Services API account](https://docs.microsoft.com/azure/cognitive-services/cognitive-services-apis-create-account) with Bing Search APIs. The [free trial](https://azure.microsoft.com/try/cognitive-services/?api=bing-web-search-api) is sufficient for this quickstart. You will need the access key provided when you activate your free trial.

This example application gets local response data from the query for a *hotel in Bellevue*.

## Create the request 

The following code creates a `WebRequest`, sets the access key header, and adds a query string for "hotel in Bellevue".  It then sends the request and assigns the response to a string to contain the JSON text.

````
    // construct URL of search request (endpoint + query string)
	 URL url = new URL(host + path + "?q=" +  URLEncoder.encode(searchQuery, "UTF-8") + "appid=AEA845921DC03F506DC317A90EDDBF33074523F7&traffictype=Internal_monitor&market=en-us");
	HttpsURLConnection connection = (HttpsURLConnection)url.openConnection();
	//connection.setRequestProperty("Ocp-Apim-Subscription-Key", subscriptionKey);

	// receive JSON body
	InputStream stream = connection.getInputStream();
	String response = new Scanner(stream).useDelimiter("\\A").next();

	// construct result object for return
	SearchResults results = new SearchResults(new HashMap<String, String>(), response);
````

## Complete code

The Bing Local Business Search API returns results from the Bing search engine.
1. Download or install the gson library.
2. Create a new Java project in your favorite IDE or editor.
3. Add the code provided below.
4. Replace the subscriptionKey value with an access key valid for your subscription.
5. Run the program.

````
package localSearch;
import java.net.*;
import java.util.*;
import java.io.*;
import javax.net.ssl.HttpsURLConnection;

/*
 * Gson: https://github.com/google/gson
 * Maven info:
 *     groupId: com.google.code.gson
 *     artifactId: gson
 *     version: 2.8.1
 *
 * Once you have compiled or downloaded gson-2.8.1.jar, assuming you have placed it in the
 * same folder as this file (localSearch.java), you can compile and run this program at
 * the command line as follows.
 *
 * javac localSearch.java -classpath .;gson-2.8.1.jar -encoding UTF-8
 * java -cp .;gson-2.8.1.jar localSearch
 */
import com.google.gson.Gson;
import com.google.gson.GsonBuilder;
import com.google.gson.JsonObject;
import com.google.gson.JsonParser;

public class LocalSearchCls {

	// ***********************************************
	// *** Update or verify the following values. ***
	// **********************************************

	    // Replace the subscriptionKey string value with your valid subscription key.
	    static String subscriptionKey = "YOUR-ACCESS-KEY";

	    static String host = "https://www.bingapis.com/api";
	    static String path = "/v7/localbusinesses/search";

	    static String searchTerm = "Hotel in Bellevue";

	    public static SearchResults SearchLocal (String searchQuery) throws Exception {
	        // construct URL of search request (endpoint + query string)
	        URL url = new URL(host + path + "?q=" +  URLEncoder.encode(searchQuery, "UTF-8") + 
                         "&appid=" + subscriptionKey + "&traffictype=Internal_monitor&market=en-us");
	        HttpsURLConnection connection = (HttpsURLConnection)url.openConnection();
	        //connection.setRequestProperty("Ocp-Apim-Subscription-Key", subscriptionKey);

	        // receive JSON body
	        InputStream stream = connection.getInputStream();
	        String response = new Scanner(stream).useDelimiter("\\A").next();

	        // construct result object for return
	        SearchResults results = new SearchResults(new HashMap<String, String>(), response);

	        // extract Bing-related HTTP headers
	        Map<String, List<String>> headers = connection.getHeaderFields();
	        for (String header : headers.keySet()) {
	            if (header == null) continue;      // may have null key
	            if (header.startsWith("BingAPIs-") || header.startsWith("X-MSEdge-")) {
	                results.relevantHeaders.put(header, headers.get(header).get(0));
	            }
	        }

	        stream.close();
	        return results;
	    }

	    // pretty-printer for JSON; uses GSON parser to parse and re-serialize
	    public static String prettify(String json_text) {
	        JsonParser parser = new JsonParser();
	        JsonObject json = parser.parse(json_text).getAsJsonObject();
	        Gson gson = new GsonBuilder().setPrettyPrinting().create();
	        return gson.toJson(json);
	    }

	    public static void main (String[] args) {
	        try {
	            System.out.println("Searching the Web for: " + searchTerm);

	            SearchResults result = SearchLocal(searchTerm);

	            System.out.println("\nRelevant HTTP Headers:\n");
	            for (String header : result.relevantHeaders.keySet())
	                System.out.println(header + ": " + result.relevantHeaders.get(header));

	            System.out.println("\nJSON Response:\n");
	            System.out.println(prettify(result.jsonResponse));
	        }
	        catch (Exception e) {
	            e.printStackTrace(System.out);
	            System.exit(1);
	        }
	    }
	}

	// Container class for search results encapsulates relevant headers and JSON data
	class SearchResults{
	    HashMap<String, String> relevantHeaders;
	    String jsonResponse;
	    SearchResults(HashMap<String, String> headers, String json) {
	        relevantHeaders = headers;
	        jsonResponse = json;
	    }
	}

````

## Next steps
- [Local Business Search quickstart](local-quickstart.md)
- [Local Business Search Node quickstart](local-search-node-quickstart.md)
- [Local Business Search Python quickstart](local-search-python-quickstart.md)<|MERGE_RESOLUTION|>--- conflicted
+++ resolved
@@ -1,13 +1,7 @@
 ---
-<<<<<<< HEAD
 title: Quickstart - Send a query to the Bing Local Business Search API using Java | Microsoft Docs
 titleSuffix: Azure Cognitive Services
 description: Use this article to start using the Bing Local Business Search API in Java.
-=======
-title: Quickstart - Send a query to the Bing Local Business Search API in Java | Microsoft Docs
-description: Start using the Bing Local Business Search API in Java.
-titleSuffix: Azure Cognitive Services
->>>>>>> 7961b8f9
 services: cognitive-services
 author: mikedodaro
 manager: rosh
