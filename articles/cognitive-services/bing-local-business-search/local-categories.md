--- conflicted
+++ resolved
@@ -1,12 +1,7 @@
 ---
-<<<<<<< HEAD
 title: Search categories for the Bing Local Business Search API | Microsoft Docs
 titleSuffix: Azure Cognitive Services
 description: Use this article to learn how to specify search categories for the Bing Local Business search API endpoint.
-=======
-title: Local Business Categories search | Microsoft Docs
-description: How to specify categories for Local Business Search API endpoint.
->>>>>>> 7961b8f9
 titleSuffix: Azure Cognitive Services
 services: cognitive-services
 author: mikedodaro
@@ -18,208 +13,11 @@
 ms.author: rosh, v-gedod
 ---
 
-<<<<<<< HEAD
 # Search categories for the Bing Local Business Search API
 
-The Bing Local Business Search API enables you to search for local business entities in a variety of categories. You can include these searches in searches along with the `localCircularView` and `localMapView` [parameters](specify-geographic-search.md), and works with the user's implicit RevIP location.
-
-## TopLevel Categories 
-
-The following types define major categories of search.  More than one category can be specified using a comma-delimited list assigned to the `localCategories` parameter.  
-- EatDrink 
-- SeeDo 
-- Shop 
-- HotelsAndMotels 
-- BanksAndCreditUnions 
-- Parking 
-- Hospitals 
-
-## Sub Categories
-Subcategories are passed the same way as `localCategories`. Subcategories are more specific categories. They are subordinate in the sense that if you specify a category C and one of its subcategories S in the same comma-delimited list, you will receive the same results as if you specified C alone.
-
-### Eat Drink 
-|  |  |  |  |
-| - | - | - | - |
-| BreweriesAndBrewPubs | CocktailLounges | AfricanRestaurants | AmericanRestaurants |
-| Bagels | BarbecueRestaurants | Taverns | SportsBars | 
-| Bars | BarsGrillsAndPubs | BuffetRestaurants| BelgianRestaurants | 
-| BritishRestaurants | CafeRestaurants | CaribbeanRestaurants | ChineseRestaurants | 
-| CoffeeAndTea | Delicatessens | DeliveryService | Diners | 
-| DiscountStores | Donuts | FastFood | FrenchRestaurants | 
-| FrozenYogurt | GermanRestaurants | Supermarkets | GreekRestaurants | 
-| Grocers | HawaiianRestaurants | HungarianRestaurants | IceCreamAndFrozenDesserts | 
-| IndianRestaurants | ItalianRestaurants | JapaneseRestaurants | Juices | 
-| KoreanRestaurants | LiquorStores | MexicanRestaurants | MiddleEasternRestaurants | 
-| Pizza | PolishRestaurants | PortugueseRestaurants | Pretzels | 
-| Restaurants | RussianAndUkrainianRestaurants | Sandwiches | SeafoodRestaurants | 
-| SpanishRestaurants | SteakHouseRestaurants | SushiRestaurants | TakeAway | 
-| ThaiRestaurants | TurkishRestaurants | VegetarianAndVeganRestaurants | VietnameseRestaurants|
- 
-### See Do 
-|  |  |  |
-| -- | -- | -- |
-| AmusementParks | Attractions | Carnivals |
-| Casinos | LandmarksAndHistoricalSites | MiniatureGolfCourses |
-| MovieTheaters | Museums | Parks |
-| SightseeingTours | TouristInformation | Zoos |
- 
-### Shop 
-|  |  |  |
-| -- | -- | -- |
-| AntiqueStores | Bookstores | CDAndRecordStores |
-| ChildrensClothingStores | CigarAndTobaccoShops | ComicBookStores |
-| DepartmentStores | DiscountStores | FleaMarketsAndBazaars |
-| FurnitureStores | HomeImprovementStores | JewelryAndWatchesStores |
-| KitchenwareStores | LiquorStores | MallsAndShoppingCenters |
-| MensClothingStores | MusicStores | OutletStores |
-| PetShops | PetSupplyStores | SchoolAndOfficeSupplyStores |
-| ShoeStores | SportingGoodsStores | ToyAndGameStores |
-| VitaminAndSupplementStores | WomensClothingStores |  |
-
-
-## Examples of Local Categories search
-=======
-# Categories for Bing Local Business Search
-Search for local business entities by category. This feature gives priority to results near the user's location. Location may be determined by RevIP location, GPS coordinates of mobil devices, and can also use `localCircularView` and `localMapView` parameters.
-## Examples of Local Business Categories search
-The following examples get results according to the `localCategories` parameter:
->>>>>>> 7961b8f9
-
-The following examples GET results according to the `localCategories` parameter:
-
-`https://api.cognitive.microsoft.com/localbusinesses/v7.0/search?&q=&mkt=en-US&localcategories=HotelsAndMotels`
-
-`https://api.cognitive.microsoft.com/localbusinesses/v7.0/search?&q=&mkt=en-US&localcategories=EatDrink`
-
-`https://api.cognitive.microsoft.com/localbusinesses/v7.0/search?&q=&mkt=en-US&localcategories=Shop`
-
-`https://api.cognitive.microsoft.com/localbusinesses/v7.0/search?&q=&mkt=en-US&localcategories=Hospitals`
-
-The following query limits the number of 'hospital' results to first three returned from the Bing Local Business Search API:
-
-`https://api.cognitive.microsoft.com/localbusinesses/v7.0/search?&q=&mkt=en-US&localCategories=Hospitals&count=3&offset=0`
-
-The following example JSON response includes three hospitals in the greater Seattle area:
-
-````json
-BingAPIs-TraceId: 68AFB51807C6485CAB8AAF20E232EFFF
-BingAPIs-SessionId: F89E7B8539B34BF58AAF811485E83B20
-X-MSEdge-ClientID: 1C44E64DBFAA6BCA1270EADDBE7D6A22
-BingAPIs-Market: en-US
-X-MSEdge-Ref: Ref A: 68AFB51807C6485CAB8AAF20E232EFFF Ref B: CO1EDGE0108 Ref C: 2018-10-22T18:52:28Z
-
-{
-   "_type": "SearchResponse",
-   "queryContext": {
-      "originalQuery": ""
-   },
-   "places": {
-      "readLink": "https:\/\/www.bingapis.com\/api\/v7\/places\/search?q=",
-      "totalEstimatedMatches": 0,
-      "value": [
-         {
-            "_type": "LocalBusiness",
-            "id": "https:\/\/www.bingapis.com\/api\/v7\/#Places.0",
-            "name": "Overlake Hospital Medical Center",
-            "url": "http:\/\/www.overlakehospital.org\/",
-            "entityPresentationInfo": {
-               "entityScenario": "ListItem",
-               "entityTypeHints": [
-                  "Place",
-                  "LocalBusiness"
-               ]
-            },
-            "geo": {
-               "latitude": 47.6204986572266,
-               "longitude": -122.185829162598
-            },
-            "routablePoint": {
-               "latitude": 47.6204986572266,
-               "longitude": -122.185668945312
-            },
-            "address": {
-               "streetAddress": "1035 116th Ave NE",
-               "addressLocality": "Bellevue",
-               "addressRegion": "WA",
-               "postalCode": "98004",
-               "addressCountry": "US",
-               "neighborhood": "",
-               "text": "1035 116th Ave NE, Bellevue, WA, 98004"
-            },
-            "telephone": "(425) 688-5000"
-         },
-         {
-            "_type": "LocalBusiness",
-            "id": "https:\/\/www.bingapis.com\/api\/v7\/#Places.1",
-            "name": "Virginia Mason University Village Medical Center",
-            "url": "https:\/\/virginiamason.org\/Seattle",
-            "entityPresentationInfo": {
-               "entityScenario": "ListItem",
-               "entityTypeHints": [
-                  "Place",
-                  "LocalBusiness"
-               ]
-            },
-            "geo": {
-               "latitude": 47.6095390319824,
-               "longitude": -122.327941894531
-            },
-            "routablePoint": {
-               "latitude": 47.6093978881836,
-               "longitude": -122.328277587891
-            },
-            "address": {
-               "streetAddress": "1100 9th Ave",
-               "addressLocality": "Seattle",
-               "addressRegion": "WA",
-               "postalCode": "98101",
-               "addressCountry": "US",
-               "neighborhood": "University District",
-               "text": "1100 9th Ave, Seattle, WA, 98101"
-            },
-            "telephone": "(206) 223-6600"
-         },
-         {
-            "_type": "LocalBusiness",
-            "id": "https:\/\/www.bingapis.com\/api\/v7\/#Places.2",
-            "name": "Seattle Children’s Hospital",
-            "url": "http:\/\/www.seattlechildrens.org\/",
-            "entityPresentationInfo": {
-               "entityScenario": "ListItem",
-               "entityTypeHints": [
-                  "Place",
-                  "LocalBusiness"
-               ]
-            },
-            "geo": {
-               "latitude": 47.6625061035156,
-               "longitude": -122.283760070801
-            },
-            "routablePoint": {
-               "latitude": 47.6631507873535,
-               "longitude": -122.284614562988
-            },
-            "address": {
-               "streetAddress": "4800 Sand Point Way NE",
-               "addressLocality": "Seattle",
-               "addressRegion": "WA",
-               "postalCode": "98105",
-               "addressCountry": "US",
-               "neighborhood": "Laurelhurst",
-               "text": "4800 Sand Point Way NE, Seattle, WA, 98105"
-            },
-            "telephone": "(206) 987-2000"
-         }
-      ],
-      "searchAction": {
-
-      }
-   }
-}
-````
-
-<<<<<<< HEAD
-=======
+The Bing Local Business Search API enables you to search for local business entities in a variety of categories, with priority given to results close a user's location. You can include these searches in searches along with the `localCircularView` and `localMapView` [parameters](specify-geographic-search.md).
+
+
 ## TopLevel Categories 
 
 The following types define major categories of search.  More than one category can be specified using a comma-delimited list assigned to the `localCategories` parameter.  
@@ -278,7 +76,142 @@
 | ShoeStores | SportingGoodsStores | ToyAndGameStores |
 | VitaminAndSupplementStores | WomensClothingStores |  |
 
->>>>>>> 7961b8f9
+
+## Examples of Local Categories search
+
+The following examples GET results according to the `localCategories` parameter:
+
+`https://api.cognitive.microsoft.com/localbusinesses/v7.0/search?&q=&mkt=en-US&localcategories=HotelsAndMotels`
+
+`https://api.cognitive.microsoft.com/localbusinesses/v7.0/search?&q=&mkt=en-US&localcategories=EatDrink`
+
+`https://api.cognitive.microsoft.com/localbusinesses/v7.0/search?&q=&mkt=en-US&localcategories=Shop`
+
+`https://api.cognitive.microsoft.com/localbusinesses/v7.0/search?&q=&mkt=en-US&localcategories=Hospitals`
+
+The following query limits the number of 'hospital' results to first three returned from the Bing Local Business Search API:
+
+`https://api.cognitive.microsoft.com/localbusinesses/v7.0/search?&q=&mkt=en-US&localCategories=Hospitals&count=3&offset=0`
+
+The following example JSON response includes three hospitals in the greater Seattle area:
+
+````json
+BingAPIs-TraceId: 68AFB51807C6485CAB8AAF20E232EFFF
+BingAPIs-SessionId: F89E7B8539B34BF58AAF811485E83B20
+X-MSEdge-ClientID: 1C44E64DBFAA6BCA1270EADDBE7D6A22
+BingAPIs-Market: en-US
+X-MSEdge-Ref: Ref A: 68AFB51807C6485CAB8AAF20E232EFFF Ref B: CO1EDGE0108 Ref C: 2018-10-22T18:52:28Z
+
+{
+   "_type": "SearchResponse",
+   "queryContext": {
+      "originalQuery": ""
+   },
+   "places": {
+      "readLink": "https:\/\/www.bingapis.com\/api\/v7\/places\/search?q=",
+      "totalEstimatedMatches": 0,
+      "value": [
+         {
+            "_type": "LocalBusiness",
+            "id": "https:\/\/www.bingapis.com\/api\/v7\/#Places.0",
+            "name": "Overlake Hospital Medical Center",
+            "url": "http:\/\/www.overlakehospital.org\/",
+            "entityPresentationInfo": {
+               "entityScenario": "ListItem",
+               "entityTypeHints": [
+                  "Place",
+                  "LocalBusiness"
+               ]
+            },
+            "geo": {
+               "latitude": 47.6204986572266,
+               "longitude": -122.185829162598
+            },
+            "routablePoint": {
+               "latitude": 47.6204986572266,
+               "longitude": -122.185668945312
+            },
+            "address": {
+               "streetAddress": "1035 116th Ave NE",
+               "addressLocality": "Bellevue",
+               "addressRegion": "WA",
+               "postalCode": "98004",
+               "addressCountry": "US",
+               "neighborhood": "",
+               "text": "1035 116th Ave NE, Bellevue, WA, 98004"
+            },
+            "telephone": "(425) 688-5000"
+         },
+         {
+            "_type": "LocalBusiness",
+            "id": "https:\/\/www.bingapis.com\/api\/v7\/#Places.1",
+            "name": "Virginia Mason University Village Medical Center",
+            "url": "https:\/\/virginiamason.org\/Seattle",
+            "entityPresentationInfo": {
+               "entityScenario": "ListItem",
+               "entityTypeHints": [
+                  "Place",
+                  "LocalBusiness"
+               ]
+            },
+            "geo": {
+               "latitude": 47.6095390319824,
+               "longitude": -122.327941894531
+            },
+            "routablePoint": {
+               "latitude": 47.6093978881836,
+               "longitude": -122.328277587891
+            },
+            "address": {
+               "streetAddress": "1100 9th Ave",
+               "addressLocality": "Seattle",
+               "addressRegion": "WA",
+               "postalCode": "98101",
+               "addressCountry": "US",
+               "neighborhood": "University District",
+               "text": "1100 9th Ave, Seattle, WA, 98101"
+            },
+            "telephone": "(206) 223-6600"
+         },
+         {
+            "_type": "LocalBusiness",
+            "id": "https:\/\/www.bingapis.com\/api\/v7\/#Places.2",
+            "name": "Seattle Children’s Hospital",
+            "url": "http:\/\/www.seattlechildrens.org\/",
+            "entityPresentationInfo": {
+               "entityScenario": "ListItem",
+               "entityTypeHints": [
+                  "Place",
+                  "LocalBusiness"
+               ]
+            },
+            "geo": {
+               "latitude": 47.6625061035156,
+               "longitude": -122.283760070801
+            },
+            "routablePoint": {
+               "latitude": 47.6631507873535,
+               "longitude": -122.284614562988
+            },
+            "address": {
+               "streetAddress": "4800 Sand Point Way NE",
+               "addressLocality": "Seattle",
+               "addressRegion": "WA",
+               "postalCode": "98105",
+               "addressCountry": "US",
+               "neighborhood": "Laurelhurst",
+               "text": "4800 Sand Point Way NE, Seattle, WA, 98105"
+            },
+            "telephone": "(206) 987-2000"
+         }
+      ],
+      "searchAction": {
+
+      }
+   }
+}
+````
+
 ## Next steps
 - [Geographic search boundaries](specify-geographic-search.md)
 - [Query and response](local-search-query-response.md)
