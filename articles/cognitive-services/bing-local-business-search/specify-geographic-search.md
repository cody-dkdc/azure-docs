--- conflicted
+++ resolved
@@ -1,48 +1,24 @@
 ---
-<<<<<<< HEAD
 title: Use geographic boundaries to filter results from the Bing Local Business Search API | Microsoft Docs
 titleSuffix: Azure Cognitive Services
 description: Use this article to learn how to filter search results from the Bing Local Business Search API.
-=======
-title: Geographic search | Microsoft Docs
-description: How to specify geographic boundaries for Local Business Search API endpoint.
-titleSuffix: Azure Cognitive Services
->>>>>>> 7961b8f9
 services: cognitive-services
 author: mikedodaro
 manager: rosh
 ms.service: cognitive-services
 ms.component: bing-local-business
 ms.topic: article
-ms.date: 08/02/2018
+ms.date: 11/01/2018
 ms.author: rosh, v-gedod
 ---
 
-<<<<<<< HEAD
 # Use geographic boundaries to filter results from the Bing Local Business Search API
 
 The Bing Local Business Search API enables you to set boundaries on the specific geographic area you'd like to search by using the `localCircularView` or `localMapView` query parameters. Be sure to use only one parameter in your queries. 
 
 If a search term contains an explicit geographic location, The Bing Local Business API will automatically use it to set boundaries for the search results. For example, if the search term is `sailing in San Diego`, then `San Diego` will be used as the location and any other specified locations in the query parameters or user headers will be ignored. 
 
-If a geographic location isn't detected in the search term, and no geographic location is specified using the query parameters, The Bing Local Business Search API will attempt to determine location from the request's `X-Search-ClientIP` or `X-Search-Location` headers. If neither header is specified, The API will determine location from either the client IP of the request, or GPS for mobile devices.
-=======
-# Geographic boundaries for Bing Local Business Search
-Search near a location with geographic boundaries.  Add coordinates specified by either a circular area or square bounding box. Because the parameters are mutually exclusive, specify only one of them. 
-
-The `localCircularView` parameter sets a geographic coordinate by latitude and longitude and a radius. The coordinates define the center of the circle and the radius defines the size of circle to search. The response includes only places within the circle. The response give priority to results near the user, but it may include relevant places that are outside the area.
-
-The `localMapView` specifies the southeast and northwest coordinates of a box to search. The response includes relevant places within and it may include results outside the specified area. 
-
-If you do not specify a geographic location and the user is searching for a local business, Bing uses the user's current location to determine the area to search. Bing determines the user's location from the `X-Search-ClientIP` header or the `X-Search-Location` header. If neither is specified, Bing determines the location from reverse IP of the request or GPS for mobile devices.
-
-Bing ignores the boundaries if the query includes a geographic location. For example, if the query is "sailing in San Diego," Bing uses San Diego as the location and ignores the location specified by the `localCircularView` or `localMapView` query parameter or the `X-Search-ClientIP` or `X-Search-Location` header.
-
-Search boundaries:
-1.	If the query string contains an explicit location, that takes precedence over location parameters.
-2.	If there is no explicit location in query string, but `localcircularview` is used, then the latter will be used.
-3.	If there is no explicit location in query string and there are no entities in the `localcircularview`, closest matched local entities are returned.
->>>>>>> 7961b8f9
+If a geographic location isn't detected in the search term, and no geographic location is specified using the query parameters, The Bing Local Business Search API will attempt to determine location from the request's `X-Search-ClientIP` or `X-Search-Location` headers. If neither header is specified, The API will determine location from either the client IP of the request, or GPS coordinates for mobile devices.
 
 ## localCircularView
 
