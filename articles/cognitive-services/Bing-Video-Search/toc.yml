--- conflicted
+++ resolved
@@ -3,19 +3,13 @@
 - name: Overview   
   expanded: true     
   items:
-<<<<<<< HEAD
     - name: What is the Bing Video Search API?
       href: overview.md
-- name: Quickstarts
-=======
-    - name: What is Bing Video Search?
-      href: search-the-web.md
     - name: Compare the Bing Search APIs
       href: ../Bing-Web-Search/bing-api-comparison.md
       maintainContext: true
 - name: REST API Quickstarts
   expanded: true
->>>>>>> 8a40795a
   items:
     - name: REST API
       items:
