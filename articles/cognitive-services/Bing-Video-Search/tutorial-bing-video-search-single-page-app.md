---
title: "Tutorial: Build a single-page Bing Video Search app"
titlesuffix: Azure Cognitive Services
description: Explains how to use the Bing Video Search API in a single-page Web application.
services: cognitive-services
<<<<<<< HEAD
author: mikedodaro
=======
author: aahill
>>>>>>> 6a383dfd
manager: nitinme

ms.service: cognitive-services
ms.subservice: bing-video-search
ms.topic: tutorial
ms.date: 01/31/2019
<<<<<<< HEAD
ms.author: rosh
=======
ms.author: aahi
>>>>>>> 6a383dfd
---
# Tutorial: Single-page Video Search app
The Bing Video Search API lets you search the Web and get video results relevant to a search query. In this tutorial, we build a single-page Web application that uses the Bing search API to display search results on the page. The application includes HTML, CSS, and JavaScript components.

<!-- Remove until it can be replaced with a sanitized version.
![Single-page Bing Video Search app](./media/video-search-singlepage.png)
-->

> [!NOTE]
> The JSON and HTTP headings at the bottom of the page when clicked show the JSON response and HTTP request information. These details can be useful when exploring the service.

![JSON, HTTP raw results](./media/json-http-raw-results.png)

This tutorial app illustrates how to:
> [!div class="checklist"]
> * Perform a Bing Video Search API call in JavaScript
> * Pass search options to the Bing Search API
> * Display video search results or to optionally include Web pages, news, or images
> * Search time-frames of 24 hours, the past week, month, or all available time
> * Page through search results
> * Handle the Bing client ID and API subscription key
> * Handle errors that might occur

The tutorial page is entirely self-contained; it does not use any external frameworks, style sheets, or image files. It uses only widely supported JavaScript language features and works with current versions of all major Web browsers.

In this tutorial, we discuss selected portions of the source code. The complete [source code](tutorial-bing-video-search-single-page-app-source.md) is available. To run the example, copy and paste the source code into a text editor and save it as `bing.html`.

## App components
Like any single-page Web app, this tutorial application includes three parts:

> [!div class="checklist"]
> * HTML - Defines the structure and content of the page
> * CSS - Defines the appearance of the page
> * JavaScript - Defines the behavior of the page

Most of the HTML and CSS is conventional, so the tutorial doesn't discuss it. The HTML contains the search form in which the user enters a query and chooses search options. The form is connected to JavaScript that does the search using the `onsubmit` attribute of the `<form>` tag:

```html
<form name="bing" onsubmit="return bingWebSearch(this)">
```
The `onsubmit` handler returns `false`, which keeps the form from being submitted to a server. The JavaScript code does the work of collecting the necessary information from the form and performing the search.

The HTML also contains the divisions (HTML `<div>` tags) where the search results appear.

## Managing subscription key

To avoid having to include the Bing Search API subscription key in the code, we use the browser's persistent storage to store the key. Before the key is stored, we prompt for the user's key. If the key is later rejected by the API, we invalidate the stored key so the user will be prompted again.

We define `storeValue` and `retrieveValue` functions that use either the `localStorage` object (not all browsers support it) or a cookie. The `getSubscriptionKey()` function uses these functions to store and retrieve the user's key.

``` javascript
// Cookie names for data we store
API_KEY_COOKIE   = "bing-search-api-key";
CLIENT_ID_COOKIE = "bing-search-client-id";

// ... omitted definitions of store value and retrieve value
// Browsers differ in their support for persistent storage by 
// local HTML files. See the source code for browser-specific
// options.

// Get stored API subscription key, or prompt if it's not found.
function getSubscriptionKey() {
    var key = retrieveValue(API_KEY_COOKIE);
    while (key.length !== 32) {
        key = prompt("Enter Bing Search API subscription key:", "").trim();
    }
    // always set the cookie in order to update the expiration date
    storeValue(API_KEY_COOKIE, key);
    return key;
}
```
The HTML `<form>` tag `onsubmit` calls the `bingWebSearch` function to return search results. `bingWebSearch` uses `getSubscriptionKey()` to authenticate each query. As shown in the previous definition, `getSubscriptionKey` prompts the user for the key if the key hasn't been entered. The key is then stored for continuing use by the application.

```html
<form name="bing" onsubmit="this.offset.value = 0; return bingWebSearch(this.query.value, 
    bingSearchOptions(this), getSubscriptionKey())">
```
## Selecting search options
The following figure shows the query text box and options that define a search.

![Bing News Search options](media/video-search-options.png)

The HTML form includes elements with the following names:

|Element|Description|
|-|-|
| `where` | A drop-down menu for selecting the market (location and language) used for the search. |
| `query` | The text field to enter the search terms. |
| `modules` | Checkboxes for promoting particular modules of results, all results or related videos. |
| `when` | Drop-down menu for optionally limiting the search to the most recent day, week, or month. |
| `safe` | A checkbox indicating whether to use the Bing SafeSearch feature to filter out "adult" results. |
| `count` | Hidden field. The number of search results to return on each request. Change to display fewer or more results per page. |
| `offset`|  Hidden field. The offset of the first search result in the request; used for paging. It's reset to `0` on a new request. |

> [!NOTE]
> Bing Web Search offers other query parameters. We're using only a few of them.

``` javascript
// build query options from the HTML form
// build query options from the HTML form
function bingSearchOptions(form) {

    var options = [];
    options.push("mkt=" + form.where.value);
    options.push("SafeSearch=" + (form.safe.checked ? "strict" : "off"));

    if (form.when.value.length) options.push("freshness=" + form.when.value);
    var what = [];
    for (var i = 0; i < form.what.length; i++) 
        if (form.what[i].checked) what.push(form.what[i].value);
    if (what.length) {
        options.push("modules=" + what.join(","));
        options.push("answerCount=9");
    }
    options.push("count=" + form.count.value);
    options.push("offset=" + form.offset.value);
    options.push("textDecorations=true");
    options.push("textFormat=HTML");
    return options.join("&");
}
```

For example, the `SafeSearch` parameter in an actual API call can be `strict`, `moderate`, or `off`, with `moderate` being the default. Our form, however, uses a checkbox, which has only two states. The JavaScript code converts this setting to either `strict` or `off` (`moderate` is not used).

## Performing the request
Given the query, the options string, and the API key, the `BingWebSearch` function uses an `XMLHttpRequest` object to make the request to the Bing Search endpoint.

```javascript
// Search on the query, using search options, authenticated by the key.
function bingWebSearch(query, options, key) {

    // scroll to top of window
    window.scrollTo(0, 0);
    if (!query.trim().length) return false;     // empty query, do nothing

    showDiv("noresults", "Working. Please wait.");
    hideDivs("pole", "mainline", "sidebar", "_json", "_headers", "paging1", "paging2", "error");

    var endpoint = "https://api.cognitive.microsoft.com/bing/v7.0/videos/search";
    var request = new XMLHttpRequest();
    var queryurl = endpoint + "?q=" + encodeURIComponent(query) + "&" + options;

    try {
        request.open("GET", queryurl);
    } 
    catch (e) {
        renderErrorMessage("Bad request (invalid URL)\n" + queryurl);
        return false;
    }

    // add request headers
    request.setRequestHeader("Ocp-Apim-Subscription-Key", key);
    request.setRequestHeader("Accept", "application/json");
    var clientid = retrieveValue(CLIENT_ID_COOKIE);
    if (clientid) request.setRequestHeader("X-MSEdge-ClientID", clientid);

    // event handler for successful response
    request.addEventListener("load", handleOnLoad);

    // event handler for erorrs
    request.addEventListener("error", function() {
        renderErrorMessage("Error completing request");
    });

    // event handler for aborted request
    request.addEventListener("abort", function() {
        renderErrorMessage("Request aborted");
    });

    // send the request
    request.send();
    return false;
}
```
On successful completion of the HTTP request, JavaScript calls the `load` event handler, `handleOnLoad()`, to handle a successful HTTP GET request to the API. 

```javascript
// handle Bing search request results
function handleOnLoad() {
    hideDivs("noresults");

    var json = this.responseText.trim();
    var jsobj = {};

    // try to parse JSON results
    try {
        if (json.length) jsobj = JSON.parse(json);
    } catch(e) {
        renderErrorMessage("Invalid JSON response");
    }

    // show raw JSON and headers
    showDiv("json", preFormat(JSON.stringify(jsobj, null, 2)));
    showDiv("http", preFormat("GET " + this.responseURL + "\n\nStatus: " + this.status + " " + 
        this.statusText + "\n" + this.getAllResponseHeaders()));

    // if HTTP response is 200 OK, try to render search results
    if (this.status === 200) {
        var clientid = this.getResponseHeader("X-MSEdge-ClientID");
        if (clientid) retrieveValue(CLIENT_ID_COOKIE, clientid);
        if (json.length) {
            if (jsobj._type === "Videos") {//"SearchResponse" && "rankingResponse" in jsobj) {
                renderSearchResults(jsobj);
            } else {
                renderErrorMessage("No search results in JSON response");
            }
        } else {
            renderErrorMessage("Empty response (are you sending too many requests too quickly?)");
        }
    }

    // Any other HTTP response is an error
    else {
        // 401 is unauthorized; force re-prompt for API key for next request
        if (this.status === 401) invalidateSubscriptionKey();

        // some error responses don't have a top-level errors object, so gin one up
        var errors = jsobj.errors || [jsobj];
        var errmsg = [];

        // display HTTP status code
        errmsg.push("HTTP Status " + this.status + " " + this.statusText + "\n");

        // add all fields from all error responses
        for (var i = 0; i < errors.length; i++) {
            if (i) errmsg.push("\n");
            for (var k in errors[i]) errmsg.push(k + ": " + errors[i][k]);
        }

        // also display Bing Trace ID if it isn't blocked by CORS
        var traceid = this.getResponseHeader("BingAPIs-TraceId");
        if (traceid) errmsg.push("\nTrace ID " + traceid);

        // and display the error message
        renderErrorMessage(errmsg.join("\n"));
    }
}
```

> [!IMPORTANT]
> If an error occurs in the search operation, the Bing News Search API returns a non-200 HTTP status code and includes error information in the JSON response. Additionally, if the request was rate-limited, the API returns an empty response.
A successful HTTP request does *not* necessarily mean that the search itself succeeded. 

Much of the code in both of the preceding functions is dedicated to error handling. Errors may occur at the following stages:

|Stage|Potential error(s)|Handled by|
|-|-|-|
|Building the JavaScript request object|Invalid URL|`try`/`catch` block|
|Making the request|Network errors, aborted connections|`error` and `abort` event handlers|
|Performing the search|Invalid request, invalid JSON, rate limits|tests in `load` event handler|

Errors are handled by calling `renderErrorMessage()` with any details known about the error. If the response passes the full gauntlet of error tests, we call `renderSearchResults()` to display the search results in the page.

## Displaying search results
The main function for displaying the search results is `renderSearchResults()`. This function takes the JSON returned by the Bing News Search service and renders the news results and the related searches, if any.

```javascript
// render the search results given the parsed JSON response
function renderSearchResults(results) {

    // add Prev / Next links with result count
    var pagingLinks = renderPagingLinks(results);
    showDiv("paging1", pagingLinks);
    showDiv("paging2", pagingLinks);

    // Render the results to the mainline section
    for (section in { mainline: 0 }) {
         showDiv(section, renderResultsItems(section, results));
    }
}
```
The search results are returned as the top-level `value` object in the JSON response. We pass them to our function `renderResultsItems()`, which iterates through them and calls a function to render each item into HTML. 
The resulting HTML is returned to `renderSearchResults()`, where it is inserted into the `results` division in the page.

```javascript
// render search results
    function renderResultsItems(section, results) {   

        var items = results.value;
        var html = [];
        for (var i = 0; i < items.length; i++) { 
            var item = items[i];
            // collection name has lowercase first letter
            var type = "videos";
            var render = searchItemRenderers[type];
            html.push(render(item, section));  
        }
    return html.join("\n\n");
}
```

The Bing News Search API returns up to four different kinds of related results, each in its own top-level object. They are:

|Relation|Description|
|-|-|
|`pivotSuggestions`|Queries that replace a pivot word in original search with a different one. For example, if you search for "red flowers," a pivot word might be "red," and a pivot suggestion might be "yellow flowers."|
|`queryExpansions`|Queries that narrow the original search by adding more terms. For example, if you search for "Microsoft Surface," a query expansion might be "Microsoft Surface Pro."|
|`relatedSearches`|Queries that have also been entered by other users who entered the original search. For example, if you search for "Mount Rainier," a related search might be "Mt. Saint Helens."|
|`similarTerms`|Queries that are similar in meaning to the original search. For example, if you search for "schools," a similar term might be "education."|

As previously seen in `renderSearchResults()`, we render only the `relatedItems` suggestions and place the resulting links in the page's sidebar.

## Rendering result items

In the JavaScript code the object, `searchItemRenderers`, can contains *renderers:* functions that generate HTML for each kind of search result. The video search page only uses `videos`. See other tutorials for various types of renderers.

```javascript
searchItemRenderers = {
	news: function(item) { ... },
	webPages: function (item) { ... }, 
    images: function(item, index, count) { ... },
    videos: function (item, section, index, count) { ... },
    relatedSearches: function(item) { ... }
}
```
A renderer function can accept the following parameters:

|Parameter|Description|
|-|-|
|`item`| The JavaScript object containing the item's properties, such as its URL and its description.|
|`index`| The index of the result item within its collection.|
|`count`| The number of items in the search result item's collection.|

The `index` and `count` parameters can be used to number results, to generate special HTML for the beginning or end of a collection, to insert line breaks after a certain number of items, and so on. If a renderer does not need this functionality, it does not need to accept these two parameters.

The `video` renderer is shown in the following javascript excerpt. Using the Videos endpoint, all results are of type `Videos`. The `searchItemRenderers` are shown in the following code segment.

```javascript
// render functions for various types of search results
    searchItemRenderers = {

    videos: function (item, section, index, count) {
        var height = 60;
        var width = Math.round(height * item.thumbnail.width / item.thumbnail.height);
        var html = [];

        html.push("<p class='images'>");
        html.push("<a href='" + item.hostPageUrl + "'>");
        var title = escapeQuotes(item.name) + "\n" + getHost(item.hostPageDisplayUrl);
        html.push("<img src='" + item.thumbnailUrl + "&h=" + height + "&w=" + width +
            "' height=" + height + " width=" + width + " title='" + title + "' alt='" + title + "'>");
        html.push("</a>");
        html.push("<br>");
        html.push("<nobr><a href='" + item.contentUrl + "'>Video page source</a> - ");
        html.push(title.replace("\n", " (").replace(/([a-z0-9])\.([a-z0-9])/g, "$1.<wbr>$2") + ")</p>");
        return html.join("");
    }
}
```

The renderer function:
> [!div class="checklist"]
> * Creates a paragraph tag, assigns it to the `images` class, and pushes it to the html array.
> * Calculates image thumbnail size (width is fixed at 60 pixels, height calculated proportionately).
> * Builds the HTML `<img>` tag to display the image thumbnail. 
> * Builds the HTML `<a>` tags that link to the image and the page that contains it.
> * Builds the description that displays information about the image and the site it's on.

The thumbnail size is used in both the `<img>` tag and the `h` and `w` fields in the thumbnail's URL. The [Bing thumbnail service](resize-and-crop-thumbnails.md) then delivers a thumbnail of exactly that size.

## Persisting client ID
Responses from the Bing search APIs may include an `X-MSEdge-ClientID` header that should be sent back to the API with successive requests. If multiple Bing Search APIs are being used, the same client ID should be used with all of them, if possible.

Providing the `X-MSEdge-ClientID` header allows the Bing APIs to associate all of a user's searches, which has two important benefits.

First, it allows the Bing search engine to apply past context to searches to find results that better satisfy the user. If a user has previously searched for terms related to sailing, for example, a later search for "knots" might preferentially return information about knots used in sailing.

Second, Bing may randomly select users to experience new features before they are made widely available. Providing the same client ID with each request ensures that users who see the feature always see it. Without the client ID, the user might see a feature appear and disappear, seemingly at random, in their search results.

Browser security policies (CORS) may prevent the `X-MSEdge-ClientID` header from being available to JavaScript. This limitation occurs when the search response has a different origin from the page that requested it. In a production environment, you should address this policy by hosting a server-side script that does the API call on the same domain as the Web page. Since the script has the same origin as the Web page, the `X-MSEdge-ClientID` header is then available to JavaScript.

> [!NOTE]
> In a production Web application, you should perform the request server-side. Otherwise, your Bing Search API key must be included in the Web page, where it is available to anyone who views source. You are billed for all usage under your API subscription key, even requests made by unauthorized parties, so it is important not to expose your key.

For development purposes, you can make the Bing Web Search API request through a CORS proxy. The response from such a proxy has an `Access-Control-Expose-Headers` header that whitelists response headers and makes them available to JavaScript.

It's easy to install a CORS proxy to allow our tutorial app to access the client ID header. First, if you don't already have it, [install Node.js](https://nodejs.org/en/download/). Then issue the following command in a command window:

    npm install -g cors-proxy-server

Next, change the Bing Web Search endpoint in the HTML file to:

    http://localhost:9090/https://api.cognitive.microsoft.com/bing/v7.0/search

Finally, start the CORS proxy with the following command:

    cors-proxy-server

Leave the command window open while you use the tutorial app; closing the window stops the proxy. In the expandable HTTP Headers section below the search results, you can now see the `X-MSEdge-ClientID` header (among others) and verify that it is the same for each request.

## Next steps
> [!div class="nextstepaction"]
> [Bing Video Search API reference](//docs.microsoft.com/rest/api/cognitiveservices/bing-video-api-v7-reference)<|MERGE_RESOLUTION|>--- conflicted
+++ resolved
@@ -3,22 +3,14 @@
 titlesuffix: Azure Cognitive Services
 description: Explains how to use the Bing Video Search API in a single-page Web application.
 services: cognitive-services
-<<<<<<< HEAD
-author: mikedodaro
-=======
 author: aahill
->>>>>>> 6a383dfd
 manager: nitinme
 
 ms.service: cognitive-services
 ms.subservice: bing-video-search
 ms.topic: tutorial
 ms.date: 01/31/2019
-<<<<<<< HEAD
-ms.author: rosh
-=======
 ms.author: aahi
->>>>>>> 6a383dfd
 ---
 # Tutorial: Single-page Video Search app
 The Bing Video Search API lets you search the Web and get video results relevant to a search query. In this tutorial, we build a single-page Web application that uses the Bing search API to display search results on the page. The application includes HTML, CSS, and JavaScript components.
