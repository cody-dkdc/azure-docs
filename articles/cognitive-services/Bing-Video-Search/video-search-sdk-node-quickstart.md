---
<<<<<<< HEAD
title: Video search SDK Node quickstart | Microsoft Docs
description: Setup for Video search SDK console application.
=======
title: Video Search SDK Node quickstart | Microsoft Docs
description: Setup for Video Search SDK console application.
>>>>>>> 49c54efd
titleSuffix: Azure cognitive services Video search SDK Node quickstart
services: cognitive-services
author: mikedodaro
manager: rosh
ms.service: cognitive-services
ms.technology: bing-video-search
ms.topic: article
ms.date: 02/12/2018
ms.author: v-gedod
---

<<<<<<< HEAD
# Video Search SDK Node quickstart (preview)
=======
# Video Search SDK Node quickstart
>>>>>>> 49c54efd

The Bing Video Search SDK contains the functionality of the REST API for video queries and parsing results. 

## Application dependencies

<<<<<<< HEAD
To set up a console application using the Bing Video Search SDK, run `npm install azure-cognitiveservices-videosearch` in your development environment.
=======
To set up a console application using the Bing video Search SDK, run `npm install azure-cognitiveservices-videosearch` in your development environment.
>>>>>>> 49c54efd

## Video Search client
Get a [Cognitive Services access key](https://azure.microsoft.com/try/cognitive-services/) under *Search*. Create an instance of the `CognitiveServicesCredentials`:
```
const CognitiveServicesCredentials = require('ms-rest-azure').CognitiveServicesCredentials;
let credentials = new CognitiveServicesCredentials('YOUR-ACCESS-KEY');
```
Then, instantiate the client:
```
const VideoSearchAPIClient = require('azure-cognitiveservices-videosearch');
let client = new VideoSearchAPIClient(credentials);
```
Search for results.
```
client.videosOperations.search('Interstellar Trailer').then((result) => {
    console.log(result.value);
}).catch((err) => {
    throw err;
});

```
The code prints `result.value` items to the console without parsing any text.

![Video results](media/video-search-sdk-node-results.png)

## Next steps

[Cognitive services Node.js SDK samples](https://github.com/Azure-Samples/cognitive-services-node-sdk-samples)<|MERGE_RESOLUTION|>--- conflicted
+++ resolved
@@ -1,11 +1,6 @@
 ---
-<<<<<<< HEAD
-title: Video search SDK Node quickstart | Microsoft Docs
-description: Setup for Video search SDK console application.
-=======
 title: Video Search SDK Node quickstart | Microsoft Docs
 description: Setup for Video Search SDK console application.
->>>>>>> 49c54efd
 titleSuffix: Azure cognitive services Video search SDK Node quickstart
 services: cognitive-services
 author: mikedodaro
@@ -17,21 +12,13 @@
 ms.author: v-gedod
 ---
 
-<<<<<<< HEAD
 # Video Search SDK Node quickstart (preview)
-=======
-# Video Search SDK Node quickstart
->>>>>>> 49c54efd
 
 The Bing Video Search SDK contains the functionality of the REST API for video queries and parsing results. 
 
 ## Application dependencies
 
-<<<<<<< HEAD
 To set up a console application using the Bing Video Search SDK, run `npm install azure-cognitiveservices-videosearch` in your development environment.
-=======
-To set up a console application using the Bing video Search SDK, run `npm install azure-cognitiveservices-videosearch` in your development environment.
->>>>>>> 49c54efd
 
 ## Video Search client
 Get a [Cognitive Services access key](https://azure.microsoft.com/try/cognitive-services/) under *Search*. Create an instance of the `CognitiveServicesCredentials`:
