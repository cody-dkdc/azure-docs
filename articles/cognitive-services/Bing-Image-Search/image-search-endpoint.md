---
title: Endpoints for the Bing Image Search API
titleSuffix: Azure Cognitive Services
description: A list of available endpoints for the Bing Image Search API.
services: cognitive-services
<<<<<<< HEAD
author: mikedodaro
=======
author: aahill
>>>>>>> 6a383dfd
manager: nitinme
ms.service: cognitive-services
ms.subservice: bing-image-search
ms.topic: article
ms.date: 03/04/2019
<<<<<<< HEAD
ms.author: v-gedod
=======
ms.author: aahi
>>>>>>> 6a383dfd
---

# Endpoints for the Bing Image Search API

The **Image Search API**  includes three endpoints.  Endpoint 1 returns images from the Web based on a query. Endpoint 2 returns [ImageInsights](https://docs.microsoft.com/rest/api/cognitiveservices/bing-images-api-v7-reference#imageinsightsresponse).  Endpoint 3 returns trending images.

## Endpoints

To get image results using the Bing API, send a request to one of the following endpoints. Use the headers and URL parameters to define further specifications.

**Endpoint 1:** Returns images that are relevant to the user's search query defined by `?q=""`.
```
GET https://api.cognitive.microsoft.com/bing/v7.0/images/search
```

**Endpoint 2:** Returns insights about an image, using either `GET` or `POST`.
```
 GET or POST https://api.cognitive.microsoft.com/bing/v7.0/images/details
```
A GET request returns insights about an image, such as Web pages that include the image. Include the [insightsToken](https://docs.microsoft.com/rest/api/cognitiveservices/bing-images-api-v7-reference#insightstoken) parameter with a `GET` request.

Or, you can include a binary image in the body of a `POST` request and set the [modules](https://docs.microsoft.com/rest/api/cognitiveservices/bing-images-api-v7-reference#modulesrequested) parameter to `RecognizedEntities`. This will return an [insightsToken](https://docs.microsoft.com/rest/api/cognitiveservices/bing-images-api-v5-reference#insightstoken) to use as a parameter in a subsequent `GET` request, which returns information about people in the image.  Set `modules` to `All` to get all insights, except `RecognizedEntities` in the results of the `POST` without making another call using the `insightsToken`.


**Endpoint 3:** Returns images that are trending based on search requests made by others. The images are separated into different categories, for example, based on noteworthy people or events.
```
GET https://api.cognitive.microsoft.com/bing/v7.0/images/trending
```

For a list of markets that support trending images, see [Trending Images](https://docs.microsoft.com/azure/cognitive-services/bing-image-search/trending-images).

For details about headers, parameters, market codes, response objects, errors, etc., see the [Bing Image Search API v7](https://docs.microsoft.com/rest/api/cognitiveservices/bing-images-api-v7-reference) reference.
## Response JSON
The response to an image search request includes results as JSON objects. For examples of parsing the results see the [tutorial](https://docs.microsoft.com/azure/cognitive-services/bing-image-search/tutorial-bing-image-search-single-page-app) and [source code](https://docs.microsoft.com/azure/cognitive-services/bing-image-search/tutorial-bing-image-search-single-page-app-source).

## Next steps
The **Bing** APIs support search actions that return results according to their type. All search endpoints return results as JSON response objects.  All endpoints support queries that return a specific language and/or location by longitude, latitude, and search radius.

For complete information about the parameters supported by each endpoint, see the reference pages for each type.
For examples of basic requests using the Image search API, see [Image Search Quick-starts](https://docs.microsoft.com/azure/cognitive-services/bing-image-search/search-the-web).<|MERGE_RESOLUTION|>--- conflicted
+++ resolved
@@ -3,21 +3,13 @@
 titleSuffix: Azure Cognitive Services
 description: A list of available endpoints for the Bing Image Search API.
 services: cognitive-services
-<<<<<<< HEAD
-author: mikedodaro
-=======
 author: aahill
->>>>>>> 6a383dfd
 manager: nitinme
 ms.service: cognitive-services
 ms.subservice: bing-image-search
 ms.topic: article
 ms.date: 03/04/2019
-<<<<<<< HEAD
-ms.author: v-gedod
-=======
 ms.author: aahi
->>>>>>> 6a383dfd
 ---
 
 # Endpoints for the Bing Image Search API
