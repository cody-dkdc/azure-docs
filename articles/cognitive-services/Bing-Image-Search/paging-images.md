---
title: How to page through the available images | Microsoft Docs
description: Shows how to page through all of the images that Bing can return.
services: cognitive-services
author: swhite-msft
manager: ehansen

ms.assetid: 3C8423F8-41E0-4F89-86B6-697E840610A7
ms.service: cognitive-services
ms.technology: bing-image-search
ms.topic: article
ms.date: 04/15/2017
ms.author: scottwhi
---

# Paging results

When you call the Image Search API, Bing returns a list of results. The list is a subset of the total number of results that are relevant to the query. To get the estimated total number of available results, access the answer object's [totalEstimatedMatches](https://docs.microsoft.com/rest/api/cognitiveservices/bing-images-api-v7-reference#totalestimatedmatches) field.  
  
The following example shows the `totalEstimatedMatches` field that an Images answer includes.  
  
```json
{
    "_type" : "Images",
    "webSearchUrl" : "https:\/\/www.bing.com\/cr?IG=73118C8...",
    "totalEstimatedMatches" : 838,
    "value" : [...]  
}  
```  
  
To page through the available images, use the [count](https://docs.microsoft.com/rest/api/cognitiveservices/bing-images-api-v7-reference#count) and [offset](https://docs.microsoft.com/rest/api/cognitiveservices/bing-images-api-v7-reference#offset) query parameters.  
  
The `count` parameter specifies the number of results to return in the response. The maximum number of results that you may request in the response is 150. The default is 35. The actual number delivered may be less than requested.

The `offset` parameter specifies the number of results to skip. The `offset` is zero-based and should be less than (`totalEstimatedMatches` - `count`).  
  
If you want to display 20 images per page, you would set `count` to 20 and `offset` to 0 to get the first page of results. The following shows an example that requests 20 images beginning at offset 40.  
  
```  
GET https://api.cognitive.microsoft.com/bing/v7.0/images/search?q=sailing+dinghies&count=20&offset=40&mkt=en-us HTTP/1.1  
Ocp-Apim-Subscription-Key: 123456789ABCDE  
Host: api.cognitive.microsoft.com  
```  

If the default `count` value works for your implementation, you only need to specify the `offset` query parameter.  
  
```  
GET https://api.cognitive.microsoft.com/bing/v7.0/images/search?q=sailing+dinghies&offset=40&mkt=en-us HTTP/1.1  
Ocp-Apim-Subscription-Key: 123456789ABCDE  
Host: api.cognitive.microsoft.com  
```  
  
<<<<<<< HEAD
Typically, if you page 35 images at a time, you would set the `offset` query parameter to 0 on your first request, and then increment `offset` by 35 on each subsequent request. However, some of the results in the subsequent response may be duplicates of the previous response. For example, the first two images in the response may be the same as the last two images from the previous response.

To eliminate duplicate results, use the [nextOffset](https://docs.microsoft.com/rest/api/cognitiveservices/bing-images-api-v7-reference#nextoffset) field of the `Images` object. The `nextOffsetAddCount` field tells you the number to add to your next `offset`.

For example, if you want to page 30 images at a time, you'd set `count` to 30 and `offset` to 0 in your first request. In your next request, you'd set 'count' to 30 and `offset` to the value of `nextOffset`. The value of `nextOffset` is zero (0) if there are no duplicates or it may be 2 if there are two duplicates.
=======
You might expect that if you page 35 images at a time, you would set the `offset` query parameter to 0 on your first request, and then increment `offset` by 35 on each subsequent request. However, some of the results in the subsequent response may be duplicates of the previous response. For example, the first two images in the response may be the same as the last two images from the previous response.

To eliminate duplicate results, use the [nextOffset](https://docs.microsoft.com/rest/api/cognitiveservices/bing-images-api-v7-reference#nextoffset) field of the `Images` object. The `nextOffset` field tells you the `offset` to use for your next request. For example, if you want to page 30 images at a time, you'd set `count` to 30 and `offset` to 0 in your first request. In your next request, you'd set `count` to 30 and `offset` to the value of the previous response's `nextOffset`. To page backward, we suggest maintaining a stack of the previous offsets and popping the most recent.
>>>>>>> 0e6e864e

> [!NOTE]
> Paging applies only to image search (/images/search), and not to image insights or trending images (/images/trending).<|MERGE_RESOLUTION|>--- conflicted
+++ resolved
@@ -50,17 +50,9 @@
 Host: api.cognitive.microsoft.com  
 ```  
   
-<<<<<<< HEAD
-Typically, if you page 35 images at a time, you would set the `offset` query parameter to 0 on your first request, and then increment `offset` by 35 on each subsequent request. However, some of the results in the subsequent response may be duplicates of the previous response. For example, the first two images in the response may be the same as the last two images from the previous response.
-
-To eliminate duplicate results, use the [nextOffset](https://docs.microsoft.com/rest/api/cognitiveservices/bing-images-api-v7-reference#nextoffset) field of the `Images` object. The `nextOffsetAddCount` field tells you the number to add to your next `offset`.
-
-For example, if you want to page 30 images at a time, you'd set `count` to 30 and `offset` to 0 in your first request. In your next request, you'd set 'count' to 30 and `offset` to the value of `nextOffset`. The value of `nextOffset` is zero (0) if there are no duplicates or it may be 2 if there are two duplicates.
-=======
 You might expect that if you page 35 images at a time, you would set the `offset` query parameter to 0 on your first request, and then increment `offset` by 35 on each subsequent request. However, some of the results in the subsequent response may be duplicates of the previous response. For example, the first two images in the response may be the same as the last two images from the previous response.
 
 To eliminate duplicate results, use the [nextOffset](https://docs.microsoft.com/rest/api/cognitiveservices/bing-images-api-v7-reference#nextoffset) field of the `Images` object. The `nextOffset` field tells you the `offset` to use for your next request. For example, if you want to page 30 images at a time, you'd set `count` to 30 and `offset` to 0 in your first request. In your next request, you'd set `count` to 30 and `offset` to the value of the previous response's `nextOffset`. To page backward, we suggest maintaining a stack of the previous offsets and popping the most recent.
->>>>>>> 0e6e864e
 
 > [!NOTE]
 > Paging applies only to image search (/images/search), and not to image insights or trending images (/images/trending).