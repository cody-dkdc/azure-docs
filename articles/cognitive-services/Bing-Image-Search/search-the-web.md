--- conflicted
+++ resolved
@@ -52,33 +52,6 @@
 
 The response contains an [Images](https://docs.microsoft.com/rest/api/cognitiveservices/bing-images-api-v7-reference#images) answer that contains a list of images that Bing thought were relevant to the query. Each [Image](https://docs.microsoft.com/rest/api/cognitiveservices/bing-images-api-v7-reference#image) object in the list includes the URL of the image, its size, its dimensions, and its encoding format. The image object also includes the URL of a thumbnail of the image and the thumbnail's dimensions.
 
-<<<<<<< HEAD
-```
-        {
-            "name" : "File:Rich Passage Minto Sailing Dinghy.jpg - Wikipedia",
-            "webSearchUrl" : "https:\/\/www.bing.com\/cr?IG=73118C8B4E3...",
-            "thumbnailUrl" : "https:\/\/tse1.mm.bing.net\/th?id=OIP.GNarK7m...",
-            "datePublished" : "2011-10-29T11:26:00",
-            "contentUrl" : "http:\/\/www.bing.com\/cr?IG=73118C8B4E3D4C3...",
-            "hostPageUrl" : "http:\/\/www.bing.com\/cr?IG=73118C8B4E3D4C3687...",
-            "contentSize" : "79239 B",
-            "encodingFormat" : "jpeg",
-            "hostPageDisplayUrl" : "en.wikipedia.org\/wiki\/File:Rich_Passage...",
-            "width" : 526,
-            "height" : 688,
-            "thumbnail" : {
-                "width" : 229,
-                "height" : 300
-            },
-            "imageInsightsToken" : "ccid_GNarK7ma*mid_CCF85447ADA6...",
-            "insightsSourcesSummary" : {
-                "shoppingSourcesCount" : 0,
-                "recipeSourcesCount" : 0
-            },
-            "imageId" : "CCF85447ADA6FFF9E96E7DF0B796F7A86E34593",
-            "accentColor" : "376094"
-        },
-=======
 ```json
 {
     "name" : "File:Rich Passage Minto Sailing Dinghy.jpg - Wikipedia",
@@ -104,7 +77,6 @@
     "imageId" : "CCF85447ADA6FFF9E96E7DF0B796F7A86E34593",
     "accentColor" : "376094"
 },
->>>>>>> 9f4e4006
 ```
  
 You could display a collage of all the image thumbnails or you could display a subset of the thumbnails. If you display a subset, provide the user the option to view the remaining images. You must display the images in the order provided in the response.  
@@ -177,7 +149,7 @@
             "text" : "OtterBox Surface",  
             "displayText" : "OtterBox",  
             "webSearchUrl" : "https:\/\/www.bing.com\/images\/search?q=OtterBox+Surface&FORM=IRQBPS",  
-            "searchLink" : "https:\/\/api.cognitive.microsoft.com\/api\/v7\/images\/search?q=OtterBox...",  
+            "searchLink" : "https:\/\/api.cognitive.microsoft.com\/api\/v5\/images\/search?q=OtterBox...",  
                     "searchLink" : "https:\/\/api.cognitive.microsoft.com\/api...",
             "thumbnail" : {  
                 "thumbnailUrl" : "https:\/\/tse3.mm.bing.net\/th?q=OtterBox+Surface..."  
@@ -187,7 +159,7 @@
             "text" : "Sony Surface",  
             "displayText" : "Sony",  
             "webSearchUrl" : "https:\/\/www.bing.com\/images\/search?q=Sony+Surface&FORM=IRQBPS",  
-            "searchLink" : "https:\/\/api.cognitive.microsoft.com\/api\/v7\/images\/search?q=...",  
+            "searchLink" : "https:\/\/api.cognitive.microsoft.com\/api\/v5\/images\/search?q=...",  
             "thumbnail" : {  
                 "thumbnailUrl" : "https:\/\/tse3.mm.bing.net\/th?q=Sony+Surface&pid=Ap..."  
             }  
@@ -201,7 +173,7 @@
             "text" : "Microsoft Surface4",  
             "displayText" : "Surface2",  
             "webSearchUrl" : "https:\/\/www.bing.com\/images\/search?q=Microsoft+Surface...",  
-            "searchLink" : "https:\/\/api.cognitive.microsoft.com\/api\/v7\/images\/search?...",  
+            "searchLink" : "https:\/\/api.cognitive.microsoft.com\/api\/v5\/images\/search?...",  
             "thumbnail" : {  
                 "thumbnailUrl" : "https:\/\/tse4.mm.bing.net\/th?q=Microsoft..."  
             }  
@@ -210,7 +182,7 @@
             "text" : "Microsoft Tablet",  
             "displayText" : "Tablet",  
             "webSearchUrl" : "https:\/\/www.bing.com\/images\/search?q=Microsoft+Tablet&FORM=IRQBPS",  
-            "searchLink" : "https:\/\/api.cognitive.microsoft.com\/api\/v7\/images\/search?...",  
+            "searchLink" : "https:\/\/api.cognitive.microsoft.com\/api\/v5\/images\/search?...",  
             "thumbnail" : {  
                 "thumbnailUrl" : "https:\/\/tse3.mm.bing.net\/th?q=Microsoft+Tablet..."  
             }  
@@ -253,7 +225,7 @@
         "text" : "Microsoft Surface Pro 3",  
         "displayText" : "Pro 3",  
         "webSearchUrl" : "https:\/\/www.bing.com\/images\/search?q=Microsoft+Surface+Pro+3...",  
-        "searchLink" : "https:\/\/api.cognitive.microsoft.com\/api\/v7\/images\/search?q=Microsoft...",  
+        "searchLink" : "https:\/\/api.cognitive.microsoft.com\/api\/v5\/images\/search?q=Microsoft...",  
         "thumbnail" : {  
             "thumbnailUrl" : "https:\/\/tse4.mm.bing.net\/th?q=Microsoft+Surface+Pro+3..."  
         }  
@@ -262,7 +234,7 @@
         "text" : "Microsoft Surface RT",  
         "displayText" : "RT",  
         "webSearchUrl" : "https:\/\/www.bing.com\/images\/search?q=Microsoft+Surface+RT...",  
-        "searchLink" : "https:\/\/api.cognitive.microsoft.com\/api\/v7\/images\/search?q=...",  
+        "searchLink" : "https:\/\/api.cognitive.microsoft.com\/api\/v5\/images\/search?q=...",  
         "thumbnail" : {  
             "thumbnailUrl" : "https:\/\/tse4.mm.bing.net\/th?q=Microsoft+Surface+RT..."  
         }  
@@ -271,7 +243,7 @@
         "text" : "Microsoft Surface Phone",  
         "displayText" : "Phone",  
         "webSearchUrl" : "https:\/\/www.bing.com\/images\/search?q=Microsoft+Surface+Phone",  
-        "searchLink" : "https:\/\/api.cognitive.microsoft.com\/api\/v7\/images\/search?q=...",  
+        "searchLink" : "https:\/\/api.cognitive.microsoft.com\/api\/v5\/images\/search?q=...",  
         "thumbnail" : {  
             "thumbnailUrl" : "https:\/\/tse4.mm.bing.net\/th?q=Microsoft+Surface+Phone..."  
         }  
@@ -281,10 +253,6 @@
 }  
 ```  
 
-<<<<<<< HEAD
-
-=======
->>>>>>> 9f4e4006
 The `queryExpansions` field contains a list of [Query](https://docs.microsoft.com/rest/api/cognitiveservices/bing-images-api-v7-reference#query_obj) objects. The `text` field contains the expanded query and the `displayText` field contains the expansion term. You can use the `text` and `thumbnail` fields to display the expanded query strings to the user in case the expanded query string is really what they're looking for. Make the thumbnail and text clickable using the `webSearchUrl` URL or `searchLink` URL. Use `webSearchUrl` to send the user to the Bing search results, or `searchLink` if you provide your own results page. 
 
 The following shows an example Bing implementation that uses expanded queries. If the user clicks the Microsoft Surface Pro 3 link, they're taken to the Bing search results page, which shows them images of the Pro 3.  
