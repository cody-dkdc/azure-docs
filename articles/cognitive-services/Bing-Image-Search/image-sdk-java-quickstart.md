---
title: Image Search SDK Java quickstart | Microsoft Docs
description: Setup for Image Search SDK console application.
titleSuffix: Azure Cognitive Services
services: cognitive-services
author: mikedodaro
manager: rosh
ms.service: cognitive-services
ms.technology: bing-image-search
ms.topic: article
ms.date: 02/16/2018
ms.author: v-gedod
---
# Image Search SDK Java quickstart

The Bing Image Search SDK contains the functionality of the REST API for image queries and parsing results. 

## Application dependencies
Get a [Cognitive Services access key](https://azure.microsoft.com/try/cognitive-services/) under *Search*. 
Install Bing Image Search SDK dependencies using Maven, Gradle, or another dependency management system. The Maven POM file requires:
```
 <dependencies>
    <dependency>
      <groupId>com.microsoft.azure.cognitiveservices</groupId>
      <artifactId>azure-cognitiveservices-imagesearch</artifactId>
      <version>0.0.1-beta-SNAPSHOT</version>
    </dependency>
 </dependencies> 
```
## Image Search client
Add imports to the class implementation:
```
import com.microsoft.azure.cognitiveservices.imagesearch.*;
import com.microsoft.azure.cognitiveservices.imagesearch.ImageObject;
import com.microsoft.azure.cognitiveservices.imagesearch.PivotSuggestions;
import com.microsoft.azure.cognitiveservices.imagesearch.Query;
import com.microsoft.azure.cognitiveservices.imagesearch.implementation.ImageInsightsInner;
import com.microsoft.azure.cognitiveservices.imagesearch.implementation.ImageSearchAPIImpl;
import com.microsoft.azure.cognitiveservices.imagesearch.implementation.ImagesInner;
import com.microsoft.azure.cognitiveservices.imagesearch.implementation.TrendingImagesInner;
import com.microsoft.rest.credentials.ServiceClientCredentials;
import okhttp3.Interceptor;
import okhttp3.OkHttpClient;
import okhttp3.Request;
import okhttp3.Response;
import java.io.IOException;
import java.util.ArrayList;
import java.util.List;
```
Implement the `ImageSearchAPIImpl` client, which requires an instance of the `ServiceClientCredentials`:
```
public static ImageSearchAPIImpl getClient(final String subscriptionKey) {
    return new ImageSearchAPIImpl("https://api.cognitive.microsoft.com/bing/v7.0/",
            new ServiceClientCredentials() {
                @Override
                public void applyCredentialsFilter(OkHttpClient.Builder builder) {
                    builder.addNetworkInterceptor(
                            new Interceptor() {
                                @Override
                                public Response intercept(Chain chain) throws IOException {
                                    Request request = null;
                                    Request original = chain.request();
                                    // Request customization: add request headers
                                    Request.Builder requestBuilder = original.newBuilder()
                                            .addHeader("Ocp-Apim-Subscription-Key", subscriptionKey);
                                    request = requestBuilder.build();
                                    return chain.proceed(request);
                                }
                            });
                }
            });
}

```
Search images for "Canadian Rockies". Verify the number of results.  Print `firstImageResult`, `pivotSuggestion`, and `queryExpansion`.
```
public static void imageSearch(String subscriptionKey)
{
     ImageSearchAPIImpl client = ImageSrchSDK.getClient(subscriptionKey);

    try
    {
        ImagesInner imageResults = client.searchs().list("canadian rockies");
        System.out.println("\r\nSearch images for query \"canadian rockies\"");

        if (imageResults == null)
        {
            System.out.println("No image result data.");
        }
        else
        {
            // Image results
            if (imageResults.value().size() > 0)
            {
                ImageObject firstImageResult = imageResults.value().get(0);

                System.out.println(String.format("Image result count: %d", imageResults.value().size()));
                System.out.println(String.format("First image insights token: %s", firstImageResult.imageInsightsToken()));
                System.out.println(String.format("First image thumbnail url: %s", firstImageResult.thumbnailUrl()));
                System.out.println(String.format("First image content url: %s", firstImageResult.contentUrl()));
            }
            else
            {
                System.out.println("Couldn't find image results!");
            }

            System.out.println(String.format("Image result total estimated matches: %s", imageResults.totalEstimatedMatches()));
            System.out.println(String.format("Image result next offset: %s", imageResults.nextOffset()));

            // Pivot suggestions
            if (imageResults.pivotSuggestions().size() > 0)
            {
                PivotSuggestions firstPivot = imageResults.pivotSuggestions().get(0);

                System.out.println(String.format("Pivot suggestion count: %d", imageResults.pivotSuggestions().size()));
                System.out.println(String.format("First pivot: %s", firstPivot.pivot()));

                if (firstPivot.suggestions().size() > 0)
                {
                    Query firstSuggestion = firstPivot.suggestions().get(0);

                    System.out.println(String.format("Suggestion count: %s", firstPivot.suggestions().size()));
                    System.out.println(String.format("First suggestion text: %s", firstSuggestion.text()));
                    System.out.println(String.format("First suggestion web search url: %s", firstSuggestion.webSearchUrl()));
                }
                else
                {
                    System.out.println("Couldn't find suggestions!");
                }
            }
            else
            {
                System.out.println("Couldn't find pivot suggestions!");
            }

            // Query expansions
            if (imageResults.queryExpansions().size() > 0)
            {
                Query firstQueryExpansion = imageResults.queryExpansions().get(0);

                System.out.println(String.format("Query expansion count: %d", imageResults.queryExpansions().size()));
                System.out.println(String.format("First query expansion text: %s", firstQueryExpansion.text()));
                System.out.println(String.format("First query expansion search link: %s", firstQueryExpansion.searchLink()));
            }
            else
            {
                System.out.println("Couldn't find query expansions!");
            }
        }
    }

    catch (ErrorResponseException ex)
    {
        System.out.println("Encountered exception. " + ex.getLocalizedMessage());
    }

}

```
Search search images for "Gibraltar", filtered for animated gifs and wide aspect.  Verify number of results. Print out `insightsToken`, `thumbnailUrl`, and `webUrl` of first result:
```
public static void imageSearchWithFilters(String subscriptionKey)
{
     ImageSearchAPIImpl client = ImageSrchSDK.getClient(subscriptionKey);

    try
    {
        ImagesInner imageResults = client.searchs().list("Gibraltar", null, null, null, null, ImageAspect.WIDE, null,
                null, null, null, null, null, null, ImageType.ANIMATED_GIF, null, null, null, null, null, null,
                null, null, null, null, null, null, null);
        System.out.println("\r\nSearch images for \"Gibraltar\" results that are animated gifs and wide aspect");

        if (imageResults == null)
        {
            System.out.println("Didn't see any image result data.");
        }
        else
        {
            // First image result
            if (imageResults.value().size() > 0)
            {
                ImageObject firstImageResult = imageResults.value().get(0);

                System.out.println(String.format("Image result count: %s", imageResults.value().size()));
                System.out.println(String.format("First image insightsToken: %s", firstImageResult.imageInsightsToken()));
                System.out.println(String.format("First image thumbnail url: %s", firstImageResult.thumbnailUrl()));
                System.out.println(String.format("First image web search url: %s", firstImageResult.webSearchUrl()));
            }
            else
            {
                System.out.println("Couldn't find image results!");
            }
        }
    }

    catch (ErrorResponseException ex)
    {
        System.out.println("Encountered exception. " + ex.getLocalizedMessage());
    }

}

```
Search for trending images. Verify `categories` and `tiles`.
```
public static void imageTrending(String subscriptionKey)
{
    ImageSearchAPIImpl client = ImageSrchSDK.getClient(subscriptionKey);

    try
    {
        TrendingImagesInner trendingResults = client.trendings().list();
        System.out.println("\r\nSearch trending images");

        if (trendingResults == null)
        {
            System.out.println("Didn't see any trending image data.");
        }
        else
        {
            // Categories
            if (trendingResults.categories().size() > 0)
            {
                TrendingImagesCategory firstCategory = trendingResults.categories().get(0);
                System.out.println(String.format("Category count: %d", trendingResults.categories().size()));
                System.out.println(String.format("First category title: %s", firstCategory.title()));

                // Tiles
                if (firstCategory.tiles().size() > 0)
                {
                    TrendingImagesTile firstTile = firstCategory.tiles().get(0);
                    System.out.println(String.format("Tile count: %d", firstCategory.tiles().size()));
                    System.out.println(String.format("First tile text: %s", firstTile.query().text()));
                    System.out.println(String.format("First tile url: %s", firstTile.query().webSearchUrl()));
                }
                else
                {
                    System.out.println("Couldn't find tiles!");
                }
            }
            else
            {
                System.out.println("Couldn't find categories!");
            }
        }
    }

    catch (ErrorResponseException ex)
    {
        System.out.println("Encountered exception. " + ex.getLocalizedMessage());
    }

}

```
Search images for "Degas", and then search for image `details` of the first image.
```
public static void imageDetail(String subscriptionKey)
{
    ImageSearchAPIImpl client = ImageSrchSDK.getClient(subscriptionKey);

    try
    {
        ImagesInner imageResults = client.searchs().list("degas");
        if (imageResults.value().size() > 0)
        {
            ImageObject firstImage = imageResults.value().get(0);
            List<ImageInsightModule> modules = new ArrayList<ImageInsightModule>();
            modules.add(ImageInsightModule.ALL);
            ImageInsightsInner imageDetail = client.details().list("degas", null, null, null, null, null, null, null,
                null, null, null, null, null, null, firstImage.imageInsightsToken(), modules, "en-us",
                null, null);
                    //query: "degas", insightsToken: firstImage.ImageInsightsToken, modules: modules).Result;
            System.out.println(String.format("\r\nSearch detail for image insightsToken=%s",
                    firstImage.imageInsightsToken()));

            if (imageDetail != null)
            {
                // Insights token
                System.out.println(String.format("Expected image insights token: %s",
                        imageDetail.imageInsightsToken()));

                // Best representative query
                if (imageDetail.bestRepresentativeQuery() != null)
                {
                    System.out.println(String.format("Best representative query text: %s",
                            imageDetail.bestRepresentativeQuery().text()));
                    System.out.println(String.format("Best representative query web search url: %s",
                            imageDetail.bestRepresentativeQuery().webSearchUrl()));
                }
                else
                {
                    System.out.println("Couldn't find best representative query!");
                }

                // Caption
                if (imageDetail.imageCaption() != null)
                {
                    System.out.println(String.format("Image caption: %s",
                            imageDetail.imageCaption().caption()));
                    System.out.println(String.format("Image caption data source url: %s",
                            imageDetail.imageCaption().dataSourceUrl()));
                }
                else
                {
                    System.out.println("Couldn't find image caption!");
                }

                // Pages including the image
                if (imageDetail.pagesIncluding().value().size() > 0)
                {
                    ImageObject firstPage = imageDetail.pagesIncluding().value().get(0);
                    System.out.println(String.format("Pages including count: %d",
                            imageDetail.pagesIncluding().value().size()));
                    System.out.println(String.format("First page content url: %s",
                            firstPage.contentUrl()));
                    System.out.println(String.format("First page name: %s",
                            firstPage.name()));
                    System.out.println(String.format("First page date published: %s",
                            firstPage.datePublished()));
                }
                else
                {
                    System.out.println("Couldn't find any pages including this image!");
                }

                // Related searches
                if (imageDetail.relatedSearches().value().size() > 0)
                {
                    Query firstRelatedSearch = imageDetail.relatedSearches().value().get(0);
                    System.out.println(String.format("Related searches count: %d",
                            imageDetail.relatedSearches().value().size()));
                    System.out.println(String.format("First related search text: %s",
                            firstRelatedSearch.text()));
                    System.out.println(String.format("First related search web search url: %s",
                            firstRelatedSearch.webSearchUrl()));
                }
                else
                {
                    System.out.println("Couldn't find any related searches!");
                }

                // Visually similar images
                if (imageDetail.visuallySimilarImages().value().size() > 0)
                {
                    ImageObject firstVisuallySimilarImage = imageDetail.visuallySimilarImages().value().get(0);
                    System.out.println(String.format("Visually similar images count: %d",
                            imageDetail.relatedSearches().value().size()));
                    System.out.println(String.format("First visually similar image name: %s",
                            firstVisuallySimilarImage.name()));
                    System.out.println(String.format("First visually similar image content url: %s",
                            firstVisuallySimilarImage.contentUrl()));
                    System.out.println(String.format("First visually similar image size: %s",
                            firstVisuallySimilarImage.contentSize()));
                }
                else
                {
                    System.out.println("Couldn't find any related searches!");
                }

                // Image tags
                if (imageDetail.imageTags().value().size() > 0)
                {
                    InsightsTag firstTag = imageDetail.imageTags().value().get(0);
                    System.out.println(String.format("Image tags count: %d",
                            imageDetail.imageTags().value().size()));
                    System.out.println(String.format("First tag name: %s",
                            firstTag.name()));
                }
                else
                {
                    System.out.println("Couldn't find any related searches!");
                }
            }
            else
            {
                System.out.println("Couldn't find detail about the image!");
            }
        }
        else
        {
            System.out.println("Couldn't find image results!");
        }
    }

    catch (ErrorResponseException ex)
    {
        System.out.println("Encountered exception. " + ex.getLocalizedMessage());
    }
}
```
Add the previous methods to a class with main function to run the code:
```

public class ImageSrchSDK {

	public static void main(String[] args) {
	
		imageSearch("YOUR-SUBSCRIPTION-KEY");
		imageSearchWithFilters("YOUR-SUBSCRIPTION-KEY");
		imageTrending("YOUR-SUBSCRIPTION-KEY");
		imageDetail("YOUR-SUBSCRIPTION-KEY");
<<<<<<< HEAD
	}
=======
    }
	
>>>>>>> a2e7900e
    // Include methods documented previously.
}

```
## Next steps

[Cognitive Services Java SDK samples](https://github.com/Azure-Samples/cognitive-services-java-sdk-samples)<|MERGE_RESOLUTION|>--- conflicted
+++ resolved
@@ -400,12 +400,7 @@
 		imageSearchWithFilters("YOUR-SUBSCRIPTION-KEY");
 		imageTrending("YOUR-SUBSCRIPTION-KEY");
 		imageDetail("YOUR-SUBSCRIPTION-KEY");
-<<<<<<< HEAD
-	}
-=======
-    }
-	
->>>>>>> a2e7900e
+
     // Include methods documented previously.
 }
 
