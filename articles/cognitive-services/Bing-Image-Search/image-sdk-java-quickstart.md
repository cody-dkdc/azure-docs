--- conflicted
+++ resolved
@@ -13,11 +13,7 @@
 ---
 # Bing Image Search SDK Java quickstart
 
-<<<<<<< HEAD
-You can use the Bing Image Search SDK with the REST API to query images and parse the results.
-=======
 The Bing Image Search SDK provides the REST API functionality for image queries and parsing results. 
->>>>>>> 22935a5f
 
 ## Application dependencies
 Get a [Cognitive Services access key](https://azure.microsoft.com/try/cognitive-services/) under **Search**. 
@@ -76,11 +72,7 @@
 }
 
 ```
-<<<<<<< HEAD
-Search images for "Canadian Geese." Verify the number of results. Print `firstImageResult`, `pivotSuggestion`, and `queryExpansion`.
-=======
 Search for images about the "Canadian Rockies." Verify the number of results. Print the values for the **firstImageResult**, **pivotSuggestions**, and **queryExpansions** parameters.
->>>>>>> 22935a5f
 ```
 public static void imageSearch(String subscriptionKey)
 {
@@ -165,11 +157,7 @@
 }
 
 ```
-<<<<<<< HEAD
-Search images for "Gibraltar", filtered for animated GIFs and wide aspect. Verify number of results. Print out `insightsToken`, `thumbnailUrl`, and `webUrl` of first result:
-=======
 Search for images about "Gibraltar" and filter for animated GIFs and a wide aspect ratio. Verify the number of results. Print the values for the **insightsToken**, **thumbnailUrl**, and **webUrl** parameters for the first result.
->>>>>>> 22935a5f
 ```
 public static void imageSearchWithFilters(String subscriptionKey)
 {
