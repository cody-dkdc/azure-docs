--- conflicted
+++ resolved
@@ -19,11 +19,7 @@
 Get a [Cognitive Services access key](https://azure.microsoft.com/try/cognitive-services/) under *Search*. 
 Install Bing Image Search SDK dependencies using Maven, Gradle, or another dependency management system. The Maven POM file requires:
 ```
-<<<<<<< HEAD
-  <dependencies>
-=======
  <dependencies>
->>>>>>> e733a6e6
     <dependency>
       <groupId>com.microsoft.azure.cognitiveservices</groupId>
       <artifactId>azure-cognitiveservices-imagesearch</artifactId>
@@ -395,26 +391,14 @@
 ```
 Add the previous methods to a class with main function to run the code:
 ```
-<<<<<<< HEAD
-=======
-public class ImageSrchSDK {
-
-	public static void main(String[] args) {
-		
->>>>>>> e733a6e6
 		imageSearch("YOUR-SUBSCRIPTION-KEY");
 		imageSearchWithFilters("YOUR-SUBSCRIPTION-KEY");
 		imageTrending("YOUR-SUBSCRIPTION-KEY");
 		imageDetail("YOUR-SUBSCRIPTION-KEY");
-<<<<<<< HEAD
-
-	// Add methods previously documented.
-=======
-	}
-	
+
     // Include methods documented previously.
 }
->>>>>>> e733a6e6
+
 ```
 ## Next steps
 
