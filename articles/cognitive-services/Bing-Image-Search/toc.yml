--- conflicted
+++ resolved
@@ -4,7 +4,6 @@
   items:
     - name: What is Bing Image Search?
       href: overview.md
-<<<<<<< HEAD
     - name: Image Search endpoints      
       href: image-search-endpoint.md
     - name: Supported countries and markets
@@ -12,9 +11,6 @@
     - name: Analytics for Images Search API
       href: bing-image-stats.md
 - name: API Quickstarts
-=======
-- name: Quickstarts
->>>>>>> b07f7279
   expanded: true
   items:
   - name: C#
