--- conflicted
+++ resolved
@@ -1,229 +1,188 @@
----
-title: Collaborative Translation Framework (CTF) Reporting - Translator Text API
-titlesuffix: Azure Cognitive Services
-description: How to use Collaborative Translation Framework (CTF) reporting.
-services: cognitive-services
-author: v-pawal
-manager: nitinme
-ms.service: cognitive-services
-ms.subservice: translator-text
-ms.topic: conceptual
-ms.date: 12/14/2017
-ms.author: v-jansko
----
-
-# How to use Collaborative Translation Framework (CTF) reporting
-
-> [!NOTE]
-> This method is deprecated. It is not available in V3.0 of the Translator Text API.
-<<<<<<< HEAD
-> 
-> The Collaborative Translations Framework (CTF), previously available for V2.0 of the Translator Text API, was deprecated as of February 1, 2018. The AddTranslation and AddTranslationArray functions let users enable corrections through the Collaborative Translation Framework. After January 31, 2018, these two functions did not accept new sentence submissions, and users receive an error message. These functions were being retired and will not be replaced.
-> 
-> Similar functionality is available in the Translator Hub API, allowing you to build a custom translation system with your terminology and style, and you can invoke it using the Category ID in the Translator Text API. Translator Hub: [https://hub.microsofttranslator.com](https://hub.microsofttranslator.com). Translator Hub API: [https://hub.microsofttranslator.com/swagger](https://hub.microsofttranslator.com/swagger).
-=======
-> 
-> The Collaborative Translations Framework (CTF), previously available for V2.0 of the Translator Text API, was deprecated as of February 1, 2018. The AddTranslation and AddTranslationArray functions let users enable corrections through the Collaborative Translation Framework. After January 31, 2018, these two functions did not accept new sentence submissions, and users receive an error message. These functions were retired and will not be replaced.
->>>>>>> 6a383dfd
-
-The Collaborative Translation Framework (CTF) Reporting API returns statistics and the actual content in the CTF store. This API is different from the GetTranslations() method because it:
-* Returns the translated content and its total count only from your account (appId or Azure Marketplace account).
-* Returns the translated content and its total count without requiring a match of the source sentence.
-* Does not return the automatic translation (machine translation).
-
-## Endpoint
-The endpoint of the CTF Reporting API is
-https://api.microsofttranslator.com/v2/beta/ctfreporting.svc
-
-
-## Methods
-| Name |	Description|
-|:---|:---|
-| GetUserTranslationCounts Method | Get counts of the translations that are created by the user. |
-| GetUserTranslations Method | Retrieves the translations that are created by the user. |
-
-These methods enable you to:
-* Retrieve the complete set of user translations and corrections under your account ID for download.
-* Obtain the list of the frequent contributors. Ensure that the correct user name is provided in AddTranslation().
-* Build a user interface (UI) that allows your trusted users to see all available candidates, if necessary restricted to a portion of your site, based on the URI prefix.
-
-> [!NOTE]
-> Both the methods are relatively slow and expensive. It is recommended to use them sparingly.
-
-## GetUserTranslationCounts method
-
-This method gets the count of translations that are created by the user. It provides the list of translation counts grouped by the uriPrefix, from, to, user, minRating, and maxRating request parameters.
-
-**Syntax**
-
-> [!div class="tabbedCodeSnippets"]
-<<<<<<< HEAD
-> ```cs
-> UserTranslationCount[]GetUserTranslationCounts(
->            string appId,
->            string uriPrefix,
->            string from,
->            string to,
->            int? minRating,
->            int? maxRating,
->            string user,
->            string category
->            DateTime? minDateUtc,
->            DateTime? maxDateUtc,
->            int? skip,
->            int? take);
-=======
-> ```cs
-> UserTranslationCount[]GetUserTranslationCounts(
->            string appId,
->            string uriPrefix,
->            string from,
->            string to,
->            int? minRating,
->            int? maxRating,
->            string user,
->            string category
->            DateTime? minDateUtc,
->            DateTime? maxDateUtc,
->            int? skip,
->            int? take);
->>>>>>> 6a383dfd
-> ```
-
-**Parameters**
-
-| Parameter	| Description |
-|:---|:---|
-| appId | **Required** If the Authorization header is used, leave the appid field empty else specify a string containing "Bearer" + " " + access token.|
-| uriPrefix | **Optional** A string containing prefix of URI of the translation.|
-| from | **Optional** A string representing the language code of the translation text. |
-| to | **Optional** A string representing the language code to translate the text into.|
-| minRating| **Optional** An integer value representing the minimum quality rating for the translated text. The valid value is between -10 and 10. The default value is 1.|
-| maxRating| **Optional** An integer value representing the maximum quality rating for the translated text. The valid value is between -10 and 10. The default value is 1.|
-| user | **Optional** A string that is used to filter the result based on the originator of the submission.	|
-| category| **Optional** A string containing the category or domain of the translation. This parameter supports only the default option general.|
-| minDateUtc| **Optional** The date from when you want to retrieve the translations. The date must be in the UTC format. |
-| maxDateUtc| **Optional** The date till when you want to retrieve the translations. The date must be in the UTC format. |
-| skip| **Optional** The number of results that you want to skip on a page. For example, if you want the skip the first 20 rows of the results and view from the 21st result record, specify 20 for this parameter. The default value for this parameter is 0.|
-| take | **Optional** The number of results that you want to retrieve. The maximum number of each request is 100. The default is 100.|
-
-> [!NOTE]
-> The skip and take request parameters enable pagination for a large number of result records.
-
-**Return value**
-
-The result set contains array of the **UserTranslationCount**. Each UserTranslationCount has the following elements:
-
-| Field	| Description |
-|:---|:---|
-| Count| The number of results that is retrieved|
-| From | The source language|
-| Rating| The rating that is applied by the submitter in the AddTranslation() method call|
-| To| The target language|
-| Uri| The URI applied in the AddTranslation() method call|
-| User| The user name|
-
-**Exceptions**
-
-| Exception	| Message | Conditions |
-|:---|:---|:---|
-| ArgumentOutOfRangeException | The parameter '**maxDateUtc**' must be greater than or equal to '**minDateUtc**'.| The value of the parameter **maxDateUtc** is lesser than the value of the parameter **minDateUtc**.|
-| TranslateApiException | IP is over the quota.| <ul><li>The limit for the number of requests per minute is reached.</li><li>The request size remains limited at 10000 characters.</li><li>An hourly and a daily quota limit the number of characters that the Microsoft Translator API will accept.</li></ul>|
-| TranslateApiException | AppId is over the quota.| The application ID exceeded the hourly or daily quota.|
-
-> [!NOTE]
-> The quota will adjust to ensure fairness among all users of the service.
-
-**View code examples on GitHib**
-* [C#](https://github.com/MicrosoftTranslator/Documentation-Code-TextAPI/blob/master/ctf/ctf-getusertranslationcounts-example-csharp.md)
-* [PHP](https://github.com/MicrosoftTranslator/Documentation-Code-TextAPI/blob/master/ctf/ctf-getusertranslationcounts-example-php.md)
-
-## GetUserTranslations method
-
-This method retrieves the translations that are created by the user. It provides the translations grouped by the uriPrefix, from, to, user, and minRating and maxRating request parameters.
-
-**Syntax**
-
-> [!div class="tabbedCodeSnippets"]
-<<<<<<< HEAD
-> ```cs
-> UserTranslation[] GetUserTranslations (
->             string appId,
->             string uriPrefix,
->             string from,
->             string to,
->             int? minRating,
->             int? maxRating,
->             string user,
->             string category
->             DateTime? minDateUtc,
->             DateTime? maxDateUtc,
->             int? skip,
->             int? take);
-=======
-> ```cs
-> UserTranslation[] GetUserTranslations (
->             string appId,
->             string uriPrefix,
->             string from,
->             string to,
->             int? minRating,
->             int? maxRating,
->             string user,
->             string category
->             DateTime? minDateUtc,
->             DateTime? maxDateUtc,
->             int? skip,
->             int? take);
->>>>>>> 6a383dfd
-> ```
-
-**Parameters**
-
-| Parameter	| Description |
-|:---|:---|
-| appId | **Required** If the Authorization header is used, leave the appid field empty else specify a string containing "Bearer" + " " + access token.|
-| uriPrefix| **Optional** A string containing prefix of URI of the translation.|
-| from| **Optional** A string representing the language code of the translation text.|
-| to| **Optional** A string representing the language code to translate the text into.|
-| minRating| **Optional** An integer value representing the minimum quality rating for the translated text. The valid value is between -10 and 10. The default value is 1.|
-| maxRating| **Optional** An integer value representing the maximum quality rating for the translated text. The valid value is between -10 and 10. The default value is 1.|
-| user| **Optional. A string that is used to filter the result based on the originator of the submission**|
-| category| **Optional** A string containing the category or domain of the translation. This parameter supports only the default option general.|
-| minDateUtc| **Optional** The date from when you want to retrieve the translations. The date must be in the UTC format.|
-| maxDateUtc| **Optional** The date till when you want to retrieve the translations. The date must be in the UTC format.|
-| skip| **Optional** The number of results that you want to skip on a page. For example, if you want the skip the first 20 rows of the results and view from the 21st result record, specify 20 for this parameter. The default value for this parameter is 0.|
-| take| **Optional** The number of results that you want to retrieve. The maximum number of each request is 100. The default is 50.|
-
-> [!NOTE]
-> The skip and take request parameters enable pagination for a large number of result records.
-
-**Return value**
-
-The result set contains array of the **UserTranslation**. Each UserTranslation has the following elements:
-
-| Field	| Description |
-|:---|:---|
-| CreatedDateUtc| The creation date of the entry using AddTranslation()|
-| From|	The source language|
-| OriginalText|	The source language text that is used when submitting the request|
-|Rating	|The rating that is applied by the submitter in the AddTranslation() method call|
-|To|	The target language|
-|TranslatedText|	The translation as submitted in the AddTranslation() method call|
-|Uri|	The URI applied in the AddTranslation() method call|
-|User	|The user name|
-
-**Exceptions**
-
-| Exception	| Message | Conditions |
-|:---|:---|:---|
-| ArgumentOutOfRangeException | The parameter '**maxDateUtc**' must be greater than or equal to '**minDateUtc**'.| The value of the parameter **maxDateUtc** is lesser than the value of the parameter **minDateUtc**.|
-| TranslateApiException | IP is over the quota.| <ul><li>The limit for the number of requests per minute is reached.</li><li>The request size remains limited at 10000 characters.</li><li>An hourly and a daily quota limit the number of characters that the Microsoft Translator API will accept.</li></ul>|
-| TranslateApiException | AppId is over the quota.| The application ID exceeded the hourly or daily quota.|
-
-> [!NOTE]
-> The quota will adjust to ensure fairness among all users of the service.
-
-**View code examples on GitHib**
-* [C#](https://github.com/MicrosoftTranslator/Documentation-Code-TextAPI/blob/master/ctf/ctf-getusertranslations-example-csharp.md)
-* [PHP](https://github.com/MicrosoftTranslator/Documentation-Code-TextAPI/blob/master/ctf/ctf-getusertranslations-example-php.md)
+---
+title: Collaborative Translation Framework (CTF) Reporting - Translator Text API
+titlesuffix: Azure Cognitive Services
+description: How to use Collaborative Translation Framework (CTF) reporting.
+services: cognitive-services
+author: v-pawal
+manager: nitinme
+ms.service: cognitive-services
+ms.subservice: translator-text
+ms.topic: conceptual
+ms.date: 12/14/2017
+ms.author: v-jansko
+---
+
+# How to use Collaborative Translation Framework (CTF) reporting
+
+> [!NOTE]
+> This method is deprecated. It is not available in V3.0 of the Translator Text API.
+> 
+> The Collaborative Translations Framework (CTF), previously available for V2.0 of the Translator Text API, was deprecated as of February 1, 2018. The AddTranslation and AddTranslationArray functions let users enable corrections through the Collaborative Translation Framework. After January 31, 2018, these two functions did not accept new sentence submissions, and users receive an error message. These functions were retired and will not be replaced.
+
+The Collaborative Translation Framework (CTF) Reporting API returns statistics and the actual content in the CTF store. This API is different from the GetTranslations() method because it:
+* Returns the translated content and its total count only from your account (appId or Azure Marketplace account).
+* Returns the translated content and its total count without requiring a match of the source sentence.
+* Does not return the automatic translation (machine translation).
+
+## Endpoint
+The endpoint of the CTF Reporting API is
+https://api.microsofttranslator.com/v2/beta/ctfreporting.svc
+
+
+## Methods
+| Name |	Description|
+|:---|:---|
+| GetUserTranslationCounts Method | Get counts of the translations that are created by the user. |
+| GetUserTranslations Method | Retrieves the translations that are created by the user. |
+
+These methods enable you to:
+* Retrieve the complete set of user translations and corrections under your account ID for download.
+* Obtain the list of the frequent contributors. Ensure that the correct user name is provided in AddTranslation().
+* Build a user interface (UI) that allows your trusted users to see all available candidates, if necessary restricted to a portion of your site, based on the URI prefix.
+
+> [!NOTE]
+> Both the methods are relatively slow and expensive. It is recommended to use them sparingly.
+
+## GetUserTranslationCounts method
+
+This method gets the count of translations that are created by the user. It provides the list of translation counts grouped by the uriPrefix, from, to, user, minRating, and maxRating request parameters.
+
+**Syntax**
+
+> [!div class="tabbedCodeSnippets"]
+> ```cs
+> UserTranslationCount[]GetUserTranslationCounts(
+>            string appId,
+>            string uriPrefix,
+>            string from,
+>            string to,
+>            int? minRating,
+>            int? maxRating,
+>            string user,
+>            string category
+>            DateTime? minDateUtc,
+>            DateTime? maxDateUtc,
+>            int? skip,
+>            int? take);
+> ```
+
+**Parameters**
+
+| Parameter	| Description |
+|:---|:---|
+| appId | **Required** If the Authorization header is used, leave the appid field empty else specify a string containing "Bearer" + " " + access token.|
+| uriPrefix | **Optional** A string containing prefix of URI of the translation.|
+| from | **Optional** A string representing the language code of the translation text. |
+| to | **Optional** A string representing the language code to translate the text into.|
+| minRating| **Optional** An integer value representing the minimum quality rating for the translated text. The valid value is between -10 and 10. The default value is 1.|
+| maxRating| **Optional** An integer value representing the maximum quality rating for the translated text. The valid value is between -10 and 10. The default value is 1.|
+| user | **Optional** A string that is used to filter the result based on the originator of the submission.	|
+| category| **Optional** A string containing the category or domain of the translation. This parameter supports only the default option general.|
+| minDateUtc| **Optional** The date from when you want to retrieve the translations. The date must be in the UTC format. |
+| maxDateUtc| **Optional** The date till when you want to retrieve the translations. The date must be in the UTC format. |
+| skip| **Optional** The number of results that you want to skip on a page. For example, if you want the skip the first 20 rows of the results and view from the 21st result record, specify 20 for this parameter. The default value for this parameter is 0.|
+| take | **Optional** The number of results that you want to retrieve. The maximum number of each request is 100. The default is 100.|
+
+> [!NOTE]
+> The skip and take request parameters enable pagination for a large number of result records.
+
+**Return value**
+
+The result set contains array of the **UserTranslationCount**. Each UserTranslationCount has the following elements:
+
+| Field	| Description |
+|:---|:---|
+| Count| The number of results that is retrieved|
+| From | The source language|
+| Rating| The rating that is applied by the submitter in the AddTranslation() method call|
+| To| The target language|
+| Uri| The URI applied in the AddTranslation() method call|
+| User| The user name|
+
+**Exceptions**
+
+| Exception	| Message | Conditions |
+|:---|:---|:---|
+| ArgumentOutOfRangeException | The parameter '**maxDateUtc**' must be greater than or equal to '**minDateUtc**'.| The value of the parameter **maxDateUtc** is lesser than the value of the parameter **minDateUtc**.|
+| TranslateApiException | IP is over the quota.| <ul><li>The limit for the number of requests per minute is reached.</li><li>The request size remains limited at 10000 characters.</li><li>An hourly and a daily quota limit the number of characters that the Microsoft Translator API will accept.</li></ul>|
+| TranslateApiException | AppId is over the quota.| The application ID exceeded the hourly or daily quota.|
+
+> [!NOTE]
+> The quota will adjust to ensure fairness among all users of the service.
+
+**View code examples on GitHib**
+* [C#](https://github.com/MicrosoftTranslator/Documentation-Code-TextAPI/blob/master/ctf/ctf-getusertranslationcounts-example-csharp.md)
+* [PHP](https://github.com/MicrosoftTranslator/Documentation-Code-TextAPI/blob/master/ctf/ctf-getusertranslationcounts-example-php.md)
+
+## GetUserTranslations method
+
+This method retrieves the translations that are created by the user. It provides the translations grouped by the uriPrefix, from, to, user, and minRating and maxRating request parameters.
+
+**Syntax**
+
+> [!div class="tabbedCodeSnippets"]
+> ```cs
+> UserTranslation[] GetUserTranslations (
+>             string appId,
+>             string uriPrefix,
+>             string from,
+>             string to,
+>             int? minRating,
+>             int? maxRating,
+>             string user,
+>             string category
+>             DateTime? minDateUtc,
+>             DateTime? maxDateUtc,
+>             int? skip,
+>             int? take);
+> ```
+
+**Parameters**
+
+| Parameter	| Description |
+|:---|:---|
+| appId | **Required** If the Authorization header is used, leave the appid field empty else specify a string containing "Bearer" + " " + access token.|
+| uriPrefix| **Optional** A string containing prefix of URI of the translation.|
+| from| **Optional** A string representing the language code of the translation text.|
+| to| **Optional** A string representing the language code to translate the text into.|
+| minRating| **Optional** An integer value representing the minimum quality rating for the translated text. The valid value is between -10 and 10. The default value is 1.|
+| maxRating| **Optional** An integer value representing the maximum quality rating for the translated text. The valid value is between -10 and 10. The default value is 1.|
+| user| **Optional. A string that is used to filter the result based on the originator of the submission**|
+| category| **Optional** A string containing the category or domain of the translation. This parameter supports only the default option general.|
+| minDateUtc| **Optional** The date from when you want to retrieve the translations. The date must be in the UTC format.|
+| maxDateUtc| **Optional** The date till when you want to retrieve the translations. The date must be in the UTC format.|
+| skip| **Optional** The number of results that you want to skip on a page. For example, if you want the skip the first 20 rows of the results and view from the 21st result record, specify 20 for this parameter. The default value for this parameter is 0.|
+| take| **Optional** The number of results that you want to retrieve. The maximum number of each request is 100. The default is 50.|
+
+> [!NOTE]
+> The skip and take request parameters enable pagination for a large number of result records.
+
+**Return value**
+
+The result set contains array of the **UserTranslation**. Each UserTranslation has the following elements:
+
+| Field	| Description |
+|:---|:---|
+| CreatedDateUtc| The creation date of the entry using AddTranslation()|
+| From|	The source language|
+| OriginalText|	The source language text that is used when submitting the request|
+|Rating	|The rating that is applied by the submitter in the AddTranslation() method call|
+|To|	The target language|
+|TranslatedText|	The translation as submitted in the AddTranslation() method call|
+|Uri|	The URI applied in the AddTranslation() method call|
+|User	|The user name|
+
+**Exceptions**
+
+| Exception	| Message | Conditions |
+|:---|:---|:---|
+| ArgumentOutOfRangeException | The parameter '**maxDateUtc**' must be greater than or equal to '**minDateUtc**'.| The value of the parameter **maxDateUtc** is lesser than the value of the parameter **minDateUtc**.|
+| TranslateApiException | IP is over the quota.| <ul><li>The limit for the number of requests per minute is reached.</li><li>The request size remains limited at 10000 characters.</li><li>An hourly and a daily quota limit the number of characters that the Microsoft Translator API will accept.</li></ul>|
+| TranslateApiException | AppId is over the quota.| The application ID exceeded the hourly or daily quota.|
+
+> [!NOTE]
+> The quota will adjust to ensure fairness among all users of the service.
+
+**View code examples on GitHib**
+* [C#](https://github.com/MicrosoftTranslator/Documentation-Code-TextAPI/blob/master/ctf/ctf-getusertranslations-example-csharp.md)
+* [PHP](https://github.com/MicrosoftTranslator/Documentation-Code-TextAPI/blob/master/ctf/ctf-getusertranslations-example-php.md)