---
title: What is the Translator Speech service?
titleSuffix: Azure Cognitive Services
description: Use the Translator Speech service API to add speech to speech and speech to text translation to your applications.
services: cognitive-services
author: Jann-Skotdal
manager: cgronlun

ms.service: cognitive-services
ms.component: translator-speech
ms.topic: overview
ms.date: 3/5/2018
ms.author: v-jansko
---

<<<<<<< HEAD
# Microsoft Translator Speech API

[!INCLUDE [Deprecation note](../../../includes/cognitive-services-translator-speech-deprecation-note.md)]

The Microsoft Translator Speech API can be used to add end-to-end, real-time, speech translations to applications, tools, or any solution requiring multi-language speech translation regardless of the target OS or development languages. The API can be used for both speech to speech and speech to text translation.
=======
# What is Translator Speech API?
The Translator Speech API can be used to add end-to-end, real-time, speech translations to applications, tools, or any solution requiring multi-language speech translation regardless of the target OS or development languages. The API can be used for both speech to speech and speech to text translation.
>>>>>>> 95064543

Translator Text API is an Azure service, part of the [Azure Cognitive Services API collection](https://docs.microsoft.com/azure/#pivot=products&panel=cognitive) of machine learning and AI algorithms in the cloud, readily consumable in your development projects.

With the Translator Speech API, client applications stream speech audio to the service and receive back a stream of text- and audio-based results, which include the recognized text in the source language and its translation in the target language. Text results are produced by applying Automatic Speech Recognition (ASR) powered by deep neural networks to the incoming audio stream. Raw ASR output is further improved by a new technique called TrueText to more closely reflect user intent. For example, TrueText removes disfluencies (the hmms and coughs), repeated words, and restores proper punctuation and capitalization. The ability to mask or exclude profanities is also included. The recognition and translation engines are specifically trained to handle conversational speech. 

The Translator Speech service uses silence detection to determine the end of an utterance. After a pause in voice activity, the service will stream back a final result for the completed utterance. The service can also send back partial results, which give intermediate recognitions and translations for an utterance in progress. 

For speech to speech translation, the service provides the ability to synthesize speech (text-to-speech) from the spoken text in the target languages. Text-to-speech audio is created in the format specified by the client. WAV and MP3 formats are available.

The Translator Speech API uses the WebSocket protocol to provide a full-duplex communication channel between the client and the server. 

## About Microsoft Translator
Microsoft Translator is a cloud-based machine translation service. At the core of this service are the [Translator Text API] (https://www.microsoft.com/en-us/translator/translatorapi.aspx) and Translator Speech API which power various Microsoft products and services and are used by thousands of businesses worldwide in their applications and workflows, allowing their content to reach a worldwide audience.

Learn more about the [Microsoft Translator service](https://www.microsoft.com/en-us/translator/home.aspx)

## Microsoft Translator Neural Machine Translation (NMT)
The Translator Speech API uses both the legacy statistical machine translation (SMT) and newer neural machine translation (NMT) to provide translations.

Statistical machine translation has reached a plateau in terms of performance improvement. Translation quality is no longer improving in any significant way for generic systems with SMT. A new AI-based translation technology is gaining momentum based on Neural Networks (NN).

NMT provides better translations not only from a raw translation quality scoring standpoint but also because sound more fluent, more human, than SMT ones. 
The key reason for this fluidity is that NMT uses the full context of a sentence to translate words. SMT only takes the immediate context of a few words before and after each word.

NMT models are at the core of the API and aren't visible to end users. The only noticeable differences are:
* The improved translation quality, especially for languages such as Chinese, Japanese, and Arabic
* The incompatibility with the existing Hub customization features (for use with the Microsoft Translator Text API)

All of the supported speech translation languages are powered by NMT. Therefore, all speech to speech translation uses NMT. 

Speech to text translation may use a combination of NMT and SMT depending on the language pair. If the target language is supported by NMT, the full translation is NMT-powered. If the target language isn't supported by NMT, the translation is a hybrid of NMT and SMT using English as a "pivot" between the two languages. 

View supported languages on [Microsoft.com](https://www.microsoft.com/en-us/translator/languages.aspx). 

Learn more about [how NMT works](https://www.microsoft.com/en-us/translator/mt.aspx#nnt)

## Next steps

> [!div class="nextstepaction"]
> [Sign up](translator-speech-how-to-signup.md)

> [!div class="nextstepaction"]
> [Start coding](quickstarts/csharp.md)

## See also
- [Cognitive Services Documentation page](https://docs.microsoft.com/azure/#pivot=products&panel=cognitive)
- [Cognitive Services Product page](https://azure.microsoft.com/services/cognitive-services/)
- [Solution and pricing information](https://www.microsoft.com/en-us/translator/home.aspx) <|MERGE_RESOLUTION|>--- conflicted
+++ resolved
@@ -13,16 +13,11 @@
 ms.author: v-jansko
 ---
 
-<<<<<<< HEAD
-# Microsoft Translator Speech API
+# What is Translator Speech API?
 
 [!INCLUDE [Deprecation note](../../../includes/cognitive-services-translator-speech-deprecation-note.md)]
 
-The Microsoft Translator Speech API can be used to add end-to-end, real-time, speech translations to applications, tools, or any solution requiring multi-language speech translation regardless of the target OS or development languages. The API can be used for both speech to speech and speech to text translation.
-=======
-# What is Translator Speech API?
 The Translator Speech API can be used to add end-to-end, real-time, speech translations to applications, tools, or any solution requiring multi-language speech translation regardless of the target OS or development languages. The API can be used for both speech to speech and speech to text translation.
->>>>>>> 95064543
 
 Translator Text API is an Azure service, part of the [Azure Cognitive Services API collection](https://docs.microsoft.com/azure/#pivot=products&panel=cognitive) of machine learning and AI algorithms in the cloud, readily consumable in your development projects.
 
