---
title: Sign up for the Translator Speech API
titleSuffix: Azure Cognitive Services
description: How to sign up for the Translator Speech API.
services: cognitive-services
author: Jann-Skotdal
manager: cgronlun

ms.service: cognitive-services
ms.component: translator-speech
ms.topic: conceptual
ms.date: 3/5/2018
ms.author: v-jansko
---

# How to sign up for the Translator Speech API

Follow these steps to sign up for the Translator Speech API.

<<<<<<< HEAD
[!INCLUDE [Deprecation note](../../../includes/cognitive-services-translator-speech-deprecation-note.md)]

Follow these steps to sign up for the Microsoft Translator Speech API.
=======
## 1: Sign into Azure
>>>>>>> 95064543

- Don't have an account? [Sign up for a Microsoft Azure account](http://azure.com/)
- Already have an account? [Sign in](http://portal.azure.com/)

## 2: Subscribe to Microsoft Translator

- After you sign into Azure, go to the [Azure Cognitive Services](https://portal.azure.com/#create/Microsoft.CognitiveServices) section
- Under "API Type", select the Translator Speech API
- In the Pricing Tier section, select the pricing tier that best fits your needs
	- Each subscription has a free tier. The free tier has the same features and functionalities as the paid plans and does not have an expiration date.
	- You can have only one free subscription in your account
- Fill out the rest of the form, and select the Create button
- The subscription is ready for immediate use

## 3: Authentication key

- Retrieve your authentication key by going to the menu All Resources > click on your subscription
- The Key value is used for authentication, keep the Key value confidential. You need the key value when you develop your app

## 4: Learn, test, and get support

- [Code examples on GitHub](https://github.com/MicrosoftTranslator)
- [Microsoft Translator Support Forum](http://www.aka.ms/TranslatorForum)

## Pricing options

- [Translator Speech API](https://azure.microsoft.com/pricing/details/cognitive-services/translator-speech-api/)

## Additional resources

- [Get Started with Azure (5-minute video)](https://azure.microsoft.com/get-started/?b=16.24)
- [How to Pay with an Invoice](https://azure.microsoft.com/pricing/invoicing/)
<|MERGE_RESOLUTION|>--- conflicted
+++ resolved
@@ -1,58 +1,54 @@
----
-title: Sign up for the Translator Speech API
-titleSuffix: Azure Cognitive Services
-description: How to sign up for the Translator Speech API.
-services: cognitive-services
-author: Jann-Skotdal
-manager: cgronlun
-
-ms.service: cognitive-services
-ms.component: translator-speech
-ms.topic: conceptual
-ms.date: 3/5/2018
-ms.author: v-jansko
----
-
-# How to sign up for the Translator Speech API
-
-Follow these steps to sign up for the Translator Speech API.
-
-<<<<<<< HEAD
-[!INCLUDE [Deprecation note](../../../includes/cognitive-services-translator-speech-deprecation-note.md)]
-
-Follow these steps to sign up for the Microsoft Translator Speech API.
-=======
-## 1: Sign into Azure
->>>>>>> 95064543
-
-- Don't have an account? [Sign up for a Microsoft Azure account](http://azure.com/)
-- Already have an account? [Sign in](http://portal.azure.com/)
-
-## 2: Subscribe to Microsoft Translator
-
-- After you sign into Azure, go to the [Azure Cognitive Services](https://portal.azure.com/#create/Microsoft.CognitiveServices) section
-- Under "API Type", select the Translator Speech API
-- In the Pricing Tier section, select the pricing tier that best fits your needs
-	- Each subscription has a free tier. The free tier has the same features and functionalities as the paid plans and does not have an expiration date.
-	- You can have only one free subscription in your account
-- Fill out the rest of the form, and select the Create button
-- The subscription is ready for immediate use
-
-## 3: Authentication key
-
-- Retrieve your authentication key by going to the menu All Resources > click on your subscription
-- The Key value is used for authentication, keep the Key value confidential. You need the key value when you develop your app
-
-## 4: Learn, test, and get support
-
-- [Code examples on GitHub](https://github.com/MicrosoftTranslator)
-- [Microsoft Translator Support Forum](http://www.aka.ms/TranslatorForum)
-
-## Pricing options
-
-- [Translator Speech API](https://azure.microsoft.com/pricing/details/cognitive-services/translator-speech-api/)
-
-## Additional resources
-
-- [Get Started with Azure (5-minute video)](https://azure.microsoft.com/get-started/?b=16.24)
-- [How to Pay with an Invoice](https://azure.microsoft.com/pricing/invoicing/)
+---
+title: Sign up for the Translator Speech API
+titleSuffix: Azure Cognitive Services
+description: How to sign up for the Translator Speech API.
+services: cognitive-services
+author: Jann-Skotdal
+manager: cgronlun
+
+ms.service: cognitive-services
+ms.component: translator-speech
+ms.topic: conceptual
+ms.date: 3/5/2018
+ms.author: v-jansko
+---
+
+# How to sign up for the Translator Speech API
+
+Follow these steps to sign up for the Translator Speech API.
+
+[!INCLUDE [Deprecation note](../../../includes/cognitive-services-translator-speech-deprecation-note.md)]
+
+## 1: Sign into Azure
+
+- Don't have an account? [Sign up for a Microsoft Azure account](http://azure.com/)
+- Already have an account? [Sign in](http://portal.azure.com/)
+
+## 2: Subscribe to Microsoft Translator
+
+- After you sign into Azure, go to the [Azure Cognitive Services](https://portal.azure.com/#create/Microsoft.CognitiveServices) section
+- Under "API Type", select the Translator Speech API
+- In the Pricing Tier section, select the pricing tier that best fits your needs
+	- Each subscription has a free tier. The free tier has the same features and functionalities as the paid plans and does not have an expiration date.
+	- You can have only one free subscription in your account
+- Fill out the rest of the form, and select the Create button
+- The subscription is ready for immediate use
+
+## 3: Authentication key
+
+- Retrieve your authentication key by going to the menu All Resources > click on your subscription
+- The Key value is used for authentication, keep the Key value confidential. You need the key value when you develop your app
+
+## 4: Learn, test, and get support
+
+- [Code examples on GitHub](https://github.com/MicrosoftTranslator)
+- [Microsoft Translator Support Forum](http://www.aka.ms/TranslatorForum)
+
+## Pricing options
+
+- [Translator Speech API](https://azure.microsoft.com/pricing/details/cognitive-services/translator-speech-api/)
+
+## Additional resources
+
+- [Get Started with Azure (5-minute video)](https://azure.microsoft.com/get-started/?b=16.24)
+- [How to Pay with an Invoice](https://azure.microsoft.com/pricing/invoicing/)