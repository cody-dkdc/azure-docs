---
title: Translator Speech API Reference
titleSuffix: Azure Cognitive Services
description: Reference documentation for the Translator Speech API.
services: cognitive-services
author: Jann-Skotdal
manager: cgronlun

ms.service: cognitive-services
ms.component: translator-speech
ms.topic: reference
ms.date: 05/18/2018
ms.author: v-jansko
---

# Translator Speech API

<<<<<<< HEAD
[!INCLUDE [Deprecation note](../../../includes/cognitive-services-translator-speech-deprecation-note.md)]

This service offers a streaming API to transcribe conversational speech from one language into text of another language. The API also integrates text-to-speech capabilities to speak the translated text back. Microsoft Translator Speech API enables scenarios like real-time translation of conversations as seen in Skype Translator.
=======
This service offers a streaming API to transcribe conversational speech from one language into text of another language. The API also integrates text-to-speech capabilities to speak the translated text back. The Translator Speech API enables scenarios like real-time translation of conversations as seen in Skype Translator.
>>>>>>> 95064543

With the Translator Speech API, client applications stream speech audio to the service and receive back a stream of text-based results, which include the recognized text in the source language, and its translation in the target language. Text results are produced by applying Automatic Speech Recognition (ASR) powered by deep neural networks to the incoming audio stream. Raw ASR output is further improved by a new technique called TrueText in order to more closely reflect user intent. For example, TrueText removes disfluencies (the hmms and coughs) and restore proper punctuation and capitalization. The ability to mask or exclude profanities is also included. The recognition and translation engines are specifically trained to handle conversational speech. The Speech Translation service uses silence detection to determine the end of an utterance. After a pause in voice activity, the service will stream back a final result for the completed utterance. The service can also send back partial results, which give intermediate recognitions and translations for an utterance in progress. For final results, the service provides the ability to synthesize speech (text-to-speech) from the spoken text in the target languages. Text-to-speech audio is created in the format specified by the client. WAV and MP3 formats are available.

Translator Speech API leverages the WebSocket protocol to provide a full-duplex communication channel between the client and the server. An application will require these steps to use the service:

## 1. Getting started
To access the Translator Text API you will need to [sign up for Microsoft Azure](translator-speech-how-to-signup.md).

## 2. Authentication

Use the subscription key to authenticate. The Translator Speech API supports two modes of authentication:

* **Using an access token:** In your application, obtain an access token from the token service. Use your Translator Speech API subscription key to obtain an access token from the Azure Cognitive Services authentication service. The access token is valid for 10 minutes. Obtain a new access token every 10 minutes, and keep using the same access token for repeated requests within these 10 minutes.

* **Using a subscription key directly:** In your application, pass your subscription key as a value in `Ocp-Apim-Subscription-Key` header.

Treat your subscription key and the access token as secrets that should be hidden from view.

## 3. Query languages
**Query the Languages resource for the current set of supported languages.** The [languages resource](languages-reference.md) exposes the set of languages and voices available for speech recognition, for text translation and for text-to-speech. Each language or voice is given an identifier which the Translator Speech API uses to identify the same language or voice.

## 4. Stream audio
**Open a connection and begin streaming audio to the service.** The service URL is `wss://dev.microsofttranslator.com/speech/translate`. Parameters and audio formats expected by the service are described below, in the `/speech/translate` operation. One of the parameters is used to pass the access token from Step 2 above.

## 5. Process the results
**Process the results streamed back from the service.** The format of partial results, final results and text-to-speech audio segments are described in the documentation of the `/speech/translate` operation below.

Code samples demonstrating use of the Translator Speech API are available from the [Microsoft Translator Github site](https://github.com/MicrosoftTranslator).

## Implementation notes

GET /speech/translate Establishes a session for speech translation

### Connecting
Before connecting to the service, review the list of parameters given later in this section. An example request is:

`GET wss://dev.microsofttranslator.com/speech/translate?from=en-US&to=it-IT&features=texttospeech&voice=it-IT-Elsa&api-version=1.0`
`Ocp-Apim-Subscription-Key: {subscription key}`
`X-ClientTraceId: {GUID}`

The request specifies that spoken English will be streamed to the service and translated into Italian. Each final recognition result will generate a text-to-speech audio response with the female voice named Elsa. Notice that the request includes credentials in the `Ocp-Apim-Subscription-Key header`. The request also follows a best practice by setting a globally unique identifier in header `X-ClientTraceId`. A client application should log the trace ID so that it can be used to troubleshoot issues when they occur.

### Sending audio
Once the connection is established, the client begins streaming audio to the service. The client sends audio in chunks. Each chunk is transmitted using a Websocket message of type Binary.

Audio input is in the Waveform Audio File Format (WAVE, or more commonly known as WAV due to its filename extension). The client application should stream single channel, signed 16bit PCM audio sampled at 16 kHz. The first set of bytes streamed by the client will include the WAV header. A 44-byte header for a single channel signed 16 bit PCM stream sampled at 16 kHz is:

|Offset|Value|
|:---|:---|
|0 - 3|"RIFF"|
|4 - 7|0|
|8 - 11|"WAVE"|
|12 - 15|"fmt"|
|16 - 19|16|
|20 - 21|1|
|22 - 23|1|
|24 - 27|16000|
|28 - 31|32000|
|32 - 33|2|
|34 - 35|16|
|36 - 39|"data"|
|40 - 43|0|

Notice that the total file size (bytes 4-7) and the size of the "data" (bytes 40-43) are set to zero. This is OK for the streaming scenario where the total size is not necessarily known upfront.

After sending the WAV (RIFF) header, the client sends chunks of the audio data. The client will typically stream fixed size chunks representing a fixed duration (e.g. stream 100ms of audio at a time).

### Final result
A final speech recognition result is generated at the end of an utterance. A result is transmitted from the service to the client using a WebSocket message of type Text. The message content is the JSON serialization of an object with the following properties:

* `type`: String constant to identify the type of result. The value is final for final results.
* `id`: String identifier assigned to the recognition result.
* `recognition`: Recognized text in the source language. The text may be an empty string in the case of a false recognition.
* `translation`: Recognized text translated in the target language.
* `audioTimeOffset`: Time offset of the start of the recognition in ticks (1 tick = 100 nanoseconds). The offset is relative to the beginning of streaming.
* `audioTimeSize`: Duration in ticks (100 nanoseconds) of the recognition.
* `audioStreamPosition`: Byte offset of the start of the recognition. The offset is relative to the beginning of the stream.
* `audioSizeBytes`: Size in bytes of the recognition.

Note that positioning of the recognition in the audio stream is not included in the results by default. The `TimingInfo` feature must be selected by the client (see `features` parameter).

A sample final result is as follows:

```
{
  type: "final"
  id: "23",
  recognition: "what was said", 
  translation: "translation of what was said",
  audioStreamPosition: 319680,
  audioSizeBytes: 35840,
  audioTimeOffset: 2731600000,
  audioTimeSize: 21900000
}
```

### Partial result
Partial or intermediate speech recognition results are not streamed to the client by default. The client can use the features query parameter to request them.

A partial result is transmitted from the service to the client using a WebSocket message of type Text. The message content is the JSON serialization of an object with the following properties:

* `type`: String constant to identify the type of result. The value is partial for partial results.
* `id`: String identifier assigned to the recognition result.
* `recognition`: Recognized text in the source language.
* `translation`: Recognized text translated in the target language.
* `audioTimeOffset`: Time offset of the start of the recognition in ticks (1 tick = 100 nanoseconds). The offset is relative to the beginning of streaming.
* `audioTimeSize`: Duration in ticks (100 nanoseconds) of the recognition.
* `audioStreamPosition`: Byte offset of the start of the recognition. The offset is relative to the beginning of the stream.
* `audioSizeBytes`: Size in bytes of the recognition.

Note that positioning of the recognition in the audio stream is not included in the results by default. The TimingInfo feature must be selected by the client (see features parameter).

A sample final result is as follows:

```
{
  type: "partial"
  id: "23.2",
  recognition: "what was", 
  translation: "translation of what was",
  audioStreamPosition: 319680,
  audioSizeBytes: 25840,
  audioTimeOffset: 2731600000,
  audioTimeSize: 11900000
}
```

### Text-to-speech
When the text-to-speech feature is enabled (see `features` parameter below), a final result is followed by the audio of the spoken translated text. Audio data is chunked and sent from the service to the client as a sequence of Websocket messages of type Binary. A client can detect the end of the stream by checking the FIN bit of each message. The last Binary message will have its FIN bit set to one to indicate the end of the stream. The format of the stream depends on the value of the `format` parameter.

### Closing the connection
When a client application has finished streaming audio and has received the last final result, it should close the connection by initiating the WebSocket closing handshake. There are conditions that will cause the server to terminate the connection. The following WebSocket Closed codes may be received by the client:

* `1003 - Invalid Message Type`: The server is terminating the connection because it cannot accept the data type it received. This commonly happens when incoming audio does not start with a proper header.
* `1000 - Normal closure`: The connection has closed after the request was fulfilled. The server will close the connection: when no audio is received from the client for an extended period of time; when silence is streamed for an extended period of time; when a session reaches the maximum duration allowed (approximately 90 minutes).
* `1001 - Endpoint Unavailable`: Indicates that the server will become unavailable. Client application may attempt to reconnect with a limit on the number of retries.
* `1011 - Internal Server Error`: The connection will be closed by the server because of an error on the server.

### Parameters

|Parameter|Value|Description|Parameter Type|Data Type|
|:---|:---|:---|:---|:---|
|api-version|1.0|Version of the API requested by the client. Allowed values are: `1.0`.|query	|string|
|from|(empty)	|Specifies the language of the incoming speech. The value is one of the language identifiers from the `speech` scope in the response from the Languages API.|query|string|
|to|(empty)|Specifies the language to translate the transcribed text into. The value is one of the language identifiers from the `text` scope in the response from the Languages API.|query|string|
|features|(empty)	|Comma-separated set of features selected by the client. Available features include:<ul><li>`TextToSpeech`: specifies that the service must return the translated audio of the final translated sentence.</li><li>`Partial`: specifies that the service must return intermediate recognition results while the audio is streaming to the service.</li><li>`TimingInfo`: specifies that the service must return timing information associated with each recognition.</li></ul>As an example, a client would specify  `features=partial,texttospeech` to receive partial results and text-to-speech, but no timing information. Note that final results are always streamed to the client.|query|string|
|voice|(empty)|Identifies what voice to use for text-to-speech rendering of the translated text. The value is one of the voice identifiers from the tts scope in the response from the Languages API. If a voice is not specified the system will automatically choose one when the text-to-speech feature is enabled.|query|string|
|format|(empty)|Specifies the format of the text-to-speech audio stream returned by the service. Available options are:<ul><li>`audio/wav`: Waveform audio stream. Client should use the WAV header to properly interpret the audio format. WAV audio for text-to-speech is 16 bit, single channel PCM with a sampling rate of 24kHz or 16kHz.</li><li>`audio/mp3`: MP3 audio stream.</li></ul>Default is `audio/wav`.|query|string|
|ProfanityAction	|(empty)	|Specifies how the service should handle profanities recognized in the speech. Valid actions are:<ul><li>`NoAction`: Profanities are left as is.</li><li>`Marked`: Profanities are replaced with a marker. See  `ProfanityMarker` parameter.</li><li>`Deleted`: Profanities are deleted. For example, if the word  `"jackass"` is treated as a profanity, the phrase  `"He is a jackass."` will become `"He is a .".`</li></ul>The default is Marked.|query|string|
|ProfanityMarker|(empty)	|Specifies how detected profanities are handled when `ProfanityAction` is set to `Marked`. Valid options are:<ul><li>`Asterisk`: Profanities are replaced with the string `***`. For example, if the word `"jackass"` is treated as a profanity, the phrase `"He is a jackass."` will become `"He is a ***.".`</li><li>`Tag`: Profanity are surrounded by a profanity XML tag. For example, if the word `"jackass"` is treated as a profanity, the phrase `"He is a jackass."` will become  `"He is a <profanity>jackass</profanity>."`.</li></ul>The default is `Asterisk`.|query|string|
|Authorization|(empty)	|Specifies the value of the client's bearer token. Use the prefix `Bearer` followed by the value of the `access_token` value returned by the authentication token service.|header	|string|
|Ocp-Apim-Subscription-Key|(empty)|Required if the `Authorization` header is not specified.|header|string|
|access_token|(empty)	|Alternate way to pass a valid OAuth access token. The bearer token is usually provided with header `Authorization`. Some websocket libraries do not allow client code to set headers. In such case, the client can use the `access_token` query parameter to pass a valid token. When using an access token to authenticate, if `Authorization` header is not set, then `access_token` must be set. If both header and query parameter are set, then the query parameter is ignored. Clients should only use one method to pass the token.|query|string|
|subscription-key|(empty)	|Alternate way to pass subscription key. Some websocket libraries do not allow client code to set headers. In such case, the client can use the `subscription-key` query parameter to pass a valid subscription key. When using a subscription key to authenticate, if `Ocp-Apim-Subscription-Key` header is not set, then  subscription-key must be set. If both header and query parameter are set, then the query parameter is ignored. Clients should only use one method to pass the `subscription key`.|query|string|
|X-ClientTraceId	|(empty)	|A client-generated GUID used to trace a request. For proper troubleshooting of issues, clients should provide a new value with each request and log it.<br/>Instead of using a header, this value can be passed with query parameter `X-ClientTraceId`. If both header and query parameter are set, then the query parameter is ignored.|header|string|
|X-CorrelationId|(empty)	|A client-generated identifier used to correlate multiple channels in a conversation. Multiple speech translation sessions can be created to enable conversations between users. In such scenario, all speech translation sessions use the same correlation ID to tie the channels together. This facilitates tracing and diagnostics. The identifier should conform to: `^[a-zA-Z0-9-_.]{1,64}$`<br/>Instead of using a header, this value can be passed with query parameter `X-CorrelationId`. If both header and query parameter are set, then the query parameter is ignored.|header|string|
|X-ClientVersion|(empty)	|Identifies the version of the client application. Example: "2.1.0.123".<br/>Instead of using a header, this value can be passed with query parameter `X-ClientVersion`. If both header and query parameter are set, then the query parameter is ignored.|header|string|
|X-OsPlatform|(empty)	|Identifies the name and version of the operating system the client application is running on. Examples: "Android 5.0", "iOs 8.1.3", "Windows 8.1".<br/>Instead of using a header, this value can be passed with query parameter `X-OsPlatform`. If both header and query parameter are set, then the query parameter is ignored.|header|string|

### Response messages

|HTTP Status Code|Reason|Response Model|Headers|
|:--|:--|:--|:--|
|101	|WebSocket upgrade.|Model Example Value <br/> Object {}|X-RequestId<br/>A value identifying the request for troubleshooting purposes.<br/>string|
|400	|Bad request. Check input parameters to ensure they are valid. The response object includes a more detailed description of the error.|||
|401	|Unauthorized. Ensure that credentials are set, that they are valid and that your Azure Data Market subscription is in good standing with an available balance.|||
|500	|An error occurred. If the error persists, please report it with client trace identifier (X-ClientTraceId) or request identifier (X-RequestId).|||
|503	|Server temporarily unavailable. Please retry the request. If the error persists, please report it with client trace identifier (X-ClientTraceId) or request identifier (X-RequestId).|||

	


	





	
	




	




	




	

			




		









<|MERGE_RESOLUTION|>--- conflicted
+++ resolved
@@ -1,235 +1,231 @@
----
-title: Translator Speech API Reference
-titleSuffix: Azure Cognitive Services
-description: Reference documentation for the Translator Speech API.
-services: cognitive-services
-author: Jann-Skotdal
-manager: cgronlun
-
-ms.service: cognitive-services
-ms.component: translator-speech
-ms.topic: reference
-ms.date: 05/18/2018
-ms.author: v-jansko
----
-
-# Translator Speech API
-
-<<<<<<< HEAD
-[!INCLUDE [Deprecation note](../../../includes/cognitive-services-translator-speech-deprecation-note.md)]
-
-This service offers a streaming API to transcribe conversational speech from one language into text of another language. The API also integrates text-to-speech capabilities to speak the translated text back. Microsoft Translator Speech API enables scenarios like real-time translation of conversations as seen in Skype Translator.
-=======
-This service offers a streaming API to transcribe conversational speech from one language into text of another language. The API also integrates text-to-speech capabilities to speak the translated text back. The Translator Speech API enables scenarios like real-time translation of conversations as seen in Skype Translator.
->>>>>>> 95064543
-
-With the Translator Speech API, client applications stream speech audio to the service and receive back a stream of text-based results, which include the recognized text in the source language, and its translation in the target language. Text results are produced by applying Automatic Speech Recognition (ASR) powered by deep neural networks to the incoming audio stream. Raw ASR output is further improved by a new technique called TrueText in order to more closely reflect user intent. For example, TrueText removes disfluencies (the hmms and coughs) and restore proper punctuation and capitalization. The ability to mask or exclude profanities is also included. The recognition and translation engines are specifically trained to handle conversational speech. The Speech Translation service uses silence detection to determine the end of an utterance. After a pause in voice activity, the service will stream back a final result for the completed utterance. The service can also send back partial results, which give intermediate recognitions and translations for an utterance in progress. For final results, the service provides the ability to synthesize speech (text-to-speech) from the spoken text in the target languages. Text-to-speech audio is created in the format specified by the client. WAV and MP3 formats are available.
-
-Translator Speech API leverages the WebSocket protocol to provide a full-duplex communication channel between the client and the server. An application will require these steps to use the service:
-
-## 1. Getting started
-To access the Translator Text API you will need to [sign up for Microsoft Azure](translator-speech-how-to-signup.md).
-
-## 2. Authentication
-
-Use the subscription key to authenticate. The Translator Speech API supports two modes of authentication:
-
-* **Using an access token:** In your application, obtain an access token from the token service. Use your Translator Speech API subscription key to obtain an access token from the Azure Cognitive Services authentication service. The access token is valid for 10 minutes. Obtain a new access token every 10 minutes, and keep using the same access token for repeated requests within these 10 minutes.
-
-* **Using a subscription key directly:** In your application, pass your subscription key as a value in `Ocp-Apim-Subscription-Key` header.
-
-Treat your subscription key and the access token as secrets that should be hidden from view.
-
-## 3. Query languages
-**Query the Languages resource for the current set of supported languages.** The [languages resource](languages-reference.md) exposes the set of languages and voices available for speech recognition, for text translation and for text-to-speech. Each language or voice is given an identifier which the Translator Speech API uses to identify the same language or voice.
-
-## 4. Stream audio
-**Open a connection and begin streaming audio to the service.** The service URL is `wss://dev.microsofttranslator.com/speech/translate`. Parameters and audio formats expected by the service are described below, in the `/speech/translate` operation. One of the parameters is used to pass the access token from Step 2 above.
-
-## 5. Process the results
-**Process the results streamed back from the service.** The format of partial results, final results and text-to-speech audio segments are described in the documentation of the `/speech/translate` operation below.
-
-Code samples demonstrating use of the Translator Speech API are available from the [Microsoft Translator Github site](https://github.com/MicrosoftTranslator).
-
-## Implementation notes
-
-GET /speech/translate Establishes a session for speech translation
-
-### Connecting
-Before connecting to the service, review the list of parameters given later in this section. An example request is:
-
-`GET wss://dev.microsofttranslator.com/speech/translate?from=en-US&to=it-IT&features=texttospeech&voice=it-IT-Elsa&api-version=1.0`
-`Ocp-Apim-Subscription-Key: {subscription key}`
-`X-ClientTraceId: {GUID}`
-
-The request specifies that spoken English will be streamed to the service and translated into Italian. Each final recognition result will generate a text-to-speech audio response with the female voice named Elsa. Notice that the request includes credentials in the `Ocp-Apim-Subscription-Key header`. The request also follows a best practice by setting a globally unique identifier in header `X-ClientTraceId`. A client application should log the trace ID so that it can be used to troubleshoot issues when they occur.
-
-### Sending audio
-Once the connection is established, the client begins streaming audio to the service. The client sends audio in chunks. Each chunk is transmitted using a Websocket message of type Binary.
-
-Audio input is in the Waveform Audio File Format (WAVE, or more commonly known as WAV due to its filename extension). The client application should stream single channel, signed 16bit PCM audio sampled at 16 kHz. The first set of bytes streamed by the client will include the WAV header. A 44-byte header for a single channel signed 16 bit PCM stream sampled at 16 kHz is:
-
-|Offset|Value|
-|:---|:---|
-|0 - 3|"RIFF"|
-|4 - 7|0|
-|8 - 11|"WAVE"|
-|12 - 15|"fmt"|
-|16 - 19|16|
-|20 - 21|1|
-|22 - 23|1|
-|24 - 27|16000|
-|28 - 31|32000|
-|32 - 33|2|
-|34 - 35|16|
-|36 - 39|"data"|
-|40 - 43|0|
-
-Notice that the total file size (bytes 4-7) and the size of the "data" (bytes 40-43) are set to zero. This is OK for the streaming scenario where the total size is not necessarily known upfront.
-
-After sending the WAV (RIFF) header, the client sends chunks of the audio data. The client will typically stream fixed size chunks representing a fixed duration (e.g. stream 100ms of audio at a time).
-
-### Final result
-A final speech recognition result is generated at the end of an utterance. A result is transmitted from the service to the client using a WebSocket message of type Text. The message content is the JSON serialization of an object with the following properties:
-
-* `type`: String constant to identify the type of result. The value is final for final results.
-* `id`: String identifier assigned to the recognition result.
-* `recognition`: Recognized text in the source language. The text may be an empty string in the case of a false recognition.
-* `translation`: Recognized text translated in the target language.
-* `audioTimeOffset`: Time offset of the start of the recognition in ticks (1 tick = 100 nanoseconds). The offset is relative to the beginning of streaming.
-* `audioTimeSize`: Duration in ticks (100 nanoseconds) of the recognition.
-* `audioStreamPosition`: Byte offset of the start of the recognition. The offset is relative to the beginning of the stream.
-* `audioSizeBytes`: Size in bytes of the recognition.
-
-Note that positioning of the recognition in the audio stream is not included in the results by default. The `TimingInfo` feature must be selected by the client (see `features` parameter).
-
-A sample final result is as follows:
-
-```
-{
-  type: "final"
-  id: "23",
-  recognition: "what was said", 
-  translation: "translation of what was said",
-  audioStreamPosition: 319680,
-  audioSizeBytes: 35840,
-  audioTimeOffset: 2731600000,
-  audioTimeSize: 21900000
-}
-```
-
-### Partial result
-Partial or intermediate speech recognition results are not streamed to the client by default. The client can use the features query parameter to request them.
-
-A partial result is transmitted from the service to the client using a WebSocket message of type Text. The message content is the JSON serialization of an object with the following properties:
-
-* `type`: String constant to identify the type of result. The value is partial for partial results.
-* `id`: String identifier assigned to the recognition result.
-* `recognition`: Recognized text in the source language.
-* `translation`: Recognized text translated in the target language.
-* `audioTimeOffset`: Time offset of the start of the recognition in ticks (1 tick = 100 nanoseconds). The offset is relative to the beginning of streaming.
-* `audioTimeSize`: Duration in ticks (100 nanoseconds) of the recognition.
-* `audioStreamPosition`: Byte offset of the start of the recognition. The offset is relative to the beginning of the stream.
-* `audioSizeBytes`: Size in bytes of the recognition.
-
-Note that positioning of the recognition in the audio stream is not included in the results by default. The TimingInfo feature must be selected by the client (see features parameter).
-
-A sample final result is as follows:
-
-```
-{
-  type: "partial"
-  id: "23.2",
-  recognition: "what was", 
-  translation: "translation of what was",
-  audioStreamPosition: 319680,
-  audioSizeBytes: 25840,
-  audioTimeOffset: 2731600000,
-  audioTimeSize: 11900000
-}
-```
-
-### Text-to-speech
-When the text-to-speech feature is enabled (see `features` parameter below), a final result is followed by the audio of the spoken translated text. Audio data is chunked and sent from the service to the client as a sequence of Websocket messages of type Binary. A client can detect the end of the stream by checking the FIN bit of each message. The last Binary message will have its FIN bit set to one to indicate the end of the stream. The format of the stream depends on the value of the `format` parameter.
-
-### Closing the connection
-When a client application has finished streaming audio and has received the last final result, it should close the connection by initiating the WebSocket closing handshake. There are conditions that will cause the server to terminate the connection. The following WebSocket Closed codes may be received by the client:
-
-* `1003 - Invalid Message Type`: The server is terminating the connection because it cannot accept the data type it received. This commonly happens when incoming audio does not start with a proper header.
-* `1000 - Normal closure`: The connection has closed after the request was fulfilled. The server will close the connection: when no audio is received from the client for an extended period of time; when silence is streamed for an extended period of time; when a session reaches the maximum duration allowed (approximately 90 minutes).
-* `1001 - Endpoint Unavailable`: Indicates that the server will become unavailable. Client application may attempt to reconnect with a limit on the number of retries.
-* `1011 - Internal Server Error`: The connection will be closed by the server because of an error on the server.
-
-### Parameters
-
-|Parameter|Value|Description|Parameter Type|Data Type|
-|:---|:---|:---|:---|:---|
-|api-version|1.0|Version of the API requested by the client. Allowed values are: `1.0`.|query	|string|
-|from|(empty)	|Specifies the language of the incoming speech. The value is one of the language identifiers from the `speech` scope in the response from the Languages API.|query|string|
-|to|(empty)|Specifies the language to translate the transcribed text into. The value is one of the language identifiers from the `text` scope in the response from the Languages API.|query|string|
-|features|(empty)	|Comma-separated set of features selected by the client. Available features include:<ul><li>`TextToSpeech`: specifies that the service must return the translated audio of the final translated sentence.</li><li>`Partial`: specifies that the service must return intermediate recognition results while the audio is streaming to the service.</li><li>`TimingInfo`: specifies that the service must return timing information associated with each recognition.</li></ul>As an example, a client would specify  `features=partial,texttospeech` to receive partial results and text-to-speech, but no timing information. Note that final results are always streamed to the client.|query|string|
-|voice|(empty)|Identifies what voice to use for text-to-speech rendering of the translated text. The value is one of the voice identifiers from the tts scope in the response from the Languages API. If a voice is not specified the system will automatically choose one when the text-to-speech feature is enabled.|query|string|
-|format|(empty)|Specifies the format of the text-to-speech audio stream returned by the service. Available options are:<ul><li>`audio/wav`: Waveform audio stream. Client should use the WAV header to properly interpret the audio format. WAV audio for text-to-speech is 16 bit, single channel PCM with a sampling rate of 24kHz or 16kHz.</li><li>`audio/mp3`: MP3 audio stream.</li></ul>Default is `audio/wav`.|query|string|
-|ProfanityAction	|(empty)	|Specifies how the service should handle profanities recognized in the speech. Valid actions are:<ul><li>`NoAction`: Profanities are left as is.</li><li>`Marked`: Profanities are replaced with a marker. See  `ProfanityMarker` parameter.</li><li>`Deleted`: Profanities are deleted. For example, if the word  `"jackass"` is treated as a profanity, the phrase  `"He is a jackass."` will become `"He is a .".`</li></ul>The default is Marked.|query|string|
-|ProfanityMarker|(empty)	|Specifies how detected profanities are handled when `ProfanityAction` is set to `Marked`. Valid options are:<ul><li>`Asterisk`: Profanities are replaced with the string `***`. For example, if the word `"jackass"` is treated as a profanity, the phrase `"He is a jackass."` will become `"He is a ***.".`</li><li>`Tag`: Profanity are surrounded by a profanity XML tag. For example, if the word `"jackass"` is treated as a profanity, the phrase `"He is a jackass."` will become  `"He is a <profanity>jackass</profanity>."`.</li></ul>The default is `Asterisk`.|query|string|
-|Authorization|(empty)	|Specifies the value of the client's bearer token. Use the prefix `Bearer` followed by the value of the `access_token` value returned by the authentication token service.|header	|string|
-|Ocp-Apim-Subscription-Key|(empty)|Required if the `Authorization` header is not specified.|header|string|
-|access_token|(empty)	|Alternate way to pass a valid OAuth access token. The bearer token is usually provided with header `Authorization`. Some websocket libraries do not allow client code to set headers. In such case, the client can use the `access_token` query parameter to pass a valid token. When using an access token to authenticate, if `Authorization` header is not set, then `access_token` must be set. If both header and query parameter are set, then the query parameter is ignored. Clients should only use one method to pass the token.|query|string|
-|subscription-key|(empty)	|Alternate way to pass subscription key. Some websocket libraries do not allow client code to set headers. In such case, the client can use the `subscription-key` query parameter to pass a valid subscription key. When using a subscription key to authenticate, if `Ocp-Apim-Subscription-Key` header is not set, then  subscription-key must be set. If both header and query parameter are set, then the query parameter is ignored. Clients should only use one method to pass the `subscription key`.|query|string|
-|X-ClientTraceId	|(empty)	|A client-generated GUID used to trace a request. For proper troubleshooting of issues, clients should provide a new value with each request and log it.<br/>Instead of using a header, this value can be passed with query parameter `X-ClientTraceId`. If both header and query parameter are set, then the query parameter is ignored.|header|string|
-|X-CorrelationId|(empty)	|A client-generated identifier used to correlate multiple channels in a conversation. Multiple speech translation sessions can be created to enable conversations between users. In such scenario, all speech translation sessions use the same correlation ID to tie the channels together. This facilitates tracing and diagnostics. The identifier should conform to: `^[a-zA-Z0-9-_.]{1,64}$`<br/>Instead of using a header, this value can be passed with query parameter `X-CorrelationId`. If both header and query parameter are set, then the query parameter is ignored.|header|string|
-|X-ClientVersion|(empty)	|Identifies the version of the client application. Example: "2.1.0.123".<br/>Instead of using a header, this value can be passed with query parameter `X-ClientVersion`. If both header and query parameter are set, then the query parameter is ignored.|header|string|
-|X-OsPlatform|(empty)	|Identifies the name and version of the operating system the client application is running on. Examples: "Android 5.0", "iOs 8.1.3", "Windows 8.1".<br/>Instead of using a header, this value can be passed with query parameter `X-OsPlatform`. If both header and query parameter are set, then the query parameter is ignored.|header|string|
-
-### Response messages
-
-|HTTP Status Code|Reason|Response Model|Headers|
-|:--|:--|:--|:--|
-|101	|WebSocket upgrade.|Model Example Value <br/> Object {}|X-RequestId<br/>A value identifying the request for troubleshooting purposes.<br/>string|
-|400	|Bad request. Check input parameters to ensure they are valid. The response object includes a more detailed description of the error.|||
-|401	|Unauthorized. Ensure that credentials are set, that they are valid and that your Azure Data Market subscription is in good standing with an available balance.|||
-|500	|An error occurred. If the error persists, please report it with client trace identifier (X-ClientTraceId) or request identifier (X-RequestId).|||
-|503	|Server temporarily unavailable. Please retry the request. If the error persists, please report it with client trace identifier (X-ClientTraceId) or request identifier (X-RequestId).|||
-
-	
-
-
-	
-
-
-
-
-
-	
-	
-
-
-
-
-	
-
-
-
-
-	
-
-
-
-
-	
-
-			
-
-
-
-
-		
-
-
-
-
-
-
-
-
-
+---
+title: Translator Speech API Reference
+titleSuffix: Azure Cognitive Services
+description: Reference documentation for the Translator Speech API.
+services: cognitive-services
+author: Jann-Skotdal
+manager: cgronlun
+
+ms.service: cognitive-services
+ms.component: translator-speech
+ms.topic: reference
+ms.date: 05/18/2018
+ms.author: v-jansko
+---
+
+# Translator Speech API
+
+[!INCLUDE [Deprecation note](../../../includes/cognitive-services-translator-speech-deprecation-note.md)]
+
+This service offers a streaming API to transcribe conversational speech from one language into text of another language. The API also integrates text-to-speech capabilities to speak the translated text back. The Translator Speech API enables scenarios like real-time translation of conversations as seen in Skype Translator.
+
+With the Translator Speech API, client applications stream speech audio to the service and receive back a stream of text-based results, which include the recognized text in the source language, and its translation in the target language. Text results are produced by applying Automatic Speech Recognition (ASR) powered by deep neural networks to the incoming audio stream. Raw ASR output is further improved by a new technique called TrueText in order to more closely reflect user intent. For example, TrueText removes disfluencies (the hmms and coughs) and restore proper punctuation and capitalization. The ability to mask or exclude profanities is also included. The recognition and translation engines are specifically trained to handle conversational speech. The Speech Translation service uses silence detection to determine the end of an utterance. After a pause in voice activity, the service will stream back a final result for the completed utterance. The service can also send back partial results, which give intermediate recognitions and translations for an utterance in progress. For final results, the service provides the ability to synthesize speech (text-to-speech) from the spoken text in the target languages. Text-to-speech audio is created in the format specified by the client. WAV and MP3 formats are available.
+
+Translator Speech API leverages the WebSocket protocol to provide a full-duplex communication channel between the client and the server. An application will require these steps to use the service:
+
+## 1. Getting started
+To access the Translator Text API you will need to [sign up for Microsoft Azure](translator-speech-how-to-signup.md).
+
+## 2. Authentication
+
+Use the subscription key to authenticate. The Translator Speech API supports two modes of authentication:
+
+* **Using an access token:** In your application, obtain an access token from the token service. Use your Translator Speech API subscription key to obtain an access token from the Azure Cognitive Services authentication service. The access token is valid for 10 minutes. Obtain a new access token every 10 minutes, and keep using the same access token for repeated requests within these 10 minutes.
+
+* **Using a subscription key directly:** In your application, pass your subscription key as a value in `Ocp-Apim-Subscription-Key` header.
+
+Treat your subscription key and the access token as secrets that should be hidden from view.
+
+## 3. Query languages
+**Query the Languages resource for the current set of supported languages.** The [languages resource](languages-reference.md) exposes the set of languages and voices available for speech recognition, for text translation and for text-to-speech. Each language or voice is given an identifier which the Translator Speech API uses to identify the same language or voice.
+
+## 4. Stream audio
+**Open a connection and begin streaming audio to the service.** The service URL is `wss://dev.microsofttranslator.com/speech/translate`. Parameters and audio formats expected by the service are described below, in the `/speech/translate` operation. One of the parameters is used to pass the access token from Step 2 above.
+
+## 5. Process the results
+**Process the results streamed back from the service.** The format of partial results, final results and text-to-speech audio segments are described in the documentation of the `/speech/translate` operation below.
+
+Code samples demonstrating use of the Translator Speech API are available from the [Microsoft Translator Github site](https://github.com/MicrosoftTranslator).
+
+## Implementation notes
+
+GET /speech/translate Establishes a session for speech translation
+
+### Connecting
+Before connecting to the service, review the list of parameters given later in this section. An example request is:
+
+`GET wss://dev.microsofttranslator.com/speech/translate?from=en-US&to=it-IT&features=texttospeech&voice=it-IT-Elsa&api-version=1.0`
+`Ocp-Apim-Subscription-Key: {subscription key}`
+`X-ClientTraceId: {GUID}`
+
+The request specifies that spoken English will be streamed to the service and translated into Italian. Each final recognition result will generate a text-to-speech audio response with the female voice named Elsa. Notice that the request includes credentials in the `Ocp-Apim-Subscription-Key header`. The request also follows a best practice by setting a globally unique identifier in header `X-ClientTraceId`. A client application should log the trace ID so that it can be used to troubleshoot issues when they occur.
+
+### Sending audio
+Once the connection is established, the client begins streaming audio to the service. The client sends audio in chunks. Each chunk is transmitted using a Websocket message of type Binary.
+
+Audio input is in the Waveform Audio File Format (WAVE, or more commonly known as WAV due to its filename extension). The client application should stream single channel, signed 16bit PCM audio sampled at 16 kHz. The first set of bytes streamed by the client will include the WAV header. A 44-byte header for a single channel signed 16 bit PCM stream sampled at 16 kHz is:
+
+|Offset|Value|
+|:---|:---|
+|0 - 3|"RIFF"|
+|4 - 7|0|
+|8 - 11|"WAVE"|
+|12 - 15|"fmt"|
+|16 - 19|16|
+|20 - 21|1|
+|22 - 23|1|
+|24 - 27|16000|
+|28 - 31|32000|
+|32 - 33|2|
+|34 - 35|16|
+|36 - 39|"data"|
+|40 - 43|0|
+
+Notice that the total file size (bytes 4-7) and the size of the "data" (bytes 40-43) are set to zero. This is OK for the streaming scenario where the total size is not necessarily known upfront.
+
+After sending the WAV (RIFF) header, the client sends chunks of the audio data. The client will typically stream fixed size chunks representing a fixed duration (e.g. stream 100ms of audio at a time).
+
+### Final result
+A final speech recognition result is generated at the end of an utterance. A result is transmitted from the service to the client using a WebSocket message of type Text. The message content is the JSON serialization of an object with the following properties:
+
+* `type`: String constant to identify the type of result. The value is final for final results.
+* `id`: String identifier assigned to the recognition result.
+* `recognition`: Recognized text in the source language. The text may be an empty string in the case of a false recognition.
+* `translation`: Recognized text translated in the target language.
+* `audioTimeOffset`: Time offset of the start of the recognition in ticks (1 tick = 100 nanoseconds). The offset is relative to the beginning of streaming.
+* `audioTimeSize`: Duration in ticks (100 nanoseconds) of the recognition.
+* `audioStreamPosition`: Byte offset of the start of the recognition. The offset is relative to the beginning of the stream.
+* `audioSizeBytes`: Size in bytes of the recognition.
+
+Note that positioning of the recognition in the audio stream is not included in the results by default. The `TimingInfo` feature must be selected by the client (see `features` parameter).
+
+A sample final result is as follows:
+
+```
+{
+  type: "final"
+  id: "23",
+  recognition: "what was said", 
+  translation: "translation of what was said",
+  audioStreamPosition: 319680,
+  audioSizeBytes: 35840,
+  audioTimeOffset: 2731600000,
+  audioTimeSize: 21900000
+}
+```
+
+### Partial result
+Partial or intermediate speech recognition results are not streamed to the client by default. The client can use the features query parameter to request them.
+
+A partial result is transmitted from the service to the client using a WebSocket message of type Text. The message content is the JSON serialization of an object with the following properties:
+
+* `type`: String constant to identify the type of result. The value is partial for partial results.
+* `id`: String identifier assigned to the recognition result.
+* `recognition`: Recognized text in the source language.
+* `translation`: Recognized text translated in the target language.
+* `audioTimeOffset`: Time offset of the start of the recognition in ticks (1 tick = 100 nanoseconds). The offset is relative to the beginning of streaming.
+* `audioTimeSize`: Duration in ticks (100 nanoseconds) of the recognition.
+* `audioStreamPosition`: Byte offset of the start of the recognition. The offset is relative to the beginning of the stream.
+* `audioSizeBytes`: Size in bytes of the recognition.
+
+Note that positioning of the recognition in the audio stream is not included in the results by default. The TimingInfo feature must be selected by the client (see features parameter).
+
+A sample final result is as follows:
+
+```
+{
+  type: "partial"
+  id: "23.2",
+  recognition: "what was", 
+  translation: "translation of what was",
+  audioStreamPosition: 319680,
+  audioSizeBytes: 25840,
+  audioTimeOffset: 2731600000,
+  audioTimeSize: 11900000
+}
+```
+
+### Text-to-speech
+When the text-to-speech feature is enabled (see `features` parameter below), a final result is followed by the audio of the spoken translated text. Audio data is chunked and sent from the service to the client as a sequence of Websocket messages of type Binary. A client can detect the end of the stream by checking the FIN bit of each message. The last Binary message will have its FIN bit set to one to indicate the end of the stream. The format of the stream depends on the value of the `format` parameter.
+
+### Closing the connection
+When a client application has finished streaming audio and has received the last final result, it should close the connection by initiating the WebSocket closing handshake. There are conditions that will cause the server to terminate the connection. The following WebSocket Closed codes may be received by the client:
+
+* `1003 - Invalid Message Type`: The server is terminating the connection because it cannot accept the data type it received. This commonly happens when incoming audio does not start with a proper header.
+* `1000 - Normal closure`: The connection has closed after the request was fulfilled. The server will close the connection: when no audio is received from the client for an extended period of time; when silence is streamed for an extended period of time; when a session reaches the maximum duration allowed (approximately 90 minutes).
+* `1001 - Endpoint Unavailable`: Indicates that the server will become unavailable. Client application may attempt to reconnect with a limit on the number of retries.
+* `1011 - Internal Server Error`: The connection will be closed by the server because of an error on the server.
+
+### Parameters
+
+|Parameter|Value|Description|Parameter Type|Data Type|
+|:---|:---|:---|:---|:---|
+|api-version|1.0|Version of the API requested by the client. Allowed values are: `1.0`.|query	|string|
+|from|(empty)	|Specifies the language of the incoming speech. The value is one of the language identifiers from the `speech` scope in the response from the Languages API.|query|string|
+|to|(empty)|Specifies the language to translate the transcribed text into. The value is one of the language identifiers from the `text` scope in the response from the Languages API.|query|string|
+|features|(empty)	|Comma-separated set of features selected by the client. Available features include:<ul><li>`TextToSpeech`: specifies that the service must return the translated audio of the final translated sentence.</li><li>`Partial`: specifies that the service must return intermediate recognition results while the audio is streaming to the service.</li><li>`TimingInfo`: specifies that the service must return timing information associated with each recognition.</li></ul>As an example, a client would specify  `features=partial,texttospeech` to receive partial results and text-to-speech, but no timing information. Note that final results are always streamed to the client.|query|string|
+|voice|(empty)|Identifies what voice to use for text-to-speech rendering of the translated text. The value is one of the voice identifiers from the tts scope in the response from the Languages API. If a voice is not specified the system will automatically choose one when the text-to-speech feature is enabled.|query|string|
+|format|(empty)|Specifies the format of the text-to-speech audio stream returned by the service. Available options are:<ul><li>`audio/wav`: Waveform audio stream. Client should use the WAV header to properly interpret the audio format. WAV audio for text-to-speech is 16 bit, single channel PCM with a sampling rate of 24kHz or 16kHz.</li><li>`audio/mp3`: MP3 audio stream.</li></ul>Default is `audio/wav`.|query|string|
+|ProfanityAction	|(empty)	|Specifies how the service should handle profanities recognized in the speech. Valid actions are:<ul><li>`NoAction`: Profanities are left as is.</li><li>`Marked`: Profanities are replaced with a marker. See  `ProfanityMarker` parameter.</li><li>`Deleted`: Profanities are deleted. For example, if the word  `"jackass"` is treated as a profanity, the phrase  `"He is a jackass."` will become `"He is a .".`</li></ul>The default is Marked.|query|string|
+|ProfanityMarker|(empty)	|Specifies how detected profanities are handled when `ProfanityAction` is set to `Marked`. Valid options are:<ul><li>`Asterisk`: Profanities are replaced with the string `***`. For example, if the word `"jackass"` is treated as a profanity, the phrase `"He is a jackass."` will become `"He is a ***.".`</li><li>`Tag`: Profanity are surrounded by a profanity XML tag. For example, if the word `"jackass"` is treated as a profanity, the phrase `"He is a jackass."` will become  `"He is a <profanity>jackass</profanity>."`.</li></ul>The default is `Asterisk`.|query|string|
+|Authorization|(empty)	|Specifies the value of the client's bearer token. Use the prefix `Bearer` followed by the value of the `access_token` value returned by the authentication token service.|header	|string|
+|Ocp-Apim-Subscription-Key|(empty)|Required if the `Authorization` header is not specified.|header|string|
+|access_token|(empty)	|Alternate way to pass a valid OAuth access token. The bearer token is usually provided with header `Authorization`. Some websocket libraries do not allow client code to set headers. In such case, the client can use the `access_token` query parameter to pass a valid token. When using an access token to authenticate, if `Authorization` header is not set, then `access_token` must be set. If both header and query parameter are set, then the query parameter is ignored. Clients should only use one method to pass the token.|query|string|
+|subscription-key|(empty)	|Alternate way to pass subscription key. Some websocket libraries do not allow client code to set headers. In such case, the client can use the `subscription-key` query parameter to pass a valid subscription key. When using a subscription key to authenticate, if `Ocp-Apim-Subscription-Key` header is not set, then  subscription-key must be set. If both header and query parameter are set, then the query parameter is ignored. Clients should only use one method to pass the `subscription key`.|query|string|
+|X-ClientTraceId	|(empty)	|A client-generated GUID used to trace a request. For proper troubleshooting of issues, clients should provide a new value with each request and log it.<br/>Instead of using a header, this value can be passed with query parameter `X-ClientTraceId`. If both header and query parameter are set, then the query parameter is ignored.|header|string|
+|X-CorrelationId|(empty)	|A client-generated identifier used to correlate multiple channels in a conversation. Multiple speech translation sessions can be created to enable conversations between users. In such scenario, all speech translation sessions use the same correlation ID to tie the channels together. This facilitates tracing and diagnostics. The identifier should conform to: `^[a-zA-Z0-9-_.]{1,64}$`<br/>Instead of using a header, this value can be passed with query parameter `X-CorrelationId`. If both header and query parameter are set, then the query parameter is ignored.|header|string|
+|X-ClientVersion|(empty)	|Identifies the version of the client application. Example: "2.1.0.123".<br/>Instead of using a header, this value can be passed with query parameter `X-ClientVersion`. If both header and query parameter are set, then the query parameter is ignored.|header|string|
+|X-OsPlatform|(empty)	|Identifies the name and version of the operating system the client application is running on. Examples: "Android 5.0", "iOs 8.1.3", "Windows 8.1".<br/>Instead of using a header, this value can be passed with query parameter `X-OsPlatform`. If both header and query parameter are set, then the query parameter is ignored.|header|string|
+
+### Response messages
+
+|HTTP Status Code|Reason|Response Model|Headers|
+|:--|:--|:--|:--|
+|101	|WebSocket upgrade.|Model Example Value <br/> Object {}|X-RequestId<br/>A value identifying the request for troubleshooting purposes.<br/>string|
+|400	|Bad request. Check input parameters to ensure they are valid. The response object includes a more detailed description of the error.|||
+|401	|Unauthorized. Ensure that credentials are set, that they are valid and that your Azure Data Market subscription is in good standing with an available balance.|||
+|500	|An error occurred. If the error persists, please report it with client trace identifier (X-ClientTraceId) or request identifier (X-RequestId).|||
+|503	|Server temporarily unavailable. Please retry the request. If the error persists, please report it with client trace identifier (X-ClientTraceId) or request identifier (X-RequestId).|||
+
+	
+
+
+	
+
+
+
+
+
+	
+	
+
+
+
+
+	
+
+
+
+
+	
+
+
+
+
+	
+
+			
+
+
+
+
+		
+
+
+
+
+
+
+
+
+