--- conflicted
+++ resolved
@@ -1,434 +1,430 @@
----
-title: "Tutorial: Translator Speech API C#"
-titleSuffix: Azure Cognitive Services
-description: Use the Translator Speech API to translate text in real time.
-services: cognitive-services
-author: v-jerkin
-manager: nitinme
-ms.service: cognitive-services
-ms.subservice: translator-speech
-ms.topic: tutorial
-ms.date: 3/5/2018
-ms.author: v-jerkin
-ROBOTS: NOINDEX,NOFOLLOW
----
-# Tutorial: Translator Speech application in C#
-
-[!INCLUDE [Deprecation note](../../../includes/cognitive-services-translator-speech-deprecation-note.md)]
-
-This tutorial is a tour of an interactive speech translation tool that uses the Translator Speech API, a part of Azure Cognitive Services. You will learn how to:
-
-> [!div class="checklist"]
-> * Request a list of the languages supported by the service
-> * Capture audio and transmit it to the service
-> * Receive and display translations of the speech as text
-> * Optionally play a spoken (text-to-speech) version of the translation
-
-A Visual Studio solution file for this application is [available on GitHub](https://github.com/MicrosoftTranslator/SpeechTranslator).
-
-## Prerequisites
-
-<<<<<<< HEAD
-For this tutorial, you need any edition of Visual Studio 2017, including the Community Edition.
-=======
-For this tutorial, you need any edition of Visual Studio 2019, including the Community Edition.
->>>>>>> 6a383dfd
-
-The Visual Studio solution also builds an installer for the application. You need the [WiX Toolset](http://wixtoolset.org/) and the [WiX Toolset Visual Studio Extension](https://marketplace.visualstudio.com/items?itemName=RobMensching.WixToolsetVisualStudio2017Extension) to support this functionality.
-
-You also need a subscription key for the Translator Speech service, which you can obtain from the Microsoft Azure dashboard. A free pricing tier is available that allows you to translate up to 10 hours of speech per month at no charge. This tier is sufficient for this tutorial.
-
-The third-party [JSON.NET library](https://www.newtonsoft.com/json) (from Newtonsoft) is also required. This assembly is automatically installed by NuGet if both Package Restore checkboxes are enabled in the Visual Studio options.
-
-## Trying the translation app
-
-After opening the Speech Translator solution (`SpeechTranslator.sln`) in Visual STudio, press F5 to build and launch the application.  The program's main window appears.
-
-![[Speech Translator main window]](media/speech-translator-main-window.png)
-
-On the first run, choose **Account Settings** from the **Settings** menu to open the window shown here.
-
-![[Speech Translator main window]](media/speech-translator-settings-window.png)
-
-Paste your Translator Speech subscription key in this window, then click **Save.** Your key is saved between runs.
-
-Back in the main window, choose the audio input and output devices you want to use and the From and To languages. If you want to hear audio of the translation, make sure the **TTS** (text-to-speech) option is checked. If you want to see speculative partial translations as you speak, enable the **Partial Results** option.
-
-Finally, click **Start** to begin translation. Say something you wish to have translated and watch the recognized text and the translation appear in the window. If you enabled the TTS option, you also hear the translation.
-
-## Obtaining supported languages
-
-At this writing, the Translator Speech service supports more than five dozen languages for text translation. A smaller number of languages are supported for speech translation. Such languages require support for both transcription (speech recognition) and, for text-to-speech output, synthesis.
-
-In other words, for speech translation, the source language must be one supported for transcription. The output language may be any of the languages supported for text translation, assuming you want a text result. If you want speech output, you can only translate into a language supported for text-to-speech.
-
-Microsoft may add support for new languages from time to time. For this reason, you should not hard-code any knowledge of supported languages in your application. Instead, the Translator Speech API provides a Languages endpoint that allows you to retrieve the supported languages at runtime. You can choose to receive one or more lists of languages:
-
-| | |
-|-|-|
-|`speech`|The languages supported for speech transcription. Can be source languages for speech translation.|
-|`text`|The languages supported for text-to-text translation. Can be target languages for speech translation when text output is used.|
-|`tts`|The voices supported for speech synthesis, each associated with a particular language. Can be target languages for speech translation when text-to-speech is used. A given language may be supported by more than one voice.|
-
-The Languages endpoint does not require a subscription key, and its usage does not count against your quota. Its URI is `https://dev.microsofttranslator.com/languages` and it returns its results in JSON format.
-
-The method `UpdateLanguageSettingsAsync()` in `MainWindow.xaml.cs`, shown here, calls the Languages endpoint to get the list of supported languages.
-
-```csharp
-private async Task UpdateLanguageSettingsAsync()
-{
-    Uri baseUri = new Uri("https://" + baseUrl);
-    string fullUriString = "/Languages?api-version=1.0&scope=text,speech,tts";
-    if (MenuItem_Experimental.IsChecked) fullUriString += "&flight=experimental";            
-    Uri fullUri = new Uri(baseUri, fullUriString);
-
-    using (HttpClient client = new HttpClient()) //'client' is the var - using statement ensures the dispose method is used even after an exception.
-    {
-        HttpRequestMessage request = new HttpRequestMessage(HttpMethod.Get, fullUri);
-
-        // get language names for current UI culture:
-        request.Headers.Add("Accept-Language", CultureInfo.CurrentUICulture.TwoLetterISOLanguageName);
-
-        // add a client-side trace Id. In case of issues, one can contact support and provide this:
-        //string traceId = "SpeechTranslator" + Guid.NewGuid().ToString();
-        //request.Headers.Add("X-ClientTraceId", traceId);
-        //Debug.Print("TraceId: {0}", traceId);
-
-        client.Timeout = TimeSpan.FromMilliseconds(10000);
-        HttpResponseMessage response = await client.SendAsync(request); //make the async call to the web using the client var and passing the built up URI
-        response.EnsureSuccessStatusCode(); //causes exception if the return is false
-
-        Debug.Print("Request Id returned: {0}", GetRequestId(response));
-
-        //create dictionaries to hold the language specific data
-        spokenLanguages = new Dictionary<string, string>();
-        fromLanguages = new Dictionary<string, string>();
-        textLanguages = new Dictionary<string, string>();
-        isLTR = new Dictionary<string, bool>();
-        voices = new Dictionary<string, List<TTsDetail>>();
-
-        JObject jResponse = JObject.Parse(await response.Content.ReadAsStringAsync()); //get the json from the async call with the response var created above, parse it and put it in a var called jResponse - JObject is a newton class
-
-        //Gather the set of TTS voices
-        foreach (JProperty jTts in jResponse["tts"])
-        {
-            JObject ttsDetails = (JObject)jTts.Value;
-
-            string code = jTts.Name;
-            string language = ttsDetails["language"].ToString();
-            string displayName = ttsDetails["displayName"].ToString();
-            string gender = ttsDetails["gender"].ToString();
-
-            if (!voices.ContainsKey(language)) //check dictionary for a specific key value
-            {
-                voices.Add(language, new List<TTsDetail>()); //add to the dictionary the locale key and a ttsDetail object
-            }
-
-            voices[language].Add(new TTsDetail() { Code = code, DisplayName = string.Format("{0} ({1})", displayName, gender) });
-        }
-
-        // Gather the set of speech translation languages
-        foreach (JProperty jSpeech in jResponse["speech"])
-        {
-            JObject languageDetails = (JObject)jSpeech.Value;
-            string code = jSpeech.Name;
-            string simplecode = languageDetails["language"].ToString();
-            string displayName = languageDetails["name"].ToString();
-            spokenLanguages.Add(code, displayName);
-            fromLanguages.Add(code,simplecode);
-        }
-
-        spokenLanguages = spokenLanguages.OrderBy(x => x.Value).ToDictionary(x => x.Key, x => x.Value);
-        FromLanguage.Items.Clear();
-        foreach (var language in spokenLanguages)
-        {
-            FromLanguage.Items.Add(new ComboBoxItem() { Content = language.Value, Tag = language.Key});
-        }
-
-        // Gather the set of text translation languages
-        foreach (JProperty jText in jResponse["text"])
-        {
-            JObject languageDetails = (JObject)jText.Value;
-            string code = jText.Name;
-            string displayName = languageDetails["name"].ToString();
-            textLanguages.Add(code, displayName);
-
-            string direction = languageDetails["dir"].ToString().ToLowerInvariant();
-            bool LTR = true;
-            if (direction.ToLowerInvariant() == "rtl") LTR = false;
-            isLTR.Add(code, LTR);
-        }
-
-        textLanguages = textLanguages.OrderBy(x => x.Value).ToDictionary(x => x.Key, x => x.Value);
-        ToLanguage.Items.Clear();
-        foreach (var language in textLanguages)
-        {
-            ToLanguage.Items.Add(new ComboBoxItem() { Content = language.Value, Tag = language.Key });
-        }
-
-        if (Properties.Settings.Default.FromLanguageIndex >= 0) FromLanguage.SelectedIndex = Properties.Settings.Default.FromLanguageIndex;
-        else
-        {
-            for(int i=0; i < FromLanguage.Items.Count; ++i)
-            {
-                ComboBoxItem item = (ComboBoxItem)FromLanguage.Items[i];
-                if(CultureInfo.CurrentUICulture.Name.Equals((string)item.Tag, StringComparison.OrdinalIgnoreCase))
-                {
-                    FromLanguage.SelectedIndex = i;
-                }
-            }
-        }
-        if (Properties.Settings.Default.ToLanguageIndex >= 0) ToLanguage.SelectedIndex = Properties.Settings.Default.ToLanguageIndex;
-        else
-        {
-            Random rnd = new Random(DateTime.Now.Millisecond);
-            ToLanguage.SelectedIndex = (rnd.Next() % textLanguages.Count);
-        }
-    }
-}
-```
-
-This method first constructs an HTTP request to the Languages endpoint, requesting all three lists of languages (`text`, `speech`, and `tts`).
-
-The Languages endpoint uses the request's `Accept-Languages` header to determine the language in which the names of the languages are represented. For example, the language known to English speakers as "German" is called "Deutsch" in German and "Alemán" in Spanish, and the list of languages reflects these differences. The system's default language is used for this header.
-
-After the request has been sent and the JSON response received, the response is parsed into internal data structures. These structures are then used to construct the From Language and To Language menus.
-
-Since the voices available depend on the To Language chosen by the user, it isn't possible to set up the Voice menu yet. Instead, the available voices for each language are stored for later use. The `ToLanguage_SelectionChanged` handler (in the same source file) later updates the Voice menu by calling `UpdateVoiceComboBox()`  when the user chooses a To Language.
-
-Just for fun, a To Language is randomly selected if the user has not run the application before. (The menu settings are stored between sessions.)
-
-## Authenticating requests
-
-To authenticate to the Microsoft Translator Speech service you need to send your Azure subscription key in the header as the value for `Ocp-Apim-Subscription-Key` in the connection request.
-
-## Translation overview
-
-The Translate API (WebSockets endpoint `wss://dev.microsofttranslator.com/speech/translate`) accepts audio to be translated in monophonic, 16 kHz, 16-bit signed WAVE format. The service returns one or more JSON responses containing both the recognized and translated text. If text-to-speech has been requested, an audio file is sent.
-
-The user chooses the audio source using the Microphone/File Input menu. The audio may come from an audio device (such as a microphone) or from a `.WAV` file.
-
-The method `StartListening_Click` is invoked when the user clicks the Start button. This event handler, in turn, calls `Connect()` to begin the process of sending audio to the service API endpoint. The `Connect()` method performs the following tasks:
-
-
-> [!div class="checklist"]
-> * Getting user settings from the main window and validate them
-> * Initializing the audio input and output streams
-> * Calling `ConnectAsync()` to handle the rest of the work
-
-`ConnectAsync()`, in turn, handles the following chores:
-
-> [!div class="checklist"]
-> * Authenticating with Azure Subscription key in header `Ocp-Apim-Subscription-Key`
-> * Creating a `SpeechClient` instance (found in `SpeechClient.cs`) to communicate with the service
-> * Initializing `TextMessageDecoder` and `BinaryMessageDecoder` instances (see `SpeechResponseDecoder.cs`) to handle responses
-> * Sending the audio via the `SpeechClient` instance to the Translator Speech service
-> * Receiving and processing the results of the translation
-
-The responsibilities of `SpeechClient` are fewer:
-
-> [!div class="checklist"]
-> * Establishing a WebSocket connection to the Translator Speech service
-> * Sending audio data and receiving responses via the socket
-
-## A closer look
-
-It should be clearer now how parts of the application work together to perform the translation request. Let's take a look at some code, focusing on the relevant parts.
-
-Here's a partial version of `Connect()` that shows setting up the audio streams:
-
-```csharp
-private void Connect()
-{
-    if (this.currentState != UiState.ReadyToConnect) return;
-
-    Stopwatch watch = Stopwatch.StartNew();
-    UpdateUiState(UiState.Connecting);
-
-    // Omitted: code to validate UI settings
-
-    string tag = ((ComboBoxItem)Mic.SelectedItem).Tag as string;
-    string audioFileInputPath = null;
-    if (tag == "File")
-    {
-        audioFileInputPath = this.AudioFileInput.Text;
-        foreach (string currFile in audioFileInputPath.Split('|'))
-        {
-            if (!File.Exists(currFile))
-            {
-                SetMessage(String.Format($"Invalid audio source: selected file {currFile} does not exist."), "", MessageKind.Error);
-                UpdateUiState(UiState.ReadyToConnect);
-                return;
-            }
-        }
-    }
-    bool shouldSuspendInputAudioDuringTTS = this.CutInputAudioCheckBox.IsChecked.HasValue ? this.CutInputAudioCheckBox.IsChecked.Value : false;
-
-    correlationId = Guid.NewGuid().ToString("D").Split('-')[0].ToUpperInvariant();
-
-    // Setup speech translation client options
-    SpeechClientOptions options;
-
-    string voicename = "";
-    if (this.Voice.SelectedItem != null)
-    {
-        voicename = ((ComboBoxItem)this.Voice.SelectedItem).Tag.ToString();
-    }
-    options = new SpeechTranslateClientOptions()
-    {
-        TranslateFrom = ((ComboBoxItem)this.FromLanguage.SelectedItem).Tag.ToString(),
-        TranslateTo = ((ComboBoxItem)this.ToLanguage.SelectedItem).Tag.ToString(),
-        Voice = voicename,
-    };
-
-    options.Hostname = baseUrl;
-    options.AuthHeaderKey = "Authorization";
-    options.AuthHeaderValue = ""; // set later in ConnectAsync.
-    options.ClientAppId = new Guid("EA66703D-90A8-436B-9BD6-7A2707A2AD99");
-    options.CorrelationId = this.correlationId;
-    options.Features = GetFeatures().ToString().Replace(" ", "");
-    options.Profanity = ((SpeechClient.ProfanityFilter)Enum.Parse(typeof(SpeechClient.ProfanityFilter), GetProfanityLevel(), true)).ToString();
-    options.Experimental = MenuItem_Experimental.IsChecked;
-
-    // Setup player and recorder but don't start them yet.
-    WaveFormat waveFormat = new WaveFormat(16000, 16, 1);
-
-    // WaveProvider for incoming TTS
-    // We use a rather large BufferDuration because we need to be able to hold an entire utterance.
-    // TTS audio is received in bursts (faster than real-time).
-    textToSpeechBytes = 0;
-    playerTextToSpeechWaveProvider = new BufferedWaveProvider(waveFormat);
-    playerTextToSpeechWaveProvider.BufferDuration = TimeSpan.FromMinutes(5);
-
-    ISampleProvider sampleProvider = null;
-    if (audioFileInputPath != null)
-    {
-        // Setup mixing of audio from input file and from TTS
-        playerAudioInputWaveProvider = new BufferedWaveProvider(waveFormat);
-        var srce1 = new Pcm16BitToSampleProvider(playerTextToSpeechWaveProvider);
-        var srce2 = new Pcm16BitToSampleProvider(playerAudioInputWaveProvider);
-        var mixer = new MixingSampleProvider(srce1.WaveFormat);
-        mixer.AddMixerInput(srce1);
-        mixer.AddMixerInput(srce2);
-        sampleProvider = mixer;
-    }
-    else
-    {
-        recorder = new WaveIn();
-        recorder.DeviceNumber = (int)((ComboBoxItem)Mic.SelectedItem).Tag;
-        recorder.WaveFormat = waveFormat;
-        recorder.DataAvailable += OnRecorderDataAvailable;
-        sampleProvider = playerTextToSpeechWaveProvider.ToSampleProvider();
-    }
-
-    if (!batchMode)
-    {
-        player = new WaveOut();
-        player.DeviceNumber = (int)((ComboBoxItem)Speaker.SelectedItem).Tag;
-        player.Init(sampleProvider);
-    }
-
-    this.audioBytesSent = 0;
-
-    string logAudioFileName = null;
-    if (LogSentAudio.IsChecked|| LogReceivedAudio.IsChecked)
-    {
-        string logAudioPath = System.IO.Path.Combine(Environment.GetFolderPath(Environment.SpecialFolder.ApplicationData), Properties.Settings.Default.OutputDirectory);
-        try
-        {
-            Directory.CreateDirectory(logAudioPath);
-        }
-        catch
-        {
-            this.AddItemToLog(string.Format("Could not create folder {0}", logAudioPath));
-        }
-
-        if (LogSentAudio.IsChecked)
-        {
-            logAudioFileName = System.IO.Path.Combine(logAudioPath, string.Format("audiosent_{0}.wav", this.correlationId));
-        }
-
-        if (LogReceivedAudio.IsChecked)
-        {
-            string fmt = System.IO.Path.Combine(logAudioPath, string.Format("audiotts_{0}_{{0}}.wav", this.correlationId));
-            this.audioReceived = new BinaryMessageDecoder(fmt);
-        }
-    }
-}
-```
-
-A substantial portion of `Connect()` involves the creation of a `SpeechClientOptions` instance (see `SpeechClientOptions.cs`) to hold the options for translation. Options include the information needed to connect to the service (such as authentication key and hostname) and the features used for the translation. The fields here map to the header fields and HTTP parameters exposed by [the Translator Speech API](https://docs.microsoft.com/azure/cognitive-services/translator-speech/reference).
-
-`Connect()` also creates and initializes the audio input device (variable `sampleProvider`) that serves as the source of the speech to be translated. This device is either a hardware input device such as a microphone, or a file containing WAVE audio data.
-
-Here's the `ConnectAsync()` method that instantiates the `speechClient` class and hooks up anonymous functions to handle text and binary responses from the service.
-
-```csharp
-private async Task ConnectAsync(SpeechClientOptions options, bool suspendInputAudioDuringTTS)
-{
-    await ADMAuthenticate(options);
-
-    TextMessageDecoder textDecoder;
-
-    s2smtClient = new SpeechClient((SpeechTranslateClientOptions)options, CancellationToken.None);
-
-    s2smtClient.OnBinaryData += (c, a) => { AddSamplesToPlay(a, suspendInputAudioDuringTTS); };
-    s2smtClient.OnEndOfBinaryData += (c, a) => { AddSamplesToPlay(a, suspendInputAudioDuringTTS); };
-    s2smtClient.OnTextData += (c, a) => { textDecoder.AppendData(a); lastReceivedPacketTick = DateTime.Now.Ticks; };
-    s2smtClient.OnEndOfTextData += (c, a) =>
-    {
-        textDecoder.AppendData(a);
-        lastReceivedPacketTick = DateTime.Now.Ticks;
-        textDecoder
-            .Decode()
-            .ContinueWith(t =>
-            {
-                if (t.IsFaulted)
-                {
-                    Log(t.Exception, "E: Failed to decode incoming text message.");
-                }
-                else
-                {
-                    object msg = t.Result;
-                    if (msg.GetType() == typeof(FinalResultMessage))
-                    {
-                        // omitted: code to process final binary result
-                    }
-                    if (msg.GetType() == typeof(PartialResultMessage))
-                    {
-                        // omitted: code to process partial binary result
-                    }
-                }
-            });
-    };
-    s2smtClient.Failed += (c, ex) =>
-    {
-        Log(ex, "E: SpeechTranslation client reported an error.");
-    };
-    s2smtClient.Disconnected += (c, ea) =>
-    {
-        SafeInvoke(() =>
-        {
-            // We only care to react to server disconnect when our state is Connected.
-            if (currentState == UiState.Connected)
-            {
-                Log("E: Connection has been lost.");
-                Log($"E: Errors (if any): \n{string.Join("\n", s2smtClient.Errors)}");
-                Disconnect();
-            }
-        });
-    };
-    await s2smtClient.Connect();
-}
-```
-
-After authenticating, the method creates the `SpeechClient` instance. The `SpeechClient` class (in `SpeechClient.cs`) invokes event handlers upon receipt binary and text data. Additional handlers are invoked when the connection fails or disconnects.
-
-Binary data is audio (text-to-speech output) sent by the service when TTS is enabled. Text data is either a partial or a full translation of the spoken text. So after instantiating, the method hooks up functions to handle these messages: audio by storing it for later playback, and text by displaying it in the window.
-
-## Next steps
-
-This code sample is a feature-rich application demonstrating the use of the Translator Speech API. As such, there are a fair number of moving parts to understand. You've walked through the most important bits. For the rest, it can be instructive to set a few breakpoints in Visual Studio and walk through the translation process. When you understand the sample application, you're equipped to use the Translator Speech service in your own applications.
-
-> [!div class="nextstepaction"]
-> [Microsoft Translator Speech API reference](https://docs.microsoft.com/azure/cognitive-services/translator-speech/reference)
+---
+title: "Tutorial: Translator Speech API C#"
+titleSuffix: Azure Cognitive Services
+description: Use the Translator Speech API to translate text in real time.
+services: cognitive-services
+author: v-jerkin
+manager: nitinme
+ms.service: cognitive-services
+ms.subservice: translator-speech
+ms.topic: tutorial
+ms.date: 3/5/2018
+ms.author: v-jerkin
+ROBOTS: NOINDEX,NOFOLLOW
+---
+# Tutorial: Translator Speech application in C#
+
+[!INCLUDE [Deprecation note](../../../includes/cognitive-services-translator-speech-deprecation-note.md)]
+
+This tutorial is a tour of an interactive speech translation tool that uses the Translator Speech API, a part of Azure Cognitive Services. You will learn how to:
+
+> [!div class="checklist"]
+> * Request a list of the languages supported by the service
+> * Capture audio and transmit it to the service
+> * Receive and display translations of the speech as text
+> * Optionally play a spoken (text-to-speech) version of the translation
+
+A Visual Studio solution file for this application is [available on GitHub](https://github.com/MicrosoftTranslator/SpeechTranslator).
+
+## Prerequisites
+
+For this tutorial, you need any edition of Visual Studio 2019, including the Community Edition.
+
+The Visual Studio solution also builds an installer for the application. You need the [WiX Toolset](http://wixtoolset.org/) and the [WiX Toolset Visual Studio Extension](https://marketplace.visualstudio.com/items?itemName=RobMensching.WixToolsetVisualStudio2017Extension) to support this functionality.
+
+You also need a subscription key for the Translator Speech service, which you can obtain from the Microsoft Azure dashboard. A free pricing tier is available that allows you to translate up to 10 hours of speech per month at no charge. This tier is sufficient for this tutorial.
+
+The third-party [JSON.NET library](https://www.newtonsoft.com/json) (from Newtonsoft) is also required. This assembly is automatically installed by NuGet if both Package Restore checkboxes are enabled in the Visual Studio options.
+
+## Trying the translation app
+
+After opening the Speech Translator solution (`SpeechTranslator.sln`) in Visual STudio, press F5 to build and launch the application.  The program's main window appears.
+
+![[Speech Translator main window]](media/speech-translator-main-window.png)
+
+On the first run, choose **Account Settings** from the **Settings** menu to open the window shown here.
+
+![[Speech Translator main window]](media/speech-translator-settings-window.png)
+
+Paste your Translator Speech subscription key in this window, then click **Save.** Your key is saved between runs.
+
+Back in the main window, choose the audio input and output devices you want to use and the From and To languages. If you want to hear audio of the translation, make sure the **TTS** (text-to-speech) option is checked. If you want to see speculative partial translations as you speak, enable the **Partial Results** option.
+
+Finally, click **Start** to begin translation. Say something you wish to have translated and watch the recognized text and the translation appear in the window. If you enabled the TTS option, you also hear the translation.
+
+## Obtaining supported languages
+
+At this writing, the Translator Speech service supports more than five dozen languages for text translation. A smaller number of languages are supported for speech translation. Such languages require support for both transcription (speech recognition) and, for text-to-speech output, synthesis.
+
+In other words, for speech translation, the source language must be one supported for transcription. The output language may be any of the languages supported for text translation, assuming you want a text result. If you want speech output, you can only translate into a language supported for text-to-speech.
+
+Microsoft may add support for new languages from time to time. For this reason, you should not hard-code any knowledge of supported languages in your application. Instead, the Translator Speech API provides a Languages endpoint that allows you to retrieve the supported languages at runtime. You can choose to receive one or more lists of languages:
+
+| | |
+|-|-|
+|`speech`|The languages supported for speech transcription. Can be source languages for speech translation.|
+|`text`|The languages supported for text-to-text translation. Can be target languages for speech translation when text output is used.|
+|`tts`|The voices supported for speech synthesis, each associated with a particular language. Can be target languages for speech translation when text-to-speech is used. A given language may be supported by more than one voice.|
+
+The Languages endpoint does not require a subscription key, and its usage does not count against your quota. Its URI is `https://dev.microsofttranslator.com/languages` and it returns its results in JSON format.
+
+The method `UpdateLanguageSettingsAsync()` in `MainWindow.xaml.cs`, shown here, calls the Languages endpoint to get the list of supported languages.
+
+```csharp
+private async Task UpdateLanguageSettingsAsync()
+{
+    Uri baseUri = new Uri("https://" + baseUrl);
+    string fullUriString = "/Languages?api-version=1.0&scope=text,speech,tts";
+    if (MenuItem_Experimental.IsChecked) fullUriString += "&flight=experimental";            
+    Uri fullUri = new Uri(baseUri, fullUriString);
+
+    using (HttpClient client = new HttpClient()) //'client' is the var - using statement ensures the dispose method is used even after an exception.
+    {
+        HttpRequestMessage request = new HttpRequestMessage(HttpMethod.Get, fullUri);
+
+        // get language names for current UI culture:
+        request.Headers.Add("Accept-Language", CultureInfo.CurrentUICulture.TwoLetterISOLanguageName);
+
+        // add a client-side trace Id. In case of issues, one can contact support and provide this:
+        //string traceId = "SpeechTranslator" + Guid.NewGuid().ToString();
+        //request.Headers.Add("X-ClientTraceId", traceId);
+        //Debug.Print("TraceId: {0}", traceId);
+
+        client.Timeout = TimeSpan.FromMilliseconds(10000);
+        HttpResponseMessage response = await client.SendAsync(request); //make the async call to the web using the client var and passing the built up URI
+        response.EnsureSuccessStatusCode(); //causes exception if the return is false
+
+        Debug.Print("Request Id returned: {0}", GetRequestId(response));
+
+        //create dictionaries to hold the language specific data
+        spokenLanguages = new Dictionary<string, string>();
+        fromLanguages = new Dictionary<string, string>();
+        textLanguages = new Dictionary<string, string>();
+        isLTR = new Dictionary<string, bool>();
+        voices = new Dictionary<string, List<TTsDetail>>();
+
+        JObject jResponse = JObject.Parse(await response.Content.ReadAsStringAsync()); //get the json from the async call with the response var created above, parse it and put it in a var called jResponse - JObject is a newton class
+
+        //Gather the set of TTS voices
+        foreach (JProperty jTts in jResponse["tts"])
+        {
+            JObject ttsDetails = (JObject)jTts.Value;
+
+            string code = jTts.Name;
+            string language = ttsDetails["language"].ToString();
+            string displayName = ttsDetails["displayName"].ToString();
+            string gender = ttsDetails["gender"].ToString();
+
+            if (!voices.ContainsKey(language)) //check dictionary for a specific key value
+            {
+                voices.Add(language, new List<TTsDetail>()); //add to the dictionary the locale key and a ttsDetail object
+            }
+
+            voices[language].Add(new TTsDetail() { Code = code, DisplayName = string.Format("{0} ({1})", displayName, gender) });
+        }
+
+        // Gather the set of speech translation languages
+        foreach (JProperty jSpeech in jResponse["speech"])
+        {
+            JObject languageDetails = (JObject)jSpeech.Value;
+            string code = jSpeech.Name;
+            string simplecode = languageDetails["language"].ToString();
+            string displayName = languageDetails["name"].ToString();
+            spokenLanguages.Add(code, displayName);
+            fromLanguages.Add(code,simplecode);
+        }
+
+        spokenLanguages = spokenLanguages.OrderBy(x => x.Value).ToDictionary(x => x.Key, x => x.Value);
+        FromLanguage.Items.Clear();
+        foreach (var language in spokenLanguages)
+        {
+            FromLanguage.Items.Add(new ComboBoxItem() { Content = language.Value, Tag = language.Key});
+        }
+
+        // Gather the set of text translation languages
+        foreach (JProperty jText in jResponse["text"])
+        {
+            JObject languageDetails = (JObject)jText.Value;
+            string code = jText.Name;
+            string displayName = languageDetails["name"].ToString();
+            textLanguages.Add(code, displayName);
+
+            string direction = languageDetails["dir"].ToString().ToLowerInvariant();
+            bool LTR = true;
+            if (direction.ToLowerInvariant() == "rtl") LTR = false;
+            isLTR.Add(code, LTR);
+        }
+
+        textLanguages = textLanguages.OrderBy(x => x.Value).ToDictionary(x => x.Key, x => x.Value);
+        ToLanguage.Items.Clear();
+        foreach (var language in textLanguages)
+        {
+            ToLanguage.Items.Add(new ComboBoxItem() { Content = language.Value, Tag = language.Key });
+        }
+
+        if (Properties.Settings.Default.FromLanguageIndex >= 0) FromLanguage.SelectedIndex = Properties.Settings.Default.FromLanguageIndex;
+        else
+        {
+            for(int i=0; i < FromLanguage.Items.Count; ++i)
+            {
+                ComboBoxItem item = (ComboBoxItem)FromLanguage.Items[i];
+                if(CultureInfo.CurrentUICulture.Name.Equals((string)item.Tag, StringComparison.OrdinalIgnoreCase))
+                {
+                    FromLanguage.SelectedIndex = i;
+                }
+            }
+        }
+        if (Properties.Settings.Default.ToLanguageIndex >= 0) ToLanguage.SelectedIndex = Properties.Settings.Default.ToLanguageIndex;
+        else
+        {
+            Random rnd = new Random(DateTime.Now.Millisecond);
+            ToLanguage.SelectedIndex = (rnd.Next() % textLanguages.Count);
+        }
+    }
+}
+```
+
+This method first constructs an HTTP request to the Languages endpoint, requesting all three lists of languages (`text`, `speech`, and `tts`).
+
+The Languages endpoint uses the request's `Accept-Languages` header to determine the language in which the names of the languages are represented. For example, the language known to English speakers as "German" is called "Deutsch" in German and "Alemán" in Spanish, and the list of languages reflects these differences. The system's default language is used for this header.
+
+After the request has been sent and the JSON response received, the response is parsed into internal data structures. These structures are then used to construct the From Language and To Language menus.
+
+Since the voices available depend on the To Language chosen by the user, it isn't possible to set up the Voice menu yet. Instead, the available voices for each language are stored for later use. The `ToLanguage_SelectionChanged` handler (in the same source file) later updates the Voice menu by calling `UpdateVoiceComboBox()`  when the user chooses a To Language.
+
+Just for fun, a To Language is randomly selected if the user has not run the application before. (The menu settings are stored between sessions.)
+
+## Authenticating requests
+
+To authenticate to the Microsoft Translator Speech service you need to send your Azure subscription key in the header as the value for `Ocp-Apim-Subscription-Key` in the connection request.
+
+## Translation overview
+
+The Translate API (WebSockets endpoint `wss://dev.microsofttranslator.com/speech/translate`) accepts audio to be translated in monophonic, 16 kHz, 16-bit signed WAVE format. The service returns one or more JSON responses containing both the recognized and translated text. If text-to-speech has been requested, an audio file is sent.
+
+The user chooses the audio source using the Microphone/File Input menu. The audio may come from an audio device (such as a microphone) or from a `.WAV` file.
+
+The method `StartListening_Click` is invoked when the user clicks the Start button. This event handler, in turn, calls `Connect()` to begin the process of sending audio to the service API endpoint. The `Connect()` method performs the following tasks:
+
+
+> [!div class="checklist"]
+> * Getting user settings from the main window and validate them
+> * Initializing the audio input and output streams
+> * Calling `ConnectAsync()` to handle the rest of the work
+
+`ConnectAsync()`, in turn, handles the following chores:
+
+> [!div class="checklist"]
+> * Authenticating with Azure Subscription key in header `Ocp-Apim-Subscription-Key`
+> * Creating a `SpeechClient` instance (found in `SpeechClient.cs`) to communicate with the service
+> * Initializing `TextMessageDecoder` and `BinaryMessageDecoder` instances (see `SpeechResponseDecoder.cs`) to handle responses
+> * Sending the audio via the `SpeechClient` instance to the Translator Speech service
+> * Receiving and processing the results of the translation
+
+The responsibilities of `SpeechClient` are fewer:
+
+> [!div class="checklist"]
+> * Establishing a WebSocket connection to the Translator Speech service
+> * Sending audio data and receiving responses via the socket
+
+## A closer look
+
+It should be clearer now how parts of the application work together to perform the translation request. Let's take a look at some code, focusing on the relevant parts.
+
+Here's a partial version of `Connect()` that shows setting up the audio streams:
+
+```csharp
+private void Connect()
+{
+    if (this.currentState != UiState.ReadyToConnect) return;
+
+    Stopwatch watch = Stopwatch.StartNew();
+    UpdateUiState(UiState.Connecting);
+
+    // Omitted: code to validate UI settings
+
+    string tag = ((ComboBoxItem)Mic.SelectedItem).Tag as string;
+    string audioFileInputPath = null;
+    if (tag == "File")
+    {
+        audioFileInputPath = this.AudioFileInput.Text;
+        foreach (string currFile in audioFileInputPath.Split('|'))
+        {
+            if (!File.Exists(currFile))
+            {
+                SetMessage(String.Format($"Invalid audio source: selected file {currFile} does not exist."), "", MessageKind.Error);
+                UpdateUiState(UiState.ReadyToConnect);
+                return;
+            }
+        }
+    }
+    bool shouldSuspendInputAudioDuringTTS = this.CutInputAudioCheckBox.IsChecked.HasValue ? this.CutInputAudioCheckBox.IsChecked.Value : false;
+
+    correlationId = Guid.NewGuid().ToString("D").Split('-')[0].ToUpperInvariant();
+
+    // Setup speech translation client options
+    SpeechClientOptions options;
+
+    string voicename = "";
+    if (this.Voice.SelectedItem != null)
+    {
+        voicename = ((ComboBoxItem)this.Voice.SelectedItem).Tag.ToString();
+    }
+    options = new SpeechTranslateClientOptions()
+    {
+        TranslateFrom = ((ComboBoxItem)this.FromLanguage.SelectedItem).Tag.ToString(),
+        TranslateTo = ((ComboBoxItem)this.ToLanguage.SelectedItem).Tag.ToString(),
+        Voice = voicename,
+    };
+
+    options.Hostname = baseUrl;
+    options.AuthHeaderKey = "Authorization";
+    options.AuthHeaderValue = ""; // set later in ConnectAsync.
+    options.ClientAppId = new Guid("EA66703D-90A8-436B-9BD6-7A2707A2AD99");
+    options.CorrelationId = this.correlationId;
+    options.Features = GetFeatures().ToString().Replace(" ", "");
+    options.Profanity = ((SpeechClient.ProfanityFilter)Enum.Parse(typeof(SpeechClient.ProfanityFilter), GetProfanityLevel(), true)).ToString();
+    options.Experimental = MenuItem_Experimental.IsChecked;
+
+    // Setup player and recorder but don't start them yet.
+    WaveFormat waveFormat = new WaveFormat(16000, 16, 1);
+
+    // WaveProvider for incoming TTS
+    // We use a rather large BufferDuration because we need to be able to hold an entire utterance.
+    // TTS audio is received in bursts (faster than real-time).
+    textToSpeechBytes = 0;
+    playerTextToSpeechWaveProvider = new BufferedWaveProvider(waveFormat);
+    playerTextToSpeechWaveProvider.BufferDuration = TimeSpan.FromMinutes(5);
+
+    ISampleProvider sampleProvider = null;
+    if (audioFileInputPath != null)
+    {
+        // Setup mixing of audio from input file and from TTS
+        playerAudioInputWaveProvider = new BufferedWaveProvider(waveFormat);
+        var srce1 = new Pcm16BitToSampleProvider(playerTextToSpeechWaveProvider);
+        var srce2 = new Pcm16BitToSampleProvider(playerAudioInputWaveProvider);
+        var mixer = new MixingSampleProvider(srce1.WaveFormat);
+        mixer.AddMixerInput(srce1);
+        mixer.AddMixerInput(srce2);
+        sampleProvider = mixer;
+    }
+    else
+    {
+        recorder = new WaveIn();
+        recorder.DeviceNumber = (int)((ComboBoxItem)Mic.SelectedItem).Tag;
+        recorder.WaveFormat = waveFormat;
+        recorder.DataAvailable += OnRecorderDataAvailable;
+        sampleProvider = playerTextToSpeechWaveProvider.ToSampleProvider();
+    }
+
+    if (!batchMode)
+    {
+        player = new WaveOut();
+        player.DeviceNumber = (int)((ComboBoxItem)Speaker.SelectedItem).Tag;
+        player.Init(sampleProvider);
+    }
+
+    this.audioBytesSent = 0;
+
+    string logAudioFileName = null;
+    if (LogSentAudio.IsChecked|| LogReceivedAudio.IsChecked)
+    {
+        string logAudioPath = System.IO.Path.Combine(Environment.GetFolderPath(Environment.SpecialFolder.ApplicationData), Properties.Settings.Default.OutputDirectory);
+        try
+        {
+            Directory.CreateDirectory(logAudioPath);
+        }
+        catch
+        {
+            this.AddItemToLog(string.Format("Could not create folder {0}", logAudioPath));
+        }
+
+        if (LogSentAudio.IsChecked)
+        {
+            logAudioFileName = System.IO.Path.Combine(logAudioPath, string.Format("audiosent_{0}.wav", this.correlationId));
+        }
+
+        if (LogReceivedAudio.IsChecked)
+        {
+            string fmt = System.IO.Path.Combine(logAudioPath, string.Format("audiotts_{0}_{{0}}.wav", this.correlationId));
+            this.audioReceived = new BinaryMessageDecoder(fmt);
+        }
+    }
+}
+```
+
+A substantial portion of `Connect()` involves the creation of a `SpeechClientOptions` instance (see `SpeechClientOptions.cs`) to hold the options for translation. Options include the information needed to connect to the service (such as authentication key and hostname) and the features used for the translation. The fields here map to the header fields and HTTP parameters exposed by [the Translator Speech API](https://docs.microsoft.com/azure/cognitive-services/translator-speech/reference).
+
+`Connect()` also creates and initializes the audio input device (variable `sampleProvider`) that serves as the source of the speech to be translated. This device is either a hardware input device such as a microphone, or a file containing WAVE audio data.
+
+Here's the `ConnectAsync()` method that instantiates the `speechClient` class and hooks up anonymous functions to handle text and binary responses from the service.
+
+```csharp
+private async Task ConnectAsync(SpeechClientOptions options, bool suspendInputAudioDuringTTS)
+{
+    await ADMAuthenticate(options);
+
+    TextMessageDecoder textDecoder;
+
+    s2smtClient = new SpeechClient((SpeechTranslateClientOptions)options, CancellationToken.None);
+
+    s2smtClient.OnBinaryData += (c, a) => { AddSamplesToPlay(a, suspendInputAudioDuringTTS); };
+    s2smtClient.OnEndOfBinaryData += (c, a) => { AddSamplesToPlay(a, suspendInputAudioDuringTTS); };
+    s2smtClient.OnTextData += (c, a) => { textDecoder.AppendData(a); lastReceivedPacketTick = DateTime.Now.Ticks; };
+    s2smtClient.OnEndOfTextData += (c, a) =>
+    {
+        textDecoder.AppendData(a);
+        lastReceivedPacketTick = DateTime.Now.Ticks;
+        textDecoder
+            .Decode()
+            .ContinueWith(t =>
+            {
+                if (t.IsFaulted)
+                {
+                    Log(t.Exception, "E: Failed to decode incoming text message.");
+                }
+                else
+                {
+                    object msg = t.Result;
+                    if (msg.GetType() == typeof(FinalResultMessage))
+                    {
+                        // omitted: code to process final binary result
+                    }
+                    if (msg.GetType() == typeof(PartialResultMessage))
+                    {
+                        // omitted: code to process partial binary result
+                    }
+                }
+            });
+    };
+    s2smtClient.Failed += (c, ex) =>
+    {
+        Log(ex, "E: SpeechTranslation client reported an error.");
+    };
+    s2smtClient.Disconnected += (c, ea) =>
+    {
+        SafeInvoke(() =>
+        {
+            // We only care to react to server disconnect when our state is Connected.
+            if (currentState == UiState.Connected)
+            {
+                Log("E: Connection has been lost.");
+                Log($"E: Errors (if any): \n{string.Join("\n", s2smtClient.Errors)}");
+                Disconnect();
+            }
+        });
+    };
+    await s2smtClient.Connect();
+}
+```
+
+After authenticating, the method creates the `SpeechClient` instance. The `SpeechClient` class (in `SpeechClient.cs`) invokes event handlers upon receipt binary and text data. Additional handlers are invoked when the connection fails or disconnects.
+
+Binary data is audio (text-to-speech output) sent by the service when TTS is enabled. Text data is either a partial or a full translation of the spoken text. So after instantiating, the method hooks up functions to handle these messages: audio by storing it for later playback, and text by displaying it in the window.
+
+## Next steps
+
+This code sample is a feature-rich application demonstrating the use of the Translator Speech API. As such, there are a fair number of moving parts to understand. You've walked through the most important bits. For the rest, it can be instructive to set a few breakpoints in Visual Studio and walk through the translation process. When you understand the sample application, you're equipped to use the Translator Speech service in your own applications.
+
+> [!div class="nextstepaction"]
+> [Microsoft Translator Speech API reference](https://docs.microsoft.com/azure/cognitive-services/translator-speech/reference)