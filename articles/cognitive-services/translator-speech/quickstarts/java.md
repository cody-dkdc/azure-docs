--- conflicted
+++ resolved
@@ -1,282 +1,278 @@
----
-title: "Quickstart: Translator Speech API Java"
-titlesuffix: Azure Cognitive Services
-description: Get information and code samples to help you quickly get started using the  Translator Speech API.
-services: cognitive-services
-author: v-jaswel
-manager: cgronlun
-
-ms.service: cognitive-services
-ms.component: translator-speech
-ms.topic: quickstart
-ms.date: 3/5/2018
-ms.author: v-jaswel
----
-# Quickstart: Translator Speech API with Java 
-<a name="HOLTop"></a>
-
-<<<<<<< HEAD
-[!INCLUDE [Deprecation note](../../../../includes/cognitive-services-translator-speech-deprecation-note.md)]
-
-This article shows you how to use the Microsoft Translator Speech API to translate words spoken in a .wav file.
-=======
-This article shows you how to use the Translator Speech API to translate words spoken in a .wav file.
->>>>>>> 95064543
-
-## Prerequisites
-
-You will need [JDK 7 or 8](http://www.oracle.com/technetwork/java/javase/downloads/jdk8-downloads-2133151.html) to compile and run this code. You may use a Java IDE if you have a favorite, but a text editor will suffice.
-
-You will need the following files.
-- [javax.websocket-api-1.1.jar (or newer)](https://mvnrepository.com/artifact/javax.websocket/javax.websocket-api)
-- [jetty-http-9.4.11.v20180605.jar (or newer)](https://mvnrepository.com/artifact/org.eclipse.jetty/jetty-http)
-- [jetty-io-9.4.11.v20180605.jar (or newer)](https://mvnrepository.com/artifact/org.eclipse.jetty/jetty-io)
-- [jetty-util-9.4.11.v20180605.jar (or newer)](https://mvnrepository.com/artifact/org.eclipse.jetty/jetty-util)
-- [websocket-api-9.4.11.v20180605.jar (or newer)](https://mvnrepository.com/artifact/org.eclipse.jetty.websocket/websocket-api)
-- [websocket-client-9.4.11.v20180605.jar (or newer)](https://mvnrepository.com/artifact/org.eclipse.jetty.websocket/websocket-client)
-- [websocket-common-9.4.11.v20180605.jar (or newer)](https://mvnrepository.com/artifact/org.eclipse.jetty.websocket/websocket-common)
-- [javax-websocket-client-impl-9.4.11.v20180605.jar (or newer)](https://mvnrepository.com/artifact/org.eclipse.jetty.websocket/javax-websocket-client-impl)
-- [jetty-client-9.4.11.v20180605.jar (or newer)](https://mvnrepository.com/artifact/org.eclipse.jetty/jetty-client)
-
-You will need a .wav file named "speak.wav" in the same folder as the executable you compile from the code below. This .wav file should be in standard PCM, 16bit, 16kHz, mono format. You can obtain such a .wav file from the [Text to Speech API](https://docs.microsoft.com/en-us/azure/cognitive-services/speech-service/rest-apis#text-to-speech).
-
-You must have a [Cognitive Services API account](https://docs.microsoft.com/azure/cognitive-services/cognitive-services-apis-create-account) with **Microsoft Translator Speech API**. You will need a paid subscription key from your [Azure dashboard](https://portal.azure.com/#create/Microsoft.CognitiveServices).
-
-## Translate speech
-
-The following code translates speech from one language to another.
-
-1. Create a new Java project in your favorite IDE.
-2. Add the code provided below.
-3. Replace the `key` value with an access key valid for your subscription.
-4. Run the program.
-
-Config.java:
-
-```java
-import java.util.*;
-
-import javax.websocket.ClientEndpointConfig;
-
-public class Config extends ClientEndpointConfig.Configurator {
-    // **********************************************
-    // *** Update or verify the following values. ***
-    // **********************************************
-
-    // Replace the subscriptionKey string value with your valid subscription key.
-    static String key = "ENTER KEY HERE";
-
-    @Override
-    public void beforeRequest (Map<String,List<String>> headers) {
-        headers.put("Ocp-Apim-Subscription-Key", Arrays.asList (key));
-    }
-}
-```
-
-Client.java:
-
-```java
-import java.io.*;
-import java.net.*;
-import java.util.*;
-
-import javax.websocket.ClientEndpoint;
-import javax.websocket.CloseReason;
-import javax.websocket.ContainerProvider;
-import javax.websocket.OnClose;
-import javax.websocket.OnError;
-import javax.websocket.OnMessage;
-import javax.websocket.OnOpen;
-import javax.websocket.Session;
-import javax.websocket.WebSocketContainer;
-
-import org.eclipse.jetty.client.*;
-import org.eclipse.jetty.http.*;
-import org.eclipse.jetty.io.*;
-import org.eclipse.jetty.util.*;
-import org.eclipse.jetty.websocket.api.*;
-import org.eclipse.jetty.websocket.client.io.*;
-import org.eclipse.jetty.websocket.common.scopes.*;
-
-/* Useful reference links:
-    https://docs.oracle.com/javaee/7/api/javax/websocket/Session.html
-    https://docs.oracle.com/javaee/7/api/javax/websocket/RemoteEndpoint.Basic.html
-    https://docs.oracle.com/javaee/7/api/javax/websocket/OnMessage.html
-    http://www.oracle.com/technetwork/articles/java/jsr356-1937161.html
-*/
-
-@ClientEndpoint(configurator = Config.class)
-public class Client {
-    static String host = "wss://dev.microsofttranslator.com";
-    static String path = "/speech/translate";
-    static String params = "?api-version=1.0&from=en-US&to=it-IT&features=texttospeech&voice=it-IT-Elsa";
-    static String uri = host + path + params;
-
-    static String input_path = "speak.wav";
-    static String output_path = "speak2.wav";
-
-    Session session = null;
-
-    @OnOpen
-    public void onOpen(Session session) {
-        this.session = session;
-        System.out.println ("Connected.");
-        SendAudio ();
-    }
-
-    @OnMessage
-    public void onTextMessage(String message, Session session){
-        System.out.println ("Text message received.");
-        System.out.println (message);
-    }
-
-/*
-Use the following signature to receive the message in parts:
-    public void onBinaryMessage(byte[] buffer, boolean last, Session session)
-Use the following signature to receive the entire message:
-    public void onBinaryMessage(byte[] buffer, Session session)
-See:
-    https://docs.oracle.com/javaee/7/api/javax/websocket/OnMessage.html
-*/
-    @OnMessage
-    public void onBinaryMessage(byte[] buffer, Session session) {
-        try {
-            System.out.println ("Binary message received.");
-            FileOutputStream stream = new FileOutputStream(output_path);
-            stream.write(buffer);
-            stream.close();
-            System.out.println ("Message contents written to file.");
-            Close ();
-        } catch (Exception e) {
-            e.printStackTrace ();
-        }
-    }
-
-    @OnError
-    public void onError(Session session, Throwable e) {
-        System.out.println ("Error message received: " + e.getMessage ());
-    }
-
-    @OnClose
-    public void myOnClose (CloseReason reason) {
-        System.out.println ("Close message received: " + reason.getReasonPhrase());
-    }
-
-    public void SendAudio() {
-        try {
-            File file = new File(input_path);
-            FileInputStream stream = new FileInputStream (file);
-            byte buffer[] = new byte[(int)file.length()];
-            stream.read(buffer);
-            stream.close();
-            sendMessage (buffer);
-        } catch (Exception e) {
-            e.printStackTrace ();
-        }
-    }
-
-    public void sendMessage(byte[] message) {
-        try {
-            System.out.println ("Sending audio.");
-            OutputStream stream = this.session.getBasicRemote().getSendStream();
-            stream.write (message);
-/* Make sure the audio file is followed by silence.
- * This lets the service know that the audio file is finished.
- * At 32 bytes per millisecond, this is 10 seconds of silence. */
-            System.out.println ("Sending silence.");
-            byte silence[] = new byte[320000];
-            stream.write (silence);
-            stream.flush();
-        } catch (Exception e) {
-            e.printStackTrace ();
-        }
-    }
-
-    public void Connect () throws Exception {
-        try {
-            System.out.println("Connecting.");
-            WebSocketContainer container = ContainerProvider.getWebSocketContainer();
-/* The response message might exceed the default max message size of 65536. */
-            container.setDefaultMaxBinaryMessageBufferSize(131072);
-/* Some code samples show container.connectToServer as returning a Session, but this seems to be false. */
-            container.connectToServer(this, new URI(uri));
-        } catch (Exception e) {
-            e.printStackTrace ();
-        }
-    }
-
-    public void Close () throws Exception {
-        try {
-            System.out.println("Closing connection.");
-            this.session.close ();
-        } catch (Exception e) {
-            e.printStackTrace ();
-        }
-    }
-}
-```
-
-Speak.java:
-
-```java
-/*
-Download javax.websocket-api-1.1.jar (or newer) from:
-    http://central.maven.org/maven2/javax/websocket/javax.websocket-api/1.1/
-Download jetty-http-9.4.11.v20180605.jar (or newer) from:
-    https://mvnrepository.com/artifact/org.eclipse.jetty/jetty-http
-Download jetty-io-9.4.11.v20180605.jar (or newer) from:
-    https://mvnrepository.com/artifact/org.eclipse.jetty/jetty-io
-Download jetty-util-9.4.11.v20180605.jar (or newer) from:
-    https://mvnrepository.com/artifact/org.eclipse.jetty/jetty-util
-Download websocket-api-9.4.11.v20180605.jar (or newer) from:
-    https://mvnrepository.com/artifact/org.eclipse.jetty.websocket/websocket-api
-Download websocket-client-9.4.11.v20180605.jar (or newer) from:
-    https://mvnrepository.com/artifact/org.eclipse.jetty.websocket/websocket-client
-Download websocket-common-9.4.11.v20180605.jar (or newer) from:
-    https://mvnrepository.com/artifact/org.eclipse.jetty.websocket/websocket-common
-Download javax-websocket-client-impl-9.4.11.v20180605.jar (or newer) from:
-    https://mvnrepository.com/artifact/org.eclipse.jetty.websocket/javax-websocket-client-impl
-Download jetty-client-9.4.11.v20180605.jar (or newer) from:
-    https://mvnrepository.com/artifact/org.eclipse.jetty/jetty-client
-
-Compile and run with:
-    javac Config.java -cp .;javax.websocket-api-1.1.jar
-    javac Client.java -cp .;javax.websocket-api-1.1.jar;javax-websocket-client-impl-9.4.11.v20180605.jar;websocket-common-9.4.11.v20180605.jar;jetty-util-9.4.11.v20180605.jar;jetty-io-9.4.11.v20180605.jar;websocket-api-9.4.11.v20180605.jar;websocket-client-9.4.11.v20180605.jar;jetty-client-9.4.11.v20180605.jar;jetty-http-9.4.11.v20180605.jar
-    javac Speak.java -cp .;javax.websocket-api-1.1.jar;javax-websocket-client-impl-9.4.11.v20180605.jar;websocket-common-9.4.11.v20180605.jar;jetty-util-9.4.11.v20180605.jar;jetty-io-9.4.11.v20180605.jar;websocket-api-9.4.11.v20180605.jar;websocket-client-9.4.11.v20180605.jar;jetty-client-9.4.11.v20180605.jar;jetty-http-9.4.11.v20180605.jar
-    java -cp .;javax.websocket-api-1.1.jar;javax-websocket-client-impl-9.4.11.v20180605.jar;websocket-common-9.4.11.v20180605.jar;jetty-util-9.4.11.v20180605.jar;jetty-io-9.4.11.v20180605.jar;websocket-api-9.4.11.v20180605.jar;websocket-client-9.4.11.v20180605.jar;jetty-client-9.4.11.v20180605.jar;jetty-http-9.4.11.v20180605.jar Speak
-*/
-
-import java.lang.Thread;
-
-public class Speak {
-    public static void main(String[] args) {
-        try {
-            Client client = new Client ();
-            client.Connect ();
-            // Wait for the reply.
-            Thread.sleep (5000);
-            System.out.println ("Press Enter to exit the application at any time.");
-            System.in.read();
-        }
-        catch (Exception e) {
-            System.out.println (e);
-        }
-    }
-}
-```
-
-**Translate speech response**
-
-A successful result is the creation of a file named "speak2.wav". The file contains the translation of the words spoken in "speak.wav".
-
-[Back to top](#HOLTop)
-
-## Next steps
-
-> [!div class="nextstepaction"]
-> [Translator Speech tutorial](../tutorial-translator-speech-csharp.md)
-
-## See also 
-
-[Translator Speech overview](../overview.md)
-[API Reference](https://docs.microsoft.com/azure/cognitive-services/translator-speech/reference)
+---
+title: "Quickstart: Translator Speech API Java"
+titlesuffix: Azure Cognitive Services
+description: Get information and code samples to help you quickly get started using the  Translator Speech API.
+services: cognitive-services
+author: v-jaswel
+manager: cgronlun
+
+ms.service: cognitive-services
+ms.component: translator-speech
+ms.topic: quickstart
+ms.date: 3/5/2018
+ms.author: v-jaswel
+---
+# Quickstart: Translator Speech API with Java 
+<a name="HOLTop"></a>
+
+[!INCLUDE [Deprecation note](../../../../includes/cognitive-services-translator-speech-deprecation-note.md)]
+
+This article shows you how to use the Translator Speech API to translate words spoken in a .wav file.
+
+## Prerequisites
+
+You will need [JDK 7 or 8](http://www.oracle.com/technetwork/java/javase/downloads/jdk8-downloads-2133151.html) to compile and run this code. You may use a Java IDE if you have a favorite, but a text editor will suffice.
+
+You will need the following files.
+- [javax.websocket-api-1.1.jar (or newer)](https://mvnrepository.com/artifact/javax.websocket/javax.websocket-api)
+- [jetty-http-9.4.11.v20180605.jar (or newer)](https://mvnrepository.com/artifact/org.eclipse.jetty/jetty-http)
+- [jetty-io-9.4.11.v20180605.jar (or newer)](https://mvnrepository.com/artifact/org.eclipse.jetty/jetty-io)
+- [jetty-util-9.4.11.v20180605.jar (or newer)](https://mvnrepository.com/artifact/org.eclipse.jetty/jetty-util)
+- [websocket-api-9.4.11.v20180605.jar (or newer)](https://mvnrepository.com/artifact/org.eclipse.jetty.websocket/websocket-api)
+- [websocket-client-9.4.11.v20180605.jar (or newer)](https://mvnrepository.com/artifact/org.eclipse.jetty.websocket/websocket-client)
+- [websocket-common-9.4.11.v20180605.jar (or newer)](https://mvnrepository.com/artifact/org.eclipse.jetty.websocket/websocket-common)
+- [javax-websocket-client-impl-9.4.11.v20180605.jar (or newer)](https://mvnrepository.com/artifact/org.eclipse.jetty.websocket/javax-websocket-client-impl)
+- [jetty-client-9.4.11.v20180605.jar (or newer)](https://mvnrepository.com/artifact/org.eclipse.jetty/jetty-client)
+
+You will need a .wav file named "speak.wav" in the same folder as the executable you compile from the code below. This .wav file should be in standard PCM, 16bit, 16kHz, mono format. You can obtain such a .wav file from the [Text to Speech API](https://docs.microsoft.com/en-us/azure/cognitive-services/speech-service/rest-apis#text-to-speech).
+
+You must have a [Cognitive Services API account](https://docs.microsoft.com/azure/cognitive-services/cognitive-services-apis-create-account) with **Microsoft Translator Speech API**. You will need a paid subscription key from your [Azure dashboard](https://portal.azure.com/#create/Microsoft.CognitiveServices).
+
+## Translate speech
+
+The following code translates speech from one language to another.
+
+1. Create a new Java project in your favorite IDE.
+2. Add the code provided below.
+3. Replace the `key` value with an access key valid for your subscription.
+4. Run the program.
+
+Config.java:
+
+```java
+import java.util.*;
+
+import javax.websocket.ClientEndpointConfig;
+
+public class Config extends ClientEndpointConfig.Configurator {
+    // **********************************************
+    // *** Update or verify the following values. ***
+    // **********************************************
+
+    // Replace the subscriptionKey string value with your valid subscription key.
+    static String key = "ENTER KEY HERE";
+
+    @Override
+    public void beforeRequest (Map<String,List<String>> headers) {
+        headers.put("Ocp-Apim-Subscription-Key", Arrays.asList (key));
+    }
+}
+```
+
+Client.java:
+
+```java
+import java.io.*;
+import java.net.*;
+import java.util.*;
+
+import javax.websocket.ClientEndpoint;
+import javax.websocket.CloseReason;
+import javax.websocket.ContainerProvider;
+import javax.websocket.OnClose;
+import javax.websocket.OnError;
+import javax.websocket.OnMessage;
+import javax.websocket.OnOpen;
+import javax.websocket.Session;
+import javax.websocket.WebSocketContainer;
+
+import org.eclipse.jetty.client.*;
+import org.eclipse.jetty.http.*;
+import org.eclipse.jetty.io.*;
+import org.eclipse.jetty.util.*;
+import org.eclipse.jetty.websocket.api.*;
+import org.eclipse.jetty.websocket.client.io.*;
+import org.eclipse.jetty.websocket.common.scopes.*;
+
+/* Useful reference links:
+    https://docs.oracle.com/javaee/7/api/javax/websocket/Session.html
+    https://docs.oracle.com/javaee/7/api/javax/websocket/RemoteEndpoint.Basic.html
+    https://docs.oracle.com/javaee/7/api/javax/websocket/OnMessage.html
+    http://www.oracle.com/technetwork/articles/java/jsr356-1937161.html
+*/
+
+@ClientEndpoint(configurator = Config.class)
+public class Client {
+    static String host = "wss://dev.microsofttranslator.com";
+    static String path = "/speech/translate";
+    static String params = "?api-version=1.0&from=en-US&to=it-IT&features=texttospeech&voice=it-IT-Elsa";
+    static String uri = host + path + params;
+
+    static String input_path = "speak.wav";
+    static String output_path = "speak2.wav";
+
+    Session session = null;
+
+    @OnOpen
+    public void onOpen(Session session) {
+        this.session = session;
+        System.out.println ("Connected.");
+        SendAudio ();
+    }
+
+    @OnMessage
+    public void onTextMessage(String message, Session session){
+        System.out.println ("Text message received.");
+        System.out.println (message);
+    }
+
+/*
+Use the following signature to receive the message in parts:
+    public void onBinaryMessage(byte[] buffer, boolean last, Session session)
+Use the following signature to receive the entire message:
+    public void onBinaryMessage(byte[] buffer, Session session)
+See:
+    https://docs.oracle.com/javaee/7/api/javax/websocket/OnMessage.html
+*/
+    @OnMessage
+    public void onBinaryMessage(byte[] buffer, Session session) {
+        try {
+            System.out.println ("Binary message received.");
+            FileOutputStream stream = new FileOutputStream(output_path);
+            stream.write(buffer);
+            stream.close();
+            System.out.println ("Message contents written to file.");
+            Close ();
+        } catch (Exception e) {
+            e.printStackTrace ();
+        }
+    }
+
+    @OnError
+    public void onError(Session session, Throwable e) {
+        System.out.println ("Error message received: " + e.getMessage ());
+    }
+
+    @OnClose
+    public void myOnClose (CloseReason reason) {
+        System.out.println ("Close message received: " + reason.getReasonPhrase());
+    }
+
+    public void SendAudio() {
+        try {
+            File file = new File(input_path);
+            FileInputStream stream = new FileInputStream (file);
+            byte buffer[] = new byte[(int)file.length()];
+            stream.read(buffer);
+            stream.close();
+            sendMessage (buffer);
+        } catch (Exception e) {
+            e.printStackTrace ();
+        }
+    }
+
+    public void sendMessage(byte[] message) {
+        try {
+            System.out.println ("Sending audio.");
+            OutputStream stream = this.session.getBasicRemote().getSendStream();
+            stream.write (message);
+/* Make sure the audio file is followed by silence.
+ * This lets the service know that the audio file is finished.
+ * At 32 bytes per millisecond, this is 10 seconds of silence. */
+            System.out.println ("Sending silence.");
+            byte silence[] = new byte[320000];
+            stream.write (silence);
+            stream.flush();
+        } catch (Exception e) {
+            e.printStackTrace ();
+        }
+    }
+
+    public void Connect () throws Exception {
+        try {
+            System.out.println("Connecting.");
+            WebSocketContainer container = ContainerProvider.getWebSocketContainer();
+/* The response message might exceed the default max message size of 65536. */
+            container.setDefaultMaxBinaryMessageBufferSize(131072);
+/* Some code samples show container.connectToServer as returning a Session, but this seems to be false. */
+            container.connectToServer(this, new URI(uri));
+        } catch (Exception e) {
+            e.printStackTrace ();
+        }
+    }
+
+    public void Close () throws Exception {
+        try {
+            System.out.println("Closing connection.");
+            this.session.close ();
+        } catch (Exception e) {
+            e.printStackTrace ();
+        }
+    }
+}
+```
+
+Speak.java:
+
+```java
+/*
+Download javax.websocket-api-1.1.jar (or newer) from:
+    http://central.maven.org/maven2/javax/websocket/javax.websocket-api/1.1/
+Download jetty-http-9.4.11.v20180605.jar (or newer) from:
+    https://mvnrepository.com/artifact/org.eclipse.jetty/jetty-http
+Download jetty-io-9.4.11.v20180605.jar (or newer) from:
+    https://mvnrepository.com/artifact/org.eclipse.jetty/jetty-io
+Download jetty-util-9.4.11.v20180605.jar (or newer) from:
+    https://mvnrepository.com/artifact/org.eclipse.jetty/jetty-util
+Download websocket-api-9.4.11.v20180605.jar (or newer) from:
+    https://mvnrepository.com/artifact/org.eclipse.jetty.websocket/websocket-api
+Download websocket-client-9.4.11.v20180605.jar (or newer) from:
+    https://mvnrepository.com/artifact/org.eclipse.jetty.websocket/websocket-client
+Download websocket-common-9.4.11.v20180605.jar (or newer) from:
+    https://mvnrepository.com/artifact/org.eclipse.jetty.websocket/websocket-common
+Download javax-websocket-client-impl-9.4.11.v20180605.jar (or newer) from:
+    https://mvnrepository.com/artifact/org.eclipse.jetty.websocket/javax-websocket-client-impl
+Download jetty-client-9.4.11.v20180605.jar (or newer) from:
+    https://mvnrepository.com/artifact/org.eclipse.jetty/jetty-client
+
+Compile and run with:
+    javac Config.java -cp .;javax.websocket-api-1.1.jar
+    javac Client.java -cp .;javax.websocket-api-1.1.jar;javax-websocket-client-impl-9.4.11.v20180605.jar;websocket-common-9.4.11.v20180605.jar;jetty-util-9.4.11.v20180605.jar;jetty-io-9.4.11.v20180605.jar;websocket-api-9.4.11.v20180605.jar;websocket-client-9.4.11.v20180605.jar;jetty-client-9.4.11.v20180605.jar;jetty-http-9.4.11.v20180605.jar
+    javac Speak.java -cp .;javax.websocket-api-1.1.jar;javax-websocket-client-impl-9.4.11.v20180605.jar;websocket-common-9.4.11.v20180605.jar;jetty-util-9.4.11.v20180605.jar;jetty-io-9.4.11.v20180605.jar;websocket-api-9.4.11.v20180605.jar;websocket-client-9.4.11.v20180605.jar;jetty-client-9.4.11.v20180605.jar;jetty-http-9.4.11.v20180605.jar
+    java -cp .;javax.websocket-api-1.1.jar;javax-websocket-client-impl-9.4.11.v20180605.jar;websocket-common-9.4.11.v20180605.jar;jetty-util-9.4.11.v20180605.jar;jetty-io-9.4.11.v20180605.jar;websocket-api-9.4.11.v20180605.jar;websocket-client-9.4.11.v20180605.jar;jetty-client-9.4.11.v20180605.jar;jetty-http-9.4.11.v20180605.jar Speak
+*/
+
+import java.lang.Thread;
+
+public class Speak {
+    public static void main(String[] args) {
+        try {
+            Client client = new Client ();
+            client.Connect ();
+            // Wait for the reply.
+            Thread.sleep (5000);
+            System.out.println ("Press Enter to exit the application at any time.");
+            System.in.read();
+        }
+        catch (Exception e) {
+            System.out.println (e);
+        }
+    }
+}
+```
+
+**Translate speech response**
+
+A successful result is the creation of a file named "speak2.wav". The file contains the translation of the words spoken in "speak.wav".
+
+[Back to top](#HOLTop)
+
+## Next steps
+
+> [!div class="nextstepaction"]
+> [Translator Speech tutorial](../tutorial-translator-speech-csharp.md)
+
+## See also 
+
+[Translator Speech overview](../overview.md)
+[API Reference](https://docs.microsoft.com/azure/cognitive-services/translator-speech/reference)