---
title: "Quickstart: Translator Speech API Node.js"
titlesuffix: Azure Cognitive Services
description: Get information and code samples to help you quickly get started using the Translator Speech API.
services: cognitive-services
author: v-jaswel
manager: cgronlun

ms.service: cognitive-services
ms.component: translator-speech
ms.topic: quickstart
ms.date: 3/5/2018
ms.author: v-jaswel
---
# Quickstart: Translator Speech API with Node.js 
<a name="HOLTop"></a>

<<<<<<< HEAD
[!INCLUDE [Deprecation note](../../../../includes/cognitive-services-translator-speech-deprecation-note.md)]

This article shows you how to use the Microsoft Translator Speech API to translate words spoken in a .wav file.
=======
This article shows you how to use the Translator Speech API to translate words spoken in a .wav file.
>>>>>>> 95064543

## Prerequisites

You need [Node.js 6](https://nodejs.org/en/download/) to run this code.

You need to install the [Websocket package](https://www.npmjs.com/package/websocket) for Node.js.

You need a .wav file named "speak.wav" in the same folder as the executable you compile from the code below. This .wav file should be in standard PCM, 16 bit, 16 kHz, mono format. You can obtain such a .wav file from the [Text to Speech API](https://docs.microsoft.com/en-us/azure/cognitive-services/speech-service/rest-apis#text-to-speech).

You must have a [Cognitive Services API account](https://docs.microsoft.com/azure/cognitive-services/cognitive-services-apis-create-account) with **Microsoft Translator Speech API**. You need a paid subscription key from your [Azure dashboard](https://portal.azure.com/#create/Microsoft.CognitiveServices).

## Translate speech

The following code translates speech from one language to another.

1. Create a new Node.js project in your favorite IDE.
2. Add the code provided below.
3. Replace the `key` value with an access key valid for your subscription.
4. Run the program.

```nodejs
/* To install this dependency, run:
npm install websocket
*/
var wsClient = require('websocket').client;
var fs = require('fs');
/* To install this dependency, run:
npm install stream-buffers
*/
var streamBuffers = require('stream-buffers');

// **********************************************
// *** Update or verify the following values. ***
// **********************************************

// Replace the subscriptionKey string value with your valid subscription key.
let key = 'ENTER KEY HERE';

let host = 'wss://dev.microsofttranslator.com';
let path = '/speech/translate';
let params = '?api-version=1.0&from=en-US&to=it-IT&features=texttospeech&voice=it-IT-Elsa';
let uri = host + path + params;

/* The input .wav file is in PCM 16bit, 16kHz, mono format.
You can obtain such a .wav file using the Text to Speech API. See:
https://docs.microsoft.com/en-us/azure/cognitive-services/speech-service/rest-apis#text-to-speech
*/
let input_path = 'speak.wav';

let output_path = 'speak2.wav';

function receive(message) {
	console.log ("Received message of type: " + message.type + ".");

	if (message.type == 'utf8') {
		var result = JSON.parse(message.utf8Data)
		console.log("Response type: " + result.type + ".");
		console.log("Recognized input as: " + result.recognition);
		console.log("Translation: " + result.translation);
	}
	else if (message.type == 'binary') {
/* This is needed to make sure message.binaryData is defined. See:
https://stackoverflow.com/questions/17546953/cant-access-object-property-even-though-it-exists-returns-undefined
*/
		let binary_data = JSON.parse (JSON.stringify (message.binaryData));

		if (binary_data.type == 'Buffer') {
/* Put the binary data in a Buffer - do not write it directly to the file. */
			let buffer = new Buffer(binary_data.data, 'binary');
/* Write the contents of the Buffer to the file. */
			fs.writeFile (output_path, buffer, 'binary', function (error) {
/* fs.writeFile calls the error-handling function even if there is no error, in which case error === null. See:
https://stackoverflow.com/questions/44473868/node-js-fs-writefile-err-returns-null
*/
				if (error !== null) {
					console.log ("Error: " + error);
				}
			});
		}
	}
}

function send(connection, filename) {
	
	var myReadableStreamBuffer = new streamBuffers.ReadableStreamBuffer({
		frequency: 100,
		chunkSize: 32000
	});

/* Make sure the audio file is followed by silence.
This lets the service know that the audio file is finished.
At 32 bytes per millisecond, this is 100 seconds of silence. */
	myReadableStreamBuffer.put(fs.readFileSync(filename));
	myReadableStreamBuffer.put(new Buffer(3200000));
	myReadableStreamBuffer.stop();

	myReadableStreamBuffer.on('data', function (data) {
		connection.sendBytes(data);
	});

	myReadableStreamBuffer.on('end', function () {
		console.log('Closing connection.');
		connection.close(1000);
	});
}

function connect() {
	var ws = new wsClient();

	ws.on('connectFailed', function (error) {
		console.log('Connection error: ' + error.toString());
	});
							
	ws.on('connect', function (connection) {
		console.log('Connected.');

		connection.on('message', receive);
		
		connection.on('close', function (reasonCode, description) {
			console.log('Connection closed: ' + reasonCode);
		});

		connection.on('error', function (error) {
			console.log('Connection error: ' + error.toString());
		});
		
		send(connection, input_path);
	});

	ws.connect(uri, null, null, { 'Ocp-Apim-Subscription-Key' : key });
}

connect();
```

**Translate speech response**

A successful result is the creation of a file named "speak2.wav". The file contains the translation of the words spoken in "speak.wav".

[Back to top](#HOLTop)

## Next steps

> [!div class="nextstepaction"]
> [Translator Speech tutorial](../tutorial-translator-speech-csharp.md)

## See also 

[Translator Speech overview](../overview.md)
[API Reference](https://docs.microsoft.com/azure/cognitive-services/translator-speech/reference)
<|MERGE_RESOLUTION|>--- conflicted
+++ resolved
@@ -1,174 +1,170 @@
----
-title: "Quickstart: Translator Speech API Node.js"
-titlesuffix: Azure Cognitive Services
-description: Get information and code samples to help you quickly get started using the Translator Speech API.
-services: cognitive-services
-author: v-jaswel
-manager: cgronlun
-
-ms.service: cognitive-services
-ms.component: translator-speech
-ms.topic: quickstart
-ms.date: 3/5/2018
-ms.author: v-jaswel
----
-# Quickstart: Translator Speech API with Node.js 
-<a name="HOLTop"></a>
-
-<<<<<<< HEAD
-[!INCLUDE [Deprecation note](../../../../includes/cognitive-services-translator-speech-deprecation-note.md)]
-
-This article shows you how to use the Microsoft Translator Speech API to translate words spoken in a .wav file.
-=======
-This article shows you how to use the Translator Speech API to translate words spoken in a .wav file.
->>>>>>> 95064543
-
-## Prerequisites
-
-You need [Node.js 6](https://nodejs.org/en/download/) to run this code.
-
-You need to install the [Websocket package](https://www.npmjs.com/package/websocket) for Node.js.
-
-You need a .wav file named "speak.wav" in the same folder as the executable you compile from the code below. This .wav file should be in standard PCM, 16 bit, 16 kHz, mono format. You can obtain such a .wav file from the [Text to Speech API](https://docs.microsoft.com/en-us/azure/cognitive-services/speech-service/rest-apis#text-to-speech).
-
-You must have a [Cognitive Services API account](https://docs.microsoft.com/azure/cognitive-services/cognitive-services-apis-create-account) with **Microsoft Translator Speech API**. You need a paid subscription key from your [Azure dashboard](https://portal.azure.com/#create/Microsoft.CognitiveServices).
-
-## Translate speech
-
-The following code translates speech from one language to another.
-
-1. Create a new Node.js project in your favorite IDE.
-2. Add the code provided below.
-3. Replace the `key` value with an access key valid for your subscription.
-4. Run the program.
-
-```nodejs
-/* To install this dependency, run:
-npm install websocket
-*/
-var wsClient = require('websocket').client;
-var fs = require('fs');
-/* To install this dependency, run:
-npm install stream-buffers
-*/
-var streamBuffers = require('stream-buffers');
-
-// **********************************************
-// *** Update or verify the following values. ***
-// **********************************************
-
-// Replace the subscriptionKey string value with your valid subscription key.
-let key = 'ENTER KEY HERE';
-
-let host = 'wss://dev.microsofttranslator.com';
-let path = '/speech/translate';
-let params = '?api-version=1.0&from=en-US&to=it-IT&features=texttospeech&voice=it-IT-Elsa';
-let uri = host + path + params;
-
-/* The input .wav file is in PCM 16bit, 16kHz, mono format.
-You can obtain such a .wav file using the Text to Speech API. See:
-https://docs.microsoft.com/en-us/azure/cognitive-services/speech-service/rest-apis#text-to-speech
-*/
-let input_path = 'speak.wav';
-
-let output_path = 'speak2.wav';
-
-function receive(message) {
-	console.log ("Received message of type: " + message.type + ".");
-
-	if (message.type == 'utf8') {
-		var result = JSON.parse(message.utf8Data)
-		console.log("Response type: " + result.type + ".");
-		console.log("Recognized input as: " + result.recognition);
-		console.log("Translation: " + result.translation);
-	}
-	else if (message.type == 'binary') {
-/* This is needed to make sure message.binaryData is defined. See:
-https://stackoverflow.com/questions/17546953/cant-access-object-property-even-though-it-exists-returns-undefined
-*/
-		let binary_data = JSON.parse (JSON.stringify (message.binaryData));
-
-		if (binary_data.type == 'Buffer') {
-/* Put the binary data in a Buffer - do not write it directly to the file. */
-			let buffer = new Buffer(binary_data.data, 'binary');
-/* Write the contents of the Buffer to the file. */
-			fs.writeFile (output_path, buffer, 'binary', function (error) {
-/* fs.writeFile calls the error-handling function even if there is no error, in which case error === null. See:
-https://stackoverflow.com/questions/44473868/node-js-fs-writefile-err-returns-null
-*/
-				if (error !== null) {
-					console.log ("Error: " + error);
-				}
-			});
-		}
-	}
-}
-
-function send(connection, filename) {
-	
-	var myReadableStreamBuffer = new streamBuffers.ReadableStreamBuffer({
-		frequency: 100,
-		chunkSize: 32000
-	});
-
-/* Make sure the audio file is followed by silence.
-This lets the service know that the audio file is finished.
-At 32 bytes per millisecond, this is 100 seconds of silence. */
-	myReadableStreamBuffer.put(fs.readFileSync(filename));
-	myReadableStreamBuffer.put(new Buffer(3200000));
-	myReadableStreamBuffer.stop();
-
-	myReadableStreamBuffer.on('data', function (data) {
-		connection.sendBytes(data);
-	});
-
-	myReadableStreamBuffer.on('end', function () {
-		console.log('Closing connection.');
-		connection.close(1000);
-	});
-}
-
-function connect() {
-	var ws = new wsClient();
-
-	ws.on('connectFailed', function (error) {
-		console.log('Connection error: ' + error.toString());
-	});
-							
-	ws.on('connect', function (connection) {
-		console.log('Connected.');
-
-		connection.on('message', receive);
-		
-		connection.on('close', function (reasonCode, description) {
-			console.log('Connection closed: ' + reasonCode);
-		});
-
-		connection.on('error', function (error) {
-			console.log('Connection error: ' + error.toString());
-		});
-		
-		send(connection, input_path);
-	});
-
-	ws.connect(uri, null, null, { 'Ocp-Apim-Subscription-Key' : key });
-}
-
-connect();
-```
-
-**Translate speech response**
-
-A successful result is the creation of a file named "speak2.wav". The file contains the translation of the words spoken in "speak.wav".
-
-[Back to top](#HOLTop)
-
-## Next steps
-
-> [!div class="nextstepaction"]
-> [Translator Speech tutorial](../tutorial-translator-speech-csharp.md)
-
-## See also 
-
-[Translator Speech overview](../overview.md)
-[API Reference](https://docs.microsoft.com/azure/cognitive-services/translator-speech/reference)
+---
+title: "Quickstart: Translator Speech API Node.js"
+titlesuffix: Azure Cognitive Services
+description: Get information and code samples to help you quickly get started using the Translator Speech API.
+services: cognitive-services
+author: v-jaswel
+manager: cgronlun
+
+ms.service: cognitive-services
+ms.component: translator-speech
+ms.topic: quickstart
+ms.date: 3/5/2018
+ms.author: v-jaswel
+---
+# Quickstart: Translator Speech API with Node.js 
+<a name="HOLTop"></a>
+
+[!INCLUDE [Deprecation note](../../../../includes/cognitive-services-translator-speech-deprecation-note.md)]
+
+This article shows you how to use the Translator Speech API to translate words spoken in a .wav file.
+
+## Prerequisites
+
+You need [Node.js 6](https://nodejs.org/en/download/) to run this code.
+
+You need to install the [Websocket package](https://www.npmjs.com/package/websocket) for Node.js.
+
+You need a .wav file named "speak.wav" in the same folder as the executable you compile from the code below. This .wav file should be in standard PCM, 16 bit, 16 kHz, mono format. You can obtain such a .wav file from the [Text to Speech API](https://docs.microsoft.com/en-us/azure/cognitive-services/speech-service/rest-apis#text-to-speech).
+
+You must have a [Cognitive Services API account](https://docs.microsoft.com/azure/cognitive-services/cognitive-services-apis-create-account) with **Microsoft Translator Speech API**. You need a paid subscription key from your [Azure dashboard](https://portal.azure.com/#create/Microsoft.CognitiveServices).
+
+## Translate speech
+
+The following code translates speech from one language to another.
+
+1. Create a new Node.js project in your favorite IDE.
+2. Add the code provided below.
+3. Replace the `key` value with an access key valid for your subscription.
+4. Run the program.
+
+```nodejs
+/* To install this dependency, run:
+npm install websocket
+*/
+var wsClient = require('websocket').client;
+var fs = require('fs');
+/* To install this dependency, run:
+npm install stream-buffers
+*/
+var streamBuffers = require('stream-buffers');
+
+// **********************************************
+// *** Update or verify the following values. ***
+// **********************************************
+
+// Replace the subscriptionKey string value with your valid subscription key.
+let key = 'ENTER KEY HERE';
+
+let host = 'wss://dev.microsofttranslator.com';
+let path = '/speech/translate';
+let params = '?api-version=1.0&from=en-US&to=it-IT&features=texttospeech&voice=it-IT-Elsa';
+let uri = host + path + params;
+
+/* The input .wav file is in PCM 16bit, 16kHz, mono format.
+You can obtain such a .wav file using the Text to Speech API. See:
+https://docs.microsoft.com/en-us/azure/cognitive-services/speech-service/rest-apis#text-to-speech
+*/
+let input_path = 'speak.wav';
+
+let output_path = 'speak2.wav';
+
+function receive(message) {
+	console.log ("Received message of type: " + message.type + ".");
+
+	if (message.type == 'utf8') {
+		var result = JSON.parse(message.utf8Data)
+		console.log("Response type: " + result.type + ".");
+		console.log("Recognized input as: " + result.recognition);
+		console.log("Translation: " + result.translation);
+	}
+	else if (message.type == 'binary') {
+/* This is needed to make sure message.binaryData is defined. See:
+https://stackoverflow.com/questions/17546953/cant-access-object-property-even-though-it-exists-returns-undefined
+*/
+		let binary_data = JSON.parse (JSON.stringify (message.binaryData));
+
+		if (binary_data.type == 'Buffer') {
+/* Put the binary data in a Buffer - do not write it directly to the file. */
+			let buffer = new Buffer(binary_data.data, 'binary');
+/* Write the contents of the Buffer to the file. */
+			fs.writeFile (output_path, buffer, 'binary', function (error) {
+/* fs.writeFile calls the error-handling function even if there is no error, in which case error === null. See:
+https://stackoverflow.com/questions/44473868/node-js-fs-writefile-err-returns-null
+*/
+				if (error !== null) {
+					console.log ("Error: " + error);
+				}
+			});
+		}
+	}
+}
+
+function send(connection, filename) {
+	
+	var myReadableStreamBuffer = new streamBuffers.ReadableStreamBuffer({
+		frequency: 100,
+		chunkSize: 32000
+	});
+
+/* Make sure the audio file is followed by silence.
+This lets the service know that the audio file is finished.
+At 32 bytes per millisecond, this is 100 seconds of silence. */
+	myReadableStreamBuffer.put(fs.readFileSync(filename));
+	myReadableStreamBuffer.put(new Buffer(3200000));
+	myReadableStreamBuffer.stop();
+
+	myReadableStreamBuffer.on('data', function (data) {
+		connection.sendBytes(data);
+	});
+
+	myReadableStreamBuffer.on('end', function () {
+		console.log('Closing connection.');
+		connection.close(1000);
+	});
+}
+
+function connect() {
+	var ws = new wsClient();
+
+	ws.on('connectFailed', function (error) {
+		console.log('Connection error: ' + error.toString());
+	});
+							
+	ws.on('connect', function (connection) {
+		console.log('Connected.');
+
+		connection.on('message', receive);
+		
+		connection.on('close', function (reasonCode, description) {
+			console.log('Connection closed: ' + reasonCode);
+		});
+
+		connection.on('error', function (error) {
+			console.log('Connection error: ' + error.toString());
+		});
+		
+		send(connection, input_path);
+	});
+
+	ws.connect(uri, null, null, { 'Ocp-Apim-Subscription-Key' : key });
+}
+
+connect();
+```
+
+**Translate speech response**
+
+A successful result is the creation of a file named "speak2.wav". The file contains the translation of the words spoken in "speak.wav".
+
+[Back to top](#HOLTop)
+
+## Next steps
+
+> [!div class="nextstepaction"]
+> [Translator Speech tutorial](../tutorial-translator-speech-csharp.md)
+
+## See also 
+
+[Translator Speech overview](../overview.md)
+[API Reference](https://docs.microsoft.com/azure/cognitive-services/translator-speech/reference)