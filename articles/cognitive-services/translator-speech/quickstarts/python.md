--- conflicted
+++ resolved
@@ -1,133 +1,129 @@
----
-title: Python Quickstart for Azure Cognitive Services, Microsoft Translator Speech API | Microsoft Docs
-description: Get information and code samples to help you quickly get started using the Microsoft Translator Speech API in Microsoft Cognitive Services on Azure.
-services: cognitive-services
-documentationcenter: ''
-author: v-jaswel
-ms.service: cognitive-services
-ms.component: translator-speech
-ms.topic: article
-ms.date: 07/17/2018
-ms.author: v-jaswel
----
-# Quickstart for Microsoft Translator Speech API with Python 
-<a name="HOLTop"></a>
-
-This article shows you how to use the Microsoft Translator Speech API to translate words spoken in a .wav file.
-
-## Prerequisites
-
-You will need [Python 3.x](https://www.python.org/downloads/) to run this code.
-
-You will need to install the [websocket-client package](https://pypi.python.org/pypi/websocket-client) for Python.
-
-<<<<<<< HEAD
-You will need a .wav file named "speak.wav" in the same folder as the executable you compile from the code below. This .wav file should be in standard PCM, 16bit, 16kHz, mono format. 
-=======
-You will need a .wav file named "speak.wav" in the same folder as the executable you compile from the code below. This .wav file should be in standard PCM, 16bit, 16kHz, mono format. You can obtain such a .wav file from the [Text to Speech API](https://docs.microsoft.com/en-us/azure/cognitive-services/speech-service/rest-apis#text-to-speech).
->>>>>>> 3d59651a
-
-You must have a [Cognitive Services API account](https://docs.microsoft.com/azure/cognitive-services/cognitive-services-apis-create-account) with **Microsoft Translator Speech API**. You will need a paid subscription key from your [Azure dashboard](https://portal.azure.com/#create/Microsoft.CognitiveServices).
-
-## Translate speech
-
-The following code translates speech from one language to another.
-
-1. Create a new Python project in your favorite IDE.
-2. Add the code provided below.
-3. Replace the `key` value with an access key valid for your subscription.
-4. Run the program.
-
-```python
-# -*- coding: utf-8 -*-
-
-# To install this package, run:
-#	pip install websocket-client
-import websocket
-
-# **********************************************
-# *** Update or verify the following values. ***
-# **********************************************
-
-# Replace the subscriptionKey string value with your valid subscription key.
-key = 'ENTER KEY HERE'
-
-host = 'wss://dev.microsofttranslator.com'
-path = '/speech/translate';
-params = '?api-version=1.0&from=en-US&to=it-IT&features=texttospeech&voice=it-IT-Elsa'
-uri = host + path + params
-
-input_file = 'speak.wav'
-output_file = 'speak2.wav'
-
-output = bytearray ()
-
-def on_open (client):
-	print ("Connected.")
-
-# r = read. b = binary.
-	with open (input_file, mode='rb') as file:
-		data = file.read()
-
-	print ("Sending audio.")
-	client.send (data, websocket.ABNF.OPCODE_BINARY)
-# Make sure the audio file is followed by silence.
-# This lets the service know that the audio input is finished.
-	print ("Sending silence.")
-	client.send (bytearray (32000), websocket.ABNF.OPCODE_BINARY)
-
-def on_data (client, message, message_type, is_last):
-	global output
-	if (websocket.ABNF.OPCODE_TEXT == message_type):
-		print ("Received text data.")
-		print (message)
-# For some reason, we receive the data as type websocket.ABNF.OPCODE_CONT.
-	elif (websocket.ABNF.OPCODE_BINARY == message_type or websocket.ABNF.OPCODE_CONT == message_type):
-		print ("Received binary data.")
-		print ("Is last? " + str(is_last))
-		output = output + message
-		if (True == is_last):
-# w = write. b = binary.
-			with open (output_file, mode='wb') as file:
-				file.write (output)
-				print ("Wrote data to output file.")
-			client.close ()
-	else:
-		print ("Received data of type: " + str (message_type))
-
-def on_error (client, error):
-	print ("Connection error: " + str (error))
-
-def on_close (client):
-	print ("Connection closed.")
-
-client = websocket.WebSocketApp(
-	uri,
-	header=[
-		'Ocp-Apim-Subscription-Key: ' + key
-	],
-	on_open=on_open,
-	on_data=on_data,
-	on_error=on_error,
-	on_close=on_close
-)
-
-print ("Connecting...")
-client.run_forever()
-```
-
-**Translate speech response**
-
-A successful result is the creation of a file named "speak2.wav". The file contains the translation of the words spoken in "speak.wav".
-
-[Back to top](#HOLTop)
-
-## Next steps
-
-> [!div class="nextstepaction"]
-> [Translator Speech tutorial](../tutorial-translator-speech-csharp.md)
-
-## See also 
-
-[Translator Speech overview](../overview.md)
-[API Reference](https://docs.microsoft.com/azure/cognitive-services/translator-speech/reference)
+---
+title: Python Quickstart for Azure Cognitive Services, Microsoft Translator Speech API | Microsoft Docs
+description: Get information and code samples to help you quickly get started using the Microsoft Translator Speech API in Microsoft Cognitive Services on Azure.
+services: cognitive-services
+documentationcenter: ''
+author: v-jaswel
+ms.service: cognitive-services
+ms.component: translator-speech
+ms.topic: article
+ms.date: 07/17/2018
+ms.author: v-jaswel
+---
+# Quickstart for Microsoft Translator Speech API with Python 
+<a name="HOLTop"></a>
+
+This article shows you how to use the Microsoft Translator Speech API to translate words spoken in a .wav file.
+
+## Prerequisites
+
+You will need [Python 3.x](https://www.python.org/downloads/) to run this code.
+
+You will need to install the [websocket-client package](https://pypi.python.org/pypi/websocket-client) for Python.
+
+You will need a .wav file named "speak.wav" in the same folder as the executable you compile from the code below. This .wav file should be in standard PCM, 16bit, 16kHz, mono format. 
+
+You must have a [Cognitive Services API account](https://docs.microsoft.com/azure/cognitive-services/cognitive-services-apis-create-account) with **Microsoft Translator Speech API**. You will need a paid subscription key from your [Azure dashboard](https://portal.azure.com/#create/Microsoft.CognitiveServices).
+
+## Translate speech
+
+The following code translates speech from one language to another.
+
+1. Create a new Python project in your favorite IDE.
+2. Add the code provided below.
+3. Replace the `key` value with an access key valid for your subscription.
+4. Run the program.
+
+```python
+# -*- coding: utf-8 -*-
+
+# To install this package, run:
+#	pip install websocket-client
+import websocket
+
+# **********************************************
+# *** Update or verify the following values. ***
+# **********************************************
+
+# Replace the subscriptionKey string value with your valid subscription key.
+key = 'ENTER KEY HERE'
+
+host = 'wss://dev.microsofttranslator.com'
+path = '/speech/translate';
+params = '?api-version=1.0&from=en-US&to=it-IT&features=texttospeech&voice=it-IT-Elsa'
+uri = host + path + params
+
+input_file = 'speak.wav'
+output_file = 'speak2.wav'
+
+output = bytearray ()
+
+def on_open (client):
+	print ("Connected.")
+
+# r = read. b = binary.
+	with open (input_file, mode='rb') as file:
+		data = file.read()
+
+	print ("Sending audio.")
+	client.send (data, websocket.ABNF.OPCODE_BINARY)
+# Make sure the audio file is followed by silence.
+# This lets the service know that the audio input is finished.
+	print ("Sending silence.")
+	client.send (bytearray (32000), websocket.ABNF.OPCODE_BINARY)
+
+def on_data (client, message, message_type, is_last):
+	global output
+	if (websocket.ABNF.OPCODE_TEXT == message_type):
+		print ("Received text data.")
+		print (message)
+# For some reason, we receive the data as type websocket.ABNF.OPCODE_CONT.
+	elif (websocket.ABNF.OPCODE_BINARY == message_type or websocket.ABNF.OPCODE_CONT == message_type):
+		print ("Received binary data.")
+		print ("Is last? " + str(is_last))
+		output = output + message
+		if (True == is_last):
+# w = write. b = binary.
+			with open (output_file, mode='wb') as file:
+				file.write (output)
+				print ("Wrote data to output file.")
+			client.close ()
+	else:
+		print ("Received data of type: " + str (message_type))
+
+def on_error (client, error):
+	print ("Connection error: " + str (error))
+
+def on_close (client):
+	print ("Connection closed.")
+
+client = websocket.WebSocketApp(
+	uri,
+	header=[
+		'Ocp-Apim-Subscription-Key: ' + key
+	],
+	on_open=on_open,
+	on_data=on_data,
+	on_error=on_error,
+	on_close=on_close
+)
+
+print ("Connecting...")
+client.run_forever()
+```
+
+**Translate speech response**
+
+A successful result is the creation of a file named "speak2.wav". The file contains the translation of the words spoken in "speak.wav".
+
+[Back to top](#HOLTop)
+
+## Next steps
+
+> [!div class="nextstepaction"]
+> [Translator Speech tutorial](../tutorial-translator-speech-csharp.md)
+
+## See also 
+
+[Translator Speech overview](../overview.md)
+[API Reference](https://docs.microsoft.com/azure/cognitive-services/translator-speech/reference)