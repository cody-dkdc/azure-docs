--- conflicted
+++ resolved
@@ -1,161 +1,157 @@
----
-title: "Quickstart: Translator Speech API C#"
-titlesuffix: Azure Cognitive Services
-description: Get information and code samples to help you quickly get started using the Translator Speech API.
-services: cognitive-services
-author: v-jaswel
-manager: cgronlun
-
-ms.service: cognitive-services
-ms.component: translator-speech
-ms.topic: quickstart
-ms.date: 3/5/2018
-ms.author: v-jaswel
----
-# Quickstart: Translator Speech API with C# 
-<a name="HOLTop"></a>
-
-<<<<<<< HEAD
-[!INCLUDE [Deprecation note](../../../../includes/cognitive-services-translator-speech-deprecation-note.md)]
-
-This article shows you how to use the Microsoft Translator Speech API to translate words spoken in a .wav file.
-=======
-This article shows you how to use the Translator Speech API to translate words spoken in a .wav file.
->>>>>>> 95064543
-
-## Prerequisites
-
-You will need [Visual Studio 2017](https://www.visualstudio.com/downloads/) to run this code on Windows. (The free Community Edition will work.)
-
-You will need a .wav file named "speak.wav" in the same folder as the executable you compile from the code below. This .wav file should be in standard PCM, 16bit, 16kHz, mono format.
-
-You must have a [Cognitive Services API account](https://docs.microsoft.com/azure/cognitive-services/cognitive-services-apis-create-account) with **Microsoft Translator Speech API**. You will need a paid subscription key from your [Azure dashboard](https://portal.azure.com/#create/Microsoft.CognitiveServices).
-
-## Translate speech
-
-The following code translates speech from one language to another.
-
-1. Create a new C# project in your favorite IDE.
-2. Add the code provided below.
-3. Replace the `key` value with an access key valid for your subscription.
-4. Run the program.
-
-```csharp
-using System;
-using System.IO;
-using System.Net.WebSockets;
-using System.Text;
-using System.Threading;
-using System.Threading.Tasks;
-
-namespace TranslateSpeechQuickStart
-{
-    class Program
-    {
-        static string host = "wss://dev.microsofttranslator.com";
-        static string path = "/speech/translate";
-
-        // NOTE: Replace this example key with a valid subscription key.
-        static string key = "ENTER KEY HERE";
-
-        async static Task Send (ClientWebSocket client, string input_path)
-        {
-            var audio = File.ReadAllBytes(input_path);
-            var audio_out_buffer = new ArraySegment<byte>(audio);
-            Console.WriteLine("Sending audio.");
-            await client.SendAsync(audio_out_buffer, WebSocketMessageType.Binary, true, CancellationToken.None);
-
-            /* Make sure the audio file is followed by silence.
-             * This lets the service know that the audio input is finished. */
-            var silence = new byte[3200000];
-            var silence_buffer = new ArraySegment<byte>(silence);
-            await client.SendAsync(silence_buffer, WebSocketMessageType.Binary, true, CancellationToken.None);
-
-            Console.WriteLine("Done sending.");
-            await client.CloseAsync(WebSocketCloseStatus.NormalClosure, "", CancellationToken.None);
-        }
-
-        async static Task Receive(ClientWebSocket client, string output_path)
-        {
-            var inbuf = new byte[102400];
-            var segment = new ArraySegment<byte>(inbuf);
-            var stream = new FileStream(output_path, FileMode.Create);
-
-            Console.WriteLine("Awaiting response.");
-            while (client.State == WebSocketState.Open)
-            {
-                var result = await client.ReceiveAsync(segment, CancellationToken.None);
-                switch (result.MessageType)
-                {
-                    case WebSocketMessageType.Close:
-                        Console.WriteLine("Received close message. Status: " + result.CloseStatus + ". Description: " + result.CloseStatusDescription);
-                        await client.CloseAsync(WebSocketCloseStatus.NormalClosure, string.Empty, CancellationToken.None);
-                        break;
-                    case WebSocketMessageType.Text:
-                        Console.WriteLine("Received text.");
-                        Console.WriteLine(Encoding.UTF8.GetString(inbuf).TrimEnd('\0'));
-                        break;
-                    case WebSocketMessageType.Binary:
-                        Console.WriteLine("Received binary data: " + result.Count + " bytes.");
-                        stream.Write(inbuf, 0, result.Count);
-                        break;
-                }
-            }
-
-            stream.Close();
-            stream.Dispose();
-        }
-
-        async static void TranslateSpeech()
-        {
-            var client = new ClientWebSocket();
-            client.Options.SetRequestHeader ("Ocp-Apim-Subscription-Key", key);
-
-            string from = "en-US";
-            string to = "it-IT";
-            string features = "texttospeech";
-            string voice = "it-IT-Elsa";
-            string api = "1.0";
-
-            string input_path = "speak.wav";
-            string output_path = "speak2.wav";
-
-            string uri = host + path +
-                "?from=" + from +
-                "&to=" + to +
-                "&api-version=" + api +
-                "&features=" + features +
-                "&voice=" + voice;
-
-            Console.WriteLine("uri: " + uri);
-            Console.WriteLine("Opening connection.");
-            await client.ConnectAsync(new Uri(uri), CancellationToken.None);
-            Console.WriteLine("Connection open.");
-            Task.WhenAll(Send(client, input_path), Receive(client, output_path)).Wait();
-        }
-
-        static void Main()
-        {
-            TranslateSpeech();
-            Console.ReadLine();
-        }
-
-    }
-}
-```
-
-**Translate speech response**
-
-A successful result is the creation of a file named "speak2.wav". The file contains the translation of the words spoken in "speak.wav".
-
-[Back to top](#HOLTop)
-
-## Next steps
-
-> [!div class="nextstepaction"]
-> [Translator Speech tutorial](../tutorial-translator-speech-csharp.md)
-
-## See also 
-
-[Translator Speech overview](../overview.md)
-[API Reference](https://docs.microsoft.com/azure/cognitive-services/translator-speech/reference)
+---
+title: "Quickstart: Translator Speech API C#"
+titlesuffix: Azure Cognitive Services
+description: Get information and code samples to help you quickly get started using the Translator Speech API.
+services: cognitive-services
+author: v-jaswel
+manager: cgronlun
+
+ms.service: cognitive-services
+ms.component: translator-speech
+ms.topic: quickstart
+ms.date: 3/5/2018
+ms.author: v-jaswel
+---
+# Quickstart: Translator Speech API with C# 
+<a name="HOLTop"></a>
+
+[!INCLUDE [Deprecation note](../../../../includes/cognitive-services-translator-speech-deprecation-note.md)]
+
+This article shows you how to use the Translator Speech API to translate words spoken in a .wav file.
+
+## Prerequisites
+
+You will need [Visual Studio 2017](https://www.visualstudio.com/downloads/) to run this code on Windows. (The free Community Edition will work.)
+
+You will need a .wav file named "speak.wav" in the same folder as the executable you compile from the code below. This .wav file should be in standard PCM, 16bit, 16kHz, mono format.
+
+You must have a [Cognitive Services API account](https://docs.microsoft.com/azure/cognitive-services/cognitive-services-apis-create-account) with **Microsoft Translator Speech API**. You will need a paid subscription key from your [Azure dashboard](https://portal.azure.com/#create/Microsoft.CognitiveServices).
+
+## Translate speech
+
+The following code translates speech from one language to another.
+
+1. Create a new C# project in your favorite IDE.
+2. Add the code provided below.
+3. Replace the `key` value with an access key valid for your subscription.
+4. Run the program.
+
+```csharp
+using System;
+using System.IO;
+using System.Net.WebSockets;
+using System.Text;
+using System.Threading;
+using System.Threading.Tasks;
+
+namespace TranslateSpeechQuickStart
+{
+    class Program
+    {
+        static string host = "wss://dev.microsofttranslator.com";
+        static string path = "/speech/translate";
+
+        // NOTE: Replace this example key with a valid subscription key.
+        static string key = "ENTER KEY HERE";
+
+        async static Task Send (ClientWebSocket client, string input_path)
+        {
+            var audio = File.ReadAllBytes(input_path);
+            var audio_out_buffer = new ArraySegment<byte>(audio);
+            Console.WriteLine("Sending audio.");
+            await client.SendAsync(audio_out_buffer, WebSocketMessageType.Binary, true, CancellationToken.None);
+
+            /* Make sure the audio file is followed by silence.
+             * This lets the service know that the audio input is finished. */
+            var silence = new byte[3200000];
+            var silence_buffer = new ArraySegment<byte>(silence);
+            await client.SendAsync(silence_buffer, WebSocketMessageType.Binary, true, CancellationToken.None);
+
+            Console.WriteLine("Done sending.");
+            await client.CloseAsync(WebSocketCloseStatus.NormalClosure, "", CancellationToken.None);
+        }
+
+        async static Task Receive(ClientWebSocket client, string output_path)
+        {
+            var inbuf = new byte[102400];
+            var segment = new ArraySegment<byte>(inbuf);
+            var stream = new FileStream(output_path, FileMode.Create);
+
+            Console.WriteLine("Awaiting response.");
+            while (client.State == WebSocketState.Open)
+            {
+                var result = await client.ReceiveAsync(segment, CancellationToken.None);
+                switch (result.MessageType)
+                {
+                    case WebSocketMessageType.Close:
+                        Console.WriteLine("Received close message. Status: " + result.CloseStatus + ". Description: " + result.CloseStatusDescription);
+                        await client.CloseAsync(WebSocketCloseStatus.NormalClosure, string.Empty, CancellationToken.None);
+                        break;
+                    case WebSocketMessageType.Text:
+                        Console.WriteLine("Received text.");
+                        Console.WriteLine(Encoding.UTF8.GetString(inbuf).TrimEnd('\0'));
+                        break;
+                    case WebSocketMessageType.Binary:
+                        Console.WriteLine("Received binary data: " + result.Count + " bytes.");
+                        stream.Write(inbuf, 0, result.Count);
+                        break;
+                }
+            }
+
+            stream.Close();
+            stream.Dispose();
+        }
+
+        async static void TranslateSpeech()
+        {
+            var client = new ClientWebSocket();
+            client.Options.SetRequestHeader ("Ocp-Apim-Subscription-Key", key);
+
+            string from = "en-US";
+            string to = "it-IT";
+            string features = "texttospeech";
+            string voice = "it-IT-Elsa";
+            string api = "1.0";
+
+            string input_path = "speak.wav";
+            string output_path = "speak2.wav";
+
+            string uri = host + path +
+                "?from=" + from +
+                "&to=" + to +
+                "&api-version=" + api +
+                "&features=" + features +
+                "&voice=" + voice;
+
+            Console.WriteLine("uri: " + uri);
+            Console.WriteLine("Opening connection.");
+            await client.ConnectAsync(new Uri(uri), CancellationToken.None);
+            Console.WriteLine("Connection open.");
+            Task.WhenAll(Send(client, input_path), Receive(client, output_path)).Wait();
+        }
+
+        static void Main()
+        {
+            TranslateSpeech();
+            Console.ReadLine();
+        }
+
+    }
+}
+```
+
+**Translate speech response**
+
+A successful result is the creation of a file named "speak2.wav". The file contains the translation of the words spoken in "speak.wav".
+
+[Back to top](#HOLTop)
+
+## Next steps
+
+> [!div class="nextstepaction"]
+> [Translator Speech tutorial](../tutorial-translator-speech-csharp.md)
+
+## See also 
+
+[Translator Speech overview](../overview.md)
+[API Reference](https://docs.microsoft.com/azure/cognitive-services/translator-speech/reference)