--- conflicted
+++ resolved
@@ -2,23 +2,14 @@
 title: Use and display requirements for the Bing Autosuggest APIs | Microsoft Docs
 description: Use data from the Bing Autosuggest APIs to improve search results from automated processes.
 services: cognitive-services
-<<<<<<< HEAD
-author: swhite-msft
-manager: ehansen
-=======
 author: dwlin
 manager: zhang
->>>>>>> 8a6a932a
 
 ms.service: cognitive-services
 ms.technology: bing-autosuggest
 ms.topic: article
 ms.date: 02/27/2017
-<<<<<<< HEAD
-ms.author: scottwhi
-=======
 ms.author: dwlin
->>>>>>> 8a6a932a
 ---
 
 # Bing Search API Use and Display Requirements for Autosuggest APIs
