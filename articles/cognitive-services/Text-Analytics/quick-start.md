--- conflicted
+++ resolved
@@ -2,26 +2,15 @@
 title: 'Analyze keywords and phrases, sentiment and language in 10 minutes (Microsoft Cognitive Services on Azure) | Microsoft Docs'
 description: Learn the Text Analytics REST API in Microsoft Cognitive Services on Azure in this ten minute walkthrough tutorial.
 services: cognitive-services
-<<<<<<< HEAD
-author: HeidiSteen
-=======
-documentationcenter: ''
-author: luiscabrer
->>>>>>> 13d0bae6
-manager: jhubbard
+author: luisca
+manager: 
 
 ms.service: cognitive-services
 ms.technology: text-analytics
-<<<<<<< HEAD
-ms.topic: get-started-article
-ms.date: 08/12/2017
-ms.author: heidist
-=======
 ms.topic: article
 ms.date: 08/24/2017
 ms.author: luisca
 
->>>>>>> 13d0bae6
 ---
 
 # Analyze keywords, sentiment, and language in 10 minutes
@@ -55,39 +44,35 @@
 
 Endpoints for each operation include the resource providing the underlying algorithms used for a particular analysis: **sentiment analysis**, **key phrase extraction**, and **language detection**. Each request must specify which resource to use. We list them in the next step.
 
-<<<<<<< HEAD
 1. In the [Azure portal](https://portal.azure.com), open the Text Analytics page. If it's not pinned to dashboard, search for "text analytics" to find the page. Leave the page open so that you can copy an access key and endpoint.
-=======
+
+   ![Portal page with endpoint and keys](../media/text-analytics/portal-keys-endpoint.png)
+
+3. Set up the request:
+
+   + Choose **Post** as the request type.
+   + Paste in the endpoint you copied from the portal page.
+   + Append a resource. In this exercise, start with **/keyPhrases**.
+
+  Endpoints for each available resource are as follows (your region may vary):
+
+   + `https://westus.api.cognitive.microsoft.com/text/analytics/v2.0/sentiment`
+   + `https://westus.api.cognitive.microsoft.com/text/analytics/v2.0/keyPhrases`
+   + `https://westus.api.cognitive.microsoft.com/text/analytics/v2.0/languages`
+
+4. Set three request headers:
+
+   + `Ocp-Apim-Subscription-Key` set to your access key, obtained from Azure portal.
+   + `Content-Type` set to application/json.
+   + `Accept` set to application/json.
+
+  Your request should look similar to the following screenshot:
+
+   ![Request screenshot with endpoint and headers](../media/text-analytics/postman-request-keyphrase-1.png)
+
 * **Sentiment** - Is text positive or negative?
 * **Key phrases** - What are people discussing in a single article?
 * **Languages** - What language is text written in?
->>>>>>> 13d0bae6
-
-   ![Portal page with endpoint and keys](../media/text-analytics/portal-keys-endpoint.png)
-
-3. Set up the request:
-
-   + Choose **Post** as the request type.
-   + Paste in the endpoint you copied from the portal page.
-   + Append a resource. In this exercise, start with **/keyPhrases**.
-
-  Endpoints for each available resource are as follows (your region may vary):
-
-   + `https://westus.api.cognitive.microsoft.com/text/analytics/v2.0/sentiment`
-   + `https://westus.api.cognitive.microsoft.com/text/analytics/v2.0/keyPhrases`
-   + `https://westus.api.cognitive.microsoft.com/text/analytics/v2.0/languages`
-
-4. Set three request headers:
-
-   + `Ocp-Apim-Subscription-Key` set to your access key, obtained from Azure portal.
-   + `Content-Type` set to application/json.
-   + `Accept` set to application/json.
-
-  Your request should look similar to the following screenshot:
-
-   ![Request screenshot with endpoint and headers](../media/text-analytics/postman-request-keyphrase-1.png)
-
-4. Click **Body** and choose **raw** for the format.
 
    ![Request screenshot with body settings](../media/text-analytics/postman-request-body-raw.png)
 
@@ -203,7 +188,6 @@
 
 Comparing inputs and outputs side by side helps us understand key phrase extraction operations. The analyzer finds and discards non-essential words, and keeps single terms or phrases that appear to be the subject or object of a sentence. 
 
-<<<<<<< HEAD
 | ID | Input | key phrase output | 
 |----|-------|------|
 | 1 | "We love this trail and make the trip every year. The views are breathtaking and well worth the hike!" | "year", "trail", "trip", "views"" |
@@ -212,99 +196,6 @@
 | 4 | "It was foggy so we missed the spectacular views, but the trail was ok. Worth checking out if you are in the area." | "spectacular views", "trail", "Worth", "area" |
 | 5 | ""Me encanta este sendero. Tiene hermosas vistas y muchos lugares para detenerse y descansar" | "Tiene hermosas vistas y muchos lugares para detenerse y descansar", "encanta este sendero"|
 
-## Analyze sentiment
-
-Using the same documents and request headers, you can edit the existing request to call the sentiment analyzer and return sentiment scores.
-
-1. In the URL, replace `/keyPhrases` with `/sentiment` in the endpoint.
-
-2. Click **Send**.
-
-The response includes a sentiment score between 0.0 (negative) and 1.0 (positive) to indicate relative sentiment.
-
-```
-{
-    "documents": [
-        {
-            "score": 0.989059339865683,
-            "id": "1"
-        },
-        {
-            "score": 0.00626599157674657,
-            "id": "2"
-        },
-        {
-            "score": 0.919842553279166,
-            "id": "3"
-        },
-        {
-            "score": 0.841722489453801,
-            "id": "4"
-        },
-        {
-            "score": 0.5,
-            "id": "5"
-        }
-    ],
-    "errors": []
-}
-```
-
-The API returns a score and ID, but not the input string. The following table shows the original strings so that you can evaluate the score with your own interpretation of positive or negative sentiment.
-
-| ID | Score | Bias | String |
-|----|-------|------|--------|
-| 1 | 0.989059339865683  | positive | "We love this trail and make the trip every year. The views are breathtaking and well worth the hike!" |
-| 2 | 0.00626599157674657  | negative | "Poorly marked trails! I thought we were goners. Worst hike ever." |
-| 3 | 0.919842553279166  | positive | "Everyone in my family liked the trail but thought it was too challenging for the less athletic among us. Not necessarily recommended for small children." |
-| 4 | 0.841722489453801  | positive | "It was foggy so we missed the spectacular views, but the trail was ok. Worth checking out if you are in the area." |
-| 5 | 0.5 | neutral <sup>1</sup> | "Me encanta este sendero. Tiene hermosas vistas y muchos lugares para detenerse y descansar." |
-
-<sup>1</sup> The Spanish string is not parsed for sentiment because the language code is `en` instead of `es`. When a string cannot be analyzed for sentiment or has no sentiment, the score is always 0.5 exactly. In a [later step](#set-lang-code), you can change the language code to get a valid score for this text.
-
-<a name="detect-language></a>
-
-## Detect language
-
-Using same documents and request headers, you can edit the existing request to call the language detection analyzer.
-
-1. In the URL, replace `/sentiment` with `/languages` in the endpoint.
-
-2. Click **Send**.
-
-The language code input, which was useful for other analyses, is ignored for language detection. Text Analytics operates only on the `text` you provide. Response output for each document includes a friendly language name, a 2-character language code, and a score indicating the strength of the analysis. 
-
-Notice that the last document is correctly identified as Spanish, even though the string was tagged as `en`.
-
-            "id": "5",
-            "detectedLanguages": [
-                {
-                    "name": "Spanish",
-                    "iso6391Name": "es",
-                    "score": 1
-                }
-            ]
-
-<a name="set-lang-code"></a>
-
-## Align language codes to text
-
-We deliberately used an incorrect language code in document 5 to show what happens when a language code is wrong. Byproducts of an incorrect language code include indeterminate sentiment, or key phrase extraction with the help of N-gram analysis.
-
-In this last exercise, change the language code for the Spanish string in document 5 from `en` to `es`. Resend the requests for sentiment analysis and keyword detection. 
-
-Comparing before-and-after results, sentiment score goes from 0.5 (neutral) to 1.0 (positive), an accurate score for this text. For key phrase extraction, notice that the results are more granular, on a level consistent with the English strings.
-
-        {
-            "keyPhrases": [
-                "lugares",
-                "sendero"
-            ],
-            "id": "5"
-
-The point to take away from this last exercise is that you should set the language code correctly, assuming you know it. If you don't, use [language detection](text-analytics-concept-language-detection.md) to obtain it, and then set the code before performing sentiment analysis or key phrase extraction. 
-=======
->>>>>>> 13d0bae6
 
 ## Next steps
 
