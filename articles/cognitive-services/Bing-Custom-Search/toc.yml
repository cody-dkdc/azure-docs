--- conflicted
+++ resolved
@@ -20,11 +20,7 @@
         href: call-endpoint-csharp.md
       - name: Java
         href: call-endpoint-java.md
-<<<<<<< HEAD
-      - name: NodeJs
-=======
       - name: Node.js
->>>>>>> 3987c9a1
         href: call-endpoint-nodejs.md 
       - name: Python
         href: call-endpoint-python.md 
@@ -47,8 +43,4 @@
   - name: Subscription key
     href: https://azure.microsoft.com/try/cognitive-services/?api=bing-custom-search-api
   - name: Try it!
-<<<<<<< HEAD
-    href: https://dev.cognitive.microsoft.com/docs/services/56b43eeccf5ff8098cef3807/operations/56b4447dcf5ff8098cef380d
-=======
-    href: https://aka.ms/bingcustomsearchtryit
->>>>>>> 3987c9a1
+    href: https://aka.ms/bingcustomsearchtryit