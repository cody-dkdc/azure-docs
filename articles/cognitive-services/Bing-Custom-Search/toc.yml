--- conflicted
+++ resolved
@@ -4,11 +4,8 @@
   items:
     - name: Customize your search
       href: overview.md
-<<<<<<< HEAD
-=======
     - name: Supported countries and markets
       href: supported-countries-markets.md
->>>>>>> 0e6e864e
 - name: Quickstarts
   expanded: true
   items:
@@ -17,11 +14,7 @@
 - name: How-to  
   items:        
     - name: Define your custom view
-<<<<<<< HEAD
-      href: define-your-custom-view.md
-=======
       href: define-your-custom-view.md    
->>>>>>> 0e6e864e
     - name: Search your custom view
       href: search-your-custom-view.md
       items:
@@ -29,17 +22,10 @@
         href: call-endpoint-csharp.md
       - name: Java
         href: call-endpoint-java.md
-<<<<<<< HEAD
-      - name: NodeJs
-        href: call-endpoint-nodejs.md 
-      - name: Python
-        href: call-endpoint-python.md 
-=======
       - name: Node.js
         href: call-endpoint-nodejs.md 
       - name: Python
         href: call-endpoint-python.md
->>>>>>> 0e6e864e
     - name: Configure hosted UI
       href: hosted-ui.md
     - name: Handle hit highlighting
@@ -59,8 +45,4 @@
   - name: Subscription key
     href: https://azure.microsoft.com/try/cognitive-services/?api=bing-custom-search-api
   - name: Try it!
-<<<<<<< HEAD
-    href: https://dev.cognitive.microsoft.com/docs/services/56b43eeccf5ff8098cef3807/operations/56b4447dcf5ff8098cef380d
-=======
-    href: https://aka.ms/bingcustomsearchtryit
->>>>>>> 0e6e864e
+    href: https://aka.ms/bingcustomsearchtryit