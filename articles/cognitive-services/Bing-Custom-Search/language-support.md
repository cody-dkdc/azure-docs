--- conflicted
+++ resolved
@@ -3,11 +3,7 @@
 titleSuffix: Azure Cognitive Services
 description: A list of supported languages and regions for the Bing Custom Search API.
 services: cognitive-services
-<<<<<<< HEAD
-author: mikedodaro
-=======
 author: aahill
->>>>>>> 6a383dfd
 manager: nitinme
 
 ms.service: cognitive-services
