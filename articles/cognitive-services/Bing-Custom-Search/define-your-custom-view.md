<<<<<<< HEAD
---
title: Configure your Bing Custom Search experience | Microsoft Docs
=======
﻿---
title: Define a custom view - Bing Custom Search
>>>>>>> f37359d0
titlesuffix: Azure Cognitive Services
description: Describes how to create site and vertical search services
services: cognitive-services
author: aahill
manager: cgronlun

ms.service: cognitive-services
ms.component: bing-custom-search
ms.topic: conceptual
ms.date: 09/28/2017
ms.author: aahi
---

# Configure your Bing Custom Search experience

A Custom Search instance lets you tailor the search experience to include content only from websites that your users care about. Instead of performing a web-wide search, Bing searches only the slices of the web that interest you. To create your custom view of the web, use the Bing Custom Search [portal](https://customsearch.ai). For information about signing in to the portal, see [Create your first Bing Custom Search instance](https://docs.microsoft.com/azure/cognitive-services/bing-custom-search/quick-start). 

The portal lets you create a search instance that specifies the slices of the web: domains, subpages, and webpages, that you want Bing to search, and those that you don’t want it to search. The portal can also suggest content that you may want to include.

Use the following when defining your slices of the web:

| Slice name | Description                                                                                                                                                                                                                                                                                                |
|------------|------------------------------------------------------------------------------------------------------------------------------------------------------------------------------------------------------------------------------------------------------------------------------------------------------------|
| Domain     | A domain slice includes all content found within an internet domain. For example, `www.microsoft.com`. Omitting `www.` causes Bing to also search the domain’s subdomains. For example, if you specify `microsoft.com`, Bing also returns results from `support.microsoft.com` or `technet.microsoft.com`. |
| Subpage    | A subpage slice includes all content found in the subpage and paths below it. You may specify a maximum of two subpages in the path. For example, `www.microsoft.com/en-us/windows/`                                                                                                                       |
| Webpage    | A webpage slice can include only that webpage in a custom search. You can optionally specify whether to include subpages.                                                                                                                                                                                  |

> [!IMPORTANT]
> All domains, subpages, and webpages that you specify must be public and indexed by Bing. If you own a public site that you want to include in the search, and Bing hasn’t indexed it, see the Bing [webmaster documentation](https://www.bing.com/webmaster/help/webmaster-guidelines-30fba23a) for details about getting Bing to index it. Also, see the webmaster documentation for details about getting Bing to update your crawled site if the index is out of date.

## Add slices of the web to your custom search instance

When you create your custom search instance, you can specify the slices of the web: domains, subpages, and webpages, that you want to have included or blocked from your search results. 

If you know the slices you want to include in your custom search instance, add them to your instance’s **Active** list. 

If you’re not sure which slices to include, you can send search queries to Bing in the **Preview** pane and select the slices that you want. To do this: 

1. select "Bing" from the dropdown list in the Preview pane, and enter a search query

2. Click **Add site** next to the result you want to include. Then click OK.

>[!NOTE]
> [!INCLUDE[publish or revert](./includes/publish-revert.md)]

<a name="active-and-blocked-lists"></a>

### Customize your search experience with Active and Blocked lists 

You can access the list of active and blocked slices by clicking on the **Active** and **Blocked** tabs in your custom search instance. Slices added to the active list will be included in your custom search. Blocked slices won't be searched, and won't appear in your search results.

To specify the slices of the web you want Bing to search, click the **Active** tab and add one or more URLs. To edit or delete URLs, use the options under the **Controls** column. 

When adding URLs to the **Active** list you can add single URLs, or multiple URLs at once by uploading a text file using the upload icon.

![The Bing Custom Search Active tab](media/file-upload-icon.png)

To upload a file, create a text file and specify a single domain, subpage, or webpage per line. Your file will be rejected if it isn't formatted correctly.

> [!NOTE]
> * You can only upload a file to the **Active** list. You cannot use it to add slices to the **Blocked** list.  
> * If the **Blocked** list contains a domain, subpage, or webpage that you specified in the upload file, it will be removed from the **Blocked** list, and added to the **Active** list.
> * Duplicate entries in your upload file will be ignored by Bing Custom Search. 

### Get website suggestions for your search experience

After adding web slices to the **Active** list, the Bing Custom Search portal will generate website and subpage suggestions at the bottom of the the tab. These are slices that Bing Custom Search thinks you might want to include. Click **Refresh** to get updated suggestions after updating your custom search instance's settings. This section is only visible if suggestions are available.

## Test your search instance with the Preview pane

You can test your search instance by using the preview pane on the portal's right side to submit search queries and view the results. 

1. Below the search box, select **My Instance**. You can compare the results from your search experience to Bing, by selecting **Bing**. 
2. Select a safe search filter and which market to search (see [Query Parameters](https://docs.microsoft.com/rest/api/cognitiveservices/bing-custom-search-api-v7-reference#query-parameters)).
3. Enter a query and press enter or click the search icon to view the results from the current configuration. You can change your search type you perform by clicking **Web**, **Image**, or **Video** to get corresponding results. 

<a name="adjustrank"></a>

## Adjust the rank of specific search results

The portal enables you to adjust the search ranking of content from specific domains, subpages, and webpages. After sending a search query in the preview pane, each search result contains a list of adjustments you can make for it:  

|            |                                                                                                                                                                      |
|------------|----------------------------------------------------------------------------------------------------------------------------------------------------------------------|
| Block      | Moves the domain, subpage, or webpage to the Blocked list. Bing will exclude content from the selected site from appearing in the search results.                    |
| Boost      | Boosts content from the domain or subpage to be higher in the search results.                                                                                        |
| Demote     | Demotes content from the domain or subpage lower in the search results. You select whether to demote content from the domain or subpage that the webpage belongs to. |
| Pin to top | Moves the domain, subpage, or webpage to the **Pinned** list. This Forces the webpage to appear as the top search result for a given search query.                   |

Adjusting rank is not available for image or video searches.

### Boosting and demoting search results

You can super boost, boost, or demote any domain or subpage in the **Active** list. By default, all slices are added with no ranking adjustments. Slices of the web that are Super boosted or Boosted are ranked higher in the search results (with super boost ranking higher than boost). Items that are demoted are ranked lower in the search results.

You can super boost, boost, or demote items by using the **Ranking Adjust** controls in the **Active** list, or by using the Boost and Demote controls in the Preview pane. The service adds the slice to your Active list and adjusts the ranking accordingly.

> [!NOTE] 
> Boosting and demoting domains and subpages is one of many methods Bing Custom Search uses to determine the order of search results. Because of other factors influencing the ranking of different web content, the effects of adjusting rank may vary. Use the Preview pane to test the effects of adjusting the rank of your search results. 

Super boost, boost, and demote are not available for the image and video searches.

## Pin slices to the top of search results

The portal also lets you pin URLs to the top of search results for specific search terms, using the **Pinned** tab. Enter a URL and query query to specify the webpage that will appear as the top result. Note that you can pin a maximum of one webpage per search query, and only indexed webpages will be displayed in searches. Pinning results is not available for image or video searches.

You can pin a webpage to the top in two ways:

* In the **Pinned** tab, enter the URL of the webpage to pin to the top, and its corresponding query.

* In the **Preview** pane, enter a search query and click search. Find the webpage you want to pin for your query, and click **Pin to top**. the webpage and query will be added to the **Pinned** list.

### Specify the pin's match condition

By default, webpages are only pinned to the top of search results when a user's query string exactly matches one listed in the **Pinned** list. You can change this behavior by specifying one of the following match conditions:

> [!NOTE]
> All comparisons between the user's search query, and the pin's search query are case insensitive.

| Value | Description                                                                          |
|---------------|----------------------------------------------------------------------------------|
| Starts with | The pin is a match if the user's query string starts with the pin's query string |
| Ends with   | The pin is a match if the user's query string ends with the pin's query string.  |
| Contains    | The pin is a match if the user's query string contains the pin's query string.   |


To change the pin's match condition, click the pin's edit icon. In the **Query match condition** column, click the dropdown list and select the new condition to use. Then, click the save icon to save the change.

### Change the order of your pinned sites

To change the order of your pins, you can drag-and-drop the them, or edit their order number by clicking the "edit" icon in the **Controls** Column of the **Pinned** list.

<<<<<<< HEAD
If multiple pins satisfy a match condition, Bing Custom Search will use the one highest in the list.
=======
[!INCLUDE [publish or revert](./includes/publish-revert.md)]
>>>>>>> f37359d0

## View statistics

If you subscribed to Custom Search at the appropriate level (see the [pricing pages](https://azure.microsoft.com/pricing/details/cognitive-services/bing-custom-search/)), a **Statistics** tab is added to your production instances. The statistics tab shows details about how your Custom Search endpoints are used, including call volume, top queries, geographic distribution, response codes, and safe search. You can filter details using the provided controls.

## Usage guidelines

- For each custom search instance, the maximum number of ranking adjustments that you may make to **Active** and **Blocked** slices is limited to 400.
- Adding a slice to the Active or Blocked tabs counts as one ranking adjustment.
- Boosting and demoting count as two ranking adjustments.
- For each custom search instance, the maximum number of pins that you may make is limited to 200.

## Next steps

- [Call your custom search](./search-your-custom-view.md)
- [Configure your hosted UI experience](./hosted-ui.md)
- [Use decoration markers to highlight text](./hit-highlighting.md)
- [Page webpages](./page-webpages.md)<|MERGE_RESOLUTION|>--- conflicted
+++ resolved
@@ -1,10 +1,5 @@
-<<<<<<< HEAD
----
+﻿---
 title: Configure your Bing Custom Search experience | Microsoft Docs
-=======
-﻿---
-title: Define a custom view - Bing Custom Search
->>>>>>> f37359d0
 titlesuffix: Azure Cognitive Services
 description: Describes how to create site and vertical search services
 services: cognitive-services
@@ -137,11 +132,7 @@
 
 To change the order of your pins, you can drag-and-drop the them, or edit their order number by clicking the "edit" icon in the **Controls** Column of the **Pinned** list.
 
-<<<<<<< HEAD
 If multiple pins satisfy a match condition, Bing Custom Search will use the one highest in the list.
-=======
-[!INCLUDE [publish or revert](./includes/publish-revert.md)]
->>>>>>> f37359d0
 
 ## View statistics
 
