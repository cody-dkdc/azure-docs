---
title: "Quickstart: Call your Bing Custom Search endpoint using the C# SDK | Microsoft Docs"
titleSuffix: Azure Cognitive Services
description: Setup Custom Search SDK C# console application.
services: cognitive-services
author: swhite-msft
manager: cgronlun
ms.service: cognitive-services
ms.component: bing-custom-search
ms.topic: quickstart
ms.date: 09/06/2018
ms.author: scottwhi
---

# Quickstart: Call your Bing Custom Search endpoint using the C# SDK 

Use this quickstart to begin requesting search results from your Bing Custom Search instance, using the C# SDK. While Bing Custom Search has a REST API compatible with most programming languages, the Bing Custom Search SDK provides an easy way to integrate the service into your applications. The code for this sample can be found on [GitHub](https://github.com/Azure-Samples/cognitive-services-dotnet-sdk-samples/tree/master/BingSearchv7/BingCustomWebSearch).

## Prerequisites

<<<<<<< HEAD
- A Bing Custom Search instance. See [Quickstart: Create your first Bing Custom Search instance](quick-start.md) for more information.
- Microsoft [.Net Core](https://www.microsoft.com/net/download/core)
- Any edition of [Visual Studio 2017](https://www.visualstudio.com/downloads/)
- If you are using Linux/MacOS, this application can be run using [Mono](http://www.mono-project.com/).
- The [NuGet Custom Search](https://www.nuget.org/packages/Microsoft.Azure.CognitiveServices.Search.CustomSearch/1.2.0) package installed. 
    - From the Solution Explorer in Visual Studio, right-click on your project and select `Manage NuGet Packages` from the menu. Install the `Microsoft.Azure.CognitiveServices.Search.CustomSearch` package. Installing the NuGet Custom Search package also installs the following assemblies:
        - Microsoft.Rest.ClientRuntime
        - Microsoft.Rest.ClientRuntime.Azure
        - Newtonsoft.Json
=======
To complete this quickstart, you need:

- A ready-to-use custom search instance. See [Create your first Bing Custom Search instance](quick-start.md).  
  
- A subscription key. You can get a subscription key when you activate your [free trial](https://azure.microsoft.com/try/cognitive-services/?api=bing-custom-search), or you can use a paid subscription key from your Azure dashboard (see [Cognitive Services API account](https://docs.microsoft.com/azure/cognitive-services/cognitive-services-apis-create-account)).  See also [Cognitive Services Pricing - Bing Search API](https://azure.microsoft.com/pricing/details/cognitive-services/search-api/).
  
- Visual Studio 2017 installed. If you don’t already have it, you can download the **free** [Visual Studio 2017 Community Edition](https://www.visualstudio.com/downloads/).  
  
- The [NuGet Custom Search](https://www.nuget.org/packages/Microsoft.Azure.CognitiveServices.Search.CustomSearch/1.2.0) package installed. From the Solution Explorer in Visual Studio, right-click on your project and select `Manage NuGet Packages` from the menu. Install the `Microsoft.Azure.CognitiveServices.Search.CustomSearch` package.

Installing the NuGet Custom Search package also installs the following assemblies:

* Microsoft.Rest.ClientRuntime
* Microsoft.Rest.ClientRuntime.Azure
* Newtonsoft.Json

>>>>>>> f37359d0

You must have a [Cognitive Services API account](../cognitive-services-apis-create-account) with access to the Bing Custom Search API. If you don't have an Azure subscription, you can [create an account](https://azure.microsoft.com/try/cognitive-services/?api=bing-custom-search) for free. Before continuing, You will need the access key provided after activating your free trial, or a paid subscription key from your Azure dashboard.

## Run the code

To run this example, follow these steps:

1. Open Visual Studio 2017.
  
2. Click the **File** menu, click **New**, **Project**, and then the **Visual C# Console Application** template.
  
3. Name your solution CustomSearchSolution and browse to the folder to put it in.
  
4. Click OK to create the solution.  
  
4. From the Solution Explorer, right-click on your project (it has the same name as the solution) and select `Manage NuGet Packages`. Click **Browse** in the NuGet Package Manager. Enter Microsoft.Azure.CognitiveServices.Search.CustomSearch in the search box and press enter. Select the package and click Install.  
  
4. Copy the following code into the Program.cs file. Replace **YOUR-SUBSCRIPTION-KEY** and **YOUR-CUSTOM-CONFIG-ID** with your subscription key and configuration ID.  
  
    ```csharp
    using System;
    using System.Linq;
    using Microsoft.Azure.CognitiveServices.Search.CustomSearch;

    namespace CustomSrchSDK
    {
        class Program
        {
            static void Main(string[] args)
            {

                var client = new CustomSearchAPI(new ApiKeyServiceClientCredentials("YOUR-SUBSCRIPTION-KEY"));

                try
                {
                    // This will look up a single query (Xbox).
                    var webData = client.CustomInstance.SearchAsync(query: "Xbox", customConfig: Int32.Parse("YOUR-CUSTOM-CONFIG-ID")).Result;
                    Console.WriteLine("Searched for Query# \" Xbox \"");

                    //WebPages
                    if (webData?.WebPages?.Value?.Count > 0)
                    {
                        // find the first web page
                        var firstWebPagesResult = webData.WebPages.Value.FirstOrDefault();

                        if (firstWebPagesResult != null)
                        {
                            Console.WriteLine("Number of webpage results {0}", webData.WebPages.Value.Count);
                            Console.WriteLine("First web page name: {0} ", firstWebPagesResult.Name);
                            Console.WriteLine("First web page URL: {0} ", firstWebPagesResult.Url);
                        }
                        else
                        {
                            Console.WriteLine("Couldn't find web results!");
                        }
                    }
                    else
                    {
                        Console.WriteLine("Didn't see any Web data..");
                    }
                }
                catch (Exception ex)
                {
                    Console.WriteLine("Encountered exception. " + ex.Message);
                }

                Console.WriteLine("Press any key to exit...");
                Console.ReadKey();
            }

        }
    }
    ```  
  
5. Build and run (debug) the solution. 




## Breaking it down

After installing the NuGet Custom Search package, you need to add a using directive for it.

```csharp
using Microsoft.Azure.CognitiveServices.Search.CustomSearch;
```

Next, instantiate the custom search client, which you use to make search requests. Be sure to replace `YOUR-SUBSCRIPTION-KEY` with your key.

```csharp
var client = new CustomSearchAPI(new ApiKeyServiceClientCredentials("YOUR-CUSTOM-SEARCH-KEY"));
```

Now you can use the client to send a search request. Be sure to replace your `YOUR-CUSTOM-CONFIG-ID` with your instance's configuration ID (you can find the ID in the [Custom Search portal](https://www.customsearch.ai/)). This example searches for Xbox. Update as needed.

```csharp
var webData = client.CustomInstance.SearchAsync(query: "Xbox", customConfig: Int32.Parse("YOUR-CUSTOM-CONFIG-ID")).Result;
```

The `SearchAsync` method returns a `WebData` object. Use `WebData` to iterate through any `WebPages` that were found. This code finds the first webpage result and prints the webpage's `Name` and `URL`.

```csharp
//WebPages
if (webData?.WebPages?.Value?.Count > 0)
{
    // find the first web page
    var firstWebPagesResult = webData.WebPages.Value.FirstOrDefault();

    if (firstWebPagesResult != null)
    {
        Console.WriteLine("Webpage Results#{0}", webData.WebPages.Value.Count);
        Console.WriteLine("First web page name: {0} ", firstWebPagesResult.Name);
        Console.WriteLine("First web page URL: {0} ", firstWebPagesResult.Url);
    }
    else
    {
        Console.WriteLine("Couldn't find web results!");
    }
}
else
{
    Console.WriteLine("Didn't see any Web data..");
}

```


## Next steps

Check out the SDK samples. Each sample includes a ReadMe file with details about prerequisites and installing/running the samples.

* Get started with [.NET samples](https://github.com/Azure-Samples/cognitive-services-dotnet-sdk-samples/tree/master/BingSearchv7) 
    * [NuGet package](https://www.nuget.org/packages/Microsoft.Azure.CognitiveServices.Search.CustomSearch/1.2.0)
    * See also [.NET libraries](https://github.com/Azure/azure-sdk-for-net/tree/psSdkJson6/src/SDKs/CognitiveServices/dataPlane/Search/BingCustomSearch) for definitions and dependencies.
* Get started with [NodeJS samples](https://github.com/Azure-Samples/cognitive-services-node-sdk-samples) 
    * See also [NodeJS libraries](https://github.com/Azure/azure-sdk-for-node/tree/master/lib/services/customSearch) for definitions and dependencies.
* Get started with [Java samples](https://github.com/Azure-Samples/cognitive-services-java-sdk-samples) 
    * See also [Java libraries](https://github.com/Azure/azure-sdk-for-java/tree/master/cognitiveservices/azure-customsearch) for definitions and dependencies.
* Get started with [Python samples](https://github.com/Azure-Samples/cognitive-services-python-sdk-samples) 
    * See also [Python libraries](https://github.com/Azure/azure-sdk-for-python/tree/master/azure-cognitiveservices-search-customsearch) for definitions and dependencies.
<|MERGE_RESOLUTION|>--- conflicted
+++ resolved
@@ -18,7 +18,6 @@
 
 ## Prerequisites
 
-<<<<<<< HEAD
 - A Bing Custom Search instance. See [Quickstart: Create your first Bing Custom Search instance](quick-start.md) for more information.
 - Microsoft [.Net Core](https://www.microsoft.com/net/download/core)
 - Any edition of [Visual Studio 2017](https://www.visualstudio.com/downloads/)
@@ -28,26 +27,8 @@
         - Microsoft.Rest.ClientRuntime
         - Microsoft.Rest.ClientRuntime.Azure
         - Newtonsoft.Json
-=======
-To complete this quickstart, you need:
 
-- A ready-to-use custom search instance. See [Create your first Bing Custom Search instance](quick-start.md).  
-  
-- A subscription key. You can get a subscription key when you activate your [free trial](https://azure.microsoft.com/try/cognitive-services/?api=bing-custom-search), or you can use a paid subscription key from your Azure dashboard (see [Cognitive Services API account](https://docs.microsoft.com/azure/cognitive-services/cognitive-services-apis-create-account)).  See also [Cognitive Services Pricing - Bing Search API](https://azure.microsoft.com/pricing/details/cognitive-services/search-api/).
-  
-- Visual Studio 2017 installed. If you don’t already have it, you can download the **free** [Visual Studio 2017 Community Edition](https://www.visualstudio.com/downloads/).  
-  
-- The [NuGet Custom Search](https://www.nuget.org/packages/Microsoft.Azure.CognitiveServices.Search.CustomSearch/1.2.0) package installed. From the Solution Explorer in Visual Studio, right-click on your project and select `Manage NuGet Packages` from the menu. Install the `Microsoft.Azure.CognitiveServices.Search.CustomSearch` package.
-
-Installing the NuGet Custom Search package also installs the following assemblies:
-
-* Microsoft.Rest.ClientRuntime
-* Microsoft.Rest.ClientRuntime.Azure
-* Newtonsoft.Json
-
->>>>>>> f37359d0
-
-You must have a [Cognitive Services API account](../cognitive-services-apis-create-account) with access to the Bing Custom Search API. If you don't have an Azure subscription, you can [create an account](https://azure.microsoft.com/try/cognitive-services/?api=bing-custom-search) for free. Before continuing, You will need the access key provided after activating your free trial, or a paid subscription key from your Azure dashboard.
+[!INCLUDE [cognitive-services-bing-web-search-prerequisites](../../../includes/cognitive-services-bing-web-search-prerequisites.md)]
 
 ## Run the code
 
