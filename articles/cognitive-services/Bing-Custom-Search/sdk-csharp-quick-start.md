--- conflicted
+++ resolved
@@ -20,11 +20,7 @@
 
 - A Bing Custom Search instance. See [Quickstart: Create your first Bing Custom Search instance](quick-start.md) for more information.
 - Microsoft [.NET Core](https://www.microsoft.com/net/download/core)
-<<<<<<< HEAD
-- Any edition of [Visual Studio 2017](https://www.visualstudio.com/downloads/)
-=======
 - Any edition of [Visual Studio 2017 or later](https://www.visualstudio.com/downloads/)
->>>>>>> 6a383dfd
 - If you are using Linux/MacOS, this application can be run using [Mono](https://www.mono-project.com/).
 - The [NuGet Custom Search](https://www.nuget.org/packages/Microsoft.Azure.CognitiveServices.Search.CustomSearch/1.2.0) package installed. 
     - From **Solution Explorer** in Visual Studio, right-click your project and select **Manage NuGet Packages** from the menu. Install the `Microsoft.Azure.CognitiveServices.Search.CustomSearch` package. Installing the NuGet Custom Search package also installs the following assemblies:
