---
title: "Tutorial: Moderate e-commerce product images - Content Moderator"
titlesuffix: Azure Cognitive Services
description: Set up an application to analyze and classify product images with specified labels (using Azure Computer Vision and Custom Vision), and tag objectionable images to be further reviewed (using Azure Content Moderator).
services: cognitive-services
author: PatrickFarley
manager: cgronlun

ms.service: cognitive-services
ms.component: content-moderator
ms.topic: tutorial
<<<<<<< HEAD
ms.date: 09/25/2017
ms.author: pafarley
=======
ms.date: 01/10/2019
ms.author: pafarley

>>>>>>> ee4c604d
#As a developer at an e-commerce company, I want to use machine learning to both categorize product images and tag objectionable images for further review by my team.
---

# Tutorial: Moderate e-commerce product images with Azure Content Moderator

In this tutorial, you will learn how to use Azure cognitive services, including Content Moderator, to effectively classify and moderate product images for an e-commerce scenario. You will use Computer Vision and Custom Vision to apply various tags (labels) to images, and then you will create a team review, which combines Content Moderator's machine-learning-based technologies with human review teams to provide an intelligent moderation system.

This tutorial shows you how to:

> [!div class="checklist"]
> * Sign up for Content Moderator and create a review team.
> * Use Content Moderator's image API to scan for potential adult and racy content.
> * Use the Computer Vision service to scan for celebrity content (or other Computer-Vision-detectable tags).
> * Use the Custom Vision service to scan for the presence of flags, toys, and pens (or other custom tags).
> * Present the combined scan results for human review and final decision making.

The complete sample code is available in the [Samples eCommerce Catalog Moderation](https://github.com/MicrosoftContentModerator/samples-eCommerceCatalogModeration) repository on GitHub.

If you don’t have an Azure subscription, create a [free account](https://azure.microsoft.com/free/?WT.mc_id=A261C142F) before you begin.

## Prerequisites

- A Content Moderator subscription key. Follow the instructions in [Create a Cognitive Services account](https://docs.microsoft.com/azure/cognitive-services/cognitive-services-apis-create-account) to subscribe to the Content Moderator service and get your key.
- A Computer Vision subscription key (same instructions as above).
- Any edition of [Visual Studio 2015 or 2017](https://www.visualstudio.com/downloads/).
- A set of images for each label that the Custom Vision classifier will use (in this case toys, pens, and US flags).

## Create a review team

Refer to the [Get familiar with Content Moderator](quick-start.md) quickstart for instructions on how to sign up for the [Content Moderator Review tool](https://contentmoderator.cognitive.microsoft.com/) and create a review team. Take note of the **Team ID** value on the **Credentials** page.

## Create custom moderation tags

Next, create custom tags in the Review tool (refer to the [Tags](https://docs.microsoft.com/azure/cognitive-services/content-moderator/review-tool-user-guide/tags) article if you need help with this process). In this case, we will add the following tags: **celebrity**, **USA**, **flag**, **toy**, and **pen**. Note that not all of the tags need to be detectable categories in Computer Vision (like **celebrity**); you can add your own custom tags as long as you train the Custom Vision classifier to detect them later on.

![Configure custom tags](images/tutorial-ecommerce-tags2.PNG)

## Create Visual Studio project

1. In Visual Studio, open the New Project dialog. Expand **Installed**, then **Visual C#**, then select **Console app (.NET Framework)**.
1. Name the application **EcommerceModeration**, then click **OK**.
1. If you are adding this project to an existing solution, select this project as the single startup project.

This tutorial will highlight the code that is central to the project, but it will not cover every line of code needed. Copy the full contents of _Program.cs_ from the sample project ([Samples eCommerce Catalog Moderation](https://github.com/MicrosoftContentModerator/samples-eCommerceCatalogModeration)) into the _Program.cs_ file of your new project. Then, step through the following sections to learn about how the project works and how to use it yourself.

## Define API keys and endpoints

As mentioned above, this tutorial uses three cognitive services; therefore, it requires three corresponding keys and API endpoints. See the following fields in the **Program** class: 

[!code-csharp[define API keys and endpoint URIs](~/samples-eCommerceCatalogModeration/Fusion/Program.cs?range=21-29)]

You'll need to update the `___Key` fields with the values of your subscription keys (you'll get the `CustomVisionKey` later on), and you may need to change the `___Uri` fields so that they contain the correct region identifiers. Fill in the `YOURTEAMID` part of the `ReviewUri` field with the ID of the review team you created earlier. You will fill in the final part of the `CustomVisionUri` field later on.

## Primary method calls

See the following code in the **Main** method, which loops through a list of image URLs. It analyzes each image with the three different services, records the applied tags in the **ReviewTags** array, and then creates a review for human moderators (sends the images to the Content Moderator Review tool). You will explore these methods in the following sections. Note that here, if you wish, you can control which images are sent to review, using the **ReviewTags** array in a conditional statement to check which tags were applied.
<<<<<<< HEAD

[!code-csharp[Main: evaluate each image and create review](~/samples-eCommerceCatalogModeration/Fusion/Program.cs?range=53-70)]

## EvaluateAdultRacy method

See the **EvaluateAdultRacy** method in the **Program** class. This method takes an image URL and an array of key-value pairs as parameters. It calls the Content Moderator's Image API (using REST) to get the Adult and Racy scores of the image. If the score for either is greater than 0.4 (the range is from 0 to 1), it sets the corresponding value in the **ReviewTags** array to **True**.

[!code-csharp[define EvaluateAdultRacy method](~/samples-eCommerceCatalogModeration/Fusion/Program.cs?range=73-113)]

## EvaluateCustomVisionTags method

The next method takes an image URL and your Computer Vision subscription information and analyzes the image for the presence of celebrities. If one or more celebrities are found, it sets the corresponding value in the **ReviewTags** array to **True**. 

[!code-csharp[define EvaluateCustomVisionTags method](~/samples-eCommerceCatalogModeration/Fusion/Program.cs?range=115-146)]

## EvaluateCustomVisionTags method

Next, see the **EvaluateCustomVisionTags** method, which classifies the actual products&mdash;in this case flags, toys, and pens. Follow the instructions in the [How to build a classifier](https://docs.microsoft.com/azure/cognitive-services/custom-vision-service/getting-started-build-a-classifier) guide to build your own custom image classifier to detect the presence of flags, toys, and pens (or whatever you chose as your custom tags) in images.

![Custom Vision web page with training images of pens, toys, and flags](images/tutorial-ecommerce-custom-vision.PNG)

Once you have trained your classifier, get the prediction key and prediction endpoint URL (see [Get the URL and prediction key](https://docs.microsoft.com/azure/cognitive-services/custom-vision-service/use-prediction-api#get-the-url-and-prediction-key) if you need help retrieving them), and assign these values to your `CustomVisionKey` and `CustomVisionUri` fields, respectively. The method uses these values to query the classifier. If the classifier finds one or more of the custom tags in the image, this method sets the corresponding value(s) in the **ReviewTags** array to **True**. 

[!code-csharp[define EvaluateCustomVisionTags method](~/samples-eCommerceCatalogModeration/Fusion/Program.cs?range=148-171)]

## Create reviews for Review tool

In the previous sections, you noted the methods that scan incoming images for adult and racy content (Content Moderator), celebrities (Computer Vision) and various other objects (Custom Vision). Next, see the **CreateReview** method, which uploads the images, with all of their applied tags (passed in as _Metadata_), to the Content Moderator Review tool so they can be available for human review. 

=======

[!code-csharp[Main: evaluate each image and create review](~/samples-eCommerceCatalogModeration/Fusion/Program.cs?range=53-70)]

## EvaluateAdultRacy method

See the **EvaluateAdultRacy** method in the **Program** class. This method takes an image URL and an array of key-value pairs as parameters. It calls the Content Moderator's Image API (using REST) to get the Adult and Racy scores of the image. If the score for either is greater than 0.4 (the range is from 0 to 1), it sets the corresponding value in the **ReviewTags** array to **True**.

[!code-csharp[define EvaluateAdultRacy method](~/samples-eCommerceCatalogModeration/Fusion/Program.cs?range=73-113)]

## EvaluateCustomVisionTags method

The next method takes an image URL and your Computer Vision subscription information and analyzes the image for the presence of celebrities. If one or more celebrities are found, it sets the corresponding value in the **ReviewTags** array to **True**. 

[!code-csharp[define EvaluateCustomVisionTags method](~/samples-eCommerceCatalogModeration/Fusion/Program.cs?range=115-146)]

## EvaluateCustomVisionTags method

Next, see the **EvaluateCustomVisionTags** method, which classifies the actual products&mdash;in this case flags, toys, and pens. Follow the instructions in the [How to build a classifier](https://docs.microsoft.com/azure/cognitive-services/custom-vision-service/getting-started-build-a-classifier) guide to build your own custom image classifier to detect the presence of flags, toys, and pens (or whatever you chose as your custom tags) in images.

![Custom Vision web page with training images of pens, toys, and flags](images/tutorial-ecommerce-custom-vision.PNG)

Once you have trained your classifier, get the prediction key and prediction endpoint URL (see [Get the URL and prediction key](https://docs.microsoft.com/azure/cognitive-services/custom-vision-service/use-prediction-api#get-the-url-and-prediction-key) if you need help retrieving them), and assign these values to your `CustomVisionKey` and `CustomVisionUri` fields, respectively. The method uses these values to query the classifier. If the classifier finds one or more of the custom tags in the image, this method sets the corresponding value(s) in the **ReviewTags** array to **True**. 

[!code-csharp[define EvaluateCustomVisionTags method](~/samples-eCommerceCatalogModeration/Fusion/Program.cs?range=148-171)]

## Create reviews for Review tool

In the previous sections, you noted the methods that scan incoming images for adult and racy content (Content Moderator), celebrities (Computer Vision) and various other objects (Custom Vision). Next, see the **CreateReview** method, which uploads the images, with all of their applied tags (passed in as _Metadata_), to the Content Moderator Review tool so they can be available for human review. 

>>>>>>> ee4c604d
[!code-csharp[define CreateReview method](~/samples-eCommerceCatalogModeration/Fusion/Program.cs?range=173-196)]

The images will show up in the Review tab of the [Content Moderator Review tool](https://contentmoderator.cognitive.microsoft.com/).

![Screenshot of the Content Moderator Review tool with several images and their highlighted tags](images/tutorial-ecommerce-content-moderator.PNG)

## Submit a list of test images

As you can see in the **Main** method, this program looks for a "C:Test" directory with a _Urls.txt_ file that contains a list of image Urls. Create such a file and directory, or change the path to point to your text file, and populate this file with the URLs of images you'd like to test.

[!code-csharp[Main: set up test directory, read lines](~/samples-eCommerceCatalogModeration/Fusion/Program.cs?range=38-51)]

## Run the program

If you have followed all of the above steps, the program should process each image (querying all three services for their relevant tags) and then upload the images with tag information to the Content Moderator Review tool.

## Next steps

In this tutorial, you set up a program to analyze product images for the purpose of tagging them by product type and allowing a review team to make informed decisions about content moderation. Next, learn more about the details of image moderation.

> [!div class="nextstepaction"]
> [Review moderated images](./review-tool-user-guide/review-moderated-images.md)<|MERGE_RESOLUTION|>--- conflicted
+++ resolved
@@ -9,14 +9,9 @@
 ms.service: cognitive-services
 ms.component: content-moderator
 ms.topic: tutorial
-<<<<<<< HEAD
-ms.date: 09/25/2017
-ms.author: pafarley
-=======
 ms.date: 01/10/2019
 ms.author: pafarley
 
->>>>>>> ee4c604d
 #As a developer at an e-commerce company, I want to use machine learning to both categorize product images and tag objectionable images for further review by my team.
 ---
 
@@ -73,7 +68,6 @@
 ## Primary method calls
 
 See the following code in the **Main** method, which loops through a list of image URLs. It analyzes each image with the three different services, records the applied tags in the **ReviewTags** array, and then creates a review for human moderators (sends the images to the Content Moderator Review tool). You will explore these methods in the following sections. Note that here, if you wish, you can control which images are sent to review, using the **ReviewTags** array in a conditional statement to check which tags were applied.
-<<<<<<< HEAD
 
 [!code-csharp[Main: evaluate each image and create review](~/samples-eCommerceCatalogModeration/Fusion/Program.cs?range=53-70)]
 
@@ -103,37 +97,6 @@
 
 In the previous sections, you noted the methods that scan incoming images for adult and racy content (Content Moderator), celebrities (Computer Vision) and various other objects (Custom Vision). Next, see the **CreateReview** method, which uploads the images, with all of their applied tags (passed in as _Metadata_), to the Content Moderator Review tool so they can be available for human review. 
 
-=======
-
-[!code-csharp[Main: evaluate each image and create review](~/samples-eCommerceCatalogModeration/Fusion/Program.cs?range=53-70)]
-
-## EvaluateAdultRacy method
-
-See the **EvaluateAdultRacy** method in the **Program** class. This method takes an image URL and an array of key-value pairs as parameters. It calls the Content Moderator's Image API (using REST) to get the Adult and Racy scores of the image. If the score for either is greater than 0.4 (the range is from 0 to 1), it sets the corresponding value in the **ReviewTags** array to **True**.
-
-[!code-csharp[define EvaluateAdultRacy method](~/samples-eCommerceCatalogModeration/Fusion/Program.cs?range=73-113)]
-
-## EvaluateCustomVisionTags method
-
-The next method takes an image URL and your Computer Vision subscription information and analyzes the image for the presence of celebrities. If one or more celebrities are found, it sets the corresponding value in the **ReviewTags** array to **True**. 
-
-[!code-csharp[define EvaluateCustomVisionTags method](~/samples-eCommerceCatalogModeration/Fusion/Program.cs?range=115-146)]
-
-## EvaluateCustomVisionTags method
-
-Next, see the **EvaluateCustomVisionTags** method, which classifies the actual products&mdash;in this case flags, toys, and pens. Follow the instructions in the [How to build a classifier](https://docs.microsoft.com/azure/cognitive-services/custom-vision-service/getting-started-build-a-classifier) guide to build your own custom image classifier to detect the presence of flags, toys, and pens (or whatever you chose as your custom tags) in images.
-
-![Custom Vision web page with training images of pens, toys, and flags](images/tutorial-ecommerce-custom-vision.PNG)
-
-Once you have trained your classifier, get the prediction key and prediction endpoint URL (see [Get the URL and prediction key](https://docs.microsoft.com/azure/cognitive-services/custom-vision-service/use-prediction-api#get-the-url-and-prediction-key) if you need help retrieving them), and assign these values to your `CustomVisionKey` and `CustomVisionUri` fields, respectively. The method uses these values to query the classifier. If the classifier finds one or more of the custom tags in the image, this method sets the corresponding value(s) in the **ReviewTags** array to **True**. 
-
-[!code-csharp[define EvaluateCustomVisionTags method](~/samples-eCommerceCatalogModeration/Fusion/Program.cs?range=148-171)]
-
-## Create reviews for Review tool
-
-In the previous sections, you noted the methods that scan incoming images for adult and racy content (Content Moderator), celebrities (Computer Vision) and various other objects (Custom Vision). Next, see the **CreateReview** method, which uploads the images, with all of their applied tags (passed in as _Metadata_), to the Content Moderator Review tool so they can be available for human review. 
-
->>>>>>> ee4c604d
 [!code-csharp[define CreateReview method](~/samples-eCommerceCatalogModeration/Fusion/Program.cs?range=173-196)]
 
 The images will show up in the Review tab of the [Content Moderator Review tool](https://contentmoderator.cognitive.microsoft.com/).
