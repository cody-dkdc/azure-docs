---
title: "Tutorial: Moderate e-commerce product images - Content Moderator"
titlesuffix: Azure Cognitive Services
description: Set up an application to analyze and classify product images with specified labels (using Azure Computer Vision and Custom Vision), and tag objectionable images to be further reviewed (using Azure Content Moderator).
services: cognitive-services
author: PatrickFarley
manager: cgronlun

ms.service: cognitive-services
ms.component: content-moderator
ms.topic: tutorial
ms.date: 09/25/2017
<<<<<<< HEAD
ms.author: sajagtap
ms.custom: seodec18
=======
ms.author: pafarley
#As a developer at an e-commerce company, I want to use machine learning to both categorize product images and tag objectionable images for further review by my team.
>>>>>>> 4d06b101
---

# Tutorial: Moderate e-commerce product images with Azure Content Moderator

In this tutorial, you will learn how to use Azure cognitive services, including Content Moderator, to effectively classify and moderate product images for an e-commerce scenario. You will use Computer Vision and Custom Vision to apply various tags (labels) to images, and then you will create a team review, which combines Content Moderator's machine-learning-based technologies with human review teams to provide an intelligent moderation system.

This tutorial shows you how to:

> [!div class="checklist"]
> * Sign up for Content Moderator and create a review team.
> * Use Content Moderator's image API to scan for potential adult and racy content.
> * Use the Computer Vision service to scan for celebrity content (or other Computer-Vision-detectable tags).
> * Use the Custom Vision service to scan for the presence of flags, toys, and pens (or other custom tags).
> * Present the combined scan results for human review and final decision making.

The complete sample code is available in the [Samples eCommerce Catalog Moderation](https://github.com/MicrosoftContentModerator/samples-eCommerceCatalogModeration) repository on GitHub.

If you don’t have an Azure subscription, create a [free account](https://azure.microsoft.com/free/?WT.mc_id=A261C142F) before you begin.

## Prerequisites

- A Content Moderator subscription key. Follow the instructions in [Create a Cognitive Services account](https://docs.microsoft.com/azure/cognitive-services/cognitive-services-apis-create-account) to subscribe to the Content Moderator service and get your key.
- A Computer Vision subscription key (same instructions as above).
- Any edition of [Visual Studio 2015 or 2017](https://www.visualstudio.com/downloads/).
- A set of images for each label that the Custom Vision classifier will use (in this case toys, pens, and US flags).

## Create a review team

Refer to the [Get familiar with Content Moderator](quick-start.md) quickstart for instructions on how to sign up for the [Content Moderator Review tool](https://contentmoderator.cognitive.microsoft.com/) and create a review team. Take note of the **Team ID** value on the **Credentials** page.

<<<<<<< HEAD
Follow the instructions in the [Try Content Moderator on the web](quick-start.md) quickstart to sign up for Content Moderator and create a team. Note the **Team ID** from the **Credentials** page.
=======
## Create custom moderation tags
>>>>>>> 4d06b101

Next, create custom tags in the Review tool (refer to the [Tags](https://docs.microsoft.com/azure/cognitive-services/content-moderator/review-tool-user-guide/tags) article if you need help with this process). In this case, we will add the following tags: **celebrity**, **USA**, **flag**, **toy**, and **pen**. Note that not all of the tags need to be detectable categories in Computer Vision (like **celebrity**); you can add your own custom tags as long as you train the Custom Vision classifier to detect them later on.

![Configure custom tags](images/tutorial-ecommerce-tags2.PNG)

## Create Visual Studio project

1. In Visual Studio, open the New Project dialog. Expand **Installed**, then **Visual C#**, then select **Console app (.NET Framework)**.
1. Name the application **EcommerceModeration**, then click **OK**.
1. If you are adding this project to an existing solution, select this project as the single startup project.

This tutorial will highlight the code that is central to the project, but it will not cover every line of code needed. Copy the full contents of _Program.cs_ from the sample project ([Samples eCommerce Catalog Moderation](https://github.com/MicrosoftContentModerator/samples-eCommerceCatalogModeration)) into the _Program.cs_ file of your new project. Then, step through the following sections to learn about how the project works and how to use it yourself.

## Define API keys and endpoints

As mentioned above, this tutorial uses three cognitive services; therefore, it requires three corresponding keys and API endpoints. See the following fields in the **Program** class: 

[!code-csharp[define API keys and endpoint URIs](~/samples-eCommerceCatalogModeration/Fusion/Program.cs?range=21-29)]

You'll need to update the `___Key` fields with the values of your subscription keys (you'll get the `CustomVisionKey` later on), and you may need to change the `___Uri` fields so that they contain the correct region identifiers. Fill in the `YOURTEAMID` part of the `ReviewUri` field with the ID of the review team you created earlier. You will fill in the final part of the `CustomVisionUri` field later on.

## Primary method calls

See the following code in the **Main** method, which loops through a list of image URLs. It analyzes each image with the three different services, records the applied tags in the **ReviewTags** array, and then creates a review for human moderators (sends the images to the Content Moderator Review tool). You will explore these methods in the following sections. Note that here, if you wish, you can control which images are sent to review, using the **ReviewTags** array in a conditional statement to check which tags were applied.

[!code-csharp[Main: evaluate each image and create review](~/samples-eCommerceCatalogModeration/Fusion/Program.cs?range=53-70)]

## EvaluateAdultRacy method

See the **EvaluateAdultRacy** method in the **Program** class. This method takes an image URL and an array of key-value pairs as parameters. It calls the Content Moderator's Image API (using REST) to get the Adult and Racy scores of the image. If the score for either is greater than 0.4 (the range is from 0 to 1), it sets the corresponding value in the **ReviewTags** array to **True**.

[!code-csharp[define EvaluateAdultRacy method](~/samples-eCommerceCatalogModeration/Fusion/Program.cs?range=73-113)]

## EvaluateCustomVisionTags method

The next method takes an image URL and your Computer Vision subscription information and analyzes the image for the presence of celebrities. If one or more celebrities are found, it sets the corresponding value in the **ReviewTags** array to **True**. 

[!code-csharp[define EvaluateCustomVisionTags method](~/samples-eCommerceCatalogModeration/Fusion/Program.cs?range=115-146)]

## EvaluateCustomVisionTags method

Next, see the **EvaluateCustomVisionTags** method, which classifies the actual products&mdash;in this case flags, toys, and pens. Follow the instructions in the [How to build a classifier](https://docs.microsoft.com/azure/cognitive-services/custom-vision-service/getting-started-build-a-classifier) guide to build your own custom image classifier to detect the presence of flags, toys, and pens (or whatever you chose as your custom tags) in images.

![Custom Vision web page with training images of pens, toys, and flags](images/tutorial-ecommerce-custom-vision.PNG)

Once you have trained your classifier, get the prediction key and prediction endpoint URL (see [Get the URL and prediction key](https://docs.microsoft.com/azure/cognitive-services/custom-vision-service/use-prediction-api#get-the-url-and-prediction-key) if you need help retrieving them), and assign these values to your `CustomVisionKey` and `CustomVisionUri` fields, respectively. The method uses these values to query the classifier. If the classifier finds one or more of the custom tags in the image, this method sets the corresponding value(s) in the **ReviewTags** array to **True**. 

[!code-csharp[define EvaluateCustomVisionTags method](~/samples-eCommerceCatalogModeration/Fusion/Program.cs?range=148-171)]

## Create reviews for Review tool

In the previous sections, you noted the methods that scan incoming images for adult and racy content (Content Moderator), celebrities (Computer Vision) and various other objects (Custom Vision). Next, see the **CreateReview** method, which uploads the images, with all of their applied tags (passed in as _Metadata_), to the Content Moderator Review tool so they can be available for human review. 

[!code-csharp[define CreateReview method](~/samples-eCommerceCatalogModeration/Fusion/Program.cs?range=173-196)]

The images will show up in the Review tab of the [Content Moderator Review tool](https://contentmoderator.cognitive.microsoft.com/).

![Screenshot of the Content Moderator Review tool with several images and their highlighted tags](images/tutorial-ecommerce-content-moderator.PNG)

## Submit a list of test images

As you can see in the **Main** method, this program looks for a "C:Test" directory with a _Urls.txt_ file that contains a list of image Urls. Create such a file and directory, or change the path to point to your text file, and populate this file with the URLs of images you'd like to test.

[!code-csharp[Main: set up test directory, read lines](~/samples-eCommerceCatalogModeration/Fusion/Program.cs?range=38-51)]

## Run the program

If you have followed all of the above steps, the program should process each image (querying all three services for their relevant tags) and then upload the images with tag information to the Content Moderator Review tool.

## Next steps

In this tutorial, you set up a program to analyze product images for the purpose of tagging them by product type and allowing a review team to make informed decisions about content moderation. Next, learn more about the details of image moderation.

> [!div class="nextstepaction"]
> [Review moderated images](./review-tool-user-guide/review-moderated-images.md)<|MERGE_RESOLUTION|>--- conflicted
+++ resolved
@@ -10,13 +10,9 @@
 ms.component: content-moderator
 ms.topic: tutorial
 ms.date: 09/25/2017
-<<<<<<< HEAD
-ms.author: sajagtap
+ms.author: pafarley
 ms.custom: seodec18
-=======
-ms.author: pafarley
 #As a developer at an e-commerce company, I want to use machine learning to both categorize product images and tag objectionable images for further review by my team.
->>>>>>> 4d06b101
 ---
 
 # Tutorial: Moderate e-commerce product images with Azure Content Moderator
@@ -47,11 +43,7 @@
 
 Refer to the [Get familiar with Content Moderator](quick-start.md) quickstart for instructions on how to sign up for the [Content Moderator Review tool](https://contentmoderator.cognitive.microsoft.com/) and create a review team. Take note of the **Team ID** value on the **Credentials** page.
 
-<<<<<<< HEAD
-Follow the instructions in the [Try Content Moderator on the web](quick-start.md) quickstart to sign up for Content Moderator and create a team. Note the **Team ID** from the **Credentials** page.
-=======
 ## Create custom moderation tags
->>>>>>> 4d06b101
 
 Next, create custom tags in the Review tool (refer to the [Tags](https://docs.microsoft.com/azure/cognitive-services/content-moderator/review-tool-user-guide/tags) article if you need help with this process). In this case, we will add the following tags: **celebrity**, **USA**, **flag**, **toy**, and **pen**. Note that not all of the tags need to be detectable categories in Computer Vision (like **celebrity**); you can add your own custom tags as long as you train the Custom Vision classifier to detect them later on.
 
