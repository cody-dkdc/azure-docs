---
title: Create video transcript reviews using .NET - Content Moderator
titlesuffix: Azure Cognitive Services
description: Create video transcript reviews using the Content Moderator SDK for .NET
services: cognitive-services
author: sanjeev3
manager: nitinme

ms.service: cognitive-services
ms.subservice: content-moderator
ms.topic: article
ms.date: 03/19/2019
ms.author: sajagtap

---

# Create video transcript reviews using .NET

This article provides information and code samples to help you quickly get started using the [Content Moderator SDK with C#](https://www.nuget.org/packages/Microsoft.Azure.CognitiveServices.ContentModerator/) to:

- Create a video review for human moderators
- Add a moderated transcript to the review
- Publish the review

## Prerequisites

- Sign in or create an account on the Content Moderator [Review tool](https://contentmoderator.cognitive.microsoft.com/) site if you haven't done so already.
- This article assumes that you have [moderated the video](video-moderation-api.md) and [created the video review](video-reviews-quickstart-dotnet.md) in the review tool for human decision making. You now want to add moderated video transcripts in the review tool.

## Ensure your API key can call the review API (Job creation)

After completing the previous steps, you may end up with two Content Moderator keys if you started from the Azure portal.

If you plan to use the Azure-provided API key in your SDK sample, follow the steps mentioned in the [Using Azure key with the review API](./review-tool-user-guide/configure.md#use-your-azure-account-with-the-review-apis) section to allow your application to call the review API and create reviews.

If you use the free trial key generated by the review tool, your review tool account already knows about the key and therefore, no additional steps are required.

## Prepare your video for review

Add the transcript to a video review. The video must be published online. You need its streaming endpoint. The streaming endpoint allows the review tool video player to play the video.

![Video demo thumbnail](images/ams-video-demo-view.PNG)

- Copy the **URL** on this [Azure Media Services demo](https://aka.ms/azuremediaplayer?url=https%3A%2F%2Famssamples.streaming.mediaservices.windows.net%2F91492735-c523-432b-ba01-faba6c2206a2%2FAzureMediaServicesPromo.ism%2Fmanifest) page for the manifest URL.

## Create your Visual Studio project

1. Add a new **Console app (.NET Framework)** project to your solution.

1. Name the project **VideoTranscriptReviews**.

1. Select this project as the single startup project for the solution.

### Install required packages

Install the following NuGet packages for the TermLists project.

- Microsoft.Azure.CognitiveServices.ContentModerator
- Microsoft.Rest.ClientRuntime
- Microsoft.Rest.ClientRuntime.Azure
- Newtonsoft.Json

### Update the program's using statements

Modify the program's using statements as follows.


```csharp
using System;
using System.Collections.Generic;
using System.IO;
using System.Threading;
using Microsoft.Azure.CognitiveServices.ContentModerator;
using Microsoft.CognitiveServices.ContentModerator;
using Microsoft.CognitiveServices.ContentModerator.Models;
using Newtonsoft.Json;
```

### Add private properties

Add the following private properties to namespace VideoTranscriptReviews, class Program.

Where indicated, replace the example values for these properties.

```csharp
namespace VideoReviews
{
    class Program
    {
        // NOTE: Replace this example location with the location for your Content Moderator account.
        /// <summary>
        /// The region/location for your Content Moderator account, 
        /// for example, westus.
        /// </summary>
        private static readonly string AzureRegion = "YOUR CONTENT MODERATOR REGION";

        // NOTE: Replace this example key with a valid subscription key.
        /// <summary>
        /// Your Content Moderator subscription key.
        /// </summary>
        private static readonly string CMSubscriptionKey = "YOUR CONTENT MODERATOR KEY";

        // NOTE: Replace this example team name with your Content Moderator team name.
        /// <summary>
        /// The name of the team to assign the job to.
        /// </summary>
        /// <remarks>This must be the team name you used to create your 
        /// Content Moderator account. You can retrieve your team name from
        /// the Content Moderator web site. Your team name is the Id associated 
        /// with your subscription.</remarks>
        private const string TeamName = "YOUR CONTENT MODERATOR TEAM ID";

        /// <summary>
        /// The base URL fragment for Content Moderator calls.
        /// </summary>
        private static readonly string AzureBaseURL =
            $"{AzureRegion}.api.cognitive.microsoft.com";

        /// <summary>
        /// The minimum amount of time, in milliseconds, to wait between calls
        /// to the Content Moderator APIs.
        /// </summary>
        private const int throttleRate = 2000;
```

### Create Content Moderator Client object

Add the following method definition to namespace VideoTranscriptReviews, class Program.

```csharp
/// <summary>
/// Returns a new Content Moderator client for your subscription.
/// </summary>
/// <returns>The new client.</returns>
/// <remarks>The <see cref="ContentModeratorClient"/> is disposable.
/// When you have finished using the client,
/// you should dispose of it either directly or indirectly. </remarks>
public static ContentModeratorClient NewClient()
{
    return new ContentModeratorClient(new ApiKeyServiceClientCredentials(CMSubscriptionKey))
    {
        Endpoint = AzureBaseURL
    };
}
```

## Create a video review

Create a video review with **ContentModeratorClient.Reviews.CreateVideoReviews**. For more information, see the [API reference](https://westus.dev.cognitive.microsoft.com/docs/services/580519463f9b070e5c591178/operations/580519483f9b0709fc47f9c4).

**CreateVideoReviews** has the following required parameters:
1. A string that contains a MIME type, which should be "application/json." 
1. Your Content Moderator team name.
1. An **IList\<CreateVideoReviewsBodyItem>** object. Each **CreateVideoReviewsBodyItem** object represents a video review. This quickstart creates one review at a time.

**CreateVideoReviewsBodyItem** has several properties. At a minimum, you set the following properties:
- **Content**. The URL of the video to be reviewed.
- **ContentId**. An ID to assign to the video review.
- **Status**. Set the value to "Unpublished." If you do not set it, it defaults to "Pending", which means the video review is published and pending human review. Once a video review is published, you can no longer add video frames, a transcript, or a transcript moderation result to it.

> [!NOTE]
<<<<<<< HEAD
> **CreateVideoReviews** returns an IList<string>. Each of these strings contains an ID for a video review. These IDs are GUIDs and are not the same as the value of the **ContentId** property.
=======
> **CreateVideoReviews** returns an IList\<string>. Each of these strings contains an ID for a video review. These IDs are GUIDs and are not the same as the value of the **ContentId** property.
>>>>>>> 6a383dfd

Add the following method definition to namespace VideoReviews, class Program.

```csharp
/// <summary>
/// Create a video review. For more information, see the API reference:
/// https://westus2.dev.cognitive.microsoft.com/docs/services/580519463f9b070e5c591178/operations/580519483f9b0709fc47f9c4 
/// </summary>
/// <param name="client">The Content Moderator client.</param>
/// <param name="id">The ID to assign to the video review.</param>
/// <param name="content">The URL of the video to review.</param>
/// <returns>The ID of the video review.</returns>
private static string CreateReview(ContentModeratorClient client, string id, string content)
{
    Console.WriteLine("Creating a video review.");

    List<CreateVideoReviewsBodyItem> body = new List<CreateVideoReviewsBodyItem>() {
        new CreateVideoReviewsBodyItem
        {
            Content = content,
            ContentId = id,
            /* Note: to create a published review, set the Status to "Pending".
            However, you cannot add video frames or a transcript to a published review. */
            Status = "Unpublished",
        }
    };

    var result = client.Reviews.CreateVideoReviews("application/json", TeamName, body);

    Thread.Sleep(throttleRate);

    // We created only one review.
    return result[0];
}
```

> [!NOTE]
> Your Content Moderator service key has a requests per second (RPS) rate limit. If you exceed the limit, the SDK throws an exception with a 429 error code.
>
> A free tier key has a one RPS rate limit.

## Add transcript to video review

You add a transcript to a video review with **ContentModeratorClient.Reviews.AddVideoTranscript**. **AddVideoTranscript** has the following required parameters:
1. Your Content Moderator team ID.
1. The video review ID returned by **CreateVideoReviews**.
1. A **Stream** object that contains the transcript.

The transcript must be in the WebVTT format. For more information, see [WebVTT: The Web Video Text Tracks Format](https://www.w3.org/TR/webvtt1/).

> [!NOTE]
> The program uses a sample transcript in the VTT format. In a real-world solution, you use the Azure Media Indexer service to [generate a transcript](https://docs.microsoft.com/azure/media-services/media-services-index-content) from a video.

Add the following method definition to namespace VideotranscriptReviews, class Program.

```csharp
/// <summary>
/// Add a transcript to the indicated video review.
/// The transcript must be in the WebVTT format.
/// For more information, see the API reference:
/// https://westus2.dev.cognitive.microsoft.com/docs/services/580519463f9b070e5c591178/operations/59e7b8b2e7151f0b10d451fe
/// </summary>
/// <param name="client">The Content Moderator client.</param>
/// <param name="review_id">The video review ID.</param>
/// <param name="transcript">The video transcript.</param>
static void AddTranscript(ContentModeratorClient client, string review_id, string transcript)
{
    Console.WriteLine("Adding a transcript to the review with ID {0}.", review_id);
    client.Reviews.AddVideoTranscript(TeamName, review_id, new MemoryStream(System.Text.Encoding.UTF8.GetBytes(transcript)));
    Thread.Sleep(throttleRate);
}
```

## Add a transcript moderation result to video review

In addition to adding a transcript to a video review, you also add the result of moderating that transcript. You do so with **ContentModeratorClient.Reviews.AddVideoTranscriptModerationResult**. For more information, see the [API reference](https://westus2.dev.cognitive.microsoft.com/docs/services/580519463f9b070e5c591178/operations/59e7b93ce7151f0b10d451ff).

**AddVideoTranscriptModerationResult** has the following required parameters:
1. A string that contains a MIME type, which should be "application/json." 
1. Your Content Moderator team name.
1. The video review ID returned by **CreateVideoReviews**.
1. An IList\<TranscriptModerationBodyItem>. A **TranscriptModerationBodyItem** has the following properties:
1. **Terms**. An IList\<TranscriptModerationBodyItemTermsItem>. A **TranscriptModerationBodyItemTermsItem** has the following properties:
1. **Index**. The zero-based index of the term.
1. **Term**. A string that contains the term.
1. **Timestamp**. A string that contains, in seconds, the time in the transcript at which the terms are found.

The transcript must be in the WebVTT format. For more information, see [WebVTT: The Web Video Text Tracks Format](https://www.w3.org/TR/webvtt1/).

Add the following method definition to namespace VideoTranscriptReviews, class Program. This method submits a transcript to the **ContentModeratorClient.TextModeration.ScreenText** method. It also translates the result into an IList\<TranscriptModerationBodyItem>, and submits to **AddVideoTranscriptModerationResult**.

```csharp
/// <summary>
/// Add the results of moderating a video transcript to the indicated video review.
/// For more information, see the API reference:
/// https://westus2.dev.cognitive.microsoft.com/docs/services/580519463f9b070e5c591178/operations/59e7b93ce7151f0b10d451ff
/// </summary>
/// <param name="client">The Content Moderator client.</param>
/// <param name="review_id">The video review ID.</param>
/// <param name="transcript">The video transcript.</param>
static void AddTranscriptModerationResult(ContentModeratorClient client, string review_id, string transcript)
{
    Console.WriteLine("Adding a transcript moderation result to the review with ID {0}.", review_id);

    // Screen the transcript using the Text Moderation API. For more information, see:
    // https://westus2.dev.cognitive.microsoft.com/docs/services/57cf753a3f9b070c105bd2c1/operations/57cf753a3f9b070868a1f66f
    Screen screen = client.TextModeration.ScreenText("eng", "text/plain", transcript);

    // Map the term list returned by ScreenText into a term list we can pass to AddVideoTranscriptModerationResult.
    List<TranscriptModerationBodyItemTermsItem> terms = new List<TranscriptModerationBodyItemTermsItem>();
    if (null != screen.Terms)
    {
        foreach (var term in screen.Terms)
        {
            if (term.Index.HasValue)
            {
                terms.Add(new TranscriptModerationBodyItemTermsItem(term.Index.Value, term.Term));
            }
        }
    }

    List<TranscriptModerationBodyItem> body = new List<TranscriptModerationBodyItem>()
    {
        new TranscriptModerationBodyItem()
        {
            Timestamp = "0",
            Terms = terms
        }
    };

    client.Reviews.AddVideoTranscriptModerationResult("application/json", TeamName, review_id, body);

    Thread.Sleep(throttleRate);
}
```

## Publish video review

You publish a video review with **ContentModeratorClient.Reviews.PublishVideoReview**. **PublishVideoReview** has the following required parameters:
1. Your Content Moderator team name.
1. The video review ID returned by **CreateVideoReviews**.

Add the following method definition to namespace VideoReviews, class Program.

```csharp
/// <summary>
/// Publish the indicated video review. For more information, see the reference API:
/// https://westus2.dev.cognitive.microsoft.com/docs/services/580519463f9b070e5c591178/operations/59e7bb29e7151f0b10d45201
/// </summary>
/// <param name="client">The Content Moderator client.</param>
/// <param name="review_id">The video review ID.</param>
private static void PublishReview(ContentModeratorClient client, string review_id)
{
    Console.WriteLine("Publishing the review with ID {0}.", review_id);
    client.Reviews.PublishVideoReview(TeamName, review_id);
    Thread.Sleep(throttleRate);
}
```

## Putting it all together

Add the **Main** method definition to namespace VideoTranscriptReviews, class Program. Finally, close the Program class and the VideoTranscriptReviews namespace.

> [!NOTE]
> The program uses a sample transcript in the VTT format. In a real-world solution, you use the Azure Media Indexer service to [generate a transcript](https://docs.microsoft.com/azure/media-services/media-services-index-content) from a video.

```csharp
static void Main(string[] args)
{
    using (ContentModeratorClient client = NewClient())
    {
        // Create a review with the content pointing to a streaming endpoint (manifest)
        var streamingcontent = "https://amssamples.streaming.mediaservices.windows.net/91492735-c523-432b-ba01-faba6c2206a2/AzureMediaServicesPromo.ism/manifest";
        string review_id = CreateReview(client, "review1", streamingcontent);

        var transcript = @"WEBVTT

        01:01.000 --> 02:02.000
<<<<<<< HEAD
        First line with a crap word in a transcript.
=======
        First line with a negative word in a transcript.
>>>>>>> 6a383dfd

        02:03.000 --> 02:25.000
        This is another line in the transcript.
        ";

        AddTranscript(client, review_id, transcript);

        AddTranscriptModerationResult(client, review_id, transcript);

        // Publish the review
        PublishReview(client, review_id);

        Console.WriteLine("Open your Content Moderator Dashboard and select Review > Video to see the review.");
        Console.WriteLine("Press any key to close the application.");
        Console.ReadKey();
    }
}
```

## Run the program and review the output

When you run the application, you see an output on the following lines:

```console
Creating a video review.
Adding a transcript to the review with ID 201801v5b08eefa0d2d4d64a1942aec7f5cacc3.
Adding a transcript moderation result to the review with ID 201801v5b08eefa0d2d4d64a1942aec7f5cacc3.
Publishing the review with ID 201801v5b08eefa0d2d4d64a1942aec7f5cacc3.
Open your Content Moderator Dashboard and select Review > Video to see the review.
Press any key to close the application.
```

## Navigate to your video transcript review

Go to the video transcript review in your Content Moderator review tool on the **Review**>**Video**>**Transcript** screen.

You see the following features:
- The two lines of transcript you added
- The profanity term found and highlighted by the text moderation service
- Selecting a transcription text starts the video from that timestamp

![Video transcript review for human moderators](images/ams-video-transcript-review.PNG)

## Next steps

Get the [Content Moderator .NET SDK](https://www.nuget.org/packages/Microsoft.Azure.CognitiveServices.ContentModerator/) and the [Visual Studio solution](https://github.com/Azure-Samples/cognitive-services-dotnet-sdk-samples/tree/master/ContentModerator) for this and other Content Moderator quickstarts for .NET.

Learn how to generate [video reviews](video-reviews-quickstart-dotnet.md) in the review tool.

Check out the detailed tutorial on how to develop a [complete video moderation solution](video-transcript-moderation-review-tutorial-dotnet.md).<|MERGE_RESOLUTION|>--- conflicted
+++ resolved
@@ -159,11 +159,7 @@
 - **Status**. Set the value to "Unpublished." If you do not set it, it defaults to "Pending", which means the video review is published and pending human review. Once a video review is published, you can no longer add video frames, a transcript, or a transcript moderation result to it.
 
 > [!NOTE]
-<<<<<<< HEAD
-> **CreateVideoReviews** returns an IList<string>. Each of these strings contains an ID for a video review. These IDs are GUIDs and are not the same as the value of the **ContentId** property.
-=======
 > **CreateVideoReviews** returns an IList\<string>. Each of these strings contains an ID for a video review. These IDs are GUIDs and are not the same as the value of the **ContentId** property.
->>>>>>> 6a383dfd
 
 Add the following method definition to namespace VideoReviews, class Program.
 
@@ -342,11 +338,7 @@
         var transcript = @"WEBVTT
 
         01:01.000 --> 02:02.000
-<<<<<<< HEAD
-        First line with a crap word in a transcript.
-=======
         First line with a negative word in a transcript.
->>>>>>> 6a383dfd
 
         02:03.000 --> 02:25.000
         This is another line in the transcript.
