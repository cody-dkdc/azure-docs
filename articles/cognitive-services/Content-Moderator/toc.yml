--- conflicted
+++ resolved
@@ -54,11 +54,8 @@
       href: moderation-reviews-quickstart-dotnet.md
     - name: Video reviews - .NET
       href: video-reviews-quickstart-dotnet.md
-<<<<<<< HEAD
-=======
     - name: Video transcript reviews - .NET
       href: video-transcript-reviews-quickstart-dotnet.md
->>>>>>> 2dac6716
     - name: Workflows - API console
       href: try-review-api-workflow.md
 - name: Samples
