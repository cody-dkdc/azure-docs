--- conflicted
+++ resolved
@@ -39,11 +39,8 @@
 
 ![block diagram for Content Moderator moderation APIs](images/content-moderator-mod-api.png)
 
-<<<<<<< HEAD
-=======
 The following table describes the different types of moderation APIs.
 
->>>>>>> 6a383dfd
 | API group | Description |
 | ------ | ----------- |
 |[**Text moderation**](text-moderation-api.md)| Scans text for offensive content, sexually explicit or suggestive content, profanity, and personal data.|
@@ -51,18 +48,10 @@
 |[**Image moderation**](image-moderation-api.md)| Scans images for adult or racy content, detects text in images with the Optical Character Recognition (OCR) capability, and detects faces.|
 |[**Custom image lists**](try-image-list-api.md)| Scans images against a custom list of images. Use custom image lists to filter out instances of commonly recurring content that you don't want to classify again.|
 |[**Video moderation**](video-moderation-api.md)| Scans videos for adult or racy content and returns time markers for said content.|
-<<<<<<< HEAD
-|[**Review APIs**](try-review-api-job.md)| Use the [Jobs](try-review-api-job.md), [Reviews](try-review-api-review.md), and [Workflow](try-review-api-workflow.md) operations to create and automate human-in-the-loop workflows with the human review tool. The Workflow API is not yet available in the .NET SDK.|
-
-### Review tool
-
-The Content Moderator service also includes the web-based [Review tool](Review-Tool-User-Guide/human-in-the-loop.md), which hosts the content reviews for human moderators to process. The human input does not train the service, but the combined work of the service and human review teams allows developers to strike the right balance between efficiency and accuracy. The Review tool also provides a user-friendly front-end for a variety of Content Moderator resources.
-=======
 
 ## Review APIs
 
 The Review APIs let you integrate your moderation pipeline with human reviewers. Use the [Jobs](review-api.md#jobs), [Reviews](review-api.md#reviews), and [Workflow](review-api.md#workflows) operations to create and automate human-in-the-loop workflows with the [Review tool](#the-review-tool) (below).
->>>>>>> 6a383dfd
 
 > [!NOTE]
 > The Workflow API is not yet available in the .NET SDK but can be used with the REST endpoint.
@@ -71,13 +60,10 @@
 
 ## The Review tool
 
-<<<<<<< HEAD
-=======
 The Content Moderator service also includes the web-based [Review tool](Review-Tool-User-Guide/human-in-the-loop.md), which hosts the content reviews for human moderators to process. The human input does not train the service, but the combined work of the service and human review teams allows developers to strike the right balance between efficiency and accuracy. The Review tool also provides a user-friendly front-end for a variety of Content Moderator resources.
 
 ![Content Moderator human review tool homepage](images/homepage.PNG)
 
->>>>>>> 6a383dfd
 ## Data privacy and security
 
 As with all of the Cognitive Services, developers using the Content Moderator service should be aware of Microsoft's policies on customer data. See the [Cognitive Services page](https://www.microsoft.com/trustcenter/cloudservices/cognitiveservices) on the Microsoft Trust Center to learn more.
