--- conflicted
+++ resolved
@@ -14,8 +14,6 @@
 
 # Custom Vision Service Release Notes
 
-<<<<<<< HEAD
-=======
 ## May 2, 2019 and May 10, 2019
 
 - Bugfixes and backend improvements
@@ -34,7 +32,6 @@
 - Increased limit on number of bounding boxes per image to 200. 
 - Bugfixes, including substantial performance update for models exported to TensorFlow. 
 
->>>>>>> 6a383dfd
 ## March 26, 2019
 
 - Custom Vision Service has entered General Availability on Azure!
