--- conflicted
+++ resolved
@@ -8,21 +8,12 @@
 
 ms.service: cognitive-services
 ms.subservice: custom-vision
-<<<<<<< HEAD
-ms.topic: sample
+ms.topic: article
 ms.date: 03/26/2019
 ms.author: anroth
 ---
 
 #  Use your Model with the Prediction API
-=======
-ms.topic: article
-ms.date: 03/21/2019
-ms.author: anroth
----
-
-# Use the prediction endpoint to test images programmatically
->>>>>>> cdcf9ef7
 
 After you train your model, you can test images programmatically by submitting them to the Prediction API.
 
@@ -43,13 +34,9 @@
 
 ## Get the URL and prediction key
 
-<<<<<<< HEAD
 Once your model has been published, you can retrieve information about using the Prediction API by selecting __Prediction URL__. This will open up a dialog like the one shown below with information for using the Prediction API, including the __Prediction URL__ and __Prediction-Key__.
 
 ![The performance tab is shown with a red rectangle surrounding the Prediction URL button.](./media/use-prediction-api/published-iteration-prediction-url.png)
-=======
-From the [Custom Vision web page](https://customvision.ai), select your project and then select the __Performance__ tab. To display information about using the Prediction API, including the __Prediction-key__, select __Prediction URL__. For projects attached to an Azure Resource, your __Prediction-key__ can also be found in the [Azure portal](https://portal.azure.com) page for associated Azure Resource under __Keys__. Copy the following information for use in the application:
->>>>>>> cdcf9ef7
 
 ![The performance tab is shown with a red rectangle surrounding the Prediction URL value for using an image file and the Prediction-Key value.](./media/use-prediction-api/prediction-api-info.png)
 
