---
<<<<<<< HEAD
title: Create a Cognitive Services APIs account in the Azure portal
titlesuffix: Azure Cognitive Services
description: How to create a Microsoft Cognitive Services APIs account in the Azure portal.
services: cognitive-services
author: garyericson
=======
title: "Quickstart: Create a Cognitive Services account in the Azure portal"
titleSuffix: Microsoft Docs
description: Learn how to create an account to access Azure Cognitive Services.
services: cognitive-services
documentationcenter: ''
author: aahill
>>>>>>> 2b709c1f
manager: cgronlun

ms.service: cognitive-services
<<<<<<< HEAD
ms.topic: conceptual
ms.date: 02/01/2018
ms.author: garye
=======
ms.tgt_pltfrm: na
ms.devlang: na
ms.topic: article
ms.date: 09/06/2018
ms.author: aahi
ms.reviewer: gibattag

>>>>>>> 2b709c1f
---

# Quickstart: Create a Cognitive Services account in the Azure portal

Use this quickstart to begin using Azure Cognitive Services. These services are represented by Azure [resources](https://docs.microsoft.com/azure/azure-resource-manager/resource-group-portal), which enable you to connect to one or more of the many Cognitive Services APIs available.

## Prerequisites

* A valid Azure subscription. you can [create an account](https://azure.microsoft.com/free/) for free.

## Create and subscribe to an Azure Cognitive Services resource

1. Sign in to the [Azure portal](http://portal.azure.com), and click **+Create a resource**.
    
    ![Select Cognitive Services APIs](media/cognitive-services-apis-create-account/azurePortalScreen.png)

2. Under Azure Marketplace, select **AI + Machine Learning**. If you don't see the service you're interested in, click on **See all** to view the entire catalog of Cognitive Services APIs.

    ![Select Cognitive Services APIs](media/cognitive-services-apis-create-account/azureMarketplace.png)

3. On the **Create** page, provide the following information:

    |    |    |
    |--|--|
    | **Name** | A descriptive name for your cognitive services resource. We recommend using a descriptive name, for example *MyNameFaceAPIAccount*. |
    | **Subscription** | Select one of your available Azure subscriptions. |
    | **Location** | The location of your cognitive service instance. Different locations may introduce latency, but have no impact on the runtime availability of your resource. |
    | **Pricing tier** | The cost of your Cognitive Services account depends on the options you choose and your usage. For more information, see the API [pricing details](https://azure.microsoft.com/pricing/details/cognitive-services/).
    | **Resource group** | The [Azure resource group](https://docs.microsoft.com/azure/architecture/cloud-adoption/getting-started/azure-resource-access#what-is-an-azure-resource-group) that will contain your Cognitive Services resource. You can create a new group or add it to a preexisting group. |

    ![Resource creation screen](media/cognitive-services-apis-create-account/resource_create_screen.png)

## Access your resource 

After creating your resource, you can access it from the Azure dashboard if you pinned it. Otherwise, you can find it in **Resource Groups**.

Within your Cognitive Services resource, You can use the Endpoint URL and keys in the **Overview** section to start making API calls in your applications.

![Resources screen](media/cognitive-services-apis-create-account/resourceScreen.png)

## Next Steps

> [!div class="nextstepaction"]
> [Computer Vision API C# tutorial](https://docs.microsoft.com/azure/cognitive-services/computer-vision/tutorials/csharptutorial)

## See also

* [Quickstart: Extract handwritten text from an image](https://docs.microsoft.com/azure/cognitive-services/computer-vision/quickstarts/csharp-hand-text)
* [Tutorial: Create an app to detect and frame faces in an image](https://docs.microsoft.com/azure/cognitive-services/Face/Tutorials/FaceAPIinCSharpTutorial)
* [Build a custom search webpage](https://docs.microsoft.com/azure/cognitive-services/bing-custom-search/tutorials/custom-search-web-page)
* [Integrate Language Understanding (LUIS) with a bot using the Bot Framework](https://docs.microsoft.com/azure/cognitive-services/luis/luis-nodejs-tutorial-build-bot-framework-sample)
<|MERGE_RESOLUTION|>--- conflicted
+++ resolved
@@ -1,82 +1,63 @@
----
-<<<<<<< HEAD
-title: Create a Cognitive Services APIs account in the Azure portal
-titlesuffix: Azure Cognitive Services
-description: How to create a Microsoft Cognitive Services APIs account in the Azure portal.
-services: cognitive-services
-author: garyericson
-=======
-title: "Quickstart: Create a Cognitive Services account in the Azure portal"
-titleSuffix: Microsoft Docs
-description: Learn how to create an account to access Azure Cognitive Services.
-services: cognitive-services
-documentationcenter: ''
-author: aahill
->>>>>>> 2b709c1f
-manager: cgronlun
-
-ms.service: cognitive-services
-<<<<<<< HEAD
-ms.topic: conceptual
-ms.date: 02/01/2018
-ms.author: garye
-=======
-ms.tgt_pltfrm: na
-ms.devlang: na
-ms.topic: article
-ms.date: 09/06/2018
-ms.author: aahi
-ms.reviewer: gibattag
-
->>>>>>> 2b709c1f
----
-
-# Quickstart: Create a Cognitive Services account in the Azure portal
-
-Use this quickstart to begin using Azure Cognitive Services. These services are represented by Azure [resources](https://docs.microsoft.com/azure/azure-resource-manager/resource-group-portal), which enable you to connect to one or more of the many Cognitive Services APIs available.
-
-## Prerequisites
-
-* A valid Azure subscription. you can [create an account](https://azure.microsoft.com/free/) for free.
-
-## Create and subscribe to an Azure Cognitive Services resource
-
-1. Sign in to the [Azure portal](http://portal.azure.com), and click **+Create a resource**.
-    
-    ![Select Cognitive Services APIs](media/cognitive-services-apis-create-account/azurePortalScreen.png)
-
-2. Under Azure Marketplace, select **AI + Machine Learning**. If you don't see the service you're interested in, click on **See all** to view the entire catalog of Cognitive Services APIs.
-
-    ![Select Cognitive Services APIs](media/cognitive-services-apis-create-account/azureMarketplace.png)
-
-3. On the **Create** page, provide the following information:
-
-    |    |    |
-    |--|--|
-    | **Name** | A descriptive name for your cognitive services resource. We recommend using a descriptive name, for example *MyNameFaceAPIAccount*. |
-    | **Subscription** | Select one of your available Azure subscriptions. |
-    | **Location** | The location of your cognitive service instance. Different locations may introduce latency, but have no impact on the runtime availability of your resource. |
-    | **Pricing tier** | The cost of your Cognitive Services account depends on the options you choose and your usage. For more information, see the API [pricing details](https://azure.microsoft.com/pricing/details/cognitive-services/).
-    | **Resource group** | The [Azure resource group](https://docs.microsoft.com/azure/architecture/cloud-adoption/getting-started/azure-resource-access#what-is-an-azure-resource-group) that will contain your Cognitive Services resource. You can create a new group or add it to a preexisting group. |
-
-    ![Resource creation screen](media/cognitive-services-apis-create-account/resource_create_screen.png)
-
-## Access your resource 
-
-After creating your resource, you can access it from the Azure dashboard if you pinned it. Otherwise, you can find it in **Resource Groups**.
-
-Within your Cognitive Services resource, You can use the Endpoint URL and keys in the **Overview** section to start making API calls in your applications.
-
-![Resources screen](media/cognitive-services-apis-create-account/resourceScreen.png)
-
-## Next Steps
-
-> [!div class="nextstepaction"]
-> [Computer Vision API C# tutorial](https://docs.microsoft.com/azure/cognitive-services/computer-vision/tutorials/csharptutorial)
-
-## See also
-
-* [Quickstart: Extract handwritten text from an image](https://docs.microsoft.com/azure/cognitive-services/computer-vision/quickstarts/csharp-hand-text)
-* [Tutorial: Create an app to detect and frame faces in an image](https://docs.microsoft.com/azure/cognitive-services/Face/Tutorials/FaceAPIinCSharpTutorial)
-* [Build a custom search webpage](https://docs.microsoft.com/azure/cognitive-services/bing-custom-search/tutorials/custom-search-web-page)
-* [Integrate Language Understanding (LUIS) with a bot using the Bot Framework](https://docs.microsoft.com/azure/cognitive-services/luis/luis-nodejs-tutorial-build-bot-framework-sample)
+---
+title: Create a Cognitive Services APIs account in the Azure portal
+titlesuffix: Azure Cognitive Services
+description: How to create a Microsoft Cognitive Services APIs account in the Azure portal.
+services: cognitive-services
+author: garyericson
+manager: cgronlun
+
+ms.service: cognitive-services
+ms.topic: conceptual
+ms.date: 02/01/2018
+ms.author: garye
+---
+
+# Quickstart: Create a Cognitive Services account in the Azure portal
+
+Use this quickstart to begin using Azure Cognitive Services. These services are represented by Azure [resources](https://docs.microsoft.com/azure/azure-resource-manager/resource-group-portal), which enable you to connect to one or more of the many Cognitive Services APIs available.
+
+## Prerequisites
+
+* A valid Azure subscription. you can [create an account](https://azure.microsoft.com/free/) for free.
+
+## Create and subscribe to an Azure Cognitive Services resource
+
+1. Sign in to the [Azure portal](http://portal.azure.com), and click **+Create a resource**.
+    
+    ![Select Cognitive Services APIs](media/cognitive-services-apis-create-account/azurePortalScreen.png)
+
+2. Under Azure Marketplace, select **AI + Machine Learning**. If you don't see the service you're interested in, click on **See all** to view the entire catalog of Cognitive Services APIs.
+
+    ![Select Cognitive Services APIs](media/cognitive-services-apis-create-account/azureMarketplace.png)
+
+3. On the **Create** page, provide the following information:
+
+    |    |    |
+    |--|--|
+    | **Name** | A descriptive name for your cognitive services resource. We recommend using a descriptive name, for example *MyNameFaceAPIAccount*. |
+    | **Subscription** | Select one of your available Azure subscriptions. |
+    | **Location** | The location of your cognitive service instance. Different locations may introduce latency, but have no impact on the runtime availability of your resource. |
+    | **Pricing tier** | The cost of your Cognitive Services account depends on the options you choose and your usage. For more information, see the API [pricing details](https://azure.microsoft.com/pricing/details/cognitive-services/).
+    | **Resource group** | The [Azure resource group](https://docs.microsoft.com/azure/architecture/cloud-adoption/getting-started/azure-resource-access#what-is-an-azure-resource-group) that will contain your Cognitive Services resource. You can create a new group or add it to a preexisting group. |
+
+    ![Resource creation screen](media/cognitive-services-apis-create-account/resource_create_screen.png)
+
+## Access your resource 
+
+After creating your resource, you can access it from the Azure dashboard if you pinned it. Otherwise, you can find it in **Resource Groups**.
+
+Within your Cognitive Services resource, You can use the Endpoint URL and keys in the **Overview** section to start making API calls in your applications.
+
+![Resources screen](media/cognitive-services-apis-create-account/resourceScreen.png)
+
+## Next Steps
+
+> [!div class="nextstepaction"]
+> [Computer Vision API C# tutorial](https://docs.microsoft.com/azure/cognitive-services/computer-vision/tutorials/csharptutorial)
+
+## See also
+
+* [Quickstart: Extract handwritten text from an image](https://docs.microsoft.com/azure/cognitive-services/computer-vision/quickstarts/csharp-hand-text)
+* [Tutorial: Create an app to detect and frame faces in an image](https://docs.microsoft.com/azure/cognitive-services/Face/Tutorials/FaceAPIinCSharpTutorial)
+* [Build a custom search webpage](https://docs.microsoft.com/azure/cognitive-services/bing-custom-search/tutorials/custom-search-web-page)
+* [Integrate Language Understanding (LUIS) with a bot using the Bot Framework](https://docs.microsoft.com/azure/cognitive-services/luis/luis-nodejs-tutorial-build-bot-framework-sample)