---
title: What is Ink Recognizer? - Ink Recognizer API
titlesuffix: Azure Cognitive Services
description: Integrate the Ink Recognizer into your applications, websites, tools, and other solutions to provide...
services: cognitive-services
author: erhopf
manager: nitinme
ms.service: cognitive-services
ms.subservice: ink-recognizer
ms.topic: tutorial
ms.date: 06/06/2019
ms.author: erhopf
---

# What is the Ink Recognizer API?

<<<<<<< HEAD
The Ink Recognizer Cognitive Service provides cloud-based REST APIs to analyze and recognize digital ink content. Unlike services that provide Optical Character Recognition (OCR), this service requires digital ink stroke data as input. Digital ink strokes are time-ordered sets of 2D points (X,Y coordinates) that represent the motion of input tools such as digital pen, fingers or stylus. It then recognizes the shapes and handwritten content from the input and provides a document structure with all recognized entities as the output.
=======
The Ink Recognizer API is a cloud-based service that analyzes and recognizes digital ink content. Unlike some ink recognition services that interpret ink strokes using Optical Character Recognition(OCR), the Ink Recognizer API accepts the strokes themselves as a time-ordered set of 2D points (X,Y coordinates) to achieve detailed recognition for shapes and handwritten text. These ink stroke data points capture the motion of input tools like digital pens, fingers or styluses.
>>>>>>> 37866abf

![A flowchart describing sending an ink stroke input to the API](media/ink-recognizer-pen-graph.png)

## Features

With the Ink Recognizer API, you can easily recognize handwritten content in your applications. 

|Feature  |Description  |
|---------|---------|
| Handwriting recognition | Recognize handwritten content in 63 core languages, and several locales. | 
| Layout recognition | Get structural information about the digital ink content. Break the content into writing regions, paragraphs, lines, words, bulleted lists. Your applications can then utilize the layout information to build additional features like automatic spacing between words, shape alignment, and text interpretation. |
| Shape recognition | Recognize the most commonly used geometric shapes when taking notes. |
| Combined shapes and text recognition | Recognize ink content with shapes and handwritten text. Separately classify which strokes belong to shapes or handwritten content, and recognize them.|

## Workflow

The Ink Recognizer API is a RESTful web service, making it easy to call from any programming language that can make HTTP requests and parse JSON.

[!INCLUDE [cognitive-services-ink-recognizer-signup-requirements](../../../includes/cognitive-services-ink-recognizer-signup-requirements.md)]

After signing up:

1. Take your time series data and convert it into a valid JSON format. Use [best practices](concepts/recommended-calling-patterns.md) when preparing your data to get the best results.
1. Send a request to the Ink Recognizer API with your data.
1. Process the API response by parsing the returned JSON message.

## Next steps

Try a [quickstart](quickstarts/csharp.md) to begin making calls to the Ink Recognizer API.<|MERGE_RESOLUTION|>--- conflicted
+++ resolved
@@ -14,11 +14,9 @@
 
 # What is the Ink Recognizer API?
 
-<<<<<<< HEAD
+
 The Ink Recognizer Cognitive Service provides cloud-based REST APIs to analyze and recognize digital ink content. Unlike services that provide Optical Character Recognition (OCR), this service requires digital ink stroke data as input. Digital ink strokes are time-ordered sets of 2D points (X,Y coordinates) that represent the motion of input tools such as digital pen, fingers or stylus. It then recognizes the shapes and handwritten content from the input and provides a document structure with all recognized entities as the output.
-=======
-The Ink Recognizer API is a cloud-based service that analyzes and recognizes digital ink content. Unlike some ink recognition services that interpret ink strokes using Optical Character Recognition(OCR), the Ink Recognizer API accepts the strokes themselves as a time-ordered set of 2D points (X,Y coordinates) to achieve detailed recognition for shapes and handwritten text. These ink stroke data points capture the motion of input tools like digital pens, fingers or styluses.
->>>>>>> 37866abf
+
 
 ![A flowchart describing sending an ink stroke input to the API](media/ink-recognizer-pen-graph.png)
 
@@ -47,4 +45,4 @@
 
 ## Next steps
 
-Try a [quickstart](quickstarts/csharp.md) to begin making calls to the Ink Recognizer API.+Try a [quickstart](quickstarts/csharp.md) to begin making calls to the Ink Recognizer API.
