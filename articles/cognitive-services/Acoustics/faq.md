--- conflicted
+++ resolved
@@ -1,79 +1,75 @@
----
-title: Project Acoustics Frequently Asked Questions
-titlesuffix: Azure Cognitive Services
-description: This page provides answers to questions asked frequently about Project Acoustics, including download instructions and bake process.
-services: cognitive-services
-author: kegodin
-manager: nitinme
-
-ms.service: cognitive-services
-ms.subservice: acoustics
-ms.topic: resources
-ms.date: 03/20/2019
-ms.author: kegodin
----
-# Project Acoustics Frequently Asked Questions
-
-## What is Project Acoustics?
-
-The Project Acoustics suite of plugins is an acoustics system that calculates sound wave behavior prior to runtime, akin to static lighting. The cloud does the heavy lifting of wave physics computations, so runtime CPU cost is low.  
-
-## Where can I download the plugin?
-
-You can download the [Project Acoustics Unity plugin](https://www.microsoft.com/download/details.aspx?id=57346) or the [Project Acoustics Unreal plugin](https://www.microsoft.com/download/details.aspx?id=58090).
-
-<<<<<<< HEAD
-## Does Project Acoustics support <x> platform?
-=======
-## Does Project Acoustics support &lt;x&gt; platform?
->>>>>>> 6a383dfd
-
-Project Acoustics platform support evolves based on customer needs. Please contact us on the [Project Acoustics forums](https://social.msdn.microsoft.com/Forums/en-US/home?forum=projectacoustics) to inquire about support for additional platforms.
-
-## Is Azure used at runtime?
-
-No, cloud integration is used only during the precompute stage as part of the scene setup.
- 
-## What is simulation input? 
-
-The simulation input is your 3D scene, virtual environment or game level. Project Acoustics performs 3D volumetric wave simulations that model the physics of sound closely, including smooth occlusion and scattering.
- 
-## What is the runtime cost?
-
-Acoustics takes about 0.01% of CPU per source per frame. RAM usage depends on scene size and can range from 10 to 100 MB.
- 
-## Do I need to simplify the level geometry? Control triangle count? Make meshes watertight?
-
-No. The system will ingest detailed level geometry directly. It will be voxelized for internal processing.
- 
-## What's in the runtime lookup table?
-
-The ACE file includes is a table of acoustic parameters between numerous source and listener location pairs, as well as voxelized scene geometry used for parameter interpolation.
- 
-## Can Project Acoustics handle moving sources?
-
-Yes, Project Acoustics consults the lookup table and updates the audio DSP on each tick, so it can handle moving sources and listener.
- 
-## Can Project Acoustics handle dynamic geometry? Closing doors? Walls blown away?
-
-No. The acoustic parameters are precomputed based on the static state of a game level. We suggest leaving door geometry out of acoustics, and then applying additional occlusion based on the state of destructible and movable game objects using established techniques.
- 
-## Does Project Acoustics use acoustic materials?
-
-Yes. Materials are picked from the physical material names in your level, driving absorptivity.
- 
-## What do the "probes" represent?
-
-Probes are a sampling of possible player locations. Each probe represents a separate wave simulation of the scene originating at the probe location. At runtime, acoustic parameters for the listener location are interpolated from nearby probe locations.
- 
-## Why spend so much compute in the cloud? What does it buy me?
-
-Project Acoustics provides accurate and reliable acoustic parameters even for ultra-complex virtual environments, taking every architectural aspect into account. It provides smooth occlusion and obstruction and dynamic reverb variation without the manual work of drawing volumes. All while remaining light on CPU during runtime.
-
-## What exactly happens during "baking"?
-
-A bake consists of acoustic wave simulations of cuboid simulation regions centered at each listener probe.
-
-## Next steps
-* Try the [Project Acoustics Unity sample content](unity-quickstart.md) or [Unreal sample content](unreal-quickstart.md)
-
+---
+title: Project Acoustics Frequently Asked Questions
+titlesuffix: Azure Cognitive Services
+description: This page provides answers to questions asked frequently about Project Acoustics, including download instructions and bake process.
+services: cognitive-services
+author: kegodin
+manager: nitinme
+
+ms.service: cognitive-services
+ms.subservice: acoustics
+ms.topic: resources
+ms.date: 03/20/2019
+ms.author: kegodin
+---
+# Project Acoustics Frequently Asked Questions
+
+## What is Project Acoustics?
+
+The Project Acoustics suite of plugins is an acoustics system that calculates sound wave behavior prior to runtime, akin to static lighting. The cloud does the heavy lifting of wave physics computations, so runtime CPU cost is low.  
+
+## Where can I download the plugin?
+
+You can download the [Project Acoustics Unity plugin](https://www.microsoft.com/download/details.aspx?id=57346) or the [Project Acoustics Unreal plugin](https://www.microsoft.com/download/details.aspx?id=58090).
+
+## Does Project Acoustics support &lt;x&gt; platform?
+
+Project Acoustics platform support evolves based on customer needs. Please contact us on the [Project Acoustics forums](https://social.msdn.microsoft.com/Forums/en-US/home?forum=projectacoustics) to inquire about support for additional platforms.
+
+## Is Azure used at runtime?
+
+No, cloud integration is used only during the precompute stage as part of the scene setup.
+ 
+## What is simulation input? 
+
+The simulation input is your 3D scene, virtual environment or game level. Project Acoustics performs 3D volumetric wave simulations that model the physics of sound closely, including smooth occlusion and scattering.
+ 
+## What is the runtime cost?
+
+Acoustics takes about 0.01% of CPU per source per frame. RAM usage depends on scene size and can range from 10 to 100 MB.
+ 
+## Do I need to simplify the level geometry? Control triangle count? Make meshes watertight?
+
+No. The system will ingest detailed level geometry directly. It will be voxelized for internal processing.
+ 
+## What's in the runtime lookup table?
+
+The ACE file includes is a table of acoustic parameters between numerous source and listener location pairs, as well as voxelized scene geometry used for parameter interpolation.
+ 
+## Can Project Acoustics handle moving sources?
+
+Yes, Project Acoustics consults the lookup table and updates the audio DSP on each tick, so it can handle moving sources and listener.
+ 
+## Can Project Acoustics handle dynamic geometry? Closing doors? Walls blown away?
+
+No. The acoustic parameters are precomputed based on the static state of a game level. We suggest leaving door geometry out of acoustics, and then applying additional occlusion based on the state of destructible and movable game objects using established techniques.
+ 
+## Does Project Acoustics use acoustic materials?
+
+Yes. Materials are picked from the physical material names in your level, driving absorptivity.
+ 
+## What do the "probes" represent?
+
+Probes are a sampling of possible player locations. Each probe represents a separate wave simulation of the scene originating at the probe location. At runtime, acoustic parameters for the listener location are interpolated from nearby probe locations.
+ 
+## Why spend so much compute in the cloud? What does it buy me?
+
+Project Acoustics provides accurate and reliable acoustic parameters even for ultra-complex virtual environments, taking every architectural aspect into account. It provides smooth occlusion and obstruction and dynamic reverb variation without the manual work of drawing volumes. All while remaining light on CPU during runtime.
+
+## What exactly happens during "baking"?
+
+A bake consists of acoustic wave simulations of cuboid simulation regions centered at each listener probe.
+
+## Next steps
+* Try the [Project Acoustics Unity sample content](unity-quickstart.md) or [Unreal sample content](unreal-quickstart.md)
+