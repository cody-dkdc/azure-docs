--- conflicted
+++ resolved
@@ -1,52 +1,48 @@
----
-title: Setup Azure accounts for Acoustics | Microsoft Docs
-description: Use advanced acoustics and spatialization in your Unity title
-services: cognitive-services
-author: ashtat
-manager: noelc
-ms.service: cognitive-services
-ms.component: acoustics
-ms.topic: article
-ms.date: 08/03/2018
-ms.author: kegodin
----
-
-# Setup Azure Accounts for Acoustics
-Follow this guide for setting up Azure Batch and Storage accounts necessary for working with acoustics. For information about the Unity plugin developed as part of Project Acoustics, see [What is acoustics](what-is-acoustics.md). For information about how to incorporate acoustics into your Unity project, see [Getting Started](gettingstarted.md).  
-
-## Get an Azure Subscription
-An [Azure Subscription](https://azure.microsoft.com/en-us/free/) is required before setting up Batch and Storage accounts. If you're signing up for the first time, Azure provides a few time-limited free resources and $200 credit.
-
-## Create Azure Batch and Storage Accounts
-<<<<<<< HEAD
-Next, please follow [these instructions](https://docs.microsoft.com/en-us/azure/batch/batch-account-create-portal) to setup your Azure Batch and associated Azure Storage accounts.
-=======
-Next, follow [these instructions]((https://docs.microsoft.com/en-us/azure/batch/batch-account-create-portal)) to set up your Azure Batch and associated Azure Storage accounts.
->>>>>>> c0206d3a
-
-Pick default options for both Batch and Storage accounts
-  
-  ![New Batch Account](media/NewBatchAccountCreate.png)
-
-  ![New Storage Account](media/BatchStorageAccountCreate.png)
-
-It takes a few minutes for Azure to deploy the accounts. Look for a completion notification in the upper right corner on the portal.
-  
-  ![Accounts Deployed](media/BatchAccountsDeployNotification.png)
-
-Your accounts should now be visible on your dashboard.
-  
-  ![Portal Dashboard](media/AzurePortalDashboard.png)
-
-## Set up acoustics bake UI with Azure credentials
-Click on the Batch account link on the dashboard, then click on the "Keys" link on the Batch account page to access your credentials.
-  
-  ![Batch Keys Link](media/BatchAccessKeys.png)
-
-  ![Batch Account Credentials](media/BatchKeysInfo.png)
-
-Click on the "Storage Account" link on the page to access your Azure Storage account credentials.
-  
-  ![Storage Account Credentials](media/StorageKeysInfo.png)
-
-Enter these credentials in the Bake tab as described in the [bake UI walkthrough](bakeuiwalkthrough.md).
+---
+title: Setup Azure accounts for Acoustics | Microsoft Docs
+description: Use advanced acoustics and spatialization in your Unity title
+services: cognitive-services
+author: ashtat
+manager: noelc
+ms.service: cognitive-services
+ms.component: acoustics
+ms.topic: article
+ms.date: 08/03/2018
+ms.author: kegodin
+---
+
+# Setup Azure Accounts for Acoustics
+Follow this guide for setting up Azure Batch and Storage accounts necessary for working with acoustics. For information about the Unity plugin developed as part of Project Acoustics, see [What is acoustics](what-is-acoustics.md). For information about how to incorporate acoustics into your Unity project, see [Getting Started](gettingstarted.md).  
+
+## Get an Azure Subscription
+An [Azure Subscription](https://azure.microsoft.com/en-us/free/) is required before setting up Batch and Storage accounts. If you're signing up for the first time, Azure provides a few time-limited free resources and $200 credit.
+
+## Create Azure Batch and Storage Accounts
+Next, follow [these instructions](https://docs.microsoft.com/en-us/azure/batch/batch-account-create-portal) to set up your Azure Batch and associated Azure Storage accounts.
+
+Pick default options for both Batch and Storage accounts
+  
+  ![New Batch Account](media/NewBatchAccountCreate.png)
+
+  ![New Storage Account](media/BatchStorageAccountCreate.png)
+
+It takes a few minutes for Azure to deploy the accounts. Look for a completion notification in the upper right corner on the portal.
+  
+  ![Accounts Deployed](media/BatchAccountsDeployNotification.png)
+
+Your accounts should now be visible on your dashboard.
+  
+  ![Portal Dashboard](media/AzurePortalDashboard.png)
+
+## Set up acoustics bake UI with Azure credentials
+Click on the Batch account link on the dashboard, then click on the "Keys" link on the Batch account page to access your credentials.
+  
+  ![Batch Keys Link](media/BatchAccessKeys.png)
+
+  ![Batch Account Credentials](media/BatchKeysInfo.png)
+
+Click on the "Storage Account" link on the page to access your Azure Storage account credentials.
+  
+  ![Storage Account Credentials](media/StorageKeysInfo.png)
+
+Enter these credentials in the Bake tab as described in the [bake UI walkthrough](bakeuiwalkthrough.md).