--- conflicted
+++ resolved
@@ -1,243 +1,235 @@
----
-title: Bake Acoustics | Microsoft Docs
-description: Use advanced acoustics and spatialization in your Unity title
-services: cognitive-services
-author: kegodin
-manager: noelc
-ms.service: cognitive-services
-ms.component: acoustics
-ms.topic: article
-ms.date: 08/03/2018
-ms.author: kegodin
----
-# Bake Acoustics
-
-This document describes the process of submitting an acoustics bake using the Unity editor extension. For more background on acoustics, see [What is Acoustics](what-is-acoustics.md). For a quickstart guide, see [Getting Started](gettingstarted.md).
-
-## Import the plugin
-
-Import the Acoustics plugin package to your project. Then open the Acoustics UI by choosing **Window > Acoustics** from the Unity menu:
-
-![Open Acoustics Window](media/WindowAcoustics.png)
-
-## Principles
-
-The Acoustics tool window gathers the information the acoustics engine needs to calculate the acoustics for your scene. There are five steps to doing a bake:
-
-1. Create or mark your player navigation mesh
-2. Mark acoustics geometry
-3. Assign acoustic materials properties to geometry
-4. Preview probe placement
-5. Bake
-
-After the bake is complete, see [Design Process Overview for Acoustics](designprocess.md) for optional post-bake design steps.
-
-## Create or mark a navigation mesh
-
-A navigation mesh is used to place probe points for simulation. You can use Unity's  [navigation mesh workflow](https://docs.unity3d.com/Manual/nav-BuildingNavMesh.html), or you can specify your own navigation mesh. Navigation meshes created with Unity's workflow will be picked up by the acoustics system. To use your own meshes, mark them from the **Objects** tab as described in the next step.
-
-## Objects tab
-
-Open the **Objects** tab of the **Acoustics** window. Use this tab to mark objects in your scene, which simply adds the **AcousticsGeometry** or **AcousticsNavigation** components to the object. You can also use the [standard Unity component workflow](https://docs.unity3d.com/Manual/UsingComponents.html) to mark or unmark objects.
-
-Select one or more objects in the scene window or hierarchy and then mark or unmark them for **AcousticsGeometry** or **AcousticsNavigation** as described below. If nothing is selected, then you can mark or unmark everything in the scene at once.
-
-Only Mesh Renderers and Terrains can be marked. All other object types will be ignored. The checkboxes will mark or unmark all of the affected objects.
-
-If you have nothing selected in your scene, it will look like the following picture:
-
-![Objects Tab No Selection](media/ObjectsTabNoSelectionDetail.png)
-
-If you have something selected in your scene or hierarchy window, it will look like the following picture:
-
-![Objects Tab No Selection](media/ObjectsTabWithSelectionDetail.png)
-
-### Objects tab parts
-
-The parts of the tab page are:
-
-1. The tab selection buttons (**Objects** tab selected). Use these buttons to walk through the various steps of doing an acoustics bake, from left to right.
-2. A brief description of what you need to do using this page.
-3. Available filters for the hierarchy window. Use this to filter the hierarchy window to objects of the specified type so you can more easily mark them. If you have not yet marked anything for acoustics, selecting the last two options will show you nothing. However, they can be useful to find marked objects once you have done so.
-4. When no objects are selected, this section shows the status of all objects in the scene:
-    * Total - The total number of active, non-hidden objects in the scene.
-    * Ignored - The number of objects that are not Mesh Renderers or Terrains.
-    * Mesh - The number of Mesh Renderer objects in the scene
-    * Terrain - The number of Terrain objects in the scene
-    * Geometry - The number of Mesh or Terrain objects in the scene marked as "Acoustics Geometry"
-    * Navigation - The number of Mesh or Terrain objects in the scene marked as "Acoustics Navigation". This number doesn't include Unity's NavMesh.
-5. Shows the total number of 'mark-able' objects in the scene, which is only Mesh Renderers and Terrains. Shows checkboxes you can use to mark (add the appropriate component to) those objects as geometry or navigation for acoustics
-6. When nothing is selected, this note reminds you to select objects for marking if needed. You can also check one or both checkboxes to mark all the objects in the scene without selecting anything.
-7. When objects are selected, this section shows the status of only the selected objects.
-8. Shows the total number of 'mark-able' selected objects. Checking or unchecking the checkboxes will mark or unmark only the selected objects.
-
-If some objects are marked and some aren't, the appropriate checkbox will show a "mixed" value:
-
-![Mixed Value Checkbox](media/MixedObjectSelectionDetail.png)
-
-Clicking the checkbox will force all objects to be marked, and clicking again will unmark all the objects.
-
-Objects can be marked for both geometry and navigation.
-
-### Guidelines for marking objects
-
-Be sure to mark any objects as **Acoustics Geometry** if they should occlude, reflect, or absorb sound. Acoustics geometry can include things like ground, walls, roofs,  windows & window glass, rugs, and large furniture. It's okay to include smaller objects such as lamps, decorative items, light fixtures, as they don't appreciably increase the bake cost. It's important to not miss major elements such as the ground or a ceiling. Also, don't include things that shouldn't affect the acoustics, such as collision meshes.
-
-An object's transform at the time of the probe calculation (via the **Probes** tab, below) is fixed in the bake results. Moving any of the marked objects in the scene will require redoing the probe calculation and rebaking the scene.
-
-## Materials Tab
-
-Once your objects are marked, click the **Materials** button to go to the Materials Tab.
-
-### Parts of the Materials tab
-
-![Materials Tab Detail](media/MaterialsTabDetail.png)
-
-1. The **Materials** tab button, used to bring up this page.
-2. A brief description of what you need to do using this page.
-3. When checked, only materials used by objects marked as **Acoustics Geometry** will be listed. Otherwise, all materials used in the scene will be listed.
-4. Use these options to change the order of the dropdown menu that is shown when you click a dropdown in the Acoustics column below (#6). **Name** sorts the acoustic materials by name. "Absorptivity" sorts them in order of absorptivity from low to high.
-5. The list of materials used in the scene, sorted alphabetically. If the **Show Marked Only** checkbox is checked (#3), only materials used by objects marked as **Acoustics Geometry** are shown. Clicking on a material here will select all objects in the scene that use that material.
-6. Shows the acoustic material that the scene material has been assigned to. Click a dropdown to reassign a scene material to a different acoustic material. You can change the sorting order of the menu shown when you click an item here using the **Sort Acoustics By:** options above (#4).
-<<<<<<< HEAD
-7. Shows the acoustic absorption coefficient of the material selected in the previous column. A value of zero means perfectly reflective (no absorption), while a value of 1 means perfectly absorptive (no reflection). The absorption coefficient can't be changed unless the selected material is "Custom".
-8. For a material assigned to "Custom", the slider is no longer disabled and you can choose the absorption coefficient using the slider or by typing in a value.
-
-For some thoughts on choosing material properties, see [Design Process Overview for Acoustics](designprocess.md).
-=======
-7. Shows the acoustic absorption coefficient of the material selected in the previous column. A value of zero means perfectly reflective (no absorption), while a value of 1 means perfectly absorptive (no reflection). 
-The absorption coefficient can't be changed unless the selected material is "Custom".
-8. For a material assigned to "Custom", the slider is no longer disabled and you can choose the absorption coefficient using the slider or by typing in a value. For more information on material properties, see [Design Process Overview for Acoustics](designprocess.md).
->>>>>>> 8b9a0574
-
-### Guidelines for assigning materials (or absorption values)
-
-This tab tries to guess what the absorption of your materials is based on the name. For example, if your scene material name is LivingRoom_WoodTable, the initial acoustic material assigned to it will be "wood". Materials where a known material can't be determined are assigned the "Default" material, which has absorption similar to concrete.
-
-You can reassign acoustic materials to each scene material. For example, if a room sounds too reverberant, change the acoustic material of the walls, floor, or ceiling to something of higher absorptivity. The acoustic material assignment applies to all objects that use that scene material.
-
-## Probes Tab
-
-After assigning the materials, switch to the **Probes** tab.
-
-### Parts of the Probes tab
-
-![Probes Tab Detail](media/ProbesTabDetail.png)
-
-1. The **Probes** tab button used to bring up this page
-2. A brief description of what you need to do using this page
-3. Use these to choose a coarse or fine simulation resolution. Coarse is faster, but has certain tradeoffs. See ["Coarse vs Fine Resolution"](#Coarse-vs-Fine-Resolution) below for details.
-4. Choose the location where the acoustics data files should be placed using this field. Click the button with "..." to use a folder picker. The default is **Assets/AcousticsData**. An **Editor** subfolder will also be created under this location. For more information about data files, see ["Data Files"](#Data-Files) below.
-5. The data files for this scene will be named using the prefix provided here. The default is "Acoustics_[Scene Name]".
-6. After the probes have been calculated, the controls above will be disabled. Click the **Clear** button to erase the calculations and enable the controls so that you can recalculate using new settings.
-7. Click the **Calculate...** button to voxelize the scene and calculate the probe point locations. This is done locally on your machine, and must be done prior to doing a bake.
-
-In this version of Project Acoustics, probes can't be placed manually and must be placed through the automated process provided in the **Probes** tab.
-
-### What the "Calculate..." button calculates
-
-The **Calculate...** button takes all the data you have provided so far (geometry, navigation, materials, and the Coarse/Fine setting) and goes through several steps:
-
-1. It takes the geometry from the scene meshes and calculates a voxel volume. The voxel volume is a 3-dimensional volume that encloses your entire scene, and is made up of small cubic "voxels". The size of the voxels is determined by the simulation frequency, which is set by the **Simulation Resolution** setting. Each voxel is marked as being either "open air" or containing scene geometry. If a voxel contains geometry then the voxel is tagged with the absorption coefficient of the material assigned to that geometry.
-2. It then uses the navigation data to calculate acoustically interesting locations where the player might go. It tries to find a reasonably small set of these locations that includes smaller areas such as doorways and hallways, and then to rooms, to open spaces. For small scenes this typically is fewer than 100 locations, while large scenes may have up to a thousand.
-3. For each of the final listener locations it computes, it determines a number of parameters such as how "open" is the space, the size of the room it is in, etc.
-4. The results of these calculations are stored in files at the location you specify (See ["Data Files"](#Data-Files) below)
-
-Depending on the size of your scene and the speed of your machine, these calculations can take several minutes.
-
-Once these calculations are complete, you can preview both the voxel data and the probe point locations to help ensure that the bake will give you good results. Things like a bad navigation mesh or missing/extra geometry will typically be quickly visible in the preview so you can correct it.
-
-### Scene rename
-
-The scene name is used to connect the scene to files storing the probe point placement and voxelization. If the scene is renamed after probe points are calculated, the material assignment and placement data is lost and should be rerun.
-
-## Debug display through Gizmos
-
-By default, both the **Probes** and **Voxels** gizmos are turned on. These will show you the voxels and probe point locations that were calculated. They can be enabled or disabled using the Gizmos menu:
-
-![Gizmos Menu](media/GizmosMenu.png)
-
-### Voxels
-
-Voxels are shown in the scene window as green cubes around participating geometry. Voxels that contain only air are not shown. There is a large green box around your entire scene that denotes the complete voxel volume that will be used in the simulation.
-Move around your scene and verify that everything that should be geometry has voxels. The scene camera has to be within about 5 meters of the object for the voxels to show.
-
-If you compare the voxels created with Coarse resolution vs Fine resolution, you will see that the coarse voxels are twice as large.
-
-![Voxel Preview](media/VoxelCubesPreview.png)
-
-### Probe points
-
-Probe points are synonymous with possible player (listener) locations. When doing a bake, the acoustics for a sound source anywhere in the scene is calculated for each of these probe points. If the player is not directly at a probe point location, the data from the probe points nearest to the player are used to interpolate the parameters at that location.
-
-Therefore it is important to ensure that probe points exist anywhere the player is expected to travel in the scene, and that small areas and doorways are adequately represented. Probe points are placed by the Project Acoustics engine based on interpretation of your scene's geometry and cannot be moved or edited in this Designer Preview. Use them instead to verify the correctness of your geometry marking and of the navigation hint data.
-
-![Probes Preview](media/ProbesPreview.png)
-
-### <a name="Coarse-vs-Fine-Resolution"></a>Coarse vs Fine resolution
-
-The only difference between the Coarse and Fine resolution settings is the frequency at which the simulation is performed. Fine uses a frequency twice as high as Coarse.
-While this may seem simple, it has a number of implications on the acoustic simulation:
-
-* The wavelength for Coarse is twice as long as Fine, and therefore the voxels are twice as large.
-* The simulation time is directly related to the voxel size, making a Coarse bake about 16 times faster than a Fine bake.
-* Portals (for example, doors or windows) smaller than the voxel size cannot be simulated. The Coarse setting may cause some of these smaller portals to not be simulated; therefore, they will not pass sound through at runtime. You can see if this is happening by viewing the voxels.
-* The lower simulation frequency results in less diffraction around corners and edges.
-* Sound sources cannot be located inside "filled" voxels, that is voxels that contain geometry - this results in no sound. It is more difficult to locate sound sources so they are not inside the larger voxels of Coarse than it is using the Fine setting.
-* The larger voxels will intrude more into portals, as shown below. The first image was created using Coarse, while the second is the same doorway using Fine resolution. As indicated by the red markings, there is much less intrusion into the doorway using the Fine setting. The blue line is the doorway as defined by the geometry, while the red line is the effective acoustic portal defined by the voxel size. How this intrusion plays out in a given situation depends completely on how the voxels line up with the geometry of the portal, which is determined by the size and locations of your objects in the scene.
-
-![Coarse Doorway](media/CoarseVoxelDoorway.png)
-
-![Fine Doorway](media/FineVoxelDoorway.png)
-
-## Bake tab
-
-Once you're happy with the preview data, use the **Bake** tab to submit your bake to the cloud.
-
-### Parts of the bake tab
-
-![Bake Tab Detail](media/BakeTabDetails.png)
-
-1. The Bake Tab button used to bring up this page.
-2. A brief description of what to do on this page.
-3. Fields to enter your Azure Credentials once your Azure account has been created. For more information, see [Create an Azure Batch Account](CreateAzureAccount.md).
-4. Azure batch compute node type to use for the calculation. The node type must be supported by your Azure data center location. If not sure, leave at **Standard_F8**.
-5. Number of nodes to use for this calculation. The number you enter here affects the time to complete the bake and is limited by your Azure Batch core allocation. The default allocation only allows for two 8 core nodes or one 16 core node, but can be expanded. For more information on core allocation constraints, see [Create an Azure Batch Account](createazureaccount.md).
-6. The probe count for your scene as calculated on the **Probes** tab. The number of probes determines the number of simulations that need to be run in the cloud. You cannot specify more nodes than there are probes.
-7. The amount of elapsed time it is expected to take for your job to run in the cloud. This does not include node startup time. Once the job starts running, this is about how long it should be before you get back the results. Note that this is only an estimate.
-8. The total amount of computing time needed to run the simulations. This is the total amount of node compute time that will be used in Azure. See [Estimating bake cost](#Estimating-bake-cost) below for more information on using this value.
-9. This message tells you where the results of the bake will be saved once the job completes.
-10. (Advanced Use Only) If for some reason you need to force Unity to forget about a bake you submitted (e.g. you downloaded the results using another machine), click the **Clear State** button to forget about the job that was submitted. Note that this means the result file, when ready, will **not** be downloaded, and **this is not the same as canceling the job**. The job, if running, will continue to run in the cloud.
-11. Click the Bake button to submit the bake to the cloud. While a job is running, this shows **Cancel Job** instead.
-12. This area shows the status of the bake. When completed, it should show **Downloaded**.
-
-You can always get complete information about active jobs, compute pools, and storage at the [Azure Portal](https://portal.azure.com).
-
-While a job is running the **Bake** button changes to **Cancel Job**. Use this button to cancel the job in progress. You will be asked to confirm before the job is canceled. Canceling a job cannot be undone, no results will be available, and you will still be charged for any Azure compute time used.
-
-Once you've started a bake, you can close Unity. Depending on the project, node type, and number of nodes, a cloud bake can take several hours. The bake job status will be updated when you reload the project and open the Acoustics window. If the job has completed, the output file will be downloaded.
-
-The Azure credentials are stored securely on your local machine and associated with your Unity editor. They are used solely to establish a secure connection to Azure.
-
-### <a name="Estimating-bake-cost"></a> Estimating bake cost
-
-To estimate what a given bake will cost, take the value shown for **Estimated Compute Cost**, which is a duration, and multiply that by the hourly cost in your local currency of the **VM Node Type** you selected. The result will not include the node time needed to get the nodes up and running. For example, if you select **Standard_F8** for your node type, which has a cost of $0.75/hr, and the Estimated Compute Cost is 3 hours and 57 minutes, the estimated cost to run the job will be $0.75 * ~4 hours = ~$3.00. The actual cost will likely be a bit higher due to the extra time to get the nodes started. You can find the hourly node cost on the [Azure Batch Pricing](https://azure.microsoft.com/en-us/pricing/details/virtual-machines/linux) page (select "Compute optimized" or "High performance compute" for the category).
-
-### Reviewing the bake results
-
-After the bake completes, check that the voxels and probe points are in their expected locations by running the runtime plugin. More information is in [Design Process Overview for Acoustics](designprocess.md).
-
-## <a name="Data-Files"></a>Data Files
-
-There are four data files created by this plugin at various points. Only one of them is needed at runtime, therefore the other three are inside folders named "Editor" so they won't be compiled into your project.
-
-* **Assets/Editor/[SceneName]\_AcousticsParameters.asset**: This file stores the data you enter in fields in the Acoustics UI. The location and name of this file can't be changed. There are other values stored in this file that affect the bake, but they are for advanced users and should not be changed.
-* **Assets/AcousticsData/Acoustics\_[SceneName].ace.bytes**: This file is what is created during the bake simulation, and contains the lookup data used by the runtime to render the acoustics of your scene. The location and name of this file can be changed using the fields on the **Probes** Tab.
-* **Assets/AcousticsData/Editor/Acoustics_[SceneName].vox**: This file stores the voxelized acoustics geometry and the material properties. Computed using the **Calculate...** button on the Probes Tab. The location and name of this file can be changed using the fields on the **Probes** Tab.
-* **Assets/AcousticsData/Editor/Acoustics\_[SceneName]\_config.xml**: This file stores parameters computed using the **Calculate...** button on the **Probes** Tab. The location and name of this file can be changed using the fields on the **Probes** Tab.
-
-Take care not to delete the *.ace.bytes file downloaded from the bake. This file isn't recoverable except by rebaking the scene.
-
-## Next steps
-
-* Apply bake results to sound sources in [Design Process Overview for Acoustics](designprocess.md).
+---
+title: Bake Acoustics | Microsoft Docs
+description: Use advanced acoustics and spatialization in your Unity title
+services: cognitive-services
+author: kegodin
+manager: noelc
+ms.service: cognitive-services
+ms.component: acoustics
+ms.topic: article
+ms.date: 08/03/2018
+ms.author: kegodin
+---
+# Bake Acoustics
+
+This document describes the process of submitting an acoustics bake using the Unity editor extension. For more background on acoustics, see [What is Acoustics](what-is-acoustics.md). For a quickstart guide, see [Getting Started](gettingstarted.md).
+
+## Import the plugin
+
+Import the Acoustics plugin package to your project. Then open the Acoustics UI by choosing **Window > Acoustics** from the Unity menu:
+
+![Open Acoustics Window](media/WindowAcoustics.png)
+
+## Principles
+
+The Acoustics tool window gathers the information the acoustics engine needs to calculate the acoustics for your scene. There are five steps to doing a bake:
+
+1. Create or mark your player navigation mesh
+2. Mark acoustics geometry
+3. Assign acoustic materials properties to geometry
+4. Preview probe placement
+5. Bake
+
+After the bake is complete, see [Design Process Overview for Acoustics](designprocess.md) for optional post-bake design steps.
+
+## Create or mark a navigation mesh
+
+A navigation mesh is used to place probe points for simulation. You can use Unity's  [navigation mesh workflow](https://docs.unity3d.com/Manual/nav-BuildingNavMesh.html), or you can specify your own navigation mesh. Navigation meshes created with Unity's workflow will be picked up by the acoustics system. To use your own meshes, mark them from the **Objects** tab as described in the next step.
+
+## Objects tab
+
+Open the **Objects** tab of the **Acoustics** window. Use this tab to mark objects in your scene, which simply adds the **AcousticsGeometry** or **AcousticsNavigation** components to the object. You can also use the [standard Unity component workflow](https://docs.unity3d.com/Manual/UsingComponents.html) to mark or unmark objects.
+
+Select one or more objects in the scene window or hierarchy and then mark or unmark them for **AcousticsGeometry** or **AcousticsNavigation** as described below. If nothing is selected, then you can mark or unmark everything in the scene at once.
+
+Only Mesh Renderers and Terrains can be marked. All other object types will be ignored. The checkboxes will mark or unmark all of the affected objects.
+
+If you have nothing selected in your scene, it will look like the following picture:
+
+![Objects Tab No Selection](media/ObjectsTabNoSelectionDetail.png)
+
+If you have something selected in your scene or hierarchy window, it will look like the following picture:
+
+![Objects Tab No Selection](media/ObjectsTabWithSelectionDetail.png)
+
+### Objects tab parts
+
+The parts of the tab page are:
+
+1. The tab selection buttons (**Objects** tab selected). Use these buttons to walk through the various steps of doing an acoustics bake, from left to right.
+2. A brief description of what you need to do using this page.
+3. Available filters for the hierarchy window. Use this to filter the hierarchy window to objects of the specified type so you can more easily mark them. If you have not yet marked anything for acoustics, selecting the last two options will show you nothing. However, they can be useful to find marked objects once you have done so.
+4. When no objects are selected, this section shows the status of all objects in the scene:
+    * Total - The total number of active, non-hidden objects in the scene.
+    * Ignored - The number of objects that are not Mesh Renderers or Terrains.
+    * Mesh - The number of Mesh Renderer objects in the scene
+    * Terrain - The number of Terrain objects in the scene
+    * Geometry - The number of Mesh or Terrain objects in the scene marked as "Acoustics Geometry"
+    * Navigation - The number of Mesh or Terrain objects in the scene marked as "Acoustics Navigation". This number doesn't include Unity's NavMesh.
+5. Shows the total number of 'mark-able' objects in the scene, which is only Mesh Renderers and Terrains. Shows checkboxes you can use to mark (add the appropriate component to) those objects as geometry or navigation for acoustics
+6. When nothing is selected, this note reminds you to select objects for marking if needed. You can also check one or both checkboxes to mark all the objects in the scene without selecting anything.
+7. When objects are selected, this section shows the status of only the selected objects.
+8. Shows the total number of 'mark-able' selected objects. Checking or unchecking the checkboxes will mark or unmark only the selected objects.
+
+If some objects are marked and some aren't, the appropriate checkbox will show a "mixed" value:
+
+![Mixed Value Checkbox](media/MixedObjectSelectionDetail.png)
+
+Clicking the checkbox will force all objects to be marked, and clicking again will unmark all the objects.
+
+Objects can be marked for both geometry and navigation.
+
+### Guidelines for marking objects
+
+Be sure to mark any objects as **Acoustics Geometry** if they should occlude, reflect, or absorb sound. Acoustics geometry can include things like ground, walls, roofs,  windows & window glass, rugs, and large furniture. It's okay to include smaller objects such as lamps, decorative items, light fixtures, as they don't appreciably increase the bake cost. It's important to not miss major elements such as the ground or a ceiling. Also, don't include things that shouldn't affect the acoustics, such as collision meshes.
+
+An object's transform at the time of the probe calculation (via the **Probes** tab, below) is fixed in the bake results. Moving any of the marked objects in the scene will require redoing the probe calculation and rebaking the scene.
+
+## Materials Tab
+
+Once your objects are marked, click the **Materials** button to go to the Materials Tab.
+
+### Parts of the Materials tab
+
+![Materials Tab Detail](media/MaterialsTabDetail.png)
+
+1. The **Materials** tab button, used to bring up this page.
+2. A brief description of what you need to do using this page.
+3. When checked, only materials used by objects marked as **Acoustics Geometry** will be listed. Otherwise, all materials used in the scene will be listed.
+4. Use these options to change the order of the dropdown menu that is shown when you click a dropdown in the Acoustics column below (#6). **Name** sorts the acoustic materials by name. "Absorptivity" sorts them in order of absorptivity from low to high.
+5. The list of materials used in the scene, sorted alphabetically. If the **Show Marked Only** checkbox is checked (#3), only materials used by objects marked as **Acoustics Geometry** are shown. Clicking on a material here will select all objects in the scene that use that material.
+6. Shows the acoustic material that the scene material has been assigned to. Click a dropdown to reassign a scene material to a different acoustic material. You can change the sorting order of the menu shown when you click an item here using the **Sort Acoustics By:** options above (#4).
+7. Shows the acoustic absorption coefficient of the material selected in the previous column. A value of zero means perfectly reflective (no absorption), while a value of 1 means perfectly absorptive (no reflection). The absorption coefficient can't be changed unless the selected material is "Custom".
+8. For a material assigned to "Custom", the slider is no longer disabled and you can choose the absorption coefficient using the slider or by typing in a value. For more information on material properties, see [Design Process Overview for Acoustics](designprocess.md).
+
+### Guidelines for assigning materials (or absorption values)
+
+This tab tries to guess what the absorption of your materials is based on the name. For example, if your scene material name is LivingRoom_WoodTable, the initial acoustic material assigned to it will be "wood". Materials where a known material can't be determined are assigned the "Default" material, which has absorption similar to concrete.
+
+You can reassign acoustic materials to each scene material. For example, if a room sounds too reverberant, change the acoustic material of the walls, floor, or ceiling to something of higher absorptivity. The acoustic material assignment applies to all objects that use that scene material.
+
+## Probes Tab
+
+After assigning the materials, switch to the **Probes** tab.
+
+### Parts of the Probes tab
+
+![Probes Tab Detail](media/ProbesTabDetail.png)
+
+1. The **Probes** tab button used to bring up this page
+2. A brief description of what you need to do using this page
+3. Use these to choose a coarse or fine simulation resolution. Coarse is faster, but has certain tradeoffs. See ["Coarse vs Fine Resolution"](#Coarse-vs-Fine-Resolution) below for details.
+4. Choose the location where the acoustics data files should be placed using this field. Click the button with "..." to use a folder picker. The default is **Assets/AcousticsData**. An **Editor** subfolder will also be created under this location. For more information about data files, see ["Data Files"](#Data-Files) below.
+5. The data files for this scene will be named using the prefix provided here. The default is "Acoustics_[Scene Name]".
+6. After the probes have been calculated, the controls above will be disabled. Click the **Clear** button to erase the calculations and enable the controls so that you can recalculate using new settings.
+7. Click the **Calculate...** button to voxelize the scene and calculate the probe point locations. This is done locally on your machine, and must be done prior to doing a bake.
+
+In this version of Project Acoustics, probes can't be placed manually and must be placed through the automated process provided in the **Probes** tab.
+
+### What the "Calculate..." button calculates
+
+The **Calculate...** button takes all the data you have provided so far (geometry, navigation, materials, and the Coarse/Fine setting) and goes through several steps:
+
+1. It takes the geometry from the scene meshes and calculates a voxel volume. The voxel volume is a 3-dimensional volume that encloses your entire scene, and is made up of small cubic "voxels". The size of the voxels is determined by the simulation frequency, which is set by the **Simulation Resolution** setting. Each voxel is marked as being either "open air" or containing scene geometry. If a voxel contains geometry then the voxel is tagged with the absorption coefficient of the material assigned to that geometry.
+2. It then uses the navigation data to calculate acoustically interesting locations where the player might go. It tries to find a reasonably small set of these locations that includes smaller areas such as doorways and hallways, and then to rooms, to open spaces. For small scenes this typically is fewer than 100 locations, while large scenes may have up to a thousand.
+3. For each of the final listener locations it computes, it determines a number of parameters such as how "open" is the space, the size of the room it is in, etc.
+4. The results of these calculations are stored in files at the location you specify (See ["Data Files"](#Data-Files) below)
+
+Depending on the size of your scene and the speed of your machine, these calculations can take several minutes.
+
+Once these calculations are complete, you can preview both the voxel data and the probe point locations to help ensure that the bake will give you good results. Things like a bad navigation mesh or missing/extra geometry will typically be quickly visible in the preview so you can correct it.
+
+### Scene rename
+
+The scene name is used to connect the scene to files storing the probe point placement and voxelization. If the scene is renamed after probe points are calculated, the material assignment and placement data is lost and should be rerun.
+
+## Debug display through Gizmos
+
+By default, both the **Probes** and **Voxels** gizmos are turned on. These will show you the voxels and probe point locations that were calculated. They can be enabled or disabled using the Gizmos menu:
+
+![Gizmos Menu](media/GizmosMenu.png)
+
+### Voxels
+
+Voxels are shown in the scene window as green cubes around participating geometry. Voxels that contain only air are not shown. There is a large green box around your entire scene that denotes the complete voxel volume that will be used in the simulation.
+Move around your scene and verify that everything that should be geometry has voxels. The scene camera has to be within about 5 meters of the object for the voxels to show.
+
+If you compare the voxels created with Coarse resolution vs Fine resolution, you will see that the coarse voxels are twice as large.
+
+![Voxel Preview](media/VoxelCubesPreview.png)
+
+### Probe points
+
+Probe points are synonymous with possible player (listener) locations. When doing a bake, the acoustics for a sound source anywhere in the scene is calculated for each of these probe points. If the player is not directly at a probe point location, the data from the probe points nearest to the player are used to interpolate the parameters at that location.
+
+Therefore it is important to ensure that probe points exist anywhere the player is expected to travel in the scene, and that small areas and doorways are adequately represented. Probe points are placed by the Project Acoustics engine based on interpretation of your scene's geometry and cannot be moved or edited in this Designer Preview. Use them instead to verify the correctness of your geometry marking and of the navigation hint data.
+
+![Probes Preview](media/ProbesPreview.png)
+
+### <a name="Coarse-vs-Fine-Resolution"></a>Coarse vs Fine resolution
+
+The only difference between the Coarse and Fine resolution settings is the frequency at which the simulation is performed. Fine uses a frequency twice as high as Coarse.
+While this may seem simple, it has a number of implications on the acoustic simulation:
+
+* The wavelength for Coarse is twice as long as Fine, and therefore the voxels are twice as large.
+* The simulation time is directly related to the voxel size, making a Coarse bake about 16 times faster than a Fine bake.
+* Portals (for example, doors or windows) smaller than the voxel size cannot be simulated. The Coarse setting may cause some of these smaller portals to not be simulated; therefore, they will not pass sound through at runtime. You can see if this is happening by viewing the voxels.
+* The lower simulation frequency results in less diffraction around corners and edges.
+* Sound sources cannot be located inside "filled" voxels, that is voxels that contain geometry - this results in no sound. It is more difficult to locate sound sources so they are not inside the larger voxels of Coarse than it is using the Fine setting.
+* The larger voxels will intrude more into portals, as shown below. The first image was created using Coarse, while the second is the same doorway using Fine resolution. As indicated by the red markings, there is much less intrusion into the doorway using the Fine setting. The blue line is the doorway as defined by the geometry, while the red line is the effective acoustic portal defined by the voxel size. How this intrusion plays out in a given situation depends completely on how the voxels line up with the geometry of the portal, which is determined by the size and locations of your objects in the scene.
+
+![Coarse Doorway](media/CoarseVoxelDoorway.png)
+
+![Fine Doorway](media/FineVoxelDoorway.png)
+
+## Bake tab
+
+Once you're happy with the preview data, use the **Bake** tab to submit your bake to the cloud.
+
+### Parts of the bake tab
+
+![Bake Tab Detail](media/BakeTabDetails.png)
+
+1. The Bake Tab button used to bring up this page.
+2. A brief description of what to do on this page.
+3. Fields to enter your Azure Credentials once your Azure account has been created. For more information, see [Create an Azure Batch Account](CreateAzureAccount.md).
+4. Azure batch compute node type to use for the calculation. The node type must be supported by your Azure data center location. If not sure, leave at **Standard_F8**.
+5. Number of nodes to use for this calculation. The number you enter here affects the time to complete the bake and is limited by your Azure Batch core allocation. The default allocation only allows for two 8 core nodes or one 16 core node, but can be expanded. For more information on core allocation constraints, see [Create an Azure Batch Account](createazureaccount.md).
+6. The probe count for your scene as calculated on the **Probes** tab. The number of probes determines the number of simulations that need to be run in the cloud. You cannot specify more nodes than there are probes.
+7. The amount of elapsed time it is expected to take for your job to run in the cloud. This does not include node startup time. Once the job starts running, this is about how long it should be before you get back the results. Note that this is only an estimate.
+8. The total amount of computing time needed to run the simulations. This is the total amount of node compute time that will be used in Azure. See [Estimating bake cost](#Estimating-bake-cost) below for more information on using this value.
+9. This message tells you where the results of the bake will be saved once the job completes.
+10. (Advanced Use Only) If for some reason you need to force Unity to forget about a bake you submitted (e.g. you downloaded the results using another machine), click the **Clear State** button to forget about the job that was submitted. Note that this means the result file, when ready, will **not** be downloaded, and **this is not the same as canceling the job**. The job, if running, will continue to run in the cloud.
+11. Click the Bake button to submit the bake to the cloud. While a job is running, this shows **Cancel Job** instead.
+12. This area shows the status of the bake. When completed, it should show **Downloaded**.
+
+You can always get complete information about active jobs, compute pools, and storage at the [Azure Portal](https://portal.azure.com).
+
+While a job is running the **Bake** button changes to **Cancel Job**. Use this button to cancel the job in progress. You will be asked to confirm before the job is canceled. Canceling a job cannot be undone, no results will be available, and you will still be charged for any Azure compute time used.
+
+Once you've started a bake, you can close Unity. Depending on the project, node type, and number of nodes, a cloud bake can take several hours. The bake job status will be updated when you reload the project and open the Acoustics window. If the job has completed, the output file will be downloaded.
+
+The Azure credentials are stored securely on your local machine and associated with your Unity editor. They are used solely to establish a secure connection to Azure.
+
+### <a name="Estimating-bake-cost"></a> Estimating bake cost
+
+To estimate what a given bake will cost, take the value shown for **Estimated Compute Cost**, which is a duration, and multiply that by the hourly cost in your local currency of the **VM Node Type** you selected. The result will not include the node time needed to get the nodes up and running. For example, if you select **Standard_F8** for your node type, which has a cost of $0.75/hr, and the Estimated Compute Cost is 3 hours and 57 minutes, the estimated cost to run the job will be $0.75 * ~4 hours = ~$3.00. The actual cost will likely be a bit higher due to the extra time to get the nodes started. You can find the hourly node cost on the [Azure Batch Pricing](https://azure.microsoft.com/en-us/pricing/details/virtual-machines/linux) page (select "Compute optimized" or "High performance compute" for the category).
+
+### Reviewing the bake results
+
+After the bake completes, check that the voxels and probe points are in their expected locations by running the runtime plugin. More information is in [Design Process Overview for Acoustics](designprocess.md).
+
+## <a name="Data-Files"></a>Data Files
+
+There are four data files created by this plugin at various points. Only one of them is needed at runtime, therefore the other three are inside folders named "Editor" so they won't be compiled into your project.
+
+* **Assets/Editor/[SceneName]\_AcousticsParameters.asset**: This file stores the data you enter in fields in the Acoustics UI. The location and name of this file can't be changed. There are other values stored in this file that affect the bake, but they are for advanced users and should not be changed.
+* **Assets/AcousticsData/Acoustics\_[SceneName].ace.bytes**: This file is what is created during the bake simulation, and contains the lookup data used by the runtime to render the acoustics of your scene. The location and name of this file can be changed using the fields on the **Probes** Tab.
+* **Assets/AcousticsData/Editor/Acoustics_[SceneName].vox**: This file stores the voxelized acoustics geometry and the material properties. Computed using the **Calculate...** button on the Probes Tab. The location and name of this file can be changed using the fields on the **Probes** Tab.
+* **Assets/AcousticsData/Editor/Acoustics\_[SceneName]\_config.xml**: This file stores parameters computed using the **Calculate...** button on the **Probes** Tab. The location and name of this file can be changed using the fields on the **Probes** Tab.
+
+Take care not to delete the *.ace.bytes file downloaded from the bake. This file isn't recoverable except by rebaking the scene.
+
+## Next steps
+
+* Apply bake results to sound sources in [Design Process Overview for Acoustics](designprocess.md).