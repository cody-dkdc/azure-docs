- name: Bing Spell Check Documentation
  href: index.yml
- name: Overview
  items:
<<<<<<< HEAD
  - name: About Spell Check API
    href: proof-text.md
  - name: Supported languages
    href: bing-spell-check-supported-languages.md
- name: Quickstarts
  items:
  - name: C#
    href: quickstarts/csharp.md
  - name: Java
    href: quickstarts/java.md
  - name: Node
    href: quickstarts/nodejs.md
  - name: Python
    href: quickstarts/python.md
  - name: PHP
    href: quickstarts/php.md
  - name: Ruby
    href: quickstarts/ruby.md
- name: Tutorials
  items:
  - name: Single-page Web app
    href: tutorials/spellcheck.md
  - name: Single-page Web app (source code)
    href: tutorials/spellcheck_source.md
- name: How-to guides
  items:
=======
    - name: Spell check text strings
      href: proof-text.md
>>>>>>> a4a8b44a
    - name: Upgrade from v5 to v7
      href: bing-spell-check-upgrade-guide-v5-to-v7.md
    - name: Use and display requirements
      href: UseAndDisplayRequirements.md
  
- name: Reference
  items:
<<<<<<< HEAD
  - name: API v7
    href: https://docs.microsoft.com/rest/api/cognitiveservices/bing-spell-check-api-v7-reference
  - name: API v5 (Old version)
=======
  - name: REST v7
    href: https://docs.microsoft.com/rest/api/cognitiveservices/bing-spell-check-api-v7-reference
  - name: REST v5 
>>>>>>> a4a8b44a
    href: https://docs.microsoft.com/rest/api/cognitiveservices/bing-spell-check-api-v5-reference
- name: Resources
  items:
  - name: Frequently Asked Questions
    href: bing-spell-check-resource-faq.md
  - name: Subscription key
    href: https://azure.microsoft.com/try/cognitive-services/?api=spellcheck-api
  - name: Try it!
    href: https://azure.microsoft.com/en-us/services/cognitive-services/spell-check/
  - name: Stack Overflow
    href: https://stackoverflow.com/questions/tagged/bing-api
  - name: User Voice
    href: https://cognitive.uservoice.com/forums/598195-bing-spell-check<|MERGE_RESOLUTION|>--- conflicted
+++ resolved
@@ -2,7 +2,6 @@
   href: index.yml
 - name: Overview
   items:
-<<<<<<< HEAD
   - name: About Spell Check API
     href: proof-text.md
   - name: Supported languages
@@ -29,10 +28,8 @@
     href: tutorials/spellcheck_source.md
 - name: How-to guides
   items:
-=======
     - name: Spell check text strings
       href: proof-text.md
->>>>>>> a4a8b44a
     - name: Upgrade from v5 to v7
       href: bing-spell-check-upgrade-guide-v5-to-v7.md
     - name: Use and display requirements
@@ -40,15 +37,9 @@
   
 - name: Reference
   items:
-<<<<<<< HEAD
   - name: API v7
     href: https://docs.microsoft.com/rest/api/cognitiveservices/bing-spell-check-api-v7-reference
   - name: API v5 (Old version)
-=======
-  - name: REST v7
-    href: https://docs.microsoft.com/rest/api/cognitiveservices/bing-spell-check-api-v7-reference
-  - name: REST v5 
->>>>>>> a4a8b44a
     href: https://docs.microsoft.com/rest/api/cognitiveservices/bing-spell-check-api-v5-reference
 - name: Resources
   items:
