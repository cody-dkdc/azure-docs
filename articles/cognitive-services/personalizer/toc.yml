--- conflicted
+++ resolved
@@ -21,10 +21,7 @@
   items:
   - name: Create and use feedback loop
     href: csharp-quickstart-commandline-feedback-loop.md
-<<<<<<< HEAD
 - name: How-to guides
   items: 
   - name: Configuring Personalizer
-    href: how-to-settings.md
-=======
->>>>>>> 36b2d1d0
+    href: how-to-settings.md