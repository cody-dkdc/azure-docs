--- conflicted
+++ resolved
@@ -5,59 +5,52 @@
   items:
   - name: What is Personalizer?
     href: what-is-personalizer.md
-<<<<<<< HEAD
     displayName: loop, context, feature, action, rank, reward, developer, use case
-=======
-- name: Concepts
-  items:
-  - name: Fundamental concepts
-    items: 
-    - name: Actions and context
-      href: concepts-actions-context.md  
-      displayName: json, feature, rank api,options,list 
-  - name: Analysis
-    items: 
-    - name: Offline evaluation
-      href: concepts-offline-evaluation.md
-      displayName: learning policy, Counterfactual, features
->>>>>>> 834b7584
 - name: Quickstarts
   items:
   - name: Create and use feedback loop
     href: csharp-quickstart-commandline-feedback-loop.md
-<<<<<<< HEAD
     displayName: code, sample, quickstart, c#
 - name: Concepts
   items:
   - name: How Personalizer works
     href: how-personalizer-works.md
     displayName: rank, reward, api, explore, exploit, score, design, research, loop, action, context, feature, JSON, event, inactive, model
-  - name: Use of Personalizer
+  - name: Where can you use Personalizer?
+    href: where-can-you-use-personalizer.md
+    displayName: checklist, considerations, effectiveness, recommendation engine
+  - name: Ethics & Responsible use
+    href: ethics-and-responsible-use.md
+    displayName: best practice, design
+  - name: Fundamental concepts
     items: 
-    - name: Where can you use Personalizer?
-      href: where-can-you-use-personalizer.md
-      displayName: checklist, considerations, effectiveness, recommendation engine, 
-    - name: Ethics & Responsible use
-      href: ethics-and-responsible-use.md
-      displayName: best practice, design
-  - name: Fundamental concepts
-    items:
+    - name: Actions and context
+      href: concepts-actions-context.md  
+      displayName: json, feature, rank api,options,list 
     - name: Features
       href: concepts-features.md
       displayName: action, context, feature, namespace, JSON, best practice, set 
     - name: Reinforcement learning
       href: concepts-reinforcement-learning.md
       displayName: RL, contextual bandits, Vowpal Wabbit
+  - name: Analysis
+    items: 
+    - name: Offline evaluation
+      href: concepts-offline-evaluation.md
+      displayName: learning policy, Counterfactual, features
 - name: How-to guides
-  items: 
+  items:
+  - name: Configure Personalizer
+    href: how-to-settings.md
+    displayName: azure, portal, settings, evaluation, offline, policy
   - name: Use containers
-    items: 
+    items:
     - name: Install and run containers
-      href: personalizer-container-howto.md
-      displayName: docker, kubernetes
+      displayName: docker, container, package, packaged app, swagger, open api, openapi, train, publish, az, acr, cli, tps, core, curl, try it now, import, pull, run, apikey
+      href: https://go.microsoft.com/fwlink/?linkid=2083923&clcid=0x409
     - name: Configure containers
-      href: personalizer-container-configuration.md 
-      displayName: docker, kubernetes
+      href: https://go.microsoft.com/fwlink/?linkid=2083828&clcid=0x409
+      displayName: docker, run, apikey
 - name: Resources
   items:
   - name: Regional availability
@@ -69,17 +62,4 @@
   - name: Stack Overflow
     href: https://aka.ms/personalizer-stackoverflow
   - name: UserVoice
-    href: https://aka.ms/personalizer-uservoice          
-=======
-- name: How-to guides
-  items: 
-  - name: Configure Personalizer
-    href: how-to-settings.md
-  - name: Use containers
-    items:
-    - name: Install and run containers
-      displayName: docker, container, package, packaged app, swagger, open api, openapi, train, publish, az, acr, cli, tps, core, curl, try it now, import, pull
-      href: https://go.microsoft.com/fwlink/?linkid=2083923&clcid=0x409
-    - name: Configure containers
-      href: https://go.microsoft.com/fwlink/?linkid=2083828&clcid=0x409
->>>>>>> 834b7584
+    href: https://aka.ms/personalizer-uservoice          