---
title: Container support
titleSuffix: Azure Cognitive Services
description: Learn how Docker containers can get Cognitive Services closer to your data.
services: cognitive-services
author: diberry
manager: nitinme
ms.custom: seodec18
ms.service: cognitive-services
ms.topic: article 
<<<<<<< HEAD
ms.date: 05/07/2019
=======
ms.date: 04/16/2019
>>>>>>> 20c76468
ms.author: diberry
#As a potential customer, I want to know more about how Cognitive Services provides and supports Docker containers for each service.
---

# Container support in Azure Cognitive Services

Container support in Azure Cognitive Services allows developers to use the same rich APIs that are available in Azure, and enables flexibility in where to deploy and host the services that come with [Docker containers](https://www.docker.com/what-container). Container support is currently available in preview for a subset of Azure Cognitive Services, including parts of [Computer Vision](Computer-vision/Home.md), [Face](Face/Overview.md), [Text Analytics](text-analytics/overview.md), and [Language Understanding](LUIS/luis-container-howto.md) (LUIS) .

Containerization is an approach to software distribution in which an application or service, including its dependencies & configuration, is packaged together as a container image. With little or no modification, a container image can be deployed on a container host. Containers are isolated from each other and the underlying operating system, with a smaller footprint than a virtual machine. Containers can be instantiated from container images for short-term tasks, and removed when no longer needed.

The following video demonstrates using a Cognitive Services container.

[![Container demonstration for Cognitive Services](./media/index/containers-video-image.png)](https://azure.microsoft.com/resources/videos/containers-support-of-cognitive-services)

The [Computer Vision](Computer-vision/Home.md), [Face](Face/Overview.md), [Text Analytics](text-analytics/overview.md), and [Language Understanding (LUIS)](LUIS/what-is-luis.md) services are available on [Microsoft Azure](https://azure.microsoft.com). Sign into the [Azure portal](https://portal.azure.com/) to create and explore Azure resources for these services.

## Features and benefits

- **Control over data**: Allow customers to choose where these Cognitive Services process their data. This is essential for customers that cannot send data to the cloud but need access to Cognitive Services technology. Support consistency in hybrid environments – across data, management, identity, and security.
- **Control over model updates**: Provide customers flexibility in versioning and updating of models deployed in their solutions.
- **Portable architecture**: Enable the creation of a portable application architecture that can be deployed on Azure, on-premises and the edge. Containers can be deployed directly to [Azure Kubernetes Service](../aks/index.yml), [Azure Container Instances](../container-instances/index.yml), or to a [Kubernetes](https://kubernetes.io/) cluster deployed to [Azure Stack](/azure-stack/operator). For more information, see [Deploy Kubernetes to Azure Stack](/azure-stack/user/azure-stack-solution-template-kubernetes-deploy).
- **High throughput / low latency**: Provide customers the ability to scale for high throughput and low latency requirements by enabling Cognitive Services to run physically close to their application logic and data. Containers do not cap transactions per second (TPS) and can be made to scale both up and out to handle demand if you provide the necessary hardware resources. 


## Containers in Azure Cognitive Services

Azure Cognitive Services containers provide the following set of Docker containers, each of which contains a subset of functionality from services in Azure Cognitive Services:

| Service | Supported Pricing Tier | Container | Description |
|---------|----------|----------|-------------|
|[Anomaly detector](Anomaly-Detector/anomaly-detector-container-howto.md) ||**Anomaly-Detector** ([image](https://go.microsoft.com/fwlink/?linkid=2083827))|The Anomaly Detector API enables you to monitor and detect abnormalities in your time series data with machine learning.|
|[Computer Vision](Computer-vision/computer-vision-how-to-install-containers.md) |F0, S1|**Recognize Text** |Extracts printed text from images of various objects with different surfaces and backgrounds, such as receipts, posters, and business cards.<br/><br/>**Important:** The Recognize Text container currently works only with English.<br>[Request access](Computer-vision/computer-vision-how-to-install-containers.md#request-access-to-the-private-container-registry)|
|[Face](Face/face-how-to-install-containers.md) |F0, S0|**Face** |Detects human faces in images, and identifies attributes, including face landmarks (such as noses and eyes), gender, age, and other machine-predicted facial features. In addition to detection, Face can check if two faces in the same image or different images are the same by using a confidence score, or compare faces against a database to see if a similar-looking or identical face already exists. It can also organize similar faces into groups, using shared visual traits.<br>[Request access](Face/face-how-to-install-containers.md#request-access-to-the-private-container-registry) |
|[Form recognizer](form-recognizer/form-recognizer-container-howto.md) ||**Form Recognizer** |Form Understanding applies machine learning technology to identify and extract key-value pairs and tables from forms.<br>[Request access](form-recognizer/form-recognizer-container-howto.md#request-access-to-the-container-registry)|
|[LUIS](LUIS/luis-container-howto.md) |F0, S0|**LUIS** ([image](https://go.microsoft.com/fwlink/?linkid=2043204))|Loads a trained or published Language Understanding model, also known as a LUIS app, into a docker container and provides access to the query predictions from the container's API endpoints. You can collect query logs from the container and upload these back to the [LUIS portal](https://www.luis.ai) to improve the app's prediction accuracy.|
|[Personalizer](personalizer/personalizer-container-howto.md) ||**Personalization** ([image](https://go.microsoft.com/fwlink/?linkid=2083928))|Azure Personalizer is a cloud-based API service that allows you to choose the best experience to show to your users, learning from their real-time behavior.|
|[Speech](Speech-Service/speech-container-howto.md) ||**Speech-to-text** |Transcribes continuous real-time speech into text.<br>[Request access](Speech-Service/speech-container-howto.md#request-access-to-the-container-registry)|
|[Speech](Speech-Service/speech-container-howto.md) ||**Text-to-speech** |Converts text to natural-sounding speech.<br>[Request access](Speech-Service/speech-container-howto.md#request-access-to-the-container-registry)|
|[Text Analytics](text-analytics/how-tos/text-analytics-how-to-install-containers.md) |F0, S|**Key Phrase Extraction** ([image](https://go.microsoft.com/fwlink/?linkid=2018757)) |Extracts key phrases to identify the main points. For example, for the input text "The food was delicious and there were wonderful staff", the API returns the main talking points: "food" and "wonderful staff". |
|[Text Analytics](text-analytics/how-tos/text-analytics-how-to-install-containers.md)|F0, S|**Language Detection** ([image](https://go.microsoft.com/fwlink/?linkid=2018759)) |For up to 120 languages, detects which language the input text is written in and report a single language code for every document submitted on the request. The language code is paired with a score indicating the strength of the score. |
|[Text Analytics](text-analytics/how-tos/text-analytics-how-to-install-containers.md)|F0, S|**Sentiment Analysis** ([image](https://go.microsoft.com/fwlink/?linkid=2018654)) |Analyzes raw text for clues about positive or negative sentiment. This API returns a sentiment score between 0 and 1 for each document, where 1 is the most positive. The analysis models are pre-trained using an extensive body of text and natural language technologies from Microsoft. For [selected languages](./text-analytics/language-support.md), the API can analyze and score any raw text that you provide, directly returning results to the calling application.|

In addition, containers are supported in Cognitive Services [All-In-One offering](https://azure.microsoft.com/pricing/details/cognitive-services/). You can create one single Cognitive Services All-In-One resource and use the same billing key for all the container types mentioned above.

## Container availability in Azure Cognitive Services

Azure Cognitive Services containers are publicly available through your Azure subscription, and Docker container images can be pulled from either the Microsoft Container Registry or Docker Hub. You can use the [docker pull](https://docs.docker.com/engine/reference/commandline/pull/) command to download a container image from the appropriate registry.

> [!IMPORTANT]
> Currently, you must complete a sign-up process to access the [Face](Face/face-how-to-install-containers.md) and [Recognize Text](Computer-vision/computer-vision-how-to-install-containers.md) containers, in which you fill out and submit a questionnaire with questions about you, your company, and the use case for which you want to implement the containers. Once you're granted access and provided credentials, you can then pull the container images for the Face and Recognize Text containers from a private container registry hosted by Azure Container Registry.

## Prerequisites

You must satisfy the following prerequisites before using Azure Cognitive Services containers:

**Docker Engine**: You must have Docker Engine installed locally. Docker provides packages that configure the Docker environment on [macOS](https://docs.docker.com/docker-for-mac/), [Linux](https://docs.docker.com/engine/installation/#supported-platforms), and [Windows](https://docs.docker.com/docker-for-windows/). On Windows, Docker must be configured to support Linux containers. Docker containers can also be deployed directly to [Azure Kubernetes Service](../aks/index.yml) or [Azure Container Instances](../container-instances/index.yml).

Docker must be configured to allow the containers to connect with and send billing data to Azure.

**Familiarity with Microsoft Container Registry and Docker**: You should have a basic understanding of both Microsoft Container Registry and Docker concepts, like registries, repositories, containers, and container images, as well as knowledge of basic `docker` commands.

For a primer on Docker and container basics, see the [Docker overview](https://docs.docker.com/engine/docker-overview/).

Individual containers can have their own requirements, as well, including server and memory allocation requirements.

## Developer samples

Developer samples are available at our [GitHub repository](https://github.com/Azure-Samples/cognitive-services-containers-samples).

## Next steps

Install and explore the functionality provided by containers in Azure Cognitive Services:

* [Install and use Computer Vision containers](Computer-vision/computer-vision-how-to-install-containers.md)
* [Install and use Face containers](Face/face-how-to-install-containers.md)
* [Install and use Text Analytics containers](text-analytics/how-tos/text-analytics-how-to-install-containers.md)
* [Install and use Language Understanding (LUIS) containers](LUIS/luis-container-howto.md)<|MERGE_RESOLUTION|>--- conflicted
+++ resolved
@@ -8,11 +8,7 @@
 ms.custom: seodec18
 ms.service: cognitive-services
 ms.topic: article 
-<<<<<<< HEAD
 ms.date: 05/07/2019
-=======
-ms.date: 04/16/2019
->>>>>>> 20c76468
 ms.author: diberry
 #As a potential customer, I want to know more about how Cognitive Services provides and supports Docker containers for each service.
 ---
