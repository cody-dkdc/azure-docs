--- conflicted
+++ resolved
@@ -29,13 +29,8 @@
 
 - **Control over data**: Allow customers to choose where these Cognitive Services process their data. This is essential for customers that cannot send data to the cloud but need access to Cognitive Services technology. Support consistency in hybrid environments – across data, management, identity, and security.
 - **Control over model updates**: Provide customers flexibility in versioning and updating of models deployed in their solutions.
-<<<<<<< HEAD
 - **Portable architecture**: Enable the creation of a portable application architecture that can be deployed on Azure, on-premises and the edge. Containers can be deployed directly to [Azure Kubernetes Service](../aks/), [Azure Container Instances](../container-instances/), or to a [Kubernetes](https://kubernetes.io/) cluster deployed to [Azure Stack](../azure-stack/). For more information, see [Deploy Kubernetes to Azure Stack](../azure-stack/user/azure-stack-solution-template-kubernetes-deploy).
 - **High throughput / low latency**: Provide customers the ability to scale for high throughput and low latency requirements by enabling Cognitive Services to run physically close to their application logic and data. Containers do not cap transactions per second (TPS) and can be made to scale both up and out to handle demand if you provide the necessary hardware resources. 
-=======
-- **Portable architecture**: Enable the creation of a portable application architecture that can be deployed on Azure, on-premises and the edge. Containers can be deployed directly to [Azure Kubernetes Service](/azure/aks/), [Azure Container Instances](/azure/container-instances/), or to a [Kubernetes](https://kubernetes.io/) cluster deployed to [Azure Stack](/azure/azure-stack/). For more information, see [Deploy Kubernetes to Azure Stack](/azure/azure-stack/user/azure-stack-solution-template-kubernetes-deploy).
-- **High throughput / low latency**: Provide customers the ability to scale for high throughput and low latency requirements by enabling Cognitive Services to run physically close to their application logic and data. Containers do not cap transactions per second (TPS) and can be made to scale both up and out to handle demand if you provide the necessary hardware resources.
->>>>>>> 0a586735
 
 
 ## Containers in Azure Cognitive Services
