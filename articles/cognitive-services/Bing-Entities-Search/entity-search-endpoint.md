--- conflicted
+++ resolved
@@ -3,22 +3,14 @@
 titlesuffix: Azure Cognitive Services
 description: Learn about the Bing Entity Search API endpoint and send requests to it.
 services: cognitive-services
-<<<<<<< HEAD
-author: mikedodaro
-=======
 author: aahill
->>>>>>> 6a383dfd
 manager: nitinme
 
 ms.service: cognitive-services
 ms.subservice: bing-entity-search
 ms.topic: conceptual
 ms.date: 02/01/2019
-<<<<<<< HEAD
-ms.author: v-gedod
-=======
 ms.author: aahi
->>>>>>> 6a383dfd
 ---
 
 # Bing Entity Search API endpoint
