---
title: "Quickstart: Send a search request to the Bing Entity Search REST API using C#"
titlesuffix: Azure Cognitive Services
description: Use this quickstart to send a request to the Bing Entity Search REST API using C#, and receive a JSON response.
services: cognitive-services
author: aahill
manager: nitinme

ms.service: cognitive-services
ms.subservice: bing-entity-search
ms.topic: quickstart
ms.date: 03/12/2019
ms.author: aahi
---

# Quickstart: Send a search request to the Bing Entity Search REST API using C#

Use this quickstart to make your first call to the Bing Entity Search API and view the JSON response. This simple C# application sends a news search query to the API, and displays the response. The source code for this application is available on [GitHub](https://github.com/Azure-Samples/cognitive-services-REST-api-samples/blob/master/dotnet/Search/BingEntitySearchv7.cs).

While this application is written in C#, the API is a RESTful Web service compatible with most programming languages.


## Prerequisites

<<<<<<< HEAD
* Any edition of [Visual Studio 2017](https://www.visualstudio.com/downloads/).
* The [Json.NET](https://www.newtonsoft.com/json) framework, available as a NuGet package.
    * To install the NuGet package in Visual studio:
        1. Right click in the Solution Explorer
        2. Click **Manage NuGet Packages...**
        3. Search for **newtonsoft.json** and install the package

* If you are using Linux/MacOS, this application can be run using [Mono](https://www.mono-project.com/).


=======
- Any edition of [Visual Studio 2017 or later](https://www.visualstudio.com/downloads/).

- The [Json.NET](https://www.newtonsoft.com/json) framework, available as a NuGet package. To install the NuGet package in Visual Studio:

   1. Right click your project in **Solution Explorer**.
   2. Select **Manage NuGet Packages**.
   3. Search for *Newtonsoft.Json* and install the package.

- If you're using Linux/MacOS, this application can be run by  using [Mono](https://www.mono-project.com/).


>>>>>>> 6a383dfd
[!INCLUDE [cognitive-services-bing-news-search-signup-requirements](../../../../includes/cognitive-services-bing-entity-search-signup-requirements.md)]

## Create and initialize a project

1. create a new C# console solution in Visual Studio. Then add the following namespaces into the main code file.
    
    ```csharp
    using Newtonsoft.Json;
    using System;
    using System.Net.Http;
    using System.Text;
    ```

2. Create a new class, and add variables for the API endpoint, your subscription key, and query you want to search.

    ```csharp
    namespace EntitySearchSample
    {
        class Program
        {
            static string host = "https://api.cognitive.microsoft.com";
            static string path = "/bing/v7.0/entities";
    
            static string market = "en-US";
    
            // NOTE: Replace this example key with a valid subscription key.
            static string key = "ENTER YOUR KEY HERE";
    
            static string query = "italian restaurant near me";
        //...
        }
    }
    ```

## Send a request and get the API response

1. Within the class, create a function called `Search()`. Create a new `HttpClient` object, and add your subscription key to the `Ocp-Apim-Subscription-Key` header.

   1. Construct the URI for your request by combining the host and path. Then add your market, and URL-encode your query.
   2. Await `client.GetAsync()` to get a HTTP response, and then store the json response by awaiting `ReadAsStringAsync()`.
   3. Format the JSON string with `JsonConvert.DeserializeObject()` and print it to the console.

      ```csharp
      async static void Search()
      {
       //...
       HttpClient client = new HttpClient();
       client.DefaultRequestHeaders.Add("Ocp-Apim-Subscription-Key", key);

       string uri = host + path + "?mkt=" + market + "&q=" + System.Net.WebUtility.UrlEncode(query);

       HttpResponseMessage response = await client.GetAsync(uri);
<<<<<<< HEAD

       string contentString = await response.Content.ReadAsStringAsync();
       dynamic parsedJson = JsonConvert.DeserializeObject(contentString);
       Console.WriteLine(parsedJson);
      }
      ```

=======

       string contentString = await response.Content.ReadAsStringAsync();
       dynamic parsedJson = JsonConvert.DeserializeObject(contentString);
       Console.WriteLine(parsedJson);
      }
      ```

>>>>>>> 6a383dfd
2. In the main method of your application, call the `Search()` function.
    
    ```csharp
    static void Main(string[] args)
    {
        Search();
        Console.ReadLine();
    }
    ```


## Example JSON response

A successful response is returned in JSON, as shown in the following example: 

```json
{
  "_type": "SearchResponse",
  "queryContext": {
    "originalQuery": "italian restaurant near me",
    "askUserForLocation": true
  },
  "places": {
    "value": [
      {
        "_type": "LocalBusiness",
        "webSearchUrl": "https://www.bing.com/search?q=sinful+bakery&filters=local...",
        "name": "Liberty's Delightful Sinful Bakery & Cafe",
        "url": "https://www.contoso.com/",
        "entityPresentationInfo": {
          "entityScenario": "ListItem",
          "entityTypeHints": [
            "Place",
            "LocalBusiness"
          ]
        },
        "address": {
          "addressLocality": "Seattle",
          "addressRegion": "WA",
          "postalCode": "98112",
          "addressCountry": "US",
          "neighborhood": "Madison Park"
        },
        "telephone": "(800) 555-1212"
      },

      . . .
      {
        "_type": "Restaurant",
        "webSearchUrl": "https://www.bing.com/search?q=Pickles+and+Preserves...",
        "name": "Munson's Pickles and Preserves Farm",
        "url": "https://www.princi.com/",
        "entityPresentationInfo": {
          "entityScenario": "ListItem",
          "entityTypeHints": [
            "Place",
            "LocalBusiness",
            "Restaurant"
          ]
        },
        "address": {
          "addressLocality": "Seattle",
          "addressRegion": "WA",
          "postalCode": "98101",
          "addressCountry": "US",
          "neighborhood": "Capitol Hill"
        },
        "telephone": "(800) 555-1212"
      },
      
      . . .
    ]
  }
}
```

## Next steps

> [!div class="nextstepaction"]
> [Build a single-page web app](../tutorial-bing-entities-search-single-page-app.md)

* [What is the Bing Entity Search API?](../overview.md )
* [Bing Entity Search API Reference](https://docs.microsoft.com/rest/api/cognitiveservices/bing-entities-api-v7-reference)<|MERGE_RESOLUTION|>--- conflicted
+++ resolved
@@ -22,18 +22,6 @@
 
 ## Prerequisites
 
-<<<<<<< HEAD
-* Any edition of [Visual Studio 2017](https://www.visualstudio.com/downloads/).
-* The [Json.NET](https://www.newtonsoft.com/json) framework, available as a NuGet package.
-    * To install the NuGet package in Visual studio:
-        1. Right click in the Solution Explorer
-        2. Click **Manage NuGet Packages...**
-        3. Search for **newtonsoft.json** and install the package
-
-* If you are using Linux/MacOS, this application can be run using [Mono](https://www.mono-project.com/).
-
-
-=======
 - Any edition of [Visual Studio 2017 or later](https://www.visualstudio.com/downloads/).
 
 - The [Json.NET](https://www.newtonsoft.com/json) framework, available as a NuGet package. To install the NuGet package in Visual Studio:
@@ -45,7 +33,6 @@
 - If you're using Linux/MacOS, this application can be run by  using [Mono](https://www.mono-project.com/).
 
 
->>>>>>> 6a383dfd
 [!INCLUDE [cognitive-services-bing-news-search-signup-requirements](../../../../includes/cognitive-services-bing-entity-search-signup-requirements.md)]
 
 ## Create and initialize a project
@@ -98,7 +85,6 @@
        string uri = host + path + "?mkt=" + market + "&q=" + System.Net.WebUtility.UrlEncode(query);
 
        HttpResponseMessage response = await client.GetAsync(uri);
-<<<<<<< HEAD
 
        string contentString = await response.Content.ReadAsStringAsync();
        dynamic parsedJson = JsonConvert.DeserializeObject(contentString);
@@ -106,15 +92,6 @@
       }
       ```
 
-=======
-
-       string contentString = await response.Content.ReadAsStringAsync();
-       dynamic parsedJson = JsonConvert.DeserializeObject(contentString);
-       Console.WriteLine(parsedJson);
-      }
-      ```
-
->>>>>>> 6a383dfd
 2. In the main method of your application, call the `Search()` function.
     
     ```csharp
