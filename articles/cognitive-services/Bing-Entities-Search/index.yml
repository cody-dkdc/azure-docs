--- conflicted
+++ resolved
@@ -13,11 +13,7 @@
   ms.devlang: na
   ms.topic: landing-page
   ms.date: 02/01/2019
-<<<<<<< HEAD
-  ms.author: v-gedod
-=======
   ms.author: aahi
->>>>>>> 6a383dfd
 abstract:
   description: The Bing Entity Search API enables your applications to get information about detected entities in search queries. Entities can be people, places, media titles, and more.
 sections:
