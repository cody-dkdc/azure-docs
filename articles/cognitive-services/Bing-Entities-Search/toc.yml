- name: Bing Entity Search Documentation
  href: index.yml
- name: Overview
  items:
    - name: What is Bing Entity Search?
<<<<<<< HEAD
      href: overview.md
- name: Quickstarts
=======
      href: search-the-web.md
    - name: Compare the Bing Search APIs
      href: ../Bing-Web-Search/bing-api-comparison.md
      maintainContext: true
- name: REST API Quickstarts
  expanded: true
>>>>>>> 8a40795a
  items:
    - name: REST API
      items:
      - name: Using C#
        href: quickstarts/csharp.md
      - name: Using Java
        href: quickstarts/java.md
      - name: Using Node.js
        href: quickstarts/nodejs.md
      - name: Using PHP
        href: quickstarts/php.md
      - name: Using Python
        href: quickstarts/python.md
      - name: Using Ruby
        href: quickstarts/ruby.md
    - name: SDK
      items:
      - name: Using C# 
        href: quickstarts/entity-sdk-csharp-quickstart.md
      - name: Using Node.js
        href: quickstarts/entity-sdk-node-quickstart.md  
      - name: Using Python
        href: quickstarts/entity-sdk-python-quickstart.md 
      - name: Using Java
        href: quickstarts/entity-sdk-java-quickstart.md
- name: Tutorials
  items:
  - name: Build a single-page web app
    href: tutorial-bing-entities-search-single-page-app.md
- name: Samples
  items:
    - name: Code samples
      href: https://azure.microsoft.com/resources/samples/?sort=0&service=cognitive-services&term=Bing+Entity+Search
- name: How-to guides
  items:
  - name: Resize and crop thumbnails
    href: resize-and-crop-thumbnails.md
- name: Concepts
  items:
    - name: Searching for entities
      href: concepts/search-for-entities.md
    - name: Sending search requests
      href: concepts/sending-requests.md
- name: Reference
  items:
  - name: Bing Search API use and display requirements
    href: ../Bing-Web-Search/use-display-requirements.md
    maintainContext: true
  - name: Bing Entity Search API v7
    href: https://docs.microsoft.com/rest/api/cognitiveservices/bing-entities-api-v7-reference
  - name: SDKs
    items:
      - name: .NET
        href: https://docs.microsoft.com/dotnet/api/overview/azure/cognitiveservices/client/bingentitysearchapi?view=azure-dotnet
      - name: Java
        href: https://docs.microsoft.com/java/api/overview/azure/cognitiveservices/client/entitysearch?view=azure-java-stable
      - name: Python
        href: https://docs.microsoft.com/python/api/overview/azure/cognitiveservices/entitysearch?view=azure-python
      - name: Node.js
        href: https://docs.microsoft.com/javascript/api/overview/azure/cognitiveservices/entitysearch?view=azure-node-latest
      - name: Go
        href: https://godoc.org/github.com/Azure/azure-sdk-for-go/services/cognitiveservices/v1.0/entitysearch  
- name: Resources
  items:
  - name: Pricing
    href: https://azure.microsoft.com/pricing/details/cognitive-services/bing-entity-search-api/
  - name: UserVoice
    href: https://cognitive.uservoice.com/forums/601036-bing-entity-search-api
  - name: Stack Overflow
    href: https://stackoverflow.com/search?q=bing+entity+search
  - name: Regional availability
    href: https://azure.microsoft.com/global-infrastructure/services/
  - name: Azure Roadmap
    href: https://azure.microsoft.com/roadmap/
  - name: Knowledge Base
    href: https://cognitive.uservoice.com/knowledgebase/topics/127875-bing-search-web-image-video-news-autosuggest
  - name: Get API key
    href: https://azure.microsoft.com/try/cognitive-services/?api=bing-entities-search-api
  - name: Try it!
    href: https://dev.cognitive.microsoft.com/docs/services/7a3fb374be374859a823b79fd938cc65/
  - name: Bing Entity Search endpoint
    href: entity-search-endpoint.md
  - name: Analytics for Bing Entity Search API
    href: bing-entity-stats.md<|MERGE_RESOLUTION|>--- conflicted
+++ resolved
@@ -3,17 +3,12 @@
 - name: Overview
   items:
     - name: What is Bing Entity Search?
-<<<<<<< HEAD
       href: overview.md
-- name: Quickstarts
-=======
-      href: search-the-web.md
     - name: Compare the Bing Search APIs
       href: ../Bing-Web-Search/bing-api-comparison.md
       maintainContext: true
 - name: REST API Quickstarts
   expanded: true
->>>>>>> 8a40795a
   items:
     - name: REST API
       items:
