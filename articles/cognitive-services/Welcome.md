---
title: What are Azure Cognitive Services?
description: Azure Cognitive Services are APIs, SDKs, and services that you can use with Microsoft Azure to build intelligent applications.
services: cognitive-services
author: nitinme
manager: nitinme

ms.service: cognitive-services
ms.subservice: 
ms.topic: article
<<<<<<< HEAD
ms.date: 03/19/2019
=======
ms.date: 04/19/2019
>>>>>>> 6a383dfd
ms.author: nitinme 
---

# What are Azure Cognitive Services?

<<<<<<< HEAD
Azure Cognitive Services are APIs, SDKs, and services available to help developers build intelligent applications without having direct AI or data science skills or knowledge. Azure Cognitive Services enable developers to easily add cognitive features such as emotion and video detection; facial, speech, and vision recognition; and speech and language understanding – into their applications. The goal of Azure Cognitive Services is to help developers create applications that can see, hear, speak, understand, and even begin to reason. The catalog of services within Azure Cognitive Services can be categorized into five main pillars - Vision, Speech, Language, Search, and Knowledge.
=======
Azure Cognitive Services are APIs, SDKs, and services available to help developers build intelligent applications without having direct AI or data science skills or knowledge. Azure Cognitive Services enable developers to easily add cognitive features into their applications. The goal of Azure Cognitive Services is to help developers create applications that can see, hear, speak, understand, and even begin to reason. The catalog of services within Azure Cognitive Services can be categorized into five main pillars - Vision, Speech, Language, Web Search, and Decision.
>>>>>>> 6a383dfd

## Vision APIs

|Service Name|Service Description|
|:-----------|:------------------|
|[Computer Vision](https://docs.microsoft.com/azure/cognitive-services/computer-vision/ "Computer Vision")|The Computer Vision service provides you with access to advanced algorithms for processing images and returning information.|
|[Custom Vision Service](https://docs.microsoft.com/azure/cognitive-services/Custom-Vision-Service/home "Custom Vision Service")|The Custom Vision Service allows you to build custom image classifiers.|
|[Face API](https://docs.microsoft.com/azure/cognitive-services/face/ "Face API")|Face API provides access to advanced face algorithms, enabling face attribute detection and recognition.|
<<<<<<< HEAD
| [Video Indexer](https://docs.microsoft.com/azure/cognitive-services/video-indexer/video-indexer-overview "Video Indexer")|Video Indexer enables you to extract insights from your video.|
=======
|[Form Recognizer](https://docs.microsoft.com/azure/cognitive-services/form-recognizer/ "Form Recognizer") (Preview)|Form Recognizer identifies and extracts key-value pairs and table data from form documents; then outputs structured data including the relationships in the original file.|
|[Ink Recognizer](https://docs.microsoft.com/azure/cognitive-services/ink-recognizer/ "Ink Recognizer") (Preview)|Ink Recognizer allows you to recognize and analyze digital ink stroke data, shapes and handwritten content, and output a document structure with all recognized entities.|
|[Video Indexer](https://docs.microsoft.com/azure/cognitive-services/video-indexer/video-indexer-overview "Video Indexer")|Video Indexer enables you to extract insights from your video.|
>>>>>>> 6a383dfd

## Speech APIs

|Service Name|Service Description|
|:-----------|:------------------|
<<<<<<< HEAD
|[Speech Service](https://docs.microsoft.com/azure/cognitive-services/speech-service/ "Speech Service") (Preview)|Speech Service adds speech-enabled features to applications.|
|[Bing Speech API](https://docs.microsoft.com/azure/cognitive-services/speech/home "Bing Speech API")|The Bing Speech API provides you with an easy way to create speech-enabled features in your applications.|
|[Translator Speech](https://docs.microsoft.com/azure/cognitive-services/translator-speech/ "Translator Speech")|Translator Speech is a machine translation service.|
=======
|[Speech Services](https://docs.microsoft.com/azure/cognitive-services/speech-service/ "Speech Services")|Speech Service adds speech-enabled features to applications.|
>>>>>>> 6a383dfd
|[Speaker Recognition API](https://docs.microsoft.com/azure/cognitive-services/speaker-recognition/home "Speaker Recognition API") (Preview)|The Speaker Recognition API provides algorithms for speaker identification and verification.|
|[Bing Speech](https://docs.microsoft.com/azure/cognitive-services/speech/home "Bing Speech") (Retiring)|The Bing Speech API provides you with an easy way to create speech-enabled features in your applications.|
|[Translator Speech](https://docs.microsoft.com/azure/cognitive-services/translator-speech/ "Translator Speech") (Retiring)|Translator Speech is a machine translation service.|

## Language APIs

|Service Name|Service Description|
|:-----------|:------------------|
|[Language Understanding LUIS](https://docs.microsoft.com/azure/cognitive-services/luis/ "Language Understanding")|Language Understanding service  (LUIS) allows your application to understand what a person wants in their own words.|
<<<<<<< HEAD
|[Text Analytics](https://docs.microsoft.com/azure/cognitive-services/text-analytics/ "Text Analytics")|Text Analytics provides natural language processing over raw text for sentiment analysis, key phrase extraction and language detection.|
|[Translator Text](https://docs.microsoft.com/azure/cognitive-services/translator/ "Translator Text")|Translator text provides for machine-based text translation in near real-time.|
=======
|[QnA Maker](https://docs.microsoft.com/azure/cognitive-services/qnamaker/index "QnA Maker")|QnA Maker allows you to build a question and answer service from your semi-structured content.|
|[Text Analytics](https://docs.microsoft.com/azure/cognitive-services/text-analytics/ "Text Analytics")|Text Analytics provides natural language processing over raw text for sentiment analysis, key phrase extraction and language detection.|
|[Translator Text](https://docs.microsoft.com/azure/cognitive-services/translator/ "Translator Text")|Translator text provides for machine-based text translation in near real-time.|
|[Video Indexer](https://docs.microsoft.com/azure/cognitive-services/video-indexer/video-indexer-overview "Video Indexer")|Video Indexer enables you to extract insights from your video.|
>>>>>>> 6a383dfd

## Search APIs

|Service Name|Service Description|
|:-----------|:------------------|
|[Bing News Search](https://docs.microsoft.com/azure/cognitive-services/bing-news-search/ "Bing News Search")|Bing News Search returns a list of news articles determined to be relevant to the user's query.|
|[Bing Video Search](https://docs.microsoft.com/azure/cognitive-services/Bing-Video-Search/ "Bing Video Search")|Bing Video Search returns a list of videos determined to be relevant to the user's query.|
|[Bing Web Search](https://docs.microsoft.com/azure/cognitive-services/bing-web-search/ "Bing Web Search")|Bing Web Search returns a list of search results determined to be relevant to the user's query.|
|[Bing Autosuggest](https://docs.microsoft.com/azure/cognitive-services/Bing-Autosuggest "Bing Autosuggest")|Bing Autosuggest allows you to send a partial search query term to Bing and get back a list of suggested queries.|
|[Bing Custom Search](https://docs.microsoft.com/azure/cognitive-services/bing-custom-search "Bing Custom Search")|Bing Custom Search allows you to create tailored search experiences for topics that you care about.|
|[Bing Entity Search](https://docs.microsoft.com/azure/cognitive-services/bing-entities-search/ "Bing Entity Search")|Bing Entity Search returns information about entities that Bing determines are relevant to a user's query.|
|[Bing Image Search](https://docs.microsoft.com/azure/cognitive-services/bing-image-search "Bing Image Search")|Bing Image Search returns a display of images determined to be relevant to the user's query.|
|[Bing Visual Search](https://docs.microsoft.com/azure/cognitive-services/bing-visual-search "Bing Visual Search")|Bing Visual Search provides returns insights about an image such as visually similar images, shopping sources for products found in the image, and related searches.|
|[Bing Local Business Search](https://docs.microsoft.com/azure/cognitive-services/bing-local-business-search/ "Bing Local Business Search")| Bing Local Business Search API enables your applications to find contact and location information about local businesses based on search queries.|
<<<<<<< HEAD
=======
|[Bing Spell Check](https://docs.microsoft.com/azure/cognitive-services/bing-spell-check/ "Bing Spell Check")|Bing Spell Check allows you to perform contextual grammar and spell checking.|
>>>>>>> 6a383dfd

## Decision APIs

|Service Name|Service Description|
|:-----------|:------------------|
<<<<<<< HEAD
|[QnA Maker](https://docs.microsoft.com/azure/cognitive-services/qnamaker/index "QnA Maker")|QnA Maker allows you to build a question and answer service from your semi-structured content.|
=======
|[Anomaly Detector](https://docs.microsoft.com/azure/cognitive-services/anomaly-detector/ "Anomaly Detector") (Preview)|Anomaly Detector allows you to monitor and detect abnormalities in your time series data.|
|[Content Moderator](https://docs.microsoft.com/azure/cognitive-services/content-moderator/overview "Content Moderator")|Content Moderator provides monitoring for possible offensive, undesirable, and risky content.|
|[Personalizer](https://docs.microsoft.com/azure/cognitive-services/personalizer/ "Personalizer") (Preview)|Personalizer allows you to choose the best experience to show to your users, learning from their real-time behavior.|
>>>>>>> 6a383dfd

## Use free trials

[Signing up for free trials](https://azure.microsoft.com/try/cognitive-services/ "Sign-up Help") only takes an email and a few simple steps. You need a Microsoft Account if you don't already have one. You'll receive a unique pair of keys for each API requested. The second one is just a spare. Don't share the secret keys with anyone. Trials have both a rate limit, transactions per second or minute, and a monthly usage cap. A transaction is simply an API call. You can upgrade to paid tiers to unlock the restrictions.

## Subscription management

Once you are signed in with your Microsoft Account, you can access [My subscriptions](https://www.microsoft.com/cognitive-services/subscriptions "My subscriptions") to show the products you are using, the quota remaining, and the ability to add additional products to your subscription.

## Upgrade to unlock limits

All APIs have a free trial plan which has usage and throughput limits.  You can increase these limits by using a paid offering and selecting the appropriate pricing tier option when deploying the service in the Azure portal. [Learn more about the offerings and pricing](https://azure.microsoft.com/pricing/details/cognitive-services/ "offerings and pricing"). You'll need to set up an Azure subscriber account with a credit card and a phone number. If you have a special requirement or simply want to talk to sales, click "Contact us" button at the top the pricing page.

## Regional availability

The APIs in Cognitive Services are hosted on a growing network of Microsoft-managed data centers. You can find the regional availability for each API in [Azure region list](https://azure.microsoft.com/regions).

Looking for a region we don't support yet? Let us know by filing a feature request on our [UserVoice forum](https://cognitive.uservoice.com/).

## Supported cultural languages

 Cognitive Services supports a wide range of cultural languages at the service level. You can find the language availability for each API in the [supported languages list](language-support.md).

## Container support

 Cognitive Services provides containers for deployment in the Azure cloud or on-premises. Learn more about [Cognitive Services Containers](cognitive-services-container-support.md).

## Certifications and compliance

<<<<<<< HEAD
Cognitive Services has been awarded certifications such as CSA STAR Certification, FedRAMP Moderate, and HIPAA BAA. 

You can [download](https://gallery.technet.microsoft.com/Overview-of-Azure-c1be3942) certifications for your own audits and security reviews. 

To understand privacy and data management, go to the [Trust Center](https://servicetrust.microsoft.com/). 
=======
Cognitive Services has been awarded certifications such as CSA STAR Certification, FedRAMP Moderate, and HIPAA BAA.

You can [download](https://gallery.technet.microsoft.com/Overview-of-Azure-c1be3942) certifications for your own audits and security reviews.

To understand privacy and data management, go to the [Trust Center](https://servicetrust.microsoft.com/).
>>>>>>> 6a383dfd

## Support

* For support and technical questions, post on [Stack Overflow](https://stackoverflow.com/questions/tagged/microsoft-cognitive)
* For feedback and feature requests, go to [UserVoice](https://cognitive.uservoice.com/)

## Next steps

* [Create a Cognitive Services account](cognitive-services-apis-create-account.md)<|MERGE_RESOLUTION|>--- conflicted
+++ resolved
@@ -8,21 +8,13 @@
 ms.service: cognitive-services
 ms.subservice: 
 ms.topic: article
-<<<<<<< HEAD
-ms.date: 03/19/2019
-=======
 ms.date: 04/19/2019
->>>>>>> 6a383dfd
 ms.author: nitinme 
 ---
 
 # What are Azure Cognitive Services?
 
-<<<<<<< HEAD
-Azure Cognitive Services are APIs, SDKs, and services available to help developers build intelligent applications without having direct AI or data science skills or knowledge. Azure Cognitive Services enable developers to easily add cognitive features such as emotion and video detection; facial, speech, and vision recognition; and speech and language understanding – into their applications. The goal of Azure Cognitive Services is to help developers create applications that can see, hear, speak, understand, and even begin to reason. The catalog of services within Azure Cognitive Services can be categorized into five main pillars - Vision, Speech, Language, Search, and Knowledge.
-=======
 Azure Cognitive Services are APIs, SDKs, and services available to help developers build intelligent applications without having direct AI or data science skills or knowledge. Azure Cognitive Services enable developers to easily add cognitive features into their applications. The goal of Azure Cognitive Services is to help developers create applications that can see, hear, speak, understand, and even begin to reason. The catalog of services within Azure Cognitive Services can be categorized into five main pillars - Vision, Speech, Language, Web Search, and Decision.
->>>>>>> 6a383dfd
 
 ## Vision APIs
 
@@ -31,25 +23,15 @@
 |[Computer Vision](https://docs.microsoft.com/azure/cognitive-services/computer-vision/ "Computer Vision")|The Computer Vision service provides you with access to advanced algorithms for processing images and returning information.|
 |[Custom Vision Service](https://docs.microsoft.com/azure/cognitive-services/Custom-Vision-Service/home "Custom Vision Service")|The Custom Vision Service allows you to build custom image classifiers.|
 |[Face API](https://docs.microsoft.com/azure/cognitive-services/face/ "Face API")|Face API provides access to advanced face algorithms, enabling face attribute detection and recognition.|
-<<<<<<< HEAD
-| [Video Indexer](https://docs.microsoft.com/azure/cognitive-services/video-indexer/video-indexer-overview "Video Indexer")|Video Indexer enables you to extract insights from your video.|
-=======
 |[Form Recognizer](https://docs.microsoft.com/azure/cognitive-services/form-recognizer/ "Form Recognizer") (Preview)|Form Recognizer identifies and extracts key-value pairs and table data from form documents; then outputs structured data including the relationships in the original file.|
 |[Ink Recognizer](https://docs.microsoft.com/azure/cognitive-services/ink-recognizer/ "Ink Recognizer") (Preview)|Ink Recognizer allows you to recognize and analyze digital ink stroke data, shapes and handwritten content, and output a document structure with all recognized entities.|
 |[Video Indexer](https://docs.microsoft.com/azure/cognitive-services/video-indexer/video-indexer-overview "Video Indexer")|Video Indexer enables you to extract insights from your video.|
->>>>>>> 6a383dfd
 
 ## Speech APIs
 
 |Service Name|Service Description|
 |:-----------|:------------------|
-<<<<<<< HEAD
-|[Speech Service](https://docs.microsoft.com/azure/cognitive-services/speech-service/ "Speech Service") (Preview)|Speech Service adds speech-enabled features to applications.|
-|[Bing Speech API](https://docs.microsoft.com/azure/cognitive-services/speech/home "Bing Speech API")|The Bing Speech API provides you with an easy way to create speech-enabled features in your applications.|
-|[Translator Speech](https://docs.microsoft.com/azure/cognitive-services/translator-speech/ "Translator Speech")|Translator Speech is a machine translation service.|
-=======
 |[Speech Services](https://docs.microsoft.com/azure/cognitive-services/speech-service/ "Speech Services")|Speech Service adds speech-enabled features to applications.|
->>>>>>> 6a383dfd
 |[Speaker Recognition API](https://docs.microsoft.com/azure/cognitive-services/speaker-recognition/home "Speaker Recognition API") (Preview)|The Speaker Recognition API provides algorithms for speaker identification and verification.|
 |[Bing Speech](https://docs.microsoft.com/azure/cognitive-services/speech/home "Bing Speech") (Retiring)|The Bing Speech API provides you with an easy way to create speech-enabled features in your applications.|
 |[Translator Speech](https://docs.microsoft.com/azure/cognitive-services/translator-speech/ "Translator Speech") (Retiring)|Translator Speech is a machine translation service.|
@@ -59,15 +41,10 @@
 |Service Name|Service Description|
 |:-----------|:------------------|
 |[Language Understanding LUIS](https://docs.microsoft.com/azure/cognitive-services/luis/ "Language Understanding")|Language Understanding service  (LUIS) allows your application to understand what a person wants in their own words.|
-<<<<<<< HEAD
-|[Text Analytics](https://docs.microsoft.com/azure/cognitive-services/text-analytics/ "Text Analytics")|Text Analytics provides natural language processing over raw text for sentiment analysis, key phrase extraction and language detection.|
-|[Translator Text](https://docs.microsoft.com/azure/cognitive-services/translator/ "Translator Text")|Translator text provides for machine-based text translation in near real-time.|
-=======
 |[QnA Maker](https://docs.microsoft.com/azure/cognitive-services/qnamaker/index "QnA Maker")|QnA Maker allows you to build a question and answer service from your semi-structured content.|
 |[Text Analytics](https://docs.microsoft.com/azure/cognitive-services/text-analytics/ "Text Analytics")|Text Analytics provides natural language processing over raw text for sentiment analysis, key phrase extraction and language detection.|
 |[Translator Text](https://docs.microsoft.com/azure/cognitive-services/translator/ "Translator Text")|Translator text provides for machine-based text translation in near real-time.|
 |[Video Indexer](https://docs.microsoft.com/azure/cognitive-services/video-indexer/video-indexer-overview "Video Indexer")|Video Indexer enables you to extract insights from your video.|
->>>>>>> 6a383dfd
 
 ## Search APIs
 
@@ -82,22 +59,15 @@
 |[Bing Image Search](https://docs.microsoft.com/azure/cognitive-services/bing-image-search "Bing Image Search")|Bing Image Search returns a display of images determined to be relevant to the user's query.|
 |[Bing Visual Search](https://docs.microsoft.com/azure/cognitive-services/bing-visual-search "Bing Visual Search")|Bing Visual Search provides returns insights about an image such as visually similar images, shopping sources for products found in the image, and related searches.|
 |[Bing Local Business Search](https://docs.microsoft.com/azure/cognitive-services/bing-local-business-search/ "Bing Local Business Search")| Bing Local Business Search API enables your applications to find contact and location information about local businesses based on search queries.|
-<<<<<<< HEAD
-=======
 |[Bing Spell Check](https://docs.microsoft.com/azure/cognitive-services/bing-spell-check/ "Bing Spell Check")|Bing Spell Check allows you to perform contextual grammar and spell checking.|
->>>>>>> 6a383dfd
 
 ## Decision APIs
 
 |Service Name|Service Description|
 |:-----------|:------------------|
-<<<<<<< HEAD
-|[QnA Maker](https://docs.microsoft.com/azure/cognitive-services/qnamaker/index "QnA Maker")|QnA Maker allows you to build a question and answer service from your semi-structured content.|
-=======
 |[Anomaly Detector](https://docs.microsoft.com/azure/cognitive-services/anomaly-detector/ "Anomaly Detector") (Preview)|Anomaly Detector allows you to monitor and detect abnormalities in your time series data.|
 |[Content Moderator](https://docs.microsoft.com/azure/cognitive-services/content-moderator/overview "Content Moderator")|Content Moderator provides monitoring for possible offensive, undesirable, and risky content.|
 |[Personalizer](https://docs.microsoft.com/azure/cognitive-services/personalizer/ "Personalizer") (Preview)|Personalizer allows you to choose the best experience to show to your users, learning from their real-time behavior.|
->>>>>>> 6a383dfd
 
 ## Use free trials
 
@@ -127,19 +97,11 @@
 
 ## Certifications and compliance
 
-<<<<<<< HEAD
-Cognitive Services has been awarded certifications such as CSA STAR Certification, FedRAMP Moderate, and HIPAA BAA. 
-
-You can [download](https://gallery.technet.microsoft.com/Overview-of-Azure-c1be3942) certifications for your own audits and security reviews. 
-
-To understand privacy and data management, go to the [Trust Center](https://servicetrust.microsoft.com/). 
-=======
 Cognitive Services has been awarded certifications such as CSA STAR Certification, FedRAMP Moderate, and HIPAA BAA.
 
 You can [download](https://gallery.technet.microsoft.com/Overview-of-Azure-c1be3942) certifications for your own audits and security reviews.
 
 To understand privacy and data management, go to the [Trust Center](https://servicetrust.microsoft.com/).
->>>>>>> 6a383dfd
 
 ## Support
 
