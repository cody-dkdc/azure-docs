---
title: How to install and run containers - Computer Vision
titlesuffix: Azure Cognitive Services
description: How to download, install, and run containers for Computer Vision in this walkthrough tutorial.
services: cognitive-services
author: diberry
manager: nitinme
ms.service: cognitive-services
ms.subservice: computer-vision
ms.topic: article
ms.date: 04/16/2019
ms.author: diberry
ms.custom: seodec18
---

# Install and run Recognize Text containers

The Recognize Text portion of Computer Vision is also available as a Docker container. It allows you to detect and extract printed text from images of various objects with different surfaces and backgrounds, such as receipts, posters, and business cards.  
> [!IMPORTANT]
> The Recognize Text container currently works only with English.

If you don't have an Azure subscription, create a [free account](https://azure.microsoft.com/free/?WT.mc_id=A261C142F) before you begin.

## Prerequisites

You must meet the following prerequisites before using Recognize Text containers:

|Required|Purpose|
|--|--|
|Docker Engine| You need the Docker Engine installed on a [host computer](#the-host-computer). Docker provides packages that configure the Docker environment on [macOS](https://docs.docker.com/docker-for-mac/), [Windows](https://docs.docker.com/docker-for-windows/), and [Linux](https://docs.docker.com/engine/installation/#supported-platforms). For a primer on Docker and container basics, see the [Docker overview](https://docs.docker.com/engine/docker-overview/).<br><br> Docker must be configured to allow the containers to connect with and send billing data to Azure. <br><br> **On Windows**, Docker must also be configured to support Linux containers.<br><br>|
|Familiarity with Docker | You should have a basic understanding of Docker concepts, like registries, repositories, containers, and container images, as well as knowledge of basic `docker` commands.| 
<<<<<<< HEAD
|Recognize Text resource |In order to use the container, you must have:<br><br>A [_Recognize Text_](https://docs.microsoft.com/azure/cognitive-services/cognitive-services-apis-create-account) Azure resource to get the associated billing key and billing endpoint URI. Both values are available on the Azure portal's Recognize Text Overview and Keys pages and are required to start the container.<br><br>**{BILLING_KEY}**: resource key<br><br>**{BILLING_ENDPOINT_URI}**: endpoint URI example is: `https://westus.api.cognitive.microsoft.com/vision/v2.0`|
=======
|Azure `Cognitive Services` resource |In order to use the container, you must have:<br><br>A _Cognitive Services_ Azure resource and the associated billing key the billing endpoint URI. Both values are available on the Overview and Keys pages for the resource and are required to start the container. You need to add the `vision/v2.0` routing to the endpoint URI as shown in the following BILLING_ENDPOINT_URI example. <br><br>**{BILLING_KEY}**: resource key<br><br>**{BILLING_ENDPOINT_URI}**: endpoint URI example is: `https://westus.api.cognitive.microsoft.com/vision/v2.0`|
>>>>>>> 57e1b1d0


## Request access to the private container registry

[!INCLUDE [Request access to private preview](../../../includes/cognitive-services-containers-request-access.md)]

### The host computer

[!INCLUDE [Host Computer requirements](../../../includes/cognitive-services-containers-host-computer.md)]


### Container requirements and recommendations

The following table describes the minimum and recommended CPU cores and memory to allocate for each Recognize Text container.

| Container | Minimum | Recommended |TPS<br>(Minimum, Maximum)|
|-----------|---------|-------------|--|
|Recognize Text|1 core, 8 GB memory, 0.5 TPS|2 cores, 8 GB memory, 1 TPS|0.5, 1|

* Each core must be at least 2.6 gigahertz (GHz) or faster.
* TPS - transactions per second

Core and memory correspond to the `--cpus` and `--memory` settings, which are used as part of the `docker run` command.

## Get the container image with `docker pull`

Container images for Recognize Text are available. 

| Container | Repository |
|-----------|------------|
|Recognize Text | `containerpreview.azurecr.io/microsoft/cognitive-services-recognize-text:latest` |

Use the [`docker pull`](https://docs.docker.com/engine/reference/commandline/pull/) command to download a container image.


### Docker pull for the Recognize Text container

```
docker pull containerpreview.azurecr.io/microsoft/cognitive-services-recognize-text:latest
```

[!INCLUDE [Tip for using docker list](../../../includes/cognitive-services-containers-docker-list-tip.md)]

## How to use the container

Once the container is on the [host computer](#the-host-computer), use the following process to work with the container.

1. [Run the container](#run-the-container-with-docker-run), with the required billing settings. More [examples](computer-vision-resource-container-config.md) of the `docker run` command are available. 
1. [Query the container's prediction endpoint](#query-the-containers-prediction-endpoint). 

## Run the container with `docker run`

Use the [docker run](https://docs.docker.com/engine/reference/commandline/run/) command to run the container. The command uses the following parameters:

| Placeholder | Value |
|-------------|-------|
|{BILLING_KEY} | This key is used to start the container, and is available on the Azure `Cognitive Services` Keys page.  |
|{BILLING_ENDPOINT_URI} | The billing endpoint URI value. Example is: `https://westus.api.cognitive.microsoft.com/vision/v2.0`|

You need to add the `vision/v2.0` routing to the endpoint URI as shown in the following BILLING_ENDPOINT_URI example.

Replace these parameters with your own values in the following example `docker run` command.

```bash
docker run --rm -it -p 5000:5000 --memory 4g --cpus 1 \
containerpreview.azurecr.io/microsoft/cognitive-services-recognize-text \
Eula=accept \
Billing={BILLING_ENDPOINT_URI} \
ApiKey={BILLING_KEY}
```

This command:

* Runs a recognize container from the container image
* Allocates one CPU core and 4 gigabytes (GB) of memory
* Exposes TCP port 5000 and allocates a pseudo-TTY for the container
* Automatically removes the container after it exits. The container image is still available on the host computer. 

More [examples](./computer-vision-resource-container-config.md#example-docker-run-commands) of the `docker run` command are available. 

> [!IMPORTANT]
> The `Eula`, `Billing`, and `ApiKey` options must be specified to run the container; otherwise, the container won't start.  For more information, see [Billing](#billing).

[!INCLUDE [Running multiple containers on the same host](../../../includes/cognitive-services-containers-run-multiple-same-host.md)]


## Query the container's prediction endpoint

The container provides REST-based query prediction endpoint APIs. 

Use the host, `https://localhost:5000`, for container APIs.

### Asynchronous text recognition

You can use the `POST /vision/v2.0/recognizeText` and `GET /vision/v2.0/textOperations/*{id}*` operations in concert to asynchronously recognize printed text in an image, similar to how the Computer Vision service uses those corresponding REST operations. The Recognize Text container only recognizes printed text, not handwritten text, at this time, so the `mode` parameter normally specified for the Computer Vision service operation is ignored by the Recognize Text container.

### Synchronous text recognition

You can use the `POST /vision/v2.0/recognizeTextDirect` operation to synchronously recognize printed text in an image. Because this operation is synchronous, the request body for this operation is the same as that for the `POST /vision/v2.0/recognizeText` operation, but the response body for this operation is the same as that returned by the `GET /vision/v2.0/textOperations/*{id}*` operation.

<!--  ## Validate container is running -->

[!INCLUDE [Container's API documentation](../../../includes/cognitive-services-containers-api-documentation.md)]


## Stop the container

[!INCLUDE [How to stop the container](../../../includes/cognitive-services-containers-stop.md)]

## Troubleshooting

If you run the container with an output [mount](./computer-vision-resource-container-config.md#mount-settings) and logging enabled, the container generates log files that are helpful to troubleshoot issues that happen while starting or running the container. 


## Billing

The Recognize Text containers send billing information to Azure, using a _Recognize Text_ resource on your Azure account. 

[!INCLUDE [Container's Billing Settings](../../../includes/cognitive-services-containers-how-to-billing-info.md)]

For more information about these options, see [Configure containers](./computer-vision-resource-container-config.md).

## Summary

In this article, you learned concepts and workflow for downloading, installing, and running Recognize Text containers. In summary:

* Recognize Text provides a Linux container for Docker, encapsulating recognize text.
* Container images are downloaded from the Microsoft Container Registry (MCR) in Azure.
* Container images run in Docker.
* You can use either the REST API or SDK to call operations in Recognize Text containers by specifying the host URI of the container.
* You must specify billing information when instantiating a container.

> [!IMPORTANT]
> Cognitive Services containers are not licensed to run without being connected to Azure for metering. Customers need to enable the containers to communicate billing information with the metering service at all times. Cognitive Services containers do not send customer data (for example, the image or text that is being analyzed) to Microsoft.

## Next steps

* Review [Configure containers](computer-vision-resource-container-config.md) for configuration settings
* Review [Computer Vision overview](Home.md) to learn more about recognizing printed and handwritten text  
* Refer to the [Computer Vision API](//westus.dev.cognitive.microsoft.com/docs/services/5adf991815e1060e6355ad44/operations/56f91f2e778daf14a499e1fa) for details about the methods supported by the container.
* Refer to [Frequently asked questions (FAQ)](FAQ.md) to resolve issues related to Computer Vision functionality.
* Use more [Cognitive Services Containers](../cognitive-services-container-support.md)<|MERGE_RESOLUTION|>--- conflicted
+++ resolved
@@ -29,11 +29,7 @@
 |--|--|
 |Docker Engine| You need the Docker Engine installed on a [host computer](#the-host-computer). Docker provides packages that configure the Docker environment on [macOS](https://docs.docker.com/docker-for-mac/), [Windows](https://docs.docker.com/docker-for-windows/), and [Linux](https://docs.docker.com/engine/installation/#supported-platforms). For a primer on Docker and container basics, see the [Docker overview](https://docs.docker.com/engine/docker-overview/).<br><br> Docker must be configured to allow the containers to connect with and send billing data to Azure. <br><br> **On Windows**, Docker must also be configured to support Linux containers.<br><br>|
 |Familiarity with Docker | You should have a basic understanding of Docker concepts, like registries, repositories, containers, and container images, as well as knowledge of basic `docker` commands.| 
-<<<<<<< HEAD
-|Recognize Text resource |In order to use the container, you must have:<br><br>A [_Recognize Text_](https://docs.microsoft.com/azure/cognitive-services/cognitive-services-apis-create-account) Azure resource to get the associated billing key and billing endpoint URI. Both values are available on the Azure portal's Recognize Text Overview and Keys pages and are required to start the container.<br><br>**{BILLING_KEY}**: resource key<br><br>**{BILLING_ENDPOINT_URI}**: endpoint URI example is: `https://westus.api.cognitive.microsoft.com/vision/v2.0`|
-=======
 |Azure `Cognitive Services` resource |In order to use the container, you must have:<br><br>A _Cognitive Services_ Azure resource and the associated billing key the billing endpoint URI. Both values are available on the Overview and Keys pages for the resource and are required to start the container. You need to add the `vision/v2.0` routing to the endpoint URI as shown in the following BILLING_ENDPOINT_URI example. <br><br>**{BILLING_KEY}**: resource key<br><br>**{BILLING_ENDPOINT_URI}**: endpoint URI example is: `https://westus.api.cognitive.microsoft.com/vision/v2.0`|
->>>>>>> 57e1b1d0
 
 
 ## Request access to the private container registry
