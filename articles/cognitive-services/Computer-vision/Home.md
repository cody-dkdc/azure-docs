---
title: What is the Computer Vision API? - Computer Vision
titlesuffix: Azure Cognitive Services
description: The Computer Vision service provides developers with access to advanced algorithms for processing images and returning information. 
services: cognitive-services 
author: PatrickFarley
manager: nitinme

ms.service: cognitive-services 
ms.subservice: computer-vision 
ms.topic: overview
<<<<<<< HEAD
ms.date: 12/05/2018 
=======
ms.date: 02/08/2019 
>>>>>>> 40e97cb7
ms.author: pafarley
ms.custom: seodec18
#Customer intent: As a developer, I want to evaluate image processing functionality, so that I can determine if it will work for my information extraction or object detection scenarios.
---

<<<<<<< HEAD
# What is Computer Vision?

The Computer Vision service provides developers with access to advanced algorithms for processing images and returning information. Computer Vision algorithms can analyze the content of an image in different ways, depending on the visual features you're interested in. For example, Computer Vision can determine if an image contains adult or racy content, or find all the faces in an image.

You can use Computer Vision in your application, by either using our [client libraries](quickstarts-sdk/csharp-analyze-sdk.md) to invoke the service, or invoking the [REST API](vision-api-how-to-topics/howtocallvisionapi.md) directly.

## Analyze images for insight

You can analyze images using Computer Vision to detect and provide insight about the visual features and characteristics of your images. You can either upload the contents of an image to analyze local images, or you can specify the URL of an image to analyze remote images.

Computer Vision can do the following when analyzing an image:
=======
Azure's Computer Vision service provides developers with access to advanced algorithms that process images and return information. To analyze an image, you can either upload an image or specify an image URL. The images processing algorithms can analyze content in several different ways, depending on the visual features you're interested in. For example, Computer Vision can determine if an image contains adult or racy content, or it can find all of the human faces in an image.

You can use Computer Vision in your application by using either a native SDK or invoking the REST API directly. This page broadly covers what you can do with Computer Vision.

## Analyze images for insight

You can analyze images to detect and provide insights about their visual features and characteristics. All of the features in the table below are provided by the [Analyze Image](https://westcentralus.dev.cognitive.microsoft.com/docs/services/5adf991815e1060e6355ad44/operations/56f91f2e778daf14a499e1fa) API.
>>>>>>> 40e97cb7

| Action | Description |
| ------ | ----------- |
|**[Tag visual features](concept-tagging-images.md)**|Identify and tag visual features in an image, from a set of thousands of recognizable objects, living things, scenery, and actions. When the tags are ambiguous or not common knowledge, the API response provides 'hints' to clarify the meaning of the tag in the context of a known setting. Tagging isn't limited to the main subject, such as a person in the foreground, but also includes the setting (indoor or outdoor), furniture, tools, plants, animals, accessories, gadgets, and so on.|
|**[Detect objects](concept-object-detection.md)**| Object detection is similar to tagging, but the API returns the bounding box coordinates for each tag applied. For example, if an image contains a dog, cat and person, the Detect operation will list those objects together with their coordinates in the image. You can use this functionality to process further relationships between the objects in an image. It also lets you know when there are multiple instances of the same tag in an image.|
|**[Detect brands](concept-brand-detection.md)**|Identify commercial brands in images or videos from a database of thousands of global logos. You can use this feature, for example, to discover which brands are most popular on social media or most prevalent in media product placement.|
|**[Categorize an image](concept-categorizing-images.md)**|Identify and categorize an entire image, using a [category taxonomy](Category-Taxonomy.md) with parent/child hereditary hierarchies. Categories can be used alone, or with our new tagging models.<br/>Currently, English is the only supported language for tagging and categorizing images.|
|**[Describe an image](concept-describing-images.md)**|Generate a description of an entire image in human-readable language, using complete sentences. Computer Vision's algorithms generate various descriptions based on the objects identified in the image. The descriptions are each evaluated and a confidence score generated. A list is then returned ordered from highest confidence score to lowest.|
|**[Detect faces](concept-detecting-faces.md)** |Detect faces in an image and provide information about each detected face. Computer Vision returns the coordinates, rectangle, gender, and age for each detected face.<br/>Computer Vision provides a subset of the functionality that can be found in [Face](/azure/cognitive-services/face/), and you can use the Face service for more detailed analysis, such as facial identification and pose detection.|
|**[Detect image types](concept-detecting-image-types.md)**|Detect characteristics about an image, such as whether an image is a line drawing or the likelihood of whether an image is clip art.|
|**[Detect domain-specific content](concept-detecting-domain-content.md)**|Use domain models to detect and identify domain-specific content in an image, such as celebrities and landmarks. For example, if an image contains people, Computer Vision can use a domain model for celebrities included with the service to determine if the people detected in the image match known celebrities.|
|**[Detect the color scheme](concept-detecting-color-schemes.md)**|Analyze color usage within an image. Computer Vision can determine whether an image is black & white or color and, for color images, identify the dominant and accent colors.|
|**[Generate a thumbnail](concept-generating-thumbnails.md)**|Analyze the contents of an image to generate an appropriate thumbnail for that image. Computer Vision first generates a high-quality thumbnail and then analyzes the objects within the image to determine the *area of interest*. Computer Vision then crops the image to fit the requirements of the area of interest. The generated thumbnail can be presented using an aspect ratio that is different from the aspect ratio of the original image, depending on your needs.|
|**[Get the area of interest](concept-generating-thumbnails.md#area-of-interest)**|Analyze the contents of an image to return the coordinates of the *area of interest*. This is the same function that is used to generate a thumbnail, but instead of cropping the image, Computer Vision returns the bounding box coordinates of the region, so the calling application can modify the original image as desired.|


## Extract text from images

You can use Computer Vision to [extract text using optical Character recognition (OCR)](concept-extracting-text-ocr.md) from an image into a machine-readable character stream. If needed, OCR corrects the rotation of the recognized text and provides the frame coordinates of each word. OCR supports 25 languages and automatically detects the language of the recognized text.

You can also [recognize printed and handwritten text](concept-recognizing-text.md) in an image. Computer Vision can detect and extract both printed and handwritten text from images of various objects with different surfaces and backgrounds, such as receipts, posters, business cards, letters, and whiteboards. Currently, printed and handwritten text recognition is in preview, and English is the only supported language. 

## Moderate content in images

You can use Computer Vision to [detect adult and racy content](concept-detecting-adult-content.md) in an image and return a confidence score for both. The filter for adult and racy content detection can be set on a sliding scale to accommodate your preferences.

## Use containers

[Use Computer Vision containers](computer-vision-how-to-install-containers.md) to recognize printed and handwritten text locally by installing a standardized Docker container closer to your data.

## Image requirements

Computer Vision can analyze images that meet the following requirements:

<<<<<<< HEAD
- The image file must be in JPEG, PNG, GIF, or BMP format
- The file size must be less than 4 megabytes (MB)
- The dimensions must be greater than 50 x 50 pixels
  - For OCR, the dimensions must be between 50 x 50 and 4200 x 4200 pixels

## Next steps

Get started using Computer Vision by following one of the following quickstarts:
=======
- The image must be presented in JPEG, PNG, GIF, or BMP format
- The file size of the image must be less than 4 megabytes (MB)
- The dimensions of the image must be greater than 50 x 50 pixels
  - For OCR, the dimensions of the image must be between 50 x 50 and 4200 x 4200 pixels

## Data privacy and security

As with all of the Cognitive Services, developers using the Computer Vision service should be aware of Microsoft's policies on customer data. See the [Cognitive Services page](https://www.microsoft.com/trustcenter/cloudservices/cognitiveservices) on the Microsoft Trust Center to learn more.

## Next steps

Get started with Computer Vision by following a quickstart guide:
>>>>>>> 40e97cb7

- [Quickstart: Analyze an image](quickstarts-sdk/csharp-analyze-sdk.md)
- [Quickstart: Extract handwritten text](quickstarts-sdk/csharp-hand-text-sdk.md)
- [Quickstart: Generate a thumbnail](quickstarts-sdk/csharp-thumb-sdk.md)<|MERGE_RESOLUTION|>--- conflicted
+++ resolved
@@ -9,29 +9,14 @@
 ms.service: cognitive-services 
 ms.subservice: computer-vision 
 ms.topic: overview
-<<<<<<< HEAD
-ms.date: 12/05/2018 
-=======
 ms.date: 02/08/2019 
->>>>>>> 40e97cb7
 ms.author: pafarley
 ms.custom: seodec18
 #Customer intent: As a developer, I want to evaluate image processing functionality, so that I can determine if it will work for my information extraction or object detection scenarios.
 ---
 
-<<<<<<< HEAD
 # What is Computer Vision?
 
-The Computer Vision service provides developers with access to advanced algorithms for processing images and returning information. Computer Vision algorithms can analyze the content of an image in different ways, depending on the visual features you're interested in. For example, Computer Vision can determine if an image contains adult or racy content, or find all the faces in an image.
-
-You can use Computer Vision in your application, by either using our [client libraries](quickstarts-sdk/csharp-analyze-sdk.md) to invoke the service, or invoking the [REST API](vision-api-how-to-topics/howtocallvisionapi.md) directly.
-
-## Analyze images for insight
-
-You can analyze images using Computer Vision to detect and provide insight about the visual features and characteristics of your images. You can either upload the contents of an image to analyze local images, or you can specify the URL of an image to analyze remote images.
-
-Computer Vision can do the following when analyzing an image:
-=======
 Azure's Computer Vision service provides developers with access to advanced algorithms that process images and return information. To analyze an image, you can either upload an image or specify an image URL. The images processing algorithms can analyze content in several different ways, depending on the visual features you're interested in. For example, Computer Vision can determine if an image contains adult or racy content, or it can find all of the human faces in an image.
 
 You can use Computer Vision in your application by using either a native SDK or invoking the REST API directly. This page broadly covers what you can do with Computer Vision.
@@ -39,7 +24,6 @@
 ## Analyze images for insight
 
 You can analyze images to detect and provide insights about their visual features and characteristics. All of the features in the table below are provided by the [Analyze Image](https://westcentralus.dev.cognitive.microsoft.com/docs/services/5adf991815e1060e6355ad44/operations/56f91f2e778daf14a499e1fa) API.
->>>>>>> 40e97cb7
 
 | Action | Description |
 | ------ | ----------- |
@@ -74,16 +58,6 @@
 
 Computer Vision can analyze images that meet the following requirements:
 
-<<<<<<< HEAD
-- The image file must be in JPEG, PNG, GIF, or BMP format
-- The file size must be less than 4 megabytes (MB)
-- The dimensions must be greater than 50 x 50 pixels
-  - For OCR, the dimensions must be between 50 x 50 and 4200 x 4200 pixels
-
-## Next steps
-
-Get started using Computer Vision by following one of the following quickstarts:
-=======
 - The image must be presented in JPEG, PNG, GIF, or BMP format
 - The file size of the image must be less than 4 megabytes (MB)
 - The dimensions of the image must be greater than 50 x 50 pixels
@@ -96,7 +70,6 @@
 ## Next steps
 
 Get started with Computer Vision by following a quickstart guide:
->>>>>>> 40e97cb7
 
 - [Quickstart: Analyze an image](quickstarts-sdk/csharp-analyze-sdk.md)
 - [Quickstart: Extract handwritten text](quickstarts-sdk/csharp-hand-text-sdk.md)
