---
title: Computer Vision API for Microsoft Cognitive Services | Microsoft Docs 
description: Use advanced algorithms in the Computer Vision API to help you process images and return information in Microsoft Cognitive Services. 
services: cognitive-services 
author: KellyDF 
manager: corncar 
 
ms.service: cognitive-services 
ms.component: computer-vision 
<<<<<<< HEAD
ms.topic: article
ms.date: 08/10/2017 
ms.author: kefre

--- 
 
# What is Computer Vision API Version 1.0?
=======
ms.topic: conceptual
ms.date: 05/01/2018 
ms.author: kefre 
---
# What is Computer Vision API Version 2.0?

> [!NOTE]
> For the previous version of Computer Vision API see:
>- [Overview](https://docs.microsoft.com/azure/cognitive-services/computer-vision/home-v1)
>- [Computer Vision API Version 1.0](https://westus.dev.cognitive.microsoft.com/docs/services/56f91f2d778daf23d8ec6739)
>>>>>>> 268dbe8d

The cloud-based Computer Vision API provides developers with access to advanced algorithms for processing images and returning information. By uploading an image or specifying an image URL, Microsoft Computer Vision algorithms can analyze visual content in different ways based on inputs and user choices. With the Computer Vision API users can analyze images to:

* [Tag images based on content.](#Tagging)
* [Categorize images.](#Categorizing)
* [Identify the type and quality of images.](#Identifying)
* [Detect human faces and return their coordinates.](#Faces)
* [Recognize domain-specific content.](#Domain-Specific)
* [Generate descriptions of the content.](#Descriptions)
* [Use optical character recognition to identify printed text found in images.](#OCR)
* [Recognize handwritten text.](#RecognizeText)
* [Distinguish color schemes.](#Color)
* [Flag adult content.](#Adult)
* [Crop photos to be used as thumbnails.](#Thumbnails)

## Requirements
- Supported input methods: Raw image binary in the form of an application/octet stream or image URL.
- Supported image formats: JPEG, PNG, GIF, BMP.
- Image file size: Less than 4 MB.
- Image dimension: Greater than 50 x 50 pixels.

## Tagging Images
Computer Vision API returns tags based on more than 2000 recognizable objects, living beings, scenery, and actions. When tags are ambiguous or not common knowledge, the API response provides 'hints' to clarify the meaning of the tag in context of a known setting. Tags are not organized as a taxonomy and no inheritance hierarchies exist. A collection of content tags forms the foundation for an image 'description' displayed as human readable language formatted in complete sentences. Note, that at this point English is the only supported language for image description.

After uploading an image or specifying an image URL, Computer Vision API's algorithms output tags based on the objects, living beings, and actions identified in the image. Tagging is not limited to the main subject, such as a person in the foreground, but also includes the setting (indoor or outdoor), furniture, tools, plants, animals, accessories, gadgets etc.

### Example
![House_Yard](./Images/house_yard.jpg) '

```json
Returned Json
{
   'tags':[
      {
         "name":"grass",
         "confidence":0.999999761581421
      },
      {
         "name":"outdoor",
         "confidence":0.999970674514771
      },
      {
         "name":"sky",
         "confidence":0.999289751052856
      },
      {
         "name":"building",
         "confidence":0.996463239192963
      },
      {
         "name":"house",
         "confidence":0.992798030376434
      },
      {
         "name":"lawn",
         "confidence":0.822680294513702
      },
      {
         "name":"green",
         "confidence":0.641222536563873
      },
      {
         "name":"residential",
         "confidence":0.314032256603241
      },
   ],
}
```

## Categorizing Images
In addition to tagging and descriptions, Computer Vision API returns the taxonomy-based categories defined in previous versions. These categories are organized as a taxonomy with parent/child hereditary hierarchies. All categories are in English. They can be used alone or with our new models.

### The 86-category concept
Based on a list of 86 concepts seen in the following diagram, visual features found in an image can be categorized ranging from broad to specific. For the full taxonomy in text format, see [Category Taxonomy](https://docs.microsoft.com/azure/cognitive-services/computer-vision/category-taxonomy).

![Analyze Categories](./Images/analyze_categories.jpg)

Image                                                  | Response
------------------------------------------------------ | ----------------
![Woman Roof](./Images/woman_roof.jpg)                 | people
![Family Photo](./Images/family_photo.jpg)             | people_crowd
![Cute Dog](./Images/cute_dog.jpg)                     | animal_dog
![Outdoor Mountain](./Images/mountain_vista.jpg)       | outdoor_mountain
![Vision Analyze Food Bread](./Images/bread.jpg)       | food_bread

## Identifying Image Types
There are several ways to categorize images. Computer Vision API can set a boolean flag to indicate whether an image is black and white or color. The API can also set a flag to indicate whether an image is a line drawing or not. It can also indicate whether an image is clip art or not and indicate its quality on a scale of 0-3.

### Clip-art type
Detects whether an image is clip art or not.  

Value | Meaning
----- | --------------
0     | Non-clip-art
1     | ambiguous
2     | normal-clip-art
3     | good-clip-art

Image|Response
----|----
![Vision Analyze Cheese Clip Art](./Images/cheese_clipart.jpg)|3 good-clip-art
![Vision Analyze House Yard](./Images/house_yard.jpg)|0 Non-clip-art

### Line drawing type
Detects whether an image is a line drawing or not.  

Image|Response
----|----
![Vision Analyze Lion Drawing](./Images/lion_drawing.jpg)|True
![Vision Analyze Flower](./Images/flower.jpg)|False

### Faces
Detects human faces within a picture and generates the face coordinates, the rectangle for the face, gender, and age. These visual features are a subset of metadata generated for face. For more extensive metadata generated for faces (facial identification, pose detection, and more), use the Face API.  

Image|Response
----|----
![Vision Analyze Woman Roof Face](./Images/woman_roof_face.png) | [ { "age": 23, "gender": "Female", "faceRectangle": { "left": 1379, "top": 320, "width": 310, "height": 310 } } ]
![Vision Analyze Mom Daughter Face](./Images/mom_daughter_face.png) | [ { "age": 28, "gender": "Female", "faceRectangle": { "left": 447, "top": 195, "width": 162, "height": 162 } }, { "age": 10, "gender": "Male", "faceRectangle": { "left": 355, "top": 87, "width": 143, "height": 143 } } ]
![Vision Analyze Family Phot Face](./Images/family_photo_face.png) | [ { "age": 11, "gender": "Male", "faceRectangle": { "left": 113, "top": 314, "width": 222, "height": 222 } }, { "age": 11, "gender": "Female", "faceRectangle": { "left": 1200, "top": 632, "width": 215, "height": 215 } }, { "age": 41, "gender": "Male", "faceRectangle": { "left": 514, "top": 223, "width": 205, "height": 205 } }, { "age": 37, "gender": "Female", "faceRectangle": { "left": 1008, "top": 277, "width": 201, "height": 201 } } ]

## Domain-Specific Content
In addition to tagging and top-level categorization, Computer Vision API also supports specialized (or domain-specific) information. Specialized information can be implemented as a standalone method or with the high-level categorization. It functions as a means to further refine the 86-category taxonomy through the addition of domain-specific models.

Currently, the only specialized information supported are celebrity recognition and landmark recognition. They are domain-specific refinements for the people and people group categories, and landmarks around the world.

There are two options for using the domain-specific models:

### Option One - Scoped Analysis
Analyze only a chosen model by invoking an HTTP POST call. If you know which model you want to use, specify the model's name. You only get information relevant to that model. For example, you can use this option to only look for celebrity-recognition. The response contains a list of potential matching celebrities, accompanied by their confidence scores.

### Option Two - Enhanced Analysis
Analyze to provide additional details related to categories from the 86-category taxonomy. This option is available for use in applications where users want to get generic image analysis in addition to details from one or more domain-specific models. When this method is invoked, the 86-category taxonomy classifier is called first. If any of the categories match that of known/matching models, a second pass of classifier invocations follows. For example, if 'details=all' or "details" include 'celebrities', the method calls the celebrity classifier after the 86-category classifier is called. The result includes tags starting with 'people_'.

## Generating Descriptions 
Computer Vision API's algorithms analyze the content in an image. This analysis forms the foundation for a 'description' displayed as human-readable language in complete sentences. The description summarizes what is found in the image. Computer Vision API's algorithms generate various descriptions based on the objects identified in the image. The descriptions are each evaluated and a confidence score generated. A list is then returned ordered from highest confidence score to lowest. An example of a bot that uses this technology to generate image captions can be found [here](https://github.com/Microsoft/BotBuilder-Samples/tree/master/CSharp/intelligence-ImageCaption).  

### Example Description Generation

![B&W Buildings](./Images/bw_buildings.jpg) '

```json
 Returned Json

'description':{
   "captions":[
      {
         "type":"phrase",
         'text':'a black and white photo of a large city',
         'confidence':0.607638706850331
      }
   ]   
   "captions":[
      {
         "type":"phrase",
         'text':'a photo of a large city',
         'confidence':0.577256764264197
      }
   ]   
   "captions":[
      {
         "type":"phrase",
         'text':'a black and white photo of a city',
         'confidence':0.538493271791207
      }
   ]   
   'description':[
      "tags":{
         "outdoor",
         "city",
         "building",
         "photo",
         "large",
      }
   ]
}
```

## Perceiving Color Schemes
The Computer Vision algorithm extracts colors from an image. The colors are analyzed in three different contexts: foreground, background, and whole. They are grouped into 12 dominant accent colors. Those accent colors are black, blue, brown, gray, green, orange, pink, purple, red, teal, white, and yellow. Depending on the colors in an image, simple black and white, or accent colors may be returned in hexadecimal color codes.

Image                                                       | Foreground |Background| Colors
----------------------------------------------------------- | --------- | ------- | ------
![Outdoor Mountain](./Images/mountain_vista.jpg)            | Black     | Black   | White
![Vision Analyze Flower](./Images/flower.jpg)               | Black     | White   | White, Black, Green
![Vision Analyze Train Station](./Images/train_station.jpg) | Black     | Black   | Black

### Accent color
Color extracted from an image designed to represent the most eye-popping color to users via a mix of dominant colors and saturation.

Image                                                       | Response
----------------------------------------------------------- | ----
![Outdoor Mountain](./Images/mountain_vista.jpg)            | #BC6F0F
![Vision Analyze Flower](./Images/flower.jpg)               | #CAA501
![Vision Analyze Train Station](./Images/train_station.jpg) | #484B83

### Black & White
Boolean flag that indicates whether an image is black&white or not.

Image                                                      | Response
---------------------------------------------------------- | ----
![Vision Analyze Building](./Images/bw_buildings.jpg)      | True
![Vision Analyze House Yard](./Images/house_yard.jpg)      | False

## Flagging Adult Content
Among the various visual categories is the adult and racy group, which enables detection of adult materials and restricts the display of images containing sexual content. The filter for adult and racy content detection can be set on a sliding scale to accommodate the user's preference.

## Optical Character Recognition (OCR)

OCR technology detects text content in an image and extracts the identified text into a machine-readable character stream. You can use the result for search and numerous other purposes like medical records, security, and banking. It automatically detects the language. OCR saves time and provides convenience for users by allowing them to take photos of text instead of transcribing the text.

OCR supports 25 languages. These languages are: Arabic, Chinese Simplified, Chinese Traditional, Czech, Danish, Dutch, English, Finnish, French, German, Greek, Hungarian, Italian, Japanese, Korean, Norwegian, Polish, Portuguese, Romanian, Russian, Serbian (Cyrillic and Latin), Slovak, Spanish, Swedish, and Turkish.

If needed, OCR corrects the rotation of the recognized text, in degrees, around the horizontal image axis. OCR provides the frame coordinates of each word as seen in below illustration.

![OCR Overview](./Images/vision-overview-ocr.png)
Requirements for OCR:
- The size of the input image must be between 40 x 40 and 3200 x 3200 pixels.
- The image cannot be bigger than 10 megapixels.

The input image can be rotated by any multiple of 90 degrees plus a small angle of up to '40 degrees.

The accuracy of text recognition depends on the quality of the image. An inaccurate reading may be caused by the following situations:
- Blurry images.
- Handwritten or cursive text.
- Artistic font styles.
- Small text size.
- Complex backgrounds, shadows, or glare over text or perspective distortion.
- Oversized or missing capital letters at the beginnings of words
- Subscript, superscript, or strikethrough text.

Limitations: On photos where text is dominant, false positives may come from partially recognized words. On some photos, especially photos without any text, precision can vary a lot depending on the type of image.

## Recognize Text
This technology allows you to detect and extract printed or handwritten text from images of various objects with different surfaces and backgrounds, such as receipts, posters, business cards, letters, and whiteboards.

Text recognition saves time and effort. You can be more productive by taking an image of text rather than transcribing it. Text recognition makes it possible to digitize notes. This digitization allows you to implement quick and easy search. It also reduces paper clutter.

Input requirements:

- Supported image formats: JPEG, PNG, and BMP.
- Image file size must be less than 4 MB.
- Image dimensions must be at least 40 x 40, at most 3200 x 3200.

Note: this technology is currently in preview and is only available for English text.

## Generating Thumbnails
A thumbnail is a small representation of a full-size image. Varied devices such as phones, tablets, and PCs create a need for different user experience (UX) layouts and thumbnail sizes. Using smart cropping, this Computer Vision API feature helps solve the problem.

After uploading an image, a high-quality thumbnail gets generated and the Computer Vision API algorithm analyzes the objects within the image. It then crops the image to fit the requirements of the 'region of interest' (ROI). The output gets displayed within a special framework as seen in below illustration. The generated thumbnail can be presented using an aspect ration that is different from the aspect ratio of the original image to accommodate a user's needs.

The thumbnail algorithm works as follows:

1. Removes distracting elements from the image and recognizes the main object, the 'region of interest' (ROI).
2. Crops the image based on the identified region of interest.
3. Changes the aspect ratio to fit the target thumbnail dimensions.

![Thumbnails](./Images/thumbnail-demo.png)<|MERGE_RESOLUTION|>--- conflicted
+++ resolved
@@ -7,18 +7,10 @@
  
 ms.service: cognitive-services 
 ms.component: computer-vision 
-<<<<<<< HEAD
-ms.topic: article
-ms.date: 08/10/2017 
-ms.author: kefre
-
---- 
- 
-# What is Computer Vision API Version 1.0?
-=======
 ms.topic: conceptual
 ms.date: 05/01/2018 
-ms.author: kefre 
+ms.author: kefre
+
 ---
 # What is Computer Vision API Version 2.0?
 
@@ -26,7 +18,6 @@
 > For the previous version of Computer Vision API see:
 >- [Overview](https://docs.microsoft.com/azure/cognitive-services/computer-vision/home-v1)
 >- [Computer Vision API Version 1.0](https://westus.dev.cognitive.microsoft.com/docs/services/56f91f2d778daf23d8ec6739)
->>>>>>> 268dbe8d
 
 The cloud-based Computer Vision API provides developers with access to advanced algorithms for processing images and returning information. By uploading an image or specifying an image URL, Microsoft Computer Vision algorithms can analyze visual content in different ways based on inputs and user choices. With the Computer Vision API users can analyze images to:
 
