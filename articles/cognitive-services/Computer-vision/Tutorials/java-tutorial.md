--- conflicted
+++ resolved
@@ -11,21 +11,14 @@
 ms.topic: tutorial
 ms.author: kefre
 ms.date: 09/21/2017
-<<<<<<< HEAD
-ms.topic: tutorial
-ms.service: cognitive-services
-ms.devlang: java
-manager: corncar
 #Customer intent: As a Java developer, I want use the Custom Vision API to add image classification to my app.
-=======
->>>>>>> b5071b8b
 ---
 
 # Tutorial: Computer Vision API Java
 
 This tutorial shows the features of the Azure Cognitive Services Computer Vision REST API.
 
-Explore a Java Swing application that uses the Computer Vision REST API to perform optical character recognition (OCR), create smart-cropped thumbnails, plus detect, categorize, tag, and describe visual features, including faces, in an image. This example lets you submit an image URL for analysis or processing. You can use this open source example as a template for building your own Java app Java to use the Computer Vision REST API.
+Explore a Java Swing application that uses the Computer Vision REST API to perform optical character recognition (OCR), create smart-cropped thumbnails, plus detect, categorize, tag, and describe visual features, including faces, in an image. This example lets you submit an image URL for analysis or processing. You can use this open source example as a template for building your own app in Java to use the Computer Vision REST API.
 
 This tutorial will cover how to use Computer Vision to:
 
@@ -47,7 +40,7 @@
 
 ### Subscribe to Computer Vision API and get a subscription key 
 
-Before creating the example, you must subscribe to Computer Vision API which is part of the Azure Cognitive Services. For subscription and key management details, see [Subscriptions](https://azure.microsoft.com/try/cognitive-services/). Both the primary and secondary keys are valid to use in this tutorial. 
+Before creating the example, you must subscribe to Computer Vision API which is part of the Microsoft Cognitive Services. For subscription and key management details, see [Subscriptions](https://azure.microsoft.com/try/cognitive-services/). Both the primary and secondary keys are valid to use in this tutorial. 
 
 ## Acquire the incomplete tutorial project
 
