--- conflicted
+++ resolved
@@ -8,14 +8,9 @@
 ms.service: cognitive-services
 ms.component: computer-vision
 ms.topic: article
-<<<<<<< HEAD
-ms.date: 05/22/2017
-ms.author: kefre
-#Customer intent: As a Windows developer, I want use the Custom Vision API to add image classification to my app.
-=======
 ms.date: 08/28/2018
 ms.author: v-deken
->>>>>>> b5071b8b
+#Customer intent: As a Windows developer, I want use the Custom Vision API to add image classification to my app.
 ---
 
 # Tutorial: Build an image processing app - C&#35;
