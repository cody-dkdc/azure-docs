---
title: "Tutorial: Generate metadata for Azure images"
titleSuffix: Azure Cognitive Services
description: In this tutorial, you will learn how to integrate the Azure Computer Vision service into a web app to generate metadata for images.
services: cognitive-services
author: PatrickFarley
manager: nitinme

ms.service: cognitive-services
ms.subservice: computer-vision
ms.topic: tutorial 
ms.date: 04/17/2019
ms.author: pafarley
#Customer intent: As a developer of an image-intensive web app, I want to be able to automatically generate captions and search keywords for each of my images.
---

# Tutorial: Use Computer Vision to generate image metadata in Azure Storage

In this tutorial, you will learn how to integrate the Azure Computer Vision service into a web app to generate metadata for uploaded images. A full app guide can be found in the [Azure Storage and Cognitive Services Lab](https://github.com/Microsoft/computerscience/blob/master/Labs/Azure%20Services/Azure%20Storage/Azure%20Storage%20and%20Cognitive%20Services%20(MVC).md) on GitHub, and this tutorial essentially covers Exercise 5 of the lab. You may wish to create the end-to-end application by following every step, but if you'd just like to see how Computer Vision can be integrated into an existing web app, read along here.

This tutorial shows you how to:

> [!div class="checklist"]
> * Create a Computer Vision resource in Azure
> * Perform image analysis on Azure Storage images
> * Attach metadata to Azure Storage images
> * Check image metadata using Azure Storage Explorer

If you don't have an Azure subscription, create a [free account](https://azure.microsoft.com/free/) before you begin. 

## Prerequisites

- [Visual Studio 2017 Community edition](https://www.visualstudio.com/products/visual-studio-community-vs.aspx) or higher, with the "ASP.NET and web development" and "Azure development" workloads installed.
- An Azure Storage account with a blob container allocated for images (follow [Exercises 1 of the Azure Storage Lab](https://github.com/Microsoft/computerscience/blob/master/Labs/Azure%20Services/Azure%20Storage/Azure%20Storage%20and%20Cognitive%20Services%20(MVC).md#Exercise1) if you need help with this step).
- The Azure Storage Explorer tool (follow [Exercise 2 of the Azure Storage Lab](https://github.com/Microsoft/computerscience/blob/master/Labs/Azure%20Services/Azure%20Storage/Azure%20Storage%20and%20Cognitive%20Services%20(MVC).md#Exercise2) if you need help with this step).
- An ASP.NET web application with access to Azure Storage (follow [Exercise 3 of the Azure Storage Lab](https://github.com/Microsoft/computerscience/blob/master/Labs/Azure%20Services/Azure%20Storage/Azure%20Storage%20and%20Cognitive%20Services%20(MVC).md#Exercise3) to create such an app quickly).

## Create a Computer Vision resource

You will need to create a Computer Vision resource for your Azure account; this resource manages your access to Azure's Computer Vision service. 

1. Follow the instructions in [Create an Azure Cognitive Services resource](https://docs.microsoft.com/azure/cognitive-services/cognitive-services-apis-create-account#single-service-subscription) to create a Computer Vision resource.

1. Then go to the menu for your resource group and click the Computer Vision API subscription that you just created. Copy the URL under **Endpoint** to somewhere you can easily retrieve it in a moment. Then click **Show access keys**.

<<<<<<< HEAD
1. In the dialog window, enter "vision-api-key" in the **Name** field and select **F0** as the **Pricing tier**. Select the same **Location** that you selected when you set up your Azure Storage account. Under **Resource group**, select **Use existing** and select the same resource group as well. Check the **I confirm** box, and then click **Create**.

    ![Subscribing to the Computer Vision API](../Images/create-vision-api.png)

1. Return to the menu for your resource group and click the Computer Vision API subscription that you just created. Copy the URL under **Endpoint** to somewhere you can easily retrieve it in a moment. Then click **Show access keys**.

=======
>>>>>>> 6a383dfd
    ![Azure portal page with the endpoint URL and access keys link outlined](../Images/copy-vision-endpoint.png)

1. In the next window, copy the value of **KEY 1** to the clipboard.

    ![Manage keys dialog, with the copy button outlined](../Images/copy-vision-key.png)

## Add Computer Vision credentials

Next, you will add required credentials to your app so that it can access Computer Vision resources

Open your ASP.NET web application in Visual Studio and navigate to the **Web.config** file at the root of the project. Add the following statements to the `<appSettings>` section of the file, replacing `VISION_KEY` with the key you copied in the previous step, and `VISION_ENDPOINT` with the URL you saved in the step before that.

```xml
<add key="SubscriptionKey" value="VISION_KEY" />
<add key="VisionEndpoint" value="VISION_ENDPOINT" />
```

Then in the Solution Explorer, right-click the project and use the **Manage NuGet Packages** command to install the package **Microsoft.Azure.CognitiveServices.Vision.ComputerVision**. This package contains the types needed to call the Computer Vision API.

## Add metadata generation code

Next, you will add the code that actually leverages the Computer Vision service to create metadata for images. These steps will apply to the ASP.NET app in the lab, but you can adapt them to your own app. What's important is that at this point you have an ASP.NET web application that can upload images to an Azure Storage container, read images from it, and display them in the view. If you're unsure about this, it's best to follow [Exercise 3 of the Azure Storage Lab](https://github.com/Microsoft/computerscience/blob/master/Labs/Azure%20Services/Azure%20Storage/Azure%20Storage%20and%20Cognitive%20Services%20(MVC).md#Exercise3). 

1. Open the *HomeController.cs* file in the project's **Controllers** folder and add the following `using` statements at the top of the file:

    ```csharp
    using Microsoft.Azure.CognitiveServices.Vision.ComputerVision;
    using Microsoft.Azure.CognitiveServices.Vision.ComputerVision.Models;
    ```

1. Then, go to the **Upload** method; this method converts and uploads images to blob storage. Add the following code immediately after the block that begins with `// Generate a thumbnail` (or at the end of your image-blob-creation process). This code takes the blob containing the image (`photo`), and uses Computer Vision to generate a description for that image. The Computer Vision API also generates a list of keywords that apply to the image. The generated description and keywords are stored in the blob's metadata so that they can be retrieved later on.

    ```csharp
    // Submit the image to Azure's Computer Vision API
    ComputerVisionClient vision = new ComputerVisionClient(
        new ApiKeyServiceClientCredentials(ConfigurationManager.AppSettings["SubscriptionKey"]),
        new System.Net.Http.DelegatingHandler[] { });
    vision.Endpoint = ConfigurationManager.AppSettings["VisionEndpoint"];

    VisualFeatureTypes[] features = new VisualFeatureTypes[] { VisualFeatureTypes.Description };
    var result = await vision.AnalyzeImageAsync(photo.Uri.ToString(), features);

    // Record the image description and tags in blob metadata
    photo.Metadata.Add("Caption", result.Description.Captions[0].Text);

    for (int i = 0; i < result.Description.Tags.Count; i++)
    {
        string key = String.Format("Tag{0}", i);
        photo.Metadata.Add(key, result.Description.Tags[i]);
    }

    await photo.SetMetadataAsync();
    ```

1. Next, go to the **Index** method in the same file; this method enumerates the stored image blobs in the targeted blob container (as **IListBlobItem** instances) and passes them to the application view. Replace the `foreach` block in this method with the following code. This code calls **CloudBlockBlob.FetchAttributes** to get each blob's attached metadata. It extracts the computer-generated description (`caption`) from the metadata and adds it to the **BlobInfo** object, which gets passed to the view.
    
    ```csharp
    foreach (IListBlobItem item in container.ListBlobs())
    {
        var blob = item as CloudBlockBlob;
    
        if (blob != null)
        {
            blob.FetchAttributes(); // Get blob metadata
            var caption = blob.Metadata.ContainsKey("Caption") ? blob.Metadata["Caption"] : blob.Name;
    
            blobs.Add(new BlobInfo()
            {
                ImageUri = blob.Uri.ToString(),
                ThumbnailUri = blob.Uri.ToString().Replace("/photos/", "/thumbnails/"),
                Caption = caption
            });
        }
    }
    ```

## Test the app

Save your changes in Visual Studio and press **Ctrl+F5** to launch the application in your browser. Use the app to upload a few images, either from the "photos" folder in the lab's resources or from your own folder. When you hover the cursor over one of the images in the view, a tooltip window should appear and display the computer-generated caption for the image.

![The computer-generated caption](../Images/thumbnail-with-tooltip.png)

To view all of the attached metadata, use the Azure Storage Explorer to view the storage container you're using for images. Right-click any of the blobs in the container and select **Properties**. In the dialog, you'll see a list of key-value pairs. The computer-generated image description is stored in the item "Caption," and the search keywords are stored in "Tag0," "Tag1," and so on. When you're finished, click **Cancel** to close the dialog.

![Image properties dialog window, with metadata tags listed](../Images/blob-metadata.png)

## Clean up resources

If you'd like to keep working on your web app, see the [Next steps](#next-steps) section. If you don't plan to continue using this application, you should delete all app-specific resources. To do this, you can simply delete the resource group that contains your Azure Storage subscription and Computer Vision resource. This will remove the storage account, the blobs uploaded to it, and the App Service resource needed to connect with the ASP.NET web app. 

To delete the resource group, open the **Resource groups** blade in the portal, navigate to the resource group you used for this project, and click **Delete resource group** at the top of the view. You will be asked to type the resource group's name to confirm that you want to delete it, because once deleted, a resource group can't be recovered.

## Next steps

In this tutorial, you integrated Azure's Computer Vision service into an existing web app to automatically generate captions and keywords for blob images as they're uploaded. Next, refer to the Azure Storage Lab, Exercise 6, to learn how to add search functionality to your web app. This takes advantage of the search keywords that the Computer Vision service generates.

> [!div class="nextstepaction"]
> [Add search to your app](https://github.com/Microsoft/computerscience/blob/master/Labs/Azure%20Services/Azure%20Storage/Azure%20Storage%20and%20Cognitive%20Services%20(MVC).md#Exercise6)<|MERGE_RESOLUTION|>--- conflicted
+++ resolved
@@ -43,15 +43,6 @@
 
 1. Then go to the menu for your resource group and click the Computer Vision API subscription that you just created. Copy the URL under **Endpoint** to somewhere you can easily retrieve it in a moment. Then click **Show access keys**.
 
-<<<<<<< HEAD
-1. In the dialog window, enter "vision-api-key" in the **Name** field and select **F0** as the **Pricing tier**. Select the same **Location** that you selected when you set up your Azure Storage account. Under **Resource group**, select **Use existing** and select the same resource group as well. Check the **I confirm** box, and then click **Create**.
-
-    ![Subscribing to the Computer Vision API](../Images/create-vision-api.png)
-
-1. Return to the menu for your resource group and click the Computer Vision API subscription that you just created. Copy the URL under **Endpoint** to somewhere you can easily retrieve it in a moment. Then click **Show access keys**.
-
-=======
->>>>>>> 6a383dfd
     ![Azure portal page with the endpoint URL and access keys link outlined](../Images/copy-vision-endpoint.png)
 
 1. In the next window, copy the value of **KEY 1** to the clipboard.
