--- conflicted
+++ resolved
@@ -420,11 +420,7 @@
 
 ## Next steps
 
-<<<<<<< HEAD
-Explore a basic Windows application that uses Computer Vision to perform optical character recognition (OCR). Create smart-cropped thumbnails; plus detect, categorize, tag, and describe visual features, including faces, in an image
-=======
 Explore a basic Windows application that uses Computer Vision to perform optical character recognition (OCR). Create smart-cropped thumbnails; plus detect, categorize, tag, and describe visual features, including faces, in an image.
->>>>>>> 4948bba2
 
 > [!div class="nextstepaction"]
 > [Computer Vision API C# Tutorial](../Tutorials/CSharpTutorial.md)