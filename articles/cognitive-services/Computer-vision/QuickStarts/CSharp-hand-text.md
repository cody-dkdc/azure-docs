--- conflicted
+++ resolved
@@ -1,11 +1,6 @@
 ---
-<<<<<<< HEAD
-title: Extract handwritten text - REST, C#
-titleSuffix: "Computer Vision - Cognitive Services - Azure"
-=======
 title: "Quickstart: Extract handwritten text - REST, C# - Computer Vision"
 titleSuffix: "Azure Cognitive Services"
->>>>>>> eebe341d
 description: In this quickstart, you extract handwritten text from an image using Computer Vision with C# in Cognitive Services.
 services: cognitive-services
 author: noellelacharite
@@ -17,11 +12,7 @@
 ms.date: 08/28/2018
 ms.author: v-deken
 ---
-<<<<<<< HEAD
-# Quickstart: Extract handwritten text - REST, C&#35;
-=======
 # Quickstart: Extract handwritten text - REST, C&#35; - Computer Vision
->>>>>>> eebe341d
 
 In this quickstart, you extract handwritten text from an image by using Computer Vision's REST API. With the [Recognize Text](https://westcentralus.dev.cognitive.microsoft.com/docs/services/5adf991815e1060e6355ad44/operations/587f2c6a154055056008f200) and the [Get Recognize Text Operation Result](https://westcentralus.dev.cognitive.microsoft.com/docs/services/5adf991815e1060e6355ad44/operations/587f2cf1154055056008f201) methods, you can detect handwritten text in an image and extract recognized characters into a machine-usable character stream.
 
