### YamlMime:YamlDocument
documentType: LandingData
title: Computer Vision API Documentation 
metadata:
  title: API Documentation - Computer Vision - Azure Cognitive Services  | Microsoft Docs
  description: Learn how to use Computer Vision to process images and return information. Tutorials show you how to build apps that use the API.
  services: cognitive-services
  author: nitinme
  manager: cgronlun

  ms.service: cognitive-services
  ms.subservice: computer-vision
  ms.tgt_pltfrm: na
  ms.devlang: na
  ms.topic: landing-page
  ms.date: 02/26/2019
  ms.author: nitinme
ms.custom: seodec18
abstract:
  description: The cloud-based Computer Vision API provides developers with access to advanced algorithms for processing images and returning information. By uploading an image or specifying an image URL, Microsoft Computer Vision algorithms can analyze visual content in different ways based on inputs and user choices. Learn how to analyze visual content in different ways with quickstarts, tutorials, and samples.
  aside:
    image:
      alt: 
      height: 110
      src: ../media/index/computer-vision-landing-page-video.png
      width: 250  
    title: Infuse intelligence in your apps with Vision APIs (05:41)
    href: https://azure.microsoft.com/resources/videos/connect-2017-microsoft-cognitive-services-put-intelligence-into-your-business-apps/
    width: 250
sections:
- items:
    - type: list
      style: cards
      className: cardsM
      columns: 3
      items:
        - href: /azure/cognitive-services/computer-vision/home
          html: <p>Learn about the Computer Vision API.</p>
          image:
            src: ../media/index/i_overview.svg
            alt: overview icon
          title: What is Computer Vision?
        - href: /azure/cognitive-services/computer-vision/concept-recognizing-text
          html: <p>Learn about the concepts of text recognition.</p>
          image:
            src: ../media/index/i_tasks.svg
<<<<<<< HEAD
            alt: task list icon
          title: Subscription keys for Computer Vision API
=======
          title: Recognize printed and handwritten text
>>>>>>> bd1e6245
        - href: /azure/cognitive-services/computer-vision/vision-api-how-to-topics/howtocallvisionapi
          html: <p>Learn the basics of calling a Computer Vision API.</p>
          image:
            src: ../media/index/i_tasks.svg
            alt: task list icon
          title: Call the Computer Vision API
- title: 5-Minute Quickstarts
  items:
  - type: paragraph
    text: 'Analyze images, generate thumbnails, and extract text from an image using:'
  - type: list
    style: icon48
    items: 
    - image: 
        src: media/index/logo_Csharp.svg
      text: C&#35;
      alt: C sharp logo
      href: quickstarts-sdk/csharp-analyze-sdk
    - image: 
        src: media/index/logo_java.svg
      text: Java
      alt: Java logo
      href: QuickStarts/java-analyze
    - image:
        src: media/index/logo_nodejs.svg
      text: Node.js
      alt: Node.js logo
      href: QuickStarts/node-analyze
    - image: 
        src: media/index/logo_python.svg
      text: Python
      alt: C Python logo
      href: quickstarts-sdk/python-sdk
    - image:
        src: media/index/logo_go.svg
      text: Go
      alt: Go logo
      href: QuickStarts/go-analyze
- title: Step-by-Step Tutorials
  items:
  - type: paragraph
    text: 'Learn how to develop applications using Computer Vision:'
  - type: list
    style: unordered
    items: 
    - html: <a href="Tutorials/CSharpTutorial.md">Create a Computer Vision app using C#</a>
#    - html: <a href="Tutorials/java-tutorial.md">Java Tutorial</a>
#    - html: <a href="Tutorials/javascript-tutorial.md">JavaScript Tutorial</a>
#    - html: <a href="Tutorials/PythonTutorial-source.md">Python Tutorial</a>
- title: Reference
  items:
  - type: list
    style: cards
    className: cardsD
    items:
    - title: APIs
      html: <p><a href="https://westus.dev.cognitive.microsoft.com/docs/services/5adf991815e1060e6355ad44">Computer Vision API v2.0</a></p>
            <p><a href="https://westus.dev.cognitive.microsoft.com/docs/services/56f91f2d778daf23d8ec6739">Computer Vision API v1.0</a></p>
    - title: SDKs
      html: <p><a href="https://docs.microsoft.com/dotnet/api/overview/azure/cognitiveservices/client/computervision?view=azure-dotnet">.NET</a></p>
            <p><a href="https://docs.microsoft.com/javascript/api/overview/azure/cognitiveservices/computervision?view=azure-node-latest">Node.js</a></p>
            <p><a href="https://docs.microsoft.com/python/api/overview/azure/cognitiveservices/computervision?view=azure-python">Python</a></p>
            <p><a href="https://godoc.org/github.com/Azure/azure-sdk-for-go/services/cognitiveservices/v2.0/computervision">Go</a></p>
            <p><a href="https://docs.microsoft.com/java/api/overview/azure/cognitiveservices/client/computervision?view=azure-java-stable">Android (Java)</a></p>
            <p><a href="https://github.com/DanilaVladi/Microsoft-Cognitive-Services-Swift-SDK">Swift</a></p>
    - title: PowerShell
      html: <p><a href="https://docs.microsoft.com/powershell/module/az.cognitiveservices/#cognitive_services">Azure PowerShell</a></p>
    - title: CLI
      html: <p><a href="https://docs.microsoft.com/cli/azure/cognitiveservices?view=azure-cli-latest#az-cognitiveservices-list">Azure CLI</a></p><|MERGE_RESOLUTION|>--- conflicted
+++ resolved
@@ -44,12 +44,8 @@
           html: <p>Learn about the concepts of text recognition.</p>
           image:
             src: ../media/index/i_tasks.svg
-<<<<<<< HEAD
             alt: task list icon
-          title: Subscription keys for Computer Vision API
-=======
           title: Recognize printed and handwritten text
->>>>>>> bd1e6245
         - href: /azure/cognitive-services/computer-vision/vision-api-how-to-topics/howtocallvisionapi
           html: <p>Learn the basics of calling a Computer Vision API.</p>
           image:
