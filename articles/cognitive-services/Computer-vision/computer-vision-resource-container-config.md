---
<<<<<<< HEAD
title: Configure containers - Computer Vision
titlesuffix: Azure Cognitive Services
description: Configure various settings for Recognize Text containers in Computer Vision.
=======
title: Configure containers
titlesuffix: Computer Vision - Azure Cognitive Services
description: Configuration settings for containers in Computer Vision.
>>>>>>> ea4c5303
services: cognitive-services
author: diberry
manager: cgronlun
ms.custom: seodec18
ms.service: cognitive-services
ms.component: text-analytics
ms.topic: conceptual
ms.date: 11/14/2018
ms.author: diberry
ms.custom: seodec18
---

# Configure Recognize Text containers

Computer Vision provides the Recognize Text container with a common configuration framework, so that you can easily configure and manage storage, logging and telemetry, and security settings for your containers.

## Configuration settings

Configuration settings in Computer Vision containers are hierarchical, and all containers use a shared hierarchy, based on the following top-level structure:

* [ApiKey](#apikey-configuration-setting)
* [ApplicationInsights](#applicationinsights-configuration-settings)
* [Authentication](#authentication-configuration-settings)
* [Billing](#billing-configuration-setting)
* [Eula](#eula-configuration-setting)
* [Fluentd](#fluentd-configuration-settings)
* [Logging](#logging-configuration-settings)
* [Mounts](#mounts-configuration-settings)

You can use either [environment variables](#configuration-settings-as-environment-variables) or [command-line arguments](#configuration-settings-as-command-line-arguments) to specify configuration settings when instantiating a container from Computer Vision containers.

Environment variable values override command-line argument values, which in turn override the default values for the container image. In other words, if you specify different values in an environment variable and a command-line argument for the same configuration setting, such as `Logging:Disk:LogLevel`, then instantiate a container, the value in the environment variable is used by the instantiated container.

### Configuration settings as environment variables

You can use the [ASP.NET Core environment variable syntax](https://docs.microsoft.com/aspnet/core/fundamentals/configuration/?view=aspnetcore-2.1&tabs=basicconfiguration#environment-variables-configuration-provider) to specify configuration settings.

The container reads user environment variables when the container is instantiated. If an environment variable exists, the value of the environment variable overrides the default value for the specified configuration setting. The benefit of using environment variables is that multiple configuration settings can be set before instantiating containers, and multiple containers can automatically use the same set of configuration settings.

For example, the following commands use an environment variable to configure the console logging level to [LogLevel.Information](https://msdn.microsoft.com), then instantiates a container from the Recognize Text container image. The value of the environment variable overrides the default configuration setting.

  ```Docker
  SET Logging:Console:LogLevel=Information
  docker run --rm -it -p 5000:5000 --memory 4g --cpus 1 containerpreview.azurecr.io/microsoft/cognitive-services-recognize-text Eula=accept Billing=https://westcentralus.api.cognitive.microsoft.com/vision/v1.0 ApiKey=0123456789
  ```

### Configuration settings as command-line arguments

You can use the [ASP.NET Core command-line argument syntax](https://docs.microsoft.com/aspnet/core/fundamentals/configuration/?view=aspnetcore-2.1&tabs=basicconfiguration#arguments) to specify configuration settings.

You can specify configuration settings in the optional `ARGS` parameter of the [docker run](https://docs.docker.com/engine/reference/commandline/run/) command used to instantiate a container from a downloaded container image. The benefit of using command-line arguments is that each container can use a different, custom set of configuration settings.

For example, the following command instantiates a container from the Recognize Text container image and configures the console logging level to LogLevel.Information, overriding the default configuration setting.

  ```Docker
  docker run --rm -it -p 5000:5000 --memory 4g --cpus 1 containerpreview.azurecr.io/microsoft/cognitive-services-recognize-text Eula=accept Billing=https://westcentralus.api.cognitive.microsoft.com/vision/v1.0 ApiKey=0123456789 Logging:Console:LogLevel=Information
  ```

## ApiKey configuration setting

The `ApiKey` configuration setting specifies the configuration key of the Computer Vision resource on Azure used to track billing information for the container. You must specify a value for this configuration setting, and the value must be a valid configuration key for the Computer Vision resource specified for the [`Billing`](#billing-configuration-setting) configuration setting.

> [!IMPORTANT]
> The [`ApiKey`](#apikey-configuration-setting), [`Billing`](#billing-configuration-setting), and [`Eula`](#eula-configuration-setting) configuration settings are used together, and you must provide valid values for all three of them; otherwise your container won't start. For more information about using these configuration settings to instantiate a container, see [Billing](computer-vision-how-to-install-containers.md#billing).

## ApplicationInsights configuration settings

The configuration settings in the `ApplicationInsights` section allows you to add [Azure Application Insights](https://docs.microsoft.com/azure/application-insights) telemetry support to your container. Application Insights provides in-depth monitoring of your container down to the code level. You can easily monitor your container for availability, performance, and usage. You can also quickly identify and diagnose errors in your container without waiting for a user to report them.

The following table describes the configuration settings supported under the `ApplicationInsights` section.

| Name | Data type | Description |
|------|-----------|-------------|
| `InstrumentationKey` | String | The instrumentation key of the Application Insights instance to which telemetry data for the container is sent. For more information, see [Application Insights for ASP.NET Core](https://docs.microsoft.com/azure/application-insights/app-insights-asp-net-core). |

## Authentication configuration settings

The `Authentication` configuration settings provide Azure security options for your container. Although the configuration settings in this section are available, the Recognize Text container does not use this section.

## Billing configuration setting

The `Billing` configuration setting specifies the endpoint URI of the Computer Vision resource on Azure used to meter billing information for the container. You must specify a value for this configuration setting, and the value must be a valid endpoint URI for a Computer Vision resource on Azure.

> [!IMPORTANT]
> The [`ApiKey`](#apikey-configuration-setting), [`Billing`](#billing-configuration-setting), and [`Eula`](#eula-configuration-setting) configuration settings are used together, and you must provide valid values for all three of them; otherwise your container won't start. For more information about using these configuration settings to instantiate a container, see [Billing](computer-vision-how-to-install-containers.md#billing).

## Eula configuration setting

The `Eula` configuration setting indicates that you've accepted the license for the container. You must specify a value for this configuration setting, and the value must be set to `accept`.

> [!IMPORTANT]
> The [`ApiKey`](#apikey-configuration-setting), [`Billing`](#billing-configuration-setting), and [`Eula`](#eula-configuration-setting) configuration settings are used together, and you must provide valid values for all three of them; otherwise your container won't start. For more information about using these configuration settings to instantiate a container, see [Billing](computer-vision-how-to-install-containers.md#billing).

Cognitive Services containers are licensed under [your agreement](https://go.microsoft.com/fwlink/?linkid=2018657) governing your use of Azure. If you do not have an existing agreement governing your use of Azure, you agree that your agreement governing use of Azure is the [Microsoft Online Subscription Agreement](https://go.microsoft.com/fwlink/?linkid=2018755), which incorporates the [Online Services Terms](https://go.microsoft.com/fwlink/?linkid=2018760). For previews, you also agree to the [Supplemental Terms of Use for Microsoft Azure Previews](https://go.microsoft.com/fwlink/?linkid=2018815). By using the container you agree to these terms.

## Fluentd configuration settings

The `Fluentd` section manages configuration settings for [Fluentd](https://www.fluentd.org), an open source data collector for unified logging. Computer Vision containers includes a Fluentd logging provider which allows your container to write log and, optionally, metric data to a Fluentd server.

The following table describes the configuration settings supported under the `Fluentd` section.

| Name | Data type | Description |
|------|-----------|-------------|
| `Host` | String | The IP address or DNS host name of the Fluentd server. |
| `Port` | Integer | The port of the Fluentd server.<br/> The default value is 24224. |
| `HeartbeatMs` | Integer | The heartbeat interval, in milliseconds. If no event traffic has been sent before this interval expires, a heartbeat is sent to the Fluentd server. The default value is 60000 milliseconds (1 minute). |
| `SendBufferSize` | Integer | The network buffer space, in bytes, allocated for send operations. The default value is 32768 bytes (32 kilobytes). |
| `TlsConnectionEstablishmentTimeoutMs` | Integer | The timeout, in milliseconds, to establish a SSL/TLS connection with the Fluentd server. The default value is 10000 milliseconds (10 seconds).<br/> If `UseTLS` is set to false, this value is ignored. |
| `UseTLS` | Boolean | Indicates whether the container should use SSL/TLS for communicating with the Fluentd server. The default value is false. |

## Logging configuration settings

The `Logging` configuration settings manage ASP.NET Core logging support for your container. You can use the same configuration settings and values for your container that you can for an ASP.NET Core application. The following logging providers are supported by Computer Vision containers:

* [Console](https://docs.microsoft.com/aspnet/core/fundamentals/logging/?view=aspnetcore-2.1#console-provider)  
  The ASP.NET Core `Console` logging provider. All of the ASP.NET Core configuration settings and default values for this logging provider are supported.
* [Debug](https://docs.microsoft.com/aspnet/core/fundamentals/logging/?view=aspnetcore-2.1#debug-provider)  
  The ASP.NET Core `Debug` logging provider. All of the ASP.NET Core configuration settings and default values for this logging provider are supported.
* Disk  
  The JSON logging provider. This logging provider writes log data to the output mount.  
  The `Disk` logging provider supports the following configuration settings:  

  | Name | Data type | Description |
  |------|-----------|-------------|
  | `Format` | String | The output format for log files.<br/> **Note:** This value must be set to `json` to enable the logging provider. If this value is specified without also specifying an output mount while instantiating a container, an error occurs. |
  | `MaxFileSize` | Integer | The maximum size, in megabytes (MB), of a log file. When the size of the current log file meets or exceeds this value, a new log file is started by the logging provider. If -1 is specified, the size of the log file is limited only by the maximum file size, if any, for the output mount. The default value is 1. |

For more information about configuring ASP.NET Core logging support, see [Logging in ASP.NET Core](https://docs.microsoft.com/aspnet/core/fundamentals/logging/?view=aspnetcore-2.1#configuration).

## Mounts configuration settings

The Docker containers provided by Computer Vision are designed to be both stateless and immutable. In other words, files created inside a container are stored in a writable container layer, which persists only while the container is running and cannot be easily accessed. If that container is stopped or removed, the files created inside that container with it are destroyed.

However, because they're Docker containers, you can use Docker storage options, such as volumes and bind mounts, to read and write persisted data outside of the container, if the container supports it. For more information about how to specify and manage Docker storage options, see [Manage data in Docker](https://docs.docker.com/storage/).

> [!NOTE]
> You typically won't need to change the values for these configuration settings. Instead, you'll use the values specified in these configuration settings as destinations when specifying input and output mounts for your container. For more information about specifying input and output mounts, see [Input and output mounts](#input-and-output-mounts).

The following table describes the configuration settings supported under the `Mounts` section.

| Name | Data type | Description |
|------|-----------|-------------|
| `Input` | String | The target of the input mount. The default value is `/input`. |
| `Output` | String | The target of the output mount. The default value is `/output`. |

### Input and output mounts

By default, each container can support an *input mount*, from which the container can read data, and an *output mount*, to which the container can write data. Containers are not required to support input or output mounts, however, and each container can use both input and output mounts for container-specific purposes in addition to the logging options supported by Computer Vision containers.

The Recognize Text container does not support input mounts, and optionally supports output mounts.

You can specify an input mount or output mount by specifying the `--mount` option in the [docker run](https://docs.docker.com/engine/reference/commandline/run/) command used to instantiate a container from a downloaded container image. By default, the input mount uses `/input` as its destination, and the output mount uses `/output` as its destination. Any Docker storage option available to the Docker container host can be specified in the `--mount` option.

For example, the following command defines a Docker bind mount to the `D:\Output` folder on the host machine as the output mount, then instantiates a container from the Recognize Text container image, saving log files in JSON format to the output mount.

  ```Docker
  docker run --rm -it -p 5000:5000 --memory 4g --cpus 1 --mount type=bind,source=D:\Output,destination=/output containerpreview.azurecr.io/microsoft/cognitive-services-recognize-text Eula=accept Billing=https://westcentralus.api.cognitive.microsoft.com/vision/v1.0 ApiKey=0123456789 Logging:Disk:Format=json
  ```<|MERGE_RESOLUTION|>--- conflicted
+++ resolved
@@ -1,17 +1,10 @@
 ---
-<<<<<<< HEAD
 title: Configure containers - Computer Vision
 titlesuffix: Azure Cognitive Services
 description: Configure various settings for Recognize Text containers in Computer Vision.
-=======
-title: Configure containers
-titlesuffix: Computer Vision - Azure Cognitive Services
-description: Configuration settings for containers in Computer Vision.
->>>>>>> ea4c5303
 services: cognitive-services
 author: diberry
 manager: cgronlun
-ms.custom: seodec18
 ms.service: cognitive-services
 ms.component: text-analytics
 ms.topic: conceptual
