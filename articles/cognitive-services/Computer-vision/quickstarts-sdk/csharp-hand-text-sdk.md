---
title: "Quickstart: Extract handwritten text - SDK, C#"
titleSuffix: "Azure Cognitive Services"
description: In this quickstart, you extract text from an image using the Computer Vision Windows C# client library.
services: cognitive-services
author: PatrickFarley
manager: nitinme

ms.service: cognitive-services
ms.subservice: computer-vision
ms.topic: quickstart
ms.date: 02/12/2019
ms.author: pafarley
ms.custom: seodec18
---
# Quickstart: Extract text using the Computer Vision SDK and C#

In this quickstart, you will extract handwritten or printed text from an image using the Computer Vision SDK for C#. If you wish, you can download the code in this guide as a complete sample app from the [Cognitive Services Csharp Vision](https://github.com/Azure-Samples/cognitive-services-vision-csharp-sdk-quickstarts/tree/master/ComputerVision) repo on GitHub.

## Prerequisites

* To use Computer Vision, you need a subscription key; see [Obtaining Subscription Keys](../Vision-API-How-to-Topics/HowToSubscribe.md).
* Any edition of [Visual Studio 2015 or 2017](https://www.visualstudio.com/downloads/).
* The [Microsoft.Azure.CognitiveServices.Vision.ComputerVision](https://www.nuget.org/packages/Microsoft.Azure.CognitiveServices.Vision.ComputerVision) client library NuGet package. It isn't necessary to download the package. Installation instructions are provided below.

## Create and run the sample app

To run the sample, do the following steps:

1. Create a new Visual C# Console App in Visual Studio.
1. Install the Computer Vision client library NuGet package.
    1. On the menu, click **Tools**, select **NuGet Package Manager**, then **Manage NuGet Packages for Solution**.
    1. Click the **Browse** tab, and in the **Search** box type "Microsoft.Azure.CognitiveServices.Vision.ComputerVision".
    1. Select **Microsoft.Azure.CognitiveServices.Vision.ComputerVision** when it displays, then click the checkbox next to your project name, and **Install**.
1. Replace `Program.cs` with the following code. The `RecognizeTextAsync` and `RecognizeTextInStreamAsync` methods wrap the [Recognize Text API](https://westus.dev.cognitive.microsoft.com/docs/services/5adf991815e1060e6355ad44/operations/587f2c6a154055056008f200) for remote and local images, respectively. The `GetTextOperationResultAsync` method wraps the [Get Recognize Text Operation Results API](https://westus.dev.cognitive.microsoft.com/docs/services/5adf991815e1060e6355ad44/operations/587f2cf1154055056008f201).

<<<<<<< HEAD

    ```csharp
    using Microsoft.Azure.CognitiveServices.Vision.ComputerVision;
    using Microsoft.Azure.CognitiveServices.Vision.ComputerVision.Models;

    using System;
    using System.IO;
    using System.Threading.Tasks;

=======
    ```csharp
    using Microsoft.Azure.CognitiveServices.Vision.ComputerVision;
    using Microsoft.Azure.CognitiveServices.Vision.ComputerVision.Models;

    using System;
    using System.IO;
    using System.Threading.Tasks;

>>>>>>> 4948bba2
    namespace ExtractText
    {
        class Program
        {
            // subscriptionKey = "0123456789abcdef0123456789ABCDEF"
            private const string subscriptionKey = "<SubscriptionKey>";

            // For printed text, change to TextRecognitionMode.Printed
            private const TextRecognitionMode textRecognitionMode =
                TextRecognitionMode.Handwritten;

            // localImagePath = @"C:\Documents\LocalImage.jpg"
            private const string localImagePath = @"<LocalImage>";

            private const string remoteImageUrl =
                "https://upload.wikimedia.org/wikipedia/commons/thumb/d/dd/" +
                "Cursive_Writing_on_Notebook_paper.jpg/" +
                "800px-Cursive_Writing_on_Notebook_paper.jpg";

            private const int numberOfCharsInOperationId = 36;

            static void Main(string[] args)
            {
                ComputerVisionClient computerVision = new ComputerVisionClient(
                    new ApiKeyServiceClientCredentials(subscriptionKey),
                    new System.Net.Http.DelegatingHandler[] { });

                // You must use the same region as you used to get your subscription
                // keys. For example, if you got your subscription keys from westus,
                // replace "westcentralus" with "westus".
                //
                // Free trial subscription keys are generated in the "westus"
                // region. If you use a free trial subscription key, you shouldn't
                // need to change the region.

                // Specify the Azure region
                computerVision.Endpoint = "https://westcentralus.api.cognitive.microsoft.com";

                Console.WriteLine("Images being analyzed ...");
                var t1 = ExtractRemoteTextAsync(computerVision, remoteImageUrl);
                var t2 = ExtractLocalTextAsync(computerVision, localImagePath);

                Task.WhenAll(t1, t2).Wait(5000);
                Console.WriteLine("Press ENTER to exit");
                Console.ReadLine();
            }

            // Recognize text from a remote image
            private static async Task ExtractRemoteTextAsync(
                ComputerVisionClient computerVision, string imageUrl)
            {
                if (!Uri.IsWellFormedUriString(imageUrl, UriKind.Absolute))
                {
                    Console.WriteLine(
                        "\nInvalid remoteImageUrl:\n{0} \n", imageUrl);
                    return;
                }

                // Start the async process to recognize the text
                RecognizeTextHeaders textHeaders =
                    await computerVision.RecognizeTextAsync(
                        imageUrl, textRecognitionMode);

                await GetTextAsync(computerVision, textHeaders.OperationLocation);
            }

            // Recognize text from a local image
            private static async Task ExtractLocalTextAsync(
                ComputerVisionClient computerVision, string imagePath)
            {
                if (!File.Exists(imagePath))
                {
                    Console.WriteLine(
                        "\nUnable to open or read localImagePath:\n{0} \n", imagePath);
                    return;
                }

                using (Stream imageStream = File.OpenRead(imagePath))
                {
                    // Start the async process to recognize the text
                    RecognizeTextInStreamHeaders textHeaders =
                        await computerVision.RecognizeTextInStreamAsync(
                            imageStream, textRecognitionMode);

                    await GetTextAsync(computerVision, textHeaders.OperationLocation);
                }
            }

            // Retrieve the recognized text
            private static async Task GetTextAsync(
                ComputerVisionClient computerVision, string operationLocation)
            {
                // Retrieve the URI where the recognized text will be
                // stored from the Operation-Location header
                string operationId = operationLocation.Substring(
                    operationLocation.Length - numberOfCharsInOperationId);

                Console.WriteLine("\nCalling GetHandwritingRecognitionOperationResultAsync()");
                TextOperationResult result =
                    await computerVision.GetTextOperationResultAsync(operationId);

                // Wait for the operation to complete
                int i = 0;
                int maxRetries = 10;
                while ((result.Status == TextOperationStatusCodes.Running ||
                        result.Status == TextOperationStatusCodes.NotStarted) && i++ < maxRetries)
                {
                    Console.WriteLine(
                        "Server status: {0}, waiting {1} seconds...", result.Status, i);
                    await Task.Delay(1000);

                    result = await computerVision.GetTextOperationResultAsync(operationId);
                }

                // Display the results
                Console.WriteLine();
                var lines = result.RecognitionResult.Lines;
                foreach (Line line in lines)
                {
                    Console.WriteLine(line.Text);
                }
                Console.WriteLine();
            }
        }
    }
    ```

<<<<<<< HEAD

1. Replace `<Subscription Key>` with your valid subscription key.
1. Change `computerVision.Endpoint` to the Azure region associated with your subscription keys, if necessary.
1. Optionally set `textRecognitionMode` to `TextRecognitionMode.Printed`.
1. Replace `<LocalImage>` with the path and file name of a local image.
1. Optionally, set `remoteImageUrl` to a different image.
1. Run the program.


## Examine the response

A successful response prints the lines of recognized text for each image.

=======
1. Replace `<Subscription Key>` with your valid subscription key.
1. Change `computerVision.Endpoint` to the Azure region associated with your subscription keys, if necessary.
1. Optionally set `textRecognitionMode` to `TextRecognitionMode.Printed`.
1. Replace `<LocalImage>` with the path and file name of a local image.
1. Optionally, set `remoteImageUrl` to a different image.
1. Run the program.


## Examine the response

A successful response prints the lines of recognized text for each image.

>>>>>>> 4948bba2
```console
Calling GetHandwritingRecognitionOperationResultAsync()

Calling GetHandwritingRecognitionOperationResultAsync()
Server status: Running, waiting 1 seconds...
Server status: Running, waiting 1 seconds...

dog
The quick brown fox jumps over the lazy
Pack my box with five dozen liquor jugs
```

See [Quickstart: Extract handwritten text - REST, C#](../QuickStarts/CSharp-hand-text.md#examine-the-response) for an example of the raw JSON output from the API call.

## Next steps

Explore the Computer Vision APIs used to analyze an image, detect celebrities and landmarks, create a thumbnail, and extract printed and handwritten text.

> [!div class="nextstepaction"]
> [Explore Computer Vision APIs](https://westus.dev.cognitive.microsoft.com/docs/services/5adf991815e1060e6355ad44)<|MERGE_RESOLUTION|>--- conflicted
+++ resolved
@@ -34,8 +34,6 @@
     1. Select **Microsoft.Azure.CognitiveServices.Vision.ComputerVision** when it displays, then click the checkbox next to your project name, and **Install**.
 1. Replace `Program.cs` with the following code. The `RecognizeTextAsync` and `RecognizeTextInStreamAsync` methods wrap the [Recognize Text API](https://westus.dev.cognitive.microsoft.com/docs/services/5adf991815e1060e6355ad44/operations/587f2c6a154055056008f200) for remote and local images, respectively. The `GetTextOperationResultAsync` method wraps the [Get Recognize Text Operation Results API](https://westus.dev.cognitive.microsoft.com/docs/services/5adf991815e1060e6355ad44/operations/587f2cf1154055056008f201).
 
-<<<<<<< HEAD
-
     ```csharp
     using Microsoft.Azure.CognitiveServices.Vision.ComputerVision;
     using Microsoft.Azure.CognitiveServices.Vision.ComputerVision.Models;
@@ -44,16 +42,6 @@
     using System.IO;
     using System.Threading.Tasks;
 
-=======
-    ```csharp
-    using Microsoft.Azure.CognitiveServices.Vision.ComputerVision;
-    using Microsoft.Azure.CognitiveServices.Vision.ComputerVision.Models;
-
-    using System;
-    using System.IO;
-    using System.Threading.Tasks;
-
->>>>>>> 4948bba2
     namespace ExtractText
     {
         class Program
@@ -181,8 +169,6 @@
     }
     ```
 
-<<<<<<< HEAD
-
 1. Replace `<Subscription Key>` with your valid subscription key.
 1. Change `computerVision.Endpoint` to the Azure region associated with your subscription keys, if necessary.
 1. Optionally set `textRecognitionMode` to `TextRecognitionMode.Printed`.
@@ -195,20 +181,6 @@
 
 A successful response prints the lines of recognized text for each image.
 
-=======
-1. Replace `<Subscription Key>` with your valid subscription key.
-1. Change `computerVision.Endpoint` to the Azure region associated with your subscription keys, if necessary.
-1. Optionally set `textRecognitionMode` to `TextRecognitionMode.Printed`.
-1. Replace `<LocalImage>` with the path and file name of a local image.
-1. Optionally, set `remoteImageUrl` to a different image.
-1. Run the program.
-
-
-## Examine the response
-
-A successful response prints the lines of recognized text for each image.
-
->>>>>>> 4948bba2
 ```console
 Calling GetHandwritingRecognitionOperationResultAsync()
 
