--- conflicted
+++ resolved
@@ -18,11 +18,7 @@
 
 # Upgrading to Version 2 of the Text Analytics API #
 
-<<<<<<< HEAD
-This guide will take you through the process of upgrading your code from using the [first version of the API](../machine-learning-apps-text-analytics/) to using the second version. 
-=======
 This guide will take you through the process of upgrading your code from using the [first version of the API](../machine-learning/machine-learning-apps-text-analytics.md) to using the second version. 
->>>>>>> c186bb0b
 
 If you have not used the API and would like to learn more, you can **[learn more about the API here](//go.microsoft.com/fwlink/?LinkID=759711)** or **[follow the Quick Start Guide](//go.microsoft.com/fwlink/?LinkID=760860)**. For technical reference, refer to the **[API Definition](//go.microsoft.com/fwlink/?LinkID=759346)**.
 
