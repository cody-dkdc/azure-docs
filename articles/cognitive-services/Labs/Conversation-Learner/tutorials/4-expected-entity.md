---
title: How to use the "expected entity" property of Conversation Learner actions - Microsoft Cognitive Services | Microsoft Docs
titleSuffix: Azure
description: Learn how to use the "expected entity" property of a Conversation Learner model.
services: cognitive-services
author: v-jaswel
manager: nolachar
ms.service: cognitive-services
ms.component: conversation-learner
ms.topic: article
ms.date: 04/30/2018
ms.author: v-jaswel
---

# How to use the "Expected entity" property of actions

This tutorial demonstrates the "expected entity" field of actions.

## Video

[![Tutorial 4 Preview](http://aka.ms/cl-tutorial-04-preview)](http://aka.ms/blis-tutorial-04)

## Requirements
This tutorial requires that the general tutorial bot is running

	npm run tutorial-general

## Details
Use the "expected entity" field of an action to communicate to the system that you expect the user's response to an action will be to state an entity.

Concretely, if the "expected entity" field of an action is set to $entity, then on the next user utterance, the system will:

1. First, as usual, attempt to find entities using the machine-learning based entity extraction model
2. If no entities are found in step 1, then -- as a heuristic -- assign the whole user utterance to $entity.
3. Call `EntityDetectionCallback` as usual, and proceed to action selection.

## Steps

### Create the model

1. In the Web UI, click New Model
2. In Name, enter ExpectedEntities. Then click Create.

### Create an entity

1. Click Entities, then New Entity.
2. In Entity Name, enter name.
3. Click Create

> [!NOTE]
> The entity type is 'custom'. This value means that the entity can be trained.  There are also pre-built entities, meaning that their behavior cannot be adjusted.  These entities are covered in the [Pre-Built Entities tutorial](./7-built-in-entities.md).

![](../media/tutorial4_entities.PNG)

### Create two actions

1. Click Actions, then New Action.
2. In Response, type 'What's your name?'.
3. In Expected Entities, enter $name. Click Save.
	- This value means that if this question is asked, and the user response does not have any entities detected, the bot should assume the whole of the user's response is this entity.
2. Click Actions, then New Action to create a second action.
3. In Response, type 'Hello $name'.
<<<<<<< HEAD
	- Note that the entity is automatically added as a required entity. 
4. Click Save
=======
	- The entity is automatically added as a required entity. 
4. Click Save.
>>>>>>> 13f79334

Now you have two actions.

![](../media/tutorial4_actions.PNG)

### Train the bot

1. Click Train Dialogs, then New Train Dialog.
2. Type 'hello'.
3. Click Score Actions, and Select 'What's your name?'
	- The response 'Hello $name' cannot be selected, because it requires the entity $name to be defined, and $name is not in the bot's memory.
2. Enter 'david'. 
	- The name is highlighted as an entity. This is because of the heuristic we set up above to select the response as the entity.
5. Click Score Actions
	- The name value is now in the bot's memory.
	- 'Hello $name' is now available as a response. 
6. Select 'Hello $name'.
7. Click Done Teaching.

Here are two examples where the machine-learning entity extraction model identifies a name, so the "expected entity" heuristic isn't triggered.

1. Click New Train Dialog.
2. Enter 'my name is david'.
	- The model identifies david as the name entity because it has seen this word before.
2. Click Score Actions
3. Select 'Hello $name'.
4. Enter 'my name is susan'.
	- The model identifies susan as the name since it has seen this pattern already.
2. Click Score Actions.
2. Select 'Hello susan'.
3. Click Done Teaching.

In the following examples, the "expected entity" heuristic triggers, but is incorrect. The examples then show how to make a correction.

1. Type in 'call me jose'.
	- The model does not recognize the name as an entity.
2. Click on jose, and select name.
3. Click Score Actions.
4. Select hello $name.
5. Click Done Teaching.
1. Click New Train Dialog.
2. Enter 'hello'.
3. In response to 'what's your name', enter 'I am called frank'.
	- The entire phrase is highlighted. This is because the statistical model did not find a name, so the heuristic fired and selected the entire answer as the name entity.
2. To correct it, click on the highlighted phrase, then click on the red x. 
3. Click to select frank, then click on name.
2. Click Score Actions
3. Select 'Hello $name'.
4. Click Done Teaching.

![](../media/tutorial4_dialogs.PNG)

## Next steps

> [!div class="nextstepaction"]
> [Negatable entities](./5-negatable-entities.md)<|MERGE_RESOLUTION|>--- conflicted
+++ resolved
@@ -60,13 +60,8 @@
 	- This value means that if this question is asked, and the user response does not have any entities detected, the bot should assume the whole of the user's response is this entity.
 2. Click Actions, then New Action to create a second action.
 3. In Response, type 'Hello $name'.
-<<<<<<< HEAD
 	- Note that the entity is automatically added as a required entity. 
-4. Click Save
-=======
-	- The entity is automatically added as a required entity. 
 4. Click Save.
->>>>>>> 13f79334
 
 Now you have two actions.
 
