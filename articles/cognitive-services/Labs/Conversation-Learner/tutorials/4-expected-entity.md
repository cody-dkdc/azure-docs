---
title: How to use the "expected entity" property of Conversation Learner actions - Microsoft Cognitive Services | Microsoft Docs
titleSuffix: Azure
description: Learn how to use the "expected entity" property of a Conversation Learner model.
services: cognitive-services
author: v-jaswel
manager: nolachar
ms.service: cognitive-services
ms.component: conversation-learner
ms.topic: article
ms.date: 04/30/2018
ms.author: v-jaswel
---

# How to use the "Expected entity" property of actions

This tutorial demonstrates the "expected entity" field of actions.

## Video

[![Tutorial 4 Preview](http://aka.ms/cl-tutorial-04-preview)](http://aka.ms/blis-tutorial-04)

## Requirements
This tutorial requires that the general tutorial bot is running

	npm run tutorial-general

## Details
Use the "expected entity" field of an action to communicate to the system that you expect the user's response to an action will be to state an entity.

Concretely, if the "expected entity" field of an action is set to $entity, then on the next user utterance, the system will:

1. First, as usual, attempt to find entities using the machine-learning based entity extraction model
2. If no entities are found in step 1, then -- as a heuristic -- assign the whole user utterance to $entity.
3. Call `EntityDetectionCallback` as usual, and proceed to action selection.

## Steps

### Create the model

1. In the Web UI, click New Model
2. In Name, enter ExpectedEntities. Then click Create.

### Create an entity

1. Click Entities, then New Entity.
2. In Entity Name, enter name.
3. Click Create

> [!NOTE]
> The entity type is 'custom'. This value means that the entity can be trained.  There are also pre-built entities, meaning that their behavior cannot be adjusted.  These entities are covered in the [Pre-Built Entities tutorial](./7-built-in-entities.md).

![](../media/tutorial4_entities.PNG)

### Create two actions

1. Click Actions, then New Action.
2. In Response, type 'What's your name?'.
3. In Expected Entities, enter $name. Click Save.
	- This value means that if this question is asked, and the user response does not have any entities detected, the bot should assume the whole of the user's response is this entity.
	- The entity is automatically added as a disqualifying entity. 
2. Click Actions, then New Action to create a second action.
3. In Response, type 'Hello $name'.
<<<<<<< HEAD
	- The entity is automatically added as a required entity.
4. Click Save
=======
	- Note that the entity is automatically added as a required entity. 
4. Click Save.
>>>>>>> 609c85e4

Now you have two actions.

![](../media/tutorial4_actions.PNG)

### Train the bot

1. Click Train Dialogs, then New Train Dialog.
2. Type 'hello'.
3. Click Score Actions, and Select 'What's your name?'
	- The response 'Hello $name' cannot be selected, because it requires the entity $name to be defined, and $name is not in the bot's memory.
2. Enter 'david'. 
	- The name is highlighted as an entity. This is because of the heuristic we set up above to select the response as the entity.
5. Click Score Actions
	- The name value is now in the bot's memory.
	- 'Hello $name' is now available as a response. 
6. Select 'Hello $name'.
7. Click Done Teaching.

Here are two examples where the machine-learning entity extraction model identifies a name, so the "expected entity" heuristic isn't triggered.

1. Click New Train Dialog.
2. Enter 'my name is david'.
	- The model identifies david as the name entity because it has seen this word before.
2. Click Score Actions
3. Select 'Hello $name'.
4. Enter 'my name is susan'.
	- The model identifies susan as the name since it has seen this pattern already.
2. Click Score Actions.
2. Select 'Hello susan'.
3. Click Done Teaching.

In the following examples, the "expected entity" heuristic triggers, but is incorrect. The examples then show how to make a correction.

1. Type in 'call me jose'.
	- The model does not recognize the name as an entity.
2. Click on jose, and select name.
3. Click Score Actions.
4. Select hello $name.
5. Click Done Teaching.
1. Click New Train Dialog.
2. Enter 'hello'.
3. In response to 'what's your name', enter 'I am called frank'.
	- The entire phrase is highlighted. This is because the statistical model did not find a name, so the heuristic fired and selected the entire answer as the name entity.
2. To correct it, click on the highlighted phrase, then click on the red x. 
3. Click to select frank, then click on name.
2. Click Score Actions
3. Select 'Hello $name'.
4. Click Done Teaching.

![](../media/tutorial4_dialogs.PNG)

## Next steps

> [!div class="nextstepaction"]
> [Negatable entities](./5-negatable-entities.md)<|MERGE_RESOLUTION|>--- conflicted
+++ resolved
@@ -61,13 +61,8 @@
 	- The entity is automatically added as a disqualifying entity. 
 2. Click Actions, then New Action to create a second action.
 3. In Response, type 'Hello $name'.
-<<<<<<< HEAD
 	- The entity is automatically added as a required entity.
-4. Click Save
-=======
-	- Note that the entity is automatically added as a required entity. 
 4. Click Save.
->>>>>>> 609c85e4
 
 Now you have two actions.
 
