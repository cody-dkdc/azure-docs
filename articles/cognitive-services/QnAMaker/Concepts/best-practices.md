---
title: Best practices - QnA Maker
titlesuffix: Azure Cognitive Services 
description: Use these best practices to improve your knowledge base and provide better results to your application/chat bot's end users.
services: cognitive-services
author: tulasim88
manager: nitinme
ms.service: cognitive-services
ms.subservice: qna-maker
ms.topic: article
ms.date: 05/10/2019
ms.author: tulasim
ms.custom: seodec18
---

# Best practices of a QnA Maker knowledge base
The [knowledge base development lifecycle](../Concepts/development-lifecycle-knowledge-base.md) guides you on how to manage your KB from beginning to end. Use these best practices to improve your knowledge base and provide better results to your application/chat bot's end users.

## Extraction
The QnA Maker service is continually improving the algorithms that extract QnAs from content and expanding the list of supported file and HTML formats. Follow the [guidelines](../Concepts/data-sources-supported.md) for data extraction based on your document type. 

In general, FAQ pages should be stand-alone and not combined with other information. Product manuals should have clear headings and preferably an index page. 

## Creating good questions and answers

### Good questions

The best questions are simple. Consider the key word or phrase for each question then create a simple question for that key word or phrase. 

Add as many alternate questions as you need but keep the alterations simple. Adding more words or phrasings that are not part of the main goal of the question does not help QnA Maker find a match. 

### Good answers

The best answers are simple answers but not too simple such as yes and no answers. If your answer should link to other sources or provide a rich experience with media and links, use [tagging](../how-to/metadata-generateanswer-usage.md) to distinguish which type of answer you expect, then submit that tag with the query to get the correct answer version.

## Chit-Chat
Add chit-chat to your bot, to make your bot more conversational and engaging, with low effort. You can easily add chit-chat data sets from pre-defined personalities when creating your KB, and change them at any time. Learn how to [add chit-chat to your KB](../How-To/chit-chat-knowledge-base.md). 

### Choosing a personality
Chit-chat is supported for several predefined personalities: 

|Personality |QnA Maker Dataset file |
|---------|-----|
|Professional |[qna_chitchat_professional.tsv](https://qnamakerstore.blob.core.windows.net/qnamakerdata/editorial/qna_chitchat_professional.tsv) |
|Friendly |[qna_chitchat_friendly.tsv](https://qnamakerstore.blob.core.windows.net/qnamakerdata/editorial/qna_chitchat_friendly.tsv) |
|Witty |[qna_chitchat_witty.tsv](https://qnamakerstore.blob.core.windows.net/qnamakerdata/editorial/qna_chitchat_witty.tsv) |
|Caring |[qna_chitchat_caring.tsv](https://qnamakerstore.blob.core.windows.net/qnamakerdata/editorial/qna_chitchat_caring.tsv) |
|Enthusiastic |[qna_chitchat_enthusiastic.tsv](https://qnamakerstore.blob.core.windows.net/qnamakerdata/editorial/qna_chitchat_enthusiastic.tsv) |

The responses range from formal to informal and irreverent. You should select the personality that is closest aligned with the tone you want for your bot. You can view the [datasets](https://github.com/Microsoft/BotBuilder-PersonalityChat/tree/master/CSharp/Datasets), and choose one that serves as a base for your bot, and then customize the responses. 

### Edit bot-specific questions
There are some bot-specific questions that are part of the chit-chat data set, and have been filled in with generic answers. Change these answers to best reflect your bot details. 

We recommend making the following chit-chat QnAs more specific:

* Who are you?
* What can you do?
* How old are you?
* Who created you?
* Hello
   

## Ranking/Scoring
Make sure you are making the best use of the ranking features QnA Maker supports. Doing so will improve the likelihood that a given user query is answered with an appropriate response.

### Choosing a threshold
The default confidence score that is used as a threshold is 50, however you can change it for your KB based on your needs. Since every KB is different, you should test and choose the threshold that is best suited for your KB. Read more about the [confidence score](../Concepts/confidence-score.md). 

### Choosing Ranker type
By default, QnA Maker searches through questions and answers. If you want to search through questions only, to generate an answer, use the `RankerType=QuestionOnly` in the POST body of the GenerateAnswer request.

### Add alternate questions
[Alternate questions](../How-To/edit-knowledge-base.md) improve the likelihood of a match with a user query. Alternate questions are useful when there are multiple ways in which the same question may be asked. This can include changes in the sentence structure and word-style.

|Original query|Alternate queries|Change| 
|--|--|--|
|Is parking available?|Do you have car park?|sentence structure|
 |Hi|Yo<br>Hey there!|word-style or slang|

<a name="use-metadata-filters"></a>

### Use metadata tags to filter questions and answers

[Metadata](../How-To/edit-knowledge-base.md) adds the ability to narrow down the results of a user query based on metadata tags. The knowledge base answer can differ based on the metadata tag, even if the query is the same. For example, *"where is parking located"* can have a different answer if the location of the restaurant branch is different - that is, the metadata is *Location: Seattle* versus *Location: Redmond*.

### Use synonyms
While there is some support for synonyms in the English language, use case-insensitive [word alterations](https://docs.microsoft.com/rest/api/cognitiveservices/qnamaker/alterations/replace) to add synonyms to keywords that take different form. Synonyms should be added at the QnA Maker service-level and shared by all knowledge bases in the service.

|Original word|Synonyms|
|--|--|
|buy|purchase<br>netbanking<br>net banking|

### Use distinct words to differentiate questions
QnA Maker's ranking algorithm, that matches a user query with a question in the knowledge base, works best if each question addresses a different need. Repetition of the same word set between questions reduces the likelihood that the right answer is chosen for a given user query with those words. 

For example, you might have two separate QnAs with the following questions:

|QnAs|
|--|
|where is the parking *location*|
|where is the ATM *location*|

Since these two QnAs are phrased with very similar words, this similarity could cause very similar scores for many user queries that are phrased like  *"where is the `<x>` location"*. Instead, try to clearly differentiate with queries like  *"where is the parking lot"* and *"where is the ATM"*, by avoiding words like "location" that could be in many questions in your KB. 

## Collaborate
QnA Maker allows users to [collaborate](../How-to/collaborate-knowledge-base.md) on a knowledge base. Users need access to the Azure QnA Maker resource group in order to access the knowledge bases. Some organizations may want to outsource the knowledge base editing and maintenance, and still be able to protect access to their Azure resources. This editor-approver model is done by setting up two identical [QnA Maker services](../How-to/set-up-qnamaker-service-azure.md) in different subscriptions and selecting one for the edit-testing cycle. Once testing is finished, the knowledge base contents are transferred with an [import-export](../Tutorials/migrate-knowledge-base.md) process to the QnA Maker service of the approver that will finally publish the knowledge base and update the endpoint.

## Active learning

<<<<<<< HEAD
[Active learning](../How-to/improve-knowledge-base.md) does the best job of suggesting alternative questions when it has a wide range of quality and quantity of user-based queries. It is important to allow client-applications' user queries to participate in the active learning feedback loop without censorship. Once questions are suggested in the QnA Maker portal, you can **[filter by suggestions](../How-To/improve-knowledge-base.md#accept-an-active-learning-suggestion-in-the-knowledge-base)** then review and accept or reject those suggestions. 
=======
[Active learning](../How-to/improve-knowledge-base.md) does the best job of suggesting alternative questions when it has a wide range of quality and quantity of user-based queries. It is important to allow client-applications' user queries to participate in the active learning feedback loop without censorship. Once questions are suggested in the QnA Maker portal, you can **[filter by suggestions](../How-To/improve-knowledge-base.md)** then review and accept or reject those suggestions. 
>>>>>>> 401569fe

## Next steps

> [!div class="nextstepaction"]
> [Edit a knowledge base](../How-to/edit-knowledge-base.md)<|MERGE_RESOLUTION|>--- conflicted
+++ resolved
@@ -108,11 +108,7 @@
 
 ## Active learning
 
-<<<<<<< HEAD
 [Active learning](../How-to/improve-knowledge-base.md) does the best job of suggesting alternative questions when it has a wide range of quality and quantity of user-based queries. It is important to allow client-applications' user queries to participate in the active learning feedback loop without censorship. Once questions are suggested in the QnA Maker portal, you can **[filter by suggestions](../How-To/improve-knowledge-base.md#accept-an-active-learning-suggestion-in-the-knowledge-base)** then review and accept or reject those suggestions. 
-=======
-[Active learning](../How-to/improve-knowledge-base.md) does the best job of suggesting alternative questions when it has a wide range of quality and quantity of user-based queries. It is important to allow client-applications' user queries to participate in the active learning feedback loop without censorship. Once questions are suggested in the QnA Maker portal, you can **[filter by suggestions](../How-To/improve-knowledge-base.md)** then review and accept or reject those suggestions. 
->>>>>>> 401569fe
 
 ## Next steps
 
