--- conflicted
+++ resolved
@@ -8,11 +8,7 @@
 ms.service: cognitive-services
 ms.subservice: qna-maker
 ms.topic: article
-<<<<<<< HEAD
-ms.date: 03/28/2019
-=======
 ms.date: 05/10/2019
->>>>>>> 6a383dfd
 ms.author: tulasim
 ms.custom: seodec18
 ---
@@ -86,11 +82,7 @@
 [Metadata](../How-To/edit-knowledge-base.md) adds the ability to narrow down the results of a user query based on metadata tags. The knowledge base answer can differ based on the metadata tag, even if the query is the same. For example, *"where is parking located"* can have a different answer if the location of the restaurant branch is different - that is, the metadata is *Location: Seattle* versus *Location: Redmond*.
 
 ### Use synonyms
-<<<<<<< HEAD
-While there is some support for synonyms in the English language, use case-insensitive [word alterations](https://westus.dev.cognitive.microsoft.com/docs/services/5a93fcf85b4ccd136866eb37/operations/5ac266295b4ccd1554da75fd) to add synonyms to keywords that take different form. Synonyms should be added at the QnA Maker service-level and shared by all knowledge bases in the service.
-=======
 While there is some support for synonyms in the English language, use case-insensitive [word alterations](https://docs.microsoft.com/rest/api/cognitiveservices/qnamaker/alterations/replace) to add synonyms to keywords that take different form. Synonyms should be added at the QnA Maker service-level and shared by all knowledge bases in the service.
->>>>>>> 6a383dfd
 
 |Original word|Synonyms|
 |--|--|
