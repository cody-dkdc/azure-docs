--- conflicted
+++ resolved
@@ -97,18 +97,6 @@
     - name: Create and publish a knowledge base
       href: Quickstarts/create-publish-knowledge-base.md
       displayName: create bot, bot, publish to bot, test, edit
-<<<<<<< HEAD
-    - name: Add chit-chat to knowledge base
-      href: How-to/chit-chat-knowledge-base.md
-    - name: Migrate a knowledge base
-      href: Tutorials/migrate-knowledge-base.md
-    - name: Edit a knowledge base
-      href: How-To/edit-knowledge-base.md
-      displayName: metadata, pair
-    - name: Add a secured Sharepoint file
-      href: How-To/add-sharepoint-datasources.md
-      displayName: Sharepoint, secure, AAD, azure directory, admin, permission, authorization, file, authentication
-=======
     - name: Get answer
       href: How-To/metadata-generateanswer-usage.md  
       displayName: isTest, test, route, request, http, post, body, header, json, metadata, top, strictFilters, GenerateAnswer, API, answer
@@ -119,25 +107,13 @@
     - name: Migrate a knowledge base
       href: Tutorials/migrate-knowledge-base.md
       displayName: metadata, pair
->>>>>>> 6a383dfd
     - name: Collaborate on a knowledge base
       href: How-To/collaborate-knowledge-base.md      
     - name: Test a knowledge base
       href: How-To/test-knowledge-base.md
     - name: Use active learning to improve knowledge base
       href: How-to/improve-knowledge-base.md
-<<<<<<< HEAD
-      displayName: active learning, suggestion, dialog prompt, train api, feedback loop, autolearn, auto-learn, user setting, service setting, services setting, accept, reject, filter by suggestion, filter active learning
-  - name: Use knowledge base
-    items: 
-    - name: Use metadata with GenerateAnswer API
-      href: How-To/metadata-generateanswer-usage.md  
-      displayName: isTest, test, route, request, http, post, body, header, json, metadata, top, strictFilters
-    - name: With a bot  
-      href: Tutorials/integrate-qnamaker-luis.md
-=======
       displayName: active learning, suggestion, dialog prompt, train api, feedback loop, autolearn, auto-learn, user setting, service setting, services setting, accept, reject, filter by suggestion, filter active learning, clusterHead, totalAutoSuggestedCount, totalUserSuggestedCount, autoSuggestedCount, userSuggestedCount
->>>>>>> 6a383dfd
   - name: Manage service
     items:
     - name: Set up a QnA Maker service
@@ -169,11 +145,7 @@
 - name: Reference
   items:
   - name: REST API Reference
-<<<<<<< HEAD
-    href: https://westus.dev.cognitive.microsoft.com/docs/services/5a93fcf85b4ccd136866eb37/operations/5ac266295b4ccd1554da75ff 
-=======
     href: https://go.microsoft.com/fwlink/?linkid=2092179 
->>>>>>> 6a383dfd
   - name: FAQ
     href: faqs.md
   - name: Limits
@@ -186,11 +158,7 @@
   - name: Samples
     items: 
     - name: QnA Maker help bot
-<<<<<<< HEAD
-      href: https://github.com/Microsoft/BotBuilder-Samples/tree/master/experimental/csharp_dotnetcore/qnamaker-support-bot
-=======
       href: https://aka.ms/qnamakerhelpbotsample
->>>>>>> 6a383dfd
   - name: SDKs
     items:
     - name: C#
