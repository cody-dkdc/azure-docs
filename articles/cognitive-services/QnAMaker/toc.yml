- name: QnA Maker Documentation
  href: index.yml
- name: Overview
  items:
  - name: What is QnA Maker?
    href: Overview/overview.md
- name: Quickstarts
  items:
<<<<<<< HEAD
  - name: Create a new knowledge base
    items:
    - name: C#
      href: Quickstarts/create-new-kb-csharp.md
    - name: Go
      href: Quickstarts/create-new-kb-go.md
    - name: Java
      href: Quickstarts/create-new-kb-java.md
    - name: Node.js
      href: Quickstarts/create-new-kb-nodejs.md
    - name: Python
      href: Quickstarts/create-new-kb-python.md
  - name: Update a knowledge base
    items:
    - name: C#
      href: Quickstarts/update-kb-csharp.md
    - name: Go
      href: Quickstarts/update-kb-go.md
    - name: Java
      href: Quickstarts/update-kb-java.md
    - name: Node.js
      href: Quickstarts/update-kb-nodejs.md
    - name: Python
      href: Quickstarts/update-kb-python.md
  - name: Publish a knowledge base
    items:
    - name: C#
      href: Quickstarts/publish-kb-csharp.md
    - name: Go
      href: Quickstarts/publish-kb-go.md
    - name: Java
      href: Quickstarts/publish-kb-java.md
    - name: Node.js
      href: Quickstarts/publish-kb-nodejs.md
    - name: Python
      href: Quickstarts/publish-kb-python.md
- name: Tutorials
  items:
  - name: Create a QnA bot
    href: Tutorials/create-qna-bot.md
=======
  - name: Use REST API
    items: 
    - name: Create a new knowledge base
      items:
      - name: C#
        href: Quickstarts/create-new-kb-csharp.md
      - name: Go
        href: Quickstarts/create-new-kb-go.md
      - name: Java
        href: Quickstarts/create-new-kb-java.md
      - name: Node.js
        href: Quickstarts/create-new-kb-nodejs.md
      - name: Python
        href: Quickstarts/create-new-kb-python.md
    - name: Update a knowledge base
      items:
      - name: C#
        href: Quickstarts/update-kb-csharp.md
      - name: Go
        href: Quickstarts/update-kb-go.md
      - name: Java
        href: Quickstarts/update-kb-java.md
      - name: Node.js
        href: Quickstarts/update-kb-nodejs.md
      - name: Python
        href: Quickstarts/update-kb-python.md
    - name: Publish a knowledge base
      items:
      - name: C#
        href: Quickstarts/publish-kb-csharp.md
      - name: Go
        href: Quickstarts/publish-kb-go.md
      - name: Java
        href: Quickstarts/publish-kb-java.md
      - name: Node.js
        href: Quickstarts/publish-kb-nodejs.md
      - name: Python
        href: Quickstarts/publish-kb-python.md
>>>>>>> a8dcce48
- name: Concepts
  items:
  - name: Knowledge base
    href: Concepts/knowledge-base.md
  - name: Development lifecyle of a knowledge base
    href: Concepts/development-lifecycle-knowledge-base.md
  - name: Best practices
    href: Concepts/best-practices.md
  - name: Confidence score
    href: Concepts/confidence-score.md
  - name: Data sources supported
    href: Concepts/data-sources-supported.md
- name: How-to guides
  items:
  - name: Set up a QnA Maker service
    href: How-To/set-up-qnamaker-service-azure.md
  - name: Create and publish a knowledge base
    href: Quickstarts/create-publish-knowledge-base.md
  - name: Create a knowledge base
    href: How-To/create-knowledge-base.md
  - name: Add chit-chat to knowledge base
    href: How-to/chit-chat-knowledge-base.md
  - name: Use metadata with GenerateAnswer API
    href: How-To/metadata-generateanswer-usage.md
  - name: Migrate a knowledge base from Preview
    href: Tutorials/migrate-knowledge-base.md
  - name: Edit a knowledge base
    href: How-To/edit-knowledge-base.md
  - name: Collaborate on a knowledge base
    href: How-To/collaborate-knowledge-base.md
  - name: Test a knowledge base
    href: How-To/test-knowledge-base.md
  - name: Publish a knowledge base
    href: How-To/publish-knowledge-base.md
  - name: Get analytics on your knowledge base
    href: How-To/get-analytics-knowledge-base.md
  - name: Manage keys
    href: How-To/key-management.md
  - name: Create a knowledge base in a different language
    href: How-To/language-knowledge-base.md
  - name: Integrate QnA Maker and LUIS
    href: Tutorials/integrate-qnamaker-luis.md
  - name: Create a business continuity plan for QnA Maker
    href: How-To/business-continuity-plan.md
  - name: Choose capacity for your QnA Maker deployment
    href: Tutorials/choosing-capacity-qnamaker-deployment.md
  - name: Upgrade your QnA Maker service
    href: How-To/upgrade-qnamaker-service.md
  - name: Troubleshoot and update QnAMaker runtime
    href: How-To/troubleshooting-runtime.md
  - name: Use REST API
    items:
    - name: C#
      href: Quickstarts/csharp.md
    - name: Java
      href: Quickstarts/java.md
    - name: Node.js
      href: Quickstarts/nodejs.md
    - name: Python
      href: Quickstarts/python.md
    - name: Go
      href: Quickstarts/go.md
- name: Reference
  items:
  - name: REST API Reference
    href: https://westus.dev.cognitive.microsoft.com/docs/services/5a93fcf85b4ccd136866eb37/operations/5ac266295b4ccd1554da75ff
  - name: FAQ
    href: faqs.md
  - name: Limits
    href: limits.md
  - name: Glossary
    href: glossary.md
  - name: HTTP response codes
    href: http-response-codes.md
- name: Resources
  items:
  - name: Regional Availability
    href: https://azure.microsoft.com/global-infrastructure/services/
  - name: Azure Roadmap
    href: https://azure.microsoft.com/roadmap/
  - name: Pricing and limits
    href: https://aka.ms/qnamaker-pricing
  - name: Language and region support
    href: Overview/language-support.md
  - name: Stack Overflow
    href: https://stackoverflow.com/questions/tagged/QnAMaker
  - name: UserVoice
    href: https://aka.ms/qnamaker-uservoice
  - name: Search
    href: https://docs.microsoft.com/search/index?search=QnAMaker
  - name: Blog
    href: https://blog.botframework.com/category/QnAMaker/<|MERGE_RESOLUTION|>--- conflicted
+++ resolved
@@ -6,50 +6,8 @@
     href: Overview/overview.md
 - name: Quickstarts
   items:
-<<<<<<< HEAD
-  - name: Create a new knowledge base
+  - name: Using REST API
     items:
-    - name: C#
-      href: Quickstarts/create-new-kb-csharp.md
-    - name: Go
-      href: Quickstarts/create-new-kb-go.md
-    - name: Java
-      href: Quickstarts/create-new-kb-java.md
-    - name: Node.js
-      href: Quickstarts/create-new-kb-nodejs.md
-    - name: Python
-      href: Quickstarts/create-new-kb-python.md
-  - name: Update a knowledge base
-    items:
-    - name: C#
-      href: Quickstarts/update-kb-csharp.md
-    - name: Go
-      href: Quickstarts/update-kb-go.md
-    - name: Java
-      href: Quickstarts/update-kb-java.md
-    - name: Node.js
-      href: Quickstarts/update-kb-nodejs.md
-    - name: Python
-      href: Quickstarts/update-kb-python.md
-  - name: Publish a knowledge base
-    items:
-    - name: C#
-      href: Quickstarts/publish-kb-csharp.md
-    - name: Go
-      href: Quickstarts/publish-kb-go.md
-    - name: Java
-      href: Quickstarts/publish-kb-java.md
-    - name: Node.js
-      href: Quickstarts/publish-kb-nodejs.md
-    - name: Python
-      href: Quickstarts/publish-kb-python.md
-- name: Tutorials
-  items:
-  - name: Create a QnA bot
-    href: Tutorials/create-qna-bot.md
-=======
-  - name: Use REST API
-    items: 
     - name: Create a new knowledge base
       items:
       - name: C#
@@ -86,7 +44,10 @@
         href: Quickstarts/publish-kb-nodejs.md
       - name: Python
         href: Quickstarts/publish-kb-python.md
->>>>>>> a8dcce48
+- name: Tutorials
+  items:
+  - name: Create a QnA bot
+    href: Tutorials/create-qna-bot.md
 - name: Concepts
   items:
   - name: Knowledge base
