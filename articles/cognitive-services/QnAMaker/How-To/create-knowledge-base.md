---
<<<<<<< HEAD
title: How to create a knowledge base - QnA Maker
titlesuffix: Azure Cognitive Services 
description: QnA Maker makes it very simple to onboard your existing data sources to create a knowledge base. You can create a new QnA Maker knowledge base from FAQ pages, products manuals, structured documents or add them editorially. 
services: cognitive-services
author: tulasim88
manager: pchoudh
ms.service: cognitive-services
ms.component: qna-maker
ms.topic: article
ms.date: 09/24/2018
ms.author: tulasim
=======
title: Create a knowledge base - QnA Maker
titleSuffix: Azure Cognitive Services
description: Adding chit-chat to your bot makes it more conversational and engaging. QnA Maker allows you to easily add a pre-populated set of the top chit-chat, into your KB. This can be a starting point for your bot's chit-chat and save you the time and cost of writing them from scratch.   
services: cognitive-services
author: nstulasi
manager: cgronlun
ms.service: cognitive-services
ms.component: qna-maker
ms.topic: article
ms.date: 09/12/2018
ms.author: saneppal
>>>>>>> 118be22b
---

# Create a knowledge base

QnA Maker makes it simple to add your existing data sources when creating a knowledge base. You can create a new QnA Maker knowledge base from the following document types:

<!-- added for scanability -->
* FAQ pages
* Products manuals
* Structured documents

## Steps

1. Sign into to the [QnA Maker portal](https://qnamaker.ai) with your Azure credentials and select **Create new service**.

    ![Create KB ](../media/qnamaker-how-to-create-kb/create-new-service.png)

2. If you have not already created a QnA Maker service, select **Create a QnA service**. 

3. Select your Azure tenant, Azure subscription name, and Azure resource name associated with the QnA Maker service from the lists in **Step 2** in the QnA Maker portal. Select the Azure QnA Maker service that will host the Knowledge Base.

    ![Setup QnA service](../media/qnamaker-how-to-create-kb/setup-qna-resource.png)

4. Enter the name of your knowledge base and the data sources for the new knowledge base.

    ![Set data sources](../media/qnamaker-how-to-create-kb/set-data-sources.png)

    - Give your service a **name.** Duplicate names and special characters are supported.
    - Add URLs for data you want extracted. See more information on the types of sources supported [here](../Concepts/data-sources-supported.md).
    - Upload files for data you want extracted. See the [pricing information](https://aka.ms/qnamaker-pricing) to see how many documents you can add.
    - If you want to manually add QnAs, you can skip **Step 4** shown in the preceding image.

5. Add **Chit-chat** to your KB. Choose to add chit-chat support for your bot, by choosing from one of the 3 pre-defined personalities. 

    <!-- TBD: add back in when chit chat how-to is merged
    ![Add chit-chat to KB ](../media/qnamaker-how-to-chitchat/create-kb-chit-chat.png)
    -->

6. Select **Create your KB**.

    ![Create KB](../media/qnamaker-how-to-create-kb/create-kb.png)

7. It takes a few minutes for data to be extracted.

    ![Extraction](../media/qnamaker-how-to-create-kb/hang-tight-extraction.png)

8. When your Knowledge Base is successfully created, you are redirected to the **Knowledge base** page.

## Next steps

> [!div class="nextstepaction"]
> [Import a knowledge base](../Tutorials/migrate-knowledge-base.md)<|MERGE_RESOLUTION|>--- conflicted
+++ resolved
@@ -1,17 +1,4 @@
 ---
-<<<<<<< HEAD
-title: How to create a knowledge base - QnA Maker
-titlesuffix: Azure Cognitive Services 
-description: QnA Maker makes it very simple to onboard your existing data sources to create a knowledge base. You can create a new QnA Maker knowledge base from FAQ pages, products manuals, structured documents or add them editorially. 
-services: cognitive-services
-author: tulasim88
-manager: pchoudh
-ms.service: cognitive-services
-ms.component: qna-maker
-ms.topic: article
-ms.date: 09/24/2018
-ms.author: tulasim
-=======
 title: Create a knowledge base - QnA Maker
 titleSuffix: Azure Cognitive Services
 description: Adding chit-chat to your bot makes it more conversational and engaging. QnA Maker allows you to easily add a pre-populated set of the top chit-chat, into your KB. This can be a starting point for your bot's chit-chat and save you the time and cost of writing them from scratch.   
@@ -23,7 +10,6 @@
 ms.topic: article
 ms.date: 09/12/2018
 ms.author: saneppal
->>>>>>> 118be22b
 ---
 
 # Create a knowledge base
