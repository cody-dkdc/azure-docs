--- conflicted
+++ resolved
@@ -9,11 +9,7 @@
 ms.component: qna-maker
 ms.topic: article
 ms.date: 09/24/2018
-<<<<<<< HEAD
-ms.author: saneppal
-=======
 ms.author: tulasim
->>>>>>> 03cf3bcc
 ---
 
 # Create a knowledge base
