---
title: Metadata with GenerateAnswer API - QnA Maker
titleSuffix: Azure Cognitive Services
description: QnA Maker lets you add metadata, in the form of key/value pairs, to your question/answer sets. This information can be used to filter results to user queries and to store additional information that can be used in follow-up conversations.
services: cognitive-services
author: tulasim88
manager: nitinme
ms.service: cognitive-services
ms.subservice: qna-maker
ms.topic: article
<<<<<<< HEAD
ms.date: 04/16/2019
=======
ms.date: 05/10/2019
>>>>>>> 6a383dfd
ms.author: tulasim
---

# Get a knowledge answer with the GenerateAnswer API and metadata

To get the predicted answer to a user's question, use the GenerateAnswer API. When you publish a knowledge base, this information to use this API is shown on the publish page. You can also configure the API to filter answers based on metadata tags and test the knowledge base from the endpoint with the test query string parameter.

QnA Maker lets you add metadata, in the form of key and value pairs, to your question/answer sets. This information can be used to filter results to user queries and to store additional information that can be used in follow-up conversations. For more information, see [Knowledge base](../Concepts/knowledge-base.md).

<a name="qna-entity"></a>

## Storing questions and answers with a QnA Entity

First it's important to understand how QnA Maker stores the question/answer data. The following illustration shows a QnA entity:

![QnA Entity](../media/qnamaker-how-to-metadata-usage/qna-entity.png)

Each QnA entity has a unique and persistent ID. The ID can be used to make updates to a particular QnA entity.

<a name="generateanswer-api"></a>

## Get answer predictions with the GenerateAnswer API

You use the GenerateAnswer API in your Bot or application to query your knowledge base with a user question to get the best match from the question/answer sets.

<a name="generateanswer-endpoint"></a>
<<<<<<< HEAD

## Publish to get GenerateAnswer endpoint 
=======
>>>>>>> 6a383dfd

## Publish to get GenerateAnswer endpoint 

Once you publish your knowledge base, either from the [QnA Maker portal](https://www.qnamaker.ai), or using the [API](https://go.microsoft.com/fwlink/?linkid=2092179), you can get the details of your GenerateAnswer endpoint.

To get your endpoint details:
1. Sign in to [https://www.qnamaker.ai](https://www.qnamaker.ai).
1. In **My knowledge bases**, click on **View Code** for your knowledge base.
    ![my knowledge bases](../media/qnamaker-how-to-metadata-usage/my-knowledge-bases.png)
1. Get your GenerateAnswer endpoint details.

    ![endpoint details](../media/qnamaker-how-to-metadata-usage/view-code.png)

You can also get your endpoint details from the **Settings** tab of your knowledge base.

<a name="generateanswer-request"></a>

## GenerateAnswer request configuration

You call GenerateAnswer with an HTTP POST request. For sample code that shows how to call GenerateAnswer, see the [quickstarts](../quickstarts/csharp.md).

The **request URL** has the following format: 

```
https://{QnA-Maker-endpoint}/knowledgebases/{knowledge-base-ID}/generateAnswer
```

|HTTP request property|Name|Type|Purpose|
|--|--|--|--|
|URL route parameter|Knowledge base ID|string|The GUID for your knowledge base.|
|URL route parameter|QnAMaker endpoint host|string|The hostname of the endpoint deployed in your Azure subscription. This is available on the Settings page after you publish the knowledge base. |
|Header|Content-Type|string|The media type of the body sent to the API. Default value is: ``|
|Header|Authorization|string|Your endpoint key (EndpointKey xxxxxxxx-xxxx-xxxx-xxxx-xxxxxxxxxxxx).|
|Post Body|JSON object|JSON|The question with settings|


The JSON body has several settings:

|JSON body property|Required|Type|Purpose|
|--|--|--|--|
|`question`|required|string|A user question to be sent to your knowledge base.|
|`top`|optional|integer|The number of ranked results to include in the output. The default value is 1.|
|`userId`|optional|string|A unique ID to identify the user. This ID will be recorded in the chat logs.|
<<<<<<< HEAD
=======
|`scoreThreshold`|optional|integer|Only answers with confidence score above this threshold will be returned. The default value is 0.|
>>>>>>> 6a383dfd
|`isTest`|optional|boolean|If set to true, returns results from `testkb` Search index instead of published index.|
|`strictFilters`|optional|string|If specified, tells QnA Maker to return only answers that have the specified metadata. Use `none` to indicate response should have no metadata filters. |

An example JSON body looks like:

```json
{
    "question": "qna maker and luis",
    "top": 6,
    "isTest": true,
<<<<<<< HEAD
=======
    "scoreThreshold": 20,
>>>>>>> 6a383dfd
    "strictFilters": [
    {
        "name": "category",
        "value": "api"
    }],
    "userId": "sd53lsY="
}
```

<a name="generateanswer-response"></a>

## GenerateAnswer response properties

A successful response returns a status of 200 and a JSON response. 

|Answers property (sorted by score)|Purpose|
|--|--|
|score|A ranking score between 0 and 100.|
|Id|A unique ID assigned to the answer.|
|questions|The questions provided by the user.|
|answer|The answer to the question.|
|source|The name of the source from which the answer was extracted or saved in the knowledge base.|
|metadata|The metadata associated with the answer.|
|metadata.name|Metadata name. (string, max Length: 100, required)|
|metadata.value: Metadata value. (string, max Length: 100, required)|


```json
{
    "answers": [
        {
            "score": 28.54820341616869,
            "Id": 20,
            "answer": "There is no direct integration of LUIS with QnA Maker. But, in your bot code, you can use LUIS and QnA Maker together. [View a sample bot](https://github.com/Microsoft/BotBuilder-CognitiveServices/tree/master/Node/samples/QnAMaker/QnAWithLUIS)",
            "source": "Custom Editorial",
            "questions": [
                "How can I integrate LUIS with QnA Maker?"
            ],
            "metadata": [
                {
                    "name": "category",
                    "value": "api"
                }
            ]
        }
    ]
}
```

<a name="metadata-example"></a>

## Using metadata allows you to filter answers by custom metadata tags

<<<<<<< HEAD
Adding metadata allows you to filter the answers by these metadata tags. Consider the below FAQ data. Add metadata to your knowledge base by clicking on the metadata icon.
=======
Adding metadata allows you to filter the answers by these metadata tags. Add the metadata column from the **View Options** menu. Add metadata to your knowledge base by clicking on the metadata **+** icon to add a metadata pair. This pair consists of one key and one value.
>>>>>>> 6a383dfd

![add metadata](../media/qnamaker-how-to-metadata-usage/add-metadata.png)

<a name="filter-results-with-strictfilters-for-metadata-tags"></a>

## Filter results with strictFilters for metadata tags

Consider the user question "When does this hotel close?" where the intent is implied for the restaurant "Paradise."

Since results are required only for the restaurant "Paradise", you can set a filter in the GenerateAnswer call on the metadata "Restaurant Name", as follows.

```json
{
    "question": "When does this hotel close?",
    "top": 1,
    "strictFilters": [
      {
        "name": "restaurant",
        "value": "paradise"
      }]
}
```

<name="keep-context"></a>

## Use question and answer results to keep conversation context

The response to the GenerateAnswer contains the corresponding metadata information of the matched question/answer set. This information can be used in your client application to store the context of the previous conversation for use in later conversations. 

```json
{
    "answers": [
        {
            "questions": [
                "What is the closing time?"
            ],
            "answer": "10.30 PM",
            "score": 100,
            "id": 1,
            "source": "Editorial",
            "metadata": [
                {
                    "name": "restaurant",
                    "value": "paradise"
                },
                {
                    "name": "location",
                    "value": "secunderabad"
                }
            ]
        }
    ]
}
```

## Next steps

The publish page also provides information to generate an answer with [Postman](../Quickstarts/get-answer-from-kb-using-postman.md) and [cURL](../Quickstarts/get-answer-from-kb-using-curl.md). 

> [!div class="nextstepaction"]
> [Create a knowledge base](./create-knowledge-base.md)<|MERGE_RESOLUTION|>--- conflicted
+++ resolved
@@ -8,11 +8,7 @@
 ms.service: cognitive-services
 ms.subservice: qna-maker
 ms.topic: article
-<<<<<<< HEAD
-ms.date: 04/16/2019
-=======
 ms.date: 05/10/2019
->>>>>>> 6a383dfd
 ms.author: tulasim
 ---
 
@@ -39,11 +35,6 @@
 You use the GenerateAnswer API in your Bot or application to query your knowledge base with a user question to get the best match from the question/answer sets.
 
 <a name="generateanswer-endpoint"></a>
-<<<<<<< HEAD
-
-## Publish to get GenerateAnswer endpoint 
-=======
->>>>>>> 6a383dfd
 
 ## Publish to get GenerateAnswer endpoint 
 
@@ -87,10 +78,7 @@
 |`question`|required|string|A user question to be sent to your knowledge base.|
 |`top`|optional|integer|The number of ranked results to include in the output. The default value is 1.|
 |`userId`|optional|string|A unique ID to identify the user. This ID will be recorded in the chat logs.|
-<<<<<<< HEAD
-=======
 |`scoreThreshold`|optional|integer|Only answers with confidence score above this threshold will be returned. The default value is 0.|
->>>>>>> 6a383dfd
 |`isTest`|optional|boolean|If set to true, returns results from `testkb` Search index instead of published index.|
 |`strictFilters`|optional|string|If specified, tells QnA Maker to return only answers that have the specified metadata. Use `none` to indicate response should have no metadata filters. |
 
@@ -101,10 +89,7 @@
     "question": "qna maker and luis",
     "top": 6,
     "isTest": true,
-<<<<<<< HEAD
-=======
     "scoreThreshold": 20,
->>>>>>> 6a383dfd
     "strictFilters": [
     {
         "name": "category",
@@ -158,11 +143,7 @@
 
 ## Using metadata allows you to filter answers by custom metadata tags
 
-<<<<<<< HEAD
-Adding metadata allows you to filter the answers by these metadata tags. Consider the below FAQ data. Add metadata to your knowledge base by clicking on the metadata icon.
-=======
 Adding metadata allows you to filter the answers by these metadata tags. Add the metadata column from the **View Options** menu. Add metadata to your knowledge base by clicking on the metadata **+** icon to add a metadata pair. This pair consists of one key and one value.
->>>>>>> 6a383dfd
 
 ![add metadata](../media/qnamaker-how-to-metadata-usage/add-metadata.png)
 
