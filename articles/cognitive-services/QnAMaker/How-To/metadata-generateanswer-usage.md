--- conflicted
+++ resolved
@@ -78,16 +78,10 @@
 |`question`|required|string|A user question to be sent to your knowledge base.|
 |`top`|optional|integer|The number of ranked results to include in the output. The default value is 1.|
 |`userId`|optional|string|A unique ID to identify the user. This ID will be recorded in the chat logs.|
-<<<<<<< HEAD
-|`scoreThreshold`|optional|integer|Only answers with a confidence score above this threshold will be returned. The default value is 0.|
-|`isTest`|optional|Boolean|If set to true, returns results from `testkb` search index, instead of published index.|
-|`strictFilters`|optional|string|If specified, tells QnA Maker to return only answers that have the specified metadata. Use `none` to indicate that the response should have no metadata filters. |
-=======
 |`scoreThreshold`|optional|integer|Only answers with confidence score above this threshold will be returned. The default value is 0.|
-|`isTest`|optional|boolean|If set to true, returns results from `testkb` Search index instead of published index.|
+|`isTest`|optional|Boolean|If set to true, returns results from `testkb` Search index instead of published index.|
 |`strictFilters`|optional|string|If specified, tells QnA Maker to return only answers that have the specified metadata. Use `none` to indicate response should have no metadata filters. |
 |`RankerType`|optional|string|If specified as `QuestionOnly`, tells QnA Maker to search questions only. If not specified, QnA Maker searches questions and answers.
->>>>>>> 403ff532
 
 An example JSON body looks like:
 
@@ -121,11 +115,7 @@
 |source|The name of the source from which the answer was extracted or saved in the knowledge base.|
 |metadata|The metadata associated with the answer.|
 |metadata.name|Metadata name. (string, max Length: 100, required)|
-<<<<<<< HEAD
-|metadata.value| Metadata value. (string, max Length: 100, required)|
-=======
 |metadata.value|Metadata value. (string, max Length: 100, required)|
->>>>>>> 403ff532
 
 
 ```json
@@ -178,11 +168,8 @@
 }
 ```
 
-<<<<<<< HEAD
-=======
 <a name="keep-context"></a>
 
->>>>>>> 403ff532
 ## Use question and answer results to keep conversation context
 
 The response to the GenerateAnswer contains the corresponding metadata information of the matched question and answer set. You can use this information in your client application to store the context of the previous conversation for use in later conversations. 
