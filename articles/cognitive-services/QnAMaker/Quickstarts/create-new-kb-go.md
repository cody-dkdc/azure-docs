---
title: "Quickstart: API Go - Create knowledge base - QnA Maker"
titlesuffix: Azure Cognitive Services 
description: This quickstart walks you through creating a sample QnA Maker knowledge base, programmatically, that will appear in your Azure Dashboard of your Cognitive Services API account.
services: cognitive-services
author: diberry
manager: cgronlun

ms.service: cognitive-services
ms.component: qna-maker
ms.topic: quickstart
ms.date: 09/12/2018
ms.author: diberry
---

# Create a new knowledge base in Go

## Prerequisites

You will need [Go 1.10.1](https://golang.org/dl/) to run this code.

You must have a [Cognitive Services API account](https://docs.microsoft.com/azure/cognitive-services/cognitive-services-apis-create-account) with **Microsoft QnA Maker API**. You will need a paid subscription key from your [Azure dashboard](https://portal.azure.com/#create/Microsoft.CognitiveServices).

## Create knowledge base

The following code creates a new knowledge base, using the [Create](https://westus.dev.cognitive.microsoft.com/docs/services/5a93fcf85b4ccd136866eb37/operations/5ac266295b4ccd1554da75ff) method.

1. Create a new Go project in your favorite IDE.
2. Add the code provided below.
3. Replace the `key` value with an access key valid for your subscription.
4. Run the program.

```go
package main

import (
	"bytes"
	"encoding/json"
	"fmt"
	"io/ioutil"
	"net/http"
	"strconv"
	"time"
)

// **********************************************
// *** Update or verify the following values. ***
// **********************************************

// Replace this with a valid subscription key.
var subscriptionKey string = "ENTER KEY HERE"

var host string = "https://westus.api.cognitive.microsoft.com"
var service string = "/qnamaker/v4.0"
var method string = "/knowledgebases/create"

type Response struct {
	Headers	map[string][]string
	Body	string
}

func pretty_print(content string) string {
	var obj map[string]interface{}
    json.Unmarshal([]byte(content), &obj)
	result, _ := json.MarshalIndent(obj, "", "  ")
	return string(result)
}

func post(uri string, content string) Response {
	req, _ := http.NewRequest("POST", uri, bytes.NewBuffer([]byte(content)))
	req.Header.Add("Ocp-Apim-Subscription-Key", subscriptionKey)
	req.Header.Add("Content-Type", "application/json")
	req.Header.Add("Content-Length", strconv.Itoa(len(content)))
	client := &http.Client{}
	response, err := client.Do(req)
	if err != nil {
		panic(err)
	}

	defer response.Body.Close()
    body, _ := ioutil.ReadAll(response.Body)

	return Response {response.Header, string(body)}
}

func get(uri string) Response {
	req, _ := http.NewRequest("GET", uri, nil)
	req.Header.Add("Ocp-Apim-Subscription-Key", subscriptionKey)
	client := &http.Client{}
	response, err := client.Do(req)
	if err != nil {
		panic(err)
	}

	defer response.Body.Close()
    body, _ := ioutil.ReadAll(response.Body)

	return Response {response.Header, string(body)}
}

var req string = `{
  "name": "QnA Maker FAQ",
  "qnaList": [
    {
      "id": 0,
      "answer": "You can use our REST APIs to manage your Knowledge Base. See here for details: https://westus.dev.cognitive.microsoft.com/docs/services/58994a073d9e04097c7ba6fe/operations/58994a073d9e041ad42d9baa",
      "source": "Custom Editorial",
      "questions": [
        "How do I programmatically update my Knowledge Base?"
      ],
      "metadata": [
        {
          "name": "category",
          "value": "api"
        }
      ]
    }
  ],
  "urls": [
<<<<<<< HEAD
    "https://docs.microsoft.com/azure/cognitive-services/qnamaker/faqs",
    "https://docs.microsoft.com/en-us/bot-framework/resources-bot-framework-faq"
=======
    "https://docs.microsoft.com/en-in/azure/cognitive-services/qnamaker/faqs",
    "https://docs.microsoft.com/bot-framework/resources-bot-framework-faq"
>>>>>>> cd541a8f
  ],
  "files": []
}`;

func create_kb(uri string, req string) (string, string) {
	fmt.Println("Calling " + uri + ".")
	result := post(uri, req)
	return result.Headers["Location"][0], result.Body
}

func check_status(uri string) (string, string) {
	fmt.Println("Calling " + uri + ".")
	result := get(uri)
	if retry, success := result.Headers["Retry-After"]; success {
		return retry[0], result.Body
	} else {
// If the response headers did not include a Retry-After value, default to 30 seconds.
		return "30", result.Body
	}
}

func main() {
	var uri = host + service + method
	operation, body := create_kb(uri, req)
	fmt.Printf(body + "\n")
	var done bool = false
	for done == false {
		uri := host + service + operation
		wait, status := check_status(uri)
		fmt.Println(status)
		var status_obj map[string]interface{}
		json.Unmarshal([]byte(status), &status_obj)
		state := status_obj["operationState"]
// If the operation isn't finished, wait and query again.
		if state == "Running" || state == "NotStarted" {
			fmt.Printf ("Waiting " + wait + " seconds...")
			sec, _ := strconv.Atoi(wait)
			time.Sleep (time.Duration(sec) * time.Second)
		} else {
			done = true
		}
	}
}
```

## The create knowledge base response

A successful response is returned in JSON, as shown in the following example:

```json
{
  "operationState": "NotStarted",
  "createdTimestamp": "2018-04-13T01:52:30Z",
  "lastActionTimestamp": "2018-04-13T01:52:30Z",
  "userId": "2280ef5917bb4ebfa1aae41fb1cebb4a",
  "operationId": "e88b5b23-e9ab-47fe-87dd-3affc2fb10f3"
}
...
{
  "operationState": "Running",
  "createdTimestamp": "2018-04-13T01:52:30Z",
  "lastActionTimestamp": "2018-04-13T01:52:30Z",
  "userId": "2280ef5917bb4ebfa1aae41fb1cebb4a",
  "operationId": "e88b5b23-e9ab-47fe-87dd-3affc2fb10f3"
}
...
{
  "operationState": "Succeeded",
  "createdTimestamp": "2018-04-13T01:52:30Z",
  "lastActionTimestamp": "2018-04-13T01:52:46Z",
  "resourceLocation": "/knowledgebases/b0288f33-27b9-4258-a304-8b9f63427dad",
  "userId": "2280ef5917bb4ebfa1aae41fb1cebb4a",
  "operationId": "e88b5b23-e9ab-47fe-87dd-3affc2fb10f3"
}
```

## Next steps

> [!div class="nextstepaction"]
> [QnA Maker (V4) REST API Reference](https://westus.dev.cognitive.microsoft.com/docs/services/5a93fcf85b4ccd136866eb37/operations/5ac266295b4ccd1554da75ff)<|MERGE_RESOLUTION|>--- conflicted
+++ resolved
@@ -117,13 +117,8 @@
     }
   ],
   "urls": [
-<<<<<<< HEAD
     "https://docs.microsoft.com/azure/cognitive-services/qnamaker/faqs",
-    "https://docs.microsoft.com/en-us/bot-framework/resources-bot-framework-faq"
-=======
-    "https://docs.microsoft.com/en-in/azure/cognitive-services/qnamaker/faqs",
     "https://docs.microsoft.com/bot-framework/resources-bot-framework-faq"
->>>>>>> cd541a8f
   ],
   "files": []
 }`;
