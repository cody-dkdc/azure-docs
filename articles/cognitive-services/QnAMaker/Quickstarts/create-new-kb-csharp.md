--- conflicted
+++ resolved
@@ -1,7 +1,7 @@
 ---
 title: "Quickstart: Create knowledge base - REST, C# - QnA Maker"
 titlesuffix: Azure Cognitive Services 
-description: This REST-based quickstart walks you through creating a sample QnA Maker knowledge base, programmatically, that will appear in your Azure Dashboard of your Cognitive Services API account.
+description: This C# REST-based quickstart walks you through creating a sample QnA Maker knowledge base, programmatically, that will appear in your Azure Dashboard of your Cognitive Services API account.
 services: cognitive-services
 author: diberry
 manager: cgronlun
@@ -9,11 +9,7 @@
 ms.service: cognitive-services
 ms.component: qna-maker
 ms.topic: quickstart
-<<<<<<< HEAD
-ms.date: 10/09/2018
-=======
-ms.date: 10/19/2018
->>>>>>> 3d94cd17
+ms.date: 10/29/2018
 ms.author: diberry
 #Customer intent: As an API or REST developer new to the QnA Maker service, I want to programmatically create a knowledge base using C#. 
 ---
@@ -55,38 +51,7 @@
 
 After the constants, add the following KB definition:
 
-<<<<<<< HEAD
 [!code-csharp[Add the required constants](~/samples-qnamaker-csharp/documentation-samples/quickstarts/create-and-publish-knowledge-base/QnaMakerQuickstart/Program.cs?range=30-61 "Add the required constants")]
-=======
-```csharp
-static string kb = @"
-{
-  'name': 'QnA Maker FAQ from quickstart',
-  'qnaList': [
-    {
-      'id': 0,
-      'answer': 'You can use our REST APIs to manage your knowledge base. See here for details: https://westus.dev.cognitive.microsoft.com/docs/services/58994a073d9e04097c7ba6fe/operations/58994a073d9e041ad42d9baa',
-      'source': 'Custom Editorial',
-      'questions': [
-        'How do I programmatically update my knowledge base?'
-      ],
-      'metadata': [
-        {
-          'name': 'category',
-          'value': 'api'
-        }
-      ]
-    }
-  ],
-  'urls': [
-    'https://docs.microsoft.com/azure/cognitive-services/qnamaker/faqs',
-    'https://docs.microsoft.com/bot-framework/resources-bot-framework-faq'
-  ],
-  'files': []
-}
-";
-```
->>>>>>> 3d94cd17
 
 ## Add supporting functions and structures
 Add the following code block inside the Program class:
