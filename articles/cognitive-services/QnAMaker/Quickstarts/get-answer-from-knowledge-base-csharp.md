--- conflicted
+++ resolved
@@ -33,11 +33,7 @@
 
 ## Create a knowledge base project
 
-<<<<<<< HEAD
-1. Open Visual Studio 2017 Community edition.
-=======
 1. Open Visual Studio 2019 Community edition.
->>>>>>> 6a383dfd
 1. Create a new Console App (.NET Core) project and name the project QnaMakerQuickstart. Accept the defaults for the remaining settings.
 
 ## Add the required dependencies
