---
title: "Quickstart: Create knowledge base - REST, Java - QnA Maker"
titlesuffix: Azure Cognitive Services 
description: This REST-based quickstart walks you through creating a sample QnA Maker knowledge base, programmatically, that will appear in your Azure Dashboard of your Cognitive Services API account..
services: cognitive-services
author: diberry
manager: cgronlun

ms.service: cognitive-services
ms.component: qna-maker
ms.topic: quickstart
<<<<<<< HEAD
ms.date: 10/05/2018
ms.author: diberry
---

# Quickstart: Create a QnA Maker knowledge base in Java

This quickstart walks you through programmatically creating and publishing a sample QnA Maker knowledge base. QnA Maker automatically extracts questions and answers from semi-structured content, like FAQs, from [data sources](../Concepts/data-sources-supported.md). The model for the knowledge base is defined in the JSON sent in the body of the API request. 

This quickstart calls QnA Maker APIs:
* [Create KB](https://westus.dev.cognitive.microsoft.com/docs/services/5a93fcf85b4ccd136866eb37/operations/5ac266295b4ccd1554da75ff)
* [Get Operation Details](https://westus.dev.cognitive.microsoft.com/docs/services/5a93fcf85b4ccd136866eb37/operations/operations_getoperationdetails)

## Prerequisites

* [JDK 7 or 8](http://www.oracle.com/technetwork/java/javase/downloads/jdk8-downloads-2133151.html) 
* [Gson library](https://github.com/google/gson)
* You must have a [QnA Maker service](../How-To/set-up-qnamaker-service-azure.md). To retrieve your key, select **Keys** under **Resource Management** in your dashboard. 
=======
ms.date: 10/19/2018
ms.author: diberry
---

# Quickstart: Create a knowledge base in QnA Maker using Java

This quickstart walks you through programmatically creating a sample QnA Maker knowledge base. QnA Maker automatically extracts questions and answers from semi-structured content, like FAQs, from [data sources](../Concepts/data-sources-supported.md). The model for the knowledge base is defined in the JSON sent in the body of the API request. 
>>>>>>> 3d94cd17

[!INCLUDE [Code is available in Azure-Samples Github repo](../../../../includes/cognitive-services-qnamaker-java-repo-note.md)]

## Create a knowledge base file 

Create a file named `CreateKB.java`

<<<<<<< HEAD
## Add the required dependencies

At the top of `CreateKB.java`, add the following lines to add necessary dependencies to the project:

[!code-java[Add the required dependencies](~/samples-qnamaker-java/documentation-samples/quickstarts/create-knowledge-base/CreateKB.java?range=1-5 "Add the required dependencies")]

## Add the required constants
After the preceding required dependencies, add the required constants to the `CreateKB` class to access QnA Maker. Replace the value of the `subscriptionKey`variable with your own QnA Maker key. You do not need to add the final curly bracket to end the class; it is in the final code snippet at the end of this quickstart. 

[!code-java[Add the required constants](~/samples-qnamaker-java/documentation-samples/quickstarts/create-knowledge-base/CreateKB.java?range=26-34 "Add the required constants")]


## Add the KB model definition classes
After the constants, add the following classes and functions inside the `CreateKB` class to serialize the model definition object into JSON.

[!code-java[Add the KB model definition classes](~/samples-qnamaker-java/documentation-samples/quickstarts/create-knowledge-base/CreateKB.java?range=36-80 "Add the KB model definition classes")]

## Add supporting functions

Next, add the following supporting functions inside the `CreateKB` class.

1. Add the following function to print out JSON in a readable format:    

    [!code-java[Add the PrettyPrint function](~/samples-qnamaker-java/documentation-samples/quickstarts/create-knowledge-base/CreateKB.java?range=82-87 "Add the KB model definition classes")]

2. Add the following class to manage the HTTP response:

    [!code-java[Add class to manage the HTTP response](~/samples-qnamaker-java/documentation-samples/quickstarts/create-knowledge-base/CreateKB.java?range=89-97 "Add class to manage the HTTP response")]

3. Add the following method to make a POST request to the QnA Maker APIs. The `Ocp-Apim-Subscription-Key` is the QnA Maker service key, used for authentication. 
=======
You will need [JDK 7 or 8](https://www.oracle.com/technetwork/java/javase/downloads/jdk8-downloads-2133151.html) to compile and run this code. You may use a Java IDE if you have a favorite, but a text editor will work okay.

You must have a [Cognitive Services API account](https://docs.microsoft.com/azure/cognitive-services/cognitive-services-apis-create-account) with **QnA Maker** chosen as your resource. You'll need a paid subscription key from your new API account in your [Azure dashboard](https://portal.azure.com/#create/Microsoft.CognitiveServices). Either key will work for this quickstart.

![Azure dashboard service key](../media/sub-key.png)

## Create knowledge base

The following code creates a new knowledge base, using the [Create](https://westus.dev.cognitive.microsoft.com/docs/services/5a93fcf85b4ccd136866eb37/operations/5ac266295b4ccd1554da75ff) method.

1. Create a new Java project in your favorite IDE.
1. Add the [Google GSON library](https://github.com/google/gson) to your Java project, either by manually [creating](https://stackoverflow.com/questions/5258159/how-to-make-an-executable-jar-file) & importing the .jar file or adding a dependency to your preferred project management tool, such as Maven.
1. Copy/paste the code provided below.
1. Replace the `subscriptionKey` value with your valid subscription key.
1. Run the program.

```java
import java.io.*;
import java.lang.reflect.Type;
import java.net.*;
import java.util.*;
import javax.net.ssl.HttpsURLConnection;

/**
 * Gson: https://github.com/google/gson
 * Maven info:
 *    <dependency>
 *      <groupId>com.google.code.gson</groupId>
 *      <artifactId>gson</artifactId>
 *      <version>2.8.5</version>
 *    </dependency>
 */
import com.google.gson.Gson;
import com.google.gson.GsonBuilder;
import com.google.gson.JsonElement;
import com.google.gson.JsonObject;
import com.google.gson.JsonParser;
import com.google.gson.reflect.TypeToken;

/** NOTE: To compile and run this code without an IDE:
 * 1. Save this file as CreateKB.java
 * 2. Run *:
 *	  javac CreateKB.java -cp .;<GSON> -encoding UTF-8
 * 3. Run *:
 *    java -cp .;<GSON> CreateKB
 * *replace <GSON> with the name of the current Google GSON library .jar file,
 * for example: gson-2.8.5.jar
*/

public class CreateKB {

    // **********************************************
    // *** Update or verify the following values. ***
    // **********************************************

    // Replace this with a valid subscription key.
    static String subscriptionKey = "ADD YOUR SUBSCRIPTION KEY HERE";

    // Components used to create HTTP request URIs for QnA Maker operations.
    static String host = "https://westus.api.cognitive.microsoft.com";
    static String service = "/qnamaker/v4.0";
    static String method = "/knowledgebases/create";

    // Serializing classes into JSON for our request to the server.
    // For the JSON request schema, see <a href="https://westus.dev.cognitive.microsoft.com/docs/services/5a93fcf85b4ccd136866eb37/operations/5ac266295b4ccd1554da75ff">QnA Maker V4.0</a>
    public static class KB {
        String name;
        Question[] qnaList;
        String[] urls;
        File[] files;
    }

    public static class Question {
        Integer id;
        String answer;
        String source;
        String[] questions;
        Metadata[] metadata;
    }

    public static class Metadata {
        String name;
        String value;
    }

    public static class File {
        String fileName;
        String fileUri;
    }

    // This class has the HTTP response headers and body that is returned
    // by the HTTP request.
    public static class Response {
        Map<String, List<String>> Headers;
        String Response;

        /**
         * Constructor that specifies header and body response
         * @param headers List of headers
         * @param response Response returned from your HTTP request
         */
        public Response(Map<String, List<String>> headers, String response) {
            this.Headers = headers;
            this.Response = response;
        }
    }

    /**
     * Formats and indents JSON for display.
     * @param json_text The JSON string to format and indent.
     * @return The formatted, indented JSON string.
     */
    public static String PrettyPrint (String json_text) {
        JsonParser parser = new JsonParser();
        JsonElement json = parser.parse(json_text);
        Gson gson = new GsonBuilder().setPrettyPrinting().create();
        return gson.toJson(json);
    }

    /**
     * Sends an HTTP GET request.
     * @param url The URL of the HTTP request.
     * @return The object that represents the HTTP response.
     */
    public static Response Get (URL url) throws Exception{
        HttpsURLConnection connection = (HttpsURLConnection) url.openConnection();
            connection.setRequestMethod("GET");
            connection.setRequestProperty("Ocp-Apim-Subscription-Key", subscriptionKey);
            connection.setDoOutput(true);
        StringBuilder response = new StringBuilder ();
        BufferedReader in = new BufferedReader(new InputStreamReader(connection.getInputStream(), "UTF-8"));

        String line;
        while ((line = in.readLine()) != null) {
            response.append(line);
        }
        in.close();
        return new Response (connection.getHeaderFields(), response.toString());
    }

    /**
     * Builds and sends an HTTP POST request.
     * @param url The URL of the HTTP request.
     * @param content The contents of your POST.
     * @return The object that represents the HTTP response.
     */
    public static Response Post (URL url, String content) throws Exception{
        HttpsURLConnection connection = (HttpsURLConnection) url.openConnection();
        connection.setRequestMethod("POST");
        connection.setRequestProperty("Content-Type", "application/json");
        connection.setRequestProperty("Content-Length", content.length() + "");
        connection.setRequestProperty("Ocp-Apim-Subscription-Key", subscriptionKey);
        connection.setDoOutput(true);

        DataOutputStream wr = new DataOutputStream(connection.getOutputStream());
        byte[] encoded_content = content.getBytes("UTF-8");
        wr.write(encoded_content, 0, encoded_content.length);
        wr.flush();
        wr.close();

        StringBuilder response = new StringBuilder ();
        BufferedReader in = new BufferedReader(new InputStreamReader(connection.getInputStream(), "UTF-8"));
        String line;
        while ((line = in.readLine()) != null) {
            response.append(line);
        }
        in.close();
        return new Response (connection.getHeaderFields(), response.toString());
    }

    /**
      * Sends the request to create the knowledge base.
      * @param kb Your knowledge base object.
      * @return Sends POST request.
      * @throws Exception If POST request fails.
      */
    public static Response CreateKB (KB kb) throws Exception {
        URL url = new URL (host + service + method);
        System.out.println ("Calling " + url.toString() + ".");
        String content = new Gson().toJson(kb);
        return Post(url, content);
    }

    /**
     * Checks the status of the request to create the knowledge base.
     * @param operation The operation ID.
     * @return The specific URL being called.
     * @throws Exception If the GET request fails.
     */
    public static Response GetStatus (String operation) throws Exception {
        URL url = new URL (host + service + operation);
        System.out.println ("Calling " + url.toString() + ".");
        return Get(url);
    }

    /**
     * Sends a sample request to create a knowledge base. To understand
     * this 'kb' object, refer to the <a href="https://docs.microsoft.com/azure/cognitive-services/QnAMaker/concepts/knowledge-base">Knowledge base</a> concept page.
     * @return A new knowledge base.
     */
    public static KB GetKB () {
        KB kb = new KB ();
        kb.name = "Example Knowledge Base";

        Question q = new Question();
        q.id = 0;
        q.answer = "You can use our REST APIs to manage your Knowledge Base. See here for details: https://westus.dev.cognitive.microsoft.com/docs/services/58994a073d9e04097c7ba6fe/operations/58994a073d9e041ad42d9baa";
        q.source = "Custom Editorial";
        q.questions = new String[]{"How do I programmatically update my Knowledge Base?"};

        Metadata md = new Metadata();
        md.name = "category";
        md.value = "api";
        q.metadata = new Metadata[]{md};

        kb.qnaList = new Question[]{q};
        kb.urls = new String[]{"https://docs.microsoft.com/azure/cognitive-services/qnamaker/faqs",     "https://docs.microsoft.com/bot-framework/resources-bot-framework-faq"};


        return kb;
    }

    public static void main(String[] args) {
        try {
            // Send the request to create the knowledge base.
            Response response = CreateKB (GetKB ());
            String operation = response.Headers.get("Location").get(0);
            System.out.println (PrettyPrint (response.Response));
            // Loop until the request is completed.
            Boolean done = false;
            while (!done) {
                // Check on the status of the request.
                response = GetStatus (operation);
                System.out.println (PrettyPrint (response.Response));
                Type type = new TypeToken<Map<String, String>>(){}.getType();
                Map<String, String> fields = new Gson().fromJson(response.Response, type);
                String state = fields.get ("operationState");
                // If the request is still running, the server tells us how
                // long to wait before checking the status again.
                if (state.equals("Running") || state.equals("NotStarted")) {
                    String wait = response.Headers.get ("Retry-After").get(0);
                    System.out.println ("Waiting " + wait + " seconds...");
                    Thread.sleep (Integer.parseInt(wait) * 1000);
                }
                else {
                    done = true;
                }
            }
        } catch (Exception e) {
            System.out.println (e.getCause().getMessage());
        }
    }
}
```
>>>>>>> 3d94cd17

    [!code-java[Add POST method](~/samples-qnamaker-java/documentation-samples/quickstarts/create-knowledge-base/CreateKB.java?range=99-121 "Add POST method")]

4. Add the following method to make a GET request to the QnA Maker APIs.

    [!code-java[Add GET method](~/samples-qnamaker-java/documentation-samples/quickstarts/create-knowledge-base/CreateKB.java?range=123-137 "Add GET method")]

## Add a method to create the KB
Add the following method to create the KB by calling into the Post method. 

[!code-java[Add CreateKB method](~/samples-qnamaker-java/documentation-samples/quickstarts/create-knowledge-base/CreateKB.java?range=139-144 "Add CreateKB method")]

This API call returns a JSON response that includes the operation ID. Use the operation ID to determine if the KB is successfully created. 

```JSON
{
  "operationState": "NotStarted",
  "createdTimestamp": "2018-09-26T05:19:01Z",
  "lastActionTimestamp": "2018-09-26T05:19:01Z",
  "userId": "XXX9549466094e1cb4fd063b646e1ad6",
  "operationId": "8dfb6a82-ae58-4bcb-95b7-d1239ae25681"
}
```

## Add a method to check the creation status
Add the following method to check the creation status. 

[!code-java[Add GetStatus method](~/samples-qnamaker-java/documentation-samples/quickstarts/create-knowledge-base/CreateKB.java?range=146-150 "Add GetStatus method")]

Repeat the call until success or failure: 

```JSON
{
  "operationState": "Succeeded",
  "createdTimestamp": "2018-09-26T05:22:53Z",
  "lastActionTimestamp": "2018-09-26T05:23:08Z",
  "resourceLocation": "/knowledgebases/XXX7892b-10cf-47e2-a3ae-e40683adb714",
  "userId": "XXX9549466094e1cb4fd063b646e1ad6",
  "operationId": "177e12ff-5d04-4b73-b594-8575f9787963"
}
```

## Add a main method
The main method creates the KB, then polls for the status. The_create_ **Operation ID** is returned in the POST response header field **Location**, then used as part of the route in the GET request. **The `while` loop retries the status if it is not completed. 

[!code-java[Add main method](~/samples-qnamaker-java/documentation-samples/quickstarts/create-knowledge-base/CreateKB.java?range=152-191 "Add main method")]
 
## Compile and run the program

1. Make sure the gson library is in the `./libs` directory. At the command-line, compile the file `CreateKB.java`:

```bash
javac -cp ".;libs/*" CreateKB.java
```

2. Enter the following command at a command-line to run the program. It will send the request to the QnA Maker API to create the KB, then it will poll for the results every 30 seconds. Each response is printed to the console window.

```base
java -cp ",;libs/*" CreateKB
```

Once your knowledge base is created, you can view it in your QnA Maker Portal, [My knowledge bases](https://www.qnamaker.ai/Home/MyServices) page.    

## Next steps

> [!div class="nextstepaction"]
> [QnA Maker (V4) REST API Reference](https://westus.dev.cognitive.microsoft.com/docs/services/5a93fcf85b4ccd136866eb37/operations/5ac266295b4ccd1554da75ff)<|MERGE_RESOLUTION|>--- conflicted
+++ resolved
@@ -1,7 +1,7 @@
 ---
 title: "Quickstart: Create knowledge base - REST, Java - QnA Maker"
 titlesuffix: Azure Cognitive Services 
-description: This REST-based quickstart walks you through creating a sample QnA Maker knowledge base, programmatically, that will appear in your Azure Dashboard of your Cognitive Services API account..
+description: This Java REST-based quickstart walks you through creating a sample QnA Maker knowledge base, programmatically, that will appear in your Azure Dashboard of your Cognitive Services API account..
 services: cognitive-services
 author: diberry
 manager: cgronlun
@@ -9,33 +9,13 @@
 ms.service: cognitive-services
 ms.component: qna-maker
 ms.topic: quickstart
-<<<<<<< HEAD
-ms.date: 10/05/2018
-ms.author: diberry
----
-
-# Quickstart: Create a QnA Maker knowledge base in Java
-
-This quickstart walks you through programmatically creating and publishing a sample QnA Maker knowledge base. QnA Maker automatically extracts questions and answers from semi-structured content, like FAQs, from [data sources](../Concepts/data-sources-supported.md). The model for the knowledge base is defined in the JSON sent in the body of the API request. 
-
-This quickstart calls QnA Maker APIs:
-* [Create KB](https://westus.dev.cognitive.microsoft.com/docs/services/5a93fcf85b4ccd136866eb37/operations/5ac266295b4ccd1554da75ff)
-* [Get Operation Details](https://westus.dev.cognitive.microsoft.com/docs/services/5a93fcf85b4ccd136866eb37/operations/operations_getoperationdetails)
-
-## Prerequisites
-
-* [JDK 7 or 8](http://www.oracle.com/technetwork/java/javase/downloads/jdk8-downloads-2133151.html) 
-* [Gson library](https://github.com/google/gson)
-* You must have a [QnA Maker service](../How-To/set-up-qnamaker-service-azure.md). To retrieve your key, select **Keys** under **Resource Management** in your dashboard. 
-=======
-ms.date: 10/19/2018
+ms.date: 10/29/2018
 ms.author: diberry
 ---
 
 # Quickstart: Create a knowledge base in QnA Maker using Java
 
 This quickstart walks you through programmatically creating a sample QnA Maker knowledge base. QnA Maker automatically extracts questions and answers from semi-structured content, like FAQs, from [data sources](../Concepts/data-sources-supported.md). The model for the knowledge base is defined in the JSON sent in the body of the API request. 
->>>>>>> 3d94cd17
 
 [!INCLUDE [Code is available in Azure-Samples Github repo](../../../../includes/cognitive-services-qnamaker-java-repo-note.md)]
 
@@ -43,7 +23,6 @@
 
 Create a file named `CreateKB.java`
 
-<<<<<<< HEAD
 ## Add the required dependencies
 
 At the top of `CreateKB.java`, add the following lines to add necessary dependencies to the project:
@@ -74,262 +53,6 @@
     [!code-java[Add class to manage the HTTP response](~/samples-qnamaker-java/documentation-samples/quickstarts/create-knowledge-base/CreateKB.java?range=89-97 "Add class to manage the HTTP response")]
 
 3. Add the following method to make a POST request to the QnA Maker APIs. The `Ocp-Apim-Subscription-Key` is the QnA Maker service key, used for authentication. 
-=======
-You will need [JDK 7 or 8](https://www.oracle.com/technetwork/java/javase/downloads/jdk8-downloads-2133151.html) to compile and run this code. You may use a Java IDE if you have a favorite, but a text editor will work okay.
-
-You must have a [Cognitive Services API account](https://docs.microsoft.com/azure/cognitive-services/cognitive-services-apis-create-account) with **QnA Maker** chosen as your resource. You'll need a paid subscription key from your new API account in your [Azure dashboard](https://portal.azure.com/#create/Microsoft.CognitiveServices). Either key will work for this quickstart.
-
-![Azure dashboard service key](../media/sub-key.png)
-
-## Create knowledge base
-
-The following code creates a new knowledge base, using the [Create](https://westus.dev.cognitive.microsoft.com/docs/services/5a93fcf85b4ccd136866eb37/operations/5ac266295b4ccd1554da75ff) method.
-
-1. Create a new Java project in your favorite IDE.
-1. Add the [Google GSON library](https://github.com/google/gson) to your Java project, either by manually [creating](https://stackoverflow.com/questions/5258159/how-to-make-an-executable-jar-file) & importing the .jar file or adding a dependency to your preferred project management tool, such as Maven.
-1. Copy/paste the code provided below.
-1. Replace the `subscriptionKey` value with your valid subscription key.
-1. Run the program.
-
-```java
-import java.io.*;
-import java.lang.reflect.Type;
-import java.net.*;
-import java.util.*;
-import javax.net.ssl.HttpsURLConnection;
-
-/**
- * Gson: https://github.com/google/gson
- * Maven info:
- *    <dependency>
- *      <groupId>com.google.code.gson</groupId>
- *      <artifactId>gson</artifactId>
- *      <version>2.8.5</version>
- *    </dependency>
- */
-import com.google.gson.Gson;
-import com.google.gson.GsonBuilder;
-import com.google.gson.JsonElement;
-import com.google.gson.JsonObject;
-import com.google.gson.JsonParser;
-import com.google.gson.reflect.TypeToken;
-
-/** NOTE: To compile and run this code without an IDE:
- * 1. Save this file as CreateKB.java
- * 2. Run *:
- *	  javac CreateKB.java -cp .;<GSON> -encoding UTF-8
- * 3. Run *:
- *    java -cp .;<GSON> CreateKB
- * *replace <GSON> with the name of the current Google GSON library .jar file,
- * for example: gson-2.8.5.jar
-*/
-
-public class CreateKB {
-
-    // **********************************************
-    // *** Update or verify the following values. ***
-    // **********************************************
-
-    // Replace this with a valid subscription key.
-    static String subscriptionKey = "ADD YOUR SUBSCRIPTION KEY HERE";
-
-    // Components used to create HTTP request URIs for QnA Maker operations.
-    static String host = "https://westus.api.cognitive.microsoft.com";
-    static String service = "/qnamaker/v4.0";
-    static String method = "/knowledgebases/create";
-
-    // Serializing classes into JSON for our request to the server.
-    // For the JSON request schema, see <a href="https://westus.dev.cognitive.microsoft.com/docs/services/5a93fcf85b4ccd136866eb37/operations/5ac266295b4ccd1554da75ff">QnA Maker V4.0</a>
-    public static class KB {
-        String name;
-        Question[] qnaList;
-        String[] urls;
-        File[] files;
-    }
-
-    public static class Question {
-        Integer id;
-        String answer;
-        String source;
-        String[] questions;
-        Metadata[] metadata;
-    }
-
-    public static class Metadata {
-        String name;
-        String value;
-    }
-
-    public static class File {
-        String fileName;
-        String fileUri;
-    }
-
-    // This class has the HTTP response headers and body that is returned
-    // by the HTTP request.
-    public static class Response {
-        Map<String, List<String>> Headers;
-        String Response;
-
-        /**
-         * Constructor that specifies header and body response
-         * @param headers List of headers
-         * @param response Response returned from your HTTP request
-         */
-        public Response(Map<String, List<String>> headers, String response) {
-            this.Headers = headers;
-            this.Response = response;
-        }
-    }
-
-    /**
-     * Formats and indents JSON for display.
-     * @param json_text The JSON string to format and indent.
-     * @return The formatted, indented JSON string.
-     */
-    public static String PrettyPrint (String json_text) {
-        JsonParser parser = new JsonParser();
-        JsonElement json = parser.parse(json_text);
-        Gson gson = new GsonBuilder().setPrettyPrinting().create();
-        return gson.toJson(json);
-    }
-
-    /**
-     * Sends an HTTP GET request.
-     * @param url The URL of the HTTP request.
-     * @return The object that represents the HTTP response.
-     */
-    public static Response Get (URL url) throws Exception{
-        HttpsURLConnection connection = (HttpsURLConnection) url.openConnection();
-            connection.setRequestMethod("GET");
-            connection.setRequestProperty("Ocp-Apim-Subscription-Key", subscriptionKey);
-            connection.setDoOutput(true);
-        StringBuilder response = new StringBuilder ();
-        BufferedReader in = new BufferedReader(new InputStreamReader(connection.getInputStream(), "UTF-8"));
-
-        String line;
-        while ((line = in.readLine()) != null) {
-            response.append(line);
-        }
-        in.close();
-        return new Response (connection.getHeaderFields(), response.toString());
-    }
-
-    /**
-     * Builds and sends an HTTP POST request.
-     * @param url The URL of the HTTP request.
-     * @param content The contents of your POST.
-     * @return The object that represents the HTTP response.
-     */
-    public static Response Post (URL url, String content) throws Exception{
-        HttpsURLConnection connection = (HttpsURLConnection) url.openConnection();
-        connection.setRequestMethod("POST");
-        connection.setRequestProperty("Content-Type", "application/json");
-        connection.setRequestProperty("Content-Length", content.length() + "");
-        connection.setRequestProperty("Ocp-Apim-Subscription-Key", subscriptionKey);
-        connection.setDoOutput(true);
-
-        DataOutputStream wr = new DataOutputStream(connection.getOutputStream());
-        byte[] encoded_content = content.getBytes("UTF-8");
-        wr.write(encoded_content, 0, encoded_content.length);
-        wr.flush();
-        wr.close();
-
-        StringBuilder response = new StringBuilder ();
-        BufferedReader in = new BufferedReader(new InputStreamReader(connection.getInputStream(), "UTF-8"));
-        String line;
-        while ((line = in.readLine()) != null) {
-            response.append(line);
-        }
-        in.close();
-        return new Response (connection.getHeaderFields(), response.toString());
-    }
-
-    /**
-      * Sends the request to create the knowledge base.
-      * @param kb Your knowledge base object.
-      * @return Sends POST request.
-      * @throws Exception If POST request fails.
-      */
-    public static Response CreateKB (KB kb) throws Exception {
-        URL url = new URL (host + service + method);
-        System.out.println ("Calling " + url.toString() + ".");
-        String content = new Gson().toJson(kb);
-        return Post(url, content);
-    }
-
-    /**
-     * Checks the status of the request to create the knowledge base.
-     * @param operation The operation ID.
-     * @return The specific URL being called.
-     * @throws Exception If the GET request fails.
-     */
-    public static Response GetStatus (String operation) throws Exception {
-        URL url = new URL (host + service + operation);
-        System.out.println ("Calling " + url.toString() + ".");
-        return Get(url);
-    }
-
-    /**
-     * Sends a sample request to create a knowledge base. To understand
-     * this 'kb' object, refer to the <a href="https://docs.microsoft.com/azure/cognitive-services/QnAMaker/concepts/knowledge-base">Knowledge base</a> concept page.
-     * @return A new knowledge base.
-     */
-    public static KB GetKB () {
-        KB kb = new KB ();
-        kb.name = "Example Knowledge Base";
-
-        Question q = new Question();
-        q.id = 0;
-        q.answer = "You can use our REST APIs to manage your Knowledge Base. See here for details: https://westus.dev.cognitive.microsoft.com/docs/services/58994a073d9e04097c7ba6fe/operations/58994a073d9e041ad42d9baa";
-        q.source = "Custom Editorial";
-        q.questions = new String[]{"How do I programmatically update my Knowledge Base?"};
-
-        Metadata md = new Metadata();
-        md.name = "category";
-        md.value = "api";
-        q.metadata = new Metadata[]{md};
-
-        kb.qnaList = new Question[]{q};
-        kb.urls = new String[]{"https://docs.microsoft.com/azure/cognitive-services/qnamaker/faqs",     "https://docs.microsoft.com/bot-framework/resources-bot-framework-faq"};
-
-
-        return kb;
-    }
-
-    public static void main(String[] args) {
-        try {
-            // Send the request to create the knowledge base.
-            Response response = CreateKB (GetKB ());
-            String operation = response.Headers.get("Location").get(0);
-            System.out.println (PrettyPrint (response.Response));
-            // Loop until the request is completed.
-            Boolean done = false;
-            while (!done) {
-                // Check on the status of the request.
-                response = GetStatus (operation);
-                System.out.println (PrettyPrint (response.Response));
-                Type type = new TypeToken<Map<String, String>>(){}.getType();
-                Map<String, String> fields = new Gson().fromJson(response.Response, type);
-                String state = fields.get ("operationState");
-                // If the request is still running, the server tells us how
-                // long to wait before checking the status again.
-                if (state.equals("Running") || state.equals("NotStarted")) {
-                    String wait = response.Headers.get ("Retry-After").get(0);
-                    System.out.println ("Waiting " + wait + " seconds...");
-                    Thread.sleep (Integer.parseInt(wait) * 1000);
-                }
-                else {
-                    done = true;
-                }
-            }
-        } catch (Exception e) {
-            System.out.println (e.getCause().getMessage());
-        }
-    }
-}
-```
->>>>>>> 3d94cd17
 
     [!code-java[Add POST method](~/samples-qnamaker-java/documentation-samples/quickstarts/create-knowledge-base/CreateKB.java?range=99-121 "Add POST method")]
 
