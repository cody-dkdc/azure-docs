---
title: "Quickstart: API Java - Create knowledge base - QnA Maker"
titlesuffix: Azure Cognitive Services 
description: This quickstart walks you through creating a sample QnA Maker knowledge base, programmatically, that will appear in your Azure Dashboard of your Cognitive Services API account..
services: cognitive-services
author: diberry
manager: cgronlun

ms.service: cognitive-services
ms.component: qna-maker
ms.topic: quickstart
ms.date: 09/12/2018
ms.author: diberry
---

# Create a new knowledge base in Java

This quickstart walks you through creating a sample QnA Maker knowledge base, programmatically, that will appear in your Azure Dashboard of your Cognitive Services API account.

[!INCLUDE [Code is available in Azure-Samples Github repo](../../../../includes/cognitive-services-qnamaker-java-repo-note.md)]

Two sample FAQ URLs are given below (in 'kb.urls' of **getKB()**) that will provide content. QnA Maker automatically extracts questions and answers from semi-structured content, like FAQs, as explained more in this [data sources](../Concepts/data-sources-supported.md) document. You may also use your own FAQ URLs in this quickstart.

## Prerequisites

You will need [JDK 7 or 8](https://www.oracle.com/technetwork/java/javase/downloads/jdk8-downloads-2133151.html) to compile and run this code. You may use a Java IDE if you have a favorite, but a text editor will work okay.

You must have a [Cognitive Services API account](https://docs.microsoft.com/azure/cognitive-services/cognitive-services-apis-create-account) with **QnA Maker** chosen as your resource. You'll need a paid subscription key from your new API account in your [Azure dashboard](https://portal.azure.com/#create/Microsoft.CognitiveServices). Either key will work for this quickstart.

![Azure dashboard service key](../media/sub-key.png)

## Create knowledge base

The following code creates a new knowledge base, using the [Create](https://westus.dev.cognitive.microsoft.com/docs/services/5a93fcf85b4ccd136866eb37/operations/5ac266295b4ccd1554da75ff) method.

1. Create a new Java project in your favorite IDE.
1. Add the [Google GSON library](https://github.com/google/gson) to your Java project, either by manually [creating](https://stackoverflow.com/questions/5258159/how-to-make-an-executable-jar-file) & importing the .jar file or adding a dependency to your preferred project management tool, such as Maven.
1. Copy/paste the code provided below.
1. Replace the `subscriptionKey` value with your valid subscription key.
1. Run the program.

```java
import java.io.*;
import java.lang.reflect.Type;
import java.net.*;
import java.util.*;
import javax.net.ssl.HttpsURLConnection;

/**
 * Gson: https://github.com/google/gson
 * Maven info:
 *    <dependency>
 *      <groupId>com.google.code.gson</groupId>
 *      <artifactId>gson</artifactId>
 *      <version>2.8.5</version>
 *    </dependency>
 */
import com.google.gson.Gson;
import com.google.gson.GsonBuilder;
import com.google.gson.JsonElement;
import com.google.gson.JsonObject;
import com.google.gson.JsonParser;
import com.google.gson.reflect.TypeToken;

/** NOTE: To compile and run this code without an IDE:
 * 1. Save this file as CreateKB.java
 * 2. Run *:
 *	  javac CreateKB.java -cp .;<GSON> -encoding UTF-8
 * 3. Run *:
 *    java -cp .;<GSON> CreateKB
 * *replace <GSON> with the name of the current Google GSON library .jar file,
 * for example: gson-2.8.5.jar
*/

public class CreateKB {

    // **********************************************
    // *** Update or verify the following values. ***
    // **********************************************

    // Replace this with a valid subscription key.
    static String subscriptionKey = "ADD YOUR SUBSCRIPTION KEY HERE";

    // Components used to create HTTP request URIs for QnA Maker operations.
    static String host = "https://westus.api.cognitive.microsoft.com";
    static String service = "/qnamaker/v4.0";
    static String method = "/knowledgebases/create";

    // Serializing classes into JSON for our request to the server.
    // For the JSON request schema, see <a href="https://westus.dev.cognitive.microsoft.com/docs/services/5a93fcf85b4ccd136866eb37/operations/5ac266295b4ccd1554da75ff">QnA Maker V4.0</a>
    public static class KB {
        String name;
        Question[] qnaList;
        String[] urls;
        File[] files;
    }

    public static class Question {
        Integer id;
        String answer;
        String source;
        String[] questions;
        Metadata[] metadata;
    }

    public static class Metadata {
        String name;
        String value;
    }

    public static class File {
        String fileName;
        String fileUri;
    }

    // This class has the HTTP response headers and body that is returned
    // by the HTTP request.
    public static class Response {
        Map<String, List<String>> Headers;
        String Response;

        /**
         * Constructor that specifies header and body response
         * @param headers List of headers
         * @param response Response returned from your HTTP request
         */
        public Response(Map<String, List<String>> headers, String response) {
            this.Headers = headers;
            this.Response = response;
        }
    }

    /**
     * Formats and indents JSON for display.
     * @param json_text The JSON string to format and indent.
     * @return The formatted, indented JSON string.
     */
    public static String PrettyPrint (String json_text) {
        JsonParser parser = new JsonParser();
        JsonElement json = parser.parse(json_text);
        Gson gson = new GsonBuilder().setPrettyPrinting().create();
        return gson.toJson(json);
    }

    /**
     * Sends an HTTP GET request.
     * @param url The URL of the HTTP request.
     * @return The object that represents the HTTP response.
     */
    public static Response Get (URL url) throws Exception{
        HttpsURLConnection connection = (HttpsURLConnection) url.openConnection();
            connection.setRequestMethod("GET");
            connection.setRequestProperty("Ocp-Apim-Subscription-Key", subscriptionKey);
            connection.setDoOutput(true);
        StringBuilder response = new StringBuilder ();
        BufferedReader in = new BufferedReader(new InputStreamReader(connection.getInputStream(), "UTF-8"));

        String line;
        while ((line = in.readLine()) != null) {
            response.append(line);
        }
        in.close();
        return new Response (connection.getHeaderFields(), response.toString());
    }

    /**
     * Builds and sends an HTTP POST request.
     * @param url The URL of the HTTP request.
     * @param content The contents of your POST.
     * @return The object that represents the HTTP response.
     */
    public static Response Post (URL url, String content) throws Exception{
        HttpsURLConnection connection = (HttpsURLConnection) url.openConnection();
        connection.setRequestMethod("POST");
        connection.setRequestProperty("Content-Type", "application/json");
        connection.setRequestProperty("Content-Length", content.length() + "");
        connection.setRequestProperty("Ocp-Apim-Subscription-Key", subscriptionKey);
        connection.setDoOutput(true);

        DataOutputStream wr = new DataOutputStream(connection.getOutputStream());
        byte[] encoded_content = content.getBytes("UTF-8");
        wr.write(encoded_content, 0, encoded_content.length);
        wr.flush();
        wr.close();

        StringBuilder response = new StringBuilder ();
        BufferedReader in = new BufferedReader(new InputStreamReader(connection.getInputStream(), "UTF-8"));
        String line;
        while ((line = in.readLine()) != null) {
            response.append(line);
        }
        in.close();
        return new Response (connection.getHeaderFields(), response.toString());
    }

    /**
      * Sends the request to create the knowledge base.
      * @param kb Your knowledge base object.
      * @return Sends POST request.
      * @throws Exception If POST request fails.
      */
    public static Response CreateKB (KB kb) throws Exception {
        URL url = new URL (host + service + method);
        System.out.println ("Calling " + url.toString() + ".");
        String content = new Gson().toJson(kb);
        return Post(url, content);
    }

    /**
     * Checks the status of the request to create the knowledge base.
     * @param operation The operation ID.
     * @return The specific URL being called.
     * @throws Exception If the GET request fails.
     */
    public static Response GetStatus (String operation) throws Exception {
        URL url = new URL (host + service + operation);
        System.out.println ("Calling " + url.toString() + ".");
        return Get(url);
    }

    /**
     * Sends a sample request to create a knowledge base. To understand
     * this 'kb' object, refer to the <a href="https://docs.microsoft.com/azure/cognitive-services/QnAMaker/concepts/knowledge-base">Knowledge base</a> concept page.
     * @return A new knowledge base.
     */
    public static KB GetKB () {
        KB kb = new KB ();
        kb.name = "Example Knowledge Base";

        Question q = new Question();
        q.id = 0;
        q.answer = "You can use our REST APIs to manage your Knowledge Base. See here for details: https://westus.dev.cognitive.microsoft.com/docs/services/58994a073d9e04097c7ba6fe/operations/58994a073d9e041ad42d9baa";
        q.source = "Custom Editorial";
        q.questions = new String[]{"How do I programmatically update my Knowledge Base?"};

        Metadata md = new Metadata();
        md.name = "category";
        md.value = "api";
        q.metadata = new Metadata[]{md};

        kb.qnaList = new Question[]{q};
<<<<<<< HEAD
        kb.urls = new String[]{"https://docs.microsoft.com/azure/cognitive-services/qnamaker/faqs",     "https://docs.microsoft.com/en-us/bot-framework/resources-bot-framework-faq"};
=======
        kb.urls = new String[]{"https://docs.microsoft.com/en-in/azure/cognitive-services/qnamaker/faqs",     "https://docs.microsoft.com/bot-framework/resources-bot-framework-faq"};
>>>>>>> cd541a8f

        return kb;
    }

    public static void main(String[] args) {
        try {
            // Send the request to create the knowledge base.
            Response response = CreateKB (GetKB ());
            String operation = response.Headers.get("Location").get(0);
            System.out.println (PrettyPrint (response.Response));
            // Loop until the request is completed.
            Boolean done = false;
            while (!done) {
                // Check on the status of the request.
                response = GetStatus (operation);
                System.out.println (PrettyPrint (response.Response));
                Type type = new TypeToken<Map<String, String>>(){}.getType();
                Map<String, String> fields = new Gson().fromJson(response.Response, type);
                String state = fields.get ("operationState");
                // If the request is still running, the server tells us how
                // long to wait before checking the status again.
                if (state.equals("Running") || state.equals("NotStarted")) {
                    String wait = response.Headers.get ("Retry-After").get(0);
                    System.out.println ("Waiting " + wait + " seconds...");
                    Thread.sleep (Integer.parseInt(wait) * 1000);
                }
                else {
                    done = true;
                }
            }
        } catch (Exception e) {
            System.out.println (e.getCause().getMessage());
        }
    }
}
```

## Understanding what QnA Maker returns

A successful response is returned in JSON, as shown in the following example. Your results may differ slightly. If the final call returns a "Succeeded" state, your knowledge base was created successfully. To troubleshoot refer to the [Get Operation Details](https://westus.dev.cognitive.microsoft.com/docs/services/5a93fcf85b4ccd136866eb37/operations/operations_getoperationdetails) of the QnA Maker API.

```json
Calling https://westus.api.cognitive.microsoft.com/qnamaker/v4.0/knowledgebases/create.
{
  "operationState": "NotStarted",
  "createdTimestamp": "2018-04-13T01:52:30Z",
  "lastActionTimestamp": "2018-04-13T01:52:30Z",
  "userId": "2280ef5917bb4ebfa1aae41fb1cebb4a",
  "operationId": "e88b5b23-e9ab-47fe-87dd-3affc2fb10f3"
}
Calling https://westus.api.cognitive.microsoft.com/qnamaker/v4.0/operations/d9d40918-01bd-49f4-88b4-129fbc434c94.
{
  "operationState": "Running",
  "createdTimestamp": "2018-04-13T01:52:30Z",
  "lastActionTimestamp": "2018-04-13T01:52:30Z",
  "userId": "2280ef5917bb4ebfa1aae41fb1cebb4a",
  "operationId": "e88b5b23-e9ab-47fe-87dd-3affc2fb10f3"
}
Waiting 30 seconds...
Calling https://westus.api.cognitive.microsoft.com/qnamaker/v4.0/operations/d9d40918-01bd-49f4-88b4-129fbc434c94.
{
  "operationState": "Succeeded",
  "createdTimestamp": "2018-04-13T01:52:30Z",
  "lastActionTimestamp": "2018-04-13T01:52:46Z",
  "resourceLocation": "/knowledgebases/b0288f33-27b9-4258-a304-8b9f63427dad",
  "userId": "2280ef5917bb4ebfa1aae41fb1cebb4a",
  "operationId": "e88b5b23-e9ab-47fe-87dd-3affc2fb10f3"
}
Press any key to continue.
```
   
## Next steps

> [!div class="nextstepaction"]
> [QnA Maker (V4) REST API Reference](https://westus.dev.cognitive.microsoft.com/docs/services/5a93fcf85b4ccd136866eb37/operations/5ac266295b4ccd1554da75ff)<|MERGE_RESOLUTION|>--- conflicted
+++ resolved
@@ -239,11 +239,8 @@
         q.metadata = new Metadata[]{md};
 
         kb.qnaList = new Question[]{q};
-<<<<<<< HEAD
-        kb.urls = new String[]{"https://docs.microsoft.com/azure/cognitive-services/qnamaker/faqs",     "https://docs.microsoft.com/en-us/bot-framework/resources-bot-framework-faq"};
-=======
-        kb.urls = new String[]{"https://docs.microsoft.com/en-in/azure/cognitive-services/qnamaker/faqs",     "https://docs.microsoft.com/bot-framework/resources-bot-framework-faq"};
->>>>>>> cd541a8f
+        kb.urls = new String[]{"https://docs.microsoft.com/azure/cognitive-services/qnamaker/faqs",     "https://docs.microsoft.com/bot-framework/resources-bot-framework-faq"};
+
 
         return kb;
     }
