--- conflicted
+++ resolved
@@ -6,21 +6,12 @@
 manager: cgronlun
 ms.service: cognitive-services
 ms.component: qna-maker
-<<<<<<< HEAD
-ms.topic: article
+ms.topic: quickstart
 ms.date: 10/19/2018
 ms.author: diberry
 ---
 
 # Create, train, and publish your QnA Maker knowledge base
-=======
-ms.topic: quickstart
-ms.date: 09/12/2018
-ms.author: diberry
----
-
-# Quickstart: Create, train, and publish your knowledge base
->>>>>>> 077d77f4
 
 You can create a QnA Maker knowledge base (KB) from your own content, such as FAQs or product manuals. The QnA Maker KB in this example is created from a simple FAQ webpage to answer questions on BitLocker key recovery.
 
