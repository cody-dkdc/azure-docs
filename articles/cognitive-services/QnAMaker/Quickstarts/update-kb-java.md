--- conflicted
+++ resolved
@@ -308,13 +308,8 @@
 
         req.add = new Add ();
         req.add.qnaList = new Question[]{q};
-<<<<<<< HEAD
         req.add.urls = new String[]{"https://docs.microsoft.com/azure/cognitive-services"
-        + "/qnamaker/faqs", "https://docs.microsoft.com/en-us/bot-framework/resources-bot-"
-=======
-        req.add.urls = new String[]{"https://docs.microsoft.com/en-in/azure/cognitive-services"
         + "/qnamaker/faqs", "https://docs.microsoft.com/bot-framework/resources-bot-"
->>>>>>> cd541a8f
         + "framework-faq"};
 
         return req;
