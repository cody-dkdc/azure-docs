--- conflicted
+++ resolved
@@ -8,13 +8,8 @@
 ms.custom: seodec18
 ms.service: cognitive-services
 ms.subservice: qna-maker
-<<<<<<< HEAD
-ms.topic: tutorial
-ms.date: 03/28/2019
-=======
 ms.topic: article
-ms.date: 04/02/2019
->>>>>>> f71b6e14
+ms.date: 04/05/2019
 ms.author: tulasim
 ---
 
