--- conflicted
+++ resolved
@@ -3,23 +3,13 @@
 titleSuffix: Azure Cognitive Services
 description: A step-by-step tutorial on integrating QnA Maker and LUIS in a bot.
 services: cognitive-services
-<<<<<<< HEAD
 author: tulasim88
 manager: cjgronlund
-=======
-author: nstulasi
-manager: cgronlun
->>>>>>> eb886d7f
 ms.service: cognitive-services
 ms.component: qna-maker
 ms.topic: article
-<<<<<<< HEAD
-ms.date: 04/21/2018
+ms.date: 09/12/2018
 ms.author: tulasim
-=======
-ms.date: 09/12/2018
-ms.author: nstulasi
->>>>>>> eb886d7f
 ---
 
 # Integrate QnA Maker and LUIS to distribute your knowledge base
