--- conflicted
+++ resolved
@@ -3,23 +3,13 @@
 titleSuffix: Azure Cognitive Services 
 description: A guide to choosing capacity for your QnA Maker deployment
 services: cognitive-services
-<<<<<<< HEAD
-author: nstulasi88
-manager: cjgronlund
-=======
-author: nstulasi
+author: tulasim88
 manager: cgronlun
->>>>>>> eb886d7f
 ms.service: cognitive-services
 ms.component: qna-maker
 ms.topic: article
-<<<<<<< HEAD
-ms.date: 05/07/2018
+ms.date: 09/12/2018
 ms.author: tulasim
-=======
-ms.date: 09/12/2018
-ms.author: nstulasi
->>>>>>> eb886d7f
 ---
 
 # Choosing capacity for your QnA Maker deployment
