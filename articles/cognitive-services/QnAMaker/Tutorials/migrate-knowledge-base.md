--- conflicted
+++ resolved
@@ -3,23 +3,13 @@
 titleSuffix: Azure Cognitive Services
 description: How to import a knowledge base
 services: cognitive-services
-<<<<<<< HEAD
 author: nstulasi88
 manager: cjgronlund
-=======
-author: nstulasi
-manager: cgronlun
->>>>>>> eb886d7f
 ms.service: cognitive-services
 ms.component: qna-maker
 ms.topic: article
-<<<<<<< HEAD
-ms.date: 04/21/2018
-ms.author: tulasim88
-=======
 ms.date: 09/12/2018
-ms.author: nstulasi
->>>>>>> eb886d7f
+ms.author: tulasim
 ---
 # Migrate a knowledge base using export-import
 QnA Maker announced General Availability on May 7, 2018 at the \\\build\ conference. QnA Maker GA has a new architecture built on Azure. Knowledge bases created with QnA Maker Free Preview will need to be migrated to QnA Maker GA. QnA Maker Preview will be deprecated in November 2018. For more information about the changes in QnA Maker GA, see the QnA Maker GA announcement [blog post](https://aka.ms/qnamakerga-blog).
