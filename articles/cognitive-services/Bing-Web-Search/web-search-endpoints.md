--- conflicted
+++ resolved
@@ -3,11 +3,7 @@
 titleSuffix: Azure Cognitive Services
 description: Summary of the Web search API endpoint.
 services: cognitive-services
-<<<<<<< HEAD
-author: mikedodaro
-=======
 author: aahill
->>>>>>> 6a383dfd
 manager: nitinme
 ms.service: cognitive-services
 ms.subservice: bing-web-search
