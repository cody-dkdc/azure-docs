--- conflicted
+++ resolved
@@ -1,733 +1,3 @@
 ---
-<<<<<<< HEAD
-title: Bing Web Search API overview | Microsoft Docs
-description: Shows how to use the Bing Web Search API to search the web for webpages, images, news, videos, and more.
-services: cognitive-services
-author: swhite-msft
-manager: ehansen
-
-ms.assetid: 3E66B979-A359-4835-865B-5D2E6F8B8454
-ms.service: cognitive-services
-ms.technology: bing-web-search
-ms.topic: article
-ms.date: 01/12/2017
-ms.author: scottwhi
----
-
-# Search the web
-
-The Web Search API provides a similar (but not exact) experience to Bing.com/Search by returning search results that Bing determines are relevant to the specified user's query. The results include webpages and may include images, videos, and more. 
-
-If you're building a search results page that displays any content that's relevant to the user's search query, call this API instead of calling the other content-specific Bing APIs. The only time you should need to call the content-specific APIs, such as the [Image Search API](../bing-image-search/search-the-web.md) or [News Search API](../bing-news-search/search-the-web.md), is if you need answers from only that API. For example, if you're building an image-only search results page or a news-only search results page.
-
-If Bing didn't find content from one of the content-specific APIs relevant enough, it would not include it in the search results. For example, the results could include webpages, news articles, and videos but not images. However, it's possible that if you called the Image Search API directly with the same query, it would return images.
-
-If you don't need webpages but you do need answers from more than one of the other APIs, such as images and news, you'd still call this API. For example, if you only wanted Images and News, you'd call this API and set [responseFilter](https://docs.microsoft.com/rest/api/cognitiveservices/bing-web-api-v5-reference#responsefilter) query parameter to limit the results to only Images and News. For more information, see [Filtering Answers](./filter-answers.md).
-
-
-## Search query term
-
-If you provide a search box where the user enters their search term, use the [Bing Autosuggest API](../bing-autosuggest/get-suggested-search-terms.md) to improve the experience. The API returns suggested query strings based on partial search terms as the user types.
-
-After the user enters their query term, URL encode the term before setting the [q](https://docs.microsoft.com/rest/api/cognitiveservices/bing-images-api-v5-reference#query) query parameter. For example, if the user enters *sailing dinghies*, set `q` to *sailing+dinghies* or *sailing%20dinghies*.
-
-If the query term contains a spelling mistake, the search response includes a [QueryContext](https://docs.microsoft.com/rest/api/cognitiveservices/bing-web-api-v5-reference#querycontext) object. The object shows the original spelling and the corrected spelling that Bing used for the search. 
-
-```
-  "queryContext":{  
-    "originalQuery":"sialing dingy for sale",  
-    "alteredQuery":"sailing dingh for sale",  
-    "alterationOverrideQuery":"+sialing dingy for sale"  
-  },  
-```
-
-You can use this information to let the user know that you modified their query string when you display the search results.
-
-![Query context UX example](./media/cognitive-services-bing-web-api/bing-query-context.PNG)
-
-## The search response
-
-When you send Bing a search request, it sends back a response that contains a [SearchResponse](https://docs.microsoft.com/rest/api/cognitiveservices/bing-web-api-v5-reference#searchresponse) object in the body of the response. The object includes a field for each answer that Bing thought was relevant to the user's query term. The following shows an example of the response object if Bing returned all answers.
-
-```
-{
-    "_type" : "SearchResponse",
-    "queryContext" : {...},
-    "webPages" : {...},
-    "images" : {...},
-    "relatedSearches" : {...},
-    "videos" : {...},
-    "news" : {...},
-    "spellSuggestion" : {...},
-    "computation" : {...},
-    "timeZone" : {...},
-    "rankingResponse" : {...}
-```
-
-Typically, Bing returns a subset of the answers. For example, if the query term was *sailing dinghies*, the response might include only `webPages`, `images`, and `rankingResponse`. Unless you've used [responseFilter](https://docs.microsoft.com/rest/api/cognitiveservices/bing-web-api-v5-reference#responsefilter) to filter out webpages, the response always includes the `webpages` and `rankingResponse` answers.
-
-### Webpages answer
-
-The [webPages](https://docs.microsoft.com/rest/api/cognitiveservices/bing-web-api-v5-reference#webanswer) answer contains a list of links to webpages that Bing thought were relevant to the query. Each [webpage](https://docs.microsoft.com/rest/api/cognitiveservices/bing-web-api-v5-reference#webpage) in the list includes the page's name, url, display URL, short description of the content and the date Bing found the content.
-
-```
-        {
-            "id" : "https:\/\/api.cognitive.microsoft.com\/api\/v5\/#WebPages.0",
-            "name" : "Dinghy sailing - Wikipedia",
-            "url" : "https:\/\/www.bing.com\/cr?IG=3A43CA5...",
-            "displayUrl" : "https:\/\/en.wikipedia.org\/wiki\/Dinghy_sailing",
-            "snippet" : "Dinghy sailing is the activity of sailing small boats...",
-            "dateLastCrawled" : "2017-04-05T16:25:00"
-        },
-```
-
-Use `name` and `url` to create a hyperlink that takes the user to the webpage. The following shows an example of how you might display the webpage in a search results page. 
-
-![Rendered webpage example](./media/cognitive-services-bing-web-api/bing-rendered-webpage-example.PNG)
-
-### Images answer
-
-The [images](https://docs.microsoft.com/rest/api/cognitiveservices/bing-images-api-v5-reference#images) answer contains a list of images that Bing thought were relevant to the query. Each [image](https://docs.microsoft.com/rest/api/cognitiveservices/bing-images-api-v5-reference#image) in the list includes the URL of the image, its size, its dimensions, and its encoding format. The image object also includes the URL of a thumbnail of the image and the thumbnail's dimensions.
-
-```
-        {
-            "name" : "File:Rich Passage Minto Sailing Dinghy.jpg - Wikipedia",
-            "webSearchUrl" : "https:\/\/www.bing.com\/cr?IG=3A43CA5CA64...",
-            "thumbnailUrl" : "https:\/\/tse1.mm.bing.net\/th?id=OIP....",
-            "datePublished" : "2011-10-29T11:26:00",
-            "contentUrl" : "http:\/\/upload.wikimedia.org\/wikipedia\/...",
-            "hostPageUrl" : "http:\/\/www.bing.com\/cr?IG=3A43CA5CA6464....",
-            "contentSize" : "79239 B",
-            "encodingFormat" : "jpeg",
-            "hostPageDisplayUrl" : "http:\/\/en.wikipedia.org\/wiki\/File...",
-            "width" : 526,
-            "height" : 688,
-            "thumbnail" : {
-                "width" : 229,
-                "height" : 300
-            },
-            "insightsSourcesSummary" : {
-                "shoppingSourcesCount" : 0,
-                "recipeSourcesCount" : 0
-            }
-        },
-```
-
-Depending on the user's device, you'd typically display a subset of the thumbnails with an option for the user to view the remaining images. 
-
-![List of thumbnail images](./media/cognitive-services-bing-web-api/bing-web-image-thumbnails.PNG)
-
-You can also expand the thumbnail as the user hovers the cursor over it. Be sure to attribute the image if you expand it. For example, by extracting the host from `hostPageDisplayUrl` and displaying it below the image. For information about resizing the thumbnail, see [Resizing and Cropping Thumbnails](./resize-and-crop-thumbnails.md).
-
-![Expanded view of thumbnail image](./media/cognitive-services-bing-web-api/bing-web-image-thumbnail-expansion.PNG)
-
-If the user clicks the thumbnail, use `webSearchUrl` to take the user to Bing's search results page for images, which contains a collage of the images.
-
-For details about the image answer and images, see [Image Search API](../bing-image-search/search-the-web.md).
-
-
-### Related searches answer
-
-The [relatedSearches](https://docs.microsoft.com/rest/api/cognitiveservices/bing-web-api-v5-reference#searchresponse-relatedsearches) answer contains a list of the most popular related queries made by other users. Each [query](https://docs.microsoft.com/rest/api/cognitiveservices/bing-web-api-v5-reference#query_obj) in the list includes a query string (`text`), a query string with hit highlighting characters (`displayText`), and a URL (`webSearchUrl`) to Bing's search results page for that query.
-
-```
-        {
-            "text" : "porsche racing teams",
-            "displayText" : "porsche racing teams",
-            "webSearchUrl" : "https:\/\/www.bing.com\/cr?IG=96C4CF214A0..."
-        },
-```
-
-Use the `displayText` query string and the `webSearchUrl` URL to create a hyperlink that takes the user to the Bing search results page for the related query. You could also use the `text` query string in your own Web Search API query and display the results yourself.
-
-For information about how to handle the highlighting markers in `displayText`, see [Hit Highlighting](./hit-highlighting.md).  
-  
-The following shows an example of the related queries usage in Bing.com.  
-  
-![Related searches example on Bing](./media/cognitive-services-bing-web-api/bing-web-rendered-relatedsearches.GIF)
-
-
-### Videos answer
-
-The [videos](https://docs.microsoft.com/rest/api/cognitiveservices/bing-video-api-v5-reference#videos) answer contains a list of videos that Bing thought were relevant to the query. Each [video](https://docs.microsoft.com/rest/api/cognitiveservices/bing-video-api-v5-reference#video) in the list includes the URL of the video, its duration, its dimensions, and its encoding format. The video object also includes the URL of a thumbnail of the video and the thumbnail's dimensions.
-
-```
-        {
-            "name" : "Mallard Sailing dinghy",
-            "description" : "Davilia is a 12 foot \"Mallard\" gunter rigged...",
-            "webSearchUrl" : "https:\/\/www.bing.com\/cr?IG=1CAE739681D84...",
-            "thumbnailUrl" : "https:\/\/tse2.mm.bing.net\/th?id=OVP.wsKiL...",
-            "datePublished" : "2013-11-06T01:56:28",
-            "publisher" : [{
-                "name" : "YouTube"
-            }],
-            "contentUrl" : "https:\/\/www.youtube.com\/watch?v=MrVBWZpJjX",
-            "hostPageUrl" : "https:\/\/www.bing.com\/cr?IG=1CAE739681D8400DB...",
-            "encodingFormat" : "mp4",
-            "hostPageDisplayUrl" : "https:\/\/www.youtube.com\/watch?v=MrBWZpJjXo",
-            "width" : 1280,
-            "height" : 720,
-            "duration" : "PT3M47S",
-            "motionThumbnailUrl" : "https:\/\/tse2.mm.bing.net\/th?id=OM.oa...",
-            "embedHtml" : "<iframe width=\"1280\" height=\"720\" src=\"http:\/\/www....><\/iframe>",
-            "allowHttpsEmbed" : true,
-            "viewCount" : 19089,
-            "thumbnail" : {
-                "width" : 300,
-                "height" : 168
-            },
-            "allowMobileEmbed" : true,
-            "isSuperfresh" : false
-        },
-```
-
-Depending on the user's device, you'd typically display a subset of the videos with an option for the user to view the remaining videos. You'd display a thumbnail of the video with the video's length, description (name), and attribution (publisher). 
-
-![List of video thumbnails](./media/cognitive-services-bing-web-api/bing-web-video-thumbnails.PNG)
-
-As the user hovers over the thumbnail you can use `motionThumbnailUrl` to play a thumbnail version of the video. Be sure to attribute the motion thumbnail when you display it.
-
-![Motion thumbnail of a video](./media/cognitive-services-bing-web-api/bing-web-video-motion-thumbnail.PNG)
-
-If the user clicks the thumbnail, the following are the video viewing options:
-
-- Use `hostPageUrl` to view the video on the host website (for example, YouTube)  
-  
-- Use `webSearchUrl` to view the video in the Bing video browser  
-
-- Use `embdedHtml` to embed the video in your own experience 
-
-For details about the video answer and videos, see [Video Search API](../bing-video-search/search-the-web.md).
-
-
-### News answer
-
-The [news](https://docs.microsoft.com/rest/api/cognitiveservices/bing-news-api-v5-reference#news) answer contains a list of news articles that Bing thought were relevant to the query. Each [news article](https://docs.microsoft.com/rest/api/cognitiveservices/bing-news-api-v5-reference#newsarticle) in the list includes the article's name, description, and URL to the article on the host's website. If the article contains an image, the object includes a thumbnail of the image.
-
-```
-        {
-            "name" : "WC Sailing Qualifies for America Trophy with...",
-            "url" : "http:\/\/www.bing.com\/cr?IG=3445EEF15DAF4FFFBF7...",
-            "image" : {
-                "contentUrl" : "http:\/\/www.washingtoncollegesports.com\/sports\/sail...",
-                "thumbnail" : {
-                    "contentUrl" : "https:\/\/www.bing.com\/th?id=ON.1...",
-                    "width" : 400,
-                    "height" : 272
-                }
-            },
-            "description" : "The Washington College sailing team qualified for a...",
-            "provider" : [{
-                "_type" : "Organization",
-                "name" : "washingtoncollegesports.com"
-            }],
-            "datePublished" : "2017-04-16T21:56:00"
-        },
-```
-
-
-Depending on the user's device, you'd display a subset of the news articles with an option for the user to view the remaining articles. Use `name` and `url` to create a hyperlink that takes the user to the news article on the host's site. If the article includes an image, make the image clickable using `url`. Be sure to use `provider` to attribute the article. 
-
-The following shows an example of how you might display articles in a search results page.
-
-![List of news articles](./media/cognitive-services-bing-web-api/bing-web-news-list.PNG)
-
-For details about the news answer and news articles, see [News Search API](../bing-news-search/search-the-web.md).
-
-
-## Computation answer
-
-If the user enters a mathematical expression or a unit conversion query, the response may contain a [Computation](https://docs.microsoft.com/rest/api/cognitiveservices/bing-web-api-v5-reference#computation) answer. The `computation` answer contains the normalized expression and its result.  
-  
-A unit conversion query is a query that converts one unit to another. For example, *How many feet in 10 meters?* or *How many tablespoons in a 1/4 cup?*  
-  
-The following shows the `computation` answer for *How many feet in 10 meters?*  
-  
-```  
-"computation" : {  
-    "id" : "https:\/\/www.bing.com\/api\/v5\/#Computation",  
-    "expression" : "10 meters",  
-    "value" : "32.808399 feet"  
-},  
-```  
-  
-The following shows examples of mathematical queries and their corresponding `computation` answers.  
-  
-```  
-Query: (5+3)(10/2)+8  
-  
-Encoded query: %285%2B3%29%2810%2F2%29%2B8  
-  
-"computation" : {  
-        "id" : "https:\/\/www.bing.com\/api\/v5\/#Computation",  
-        "expression" : "((5+3)*(10\/2))+8",  
-        "value" : "48"  
-}  
-  
-  
-  
-Query: sqrt(4^2+8^2)  
-  
-Encoded query: sqrt%284^2%2B8^2%29  
-  
-"computation" : {  
-        "id" : "https:\/\/www.bing.com\/api\/v5\/#Computation",  
-        "expression" : "sqrt((4^2)+(8^2))",  
-        "value" : "8.94427191"  
-}  
-  
-  
-  
-Query: 30 6/8 - 18 8/16  
-  
-Encoded query: 30%206%2F8%20-%2018%208%2F16  
-  
-"computation" : {  
-        "id" : "https:\/\/www.bing.com\/api\/v5\/#WolframAlpha",  
-        "expression" : "30 6\/8-18 8\/16",  
-        "value" : "12.25"  
-}  
-  
-  
-  
-  
-Query: 8^2+11^2-2*8*11*cos(37)  
-  
-Encoded query: 8^2%2B11^2-2*8*11*cos%2837%29  
-  
-"computation" : {  
-        "id" : "https:\/\/www.bing.com\/api\/v5\/#Computation",  
-        "expression" : "(8^2)+(11^2)-(2*8*11*cos(37))",  
-        "value" : "44.4401502"  
-}  
-```  
-  
-A mathematical expression may contain the following symbols:  
-  
-|Symbol|Description|  
-|------------|-----------------|  
-|+|Addition|  
-|-|Subtraction|  
-|/|Division|  
-|*|Multiplication|  
-|^|Power|  
-|!|Factorial|  
-|.|Decimal|  
-|()|Precedence grouping|  
-|[]|Function|  
-  
-A mathematical expression may contain the following constants:  
-  
-|Symbol|Description|  
-|------------|-----------------|  
-|Pi|3.14159...|  
-|Degree|Degree|  
-|I|Imaginary number|  
-|E|e, 2.71828...|  
-|GoldenRatio|Golden ratio, 1.61803...|  
-|EulerGamma|Euler's constant, 0.57721...|  
-|Catalan|Catalan's constant, 0.91596...|  
-|StieltjesGamma[n]|Stieltjes constants|  
-  
-A mathematical expression may contain the following functions:  
-  
-|Symbol|Description|  
-|------------|-----------------|  
-|Sqrt|Square root|  
-|Sin[x], Cos[x], Tan[x]<br /><br /> Csc[x], Sec[x], Cot[x]|Trigonometric functions (with arguments in radians)|  
-|ArcSin[x], ArcCos[x], ArcTan[x], ArcTan[x,y]<br /><br /> ArcCsc[x], ArcSec[x], ArcCot[x]|Inverse trigonometric functions (giving results in radians)|  
-|Exp[x], E^x|Exponential function|  
-|Log[x]|Natural logarithm|  
-|Log[b,x]|Logarithm of x to the base b|  
-|Sinh[x], Cosh[x], Tanh[x]<br /><br /> Csch[x], Sech[x], Coth[x]|Hyperbolic functions|  
-|ArcSinh[x], ArcCosh[x], ArcTanh[x]<br /><br /> ArcCsch[x], ArcSech[x], ArcCoth[x]|Inverse hyperbolic functions|  
-  
-Mathematical expressions that contain variables (for example, 4x+6=18, where x is the variable) are not supported.  
-
-## Entity answer
-
-The `entities` field is an [EntityAnswer](https://docs.microsoft.com/rest/api/cognitiveservices/bing-entities-api-v7-reference#entityanswer) object that contains a list of [Entity](https://docs.microsoft.com/rest/api/cognitiveservices/bing-entities-api-v7-reference#entity) objects (see the `value` field). The list may contain a single dominant entity, multiple disambiguation entities or both. A dominant entity is an entity that Bing believes is the only entity that satisfies the request (there is no ambiguity as to which entity satisfies the request). If multiple entities could satisfy the request, the list will contain more than one disambiguation entity. For example, if the request uses the generic title of a movie franchise, the list would likely contain disambiguation entities. But, if the request specifies a specific title from the franchise, the list would likely contain a siingle dominant entity.
-
-Entities include persons such as Adam Levine and things such as banana, goldendoodle, book, or movie title. The [entityPresentationInfo](https://docs.microsoft.com/rest/api/cognitiveservices/bing-entities-api-v7-reference#entitypresentationinfo) field contains hints that identify the entity's type. For example, if it's a person, movie, animal, or attraction. For a list of possible types, see [Entity Types](https://docs.microsoft.com/rest/api/cognitiveservices/bing-entities-api-v7-reference#entity-types)
-
-```
-            "entityPresentationInfo" : {
-                "entityScenario" : "DominantEntity",
-                "entityTypeHints" : ["Attraction"],
-                "entityTypeDisplayHint" : "Mountain"
-            },
-```
-
-The following shows a response that includes a dominant and disambiguation entities.
-
-```
-{
-    "_type" : "SearchResponse",
-    "queryContext" : {
-        "originalQuery" : "pike place market"
-    },
-    "entities" : {
-        "value" : [{
-            "contractualRules" : [{
-                "_type" : "ContractualRules\/LicenseAttribution",
-                "targetPropertyName" : "description",
-                "mustBeCloseToContent" : true,
-                "license" : {
-                    "name" : "CC-BY-SA",
-                    "url" : "http:\/\/creativecommons.org\/licenses\/by-sa\/3.0\/"
-                },
-                "licenseNotice" : "Text under CC-BY-SA license"
-            },
-            {
-                "_type" : "ContractualRules\/LinkAttribution",
-                "targetPropertyName" : "description",
-                "mustBeCloseToContent" : true,
-                "text" : "en.wikipedia.org",
-                "url" : "http:\/\/en.wikipedia.org\/wiki\/Pike_Place_Market"
-            },
-            {
-                "_type" : "ContractualRules\/MediaAttribution",
-                "targetPropertyName" : "image",
-                "mustBeCloseToContent" : true,
-                "url" : "http:\/\/en.wikipedia.org\/wiki\/Pike_Place_Market"
-            }],
-            "webSearchUrl" : "https:\/\/www.bing.com\/search?q=Pike%20Place%20Market...",
-            "name" : "Pike Place Market",
-            "url" : "http:\/\/www.pikeplacemarket.org\/",
-            "image" : {
-                "name" : "Pike Place Market",
-                "thumbnailUrl" : "https:\/\/www.bing.com\/th?id=A4ae343983daa4...",
-                "provider" : [{
-                    "_type" : "Organization",
-                    "url" : "http:\/\/en.wikipedia.org\/wiki\/Pike_Place_Market"
-                }],
-                "hostPageUrl" : "http:\/\/upload.wikimedia.org\/wikipedia\/commons\/7\/72\/Pike_Place...",
-                "width" : 110,
-                "height" : 110
-            },
-            "description" : "Pike Place Market is a public market overlooking the Elliott...",
-            "entityPresentationInfo" : {
-                "entityScenario" : "DominantEntity",
-                "entityTypeHints" : ["Attraction"]
-            },
-            "bingId" : "38b9431e-cf91-93be-0584-c42a3ecbfdc7"
-        },
-        {
-            "contractualRules" : [{
-                "_type" : "ContractualRules\/MediaAttribution",
-                "targetPropertyName" : "image",
-                "mustBeCloseToContent" : true,
-                "url" : "http:\/\/en.wikipedia.org\/wiki\/Pike_Place_Fish_Market"
-            }],
-            "webSearchUrl" : "https:\/\/www.bing.com\/search?q=Pike%20Place%20Fish%20Market...",
-            "name" : "Pike Place Fish Market",
-            "url" : "http:\/\/pikeplacefish.com\/",
-            "image" : {
-                "name" : "Pike Place Fish Market",
-                "thumbnailUrl" : "https:\/\/www.bing.com\/th?id=A91bdc5a1b648a695a39...",
-                "provider" : [{
-                    "_type" : "Organization",
-                    "url" : "http:\/\/en.wikipedia.org\/wiki\/Pike_Place_Fish_Market"
-                }],
-                "hostPageUrl" : "http:\/\/upload.wikimedia.org\/wikipedia\/en\/7\/7a...",
-                "width" : 50,
-                "height" : 50
-            },
-            "description" : "The Pike Place Fish Market, founded in 1930, is an open air fish market...",
-            "entityPresentationInfo" : {
-                "entityScenario" : "DisambiguationItem",
-                "entityTypeHints" : ["Organization"]
-            },
-            "bingId" : "29d4b681-227a-3924-7bb1-8a54e8666b8c"
-        }]
-    }
-}
-```
-
-The entity includes a `name`, `description`, and `image` field. When you display these fields in your user experience, you must attribute them. The `contractualRules` field contains a list of attributions that you must apply. The contractual rule identifies the field that the attribution applies to. For information about applying attribution, see [Attribution](#data-attribution).
-
-```
-            "contractualRules" : [{
-                "_type" : "ContractualRules\/LicenseAttribution",
-                "targetPropertyName" : "description",
-                "mustBeCloseToContent" : true,
-                "license" : {
-                    "name" : "CC-BY-SA",
-                    "url" : "http:\/\/creativecommons.org\/licenses\/by-sa\/3.0\/"
-                },
-                "licenseNotice" : "Text under CC-BY-SA license"
-            },
-            {
-                "_type" : "ContractualRules\/LinkAttribution",
-                "targetPropertyName" : "description",
-                "mustBeCloseToContent" : true,
-                "text" : "en.wikipedia.org",
-                "url" : "http:\/\/en.wikipedia.org\/wiki\/Mount_Rainier"
-            },
-            {
-                "_type" : "ContractualRules\/MediaAttribution",
-                "targetPropertyName" : "image",
-                "mustBeCloseToContent" : true,
-                "url" : "http:\/\/en.wikipedia.org\/wiki\/Mount_Rainier"
-            }],
-```
-
-When you display the entity information (name, description, and image), you must also use the URL in the `webSearchUrl` field to link to the Bing search results page that contains the entity.
-  
-> [!NOTE]
-> You, or a third party on your behalf, may not use, retain, store, cache, share, or distribute any data from the Entities API for the purpose of testing, developing, training, distributing or making available any non-Microsoft service or feature.  
-
-## Data attribution  
-
-Web Search API responses contain information owned by third parties. You are responsible to ensure your use is appropriate, for example by complying with any creative commons license your user experience may rely on.  
-  
-If an answer or result includes the `contractualRules`, `attributions`, or `provider` fields, you must attribute the data. If the answer does not include any of these fields, no attribution is required. If the answer includes the `contractualRules` field and the `attributions` and/or `provider` fields, you must use the contractual rules to attribute the data.  
-  
-The following example shows an entity that includes a MediaAttribution contractual rule and an Image that includes a `provider` field. The MediaAttribution rule identifies the image as the target of the rule, so you'd ignore the image's `provider` field and instead use the MediaAttribution rule to provide attribution.  
-  
-```  
-        "value" : [{
-            "contractualRules" : [
-                . . .
-                {
-                    "_type" : "ContractualRules\/MediaAttribution",
-                    "targetPropertyName" : "image",
-                    "mustBeCloseToContent" : true,
-                    "url" : "http:\/\/en.wikipedia.org\/wiki\/Space_Needle"
-                }
-            ],
-            . . .
-            "image" : {
-                "name" : "Space Needle",
-                "thumbnailUrl" : "https:\/\/www.bing.com\/th?id=A46378861201...",
-                "provider" : [{
-                    "_type" : "Organization",
-                    "url" : "http:\/\/en.wikipedia.org\/wiki\/Space_Needle"
-                }],
-                "hostPageUrl" : "http:\/\/www.citydictionary.com\/Uploaded...",
-                "width" : 110,
-                "height" : 110
-            },
-            . . .
-        }]
-```  
-  
-If a contractual rule includes the `targetPropertyName` field, the rule applies only to the targeted field. Otherwise, the rule applies to the parent object that contains the `contractualRules` field.  
-  
-  
-In the following example, the `LinkAttribution` rule includes the `targetPropertyName` field, so the rule applies to the `description` field. For rules that apply to specific fields, you must include a line immediately following the targeted data that contains a hyperlink to the provider's website. For example, to attribute the description, include a line immediately following the description text that contains a hyperlink to the data on the provider's website, in this case create a link to en.wikipedia.org.  
-  
-```  
-"entities" : {  
-    "value" : [{  
-            . . .  
-            "description" : "Peyton Williams Manning is a former American....",  
-            . . .  
-            "contractualRules" : [{  
-                    "_type" : "ContractualRules\/LinkAttribution",  
-                    "targetPropertyName" : "description",  
-                    "mustBeCloseToContent" : true,  
-                    "text" : "en.wikipedia.org",  
-                    "url" : "http:\/\/www.bing.com\/cr?IG=B8AD73..."  
-                 },  
-            . . .  
-  
-```  
-
-### License Attribution  
-
-If the list of contractual rules includes a [LicenseAttribution](https://docs.microsoft.com/rest/api/cognitiveservices/bing-entities-api-v7-reference#licenseattribution) rule, you must display the notice on the line immediately following the content that the license applies to. The `LicenseAttribution` rule uses the `targetPropertyName` field to identify the property that the license applies to.  
-  
-The following shows an example that includes a `LicenseAttribution` rule.  
-  
-![License attribution](./media/licenseattribution.png)  
-  
-The license notice that you display must include a hyperlink to the website that contains information about the license. Typically, you make the name of the license a hyperlink. For example, if the notice is **Text under CC-BY-SA license** and CC-BY-SA is the name of the license, you would make CC-BY-SA a hyperlink.  
-  
-### Link and Text Attribution  
-
-The [LinkAttribution](https://docs.microsoft.com/rest/api/cognitiveservices/bing-entities-api-v7-reference#linkattribution) and [TextAttribution](https://docs.microsoft.com/rest/api/cognitiveservices/bing-entities-api-v7-reference#textattribution) rules are typically used to identify the provider of the data. The `targetPropertyName` field identifies the field that the rule applies to.  
-  
-To attribute the providers, include a line immediately following the content that the attributions apply to (for example, the targeted field). The line should be clearly labeled to indicate that the providers are the source of the data. For example, "Data from: en.wikipedia.org". For `LinkAttribution` rules, you must create a hyperlink to the provider's website.  
-  
-The following shows an example that includes `LinkAttribution` and `TextAttribution` rules.  
-  
-![Link text attribution](./media/linktextattribution.png)  
-
-### Media Attribution  
-
-If the entity includes an image and you display it, you must provide a click-through link to the provider's website. If the entity includes a [MediaAttribution](https://docs.microsoft.com/rest/api/cognitiveservices/bing-entities-api-v7-reference#mediaattribution) rule, use the rule's URL to create the click-through link. Otherwise, use the URL included in the image's `provider` field to create the click-through link.  
-  
-The following shows an example that includes an image's `provider` field and contractual rules. Because the example includes the contractual rule, you will ignore the image's `provider` field and apply the `MediaAttribution` rule.  
-  
-![Media attribution](./media/mediaattribution.png)  
-
-
-### TimeZone answer  
-
-If the user enters a time or date query, the response may contain a [TimeZone](https://docs.microsoft.com/rest/api/cognitiveservices/bing-web-api-v5-reference#timezone) answer. This answer supports implicit or explicit queries. An implicit query such as *What time is it?*, returns the local time of the user's location. An explicit query such as *What time is it in Seattle?*, returns the local time of Seattle, WA.  
-  
-The `timeZone` answer provides the name of the location, the current UTC date and time at the specified location, and the UTC offset. If the boundary of the location is within multiple time zones, the answer contains the current UTC date and time of all time zones within the boundary. For example, because Florida State falls within two time zones, the answer contains the local date and time of both time zones.  
-  
-If the query requests the time of a state or country, Bing determines the primary city within the location's geographical boundary and returns it in the `primaryCityTime` field. If the boundary contains multiple time zones, the remaining time zones are returned in the `otherCityTimes` field.  
-  
-The following shows example queries that return the `timeZone` answer.  
-  
-```  
-Query: What time is it?  
-  
-"timeZone" : {  
-        "id" : "https:\/\/www.bing.com\/api\/v5\/#TimeZone",  
-        "primaryCityTime" : {  
-            "location" : "Redmond, Washington, United States",  
-            "time" : "2015-10-27T08:38:12.1189231Z",  
-            "utcOffset" : "UTC-7"  
-        }  
-}  
-  
-
-
-Query: What time is it in the Pacific time zone?  
-  
-"timeZone" : {  
-        "id" : "https:\/\/www.bing.com\/api\/v5\/#TimeZone",  
-        "primaryCityTime" : {  
-            "location" : "Pacific Time Zone",  
-            "time" : "2015-10-23T12:33:19.0728146Z",  
-            "utcOffset" : "UTC-7"  
-        }  
-}  
-  
-
-
-Query: Time in Florida?  
-  
-"timeZone" : {  
-        "id" : "https:\/\/www.bing.com\/api\/v5\/#TimeZone",  
-        "primaryCityTime" : {  
-            "location" : "Tallahassee, Florida, United States",  
-            "time" : "2015-10-23T13:04:56.6774389Z",  
-            "utcOffset" : "UTC-4"  
-        },  
-        "otherCityTimes" : [{  
-            "location" : "Pensacola",  
-            "time" : "2015-10-23T12:04:56.6664294Z",  
-            "utcOffset" : "UTC-5"  
-        }]  
-}  
-  
-
-
-Query: What time is it in the U.S.  
-  
-"timeZone" : {  
-        "id" : "https:\/\/www.bing.com\/api\/v5\/#TimeZone",  
-        "primaryCityTime" : {  
-            "location" : "Washington, D.C., United States",  
-            "time" : "2015-10-23T15:27:59.8892745Z",  
-            "utcOffset" : "UTC-4"  
-        },  
-        "otherCityTimes" : [{  
-            "location" : "Honolulu",  
-            "time" : "2015-10-23T09:27:59.8892745Z",  
-            "utcOffset" : "UTC-10"  
-        },  
-        {  
-            "location" : "Anchorage",  
-            "time" : "2015-10-23T11:27:59.8892745Z",  
-            "utcOffset" : "UTC-8"  
-        },  
-        {  
-            "location" : "Phoenix",  
-            "time" : "2015-10-23T12:27:59.8892745Z",  
-            "utcOffset" : "UTC-7"  
-        },  
-        {  
-            "location" : "Los Angeles",  
-            "time" : "2015-10-23T12:27:59.8942788Z",  
-            "utcOffset" : "UTC-7"  
-        },  
-        {  
-            "location" : "Denver",  
-            "time" : "2015-10-23T13:27:59.8812681Z",  
-            "utcOffset" : "UTC-6"  
-        },  
-        {  
-            "location" : "Chicago",  
-            "time" : "2015-10-23T14:27:59.8892745Z",  
-            "utcOffset" : "UTC-5"  
-        }]  
-}  
-```  
-
-  
-<a name="translationqueries"></a>   
-### Translation answer
-  
-If the query asks Bing to translate text (a word or phrase) from one language to another, the response may contain a [Translation](https://docs.microsoft.com/rest/api/cognitiveservices/bing-web-api-v7-reference#translation) answer. For example, *translate bathroom to spanish* or *translate bathroom from english to french*. The query string needs to include the language to translate the text to (for example, *to spanish* or *to french*). If the query string does not explicitly state the language to translate from, Bing determines the language based on the text. In these examples, Bing uses English since *bathroom* is an English word. 
-  
-The following shows an example of a `Translations` answer to the query, *translate bathroom to spanish*.  
-  
-```  
-    "translations" : {
-        "id" : "https:\/\/www.bingapis.com\/api\/v7\/#Translations",
-        "contractualRules" : [{
-            "_type" : "ContractualRules\/LinkAttribution",
-            "text" : "Microsoft Translator",
-            "url" : "http:\/\/www.bing.com\/translator\/?ref=TThis&...",
-            "urlPingSuffix" : "DevEx,5309.1"
-        }],
-        "attributions" : [{
-            "providerDisplayName" : "Microsoft Translator",
-            "seeMoreUrl" : "http:\/\/www.bing.com\/translator\/?ref=...",
-            "seeMoreUrlPingSuffix" : "DevEx,5309.1"
-        }],
-        "originalText" : "bathroom",
-        "translatedText" : "cuarto de baño",
-        "translatedLanguageName" : "es",
-        "inLanguage" : "en"
-    },
-```
-  
-### SpellSuggestion answer
-
-If Bing determines that the user may have intended to search for something different, the response includes a [SpellSuggestions](https://docs.microsoft.com/rest/api/cognitiveservices/bing-web-api-v5-reference#spellsuggestions) object. For example, if the user searches for *carlos pen*, Bing may determine that the user likely intended to search for Carlos Pena instead (based on past searches by others of *carlos pen*). The following shows an example spell response.  
-  
-```  
-    "spellSuggestions" : {  
-        "id" : "https:\/\/www.bing.com\/api\/v5\/#SpellSuggestions",  
-        "value" : [{  
-            "text" : "carlos pena",  
-            "displayText" : "carlos pena"  
-        }]  
-    },  
-```  
-  
-The following shows how Bing uses the spelling suggestion.  
-    
-![Bing spelling suggestion example](./media/cognitive-services-bing-web-api/bing-web-spellingsuggestion.GIF)
-
-
-## Throttling requests
-
-[!INCLUDE [cognitive-services-bing-throttling-requests](../../../includes/cognitive-services-bing-throttling-requests.md)]
-
-
-
-## Next steps
-
-To get started quickly with your first request, see [Making Your First Query](./quick-start.md).
-
-Familiarize yourself with the [Web Search API Reference](https://docs.microsoft.com/rest/api/cognitiveservices/bing-web-api-v5-reference). The reference contains the list of endpoints, headers, and query parameters that you'd use to request search results. It also includes definitions of the response objects. 
-
-Bing requires you to display the results in the order given. To learn how to use the ranking response to display the results, see [Ranking Results](./rank-results.md).
-
-Bing returns only a subset of the possible results in each response. If you want to receive more than just the first page of results, see [Paging Webpages](./paging-webpages.md).
-
-To improve your search box user experience, see [Bing Autosuggest API](../bing-autosuggest/get-suggested-search-terms.md). As the user enters their query term, you can call this API to get relevant query terms that were used by others.
-
-Be sure to read [Bing Use and Display Requirements](./useanddisplayrequirements.md) so you don't break any of the rules about using the search results.
-=======
 redirect_url: /azure/cognitive-services/bing-web-search
----
->>>>>>> 0e6e864e
+---