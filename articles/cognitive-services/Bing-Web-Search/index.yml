--- conflicted
+++ resolved
@@ -99,12 +99,8 @@
     className: cardsD
     items:
     - title: REST
-<<<<<<< HEAD
-      html: <p><a href="https://docs.microsoft.com/rest/api/cognitiveservices-bingsearch/bing-web-api-v7-reference">Bing Web Search API v7</a></p><p><a href="https://docs.microsoft.com/rest/api/cognitiveservices-bingsearch/bing-web-api-v5-reference/">Bing Web Search API v5</a></p>
-=======
       html: <p><a href="https://docs.microsoft.com/en-us/rest/api/cognitiveservices-bingsearch/bing-web-api-v7-reference">Bing Web Search API v7</a></p>
             <p><a href="https://docs.microsoft.com/en-us/rest/api/cognitiveservices-bingsearch/bing-web-api-v5-reference">Bing Web Search API v5</a></p>
->>>>>>> 48454c3f
     - title: SDKs
       html: <p><a href="https://docs.microsoft.com/dotnet/api/overview/azure/cognitiveservices/client/bingwebsearchapi?view=azure-dotnet">.NET</a></p>
             <p><a href="https://docs.microsoft.com/javascript/api/azure-cognitiveservices-websearch?view=azure-node-latest">Node.js</a></p>
