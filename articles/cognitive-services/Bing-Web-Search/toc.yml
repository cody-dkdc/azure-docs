--- conflicted
+++ resolved
@@ -2,19 +2,10 @@
   href: index.yml
 - name: Overview
   items:
-<<<<<<< HEAD
     - name: About Bing Web Search API
       href: overview.md
-    - name: Supported countries and languages
+    - name: Supported countries and markets
       href: supported-countries-markets.md
-=======
-    - name: Search the web
-      href: search-the-web.md
-    - name: Upgrade from v5 to v7
-      href: bing-web-upgrade-guide-v5-to-v7.md
-    - name: Use and display requirements
-      href: UseAndDisplayRequirements.md
->>>>>>> 3debc06a
 - name: Quickstarts
   items:
   - name: First query in C#
@@ -55,17 +46,10 @@
     href: computer-vision-web-search-tutorial.md
 - name: Reference
   items:
-<<<<<<< HEAD
   - name: REST v7 API
     href: https://docs.microsoft.com/rest/api/cognitiveservices/bing-web-api-v7-reference
   - name: REST v5 API (old version)
     href: https://docs.microsoft.com/rest/api/cognitiveservices/bing-web-api-v5-reference
-=======
-  - name: REST v7
-    href: https://docs.microsoft.com/rest/api/cognitiveservices/bing-web-api-v7-reference
-  - name: REST v5 
-    href: https://docs.microsoft.com/rest/api/cognitiveservices/bing-web-api-v5-reference  
->>>>>>> 3debc06a
 - name: Resources
   items:
   - name: Frequently asked questions
