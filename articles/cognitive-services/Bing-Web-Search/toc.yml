- name: Bing Web Search Documentation
  href: index.yml
- name: Overview
  items:
    - name: What is Bing Web Search?
      href: overview.md
<<<<<<< HEAD
    - name: Web Search endpoint
      href: web-search-endpoints.md
    - name: Supported countries and markets
      href: supported-countries-markets.md
    - name: Analytics for Web Search API
      href: bing-web-stats.md
- name: API Quickstarts
=======
- name: Quickstarts
>>>>>>> b07f7279
  expanded: true
  items:
  - name: C#
    href: quickstarts/csharp.md
  - name: Go
    href: quickstarts/go.md
  - name: Java
    href: quickstarts/java.md
  - name: Node.js
    href: quickstarts/nodejs.md
  - name: PHP
    href: quickstarts/php.md
  - name: Python
    href: quickstarts/python.md
  - name: Ruby
    href: quickstarts/ruby.md
- name: Tutorials
  items:
  - name: Single-page web app
    href: tutorial-bing-web-search-single-page-app.md
  - name: Single-page web app (source code)
    href: tutorial-bing-web-search-single-page-app-source.md
  - name: Visual Search mobile app
    href: computer-vision-web-search-tutorial.md
  - name: Visual Search mobile app (Visual Studio solution)
    href: https://azure.microsoft.com/resources/samples/cognitive-services-xamarin-forms-computer-vision-search/
    maintainContext: true
- name: How-to guides
  items:
  - name: Use and display results
    href: UseAndDisplayRequirements.md
  - name: Filter answers
    href: filter-answers.md
  - name: Rank results
    href: rank-results.md
  - name: Handle hit highlighting
    href: hit-highlighting.md
  - name: Page through results
    href: paging-webpages.md
  - name: Resize and crop thumbnails
    href: resize-and-crop-thumbnails.md
  - name: Upgrade from v5 to v7
    href: bing-web-upgrade-guide-v5-to-v7.md  
- name: Reference
  items:
  - name: Bing Web Search API v7
    href: https://docs.microsoft.com/rest/api/cognitiveservices/bing-web-api-v7-reference
  - name: Bing Search SDK
    items:
    - name: SDK samples overview 
      href: sdk.md
    - name: Web Search SDK C# quickstart
      href: web-search-sdk-quickstart.md 
    - name: Web Search SDK Node.js quickstart (preview)
      href: web-search-sdk-node-quickstart.md 
    - name: Web Search SDK Python quickstart (preview)
      href: web-sdk-python-quickstart.md
    - name: Web Search SDK Java quickstart (preview)
      href: web-sdk-java-quickstart.md
  - name: Bing Web Search API v5
    href: https://docs.microsoft.com/rest/api/cognitiveservices/bing-web-api-v5-reference    
- name: Resources
  items:
  - name: FAQ
    href: bing-web-search-resource-faq.md
  - name: Get API key
    href: https://azure.microsoft.com/try/cognitive-services/?api=bing-web-search-api
  - name: Try it!
    href: https://azure.microsoft.com/services/cognitive-services/bing-web-search-api/
  - name: Knowledge Base
    href: https://cognitive.uservoice.com/knowledgebase/topics/127875-bing-search-web-image-video-news-autosuggest
  - name: UserVoice
    href: https://cognitive.uservoice.com/forums/555907-bing-web-search-api
  - name: Stack Overflow
    href: https://stackoverflow.com/search?q=bing+web+search
  - name: Regional availability
    href: https://azure.microsoft.com/global-infrastructure/services/
  - name: Azure Roadmap
    href: https://azure.microsoft.com/roadmap/
  - name: Web Search endpoint
    href: web-search-endpoints.md
  - name: Supported countries and markets
    href: supported-countries-markets.md<|MERGE_RESOLUTION|>--- conflicted
+++ resolved
@@ -4,7 +4,6 @@
   items:
     - name: What is Bing Web Search?
       href: overview.md
-<<<<<<< HEAD
     - name: Web Search endpoint
       href: web-search-endpoints.md
     - name: Supported countries and markets
@@ -12,9 +11,6 @@
     - name: Analytics for Web Search API
       href: bing-web-stats.md
 - name: API Quickstarts
-=======
-- name: Quickstarts
->>>>>>> b07f7279
   expanded: true
   items:
   - name: C#
