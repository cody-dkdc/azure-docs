---
title: Use entity recognition with the Text Analytics API 
titleSuffix: Azure Cognitive Services
description: Learn how to recognize entities using the Text Analytics REST API.
services: cognitive-services
author: aahill

manager: nitinme
ms.service: cognitive-services
ms.subservice: text-analytics
ms.topic: article
ms.date: 04/16/2019
ms.author: aahi
---

# How to use Named Entity Recognition in Text Analytics

The [Named Entity Recognition API](https://westcentralus.dev.cognitive.microsoft.com/docs/services/TextAnalytics-v2-1/operations/5ac4251d5b4ccd1554da7634) takes unstructured text, and for each JSON document, returns a list of disambiguated entities with links to more information on the web (Wikipedia and Bing). 

## Entity Linking and Named Entity Recognition

The Text Analytics' `entities` endpoint supports both named entity recognition (NER) and entity linking.

### Entity Linking
Entity linking is the ability to identify and disambiguate the identity of an entity found in text (for example, determining whether the "Mars" is being used as the planet or as the Roman god of war). This process requires the presence of a knowledge base to which recognized entities are linked - Wikipedia is used as the knowledge base for the `entities` endpoint Text Analytics.

### Named Entity Recognition (NER)
Named entity recognition (NER) is the ability to identify different entities in text and categorize them into pre-defined classes. The supported classes of entities are listed below.

In Text Analytics [Version 2.1](https://westcentralus.dev.cognitive.microsoft.com/docs/services/TextAnalytics-v2-1/operations/5ac4251d5b4ccd1554da7634), both entity linking and named entity recognition (NER) are available.

### Language support

Using entity linking in various languages requires using a corresponding knowledge base in each language. For entity linking in Text Analytics, this means each language that is supported by the `entities` endpoint will link to the corresponding Wikipedia corpus in that language. Since the size of corpora varies between languages, it is expected that the entity linking functionality's recall will also vary.

## Supported Types for Named Entity Recognition

| Type  | SubType | Example |
|:-----------   |:------------- |:---------|
| Person        | N/A\*         | "Jeff", "Bill Gates"     |
| Location      | N/A\*         | "Redmond, Washington", "Paris"  |
| Organization  | N/A\*         | "Microsoft"   |
| Quantity      | Number        | "6", "six"     | 
| Quantity      | Percentage    | "50%", "fifty percent"| 
| Quantity      | Ordinal       | "2nd", "second"     | 
| Quantity      | NumberRange   | "4 to 8"     | 
| Quantity      | Age           | "90 day old", "30 years old"    | 
| Quantity      | Currency      | "$10.99"     | 
| Quantity      | Dimension     | "10 miles", "40 cm"     | 
| Quantity      | Temperature   | "32 degrees"    |
| DateTime      | N/A\*         | "6:30PM February 4, 2012"      | 
| DateTime      | Date          | "May 2nd, 2017", "05/02/2017"   | 
| DateTime      | Time          | "8am", "8:00"  | 
| DateTime      | DateRange     | "May 2nd to May 5th"    | 
| DateTime      | TimeRange     | "6pm to 7pm"     | 
| DateTime      | Duration      | "1 minute and 45 seconds"   | 
| DateTime      | Set           | "every Tuesday"     | 
| DateTime      | TimeZone      |    | 
| URL           | N/A\*         | "https:\//www.bing.com"    |
| Email         | N/A\*         | "support@contoso.com" |

<<<<<<< HEAD
\* Depending on the input and extracted entities, certain entities may omit the `SubType`.
=======
\* Depending on the input and extracted entities, certain entities may omit the `SubType`.  All the supported entity types listed are available only for the English, Chinese-Simplified, French, German and Spanish languages.
>>>>>>> 6a383dfd



## Preparation

You must have JSON documents in this format: ID, text, language

For currently supported languages, see [this list](../text-analytics-supported-languages.md).

Document size must be under 5,120 characters per document, and you can have up to 1,000 items (IDs) per collection. The collection is submitted in the body of the request. The following example is an illustration of content you might submit to the entity linking end.

```
{"documents": [{"id": "1",
				"language": "en",
                "text": "Jeff bought three dozen eggs because there was a 50% discount."
				},
               {"id": "2",
            	"language": "en",
                "text": "The Great Depression began in 1929. By 1933, the GDP in America fell by 25%."
                }
               ]
}
```    
    
## Step 1: Structure the request

Details on request definition can be found in [How to call the Text Analytics API](text-analytics-how-to-call-api.md). The following points are restated for convenience:

+ Create a **POST** request. Review the API documentation for this request: [Entity Linking API](https://westcentralus.dev.cognitive.microsoft.com/docs/services/TextAnalytics-v2-1/operations/5ac4251d5b4ccd1554da7634)

+ Set the HTTP endpoint for entity extraction. It must include the `/entities` resource: `https://[your-region].api.cognitive.microsoft.com/text/analytics/v2.1/entities`

+ Set a request header to include the access key for Text Analytics operations. For more information, see [How to find endpoints and access keys](text-analytics-how-to-access-key.md).

+ In the request body, provide the JSON documents collection you prepared for this analysis

> [!Tip]
> Use [Postman](text-analytics-how-to-call-api.md) or open the **API testing console** in the [documentation](https://westcentralus.dev.cognitive.microsoft.com/docs/services/TextAnalytics-v2-1/operations/5ac4251d5b4ccd1554da7634) to structure a request and POST it to the service.

## Step 2: Post the request

Analysis is performed upon receipt of the request. The service accepts up to 100 requests per second and 1000 requests per minute. Each request can be a maximum of 1 MB.

Recall that the service is stateless. No data is stored in your account. Results are returned immediately in the response.

## Step 3: View results

All POST requests return a JSON formatted response with the IDs and detected properties.

Output is returned immediately. You can stream the results to an application that accepts JSON or save the output to a file on the local system, and then import it into an application that allows you to sort, search, and manipulate the data.

An example of the output for entity linking is shown next:

```json
{
    "Documents": [
        {
            "Id": "1",
            "Entities": [
                {
                    "Name": "Jeff",
                    "Matches": [
                        {
                            "Text": "Jeff",
                            "Offset": 0,
                            "Length": 4
                        }
                    ],
                    "Type": "Person"
                },
                {
                    "Name": "three dozen",
                    "Matches": [
                        {
                            "Text": "three dozen",
                            "Offset": 12,
                            "Length": 11
                        }
                    ],
                    "Type": "Quantity",
                    "SubType": "Number"
                },
                {
                    "Name": "50",
                    "Matches": [
                        {
                            "Text": "50",
                            "Offset": 49,
                            "Length": 2
                        }
                    ],
                    "Type": "Quantity",
                    "SubType": "Number"
                },
                {
                    "Name": "50%",
                    "Matches": [
                        {
                            "Text": "50%",
                            "Offset": 49,
                            "Length": 3
                        }
                    ],
                    "Type": "Quantity",
                    "SubType": "Percentage"
                }
            ]
        },
        {
            "Id": "2",
            "Entities": [
                {
                    "Name": "Great Depression",
                    "Matches": [
                        {
                            "Text": "The Great Depression",
                            "Offset": 0,
                            "Length": 20
                        }
                    ],
                    "WikipediaLanguage": "en",
                    "WikipediaId": "Great Depression",
                    "WikipediaUrl": "https://en.wikipedia.org/wiki/Great_Depression",
                    "BingId": "d9364681-98ad-1a66-f869-a3f1c8ae8ef8"
                },
                {
                    "Name": "1929",
                    "Matches": [
                        {
                            "Text": "1929",
                            "Offset": 30,
                            "Length": 4
                        }
                    ],
                    "Type": "DateTime",
                    "SubType": "DateRange"
                },
                {
                    "Name": "By 1933",
                    "Matches": [
                        {
                            "Text": "By 1933",
                            "Offset": 36,
                            "Length": 7
                        }
                    ],
                    "Type": "DateTime",
                    "SubType": "DateRange"
                },
                {
                    "Name": "Gross domestic product",
                    "Matches": [
                        {
                            "Text": "GDP",
                            "Offset": 49,
                            "Length": 3
                        }
                    ],
                    "WikipediaLanguage": "en",
                    "WikipediaId": "Gross domestic product",
                    "WikipediaUrl": "https://en.wikipedia.org/wiki/Gross_domestic_product",
                    "BingId": "c859ed84-c0dd-e18f-394a-530cae5468a2"
                },
                {
                    "Name": "United States",
                    "Matches": [
                        {
                            "Text": "America",
                            "Offset": 56,
                            "Length": 7
                        }
                    ],
                    "WikipediaLanguage": "en",
                    "WikipediaId": "United States",
                    "WikipediaUrl": "https://en.wikipedia.org/wiki/United_States",
                    "BingId": "5232ed96-85b1-2edb-12c6-63e6c597a1de",
                    "Type": "Location"
                },
                {
                    "Name": "25",
                    "Matches": [
                        {
                            "Text": "25",
                            "Offset": 72,
                            "Length": 2
                        }
                    ],
                    "Type": "Quantity",
                    "SubType": "Number"
                },
                {
                    "Name": "25%",
                    "Matches": [
                        {
                            "Text": "25%",
                            "Offset": 72,
                            "Length": 3
                        }
                    ],
                    "Type": "Quantity",
                    "SubType": "Percentage"
                }
            ]
        }
    ],
    "Errors": []
}
```


## Summary

In this article, you learned concepts and workflow for entity linking using Text Analytics in Cognitive Services. In summary:

+ [Entities API](https://westcentralus.dev.cognitive.microsoft.com/docs/services/TextAnalytics-v2-1/operations/5ac4251d5b4ccd1554da7634) is available for selected languages.
+ JSON documents in the request body include an ID, text, and language code.
+ POST request is to a `/entities` endpoint, using a personalized [access key and an endpoint](text-analytics-how-to-access-key.md) that is valid for your subscription.
+ Response output, which consists of linked entities (including confidence scores, offsets, and web links, for each document ID) can be used in any application

## Next steps

> [!div class="nextstepaction"]
> [Text Analytics API](https://westcentralus.dev.cognitive.microsoft.com/docs/services/TextAnalytics-v2-1/operations/5ac4251d5b4ccd1554da7634)

* [Text Analytics overview](../overview.md)  
* [Frequently asked questions (FAQ)](../text-analytics-resource-faq.md)</br>
* [Text Analytics product page](//go.microsoft.com/fwlink/?LinkID=759712) <|MERGE_RESOLUTION|>--- conflicted
+++ resolved
@@ -59,11 +59,7 @@
 | URL           | N/A\*         | "https:\//www.bing.com"    |
 | Email         | N/A\*         | "support@contoso.com" |
 
-<<<<<<< HEAD
-\* Depending on the input and extracted entities, certain entities may omit the `SubType`.
-=======
 \* Depending on the input and extracted entities, certain entities may omit the `SubType`.  All the supported entity types listed are available only for the English, Chinese-Simplified, French, German and Spanish languages.
->>>>>>> 6a383dfd
 
 
 
