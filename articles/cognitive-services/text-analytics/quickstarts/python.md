--- conflicted
+++ resolved
@@ -9,11 +9,7 @@
 ms.service: cognitive-services
 ms.subservice: text-analytics
 ms.topic: quickstart
-<<<<<<< HEAD
-ms.date: 04/16/2019
-=======
 ms.date: 05/09/2019
->>>>>>> 5110a48b
 ms.author: aahi
 ---
 
@@ -44,27 +40,16 @@
 
 * If you're running the Binder notebook locally, You may need to update [IPython](https://ipython.org/install.html):
     
-<<<<<<< HEAD
-    Next, add this line then verify that the region in `text_analytics_base_url` corresponds to the one you used when setting up the service. If you're using a free trial key, you don't need to change anything.
-    
-    ```python
-    text_analytics_base_url = "https://westcentralus.api.cognitive.microsoft.com/text/analytics/v2.1/"
-=======
     ```console
     pip install --upgrade IPython
->>>>>>> 5110a48b
     ```
 
 * [!INCLUDE [cognitive-services-text-analytics-signup-requirements](../../../../includes/cognitive-services-text-analytics-signup-requirements.md)]
 
 
-<<<<<<< HEAD
-The Language Detection API detects the language of a text document, using the [Detect Language method](https://westcentralus.dev.cognitive.microsoft.com/docs/services/TextAnalytics-v2-1/operations/56f30ceeeda5650db055a3c7). The service endpoint of the language detection API for your region is available via the following URL:
-=======
 ## Create a new Python application
 
 Create a new Python application in your favorite editor or IDE. Add the following imports to your file.
->>>>>>> 5110a48b
 
 ```python
 import requests
@@ -73,17 +58,12 @@
 from IPython.display import HTML
 ```
 
-<<<<<<< HEAD
-    https://westcentralus.api.cognitive.microsoft.com/text/analytics/v2.1/languages
-
-=======
 Create variables for your subscription key, and the endpoint for the Text Analytics REST API. Verify that the region in the endpoint corresponds to the one you used when you signed up (for example `westcentralus`). If you're using a free trial key, you don't need to change anything.
     
 ```python
 subscription_key = "<ADD YOUR KEY HERE>"
 text_analytics_base_url = "https://westcentralus.api.cognitive.microsoft.com/text/analytics/v2.1/"
 ```
->>>>>>> 5110a48b
 
 The following sections describe how to call each of the API's features.
 
@@ -161,24 +141,12 @@
 
 ## Analyze sentiment
 
-<<<<<<< HEAD
-The Sentiment Analysis API detects the sentiment (range between positive or negative) of a set of text records, using the [Sentiment method](https://westcentralus.dev.cognitive.microsoft.com/docs/services/TextAnalytics-v2-1/operations/56f30ceeeda5650db055a3c9). The following example scores two documents, one in English and another in Spanish.
-
-The service endpoint for sentiment analysis is available for your region via the following URL:
-
-=======
 To detect the sentiment (which ranges between positive or negative) of a set of documents, append `sentiment` to the Text Analytics base endpoint to form the language detection URL. For example:
     `https://westcentralus.api.cognitive.microsoft.com/text/analytics/v2.1/sentiment`
     
->>>>>>> 5110a48b
 ```python
 sentiment_url = text_analytics_base_url + "sentiment"
 ```
-<<<<<<< HEAD
-
-    https://westcentralus.api.cognitive.microsoft.com/text/analytics/v2.1/sentiment
-=======
->>>>>>> 5110a48b
 
 As with the language detection example, create a dictionary with a `documents` key that consists of a list of documents. Each document is a tuple consisting of the `id`, the `text` to be analyzed and the `language` of the text. 
 
@@ -233,26 +201,13 @@
 <a name="KeyPhraseExtraction"></a>
 
 ## Extract key phrases
-<<<<<<< HEAD
-
-The Key Phrase Extraction API extracts key-phrases from a text document, using the [Key Phrases method](https://westcentralus.dev.cognitive.microsoft.com/docs/services/TextAnalytics-v2-1/operations/56f30ceeeda5650db055a3c6). This section of the walkthrough extracts key phrases for both English and Spanish documents.
-
-The service endpoint for the key-phrase extraction service is accessed via the following URL:
-
-=======
  
 To extract the key phrases from a set of documents, append `keyPhrases` to the Text Analytics base endpoint to form the language detection URL. For example:
     `https://westcentralus.api.cognitive.microsoft.com/text/analytics/v2.1/keyPhrases`
     
->>>>>>> 5110a48b
 ```python
 keyphrase_url = text_analytics_base_url + "keyPhrases"
 ```
-<<<<<<< HEAD
-
-    https://westcentralus.api.cognitive.microsoft.com/text/analytics/v2.1/keyPhrases
-=======
->>>>>>> 5110a48b
 
 This collection of documents is the same used for the sentiment analysis example.
 
@@ -320,13 +275,7 @@
 
 <a name="Entities"></a>
 
-<<<<<<< HEAD
-The Entities API identifies well-known entities in a text document, using the [Entities method](https://westcentralus.dev.cognitive.microsoft.com/docs/services/TextAnalytics-v2-1/operations/5ac4251d5b4ccd1554da7634). The following example identifies entities for English documents.
-
-The service endpoint for the entity linking service is accessed via the following URL:
-=======
 ## Identify Entities
->>>>>>> 5110a48b
 
 To identify well-known entities (people, places, and things) in text documents, append `keyPhrases` to the Text Analytics base endpoint to form the language detection URL. For example:
     `https://westcentralus.api.cognitive.microsoft.com/text/analytics/v2.1/keyPhrases`
@@ -335,21 +284,11 @@
 entities_url = text_analytics_base_url + "keyPhrases"
 ```
 
-<<<<<<< HEAD
-    https://westcentralus.api.cognitive.microsoft.com/text/analytics/v2.1/entities
-
-The collection of documents is below:
-
-```python
-documents = {'documents' : [
-  {'id': '1', 'text': 'Microsoft is an It company.'}
-=======
 Create a collection of documents, like in the previous examples. 
 
 ```python
 documents = {"documents" : [
   {"id": "1", "text": "Microsoft was founded by Bill Gates and Paul Allen on April 4, 1975, to develop and sell BASIC interpreters for the Altair 8800."}
->>>>>>> 5110a48b
 ]}
 ```
 
@@ -364,49 +303,6 @@
 ### Output
 
 ```json
-<<<<<<< HEAD
-{  
-   "documents":[  
-      {  
-         "id":"1",
-         "entities":[  
-            {  
-               "name":"Microsoft",
-               "matches":[  
-                  {  
-                     "wikipediaScore":0.20872054383103444,
-                     "entityTypeScore":0.99996185302734375,
-                     "text":"Microsoft",
-                     "offset":0,
-                     "length":9
-                  }
-               ],
-               "wikipediaLanguage":"en",
-               "wikipediaId":"Microsoft",
-               "wikipediaUrl":"https://en.wikipedia.org/wiki/Microsoft",
-               "bingId":"a093e9b9-90f5-a3d5-c4b8-5855e1b01f85",
-               "type":"Organization"
-            },
-            {  
-               "name":"Technology company",
-               "matches":[  
-                  {  
-                     "wikipediaScore":0.82123868042800585,
-                     "text":"It company",
-                     "offset":16,
-                     "length":10
-                  }
-               ],
-               "wikipediaLanguage":"en",
-               "wikipediaId":"Technology company",
-               "wikipediaUrl":"https://en.wikipedia.org/wiki/Technology_company",
-               "bingId":"bc30426e-22ae-7a35-f24b-454722a47d8f"
-            }
-         ]
-      }
-   ],
-    "errors":[]
-=======
 {
   "documents":[
     {
@@ -421,7 +317,6 @@
     }
   ],
   "errors":[]
->>>>>>> 5110a48b
 }
 ```
 
