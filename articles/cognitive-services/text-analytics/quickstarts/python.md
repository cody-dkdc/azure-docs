---
title: 'Quickstart: Using Python to call the Text Analytics API'
titleSuffix: Azure Cognitive Services
description: Get information and code samples to help you quickly get started using the Text Analytics API in Azure Cognitive Services.
services: cognitive-services
author: aahill
manager: nitinme

ms.service: cognitive-services
ms.subservice: text-analytics
ms.topic: quickstart
ms.date: 03/28/2019
ms.author: aahi
---

# Quickstart: Using Python to call the Text Analytics Cognitive Service 
<a name="HOLTop"></a>

This walkthrough shows you how to [detect language](#Detect), [analyze sentiment](#SentimentAnalysis), and [extract key phrases](#KeyPhraseExtraction) using the [Text Analytics APIs](//go.microsoft.com/fwlink/?LinkID=759711) with Python.

You can run this example from the command line or as a Jupyter notebook on [MyBinder](https://mybinder.org) by clicking on the launch Binder badge:

[![Binder](https://mybinder.org/badge.svg)](https://mybinder.org/v2/gh/Microsoft/cognitive-services-notebooks/master?filepath=TextAnalytics.ipynb)

### Command line

You may need to update [IPython](https://ipython.org/install.html), the kernel for Jupyter:
```bash
pip install --upgrade IPython
```

You may need to update the [Requests](http://docs.python-requests.org/en/master/) library:
```bash
pip install requests
```

Refer to the [API definitions](//go.microsoft.com/fwlink/?LinkID=759346) for technical documentation for the APIs.

## Prerequisites

<<<<<<< HEAD
```python
text_analytics_base_url = "https://westcentralus.api.cognitive.microsoft.com/text/analytics/v2.1/"
```
=======
* [!INCLUDE [cognitive-services-text-analytics-signup-requirements](../../../../includes/cognitive-services-text-analytics-signup-requirements.md)]

* The [endpoint and access key](../How-tos/text-analytics-how-to-access-key.md) that was generated for you during sign-up.

* The following imports, subscription key, and `text_analytics_base_url` are used for all quickstarts below. Add the imports.

    ```python
    import requests
    # pprint is pretty print (formats the JSON)
    from pprint import pprint
    from IPython.display import HTML
    ```
    
    Add these lines, then replace `subscription_key` with a valid subscription key that you obtained earlier.
    
    ```python
    subscription_key = '<ADD KEY HERE>'
    assert subscription_key
    ```
    
    Next, add this line then verify that the region in `text_analytics_base_url` corresponds to the one you used when setting up the service. If you're using a free trial key, you don't need to change anything.
    
    ```python
    text_analytics_base_url = "https://westcentralus.api.cognitive.microsoft.com/text/analytics/v2.0/"
    ```
>>>>>>> 238599d0

<a name="Detect"></a>

## Detect languages

The Language Detection API detects the language of a text document, using the [Detect Language method](https://westcentralus.dev.cognitive.microsoft.com/docs/services/TextAnalytics-v2-1/operations/56f30ceeeda5650db055a3c7). The service endpoint of the language detection API for your region is available via the following URL:

```python
language_api_url = text_analytics_base_url + "languages"
print(language_api_url)
```

<<<<<<< HEAD
    https://westcentralus.api.cognitive.microsoft.com/text/analytics/v2.1/languages

=======
```url
https://westcentralus.api.cognitive.microsoft.com/text/analytics/v2.0/languages
```
>>>>>>> 238599d0

The payload to the API consists of a list of `documents`, each of which in turn contains an `id` and a `text` attribute. The `text` attribute stores the text to be analyzed. 

Replace the `documents` dictionary with any other text for language detection.

```python
documents = { 'documents': [
    { 'id': '1', 'text': 'This is a document written in English.' },
    { 'id': '2', 'text': 'Este es un document escrito en Español.' },
    { 'id': '3', 'text': '这是一个用中文写的文件' }
]}
```

The next few lines of code call out to the language detection API using the `requests` library in Python to determine the language in the documents.

```python
headers   = {"Ocp-Apim-Subscription-Key": subscription_key}
response  = requests.post(language_api_url, headers=headers, json=documents)
languages = response.json()
pprint(languages)
```

The following lines of code render the JSON data as an HTML table.

```python
table = []
for document in languages["documents"]:
    text  = next(filter(lambda d: d["id"] == document["id"], documents["documents"]))["text"]
    langs = ", ".join(["{0}({1})".format(lang["name"], lang["score"]) for lang in document["detectedLanguages"]])
    table.append("<tr><td>{0}</td><td>{1}</td>".format(text, langs))
HTML("<table><tr><th>Text</th><th>Detected languages(scores)</th></tr>{0}</table>".format("\n".join(table)))
```

Successful JSON response:

```json
    {'documents': [{'detectedLanguages': [{'iso6391Name': 'en',
                                           'name': 'English',
                                           'score': 1.0}],
                    'id': '1'},
                   {'detectedLanguages': [{'iso6391Name': 'es',
                                           'name': 'Spanish',
                                           'score': 1.0}],
                    'id': '2'},
                   {'detectedLanguages': [{'iso6391Name': 'zh_chs',
                                           'name': 'Chinese_Simplified',
                                           'score': 1.0}],
                    'id': '3'}],
     'errors': []}
```

<a name="SentimentAnalysis"></a>

## Analyze sentiment

<<<<<<< HEAD
The Sentiment Analysis API detexts the sentiment of a set of text records, using the [Sentiment method](https://westcentralus.dev.cognitive.microsoft.com/docs/services/TextAnalytics-v2-1/operations/56f30ceeeda5650db055a3c9). The following example scores two documents, one in English and another in Spanish.
=======
The Sentiment Analysis API detects the sentiment (range between positive or negative) of a set of text records, using the [Sentiment method](https://westus.dev.cognitive.microsoft.com/docs/services/TextAnalytics.V2.0/operations/56f30ceeeda5650db055a3c9). The following example scores two documents, one in English and another in Spanish.
>>>>>>> 238599d0

The service endpoint for sentiment analysis is available for your region via the following URL:

```python
sentiment_api_url = text_analytics_base_url + "sentiment"
print(sentiment_api_url)
```
<<<<<<< HEAD

    https://westcentralus.api.cognitive.microsoft.com/text/analytics/v2.1/sentiment
=======
    https://westcentralus.api.cognitive.microsoft.com/text/analytics/v2.0/sentiment
>>>>>>> 238599d0

As with the language detection example, the service is provided with a dictionary with a `documents` key that consists of a list of documents. Each document is a tuple consisting of the `id`, the `text` to be analyzed and the `language` of the text. You can use the language detection API from the previous section to populate this field.

```python
documents = {'documents' : [
  {'id': '1', 'language': 'en', 'text': 'I had a wonderful experience! The rooms were wonderful and the staff was helpful.'},
  {'id': '2', 'language': 'en', 'text': 'I had a terrible time at the hotel. The staff was rude and the food was awful.'},  
  {'id': '3', 'language': 'es', 'text': 'Los caminos que llevan hasta Monte Rainier son espectaculares y hermosos.'},  
  {'id': '4', 'language': 'es', 'text': 'La carretera estaba atascada. Había mucho tráfico el día de ayer.'}
]}
```

The sentiment API can now be used to analyze the documents for their sentiments.

```python
headers   = {"Ocp-Apim-Subscription-Key": subscription_key}
response  = requests.post(sentiment_api_url, headers=headers, json=documents)
sentiments = response.json()
pprint(sentiments)
```

Successful JSON response:

```json
{'documents': [{'id': '1', 'score': 0.7673527002334595},
                {'id': '2', 'score': 0.18574094772338867},
                {'id': '3', 'score': 0.5}],
    'errors': []}
```

The sentiment score for a document is between 0.0 and 1.0, with a higher score indicating a more positive sentiment.

<a name="KeyPhraseExtraction"></a>

## Extract key phrases

The Key Phrase Extraction API extracts key-phrases from a text document, using the [Key Phrases method](https://westcentralus.dev.cognitive.microsoft.com/docs/services/TextAnalytics-v2-1/operations/56f30ceeeda5650db055a3c6). This section of the walkthrough extracts key phrases for both English and Spanish documents.

The service endpoint for the key-phrase extraction service is accessed via the following URL:

```python
key_phrase_api_url = text_analytics_base_url + "keyPhrases"
print(key_phrase_api_url)
```
<<<<<<< HEAD

    https://westcentralus.api.cognitive.microsoft.com/text/analytics/v2.1/keyPhrases
=======
    https://westcentralus.api.cognitive.microsoft.com/text/analytics/v2.0/keyPhrases
>>>>>>> 238599d0

The collection of documents is the same as what was used for sentiment analysis.

```python
documents = {'documents' : [
  {'id': '1', 'language': 'en', 'text': 'I had a wonderful experience! The rooms were wonderful and the staff was helpful.'},
  {'id': '2', 'language': 'en', 'text': 'I had a terrible time at the hotel. The staff was rude and the food was awful.'},  
  {'id': '3', 'language': 'es', 'text': 'Los caminos que llevan hasta Monte Rainier son espectaculares y hermosos.'},  
  {'id': '4', 'language': 'es', 'text': 'La carretera estaba atascada. Había mucho tráfico el día de ayer.'}
]}
```

The JSON object can be rendered as an HTML table using the following lines of code:

```python
table = []
for document in key_phrases["documents"]:
    text    = next(filter(lambda d: d["id"] == document["id"], documents["documents"]))["text"]    
    phrases = ",".join(document["keyPhrases"])
    table.append("<tr><td>{0}</td><td>{1}</td>".format(text, phrases))
HTML("<table><tr><th>Text</th><th>Key phrases</th></tr>{0}</table>".format("\n".join(table)))
```

The next few lines of code call out to the language detection API using the `requests` library in Python to determine the language in the documents.
```python
headers   = {'Ocp-Apim-Subscription-Key': subscription_key}
response  = requests.post(key_phrase_api_url, headers=headers, json=documents)
key_phrases = response.json()
pprint(key_phrases)
```

Successful JSON response:
```json
{'documents': [
    {'keyPhrases': ['wonderful experience', 'staff', 'rooms'], 'id': '1'},
    {'keyPhrases': ['food', 'terrible time', 'hotel', 'staff'], 'id': '2'},
    {'keyPhrases': ['Monte Rainier', 'caminos'], 'id': '3'},
    {'keyPhrases': ['carretera', 'tráfico', 'día'], 'id': '4'}],
    'errors': []
}
```

## Identify entities

The Entities API identifies well-known entities in a text document, using the [Entities method](https://westcentralus.dev.cognitive.microsoft.com/docs/services/TextAnalytics-v2-1/operations/5ac4251d5b4ccd1554da7634). The following example identifies entities for English documents.

The service endpoint for the entity linking service is accessed via the following URL:

```python
entity_linking_api_url = text_analytics_base_url + "entities"
print(entity_linking_api_url)
```

    https://westcentralus.api.cognitive.microsoft.com/text/analytics/v2.1/entities

The collection of documents is below:

```python
documents = {'documents' : [
  {'id': '1', 'text': 'Microsoft is an It company.'}
]}
```
Now, the documents can be sent to the Text Analytics API to receive the response.

```python
headers   = {"Ocp-Apim-Subscription-Key": subscription_key}
response  = requests.post(entity_linking_api_url, headers=headers, json=documents)
entities = response.json()
```

Successful JSON response:
```json
{  
   "documents":[  
      {  
         "id":"1",
         "entities":[  
            {  
               "name":"Microsoft",
               "matches":[  
                  {  
                     "wikipediaScore":0.20872054383103444,
                     "entityTypeScore":0.99996185302734375,
                     "text":"Microsoft",
                     "offset":0,
                     "length":9
                  }
               ],
               "wikipediaLanguage":"en",
               "wikipediaId":"Microsoft",
               "wikipediaUrl":"https://en.wikipedia.org/wiki/Microsoft",
               "bingId":"a093e9b9-90f5-a3d5-c4b8-5855e1b01f85",
               "type":"Organization"
            },
            {  
               "name":"Technology company",
               "matches":[  
                  {  
                     "wikipediaScore":0.82123868042800585,
                     "text":"It company",
                     "offset":16,
                     "length":10
                  }
               ],
               "wikipediaLanguage":"en",
               "wikipediaId":"Technology company",
               "wikipediaUrl":"https://en.wikipedia.org/wiki/Technology_company",
               "bingId":"bc30426e-22ae-7a35-f24b-454722a47d8f"
            }
         ]
      }
   ],
    "errors":[]
}
```

## Next steps

> [!div class="nextstepaction"]
> [Text Analytics With Power BI](../tutorials/tutorial-power-bi-key-phrases.md)

## See also 

 [Text Analytics overview](../overview.md)  
 [Frequently asked questions (FAQ)](../text-analytics-resource-faq.md)<|MERGE_RESOLUTION|>--- conflicted
+++ resolved
@@ -38,11 +38,6 @@
 
 ## Prerequisites
 
-<<<<<<< HEAD
-```python
-text_analytics_base_url = "https://westcentralus.api.cognitive.microsoft.com/text/analytics/v2.1/"
-```
-=======
 * [!INCLUDE [cognitive-services-text-analytics-signup-requirements](../../../../includes/cognitive-services-text-analytics-signup-requirements.md)]
 
 * The [endpoint and access key](../How-tos/text-analytics-how-to-access-key.md) that was generated for you during sign-up.
@@ -66,9 +61,8 @@
     Next, add this line then verify that the region in `text_analytics_base_url` corresponds to the one you used when setting up the service. If you're using a free trial key, you don't need to change anything.
     
     ```python
-    text_analytics_base_url = "https://westcentralus.api.cognitive.microsoft.com/text/analytics/v2.0/"
+    text_analytics_base_url = "https://westcentralus.api.cognitive.microsoft.com/text/analytics/v2.1/"
     ```
->>>>>>> 238599d0
 
 <a name="Detect"></a>
 
@@ -81,14 +75,8 @@
 print(language_api_url)
 ```
 
-<<<<<<< HEAD
     https://westcentralus.api.cognitive.microsoft.com/text/analytics/v2.1/languages
 
-=======
-```url
-https://westcentralus.api.cognitive.microsoft.com/text/analytics/v2.0/languages
-```
->>>>>>> 238599d0
 
 The payload to the API consists of a list of `documents`, each of which in turn contains an `id` and a `text` attribute. The `text` attribute stores the text to be analyzed. 
 
@@ -144,11 +132,7 @@
 
 ## Analyze sentiment
 
-<<<<<<< HEAD
-The Sentiment Analysis API detexts the sentiment of a set of text records, using the [Sentiment method](https://westcentralus.dev.cognitive.microsoft.com/docs/services/TextAnalytics-v2-1/operations/56f30ceeeda5650db055a3c9). The following example scores two documents, one in English and another in Spanish.
-=======
-The Sentiment Analysis API detects the sentiment (range between positive or negative) of a set of text records, using the [Sentiment method](https://westus.dev.cognitive.microsoft.com/docs/services/TextAnalytics.V2.0/operations/56f30ceeeda5650db055a3c9). The following example scores two documents, one in English and another in Spanish.
->>>>>>> 238599d0
+The Sentiment Analysis API detects the sentiment (range between positive or negative) of a set of text records, using the [Sentiment method](https://westcentralus.dev.cognitive.microsoft.com/docs/services/TextAnalytics-v2-1/operations/56f30ceeeda5650db055a3c9). The following example scores two documents, one in English and another in Spanish.
 
 The service endpoint for sentiment analysis is available for your region via the following URL:
 
@@ -156,12 +140,8 @@
 sentiment_api_url = text_analytics_base_url + "sentiment"
 print(sentiment_api_url)
 ```
-<<<<<<< HEAD
 
     https://westcentralus.api.cognitive.microsoft.com/text/analytics/v2.1/sentiment
-=======
-    https://westcentralus.api.cognitive.microsoft.com/text/analytics/v2.0/sentiment
->>>>>>> 238599d0
 
 As with the language detection example, the service is provided with a dictionary with a `documents` key that consists of a list of documents. Each document is a tuple consisting of the `id`, the `text` to be analyzed and the `language` of the text. You can use the language detection API from the previous section to populate this field.
 
@@ -206,12 +186,8 @@
 key_phrase_api_url = text_analytics_base_url + "keyPhrases"
 print(key_phrase_api_url)
 ```
-<<<<<<< HEAD
 
     https://westcentralus.api.cognitive.microsoft.com/text/analytics/v2.1/keyPhrases
-=======
-    https://westcentralus.api.cognitive.microsoft.com/text/analytics/v2.0/keyPhrases
->>>>>>> 238599d0
 
 The collection of documents is the same as what was used for sentiment analysis.
 
