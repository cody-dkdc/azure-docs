---
title: "Quickstart: Using Python to call the Text Analytics API"
titleSuffix: Azure Cognitive Services
description: Get information and code samples to help you quickly get started using the Text Analytics API in Azure Cognitive Services.
services: cognitive-services
author: aahill
manager: nitinme

ms.service: cognitive-services
ms.subservice: text-analytics
ms.topic: quickstart
<<<<<<< HEAD
ms.date: 04/16/2019
=======
ms.date: 05/09/2019
>>>>>>> 6a383dfd
ms.author: aahi
---

# Quickstart: Using the Python REST API to call the Text Analytics Cognitive Service 
<a name="HOLTop"></a>

<<<<<<< HEAD
This walkthrough shows you how to [detect language](#Detect), [analyze sentiment](#SentimentAnalysis), and [extract key phrases](#KeyPhraseExtraction) using the [Text Analytics APIs](//go.microsoft.com/fwlink/?LinkID=759711) with Python.

You can run this example from the command line or as a Jupyter notebook on [MyBinder](https://mybinder.org) by clicking on the launch Binder badge:

[![Binder](https://mybinder.org/badge.svg)](https://mybinder.org/v2/gh/Microsoft/cognitive-services-notebooks/master?filepath=TextAnalytics.ipynb)

### Command line

You may need to update [IPython](https://ipython.org/install.html), the kernel for Jupyter:
```bash
pip install --upgrade IPython
```

You may need to update the [Requests](http://docs.python-requests.org/en/master/) library:
```bash
pip install requests
```

Refer to the [API definitions](//go.microsoft.com/fwlink/?LinkID=759346) for technical documentation for the APIs.

## Prerequisites

* [!INCLUDE [cognitive-services-text-analytics-signup-requirements](../../../../includes/cognitive-services-text-analytics-signup-requirements.md)]

* The [endpoint and access key](../How-tos/text-analytics-how-to-access-key.md) that was generated for you during sign-up.

* The following imports, subscription key, and `text_analytics_base_url` are used for all quickstarts below. Add the imports.

    ```python
    import requests
    # pprint is pretty print (formats the JSON)
    from pprint import pprint
    from IPython.display import HTML
    ```
    
    Add these lines, then replace `subscription_key` with a valid subscription key that you obtained earlier.
    
    ```python
    subscription_key = '<ADD KEY HERE>'
    assert subscription_key
    ```
    
    Next, add this line then verify that the region in `text_analytics_base_url` corresponds to the one you used when setting up the service. If you're using a free trial key, you don't need to change anything.
    
    ```python
    text_analytics_base_url = "https://westcentralus.api.cognitive.microsoft.com/text/analytics/v2.1/"
    ```
=======
Use this quickstart to begin analyzing language with the Text Analytics REST API and Python. This article shows you how to [detect language](#Detect), [analyze sentiment](#SentimentAnalysis), [extract key phrases](#KeyPhraseExtraction), and [identify linked entities](#Entities).

Refer to the [API definitions](//go.microsoft.com/fwlink/?LinkID=759346) for technical documentation for the APIs.

## Prerequisites

* [Python 3.x](https://python.org)

* The [endpoint and access key](../How-tos/text-analytics-how-to-access-key.md) that was generated for you during sign-up.

* The Python requests library
    
    You can install the library with this command:

    ```console
    pip install --upgrade requests
    ```

[!INCLUDE [cognitive-services-text-analytics-signup-requirements](../../../../includes/cognitive-services-text-analytics-signup-requirements.md)]


## Create a new Python application

Create a new Python application in your favorite editor or IDE. Add the following imports to your file.

```python
import requests
# pprint is used to format the JSON response
from pprint import pprint
from IPython.display import HTML
```

Create variables for your subscription key, and the endpoint for the Text Analytics REST API. Verify that the region in the endpoint corresponds to the one you used when you signed up (for example `westcentralus`). If you're using a free trial key, you don't need to change anything.
    
```python
subscription_key = "<ADD YOUR KEY HERE>"
text_analytics_base_url = "https://westcentralus.api.cognitive.microsoft.com/text/analytics/v2.1/"
```
>>>>>>> 6a383dfd

The following sections describe how to call each of the API's features.

<a name="Detect"></a>

## Detect languages

<<<<<<< HEAD
The Language Detection API detects the language of a text document, using the [Detect Language method](https://westcentralus.dev.cognitive.microsoft.com/docs/services/TextAnalytics-v2-1/operations/56f30ceeeda5650db055a3c7). The service endpoint of the language detection API for your region is available via the following URL:

=======
Append `languages` to the Text Analytics base endpoint to form the language detection URL. For example:
    `https://westcentralus.api.cognitive.microsoft.com/text/analytics/v2.1/languages`
    
>>>>>>> 6a383dfd
```python
language_api_url = text_analytics_base_url + "languages"
```

<<<<<<< HEAD
    https://westcentralus.api.cognitive.microsoft.com/text/analytics/v2.1/languages


The payload to the API consists of a list of `documents`, each of which in turn contains an `id` and a `text` attribute. The `text` attribute stores the text to be analyzed. 

Replace the `documents` dictionary with any other text for language detection.
=======
The payload to the API consists of a list of `documents`, which are tuples containing an `id` and a `text` attribute. The `text` attribute stores the text to be analyzed, and the `id` can be any value. 
>>>>>>> 6a383dfd

```python
documents = { "documents": [
    { "id": "1", "text": "This is a document written in English." },
    { "id": "2", "text": "Este es un document escrito en Español." },
    { "id": "3", "text": "这是一个用中文写的文件" }
]}
```

<<<<<<< HEAD
The next few lines of code call out to the language detection API using the `requests` library in Python to determine the language in the documents.
=======
Use the Requests library to send the documents to the API. Add your subscription key to the `Ocp-Apim-Subscription-Key` header, and send the request with `requests.post()`. 
>>>>>>> 6a383dfd

```python
headers   = {"Ocp-Apim-Subscription-Key": subscription_key}
response  = requests.post(language_api_url, headers=headers, json=documents)
languages = response.json()
pprint(languages)
```

<<<<<<< HEAD
The following lines of code render the JSON data as an HTML table.

```python
table = []
for document in languages["documents"]:
    text  = next(filter(lambda d: d["id"] == document["id"], documents["documents"]))["text"]
    langs = ", ".join(["{0}({1})".format(lang["name"], lang["score"]) for lang in document["detectedLanguages"]])
    table.append("<tr><td>{0}</td><td>{1}</td>".format(text, langs))
HTML("<table><tr><th>Text</th><th>Detected languages(scores)</th></tr>{0}</table>".format("\n".join(table)))
```

Successful JSON response:

```json
    {'documents': [{'detectedLanguages': [{'iso6391Name': 'en',
                                           'name': 'English',
                                           'score': 1.0}],
                    'id': '1'},
                   {'detectedLanguages': [{'iso6391Name': 'es',
                                           'name': 'Spanish',
                                           'score': 1.0}],
                    'id': '2'},
                   {'detectedLanguages': [{'iso6391Name': 'zh_chs',
                                           'name': 'Chinese_Simplified',
                                           'score': 1.0}],
                    'id': '3'}],
     'errors': []}
=======
### Output

```json
{
"documents":[
    {
        "detectedLanguages":[
        {
            "iso6391Name":"en",
            "name":"English",
            "score":1.0
        }
        ],
        "id":"1"
    },
    {
        "detectedLanguages":[
        {
            "iso6391Name":"es",
            "name":"Spanish",
            "score":1.0
        }
        ],
        "id":"2"
    },
    {
        "detectedLanguages":[
        {
            "iso6391Name":"zh_chs",
            "name":"Chinese_Simplified",
            "score":1.0
        }
        ],
        "id":"3"
    }
],
"errors":[]
}
>>>>>>> 6a383dfd
```

<a name="SentimentAnalysis"></a>

## Analyze sentiment

<<<<<<< HEAD
The Sentiment Analysis API detects the sentiment (range between positive or negative) of a set of text records, using the [Sentiment method](https://westcentralus.dev.cognitive.microsoft.com/docs/services/TextAnalytics-v2-1/operations/56f30ceeeda5650db055a3c9). The following example scores two documents, one in English and another in Spanish.

The service endpoint for sentiment analysis is available for your region via the following URL:

=======
To detect the sentiment (which ranges between positive or negative) of a set of documents, append `sentiment` to the Text Analytics base endpoint to form the language detection URL. For example:
    `https://westcentralus.api.cognitive.microsoft.com/text/analytics/v2.1/sentiment`
    
>>>>>>> 6a383dfd
```python
sentiment_url = text_analytics_base_url + "sentiment"
```

<<<<<<< HEAD
    https://westcentralus.api.cognitive.microsoft.com/text/analytics/v2.1/sentiment

As with the language detection example, the service is provided with a dictionary with a `documents` key that consists of a list of documents. Each document is a tuple consisting of the `id`, the `text` to be analyzed and the `language` of the text. You can use the language detection API from the previous section to populate this field.
=======
As with the language detection example, create a dictionary with a `documents` key that consists of a list of documents. Each document is a tuple consisting of the `id`, the `text` to be analyzed and the `language` of the text. 
>>>>>>> 6a383dfd

```python
documents = {"documents" : [
  {"id": "1", "language": "en", "text": "I had a wonderful experience! The rooms were wonderful and the staff was helpful."},
  {"id": "2", "language": "en", "text": "I had a terrible time at the hotel. The staff was rude and the food was awful."},  
  {"id": "3", "language": "es", "text": "Los caminos que llevan hasta Monte Rainier son espectaculares y hermosos."},  
  {"id": "4", "language": "es", "text": "La carretera estaba atascada. Había mucho tráfico el día de ayer."}
]}
```

<<<<<<< HEAD
The sentiment API can now be used to analyze the documents for their sentiments.
=======
Use the Requests library to send the documents to the API. Add your subscription key to the `Ocp-Apim-Subscription-Key` header, and send the request with `requests.post()`. 
>>>>>>> 6a383dfd

```python
headers   = {"Ocp-Apim-Subscription-Key": subscription_key}
response  = requests.post(sentiment_url, headers=headers, json=documents)
sentiments = response.json()
pprint(sentiments)
```

<<<<<<< HEAD
Successful JSON response:

```json
{'documents': [{'id': '1', 'score': 0.7673527002334595},
                {'id': '2', 'score': 0.18574094772338867},
                {'id': '3', 'score': 0.5}],
    'errors': []}
```

The sentiment score for a document is between 0.0 and 1.0, with a higher score indicating a more positive sentiment.
=======
### Output

The sentiment score for a document is between 0.0 and 1.0, with a higher score indicating a more positive sentiment.

```json
{
  "documents":[
    {
      "id":"1",
      "score":0.9708490371704102
    },
    {
      "id":"2",
      "score":0.0019068121910095215
    },
    {
      "id":"3",
      "score":0.7456425428390503
    },
    {
      "id":"4",
      "score":0.334433376789093
    }
  ],
  "errors":[

  ]
}
```
>>>>>>> 6a383dfd

<a name="KeyPhraseExtraction"></a>

## Extract key phrases
<<<<<<< HEAD

The Key Phrase Extraction API extracts key-phrases from a text document, using the [Key Phrases method](https://westcentralus.dev.cognitive.microsoft.com/docs/services/TextAnalytics-v2-1/operations/56f30ceeeda5650db055a3c6). This section of the walkthrough extracts key phrases for both English and Spanish documents.

The service endpoint for the key-phrase extraction service is accessed via the following URL:

=======
 
To extract the key phrases from a set of documents, append `keyPhrases` to the Text Analytics base endpoint to form the language detection URL. For example:
    `https://westcentralus.api.cognitive.microsoft.com/text/analytics/v2.1/keyPhrases`
    
>>>>>>> 6a383dfd
```python
keyphrase_url = text_analytics_base_url + "keyPhrases"
```

<<<<<<< HEAD
    https://westcentralus.api.cognitive.microsoft.com/text/analytics/v2.1/keyPhrases
=======
This collection of documents is the same used for the sentiment analysis example.
>>>>>>> 6a383dfd

```python
documents = {"documents" : [
  {"id": "1", "language": "en", "text": "I had a wonderful experience! The rooms were wonderful and the staff was helpful."},
  {"id": "2", "language": "en", "text": "I had a terrible time at the hotel. The staff was rude and the food was awful."},  
  {"id": "3", "language": "es", "text": "Los caminos que llevan hasta Monte Rainier son espectaculares y hermosos."},  
  {"id": "4", "language": "es", "text": "La carretera estaba atascada. Había mucho tráfico el día de ayer."}
]}
```

<<<<<<< HEAD
```python
documents = {'documents' : [
  {'id': '1', 'language': 'en', 'text': 'I had a wonderful experience! The rooms were wonderful and the staff was helpful.'},
  {'id': '2', 'language': 'en', 'text': 'I had a terrible time at the hotel. The staff was rude and the food was awful.'},  
  {'id': '3', 'language': 'es', 'text': 'Los caminos que llevan hasta Monte Rainier son espectaculares y hermosos.'},  
  {'id': '4', 'language': 'es', 'text': 'La carretera estaba atascada. Había mucho tráfico el día de ayer.'}
]}
```

The JSON object can be rendered as an HTML table using the following lines of code:

```python
table = []
for document in key_phrases["documents"]:
    text    = next(filter(lambda d: d["id"] == document["id"], documents["documents"]))["text"]    
    phrases = ",".join(document["keyPhrases"])
    table.append("<tr><td>{0}</td><td>{1}</td>".format(text, phrases))
HTML("<table><tr><th>Text</th><th>Key phrases</th></tr>{0}</table>".format("\n".join(table)))
```

The next few lines of code call out to the language detection API using the `requests` library in Python to determine the language in the documents.
```python
headers   = {'Ocp-Apim-Subscription-Key': subscription_key}
response  = requests.post(key_phrase_api_url, headers=headers, json=documents)
key_phrases = response.json()
pprint(key_phrases)
```

Successful JSON response:
```json
{'documents': [
    {'keyPhrases': ['wonderful experience', 'staff', 'rooms'], 'id': '1'},
    {'keyPhrases': ['food', 'terrible time', 'hotel', 'staff'], 'id': '2'},
    {'keyPhrases': ['Monte Rainier', 'caminos'], 'id': '3'},
    {'keyPhrases': ['carretera', 'tráfico', 'día'], 'id': '4'}],
    'errors': []
}
```

## Identify entities

The Entities API identifies well-known entities in a text document, using the [Entities method](https://westcentralus.dev.cognitive.microsoft.com/docs/services/TextAnalytics-v2-1/operations/5ac4251d5b4ccd1554da7634). The following example identifies entities for English documents.

The service endpoint for the entity linking service is accessed via the following URL:

=======
Use the Requests library to send the documents to the API. Add your subscription key to the `Ocp-Apim-Subscription-Key` header, and send the request with `requests.post()`. 

```python
headers   = {"Ocp-Apim-Subscription-Key": subscription_key}
response  = requests.post(keyphrase_url, headers=headers, json=documents)
key_phrases = response.json()
pprint(key_phrases)
```

### Output

```json
{
  "documents":[
    {
      "keyPhrases":[
        "wonderful experience",
        "staff",
        "rooms"
      ],
      "id":"1"
    },
    {
      "keyPhrases":[
        "food",
        "terrible time",
        "hotel",
        "staff"
      ],
      "id":"2"
    },
    {
      "keyPhrases":[
        "Monte Rainier",
        "caminos"
      ],
      "id":"3"
    },
    {
      "keyPhrases":[
        "carretera",
        "tráfico",
        "día"
      ],
      "id":"4"
    }
  ],
  "errors":[

  ]
}
```

<a name="Entities"></a>

## Identify Entities

To identify well-known entities (people, places, and things) in text documents, append `entities` to the Text Analytics base endpoint to form the language detection URL. For example:
    `https://westcentralus.api.cognitive.microsoft.com/text/analytics/v2.1/entities`
    
>>>>>>> 6a383dfd
```python
entities_url = text_analytics_base_url + "entities"
```

<<<<<<< HEAD
    https://westcentralus.api.cognitive.microsoft.com/text/analytics/v2.1/entities

The collection of documents is below:

```python
documents = {'documents' : [
  {'id': '1', 'text': 'Microsoft is an It company.'}
]}
```
Now, the documents can be sent to the Text Analytics API to receive the response.
=======
Create a collection of documents, like in the previous examples. 

```python
documents = {"documents" : [
  {"id": "1", "text": "Microsoft was founded by Bill Gates and Paul Allen on April 4, 1975, to develop and sell BASIC interpreters for the Altair 8800."}
]}
```

Use the Requests library to send the documents to the API. Add your subscription key to the `Ocp-Apim-Subscription-Key` header, and send the request with `requests.post()`.
>>>>>>> 6a383dfd

```python
headers   = {"Ocp-Apim-Subscription-Key": subscription_key}
response  = requests.post(entities_url, headers=headers, json=documents)
entities = response.json()
```

<<<<<<< HEAD
Successful JSON response:
```json
{  
   "documents":[  
      {  
         "id":"1",
         "entities":[  
            {  
               "name":"Microsoft",
               "matches":[  
                  {  
                     "wikipediaScore":0.20872054383103444,
                     "entityTypeScore":0.99996185302734375,
                     "text":"Microsoft",
                     "offset":0,
                     "length":9
                  }
               ],
               "wikipediaLanguage":"en",
               "wikipediaId":"Microsoft",
               "wikipediaUrl":"https://en.wikipedia.org/wiki/Microsoft",
               "bingId":"a093e9b9-90f5-a3d5-c4b8-5855e1b01f85",
               "type":"Organization"
            },
            {  
               "name":"Technology company",
               "matches":[  
                  {  
                     "wikipediaScore":0.82123868042800585,
                     "text":"It company",
                     "offset":16,
                     "length":10
                  }
               ],
               "wikipediaLanguage":"en",
               "wikipediaId":"Technology company",
               "wikipediaUrl":"https://en.wikipedia.org/wiki/Technology_company",
               "bingId":"bc30426e-22ae-7a35-f24b-454722a47d8f"
            }
         ]
      }
   ],
    "errors":[]
}
=======
### Output

```json
{'documents': [{'id': '1',
   'entities': [{'name': 'Microsoft',
     'matches': [{'wikipediaScore': 0.502357972145024,
       'entityTypeScore': 1.0,
       'text': 'Microsoft',
       'offset': 0,
       'length': 9}],
     'wikipediaLanguage': 'en',
     'wikipediaId': 'Microsoft',
     'wikipediaUrl': 'https://en.wikipedia.org/wiki/Microsoft',
     'bingId': 'a093e9b9-90f5-a3d5-c4b8-5855e1b01f85',
     'type': 'Organization'},
    {'name': 'Bill Gates',
     'matches': [{'wikipediaScore': 0.5849375085784292,
       'entityTypeScore': 0.999847412109375,
       'text': 'Bill Gates',
       'offset': 25,
       'length': 10}],
     'wikipediaLanguage': 'en',
     'wikipediaId': 'Bill Gates',
     'wikipediaUrl': 'https://en.wikipedia.org/wiki/Bill_Gates',
     'bingId': '0d47c987-0042-5576-15e8-97af601614fa',
     'type': 'Person'},
    {'name': 'Paul Allen',
     'matches': [{'wikipediaScore': 0.5314163053043621,
       'entityTypeScore': 0.9988409876823425,
       'text': 'Paul Allen',
       'offset': 40,
       'length': 10}],
     'wikipediaLanguage': 'en',
     'wikipediaId': 'Paul Allen',
     'wikipediaUrl': 'https://en.wikipedia.org/wiki/Paul_Allen',
     'bingId': 'df2c4376-9923-6a54-893f-2ee5a5badbc7',
     'type': 'Person'},
    {'name': 'April 4',
     'matches': [{'wikipediaScore': 0.37312706493069636,
       'entityTypeScore': 0.8,
       'text': 'April 4',
       'offset': 54,
       'length': 7}],
     'wikipediaLanguage': 'en',
     'wikipediaId': 'April 4',
     'wikipediaUrl': 'https://en.wikipedia.org/wiki/April_4',
     'bingId': '52535f87-235e-b513-54fe-c03e4233ac6e',
     'type': 'Other'},
    {'name': 'April 4, 1975',
     'matches': [{'entityTypeScore': 0.8,
       'text': 'April 4, 1975',
       'offset': 54,
       'length': 13}],
     'type': 'DateTime',
     'subType': 'Date'},
    {'name': 'BASIC',
     'matches': [{'wikipediaScore': 0.35916049097766867,
       'entityTypeScore': 0.8,
       'text': 'BASIC',
       'offset': 89,
       'length': 5}],
     'wikipediaLanguage': 'en',
     'wikipediaId': 'BASIC',
     'wikipediaUrl': 'https://en.wikipedia.org/wiki/BASIC',
     'bingId': '5b16443d-501c-58f3-352e-611bbe75aa6e',
     'type': 'Other'},
    {'name': 'Altair 8800',
     'matches': [{'wikipediaScore': 0.8697256853652899,
       'entityTypeScore': 0.8,
       'text': 'Altair 8800',
       'offset': 116,
       'length': 11}],
     'wikipediaLanguage': 'en',
     'wikipediaId': 'Altair 8800',
     'wikipediaUrl': 'https://en.wikipedia.org/wiki/Altair_8800',
     'bingId': '7216c654-3779-68a2-c7b7-12ff3dad5606',
     'type': 'Other'}]}],
 'errors': []}
>>>>>>> 6a383dfd
```

## Next steps

> [!div class="nextstepaction"]
> [Text Analytics With Power BI](../tutorials/tutorial-power-bi-key-phrases.md)

## See also 

 [Text Analytics overview](../overview.md)  
 [Frequently asked questions (FAQ)](../text-analytics-resource-faq.md)<|MERGE_RESOLUTION|>--- conflicted
+++ resolved
@@ -9,66 +9,13 @@
 ms.service: cognitive-services
 ms.subservice: text-analytics
 ms.topic: quickstart
-<<<<<<< HEAD
-ms.date: 04/16/2019
-=======
 ms.date: 05/09/2019
->>>>>>> 6a383dfd
 ms.author: aahi
 ---
 
 # Quickstart: Using the Python REST API to call the Text Analytics Cognitive Service 
 <a name="HOLTop"></a>
 
-<<<<<<< HEAD
-This walkthrough shows you how to [detect language](#Detect), [analyze sentiment](#SentimentAnalysis), and [extract key phrases](#KeyPhraseExtraction) using the [Text Analytics APIs](//go.microsoft.com/fwlink/?LinkID=759711) with Python.
-
-You can run this example from the command line or as a Jupyter notebook on [MyBinder](https://mybinder.org) by clicking on the launch Binder badge:
-
-[![Binder](https://mybinder.org/badge.svg)](https://mybinder.org/v2/gh/Microsoft/cognitive-services-notebooks/master?filepath=TextAnalytics.ipynb)
-
-### Command line
-
-You may need to update [IPython](https://ipython.org/install.html), the kernel for Jupyter:
-```bash
-pip install --upgrade IPython
-```
-
-You may need to update the [Requests](http://docs.python-requests.org/en/master/) library:
-```bash
-pip install requests
-```
-
-Refer to the [API definitions](//go.microsoft.com/fwlink/?LinkID=759346) for technical documentation for the APIs.
-
-## Prerequisites
-
-* [!INCLUDE [cognitive-services-text-analytics-signup-requirements](../../../../includes/cognitive-services-text-analytics-signup-requirements.md)]
-
-* The [endpoint and access key](../How-tos/text-analytics-how-to-access-key.md) that was generated for you during sign-up.
-
-* The following imports, subscription key, and `text_analytics_base_url` are used for all quickstarts below. Add the imports.
-
-    ```python
-    import requests
-    # pprint is pretty print (formats the JSON)
-    from pprint import pprint
-    from IPython.display import HTML
-    ```
-    
-    Add these lines, then replace `subscription_key` with a valid subscription key that you obtained earlier.
-    
-    ```python
-    subscription_key = '<ADD KEY HERE>'
-    assert subscription_key
-    ```
-    
-    Next, add this line then verify that the region in `text_analytics_base_url` corresponds to the one you used when setting up the service. If you're using a free trial key, you don't need to change anything.
-    
-    ```python
-    text_analytics_base_url = "https://westcentralus.api.cognitive.microsoft.com/text/analytics/v2.1/"
-    ```
-=======
 Use this quickstart to begin analyzing language with the Text Analytics REST API and Python. This article shows you how to [detect language](#Detect), [analyze sentiment](#SentimentAnalysis), [extract key phrases](#KeyPhraseExtraction), and [identify linked entities](#Entities).
 
 Refer to the [API definitions](//go.microsoft.com/fwlink/?LinkID=759346) for technical documentation for the APIs.
@@ -107,7 +54,6 @@
 subscription_key = "<ADD YOUR KEY HERE>"
 text_analytics_base_url = "https://westcentralus.api.cognitive.microsoft.com/text/analytics/v2.1/"
 ```
->>>>>>> 6a383dfd
 
 The following sections describe how to call each of the API's features.
 
@@ -115,28 +61,14 @@
 
 ## Detect languages
 
-<<<<<<< HEAD
-The Language Detection API detects the language of a text document, using the [Detect Language method](https://westcentralus.dev.cognitive.microsoft.com/docs/services/TextAnalytics-v2-1/operations/56f30ceeeda5650db055a3c7). The service endpoint of the language detection API for your region is available via the following URL:
-
-=======
 Append `languages` to the Text Analytics base endpoint to form the language detection URL. For example:
     `https://westcentralus.api.cognitive.microsoft.com/text/analytics/v2.1/languages`
     
->>>>>>> 6a383dfd
 ```python
 language_api_url = text_analytics_base_url + "languages"
 ```
 
-<<<<<<< HEAD
-    https://westcentralus.api.cognitive.microsoft.com/text/analytics/v2.1/languages
-
-
-The payload to the API consists of a list of `documents`, each of which in turn contains an `id` and a `text` attribute. The `text` attribute stores the text to be analyzed. 
-
-Replace the `documents` dictionary with any other text for language detection.
-=======
 The payload to the API consists of a list of `documents`, which are tuples containing an `id` and a `text` attribute. The `text` attribute stores the text to be analyzed, and the `id` can be any value. 
->>>>>>> 6a383dfd
 
 ```python
 documents = { "documents": [
@@ -146,11 +78,7 @@
 ]}
 ```
 
-<<<<<<< HEAD
-The next few lines of code call out to the language detection API using the `requests` library in Python to determine the language in the documents.
-=======
 Use the Requests library to send the documents to the API. Add your subscription key to the `Ocp-Apim-Subscription-Key` header, and send the request with `requests.post()`. 
->>>>>>> 6a383dfd
 
 ```python
 headers   = {"Ocp-Apim-Subscription-Key": subscription_key}
@@ -159,35 +87,6 @@
 pprint(languages)
 ```
 
-<<<<<<< HEAD
-The following lines of code render the JSON data as an HTML table.
-
-```python
-table = []
-for document in languages["documents"]:
-    text  = next(filter(lambda d: d["id"] == document["id"], documents["documents"]))["text"]
-    langs = ", ".join(["{0}({1})".format(lang["name"], lang["score"]) for lang in document["detectedLanguages"]])
-    table.append("<tr><td>{0}</td><td>{1}</td>".format(text, langs))
-HTML("<table><tr><th>Text</th><th>Detected languages(scores)</th></tr>{0}</table>".format("\n".join(table)))
-```
-
-Successful JSON response:
-
-```json
-    {'documents': [{'detectedLanguages': [{'iso6391Name': 'en',
-                                           'name': 'English',
-                                           'score': 1.0}],
-                    'id': '1'},
-                   {'detectedLanguages': [{'iso6391Name': 'es',
-                                           'name': 'Spanish',
-                                           'score': 1.0}],
-                    'id': '2'},
-                   {'detectedLanguages': [{'iso6391Name': 'zh_chs',
-                                           'name': 'Chinese_Simplified',
-                                           'score': 1.0}],
-                    'id': '3'}],
-     'errors': []}
-=======
 ### Output
 
 ```json
@@ -226,34 +125,20 @@
 ],
 "errors":[]
 }
->>>>>>> 6a383dfd
 ```
 
 <a name="SentimentAnalysis"></a>
 
 ## Analyze sentiment
 
-<<<<<<< HEAD
-The Sentiment Analysis API detects the sentiment (range between positive or negative) of a set of text records, using the [Sentiment method](https://westcentralus.dev.cognitive.microsoft.com/docs/services/TextAnalytics-v2-1/operations/56f30ceeeda5650db055a3c9). The following example scores two documents, one in English and another in Spanish.
-
-The service endpoint for sentiment analysis is available for your region via the following URL:
-
-=======
 To detect the sentiment (which ranges between positive or negative) of a set of documents, append `sentiment` to the Text Analytics base endpoint to form the language detection URL. For example:
     `https://westcentralus.api.cognitive.microsoft.com/text/analytics/v2.1/sentiment`
     
->>>>>>> 6a383dfd
 ```python
 sentiment_url = text_analytics_base_url + "sentiment"
 ```
 
-<<<<<<< HEAD
-    https://westcentralus.api.cognitive.microsoft.com/text/analytics/v2.1/sentiment
-
-As with the language detection example, the service is provided with a dictionary with a `documents` key that consists of a list of documents. Each document is a tuple consisting of the `id`, the `text` to be analyzed and the `language` of the text. You can use the language detection API from the previous section to populate this field.
-=======
 As with the language detection example, create a dictionary with a `documents` key that consists of a list of documents. Each document is a tuple consisting of the `id`, the `text` to be analyzed and the `language` of the text. 
->>>>>>> 6a383dfd
 
 ```python
 documents = {"documents" : [
@@ -264,11 +149,7 @@
 ]}
 ```
 
-<<<<<<< HEAD
-The sentiment API can now be used to analyze the documents for their sentiments.
-=======
 Use the Requests library to send the documents to the API. Add your subscription key to the `Ocp-Apim-Subscription-Key` header, and send the request with `requests.post()`. 
->>>>>>> 6a383dfd
 
 ```python
 headers   = {"Ocp-Apim-Subscription-Key": subscription_key}
@@ -277,18 +158,6 @@
 pprint(sentiments)
 ```
 
-<<<<<<< HEAD
-Successful JSON response:
-
-```json
-{'documents': [{'id': '1', 'score': 0.7673527002334595},
-                {'id': '2', 'score': 0.18574094772338867},
-                {'id': '3', 'score': 0.5}],
-    'errors': []}
-```
-
-The sentiment score for a document is between 0.0 and 1.0, with a higher score indicating a more positive sentiment.
-=======
 ### Output
 
 The sentiment score for a document is between 0.0 and 1.0, with a higher score indicating a more positive sentiment.
@@ -318,32 +187,19 @@
   ]
 }
 ```
->>>>>>> 6a383dfd
 
 <a name="KeyPhraseExtraction"></a>
 
 ## Extract key phrases
-<<<<<<< HEAD
-
-The Key Phrase Extraction API extracts key-phrases from a text document, using the [Key Phrases method](https://westcentralus.dev.cognitive.microsoft.com/docs/services/TextAnalytics-v2-1/operations/56f30ceeeda5650db055a3c6). This section of the walkthrough extracts key phrases for both English and Spanish documents.
-
-The service endpoint for the key-phrase extraction service is accessed via the following URL:
-
-=======
  
 To extract the key phrases from a set of documents, append `keyPhrases` to the Text Analytics base endpoint to form the language detection URL. For example:
     `https://westcentralus.api.cognitive.microsoft.com/text/analytics/v2.1/keyPhrases`
     
->>>>>>> 6a383dfd
 ```python
 keyphrase_url = text_analytics_base_url + "keyPhrases"
 ```
 
-<<<<<<< HEAD
-    https://westcentralus.api.cognitive.microsoft.com/text/analytics/v2.1/keyPhrases
-=======
 This collection of documents is the same used for the sentiment analysis example.
->>>>>>> 6a383dfd
 
 ```python
 documents = {"documents" : [
@@ -354,53 +210,6 @@
 ]}
 ```
 
-<<<<<<< HEAD
-```python
-documents = {'documents' : [
-  {'id': '1', 'language': 'en', 'text': 'I had a wonderful experience! The rooms were wonderful and the staff was helpful.'},
-  {'id': '2', 'language': 'en', 'text': 'I had a terrible time at the hotel. The staff was rude and the food was awful.'},  
-  {'id': '3', 'language': 'es', 'text': 'Los caminos que llevan hasta Monte Rainier son espectaculares y hermosos.'},  
-  {'id': '4', 'language': 'es', 'text': 'La carretera estaba atascada. Había mucho tráfico el día de ayer.'}
-]}
-```
-
-The JSON object can be rendered as an HTML table using the following lines of code:
-
-```python
-table = []
-for document in key_phrases["documents"]:
-    text    = next(filter(lambda d: d["id"] == document["id"], documents["documents"]))["text"]    
-    phrases = ",".join(document["keyPhrases"])
-    table.append("<tr><td>{0}</td><td>{1}</td>".format(text, phrases))
-HTML("<table><tr><th>Text</th><th>Key phrases</th></tr>{0}</table>".format("\n".join(table)))
-```
-
-The next few lines of code call out to the language detection API using the `requests` library in Python to determine the language in the documents.
-```python
-headers   = {'Ocp-Apim-Subscription-Key': subscription_key}
-response  = requests.post(key_phrase_api_url, headers=headers, json=documents)
-key_phrases = response.json()
-pprint(key_phrases)
-```
-
-Successful JSON response:
-```json
-{'documents': [
-    {'keyPhrases': ['wonderful experience', 'staff', 'rooms'], 'id': '1'},
-    {'keyPhrases': ['food', 'terrible time', 'hotel', 'staff'], 'id': '2'},
-    {'keyPhrases': ['Monte Rainier', 'caminos'], 'id': '3'},
-    {'keyPhrases': ['carretera', 'tráfico', 'día'], 'id': '4'}],
-    'errors': []
-}
-```
-
-## Identify entities
-
-The Entities API identifies well-known entities in a text document, using the [Entities method](https://westcentralus.dev.cognitive.microsoft.com/docs/services/TextAnalytics-v2-1/operations/5ac4251d5b4ccd1554da7634). The following example identifies entities for English documents.
-
-The service endpoint for the entity linking service is accessed via the following URL:
-
-=======
 Use the Requests library to send the documents to the API. Add your subscription key to the `Ocp-Apim-Subscription-Key` header, and send the request with `requests.post()`. 
 
 ```python
@@ -461,23 +270,10 @@
 To identify well-known entities (people, places, and things) in text documents, append `entities` to the Text Analytics base endpoint to form the language detection URL. For example:
     `https://westcentralus.api.cognitive.microsoft.com/text/analytics/v2.1/entities`
     
->>>>>>> 6a383dfd
 ```python
 entities_url = text_analytics_base_url + "entities"
 ```
 
-<<<<<<< HEAD
-    https://westcentralus.api.cognitive.microsoft.com/text/analytics/v2.1/entities
-
-The collection of documents is below:
-
-```python
-documents = {'documents' : [
-  {'id': '1', 'text': 'Microsoft is an It company.'}
-]}
-```
-Now, the documents can be sent to the Text Analytics API to receive the response.
-=======
 Create a collection of documents, like in the previous examples. 
 
 ```python
@@ -487,7 +283,6 @@
 ```
 
 Use the Requests library to send the documents to the API. Add your subscription key to the `Ocp-Apim-Subscription-Key` header, and send the request with `requests.post()`.
->>>>>>> 6a383dfd
 
 ```python
 headers   = {"Ocp-Apim-Subscription-Key": subscription_key}
@@ -495,52 +290,6 @@
 entities = response.json()
 ```
 
-<<<<<<< HEAD
-Successful JSON response:
-```json
-{  
-   "documents":[  
-      {  
-         "id":"1",
-         "entities":[  
-            {  
-               "name":"Microsoft",
-               "matches":[  
-                  {  
-                     "wikipediaScore":0.20872054383103444,
-                     "entityTypeScore":0.99996185302734375,
-                     "text":"Microsoft",
-                     "offset":0,
-                     "length":9
-                  }
-               ],
-               "wikipediaLanguage":"en",
-               "wikipediaId":"Microsoft",
-               "wikipediaUrl":"https://en.wikipedia.org/wiki/Microsoft",
-               "bingId":"a093e9b9-90f5-a3d5-c4b8-5855e1b01f85",
-               "type":"Organization"
-            },
-            {  
-               "name":"Technology company",
-               "matches":[  
-                  {  
-                     "wikipediaScore":0.82123868042800585,
-                     "text":"It company",
-                     "offset":16,
-                     "length":10
-                  }
-               ],
-               "wikipediaLanguage":"en",
-               "wikipediaId":"Technology company",
-               "wikipediaUrl":"https://en.wikipedia.org/wiki/Technology_company",
-               "bingId":"bc30426e-22ae-7a35-f24b-454722a47d8f"
-            }
-         ]
-      }
-   ],
-    "errors":[]
-}
-=======
 ### Output
 
 ```json
@@ -619,7 +368,6 @@
      'bingId': '7216c654-3779-68a2-c7b7-12ff3dad5606',
      'type': 'Other'}]}],
  'errors': []}
->>>>>>> 6a383dfd
 ```
 
 ## Next steps
