---
title: 'Quickstart: Using C# to call the Text Analytics API'
titleSuffix: Azure Cognitive Services
description: Get information and code samples to help you quickly get started with using the Text Analytics API.
services: cognitive-services
author: ashmaka
manager: nitinme

ms.service: cognitive-services
ms.subservice: text-analytics
ms.topic: quickstart
ms.date: 04/12/2019
ms.author: assafi
---

# Quickstart: Using C# to call the Text Analytics Cognitive Service
<a name="HOLTop"></a>

This article shows you how to detect language, analyze sentiment, and extract key phrases using the [Text Analytics APIs](//go.microsoft.com/fwlink/?LinkID=759711) with C#. The code was written to work on a .NET Core application, with minimal references to external libraries, so you could also run it on Linux or MacOS. The source code for this quickstart can be found on [GitHub](https://github.com/Azure-Samples/cognitive-services-dotnet-sdk-samples/tree/master/samples/TextAnalytics).

Refer to the [API definitions](//go.microsoft.com/fwlink/?LinkID=759346) for technical documentation for the APIs.

## Prerequisites

[!INCLUDE [cognitive-services-text-analytics-signup-requirements](../../../../includes/cognitive-services-text-analytics-signup-requirements.md)]

You must also have the [endpoint and access key](../How-tos/text-analytics-how-to-access-key.md) that was generated for you during sign-up.

## Install the NuGet SDK Package
1. Create a new Console solution using `.netcoreapp2.0` and above in Visual Studio.
1. Right click on the solution and click **Manage NuGet Packages for Solution**
1. Select the **Browse** tab, and Search for **Microsoft.Azure.CognitiveServices.Language.TextAnalytics**

> [!Tip]
>  While you could call the [HTTP endpoints](https://westcentralus.dev.cognitive.microsoft.com/docs/services/TextAnalytics-v2-1/operations/56f30ceeeda5650db055a3c6) directly from C#, the Microsoft.Azure.CognitiveServices.Language SDK makes it much easier to call the service without having to worry about serializing and deserializing JSON.
>
> A few useful links:
> - [SDK Nuget page](https://www.nuget.org/packages/Microsoft.Azure.CognitiveServices.Language.TextAnalytics)
> - [SDK code](https://github.com/Azure/azure-sdk-for-net/tree/psSdkJson6/src/SDKs/CognitiveServices/dataPlane/Language/TextAnalytics)

## Call the Text Analytics API using the SDK

1. Replace Program.cs with the code provided below. This program demonstrates the capabilities of the Text Analytics API in three sections (language extraction, key-phrase extraction, and sentiment analysis).
1. Replace the `Ocp-Apim-Subscription-Key` header value with an access key valid for your subscription.
1. Replace the region in `Endpoint`. You can find your endpoint in the overview section of your Text Analytics resource in the [Azure portal](<https://ms.portal.azure.com>). Include only this portion of your endpoint: "https://[region].api.cognitive.microsoft.com".
1. Run the program.

```csharp
using System;
using System.Collections.Generic;
using System.Net.Http;
using System.Threading;
using System.Threading.Tasks;

using Microsoft.Azure.CognitiveServices.Language.TextAnalytics;
using Microsoft.Azure.CognitiveServices.Language.TextAnalytics.Models;
using Microsoft.Rest;

namespace ConsoleApp1
{
    class Program
    {
        private const string SubscriptionKey = ""; //Insert your Text Anaytics subscription key

        private class ApiKeyServiceClientCredentials : ServiceClientCredentials
        {
            public override Task ProcessHttpRequestAsync(HttpRequestMessage request, CancellationToken cancellationToken)
            {
                request.Headers.Add("Ocp-Apim-Subscription-Key", SubscriptionKey);
                return base.ProcessHttpRequestAsync(request, cancellationToken);
            }
        }

        static async Task Main(string[] args)
        {

            // Create a client.
            ITextAnalyticsClient client = new TextAnalyticsClient(new ApiKeyServiceClientCredentials())
            {
                Endpoint = "https://westus.api.cognitive.microsoft.com"
            }; //Replace 'westus' with the correct region for your Text Analytics subscription

            Console.OutputEncoding = System.Text.Encoding.UTF8;

            // Extracting language
            Console.WriteLine("===== LANGUAGE EXTRACTION ======");

            var langResults = await client.DetectLanguageAsync(
                false,
                new LanguageBatchInput(
                    new List<LanguageInput>
                        {
                          new LanguageInput(id: "1", text: "This is a document written in English."),
                          new LanguageInput(id: "2", text: "Este es un document escrito en Español."),
                          new LanguageInput(id: "3", text: "这是一个用中文写的文件")
                        }));

            // Printing language results.
            foreach (var document in langResults.Documents)
            {
                Console.WriteLine($"Document ID: {document.Id} , Language: {document.DetectedLanguages[0].Name}");
            }

            // Getting key-phrases
            Console.WriteLine("\n\n===== KEY-PHRASE EXTRACTION ======");

            var kpResults = await client.KeyPhrasesAsync(
                false,
                new MultiLanguageBatchInput(
                    new List<MultiLanguageInput>
                    {
                        new MultiLanguageInput("ja", "1", "猫は幸せ"),
                        new MultiLanguageInput("de", "2", "Fahrt nach Stuttgart und dann zum Hotel zu Fu."),
                        new MultiLanguageInput("en", "3", "My cat is stiff as a rock."),
                        new MultiLanguageInput("es", "4", "A mi me encanta el fútbol!")
                    }));

            // Printing keyphrases
            foreach (var document in kpResults.Documents)
            {
                Console.WriteLine($"Document ID: {document.Id} ");

                Console.WriteLine("\t Key phrases:");

                foreach (string keyphrase in document.KeyPhrases)
                {
                    Console.WriteLine($"\t\t{keyphrase}");
                }
            }

            // Extracting sentiment
            Console.WriteLine("\n\n===== SENTIMENT ANALYSIS ======");

            var sentimentResults = await client.SentimentAsync(
                false,
                new MultiLanguageBatchInput(
                    new List<MultiLanguageInput>
                    {
                        new MultiLanguageInput("en", "1", "I had the best day of my life."),
                        new MultiLanguageInput("en", "2", "This was a waste of my time. The speaker put me to sleep."),
                        new MultiLanguageInput("es", "3", "No tengo dinero ni nada que dar..."),
                        new MultiLanguageInput("it", "4", "L'hotel veneziano era meraviglioso. È un bellissimo pezzo di architettura."),
                    }));


            // Printing sentiment results
            foreach (var document in sentimentResults.Documents)
            {
                Console.WriteLine($"Document ID: {document.Id} , Sentiment Score: {document.Score:0.00}");
            }


            // Identify entities
            Console.WriteLine("\n\n===== ENTITIES ======");

<<<<<<< HEAD
            EntitiesBatchResultV2dot1 result4 = client.EntitiesAsync(
                    new MultiLanguageBatchInput(
                        new List<MultiLanguageInput>()
                        {
                          new MultiLanguageInput("en", "0", "Microsoft is an It company")
                        })).Result;
=======
            var entitiesResult = await client.EntitiesAsync(
                false,
                new MultiLanguageBatchInput(
                    new List<MultiLanguageInput>()
                    {
                        new MultiLanguageInput("en", "1", "Microsoft was founded by Bill Gates and Paul Allen on April 4, 1975, to develop and sell BASIC interpreters for the Altair 8800."),
                        new MultiLanguageInput("es", "2", "La sede principal de Microsoft se encuentra en la ciudad de Redmond, a 21 kilómetros de Seattle.")
                    }));
>>>>>>> 0bfd35e4

            // Printing entities results
            foreach (var document in entitiesResult.Documents)
            {
                Console.WriteLine($"Document ID: {document.Id} ");

                Console.WriteLine("\t Entities:");

                foreach (var entity in document.Entities)
                {
<<<<<<< HEAD
                    Console.WriteLine($"\t\t{entity.Name}\t\t{entity.WikipediaUrl}");
=======
                    Console.WriteLine($"\t\tName: {entity.Name},\tType: {entity.Type ?? "N/A"},\tSub-Type: {entity.SubType ?? "N/A"}");
                    foreach (var match in entity.Matches)
                    {
                        Console.WriteLine($"\t\t\tOffset: {match.Offset},\tLength: {match.Length},\tScore: {match.EntityTypeScore:F3}");
                    }
>>>>>>> 0bfd35e4
                }
            }

            Console.ReadLine();
        }
    }
}
```

## Application output

The application displays the following information:

```console
===== LANGUAGE EXTRACTION ======
Document ID: 1 , Language: English
Document ID: 2 , Language: Spanish
Document ID: 3 , Language: Chinese_Simplified


===== KEY-PHRASE EXTRACTION ======
Document ID: 1
         Key phrases:
                幸せ
Document ID: 2
         Key phrases:
                Stuttgart
                Hotel
                Fahrt
                Fu
Document ID: 3
         Key phrases:
                cat
                rock
Document ID: 4
         Key phrases:
                fútbol


===== SENTIMENT ANALYSIS ======
<<<<<<< HEAD
Document ID: 0 , Sentiment Score: 0.87
Document ID: 1 , Sentiment Score: 0.11
Document ID: 2 , Sentiment Score: 0.44
Document ID: 3 , Sentiment Score: 1.00

==== ENTITIES ====

Document ID: 0
Entities:
Microsoft - https://en.wikipedia.org/wiki/Microsoft
Technology company - https://en.wikipedia.org/wiki/Technology_company
=======
Document ID: 1 , Sentiment Score: 0.87
Document ID: 2 , Sentiment Score: 0.11
Document ID: 3 , Sentiment Score: 0.44
Document ID: 4 , Sentiment Score: 1.00


===== ENTITIES ======
Document ID: 1
         Entities:
                Name: Microsoft,        Type: Organization,     Sub-Type: N/A
                        Offset: 0,      Length: 9,      Score: 1.000
                Name: Bill Gates,       Type: Person,   Sub-Type: N/A
                        Offset: 25,     Length: 10,     Score: 1.000
                Name: Paul Allen,       Type: Person,   Sub-Type: N/A
                        Offset: 40,     Length: 10,     Score: 0.999
                Name: April 4,  Type: Other,    Sub-Type: N/A
                        Offset: 54,     Length: 7,      Score: 0.800
                Name: April 4, 1975,    Type: DateTime, Sub-Type: Date
                        Offset: 54,     Length: 13,     Score: 0.800
                Name: BASIC,    Type: Other,    Sub-Type: N/A
                        Offset: 89,     Length: 5,      Score: 0.800
                Name: Altair 8800,      Type: Other,    Sub-Type: N/A
                        Offset: 116,    Length: 11,     Score: 0.800
Document ID: 2
         Entities:
                Name: Microsoft,        Type: Organization,     Sub-Type: N/A
                        Offset: 21,     Length: 9,      Score: 1.000
                Name: Redmond (Washington),     Type: Location, Sub-Type: N/A
                        Offset: 60,     Length: 7,      Score: 0.991
                Name: 21 kilómetros,    Type: Quantity, Sub-Type: Dimension
                        Offset: 71,     Length: 13,     Score: 0.800
                Name: Seattle,  Type: Location, Sub-Type: N/A
                        Offset: 88,     Length: 7,      Score: 1.000
>>>>>>> 0bfd35e4
```

## Next steps

> [!div class="nextstepaction"]
> [Text Analytics With Power BI](../tutorials/tutorial-power-bi-key-phrases.md)

## See also

 [Text Analytics overview](../overview.md)
 [Frequently asked questions (FAQ)](../text-analytics-resource-faq.md)
<|MERGE_RESOLUTION|>--- conflicted
+++ resolved
@@ -153,14 +153,6 @@
             // Identify entities
             Console.WriteLine("\n\n===== ENTITIES ======");
 
-<<<<<<< HEAD
-            EntitiesBatchResultV2dot1 result4 = client.EntitiesAsync(
-                    new MultiLanguageBatchInput(
-                        new List<MultiLanguageInput>()
-                        {
-                          new MultiLanguageInput("en", "0", "Microsoft is an It company")
-                        })).Result;
-=======
             var entitiesResult = await client.EntitiesAsync(
                 false,
                 new MultiLanguageBatchInput(
@@ -169,7 +161,6 @@
                         new MultiLanguageInput("en", "1", "Microsoft was founded by Bill Gates and Paul Allen on April 4, 1975, to develop and sell BASIC interpreters for the Altair 8800."),
                         new MultiLanguageInput("es", "2", "La sede principal de Microsoft se encuentra en la ciudad de Redmond, a 21 kilómetros de Seattle.")
                     }));
->>>>>>> 0bfd35e4
 
             // Printing entities results
             foreach (var document in entitiesResult.Documents)
@@ -180,15 +171,11 @@
 
                 foreach (var entity in document.Entities)
                 {
-<<<<<<< HEAD
-                    Console.WriteLine($"\t\t{entity.Name}\t\t{entity.WikipediaUrl}");
-=======
                     Console.WriteLine($"\t\tName: {entity.Name},\tType: {entity.Type ?? "N/A"},\tSub-Type: {entity.SubType ?? "N/A"}");
                     foreach (var match in entity.Matches)
                     {
                         Console.WriteLine($"\t\t\tOffset: {match.Offset},\tLength: {match.Length},\tScore: {match.EntityTypeScore:F3}");
                     }
->>>>>>> 0bfd35e4
                 }
             }
 
@@ -229,19 +216,6 @@
 
 
 ===== SENTIMENT ANALYSIS ======
-<<<<<<< HEAD
-Document ID: 0 , Sentiment Score: 0.87
-Document ID: 1 , Sentiment Score: 0.11
-Document ID: 2 , Sentiment Score: 0.44
-Document ID: 3 , Sentiment Score: 1.00
-
-==== ENTITIES ====
-
-Document ID: 0
-Entities:
-Microsoft - https://en.wikipedia.org/wiki/Microsoft
-Technology company - https://en.wikipedia.org/wiki/Technology_company
-=======
 Document ID: 1 , Sentiment Score: 0.87
 Document ID: 2 , Sentiment Score: 0.11
 Document ID: 3 , Sentiment Score: 0.44
@@ -275,7 +249,6 @@
                         Offset: 71,     Length: 13,     Score: 0.800
                 Name: Seattle,  Type: Location, Sub-Type: N/A
                         Offset: 88,     Length: 7,      Score: 1.000
->>>>>>> 0bfd35e4
 ```
 
 ## Next steps
