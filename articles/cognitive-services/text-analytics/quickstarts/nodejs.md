--- conflicted
+++ resolved
@@ -1,31 +1,21 @@
 ---
 title: 'Quickstart: Using Node.js to call the Text Analytics API'
 titleSuffix: Azure Cognitive Services
-<<<<<<< HEAD
-description: Get information and code samples to help you quickly get started with using the Text Analytics API.
-=======
 description: Get information and code samples to help you quickly get started using the Text Analytics API in Azure Cognitive Services.
->>>>>>> 19a9b37c
 services: cognitive-services
-author: raymondl
+author: aahill
 manager: nitinme
 
 ms.service: cognitive-services
 ms.subservice: text-analytics
 ms.topic: quickstart
-<<<<<<< HEAD
-ms.date: 04/17/2019
-ms.author: shthowse
-=======
 ms.date: 04/16/2019
 ms.author: aahi
->>>>>>> 19a9b37c
 ---
-
-# Quickstart: Using Node.js to call the Text Analytics Cognitive Service
+# Quickstart: Using Node.js to call the Text Analytics Cognitive Service  
 <a name="HOLTop"></a>
 
-Use this quickstart to begin analyzing language with the Text Analytics SDK for Node.js. While the [Text Analytics](//go.microsoft.com/fwlink/?LinkID=759711) REST API is compatible with most programming languages, the SDK provides an easy way to integrate the service into your applications. The source code for this sample can be found on [GitHub](https://github.com/Azure-Samples/cognitive-services-node-sdk-samples/blob/master/Samples/textAnalytics.js).
+This article shows you how to [detect language](#Detect), [analyze sentiment](#SentimentAnalysis), [extract key phrases](#KeyPhraseExtraction), and [identify linked entities](#Entities) using the [Text Analytics APIs](//go.microsoft.com/fwlink/?LinkID=759711) with Node.JS.
 
 Refer to the [API definitions](//go.microsoft.com/fwlink/?LinkID=759346) for technical documentation for the APIs.
 
@@ -35,92 +25,6 @@
 
 You must also have the [endpoint and access key](../How-tos/text-analytics-how-to-access-key.md) that was generated for you during sign-up.
 
-<<<<<<< HEAD
-> [!Tip]
->  While you could call the [HTTP endpoints](https://westus.dev.cognitive.microsoft.com/docs/services/TextAnalytics-v2-1/operations/56f30ceeeda5650db055a3c9) directly from Javascript, the Microsoft.Azure.CognitiveServices.Language SDK makes it much easier to call the service without having to worry about serializing and deserializing JSON.
->
-> A few useful links:
-> - [SDK npm package](https://www.npmjs.com/package/azure-cognitiveservices-textanalytics)
-> - [SDK code](https://github.com/Azure/azure-sdk-for-node/tree/master/lib/services/cognitiveServicesTextAnalytics)
-
-## Create the solution and install the SDK
-
-- Install [Node](https://nodejs.org/en/)
-- Create a node project.
-    - ```mkdir myapp && cd myapp```
-    - Run ```npm init``` and follow the steps
-    - This will create a node application with a packaje.json file
-- Install the `ms-rest-azure` and `azure-cognitiveservices-textanalytics` NPM packages
-    - ```npm install azure-cognitiveservices-textanalytics ms-rest-azure```
-    - This will update the package.json with the dependencies.
-
-## Authenticate your credentials
-
-1. Create a new file `index.js` in the project root and import the installed libraries
-
-    ```javascript
-    const CognitiveServicesCredentials = require("ms-rest-azure").CognitiveServicesCredentials;
-    const TextAnalyticsAPIClient = require("azure-cognitiveservices-textanalytics");
-    ```
-
-2. Create a variable for your Text Analytics subscription key.
-
-    ```javascript
-    let credentials = new CognitiveServicesCredentials(
-      "enter-your-key-here"
-    );
-    ```
-> [!Tip]
-> For secure deployment of secrets in production systems we recommend using [Azure Key Vault](https://docs.microsoft.com/en-us/azure/key-vault/quick-create-net)
->
-
-## Create a Text Analytics client
-
-Create a new `TextAnalyticsClient` object with `credentials` as a parameter. Use the correct Azure region for your Text Analytics subscription.
-
-   ```javascript
-        //Replace 'westus' with the correct region for your Text Analytics subscription
-        let client = new TextAnalyticsAPIClient(
-          credentials,
-          "https://westus.api.cognitive.microsoft.com/"
-        );
-   ```
-
-## Sentiment analysis
-
-1. Create a list of objects, containing the documents you want to analyze.
-
-    ```javascript
-    const inputDocuments = {documents:[
-        {language:"en", id:"1", text:"I had the best day of my life."},
-        {language:"en", id:"2", text:"This was a waste of my time. The speaker put me to sleep."},
-        {language:"es", id:"3", text:"No tengo dinero ni nada que dar..."},
-        {language:"it", id:"4", text:"L'hotel veneziano era meraviglioso. È un bellissimo pezzo di architettura."}
-    ]}
-    ```
-
-2. Call `client.sentiment` and get the result. Then iterate through the results, and print each document's ID, and sentiment score. A score closer to 0 indicates a negative sentiment, while a score closer to 1 indicates a positive sentiment.
-
-    ```javascript
-     const operation = client.sentiment({multiLanguageBatchInput: inputDocuments})
-      operation
-        .then(result => {
-          console.log(result.documents);
-        })
-        .catch(err => {
-          throw err;
-        });
-    ```
-
-3. Run your code by executing `node index.js`
-### Output
-
-```console
-[ { id: '1', score: 0.8723785877227783 },
-  { id: '2', score: 0.1059873104095459 },
-  { id: '3', score: 0.43635445833206177 },
-  { id: '4', score: 1 } ]
-=======
 <a name="Detect"></a>
 
 ## Detect language
@@ -316,58 +220,29 @@
 ]};
 
 get_sentiments (documents);
->>>>>>> 19a9b37c
-```
-
-## Language detection
-
-1. Create a list of Input objects, containing your documents.
-
-    ```javascript
-    // The documents to be submitted for language detection. The ID can be any value.
-    const inputDocuments = {
-        documents: [
-          { id: "1", text: "This is a document written in English." },
-          { id: "2", text: "Este es un document escrito en Español." },
-          { id: "3", text: "这是一个用中文写的文件" }
-        ]
-      };
-    ```
-
-2. Call `client.detectLanguage()` and get the result. Then iterate through the results, and print each document's ID, and the first returned language.
-
-    ```javascript
-        const operation = client.detectLanguage({
-          languageBatchInput: inputDocuments
-        });
-        operation
-          .then(result => {
-            result.documents.forEach(document => {
-              console.log(`ID: ${document.id}`);
-              document.detectedLanguages.forEach(language =>
-                console.log(`\tLanguage: ${language.name}`)
-              );
-            });
-          })
-          .catch(err => {
-            throw err;
-          });
-    ```
-
-4. Run your code by executing `node index.js`
-
-### Output
-
-```console
-===== LANGUAGE EXTRACTION ======
-ID: 1 Language English
-ID: 2 Language Spanish
-ID: 3 Language Chinese_Simplified
-```
-
-<<<<<<< HEAD
-## Entity recognition
-=======
+```
+
+**Sentiment analysis response**
+
+The result is measured as positive if it's scored closer to 1.0 and negative if it's scored closer to 0.0.
+A successful response is returned in JSON, as shown in the following example:
+
+```json
+{
+   "documents": [
+      {
+         "score": 0.99984133243560791,
+         "id": "1"
+      },
+      {
+         "score": 0.024017512798309326,
+         "id": "2"
+      },
+   ],
+   "errors": [   ]
+}
+```
+
 <a name="KeyPhraseExtraction"></a>
 
 ## Extract key phrases
@@ -382,27 +257,22 @@
 
 ```javascript
 'use strict';
->>>>>>> 19a9b37c
-
-1. Create a list of objects, containing your documents.
-
-    ```javascript
-
-        const inputDocuments = {documents:[
-            {language:"en", id:"1", text:"Microsoft was founded by Bill Gates and Paul Allen on April 4, 1975, to develop and sell BASIC interpreters for the Altair 8800"},
-            {language:"es", id:"2", text:"La sede principal de Microsoft se encuentra en la ciudad de Redmond, a 21 kilómetros de Seattle."},
-          ]}
-
-    }
-    ```
-
-2. Call `client.entities()` and get the result. Then iterate through the results, and print each document's ID. For each detected entity, print its wikipedia name, the type and sub-types (if exists) as well as the locations in the original text.
-
-<<<<<<< HEAD
-    ```javascript
-    const operation = client.entities({
-        multiLanguageBatchInput: inputDocuments
-=======
+
+let https = require ('https');
+
+// **********************************************
+// *** Update or verify the following values. ***
+// **********************************************
+
+// Replace the accessKey string value with your valid access key.
+let accessKey = 'enter key here';
+
+// Replace or verify the region.
+
+// You must use the same region in your REST API call as you used to obtain your access keys.
+// For example, if you obtained your access keys from the westus region, replace 
+// "westcentralus" in the URI below with "westus".
+
 // NOTE: Free trial access keys are generated in the westcentralus region, so if you are using
 // a free trial access key, you should not need to change this region.
 let uri = 'westus.api.cognitive.microsoft.com';
@@ -417,101 +287,78 @@
 		let body_ = JSON.parse (body);
 		let body__ = JSON.stringify (body_, null, '  ');
         console.log (body__);
->>>>>>> 19a9b37c
-    });
-    operation
-      .then(result => {
-        result.documents.forEach(document => {
-          console.log(`Document ID: ${document.id}`)
-          document.entities.forEach(e =>{
-            console.log(`\tName: ${e.name} Type: ${e.type} Sub Type: ${e.type}`)
-            e.matches.forEach(match => (
-              console.log(`\t\tOffset: ${match.offset} Length: ${match.length} Score: ${match.entityTypeScore}`)
-            ))
-          })
-        });
-      })
-      .catch(err => {
-        throw err;
-      });
-    ```
-
-4. Run your code by executing `node index.js`
-
-### Output
-
-```console
-Document ID: 1
-    Name: Microsoft Type: Organization Sub Type: Organization
-            Offset: 0 Length: 9 Score: 1
-    Name: Bill Gates Type: Person Sub Type: Person
-            Offset: 25 Length: 10 Score: 0.999786376953125
-    Name: Paul Allen Type: Person Sub Type: Person
-            Offset: 40 Length: 10 Score: 0.9988105297088623
-    Name: April 4 Type: Other Sub Type: Other
-            Offset: 54 Length: 7 Score: 0.8
-    Name: April 4, 1975 Type: DateTime Sub Type: DateTime
-            Offset: 54 Length: 13 Score: 0.8
-    Name: BASIC Type: Other Sub Type: Other
-            Offset: 89 Length: 5 Score: 0.8
-    Name: Altair 8800 Type: Other Sub Type: Other
-            Offset: 116 Length: 11 Score: 0.8
-Document ID: 2
-    Name: Microsoft Type: Organization Sub Type: Organization
-            Offset: 21 Length: 9 Score: 0.999755859375
-    Name: Redmond (Washington) Type: Location Sub Type: Location
-            Offset: 60 Length: 7 Score: 0.9911284446716309
-    Name: 21 kilómetros Type: Quantity Sub Type: Quantity
-            Offset: 71 Length: 13 Score: 0.8
-    Name: Seattle Type: Location Sub Type: Location
-            Offset: 88 Length: 7 Score: 0.9998779296875
-```
-
-## Key phrase extraction
-
-1. Create a list of objects, containing your documents.
-
-    ```javascript
-     let inputLanguage = {
-        documents: [
-          {language:"ja", id:"1", text:"猫は幸せ"},
-          {language:"de", id:"2", text:"Fahrt nach Stuttgart und dann zum Hotel zu Fu."},
-          {language:"en", id:"3", text:"My cat might need to see a veterinarian."},
-          {language:"es", id:"4", text:"A mi me encanta el fútbol!"}
-        ]
-      };
-    ```
-
-2. Call `client.keyPhrases()` and get the result. Then iterate through the results, and print each document's ID, and any detected key phrases.
-
-    ```javascript
-       let operation = client.keyPhrases({
-        multiLanguageBatchInput: inputLanguage
-      });
-      operation
-        .then(result => {
-          console.log(result.documents);
-        })
-        .catch(err => {
-          throw err;
-        });
-    ```
-
-4. Run your code by executing `node index.js`
-
-### Output
-
-```console
-[ 
-    { id: '1', keyPhrases: [ '幸せ' ] },
-    { id: '2', keyPhrases: [ 'Stuttgart', 'Hotel', 'Fahrt', 'Fu' ] },
-    { id: '3', keyPhrases: [ 'cat', 'veterinarian' ] },
-    { id: '4', keyPhrases: [ 'fútbol' ] } 
-]
-```
-
-<<<<<<< HEAD
-=======
+    });
+    response.on ('error', function (e) {
+        console.log ('Error: ' + e.message);
+    });
+};
+
+let get_key_phrases = function (documents) {
+	let body = JSON.stringify (documents);
+
+	let request_params = {
+		method : 'POST',
+		hostname : uri,
+		path : path,
+		headers : {
+			'Ocp-Apim-Subscription-Key' : accessKey,
+		}
+	};
+
+	let req = https.request (request_params, response_handler);
+	req.write (body);
+	req.end ();
+}
+
+let documents = { 'documents': [
+	{ 'id': '1', 'language': 'en', 'text': 'I really enjoy the new XBox One S. It has a clean look, it has 4K/HDR resolution and it is affordable.' },
+	{ 'id': '2', 'language': 'es', 'text': 'Si usted quiere comunicarse con Carlos, usted debe de llamarlo a su telefono movil. Carlos es muy responsable, pero necesita recibir una notificacion si hay algun problema.' },
+	{ 'id': '3', 'language': 'en', 'text': 'The Grand Hotel is a new hotel in the center of Seattle. It earned 5 stars in my review, and has the classiest decor I\'ve ever seen.' }
+]};
+
+get_key_phrases (documents);
+```
+
+**Key phrase extraction response**
+
+A successful response is returned in JSON, as shown in the following example: 
+
+```json
+{
+   "documents": [
+      {
+         "keyPhrases": [
+            "HDR resolution",
+            "new XBox",
+            "clean look"
+         ],
+         "id": "1"
+      },
+      {
+         "keyPhrases": [
+            "Carlos",
+            "notificacion",
+            "algun problema",
+            "telefono movil"
+         ],
+         "id": "2"
+      },
+      {
+         "keyPhrases": [
+            "new hotel",
+            "Grand Hotel",
+            "review",
+            "center of Seattle",
+            "classiest decor",
+            "stars"
+         ],
+         "id": "3"
+      }
+   ],
+   "errors": [  ]
+}
+```
+
 <a name="Entities"></a>
 
 ## Identify linked entities
@@ -637,13 +484,12 @@
 
 
 
->>>>>>> 19a9b37c
 ## Next steps
 
 > [!div class="nextstepaction"]
 > [Text Analytics With Power BI](../tutorials/tutorial-power-bi-key-phrases.md)
 
-## See also
-
- [Text Analytics overview](../overview.md)
+## See also 
+
+ [Text Analytics overview](../overview.md)  
  [Frequently asked questions (FAQ)](../text-analytics-resource-faq.md)