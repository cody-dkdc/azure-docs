---
title: 'Tutorial: Text Analytics with Power BI'
titleSuffix: Azure Cognitive Services
description: Learn how to use Text Analytics to extract key phrases from text stored in Power BI.
services: cognitive-services
author: luiscabrer
manager: cgronlun

ms.service: cognitive-services
ms.component: text-analytics
ms.topic: tutorial
ms.date: 09/12/2018
ms.author: luisca
---
<<<<<<< HEAD
=======

# Tutorial: Integrate Power BI with the Text Analytics Cognitive Service
>>>>>>> 383fe93d

# Tutorial: Text Analytics with Power BI

Microsoft Power BI Desktop is a free application that lets you connect to, transform, and visualize your data. The Text Analytics service, part of Microsoft Azure Cognitive Services, provides natural language processing. Given raw unstructured text, it can extract the most important phrases, analyze sentiment, and identify well-known entities such as brands. Together, these tools can help you quickly see what your customers are talking about and how they feel about it.

In this tutorial, you'll learn how to:

> [!div class="checklist"]
> * Use Power BI Desktop to import and transform data
> * Create a custom function in Power BI Desktop
> * Integrate Power BI Desktop with the Text Analytics Key Phrases API
> * Use the Text Analytics Key Phrases API to extract the most important phrases from customer feedback
> * Create a word cloud from customer feedback

## Prerequisites
<a name="Prerequisites"></a>

- Microsoft Power BI Desktop. [Download at no charge](https://powerbi.microsoft.com/get-started/).
- A Microsoft Azure account. [Start a free trial](https://azure.microsoft.com/free/) or [sign in](https://portal.azure.com/).
- A Cognitive Services API account with the Text Analytics API. If you don't have one, you can [sign up](../../cognitive-services-apis-create-account.md)
 and use the free tier for 5,000 transactions/month (see [pricing details](https://azure.microsoft.com/en-us/pricing/details/cognitive-services/text-analytics/) to complete this tutorial.
- The [Text Analytics access key](../how-tos/text-analytics-how-to-access-key.md) that was generated for you during sign-up.
- Customer comments. You can use [our example data](https://aka.ms/cogsvc/ta) or your own data. This tutorial assumes you're using our example data.

## Loading customer data
<a name="LoadingData"></a>

To get started, open Power BI Desktop and load the comma-separated value (CSV) file `FabrikamComments.csv` that you downloaded in [Prerequisites](#Prerequisites). This file represents a day's worth of hypothetical activity in a fictional small company's support forum.

> [!NOTE]
> Power BI can use data from a wide variety of sources, such as Facebook or a SQL database. Learn more at [Facebook integration with Power BI](https://powerbi.microsoft.com/integrations/facebook/) and [SQL Server integration with Power BI](https://powerbi.microsoft.com/integrations/sql-server/).

In the main Power BI Desktop window, select the **Home** ribbon. In the **External data** group of the ribbon, open the **Get Data** drop-down menu and select **Text/CSV**.

![[The Get Data button]](../media/tutorials/power-bi/get-data-button.png)

The Open dialog appears. Navigate to your Downloads folder, or to the folder where you downloaded the `FabrikamComments.csv` file. Click `FabrikamComments.csv`, then the **Open** button. The CSV import dialog appears.

![[The CSV Import dialog]](../media/tutorials/power-bi/csv-import.png)

The CSV import dialog lets you verify that Power BI Desktop has correctly detected the character set, delimiter, header rows, and column types. This information is all correct, so click **Load**.

To see the loaded data, click the **Data View** button on the left edge of the Power BI workspace. A table opens that contains the data, like in Microsoft Excel.

![[The initial view of the imported data]](../media/tutorials/power-bi/initial-data-view.png)

## Preparing the data
<a name="PreparingData"></a>

You may need to transform your data in Power BI Desktop before it's ready to be processed by the Key Phrases API of the Text Analytics service.

The sample data contains a `subject` column and a `comment` column. With the Merge Columns function in Power BI Desktop, you can extract key phrases from the data in both these columns, rather than just the `comment` column.

In Power BI Desktop, select the **Home** ribbon. In the **External data** group, click **Edit Queries**.

![[The External Data group in Home ribbon]](../media/tutorials/power-bi/edit-queries.png)

Select `FabrikamComments` in the **Queries** list at the left side of the window if it isn't already selected.

Now select both the `subject` and `comment` columns in the table. You may need to scroll horizontally to see these columns. First click the `subject` column header, then hold down the Control key and click the `comment` column header.

![[Selecting fields to be merged]](../media/tutorials/power-bi/select-columns.png)

Select the **Transform** ribbon. In the **Text Columns** group of the ribbon, click **Merge Columns**. The Merge Columns dialog appears.

![[Merging fields using the Merge Columns dialog]](../media/tutorials/power-bi/merge-columns.png)

In the Merge Columns dialog, choose `Tab` as the separator, then click **OK.**

You might also consider filtering out blank messages using the Remove Empty filter, or removing unprintable characters using the Clean transformation. If your data contains a column like the `spamscore` column in the sample file, you can skip "spam" comments using a Number Filter.

## Understanding the API
<a name="UnderstandingAPI"></a>

The [Key Phrases API](//westus.dev.cognitive.microsoft.com/docs/services/TextAnalytics.V2.0/operations/56f30ceeeda5650db055a3c6) of the Text Analytics service can process up to a thousand text documents per HTTP request. Power BI prefers to deal with records one at a time, so in this tutorial your calls to the API will include only a single document each. The Key Phrases API requires the following fields for each document being processed.

| | |
| - | - |
| `id`  | A unique identifier for this document within the request. The response also contains this field. That way, if you process more than one document, you can easily associate the extracted key phrases with the document they came from. In this tutorial, because you're processing only one document per request, you can hard-code the value of `id` to be the same for each request.|
| `text`  | The text to be processed. The value of this field comes from the `Merged` column you created in the [previous section](#PreparingData), which contains the combined subject line and comment text. The Key Phrases API requires this data be no longer than about 5,000 characters.|
| `language` | The code for the natural language the document is written in. All the messages in the sample data are in English, so you can hard-code the value `en` for this field.|

## Creating a custom function
<a name="CreateCustomFunction"></a>

Now you're ready to create the custom function that will integrate Power BI and Text Analytics. The function receives the text to be processed as a parameter. It converts data to and from the required JSON format and makes the HTTP request to the Key Phrases API. The function then parses the response from the API and returns a string that contains a comma-separated list of the extracted key phrases.

> [!NOTE]
> Power BI Desktop custom functions are written in the [Power Query M formula language](https://msdn.microsoft.com/library/mt211003.aspx), or just "M" for short. M is a functional programming language based on [F#](https://docs.microsoft.com/dotnet/fsharp/). You don't need to be a programmer to finish this tutorial, though; the required code is included below.

In Power BI Desktop, make sure you're still in the Query Editor window. If you aren't, select the **Home** ribbon, and in the **External data** group, click **Edit Queries**.

Now, in the **Home** ribbon, in the **New Query** group, open the **New Source** drop-down menu and select **Blank Query**. 

A new query, initially named `Query1`, appears in the Queries list. Double-click this entry and name it `KeyPhrases`.

Now, in the **Home** ribbon, in the **Query** group, click **Advanced Editor** to open the Advanced Editor window. Delete the code that's already in that window and paste in the following code. 

> [!NOTE]
> The examples below assume the Text Analytics API endpoint begins with `https://westus.api.cognitive.microsoft.com`. Text Analytics allows you to create a subscription in 13 different regions. If you signed up for the service in a different region, please make sure to use the endpoint for the region you selected. You can find this endpoint by signing in to the [Azure portal](https://azure.microsoft.com/en-us/features/azure-portal/), selecting your Text Analytics subscription, and selecting the Overview page.

```fsharp
// Returns key phrases from the text in a comma-separated list
(text) => let
    apikey      = "YOUR_API_KEY_HERE",
    endpoint    = "https://westus.api.cognitive.microsoft.com/text/analytics/v2.0/keyPhrases",
    jsontext    = Text.FromBinary(Json.FromValue(Text.Start(Text.Trim(text), 5000))),
    jsonbody    = "{ documents: [ { language: ""en"", id: ""0"", text: " & jsontext & " } ] }",
    bytesbody   = Text.ToBinary(jsonbody),
    headers     = [#"Ocp-Apim-Subscription-Key" = apikey],
    bytesresp   = Web.Contents(endpoint, [Headers=headers, Content=bytesbody]),
    jsonresp    = Json.Document(bytesresp),
    keyphrases  = Text.Lower(Text.Combine(jsonresp[documents]{0}[keyPhrases], ", "))
in  keyphrases
```

Replace `YOUR_API_KEY_HERE` with your Text Analytics access key. You can also find this key by signing in to the [Azure portal](https://azure.microsoft.com/en-us/features/azure-portal/), selecting your Text Analytics subscription, and selecting the Overview page. Be sure to leave the quotation marks before and after the key. Then click **Done.**

## Using the custom function
<a name="UseCustomFunction"></a>

Now you can use the custom function to extract the key phrases from each of the customer comments and store them in a new column in the table. 

In Power BI Desktop, in the Query Editor window, switch back to the `FabrikamComments` query. Select the **Add Column** ribbon. In the **General** group, click **Invoke Custom Function**.

![[Invoke Custom Function button]](../media/tutorials/power-bi/invoke-custom-function-button.png)<br><br>

The Invoke Custom Function dialog appears. In **New column name**, enter `keyphrases`. In **Function query**, select the custom function you created, `KeyPhrases`.

A new field appears in the dialog, **text (optional)**. This field is asking which column we want to use to provide values for the `text` parameter of the Key Phrases API. (Remember that you already hard-coded the values for the `language` and `id` parameters.) Select `Merged` (the column you created [previously](#PreparingData) by merging the subject and message fields) from the drop-down menu.

![[Invoking a custom function]](../media/tutorials/power-bi/invoke-custom-function.png)

Finally, click **OK.**

If everything is ready, Power BI calls your custom function once for each row in the table. It sends the queries to the Key Phrases API and adds a new column to the table to store the results. But before that happens, you may need to specify authentication and privacy settings.

## Authentication and privacy
<a name="Authentication"></a>

After you close the Invoke Custom Function dialog, a banner may appear asking you to specify how to connect to the Key Phrases API.

![[credentials banner]](../media/tutorials/power-bi/credentials-banner.png)

Click **Edit Credentials,** make sure `Anonymous` is selected in the dialog, then click **Connect.** 

> [!NOTE]
> You select `Anonymous` because the Text Analytics service authenticates you using your access key, so Power BI does not need to provide credentials for the HTTP request itself.

![[setting authentication to anonymous]](../media/tutorials/power-bi/access-web-content.png)

If you see the Edit Credentials banner even after choosing anonymous access, you may have forgotten to paste your Text Analytics access key into the code in the `KeyPhrases` [custom function](#CreateCustomFunction).

Next, a banner may appear asking you to provide information about your data sources' privacy. 

![[privacy banner]](../media/tutorials/power-bi/privacy-banner.png)

Click **Continue** and choose `Public` for each of the data sources in the dialog. Then click **Save.**

![[setting data source privacy]](../media/tutorials/power-bi/privacy-dialog.png)

## Creating the word cloud
<a name="WordCloud"></a>

Once you have dealt with any banners that appear, click **Close & Apply** in the Home ribbon to close the Query Editor.

Power BI Desktop takes a moment to make the necessary HTTP requests. For each row in the table, the new `keyphrases` column contains the key phrases detected in the text by the Key Phrases API. 

Now you'll use this column to generate a word cloud. To get started, click the **Report** button in the main Power BI Desktop window, to the left of the workspace.

> [!NOTE]
> Why use extracted key phrases to generate a word cloud, rather than the full text of every comment? The key phrases provide us with the *important* words from our customer comments, not just the *most common* words. Also, word sizing in the resulting cloud isn't skewed by the frequent use of a word in a relatively small number of comments.

If you don't already have the Word Cloud custom visual installed, install it. In the Visualizations panel to the right of the workspace, click the three dots (**...**) and choose **Import From Store**. Then search for "cloud" and click the **Add** button next the Word Cloud visual. Power BI installs the Word Cloud visual and lets you know that it installed successfully.

![[adding a custom visual]](../media/tutorials/power-bi/add-custom-visuals.png)<br><br>

First, click the Word Cloud icon in the Visualizations panel.

![[Word Cloud icon in visualizations panel]](../media/tutorials/power-bi/visualizations-panel.png)

A new report appears in the workspace. Drag the `keyphrases` field from the Fields panel to the Category field in the Visualizations panel. The word cloud appears inside the report.

Now switch to the Format page of the Visualizations panel. In the Stop Words category, turn on **Default Stop Words** to eliminate short, common words like "of" from the cloud. 

![[activating default stop words]](../media/tutorials/power-bi/default-stop-words.png)

Down a little further in this panel, turn off **Rotate Text** and **Title**.

![[activate focus mode]](../media/tutorials/power-bi/word-cloud-focus-mode.png)

Click the Focus Mode tool in the report to get a better look at our word cloud. The tool expands the word cloud to fill the entire workspace, as shown below.

![[A Word Cloud]](../media/tutorials/power-bi/word-cloud.png)

## More Text Analytics services
<a name="MoreServices"></a>

The Text Analytics service, one of the Cognitive Services offered by Microsoft Azure, also provides sentiment analysis and language detection. The language detection in particular is useful if your customer feedback isn't all in English.

Both of these other APIs are similar to the Key Phrases API. That means you can integrate them with Power BI Desktop using custom functions that are nearly identical to the one you created in this tutorial. Just create a blank query and paste the appropriate code below into the Advanced Editor, as you did earlier. (Don't forget your access key!) Then, as before, use the function to add a new column to the table.

The Sentiment Analysis function below returns a score indicating how positive the sentiment expressed in the text is.

```fsharp
// Returns the sentiment score of the text, from 0.0 (least favorable) to 1.0 (most favorable)
(text) => let
    apikey      = "YOUR_API_KEY_HERE",
    endpoint    = "https://westus.api.cognitive.microsoft.com/text/analytics/v2.0/sentiment",
    jsontext    = Text.FromBinary(Json.FromValue(Text.Start(Text.Trim(text), 5000))),
    jsonbody    = "{ documents: [ { language: ""en"", id: ""0"", text: " & jsontext & " } ] }",
    bytesbody   = Text.ToBinary(jsonbody),
    headers     = [#"Ocp-Apim-Subscription-Key" = apikey],
    bytesresp   = Web.Contents(endpoint, [Headers=headers, Content=bytesbody]),
    jsonresp    = Json.Document(bytesresp),
    sentiment   = jsonresp[documents]{0}[score]
in  sentiment
```

Here are two versions of a Language Detection function. The first returns the ISO language code (for example, `en` for English), while the second returns the "friendly" name (for example, `English`). You may notice that only the last line of the body differs between the two versions.

```fsharp
// Returns the two-letter language code (for example, 'en' for English) of the text
(text) => let
    apikey      = "YOUR_API_KEY_HERE",
    endpoint    = "https://westus.api.cognitive.microsoft.com/text/analytics/v2.0/languages",
    jsontext    = Text.FromBinary(Json.FromValue(Text.Start(Text.Trim(text), 5000))),
    jsonbody    = "{ documents: [ { id: ""0"", text: " & jsontext & " } ] }",
    bytesbody   = Text.ToBinary(jsonbody),
    headers     = [#"Ocp-Apim-Subscription-Key" = apikey],
    bytesresp   = Web.Contents(endpoint, [Headers=headers, Content=bytesbody]),
    jsonresp    = Json.Document(bytesresp),
    language    = jsonresp[documents]{0}[detectedLanguages]{0}[iso6391Name]
in  language
```
```fsharp
// Returns the name (for example, 'English') of the language in which the text is written
(text) => let
    apikey      = "YOUR_API_KEY_HERE",
    endpoint    = "https://westus.api.cognitive.microsoft.com/text/analytics/v2.0/languages",
    jsontext    = Text.FromBinary(Json.FromValue(Text.Start(Text.Trim(text), 5000))),
    jsonbody    = "{ documents: [ { id: ""0"", text: " & jsontext & " } ] }",
    bytesbody   = Text.ToBinary(jsonbody),
    headers     = [#"Ocp-Apim-Subscription-Key" = apikey],
    bytesresp   = Web.Contents(endpoint, [Headers=headers, Content=bytesbody]),
    jsonresp    = Json.Document(bytesresp),
    language    = jsonresp[documents]{0}[detectedLanguages]{0}[name]
in  language
```

Finally, here's a variant of the Key Phrases function already presented that returns the phrases as a list object, rather than as a single string of comma-separated phrases. 

> [!NOTE]
> Returning a single string simplified our word cloud example. A list, on the other hand, is a more flexible format for working with the returned phrases in Power BI. You can manipulate list objects in Power BI Desktop using the Structured Column group in the Query Editor's Transform ribbon.

```fsharp
// Returns key phrases from the text as a list object
(text) => let
    apikey      = "YOUR_API_KEY_HERE",
    endpoint    = "https://westus.api.cognitive.microsoft.com/text/analytics/v2.0/keyPhrases",
    jsontext    = Text.FromBinary(Json.FromValue(Text.Start(Text.Trim(text), 5000))),
    jsonbody    = "{ documents: [ { language: ""en"", id: ""0"", text: " & jsontext & " } ] }",
    bytesbody   = Text.ToBinary(jsonbody),
    headers     = [#"Ocp-Apim-Subscription-Key" = apikey],
    bytesresp   = Web.Contents(endpoint, [Headers=headers, Content=bytesbody]),
    jsonresp    = Json.Document(bytesresp),
    keyphrases  = jsonresp[documents]{0}[keyPhrases]
in  keyphrases
```

## Next steps
<a name="NextSteps"></a>

Learn more about the Text Analytics service, the Power Query M formula language, or Power BI.

> [!div class="nextstepaction"]
> [Text Analytics API reference](//westus.dev.cognitive.microsoft.com/docs/services/TextAnalytics.V2.0/operations/56f30ceeeda5650db055a3c6)

> [!div class="nextstepaction"]
> [Power Query M reference](//msdn.microsoft.com/library/mt211003.aspx)

> [!div class="nextstepaction"]
> [Power BI documentation](//powerbi.microsoft.com/documentation/powerbi-landing-page/)<|MERGE_RESOLUTION|>--- conflicted
+++ resolved
@@ -12,13 +12,8 @@
 ms.date: 09/12/2018
 ms.author: luisca
 ---
-<<<<<<< HEAD
-=======
 
 # Tutorial: Integrate Power BI with the Text Analytics Cognitive Service
->>>>>>> 383fe93d
-
-# Tutorial: Text Analytics with Power BI
 
 Microsoft Power BI Desktop is a free application that lets you connect to, transform, and visualize your data. The Text Analytics service, part of Microsoft Azure Cognitive Services, provides natural language processing. Given raw unstructured text, it can extract the most important phrases, analyze sentiment, and identify well-known entities such as brands. Together, these tools can help you quickly see what your customers are talking about and how they feel about it.
 
