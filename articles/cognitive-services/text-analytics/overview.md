--- conflicted
+++ resolved
@@ -72,11 +72,7 @@
 
 ## Unicode encoding
 
-<<<<<<< HEAD
-The Text Analytics API uses Unicode encoding for text representation and character count calculations. Requests can be submitted in both UTF-8 and UTF-16 with no measurable differences in the character count. Unicode codepoints are used as the heuristic for character length and are considered equivalent for the purposes of text analytics data limits. If you use [`StringInfo.LengthInTextElements`](https://docs.microsoft.com/en-us/dotnet/api/system.globalization.stringinfo.lengthintextelements) to get the character count, you are using the same method we use to measure data size.
-=======
 The Text Analytics API uses Unicode encoding for text representation and character count calculations. Requests can be submitted in both UTF-8 and UTF-16 with no measurable differences in the character count. Unicode codepoints are used as the heuristic for character length and are considered equivalent for the purposes of text analytics data limits. If you use [`StringInfo.LengthInTextElements`](https://docs.microsoft.com/dotnet/api/system.globalization.stringinfo.lengthintextelements) to get the character count, you are using the same method we use to measure data size.
->>>>>>> 4f84862d
 
 ## Next steps
 
