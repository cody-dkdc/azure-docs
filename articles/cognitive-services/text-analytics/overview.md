---
title: What is Text Analytics API? - Capabilities - 
titleSuffix: Azure Cognitive Services
description: Text Analytics API in Azure Cognitive Services for sentiment analysis, key phrase extraction, language detection, and entity linking.
services: cognitive-services
author: aahill
manager: nitinme

ms.service: cognitive-services
ms.subservice: text-analytics
ms.topic: overview
ms.date: 03/01/2019
ms.author: aahi
---

# What is Text Analytics API?

The Text Analytics API is a cloud-based service that provides advanced natural language processing over raw text, and includes four main functions: sentiment analysis, key phrase extraction, language detection, and entity linking.

The API is a part of [Azure Cognitive Services](https://docs.microsoft.com/azure/cognitive-services/), a collection of machine learning and AI algorithms in the cloud for your development projects.

> [!VIDEO https://channel9.msdn.com/Shows/AI-Show/Understanding-Text-using-Cognitive-Services/player]

Text analysis can mean different things, but in Cognitive Services, the Text Analytics API provides four types of analysis as described below.

## Sentiment Analysis
Use [sentiment analysis](how-tos/text-analytics-how-to-sentiment-analysis.md) to find out what customers think of your brand or topic by analyzing raw text for clues about positive or negative sentiment. This API returns a sentiment score between 0 and 1 for each document, where 1 is the most positive.<br /> The analysis models are pretrained using an extensive body of text and natural language technologies from Microsoft. For [selected languages](text-analytics-supported-languages.md), the API can analyze and score any raw text that you provide, directly returning results to the calling application. You can use the [REST](https://westus.dev.cognitive.microsoft.com/docs/services/TextAnalytics.V2.0/operations/56f30ceeeda5650db055a3c9) API or the [.NET](https://docs.microsoft.com/azure/cognitive-services/text-analytics/quickstarts/csharp#install-the-nuget-sdk-package) SDK.

## Key Phrase Extraction
Automatically [extract key phrases](how-tos/text-analytics-how-to-keyword-extraction.md) to quickly identify the main points. For example, for the input text "The food was delicious and there were wonderful staff", the API returns the main talking points: "food" and "wonderful staff". You can use the [REST](https://westus.dev.cognitive.microsoft.com/docs/services/TextAnalytics.V2.0/operations/56f30ceeeda5650db055a3c6) API here or the [.NET](https://docs.microsoft.com/azure/cognitive-services/text-analytics/quickstarts/csharp#install-the-nuget-sdk-package) SDK.

## Language Detection
You can [detect which language the input text is written in](how-tos/text-analytics-how-to-language-detection.md) and report a single language code for every document submitted on the request for up to 120 languages. The language code is paired with a score indicating the strength of the score. You can use the  [REST](https://westus.dev.cognitive.microsoft.com/docs/services/TextAnalytics.V2.0/operations/56f30ceeeda5650db055a3c7) API or the [.NET](https://docs.microsoft.com/azure/cognitive-services/text-analytics/quickstarts/csharp#install-the-nuget-sdk-package) SDK.

## Entity Recognition (Preview)
[Identify and categorize entities](how-tos/text-analytics-how-to-entity-linking.md) in your text as people, places, organizations, date/time, quantities, percentages, currencies, and more. Well-known entities are also recognized and linked to more information on the web. You can use the  [REST](https://westus.dev.cognitive.microsoft.com/docs/services/TextAnalytics-V2-1-Preview/operations/5ac4251d5b4ccd1554da7634) API.

## Use containers

[Use the Text Analytics containers](how-tos/text-analytics-how-to-install-containers.md) to extract key phrases, detect language, and analyze sentiment locally, by installing standardized Docker containers closer to your data.

## Typical workflow

The workflow is simple: you submit data for analysis and handle outputs in your code. Analyzers are consumed as-is, with no additional configuration or customization.

1. [Sign up](https://docs.microsoft.com/azure/cognitive-services/cognitive-services-apis-create-account) for an [access key](how-tos/text-analytics-how-to-access-key.md). The key must be passed on each request.

2. [Formulate a request](how-tos/text-analytics-how-to-call-api.md#json-schema) containing your data as raw unstructured text, in JSON.

3. Post the request to the endpoint established during sign-up, appending the desired resource: sentiment analysis, key phrase extraction, language detection, or entity identification.

4. Stream or store the response locally. Depending on the request, results are either a sentiment score, a collection of extracted key phrases, or a language code.

Output is returned as a single JSON document, with results for each text document you posted, based on ID. You can subsequently analyze, visualize, or categorize the results into actionable insights.

Data is not stored in your account. Operations performed by the Text Analytics API are stateless, which means the text you provide is processed and results are returned immediately.

<a name="supported-languages"></a>

## Supported languages

This section has been moved to a separate article for better discoverability. Refer to [Supported languages in Text Analytics API](text-analytics-supported-languages.md) for this content.

<a name="data-limits"></a>

## Data limits

All of the Text Analytics API endpoints accept raw text data. The current limit is 5,120 characters for each document; if you need to analyze larger documents, you can break them up into smaller chunks. If you still require a higher limit, [contact us](https://azure.microsoft.com/overview/sales-number/) so that we can discuss your requirements.

| Limit | Value |
|------------------------|---------------|
| Maximum size of a single document | 5,120 characters as measured by [`StringInfo.LengthInTextElements`](https://docs.microsoft.com/dotnet/api/system.globalization.stringinfo.lengthintextelements). |
| Maximum size of entire request | 1 MB |
| Maximum number of documents in a request | 1,000 documents |

<<<<<<< HEAD
The rate limit is 100 requests per second and 1000 requests per minute. Note that you can submit a large quantity of documents in a single call (up to 1000 documents).
=======
The rate limit is 100 calls per second and 1000 calls per minute. Note that you can submit a large quantity of documents in a single call (up to 1000 documents).
>>>>>>> 85dd22ca

## Unicode encoding

The Text Analytics API uses Unicode encoding for text representation and character count calculations. Requests can be submitted in both UTF-8 and UTF-16 with no measurable differences in the character count. Unicode codepoints are used as the heuristic for character length and are considered equivalent for the purposes of text analytics data limits. If you use [`StringInfo.LengthInTextElements`](https://docs.microsoft.com/dotnet/api/system.globalization.stringinfo.lengthintextelements) to get the character count, you are using the same method we use to measure data size.

## Next steps

+ [Sign up](how-tos/text-analytics-how-to-signup.md) for an access key and review the steps for [calling the API](how-tos/text-analytics-how-to-call-api.md).

+ [Quickstart](quickstarts/csharp.md) is a walkthrough of the REST API calls written in C#. Learn how to submit text, choose an analysis, and view results with minimal code. If you prefer, you can start with the [Python quickstart](quickstarts/python.md) instead.

+ Dig in a little deeper with this [sentiment analysis tutorial](https://docs.microsoft.com/azure/azure-databricks/databricks-sentiment-analysis-cognitive-services) using Azure Databricks.

+ Check out our list of blog posts and more videos on how to use Text Analytics API with other tools and technologies in our [External & Community Content page](text-analytics-resource-external-community.md).<|MERGE_RESOLUTION|>--- conflicted
+++ resolved
@@ -73,11 +73,7 @@
 | Maximum size of entire request | 1 MB |
 | Maximum number of documents in a request | 1,000 documents |
 
-<<<<<<< HEAD
-The rate limit is 100 requests per second and 1000 requests per minute. Note that you can submit a large quantity of documents in a single call (up to 1000 documents).
-=======
-The rate limit is 100 calls per second and 1000 calls per minute. Note that you can submit a large quantity of documents in a single call (up to 1000 documents).
->>>>>>> 85dd22ca
+The rate limit is 100 requests per second and 1000 requests per minute. You can submit a large quantity of documents in a single call (up to 1000 documents).
 
 ## Unicode encoding
 
