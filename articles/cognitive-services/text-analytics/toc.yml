--- conflicted
+++ resolved
@@ -29,13 +29,10 @@
         href: quickstarts/csharp.md
       - name: Python
         href: quickstarts/python-sdk.md
-<<<<<<< HEAD
       - name: Go
         href: quickstarts/go-sdk.md
-=======
       - name: Ruby
         href: quickstarts/ruby-sdk.md
->>>>>>> 64242e59
 
 - name: Tutorials
   items:
