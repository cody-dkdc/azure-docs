- name: Overview
  href: index.md
  items:
  - name: What is Cognitive Services?
    href: Welcome.md
- name: Get Started
  items:
  - name: Create an account
    href: cognitive-services-apis-create-account.md
- name: Services/APIs
  items:
  - name: Academic Knowledge
    href: Academic-Knowledge/Home.md
  - name: Bing Autosuggest
    href: Bing-Autosuggest/get-suggested-search-terms.md
  - name: Bing Image Search
    href: Bing-Image-Search/search-the-web.md
  - name: Bing News Search
    href: Bing-News-Search/search-the-web.md
  - name: Bing Speech
    href: Speech/Home.md
  - name: Bing Spell Check
    href: Bing-Spell-Check/proof-text.md
  - name: Bing Video Search
    href: Bing-Video-Search/search-the-web.md
  - name: Bing Web Search
    href: Bing-Web-Search/search-the-web.md
  - name: Computer Vision
    href: Computer-vision/Home.md
  - name: Content Moderator
    href: Content-Moderator/overview.md
  - name: Custom Speech Service
    href: Custom-Speech-Service/cognitive-services-custom-speech-home.md
  - name: Emotion
    href: Emotion/Home.md
  - name: Entity Linking
    href: EntityLinking/Home.md
  - name: Face
<<<<<<< HEAD
    items:
    - name: Overview
      href: Face/Overview.md
    - name: How to
      items:
      - name: Detect faces in image
        href: Face/Face-API-How-to-Topics/HowtoDetectFacesinImage.md
      - name: Identify faces in image
        href: Face/Face-API-How-to-Topics/HowtoIdentifyFacesinImage.md
      - name: Add faces in image
        href: Face/Face-API-How-to-Topics/face-how-to-add-faces.md
      - name: Analyze videos in real time
        href: Face/Face-API-How-to-Topics/HowtoAnalyzeVideo_Face.md
    - name: Quickstarts
      items:
      - name: cURL
        href: Face/QuickStarts/curl.md
      - name: C#
        href: Face/QuickStarts/CSharp.md
      - name: Java
        href: Face/QuickStarts/Java.md
      - name: JavaScript
        href: Face/QuickStarts/JavaScript.md
      - name: PHP
        href: Face/QuickStarts/PHP.md
      - name: Python
        href: Face/QuickStarts/Python.md
      - name: Ruby
        href: Face/QuickStarts/Ruby.md
    - name: Tutorials
      items:
      - name: C#
        href: Face/Tutorials/FaceAPIinCSharpTutorial.md
      - name: Java for Android
        href: Face/Tutorials/FaceAPIinJavaForAndroidTutorial.md
      - name: Python
        href: Face/Tutorials/FaceAPIinPythonTutorial.md
    - name: API reference
      href: Face/APIReference.md
    - name: SDKs
      items:
      - name: Android
        href: https://github.com/Microsoft/Cognitive-Face-Android
      - name: iOS
        href: https://github.com/Microsoft/Cognitive-Face-iOS
      - name: Python
        href: https://github.com/Microsoft/Cognitive-Face-Python
      - name: Windows
        href: https://github.com/Microsoft/Cognitive-Face-Windows
    - name: Samples
      href: https://azure.microsoft.com/resources/samples/?service=cognitive-services&term=Face
    - name: Glossary
      href: Face/Glossary.md
    - name: FAQ
      href: Face/FAQ.md
    - name: Release notes
      href: Face/ReleaseNotes.md
=======
    href: Face/Overview.md
>>>>>>> 8564e298
  - name: Knowledge Exploration Service
    href: KES/Overview.md
  - name: Linguistic Analysis
    href: LinguisticAnalysisAPI/Home.md
  - name: Language Understanding Intelligent Services
    href: LUIS/Home.md
  - name: QnAMaker
    href: QnAMaker/Home.md
  - name: Recommendations
    href: Recommendations/overview.md
  - name: Speaker Recognition
    href: Speaker-recognition/Home.md
  - name: Text Analytics
    href: Text-Analytics/overview.md
  - name: Translator
    href: Translator/translator-info-overview.md
  - name: Video
    href: Video/Home.md
  - name: Web Language Model
    href: Web-Language-Model/Home.md
- name: Resources
  items:
  - name: Pricing
    href: https://azure.microsoft.com/pricing/details/cognitive-services/
  - name: Videos
    href: https://azure.microsoft.com/resources/videos/index/?services=cognitive-services
  - name: Service updates
    href: https://azure.microsoft.com/updates/?product=cognitive-services
  - name: Code of conduct
    href: http://go.microsoft.com/fwlink/?LinkId=698895<|MERGE_RESOLUTION|>--- conflicted
+++ resolved
@@ -36,67 +36,7 @@
   - name: Entity Linking
     href: EntityLinking/Home.md
   - name: Face
-<<<<<<< HEAD
-    items:
-    - name: Overview
-      href: Face/Overview.md
-    - name: How to
-      items:
-      - name: Detect faces in image
-        href: Face/Face-API-How-to-Topics/HowtoDetectFacesinImage.md
-      - name: Identify faces in image
-        href: Face/Face-API-How-to-Topics/HowtoIdentifyFacesinImage.md
-      - name: Add faces in image
-        href: Face/Face-API-How-to-Topics/face-how-to-add-faces.md
-      - name: Analyze videos in real time
-        href: Face/Face-API-How-to-Topics/HowtoAnalyzeVideo_Face.md
-    - name: Quickstarts
-      items:
-      - name: cURL
-        href: Face/QuickStarts/curl.md
-      - name: C#
-        href: Face/QuickStarts/CSharp.md
-      - name: Java
-        href: Face/QuickStarts/Java.md
-      - name: JavaScript
-        href: Face/QuickStarts/JavaScript.md
-      - name: PHP
-        href: Face/QuickStarts/PHP.md
-      - name: Python
-        href: Face/QuickStarts/Python.md
-      - name: Ruby
-        href: Face/QuickStarts/Ruby.md
-    - name: Tutorials
-      items:
-      - name: C#
-        href: Face/Tutorials/FaceAPIinCSharpTutorial.md
-      - name: Java for Android
-        href: Face/Tutorials/FaceAPIinJavaForAndroidTutorial.md
-      - name: Python
-        href: Face/Tutorials/FaceAPIinPythonTutorial.md
-    - name: API reference
-      href: Face/APIReference.md
-    - name: SDKs
-      items:
-      - name: Android
-        href: https://github.com/Microsoft/Cognitive-Face-Android
-      - name: iOS
-        href: https://github.com/Microsoft/Cognitive-Face-iOS
-      - name: Python
-        href: https://github.com/Microsoft/Cognitive-Face-Python
-      - name: Windows
-        href: https://github.com/Microsoft/Cognitive-Face-Windows
-    - name: Samples
-      href: https://azure.microsoft.com/resources/samples/?service=cognitive-services&term=Face
-    - name: Glossary
-      href: Face/Glossary.md
-    - name: FAQ
-      href: Face/FAQ.md
-    - name: Release notes
-      href: Face/ReleaseNotes.md
-=======
     href: Face/Overview.md
->>>>>>> 8564e298
   - name: Knowledge Exploration Service
     href: KES/Overview.md
   - name: Linguistic Analysis
