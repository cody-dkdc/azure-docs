--- conflicted
+++ resolved
@@ -11,13 +11,6 @@
   - name: Academic Knowledge
     href: Academic-Knowledge/Home.md
   - name: Bing Autosuggest
-<<<<<<< HEAD
-    href: Bing-Autosuggest/overview.md
-  - name: Bing Image Search
-    href: Bing-Image-Search/overview.md
-  - name: Bing News Search
-    href: Bing-News-Search/overview.md
-=======
     items:
     - name: Overview
       items:
@@ -113,17 +106,9 @@
         href: https://azure.microsoft.com/try/cognitive-services/?api=search-api
       - name: Try it!
         href: https://dev.cognitive.microsoft.com/docs/services/56b43f72cf5ff8098cef380a/operations/56f02400dbe2d91900c68553
->>>>>>> cc371a8c
   - name: Bing Speech
     href: Speech/Home.md
   - name: Bing Spell Check
-<<<<<<< HEAD
-    href: Bing-Spell-Check/Home.md
-  - name: Bing Video Search
-    href: Bing-Video-Search/overview.md
-  - name: Bing Web Search
-    href: Bing-Web-Search/overview.md
-=======
     items:
     - name: Overview
       items:
@@ -223,7 +208,6 @@
         href: https://azure.microsoft.com/try/cognitive-services/?api=search-api
       - name: Try it!
         href: https://dev.cognitive.microsoft.com/docs/services/56b43eeccf5ff8098cef3807/operations/56b4447dcf5ff8098cef380d
->>>>>>> cc371a8c
   - name: Computer Vision
     href: Computer-vision/Home.md
   - name: Content Moderator
