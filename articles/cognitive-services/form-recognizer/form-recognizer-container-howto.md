--- conflicted
+++ resolved
@@ -8,11 +8,7 @@
 ms.service: cognitive-services
 ms.subservice: form-recognizer
 ms.topic: overview
-<<<<<<< HEAD
 ms.date: 05/31/2019
-=======
-ms.date: 05/28/2019
->>>>>>> ed54f288
 ms.author: pafarley
 ---
 # Install and run Form Recognizer containers
