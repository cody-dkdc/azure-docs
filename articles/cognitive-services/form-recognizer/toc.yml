- name: Form Recognizer Documentation
- name: Overview
  items:
  - name: What is Form Recognizer?
    href: overview.md
- name: Quickstarts
  expaned: true
  items:
<<<<<<< HEAD
  - name: cURL
    href: quickstarts/curl-train-extract.md
- name: How-to guides
  items:
  - name: Use containers
    items:
    - name: Install and run containers
      displayName: docker, container, package, packaged app, swagger, open api, openapi, train, publish, az, acr, cli, tps, core, curl, try it now, import, pull
      href: form-recognizer-container-howto.md
    - name: Configure containers
      href: form-recognizer-container-configuration.md    
      displayName: docker, container, run, billing, apikey, logging
=======
  - name: Train model and extract data
    items:
    - name: cURL
      href: quickstarts/curl-train-extract.md
>>>>>>> 4c2d6409
<|MERGE_RESOLUTION|>--- conflicted
+++ resolved
@@ -6,9 +6,10 @@
 - name: Quickstarts
   expaned: true
   items:
-<<<<<<< HEAD
-  - name: cURL
-    href: quickstarts/curl-train-extract.md
+  - name: Train model and extract data  
+    items:
+    - name: cURL
+      href: quickstarts/curl-train-extract.md
 - name: How-to guides
   items:
   - name: Use containers
@@ -18,10 +19,4 @@
       href: form-recognizer-container-howto.md
     - name: Configure containers
       href: form-recognizer-container-configuration.md    
-      displayName: docker, container, run, billing, apikey, logging
-=======
-  - name: Train model and extract data
-    items:
-    - name: cURL
-      href: quickstarts/curl-train-extract.md
->>>>>>> 4c2d6409
+      displayName: docker, container, run, billing, apikey, logging