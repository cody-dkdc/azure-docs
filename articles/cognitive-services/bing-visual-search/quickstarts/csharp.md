--- conflicted
+++ resolved
@@ -9,11 +9,7 @@
 ms.service: cognitive-services
 ms.subservice: bing-visual-search
 ms.topic: quickstart
-<<<<<<< HEAD
-ms.date: 3/28/2019
-=======
 ms.date: 04/26/2019
->>>>>>> 6a383dfd
 ms.author: scottwhi
 ---
 
@@ -23,11 +19,7 @@
 
 ## Prerequisites
 
-<<<<<<< HEAD
-* Any edition of [Visual Studio 2017](https://www.visualstudio.com/downloads/).
-=======
 * Any edition of [Visual Studio 2019](https://www.visualstudio.com/downloads/).
->>>>>>> 6a383dfd
 * The [Json.NET framework](https://www.newtonsoft.com/json), available as a NuGet package.
 * If you're using Linux/MacOS, you can run this application using [Mono](https://www.mono-project.com/).
 
