---
title: "Quickstart: Get image insights using the Bing Visual Search SDK for C#"
titleSuffix: Azure Cognitive Services
description: Learn how to upload an image using the Bing Visual Search SDK and get insights about it.
services: cognitive-services
<<<<<<< HEAD
author: mikedodaro
=======
author: aahill
>>>>>>> 6a383dfd
manager: nitinme

ms.service: cognitive-services
ms.subservice: bing-web-search
ms.topic: quickstart
ms.date: 05/15/2019
ms.author: v-gedod
---

# Quickstart: Get image insights using the Bing Visual Search SDK for C#

Use this quickstart to begin getting image insights from the Bing Visual Search service, using the C# SDK. While Bing Visual Search has a REST API compatible with most programming languages, the SDK provides an easy way to integrate the service into your applications. The source code for this sample can be found on [GitHub](https://github.com/Azure-Samples/cognitive-services-dotnet-sdk-samples/tree/master/BingSearchv7/BingVisualSearch).

## Prerequisites

<<<<<<< HEAD
* Any edition of [Visual Studio 2017](https://www.visualstudio.com/downloads/).
=======
* [Visual Studio 2019](https://visualstudio.microsoft.com/downloads/).
>>>>>>> 6a383dfd
* If you are using Linux/MacOS, this application can be run using [Mono](https://www.mono-project.com/).
* The NuGet Visual Search package. 
    - From the Solution Explorer in Visual Studio, right-click on your project and select `Manage NuGet Packages` from the menu. Install the `Microsoft.Azure.CognitiveServices.Search.VisualSearch` package. Installing the NuGet packages also installs the following:
        - Microsoft.Rest.ClientRuntime
        - Microsoft.Rest.ClientRuntime.Azure
        - Newtonsoft.Json


[!INCLUDE [cognitive-services-bing-image-search-signup-requirements](../../../includes/cognitive-services-bing-image-search-signup-requirements.md)]

<a name="client"></a>

## Create and initialize the application

1. In Visual Studio, create a new project. Then add the following directives.
    
    ```csharp
    using Microsoft.Azure.CognitiveServices.Search.VisualSearch;
    using Microsoft.Azure.CognitiveServices.Search.VisualSearch.Models;
    ```

2. Instantiate the client with your subscription key.
    
    ```csharp
    var client = new VisualSearchClient(new ApiKeyServiceClientCredentials("YOUR-ACCESS-KEY"));
    ```
    
## Send a search request 

1. Create a `FileStream` to your images (in this case `TestImages/image.jpg`). Then use the client to send a search request using `client.Images.VisualSearchMethodAsync()`. 
    
    ```csharp
     System.IO.FileStream stream = new FileStream(Path.Combine("TestImages", "image.jpg"), FileMode.Open);
     // The knowledgeRequest parameter is not required if an image binary is passed in the request body
     var visualSearchResults = client.Images.VisualSearchMethodAsync(image: stream, knowledgeRequest: (string)null).Result;
    ```
    
2. Parse the results of the previous query:

    ```csharp
    // Visual Search results
    if (visualSearchResults.Image?.ImageInsightsToken != null)
    {
        Console.WriteLine($"Uploaded image insights token: {visualSearchResults.Image.ImageInsightsToken}");
    }
    else
    {
        Console.WriteLine("Couldn't find image insights token!");
    }
    
    // List of tags
    if (visualSearchResults.Tags.Count > 0)
    {
        var firstTagResult = visualSearchResults.Tags[0];
        Console.WriteLine($"Visual search tag count: {visualSearchResults.Tags.Count}");
    
        // List of actions in first tag
        if (firstTagResult.Actions.Count > 0)
        {
            var firstActionResult = firstTagResult.Actions[0];
            Console.WriteLine($"First tag action count: {firstTagResult.Actions.Count}");
            Console.WriteLine($"First tag action type: {firstActionResult.ActionType}");
        }
        else
        {
            Console.WriteLine("Couldn't find tag actions!");
        }
    }
    ```

## Next steps

> [!div class="nextstepaction"]
> [Build a single-page web app](tutorial-bing-visual-search-single-page-app.md)<|MERGE_RESOLUTION|>--- conflicted
+++ resolved
@@ -3,11 +3,7 @@
 titleSuffix: Azure Cognitive Services
 description: Learn how to upload an image using the Bing Visual Search SDK and get insights about it.
 services: cognitive-services
-<<<<<<< HEAD
-author: mikedodaro
-=======
 author: aahill
->>>>>>> 6a383dfd
 manager: nitinme
 
 ms.service: cognitive-services
@@ -23,11 +19,7 @@
 
 ## Prerequisites
 
-<<<<<<< HEAD
-* Any edition of [Visual Studio 2017](https://www.visualstudio.com/downloads/).
-=======
 * [Visual Studio 2019](https://visualstudio.microsoft.com/downloads/).
->>>>>>> 6a383dfd
 * If you are using Linux/MacOS, this application can be run using [Mono](https://www.mono-project.com/).
 * The NuGet Visual Search package. 
     - From the Solution Explorer in Visual Studio, right-click on your project and select `Manage NuGet Packages` from the menu. Install the `Microsoft.Azure.CognitiveServices.Search.VisualSearch` package. Installing the NuGet packages also installs the following:
