---
title: Using insights token - Bing Visual Search
titleSuffix: Azure Cognitive Services
description: Shows how to use an image's insight token with Bing Visual Search API to get insights about an image.
services: cognitive-services
author: swhite-msft
manager: nitinme

ms.service: cognitive-services
ms.subservice: bing-visual-search
ms.topic: conceptual
<<<<<<< HEAD
ms.date: 4/05/2019
=======
ms.date: 4/26/2019
>>>>>>> 6a383dfd
ms.author: scottwhi
---

# Use an insights token to get insights for an image

Bing Visual Search API returns information about an image that you provide. You can provide the image by using the URL of the image, an insights token, or by uploading an image. For information about these options, see [What is Bing Visual Search API?](overview.md). This article demonstrates using an insights token. For examples that demonstrate how to upload an image to get insights, see the quickstarts ([C#](quickstarts/csharp.md) | [Java](quickstarts/java.md) | [Node.js](quickstarts/nodejs.md) | [Python](quickstarts/python.md)).

If you send Bing Visual Search an image token or URL, the following shows the form data you must include in the body of the POST. The form data must include the `Content-Disposition` header, and you must set its `name` parameter to "knowledgeRequest". For details about the `imageInfo` object, see the request:

```json
{
    "imageInfo" : {
        "url" : "",
        "imageInsightsToken" : "",
        "cropArea" : {
            "top" : 0.1,
            "left" : 0.5,
            "right" : 0.9,
            "bottom" : 0.9
        }
    },
    "knowledgeRequest" : {
      "filters" : {
        "site" : ""
      }
    }
}
```

The examples in this article show how to use the insights token. You get the insights token from an `Image` object in an /images/search API response. For information about getting the insights token, see [What is the Bing Image Search API?](../Bing-Image-Search/overview.md).

```
--boundary_1234-abcd
Content-Disposition: form-data; name="knowledgeRequest"

{
    "imageInfo" : {
        "imageInsightsToken" : "ccid_tmaGQ2eU*mid_D12339146CFEDF3D40...",
    }
}

--boundary_1234-abcd--
```

For examples that use the insights token, see [C#](#use-with-c) | [Java](#use-with-java) | [Node.js](#use-with-nodejs) | [Python](#use-with-python).

## Use with C#

### C# prerequisites

<<<<<<< HEAD
- Any version of [Visual Studio 2017](https://www.visualstudio.com/downloads/) to get this code running on Windows.
=======
- Any version of [Visual Studio 2019](https://www.visualstudio.com/downloads/) to get this code running on Windows.
>>>>>>> 6a383dfd
- An Azure subscription. For this quickstart, you can use a [free trial](https://azure.microsoft.com/try/cognitive-services/?api=bing-web-search-api) subscription key or a paid subscription key.

## Run the application

To run this application, follow these steps:

1. Create a console solution in Visual Studio.
2. Replace the contents of Program.cs with the code shown in this quickstart.
3. Replace the `accessKey` value with your subscription key.
4. Replace the `insightsToken` value with an insights token from an /images/search response.
5. Run the program.

```csharp
using System;
using System.Text;
using System.Net;
using System.IO;
using System.Collections.Generic;
using System.Net.Http;
using System.Threading.Tasks;
using System.Threading;

namespace VisualSearchInsightsToken
{

    class Program
    {
        // Replace the accessKey string value with your valid subscription key.
        const string accessKey = "<yoursubscriptionkeygoeshere>";

        const string uriBase = "https://api.cognitive.microsoft.com/bing/v7.0/images/visualsearch";

        // Update with an insights token from an image object that the /images/search API endpoint returns.
        static string insightsToken = @"ccid_tmaGQ2eU*mid_D12339146CFEDF3D409CC7A66D2C98D0D71904D4*simid_608022145667564759*thid_OIP.tmaGQ2eUI1yq3yll!_jn9kwHaFZ";

        static string BoundaryTemplate = "batch_{0}";

        static void Main(string[] args)
        {
            try { 
                Console.WriteLine("Getting image insights using insights token: " + insightsToken);

                var knowledgeRequest = "{\"imageInfo\" : {\"imageInsightsToken\" : \"" + insightsToken + "\"}}";
                var boundary = string.Format(BoundaryTemplate, Guid.NewGuid());

                var json = BingVisualSearch(knowledgeRequest, boundary, uriBase, accessKey);

                Console.WriteLine("\nJSON Response:\n");
                Console.WriteLine(JsonPrettyPrint(json));

                Console.Write("\nPress Enter to exit ");
                Console.ReadLine();
            }
            catch (Exception e)
            {
                Console.WriteLine(e.Message);
            }

        }


        /// <summary>
        /// Calls the Bing visual search endpoint and returns the JSON response with insights.
        /// </summary>
        static string BingVisualSearch(string knowledgeRequest, string boundary, string uri, string subscriptionKey)
        {
            var requestMessage = new HttpRequestMessage(HttpMethod.Post, uri);
            requestMessage.Headers.Add("Ocp-Apim-Subscription-Key", accessKey);

            var content = new MultipartFormDataContent(boundary);
            content.Add(new StringContent(knowledgeRequest, Encoding.UTF8, "application/json"), "knowledgeRequest");
            requestMessage.Content = content;

            var httpClient = new HttpClient();

            Task<HttpResponseMessage> httpRequest = httpClient.SendAsync(requestMessage, HttpCompletionOption.ResponseContentRead, CancellationToken.None);
            HttpResponseMessage httpResponse = httpRequest.Result;
            HttpStatusCode statusCode = httpResponse.StatusCode;
            HttpContent responseContent = httpResponse.Content;

            string json = null;

            if (responseContent != null)
            {
                Task<String> stringContentsTask = responseContent.ReadAsStringAsync();
                json = stringContentsTask.Result;
            }


            return json;
        }


        /// <summary>
        /// Formats the given JSON string by adding line breaks and indents.
        /// </summary>
        /// <param name="json">The raw JSON string to format.</param>
        /// <returns>The formatted JSON string.</returns>
        static string JsonPrettyPrint(string json)
        {
            if (string.IsNullOrEmpty(json))
                return string.Empty;

            json = json.Replace(Environment.NewLine, "").Replace("\t", "");

            StringBuilder sb = new StringBuilder();
            bool quote = false;
            bool ignore = false;
            char last = ' ';
            int offset = 0;
            int indentLength = 2;

            foreach (char ch in json)
            {
                switch (ch)
                {
                    case '"':
                        if (!ignore) quote = !quote;
                        break;
                    case '\\':
                        if (quote && last != '\\') ignore = true;
                        break;
                }

                if (quote)
                {
                    sb.Append(ch);
                    if (last == '\\' && ignore) ignore = false;
                }
                else
                {
                    switch (ch)
                    {
                        case '{':
                        case '[':
                            sb.Append(ch);
                            sb.Append(Environment.NewLine);
                            sb.Append(new string(' ', ++offset * indentLength));
                            break;
                        case '}':
                        case ']':
                            sb.Append(Environment.NewLine);
                            sb.Append(new string(' ', --offset * indentLength));
                            sb.Append(ch);
                            break;
                        case ',':
                            sb.Append(ch);
                            sb.Append(Environment.NewLine);
                            sb.Append(new string(' ', offset * indentLength));
                            break;
                        case ':':
                            sb.Append(ch);
                            sb.Append(' ');
                            break;
                        default:
                            if (quote || ch != ' ') sb.Append(ch);
                            break;
                    }
                }
                last = ch;
            }

            return sb.ToString().Trim();
        }
    }
}
```

## Use with Java

### Java prerequisites

- You must use [JDK 7 or 8](https://aka.ms/azure-jdks) to compile and run this code. You can use a Java IDE if you have a favorite, but a text editor will suffice.
- For this quickstart, you can use a [free trial](https://azure.microsoft.com/try/cognitive-services/?api=bing-web-search-api) subscription key or a paid subscription key.

## Run the Java application

To run this application, follow these steps:

1. Download or install the [Gson Java library](https://github.com/google/gson). You can also obtain Gson via Maven.
2. Create a new Java project in your favorite IDE or editor.
3. Add the provided code in a file named `VisualSearch.java`.
4. Replace the `subscriptionKey` value with your subscription key.
5. Run the program.

```java
package insightstoken;

import java.util.*;
import java.io.*;



/*
 * Gson: https://github.com/google/gson
 * Maven info:
 *     groupId: com.google.code.gson
 *     artifactId: gson
 *     version: 2.8.2
 *
 * Once you have compiled or downloaded gson-2.8.2.jar, assuming you have placed it in the
 * same folder as this file (BingImageSearch.java), you can compile and run this program at
 * the command line as follows.
 *
 * javac BingImageSearch.java -classpath .;gson-2.8.2.jar -encoding UTF-8
 * java -cp .;gson-2.8.2.jar BingImageSearch
 */

import com.google.gson.Gson;
import com.google.gson.GsonBuilder;
import com.google.gson.JsonObject;
import com.google.gson.JsonParser;

// https://hc.apache.org/downloads.cgi (HttpComponents Downloads) HttpClient 4.5.5

import org.apache.http.HttpEntity;
import org.apache.http.HttpResponse;
import org.apache.http.client.methods.HttpPost;
import org.apache.http.entity.ContentType;
import org.apache.http.entity.mime.MultipartEntityBuilder;
import org.apache.http.impl.client.CloseableHttpClient;
import org.apache.http.impl.client.HttpClientBuilder;


public class InsightsToken {

    
    static String endpoint = "https://api.cognitive.microsoft.com/bing/v7.0/images/visualsearch";
    static String subscriptionKey = "<yoursubscriptionkeygoeshere>";

    // To get an insights, call the /images/search endpoint. Get the token from
    // the imageInsightsToken field in the Image object.
    static String insightsToken = "ccid_tmaGQ2eU*mid_D12339146CFEDF3D409CC7A66D2C98D0D71904D4*simid_608022145667564759*thid_OIP.tmaGQ2eUI1yq3yll!_jn9kwHaFZ";

    /**
     * @param args the command line arguments
     */
    public static void main(String[] args) {
        CloseableHttpClient httpClient = HttpClientBuilder.create().build();
        
        String knowledgeRequest = "{\"imageInfo\" : {\"imageInsightsToken\" : \"" + insightsToken + "\"}}";

        try {
            HttpEntity entity = MultipartEntityBuilder
                .create()
                .addTextBody("knowledgeRequest", knowledgeRequest, ContentType.create("application/json"))
                .build();

            HttpPost httpPost = new HttpPost(endpoint);
            httpPost.setHeader("Ocp-Apim-Subscription-Key", subscriptionKey);
            httpPost.setEntity(entity);
            HttpResponse response = httpClient.execute(httpPost);

            InputStream stream = response.getEntity().getContent();
            String json = new Scanner(stream).useDelimiter("\\A").next();

            System.out.println("\nJSON Response:\n");
            System.out.println(prettify(json));
        }
        catch (IOException e)
        {
            e.printStackTrace(System.out);
            System.exit(1);
        }
        catch (Exception e) {
            e.printStackTrace(System.out);
            System.exit(1);
        }
    }
    
    // pretty-printer for JSON; uses GSON parser to parse and re-serialize
    public static String prettify(String json_text) {
        JsonParser parser = new JsonParser();
        JsonObject json = parser.parse(json_text).getAsJsonObject();
        Gson gson = new GsonBuilder().setPrettyPrinting().create();
        return gson.toJson(json);
    }


}
```

## Use with Node.js

### Node.js prerequisites

- You must have [Node.js 6](https://nodejs.org/en/download/) to run this code.
- For this quickstart, you can use a [free trial](https://azure.microsoft.com/try/cognitive-services/?api=bing-web-search-api) subscription key or a paid subscription key.

## Run the JavaScript application

To run this application, follow these steps:

1. Create a folder for your project (or use your favorite IDE or editor).
2. From a command prompt or terminal, navigate to the folder you just created.
3. Install the request modules:
  
   ```
   npm install request  
   ```
1. Install the form-data modules:  
   ```
   npm install form-data  
   ```
1. Create a file named GetVisualInsights.js and add the following code to it.
1. Replace the `subscriptionKey` value with your subscription key.
1. Run the program.  
   ```
   node GetVisualInsights.js
   ```

```javascript
var request = require('request');
var FormData = require('form-data');

var baseUri = 'https://api.cognitive.microsoft.com/bing/v7.0/images/visualsearch';
var subscriptionKey = '<yoursubscriptionkeygoeshere>';

// To get an insights, call the /images/search endpoint. Get the token from
// the imageInsightsToken field in the Image object.
var insightsToken = "ccid_tmaGQ2eU*mid_D12339146CFEDF3D409CC7A66D2C98D0D71904D4*simid_608022145667564759*thid_OIP.tmaGQ2eUI1yq3yll!_jn9kwHaFZ";

var knowledgeRequest = {
    "imageInfo" : {
        "imageInsightsToken" : insightsToken
    }
};

var form = new FormData();
form.append('knowledgeRequest', JSON.stringify(knowledgeRequest));

form.getLength(function(err, length){
  if (err) {
    return requestCallback(err);
  }

  var r = request.post(baseUri, requestCallback);
  r._form = form; 
  r.setHeader('Ocp-Apim-Subscription-Key', subscriptionKey);
});

function requestCallback(err, res, body) {
    console.log(JSON.stringify(JSON.parse(body), null, '  '))
}
```

## Use with Python

### Python prerequisites

- You must have [Python 3](https://www.python.org/) to run this code.
- For this quickstart, you may use a [free trial](https://azure.microsoft.com/try/cognitive-services/?api=bing-web-search-api) subscription key or a paid subscription key.

## Run the Python application

To run this application, follow these steps:

1. Create a new Python project in your favorite IDE or editor.
2. Create a file named visualsearch.py and add the code shown in this quickstart.
3. Replace the `SUBSCRIPTION_KEY` value with your subscription key.
4. Run the program.

```python
"""Bing Visual Search example"""

# Download and install Python at https://www.python.org/
# Run the following in a command console window
# pip3 install requests

import requests, json

BASE_URI = 'https://api.cognitive.microsoft.com/bing/v7.0/images/visualsearch'

SUBSCRIPTION_KEY = '<yoursubscriptionkeygoeshere>'

HEADERS = {'Ocp-Apim-Subscription-Key': SUBSCRIPTION_KEY}

# To get an insights, call the /images/search endpoint. Get the token from
# the imageInsightsToken field in the Image object.
insightsToken = 'ccid_tmaGQ2eU*mid_D12339146CFEDF3D409CC7A66D2C98D0D71904D4*simid_608022145667564759*thid_OIP.tmaGQ2eUI1yq3yll!_jn9kwHaFZ'

formData = '{"imageInfo":{"imageInsightsToken":"' + insightsToken + '"}}'


file = {'knowledgeRequest' : (None, formData)}

def main():
    
    try:
        response = requests.post(BASE_URI, headers=HEADERS, files=file)
        response.raise_for_status()
        print_json(response.json())

    except Exception as ex:
        raise ex


def print_json(obj):
    """Print the object as json"""
    print(json.dumps(obj, sort_keys=True, indent=2, separators=(',', ': ')))



# Main execution
if __name__ == '__main__':
    main()
```

## Next steps

[Create a Visual Search single-page web app](tutorial-bing-visual-search-single-page-app.md)  
[What is the Bing Visual Search API?](overview.md)  
[Try Cognitive Services](https://aka.ms/bingvisualsearchtryforfree)  
[Get a free trial access key](https://azure.microsoft.com/try/cognitive-services/?api=bing-visual-search-api)  
[Images - Visual Search](https://aka.ms/bingvisualsearchreferencedoc)<|MERGE_RESOLUTION|>--- conflicted
+++ resolved
@@ -9,11 +9,7 @@
 ms.service: cognitive-services
 ms.subservice: bing-visual-search
 ms.topic: conceptual
-<<<<<<< HEAD
-ms.date: 4/05/2019
-=======
 ms.date: 4/26/2019
->>>>>>> 6a383dfd
 ms.author: scottwhi
 ---
 
@@ -64,11 +60,7 @@
 
 ### C# prerequisites
 
-<<<<<<< HEAD
-- Any version of [Visual Studio 2017](https://www.visualstudio.com/downloads/) to get this code running on Windows.
-=======
 - Any version of [Visual Studio 2019](https://www.visualstudio.com/downloads/) to get this code running on Windows.
->>>>>>> 6a383dfd
 - An Azure subscription. For this quickstart, you can use a [free trial](https://azure.microsoft.com/try/cognitive-services/?api=bing-web-search-api) subscription key or a paid subscription key.
 
 ## Run the application
