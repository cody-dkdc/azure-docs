- name: Bing Visual Search Documentation
  href: index.yml
- name: Overview
  items:
    - name: What is Bing Visual Search API?
      href: overview.md
- name: REST API Quickstarts
  expanded: true
  items:
  - name: First query in C#
    href: quickstarts/csharp.md
  - name: First query in Java
    href: quickstarts/java.md
  - name: First query for Node.js
    href: quickstarts/nodejs.md
  - name: First query in Python
    href: quickstarts/python.md
- name: Tutorials
  items:
  - name: Single-page Web app
    href: tutorial-bing-visual-search-single-page-app.md
  - name: Single-page Web app (source code)
    href: tutorial-bing-visual-search-single-page-app-source.md
<<<<<<< HEAD
  - name: Bing Visual Search SDK image crop area and results
    href: tutorial-bing-visual-search-crop-area-results.md
=======
  - name: SDK image crop area upload and results
    href: tutorial-visual-search-insights-token.md
>>>>>>> fb1f41f4
- name: Samples
  items:
    - name: Code samples
      href: https://azure.microsoft.com/resources/samples/?sort=0&service=cognitive-services&term=Bing+Visual+Search
- name: Concepts
  items:
    - name: Default image insights
      href: default-insights-tag.md
    - name: Bing insights usage 
      href: bing-insights-usage.md
    - name: Supported countries and markets
      href: supported-countries-markets.md
    - name: Analytics for Visual Search API
      href: bing-visual-search-stats.md
- name: How-to guides
  items:
  - name: Get insights using token
    href: use-insights-token.md
  - name: Use and display results
    href: use-and-display-requirements.md
  - name: Resize and crop thumbnails
    href: resize-and-crop-thumbnails.md
- name: Reference
  expanded: true
  items:
  - name: REST v7 API
    href: https://aka.ms/bingvisualsearchreferencedoc
- name: Resources
  items:
  - name: Get free access key
    href: https://azure.microsoft.com/try/cognitive-services/?api=bing-visual-search-api
  - name: Try it!
    href: https://aka.ms/bingvisualsearchtryforfree
  - name: Stack Overflow
    href: https://stackoverflow.com/questions/tagged/bing-search
  - name: User Voice
    href: https://cognitive.uservoice.com/forums/555907-bing-search<|MERGE_RESOLUTION|>--- conflicted
+++ resolved
@@ -21,13 +21,10 @@
     href: tutorial-bing-visual-search-single-page-app.md
   - name: Single-page Web app (source code)
     href: tutorial-bing-visual-search-single-page-app-source.md
-<<<<<<< HEAD
   - name: Bing Visual Search SDK image crop area and results
     href: tutorial-bing-visual-search-crop-area-results.md
-=======
-  - name: SDK image crop area upload and results
+  - name: Bing Visual Search SDK ImageInsightsToken and results
     href: tutorial-visual-search-insights-token.md
->>>>>>> fb1f41f4
 - name: Samples
   items:
     - name: Code samples
