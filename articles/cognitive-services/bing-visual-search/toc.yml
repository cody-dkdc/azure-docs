- name: Bing Visual Search Documentation
  href: index.yml
- name: Overview
  items:
    - name: What is Bing Visual Search API?
      href: overview.md
    - name: Compare the Bing Search APIs
      href: ../Bing-Web-Search/bing-api-comparison.md
      maintainContext: true
- name: Quickstarts
  items:
    - name: REST API 
      expanded: true
      items:
      - name: Using C#
        href: quickstarts/csharp.md
      - name: Using Java
        href: quickstarts/java.md
      - name: Using Node.js
        href: quickstarts/nodejs.md
      - name: Using Python
        href: quickstarts/python.md
<<<<<<< HEAD
      - name: Using Ruby
        href: quickstarts/ruby.md
=======
      - name: Using Go
        href: quickstarts/go.md
>>>>>>> 6b9f69fd
    - name: SDK
      expanded: true
      items:
      - name: Using C#
        href: visual-search-sdk-c-sharp.md
      - name: Using Node.js
        href: visual-search-sdk-node.md
      - name: Using Python
        href: visual-search-sdk-python.md
- name: Tutorials
  items:
  - name: Uploading an image
    href: tutorial-visual-search-image-upload.md
  - name: Crop and search an area of an image
    href: tutorial-visual-search-crop-area-results.md
- name: Samples
  items:
    - name: Code samples
      href: https://azure.microsoft.com/resources/samples/?sort=0&service=cognitive-services&term=Bing+Visual+Search
- name: Concepts
  items:
    - name: Sending queries
      href: concepts/sending-queries.md
    - name: Default image insights
      href: default-insights-tag.md
    - name: Bing insights usage
      href: bing-insights-usage.md
    - name: Analytics for Visual Search API
      href: bing-visual-search-stats.md
- name: How-to guides
  items:
  - name: Get insights using token
    href: use-insights-token.md
  - name: Resize and crop thumbnails
    href: resize-and-crop-thumbnails.md
  - name: Search for an image Using image insight tokens
    href: tutorial-visual-search-insights-token.md
  - name: Create a Single-page Web app
    href: tutorial-bing-visual-search-single-page-app.md
- name: Reference
  items:
  - name: REST v7 API
    href: https://aka.ms/bingvisualsearchreferencedoc
  - name: SDKs
    items:
      - name: .NET
        href: https://docs.microsoft.com/dotnet/api/overview/azure/cognitiveservices/client/bingvisualsearch?view=azure-dotnet
      - name: Java
        href: https://docs.microsoft.com/java/api/overview/azure/cognitiveservices/client/visualsearch?view=azure-java-stable
      - name: Python
        href: https://docs.microsoft.com/python/api/overview/azure/cognitiveservices/visualsearch?view=azure-python
  - name: Use and display requirements
    href: ../Bing-Web-Search/use-display-requirements.md
    maintainContext: true
- name: Resources
  items:
  - name: Language and region support
    href: language-support.md
  - name: Get free access key
    href: https://azure.microsoft.com/try/cognitive-services/?api=bing-visual-search-api
  - name: Try it!
    href: https://aka.ms/bingvisualsearchtryforfree
  - name: Stack Overflow
    href: https://stackoverflow.com/questions/tagged/bing-search
  - name: User Voice
    href: https://cognitive.uservoice.com/forums/555907-bing-search<|MERGE_RESOLUTION|>--- conflicted
+++ resolved
@@ -20,13 +20,11 @@
         href: quickstarts/nodejs.md
       - name: Using Python
         href: quickstarts/python.md
-<<<<<<< HEAD
       - name: Using Ruby
         href: quickstarts/ruby.md
-=======
       - name: Using Go
         href: quickstarts/go.md
->>>>>>> 6b9f69fd
+
     - name: SDK
       expanded: true
       items:
