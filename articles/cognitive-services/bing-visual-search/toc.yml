--- conflicted
+++ resolved
@@ -20,13 +20,10 @@
   items:
   - name: SDK samples overview 
     href: sdk.md
-<<<<<<< HEAD
   - name: SDK in C#
     href: visual-search-sdk-c-sharp.md
-=======
   - name: SDK in Node
     href: visual-search-sdk-node.md
->>>>>>> cac89a94
   - name: SDK in Python
     href: visual-search-sdk-python.md
 - name: Tutorials
