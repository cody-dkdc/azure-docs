---
title: Subscription keys
titleSuffix: Language Understanding - Azure Cognitive Services
description: 
services: cognitive-services
author: diberry
manager: cgronlun
ms.custom: seodec18
ms.service: cognitive-services
ms.component: language-understanding
ms.topic: article
ms.date: 01/18/2019
ms.author: diberry
---

<<<<<<< HEAD
# Using subscription keys with your LUIS app
=======
# Manage Azure resource keys for prediction endpoint queries

[!INCLUDE [Azure resource creation for Language Understanding and Cognitive Service resources](../../../includes/cognitive-services-luis-azure-resource-instructions.md)]
>>>>>>> e7979ece

For testing and prototype only, use the free (F0) tier. For production systems, use a [paid](https://aka.ms/luis-price-tier) tier. 

> [!NOTE]
> Do not use the [authoring key](luis-concept-keys.md#authoring-key) for endpoint queries in production.

<a name="create-luis-service"></a>
## Create LUIS endpoint key

1. Sign in to **[Microsoft Azure](https://ms.portal.azure.com/)**. 
2. Click the green **+** sign in the upper left-hand panel and search for “LUIS” in the marketplace, then click on **Language Understanding** and follow the **create experience** to create a LUIS subscription account. 

    ![Azure Search](./media/luis-azure-subscription/azure-search.png) 

3. Configure the subscription with settings including account name, pricing tiers, etc. 

    ![Azure API Choice](./media/luis-azure-subscription/azure-api-choice.png) 

4. Once you create the LUIS service, you can view the access keys generated in **Resource Management->Keys**.  

    ![Azure Keys](./media/luis-azure-subscription/azure-keys.png)

    > [!Note] 
    > Sign in to your region's [LUIS](luis-reference-regions.md) website and [assign the new LUIS endpoint key](luis-how-to-manage-keys.md#assign-endpoint-key). You need the name of the LUIS subscription from step 3.

## Change LUIS pricing tier

1.  In [Azure](https://portal.azure.com), find your LUIS subscription. Click the LUIS subscription.
    ![Find your LUIS subscription](./media/luis-usage-tiers/find.png)
2.  Click **Pricing tier** in order to see the available pricing tiers. 
    ![View pricing tiers](./media/luis-usage-tiers/subscription.png)
3.  Click the pricing tier and click **Select** to save your change. 
    ![Change your LUIS payment tier](./media/luis-usage-tiers/plans.png)
4.  When the pricing change is complete, a pop-up window verifies the new pricing tier. 
    ![Verify your LUIS payment tier](./media/luis-usage-tiers/updated.png)
5. Remember to [assign this endpoint key](luis-how-to-manage-keys.md#assign-endpoint-key) on the **Publish** page and use it in all endpoint queries. 

## Exceed pricing tier usage
Each tier allows endpoint requests to your LUIS account at a specific rate. If the rate of requests is higher than the allowed rate of your metered account per minute or per month, requests receive an HTTP error of "429: Too Many Requests."

Each tier allows accumulative requests per month. If the total requests are higher than the allowed rate, requests receive an HTTP error of "403: forbidden".  

## Viewing summary usage
You can view LUIS usage information in Azure. The **Overview** page shows recent summary information including calls and errors. If you make a LUIS endpoint request, then immediately watch the **Overview page**, allow up to five minutes for the usage to show up.

![Viewing summary usage](./media/luis-usage-tiers/overview.png)

## Customizing usage charts
Metrics provides a more detailed view into the data.

![Default metrics](./media/luis-usage-tiers/metrics-default.png)

You can configure your metrics charts for time period and metric type. 

![Custom metrics](./media/luis-usage-tiers/metrics-custom.png)

## Total transactions threshold alert
If you would like to know when you have reached a certain transaction threshold, for example 10,000 transactions, you can create an alert. 

![Default alerts](./media/luis-usage-tiers/alert-default.png)

Add a metric alert for the **total calls** metric for a certain time period. Add email addresses of all people that should receive the alert. Add webhooks for all systems that should receive the alert. You can also run a logic app when the alert is triggered. 

# Add an Azure LUIS resource to app

After you create a LUIS resource in the Azure portal, assign the resource to the LUIS app and get the correct endpoint URL. Use this endpoint URL to get LUIS predictions.

<a name="programmatic-key" ></a>
<a name="authoring-key" ></a>
<a name="endpoint-key" ></a>
<a name="use-endpoint-key-in-query" ></a>
<a name="api-usage-of-ocp-apim-subscription-key" ></a>
<a name="key-limits" ></a>
<a name="key-limit-errors" ></a>
<a name="key-concepts"></a>
<a name="authoring-key"></a>
<a name="create-and-use-an-endpoint-key"></a>
<a name="assign-endpoint-key"></a>
<a name="assign-resource"></a>


## Assign resource in LUIS Portal

1. Create a LUIS key on the [Azure portal](https://portal.azure.com). For further instructions, see [Creating an endpoint key using Azure](luis-how-to-azure-subscription.md).
 
2. Select **Manage** in the top right menu, then select **Keys and endpoints**.

    [ ![Keys and endpoints page](./media/luis-manage-keys/keys-and-endpoints.png) ](./media/luis-manage-keys/keys-and-endpoints.png#lightbox)

3. In order to add the LUIS, select **Assign Resource +**.

    ![Assign a resource to your app](./media/luis-manage-keys/assign-key.png)

4. Select a Tenant in the dialog associated with the email address you login with to the LUIS website.  

5. Choose the **Subscription Name** associated with the Azure resource you want to add.

6. Select the **LUIS resource name**. 

7. Select **Assign resource**. 

8. Find the new row in the table and copy the endpoint URL. It is correctly constructed to make an HTTP GET request to the LUIS endpoint for a prediction. 

<!-- content moved to luis-reference-regions.md, need replacement links-->
<a name="regions-and-keys"></a>
<a name="publishing-to-europe"></a>
<a name="publishing-to-australia"></a>

### Unassign resource
When you unassign the endpoint key, it is not deleted from Azure. It is only unlinked from LUIS. 

When an endpoint key is unassigned, or not assigned to the app, any request to the endpoint URL returns an error: `401 This application cannot be accessed with the current subscription`. 

### Include all predicted intent scores
The **Include all predicted intent scores** checkbox allows the endpoint query response to include the prediction score for each intent. 

This setting allows your chatbot or LUIS-calling application to make a programmatic decision based on the scores of the returned intents. Generally the top two intents are the most interesting. If the top score is the None intent, your chatbot can choose to ask a follow-up question that makes a definitive choice between the None intent and the other high-scoring intent. 

The intents and their scores are also included the endpoint logs. You can [export](luis-how-to-start-new-app.md#export-app) those logs and analyze the scores. 

```JSON
{
  "query": "book a flight to Cairo",
  "topScoringIntent": {
    "intent": "None",
    "score": 0.5223427
  },
  "intents": [
    {
      "intent": "None",
      "score": 0.5223427
    },
    {
      "intent": "BookFlight",
      "score": 0.372391433
    }
  ],
  "entities": []
}
```

### Enable Bing spell checker 
In the **Endpoint url settings**, the **Bing spell checker** toggle allows LUIS to correct misspelled words before prediction. Create a **[Bing Spell Check key](https://azure.microsoft.com/try/cognitive-services/?api=spellcheck-api)**. 

Add the **spellCheck=true** querystring parameter and the **bing-spell-check-subscription-key={YOUR_BING_KEY_HERE}** . Replace the `{YOUR_BING_KEY_HERE}` with your Bing spell checker key.

```JSON
{
  "query": "Book a flite to London?",
  "alteredQuery": "Book a flight to London?",
  "topScoringIntent": {
    "intent": "BookFlight",
    "score": 0.780123
  },
  "entities": []
}
```


### Publishing regions

Learn more about publishing [regions](luis-reference-regions.md) including publishing in [Europe](luis-reference-regions.md#publishing-to-europe), and [Australia](luis-reference-regions.md#publishing-to-australia). Publishing regions are different from authoring regions. Create an app in the authoring region corresponding to the publishing region you want for the query endpoint.

## Assign resource without LUIS portal

For automation purposes such as a CI/CD pipeline, you may want to automate the assignment of a LUIS resource to a LUIS app. In order to that, you need to perform the following steps:

1. Get an Azure Resource Manager token from this [website](https://resources.azure.com/api/token?plaintext=true). This token does expire so use it immediately. The request returns an Azure Resource Manager token.

    ![Request  Azure Resource Manager token and receive  Azure Resource Manager token](./media/luis-manage-keys/get-arm-token.png)

1. Use the token to request the LUIS resources across subscriptions, from the [Get LUIS azure accounts API](https://westus.dev.cognitive.microsoft.com/docs/services/5890b47c39e2bb17b84a55ff/operations/5be313cec181ae720aa2b26c), your user account has access to. 

    This POST API requires the following settings:

    |Header|Value|
    |--|--|
    |`Authorization`|The value of `Authorization` is `Bearer {token}`. Notice that the token value must be preceded by the word `Bearer` and a space.| 
    |`Ocp-Apim-Subscription-Key`|Your [authoring key](luis-how-to-account-settings.md).|

    This API returns an array of JSON objects of your LUIS subscriptions including subscription ID, resource group, and resource name, returned as account name. Find the one item in the array that is the LUIS resource to assign to the LUIS app. 

1. Assign the token to the LUIS resource with the [Assign a LUIS azure accounts to an application](https://westus.dev.cognitive.microsoft.com/docs/services/5890b47c39e2bb17b84a55ff/operations/5be32228e8473de116325515) API. 

    This POST API requires the following settings:

    |Type|Setting|Value|
    |--|--|--|
    |Header|`Authorization`|The value of `Authorization` is `Bearer {token}`. Notice that the token value must be preceded by the word `Bearer` and a space.|
    |Header|`Ocp-Apim-Subscription-Key`|Your [authoring key](luis-how-to-account-settings.md).|
    |Header|`Content-type`|`application/json`|
    |Querystring|`appid`|The LUIS app ID. 
    |Body||{"AzureSubscriptionId":"ddda2925-af7f-4b05-9ba1-2155c5fe8a8e",<br>"ResourceGroup": "resourcegroup-2",<br>"AccountName": "luis-uswest-S0-2"}|

    When this API is successful, it returns a 201 - created status. 

## Next steps

Use your key to publish your app in the **Publish app** page. For instructions on publishing, see [Publish app](luis-how-to-publish-app.md).

See [Keys in LUIS](luis-concept-keys.md) to understand LUIS authoring and endpoint key concepts.


## Next steps

Learn how to use [versions](luis-how-to-manage-versions.md) to manage changes to your LUIS app.<|MERGE_RESOLUTION|>--- conflicted
+++ resolved
@@ -13,13 +13,7 @@
 ms.author: diberry
 ---
 
-<<<<<<< HEAD
 # Using subscription keys with your LUIS app
-=======
-# Manage Azure resource keys for prediction endpoint queries
-
-[!INCLUDE [Azure resource creation for Language Understanding and Cognitive Service resources](../../../includes/cognitive-services-luis-azure-resource-instructions.md)]
->>>>>>> e7979ece
 
 For testing and prototype only, use the free (F0) tier. For production systems, use a [paid](https://aka.ms/luis-price-tier) tier. 
 
