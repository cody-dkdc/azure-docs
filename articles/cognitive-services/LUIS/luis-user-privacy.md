--- conflicted
+++ resolved
@@ -3,13 +3,8 @@
 titleSuffix: Azure Cognitive Services 
 description: Language Understanding Intelligent Service (LUIS) preserves customer content to operate the service, but the LUIS user has full control over viewing, exporting, and deleting their data. This can be done through the LUIS web portal or the LUIS Programmatic APIs.
 services: cognitive-services
-<<<<<<< HEAD
 author: diberry
-=======
-author: nitinme
->>>>>>> 95a7a060
 manager: cjgronlund
-
 ms.service: cognitive-services
 ms.technology: language-understanding
 ms.topic: article
