--- conflicted
+++ resolved
@@ -13,24 +13,7 @@
 #Customer intent: As a new user, I want to understand how and why to use pattern roles. 
 ---
 
-<<<<<<< HEAD
 # Tutorial: 4. Extract contextually-related patterns
-=======
-# Tutorial: Improve app with pattern roles
-
-In this tutorial, use a simple entity with roles combined with patterns to increase intent and entity prediction.  When using patterns, fewer example utterances are needed for the intent.
-
-> [!div class="checklist"]
-* Understand pattern roles
-* Use simple entity with roles 
-* Create pattern for utterances using simple entity with roles
-* How to verify pattern prediction improvements
-
-[!INCLUDE [LUIS Free account](../../../includes/cognitive-services-luis-free-key-short.md)]
-
-## Before you begin
-If you don't have the Human Resources app from the [pattern](luis-tutorial-pattern.md) tutorial, [import](luis-how-to-start-new-app.md#import-new-app) the JSON into a new app in the [LUIS](luis-reference-regions.md#luis-website) website. The app to import is found in the [LUIS-Samples](https://github.com/Microsoft/LUIS-Samples/blob/master/documentation-samples/quickstarts/custom-domain-patterns-HumanResources-v2.json) GitHub repository.
->>>>>>> 6edaba70
 
 In this tutorial, use a pattern to extract data from a well-formatted template utterance. The template utterance uses a simple entity and roles to extract related data such as origin location and destination location.  When using patterns, fewer example utterances are needed for the intent.
 
