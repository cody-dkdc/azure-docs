---
title: Docker container settings
titleSuffix: Language Understanding - Azure Cognitive Services
description: The LUIS container runtime environment is configured using the `docker run` command arguments. LUIS has several required settings, along with a few optional settings.   
services: cognitive-services
author: diberry
manager: nitinme
ms.custom: seodec18
ms.service: cognitive-services
ms.subservice: language-understanding
ms.topic: conceptual 
<<<<<<< HEAD
ms.date: 05/07/2019
=======
ms.date: 04/16/2019
>>>>>>> 35fff83c
ms.author: diberry 
---

# Configure Language Understanding Docker containers 

The **Language Understanding** (LUIS) container runtime environment is configured using the `docker run` command arguments. LUIS has several required settings, along with a few optional settings. Several [examples](#example-docker-run-commands) of the command are available. The container-specific settings are the input [mount settings](#mount-settings) and the billing settings. 

## Configuration settings

This container has the following configuration settings:

|Required|Setting|Purpose|
|--|--|--|
|Yes|[ApiKey](#apikey-setting)|Used to track billing information.|
|No|[ApplicationInsights](#applicationinsights-setting)|Allows you to add [Azure Application Insights](https://docs.microsoft.com/azure/application-insights) telemetry support to your container.|
|Yes|[Billing](#billing-setting)|Specifies the endpoint URI of the service resource on Azure.|
|Yes|[Eula](#eula-setting)| Indicates that you've accepted the license for the container.|
|No|[Fluentd](#fluentd-settings)|Write log and, optionally, metric data to a Fluentd server.|
|No|[Http Proxy](#http-proxy-credentials-settings)|Configure an HTTP proxy for making outbound requests.|
|No|[Logging](#logging-settings)|Provides ASP.NET Core logging support for your container. |
|Yes|[Mounts](#mount-settings)|Read and write data from host computer to container and from container back to host computer.|

> [!IMPORTANT]
> The [`ApiKey`](#apikey-setting), [`Billing`](#billing-setting), and [`Eula`](#eula-setting) settings are used together, and you must provide valid values for all three of them; otherwise your container won't start. For more information about using these configuration settings to instantiate a container, see [Billing](luis-container-howto.md#billing).

## ApiKey setting

The `ApiKey` setting specifies the Azure resource key used to track billing information for the container. You must specify a value for the ApiKey and the value must be a valid key for the _Cognitive Services_ resource specified for the [`Billing`](#billing-setting) configuration setting.

This setting can be found in the following places:

* Azure portal: **Cognitive Services** Resource Management, under **Keys**
* LUIS portal: **Keys and Endpoint settings** page. 

Do not use the starter key or the authoring key. 

## ApplicationInsights setting

[!INCLUDE [Container shared configuration ApplicationInsights settings](../../../includes/cognitive-services-containers-configuration-shared-settings-application-insights.md)]

## Billing setting

The `Billing` setting specifies the endpoint URI of the _Cognitive Services_ resource on Azure used to meter billing information for the container. You must specify a value for this configuration setting, and the value must be a valid endpoint URI for a _Cognitive Services_ resource on Azure. The container reports usage about every 10 to 15 minutes.

This setting can be found in the following places:

* Azure portal: **Cognitive Services** Overview, labeled `Endpoint`
* LUIS portal: **Keys and Endpoint settings** page, as part of the endpoint URI.

Remember to include the `luis/v2.0` routing in the URL as shown in the following table:


|Required| Name | Data type | Description |
|--|------|-----------|-------------|
|Yes| `Billing` | String | Billing endpoint URI<br><br>Example:<br>`Billing=https://westus.api.cognitive.microsoft.com/luis/v2.0` |

## Eula setting

[!INCLUDE [Container shared configuration eula settings](../../../includes/cognitive-services-containers-configuration-shared-settings-eula.md)]

## Fluentd settings


[!INCLUDE [Container shared configuration fluentd settings](../../../includes/cognitive-services-containers-configuration-shared-settings-fluentd.md)]

## Http proxy credentials settings

[!INCLUDE [Container shared configuration fluentd settings](../../../includes/cognitive-services-containers-configuration-shared-settings-http-proxy.md)]

## Logging settings
 
[!INCLUDE [Container shared configuration logging settings](../../../includes/cognitive-services-containers-configuration-shared-settings-logging.md)]


## Mount settings

Use bind mounts to read and write data to and from the container. You can specify an input mount or output mount by specifying the `--mount` option in the [docker run](https://docs.docker.com/engine/reference/commandline/run/) command. 

The LUIS container doesn't use input or output mounts to store training or service data. 

The exact syntax of the host mount location varies depending on the host operating system. Additionally, the [host computer](luis-container-howto.md#the-host-computer)'s mount location may not be accessible due to a conflict between permissions used by the docker service account and the host mount location permissions. 

The following table describes the settings supported.

|Required| Name | Data type | Description |
|-------|------|-----------|-------------|
|Yes| `Input` | String | The target of the input mount. The default value is `/input`. This is the location of the LUIS package files. <br><br>Example:<br>`--mount type=bind,src=c:\input,target=/input`|
|No| `Output` | String | The target of the output mount. The default value is `/output`. This is the location of the logs. This includes LUIS query logs and container logs. <br><br>Example:<br>`--mount type=bind,src=c:\output,target=/output`|

## Example docker run commands

The following examples use the configuration settings to illustrate how to write and use `docker run` commands.  Once running, the container continues to run until you [stop](luis-container-howto.md#stop-the-container) it.


* **Line-continuation character**: The docker commands in the following sections use the back slash, `\`, as a line continuation character. Replace or remove this based on your host operating system's requirements. 
* **Argument order**: Do not change the order of the arguments unless you are very familiar with docker containers.

Remember to include the `luis/v2.0` routing in the URL as shown in the following table.

Replace {_argument_name_} with your own values:

| Placeholder | Value | Format or example |
|-------------|-------|---|
|{ENDPOINT_KEY} | The endpoint key of the trained LUIS application. |xxxxxxxxxxxxxxxxxxxxxxxxxxxxxxxx|
|{BILLING_ENDPOINT} | The billing endpoint value is available on the Azure `Cognitive Services` Overview page. |https://westus.api.cognitive.microsoft.com/luis/v2.0|

> [!IMPORTANT]
> The `Eula`, `Billing`, and `ApiKey` options must be specified to run the container; otherwise, the container won't start.  For more information, see [Billing](luis-container-howto.md#billing).
> The ApiKey value is the **Key** from the Keys and Endpoints page in the LUIS portal and is also available on the Azure `Cognitive Services` resource keys page. 

### Basic example

The following example has the fewest arguments possible to run the container:

```bash
docker run --rm -it -p 5000:5000 --memory 4g --cpus 2 \
--mount type=bind,src=c:\input,target=/input \
--mount type=bind,src=c:\output,target=/output \
mcr.microsoft.com/azure-cognitive-services/luis:latest \
Eula=accept \
Billing={BILLING_ENDPOINT} \
ApiKey={ENDPOINT_KEY}
```

> [!Note] 
> The preceding command uses the directory off the `c:` drive to avoid any permission conflicts on Windows. If you need to use a specific directory as the input directory, you may need to grant the docker service permission. 
> The preceding docker command uses the back slash, `\`, as a line continuation character. Replace or remove this based on your [host computer](luis-container-howto.md#the-host-computer) operating system's requirements. Do not change the order of the arguments unless you are very familiar with docker containers.


### ApplicationInsights example

The following example sets the ApplicationInsights argument to send telemetry to Application Insights while the container is running:

```bash
docker run --rm -it -p 5000:5000 --memory 6g --cpus 2 \
--mount type=bind,src=c:\input,target=/input \
--mount type=bind,src=c:\output,target=/output \
mcr.microsoft.com/azure-cognitive-services/luis:latest \
Eula=accept \
Billing={BILLING_ENDPOINT} \
ApiKey={ENDPOINT_KEY}
InstrumentationKey={INSTRUMENTATION_KEY}
```

### Logging example 

The following command sets the logging level, `Logging:Console:LogLevel`, to configure the logging level to [`Information`](https://msdn.microsoft.com). 

```bash
docker run --rm -it -p 5000:5000 --memory 6g --cpus 2 \
--mount type=bind,src=c:\input,target=/input \
--mount type=bind,src=c:\output,target=/output \
mcr.microsoft.com/azure-cognitive-services/luis:latest \
Eula=accept \
Billing={BILLING_ENDPOINT} \
ApiKey={ENDPOINT_KEY} \
Logging:Console:LogLevel:Default=Information
```

## Next steps

* Review [How to install and run containers](luis-container-howto.md)
* Refer to [Troubleshooting](troubleshooting.md) to resolve issues related to LUIS functionality.
* Use more [Cognitive Services Containers](../cognitive-services-container-support.md)<|MERGE_RESOLUTION|>--- conflicted
+++ resolved
@@ -9,11 +9,7 @@
 ms.service: cognitive-services
 ms.subservice: language-understanding
 ms.topic: conceptual 
-<<<<<<< HEAD
 ms.date: 05/07/2019
-=======
-ms.date: 04/16/2019
->>>>>>> 35fff83c
 ms.author: diberry 
 ---
 
