---
title: Add example utterances
titleSuffix: Language Understanding - Azure Cognitive Services
description: Example utterances are text examples of user questions or commands. To teach Language Understanding (LUIS), you need to add example utterances to an intent.
services: cognitive-services
author: diberry
manager: nitinme
ms.custom: seodec18
ms.service: cognitive-services
ms.subservice: language-understanding
ms.topic: article
ms.date: 04/01/2019
ms.author: diberry
---

# Add an entity to example utterances 

Example utterances are text examples of user questions or commands. To teach Language Understanding (LUIS), you need to add [example utterances](luis-concept-utterance.md) to an [intent](luis-concept-intent.md).

Usually, add an example utterance to an intent first, and then create entities and label utterances on the intent page. If you would rather create entities first, see [Add entities](luis-how-to-add-entities.md).

## Marking entities in example utterances

When you select text in the example utterance to mark for an entity, an in-place pop-up menu appears. Use this menu to either create or select an entity. 

Certain entity types, such as prebuilt entities and regular expression entities, cannot be tagged in the example utterance because they are tagged automatically. 

## Add a simple entity

In the following procedure, you create and tag a custom entity within the following utterance on the intent page:

```text
Are there any SQL server jobs?
```

1. Select `SQL server` in the utterance to label it as a simple entity. In the entity drop-down box that appears, you can either select an existing entity or add a new entity. To add a new entity, type its name `Job` in the text box, and then select **Create new entity**.

    ![Screenshot of entering entity name](./media/luis-how-to-add-example-utterances/create-simple-entity.png)

    > [!NOTE]
    > When selecting words to tag as entities:
    > * For a single word, just select it. 
    > * For a set of two or more words, select at the beginning and then at the end of the set.

1. In the **What type of entity do you want to create?** pop-up box, verify the entity name and select the **Simple** entity type, and then select **Done**.

    A [phrase list](luis-concept-feature.md) is commonly used to boost the signal of a simple entity.

## Add a list entity

List entities represent a set of exact text matches of related words in your system. 

For a company's department list, you can have normalized values: `Accounting` and `Human Resources`. Each normalized name has synonyms. For a department, these synonyms can include any department acronyms, numbers, or slang. You don't have to know all the values when you create the entity. You can add more after reviewing real user utterances with synonyms.

1. In an example utterance on the **Intents** page, select the word or phrase that you want in the new list. When the entity drop-down appears, enter the name for the new list entity in the top textbox, then select **Create new entity**.   

1. In the **What type of entity do you want to create?** pop-up box, name the entity and select **List** as the type. Add synonyms of this list item, then select **Done**. 

    ![Screenshot of entering list entity synonyms](./media/luis-how-to-add-example-utterances/hr-create-list-2.png)

    You can add more list items or more item synonyms by labeling other utterances, or by editing the entity from the **Entities** in the left navigation. [Editing](luis-how-to-add-entities.md#add-list-entities) the entities gives you the options of entering additional items with corresponding synonyms or importing a list. 

## Add composite entity

Composite entities are created from existing **Entities** into a parent entity. 

Assuming the utterance, `Does John Smith work in Seattle?`, a composite utterance can return entity information of the employee name `John Smith`, and the location `Seattle` in a composite entity. The child entities must already exist in the app and be marked in the example utterance before creating the composite entity.

1. To wrap the child entities into a composite entity, select the **first** labeled entity (left-most) in the utterance for the composite entity. A drop-down list appears to show the choices for this selection.

1. Select **Wrap in composite entity** from the drop-down list. 

1. Select the last word of the composite entity (right-most). Notice a green line follows the composite entity. This is the visual indicator for a composite entity and should be under all words in the composite entity from the left-most child entity to the right-most child entity.

1. Enter the composite entity name in the drop-down list.

    When you wrap the entities correctly, a green line is under the entire phrase.

1. Validate the composite entity details on the **What type of entity do you want to create?** pop-up box then select **Done**.

    ![Screenshot of Entity details pop-up](./media/luis-how-to-add-example-utterances/hr-create-composite-3.png)

1. The composite entity displays with both blue highlights for individual entities and a green underline for the entire composite entity. 

    ![Screenshot of Intents details page, with composite entity](./media/luis-how-to-add-example-utterances/hr-create-composite-4.png)

<<<<<<< HEAD
## Add hierarchical entity

**Hierarchical entities will eventually be deprecated. Use [entity roles](luis-concept-roles.md) to determine entity subtypes, instead of hierarchical entities.**

A hierarchical entity is a category of contextually learned and conceptually related entities. In the following example, the entity contains origin and destination locations. 
=======
## Add entity's role to utterance
>>>>>>> 6a383dfd

A role is a named subtype of an entity, determined by the context of the utterance. You can mark an entity within an utterance as the entity, or select a role within that entity. Any entity can have roles including custom entities that are machine-learned (simple entities and composite entities), are not machine-learned (prebuilt entities, regular expression entities, list entities). 

<<<<<<< HEAD
1. On the Intent page, in the utterance, select `Seattle`, then enter the entity name `Location`, and then select Enter on the keyboard.

1. In the **What type of entity do you want to create?** pop-up box, select _hierarchical_ for **Entity type**, then add `Origin` and `Destination` as children, and then select **Done**.

    ![Screenshot of Intents details page, with ToLocation entity highlighted](./media/luis-how-to-add-example-utterances/create-location-hierarchical-entity.png)

1. The word in the utterance was labeled with the parent hierarchical entity. You need to assign the word to a child entity. Return to the utterance on the Intent detail page. Select the word, then from the drop-down list choose the entity name you created, and follow the menu to the right to choose the correct child entity.

    >[!CAUTION]
    >Child entity names must be unique across all entities in a single app. Two different hierarchical entities may not contain child entities with the same name. 
=======
Learn [how to mark an utterance with entity roles](tutorial-entity-roles.md) from a hands-on tutorial. 
>>>>>>> 6a383dfd

## Add entity's role to utterance

A role is a named subtype of an entity, determined by the context of the utterance. You can mark an entity within an utterance as the entity, or select a role within that entity. Any entity can have roles including custom entities that are machine-learned (simple entities and composite entities), are not machine-learned (prebuilt entities, regular expression entities, list entities). 

Learn [how to mark an utterance with entity roles](tutorial-entity-roles.md) from a hands-on tutorial. 

## Entity status predictions

When you enter a new utterance in the LUIS portal, the utterance may have entity prediction errors. The prediction error is a difference between how an entity is labeled compared with how LUIS has predicted the entity. 

This difference is visually represented in the LUIS portal with a red underline in the utterance. The red underline may appear in entity brackets or outside of brackets. 

![Screenshot of Entity status prediction discrepancy](./media/luis-how-to-add-example-utterances/entity-prediction-error.png)

Select the words that are underlined in red in the utterance. 

The entity box displays the **Entity status** with a red exclamation mark if there is a prediction discrepancy. To see the Entity status with information about the difference between labeled and predicted entities, select **Entity status** then select the item to the right.

![Screenshot of Entity status selection](./media/luis-how-to-add-example-utterances/entity-prediction-error-correction.png)

The red-line can appear at any of the following times:

   * When an utterance is entered but before the entity is labeled
   * When the entity label is applied
   * When the entity label is removed
   * When more than one entity label is predicted for that text 

The following solutions help resolve the entity prediction discrepancy:

|Entity|Visual indicator|Prediction|Solution|
|--|--|--|--|
|Utterance entered, entity isn't labeled yet.|red underline|Prediction is correct.|Label the entity with the predicted value.|
|Unlabeled text|red underline|Incorrect prediction|The current utterances using this incorrect entity need to be reviewed across all intents. The current utterances have mistaught LUIS that this text is the predicted entity.
|Correctly labeled text|blue entity highlight, red underline|Incorrect prediction|Provide more utterances with the correctly labeled entity in a variety of places and usages. The current utterances are either not sufficient to teach LUIS that this is the entity is or similar entities appear in the same context. Similar entity should be combined into a single entity so LUIS isn't confused. Another solution is to add a phrase list to boost the significance of the words. |
|Incorrectly labeled text|blue entity highlight, red underline|Correct prediction| Provide more utterances with the correctly labeled entity in a variety of places and usages. 

> [!Note]
> When a red box is around the labeled intent in the row of the example utterance, an [intent prediction error](luis-how-to-add-intents.md#intent-prediction-discrepancy-errors) has occurred. You need to correct it. 

## Other actions

You can perform actions on example utterances as a selected group or as an individual item. Groups of selected example utterances change the contextual menu above the list. Single items may use both the contextual menu above the list and the individual contextual ellipsis at the end of each utterance row. 

### Remove entity labels from utterances

You can remove machine-learned entity labels from an utterance on the Intent page. If the entity is not machine-learned, it can't be removed from an utterance. If you need to remove a non-machine-learned entity from the utterance, you need to delete the entity from the entire app. 

To remove a machine-learned entity label from an utterance, select the entity in the utterance. Then select **Remove Label** in the entity drop-down box that appears.

### Add prebuilt entity label

When you add the prebuilt entities to your LUIS app, you don't need to tag utterances with these entities. To learn more about prebuilt entities and how to add them, see [Add entities](luis-how-to-add-entities.md#add-a-prebuilt-entity-to-your-app).

### Add regular expression entity label

If you add the regular expression entities to your LUIS app, you don't need to tag utterances with these entities. To learn more about regular expression entities and how to add them, see [Add entities](luis-how-to-add-entities.md#add-regular-expression-entities-for-highly-structured-concepts).


### Create a pattern from an utterance

See [Add pattern from existing utterance on intent or entity page](luis-how-to-model-intent-pattern.md#add-pattern-from-existing-utterance-on-intent-or-entity-page).


### Add pattern.any entity

If you add the pattern.any entities to your LUIS app, you can't label utterances with these entities. They are only valid in patterns. To learn more about pattern.any entities and how to add them, see [Add entities](luis-how-to-add-entities.md#add-patternany-entities-to-capture-free-form-entities).

## Train your app after changing model with utterances

After you add, edit, or remove utterances, [train](luis-how-to-train.md) and [publish](luis-how-to-publish-app.md) your app for your changes to affect endpoint queries. 

## Next steps

After labeling utterances in your intents, you can now create a [composite entity](luis-how-to-add-entities.md).<|MERGE_RESOLUTION|>--- conflicted
+++ resolved
@@ -84,33 +84,6 @@
 
     ![Screenshot of Intents details page, with composite entity](./media/luis-how-to-add-example-utterances/hr-create-composite-4.png)
 
-<<<<<<< HEAD
-## Add hierarchical entity
-
-**Hierarchical entities will eventually be deprecated. Use [entity roles](luis-concept-roles.md) to determine entity subtypes, instead of hierarchical entities.**
-
-A hierarchical entity is a category of contextually learned and conceptually related entities. In the following example, the entity contains origin and destination locations. 
-=======
-## Add entity's role to utterance
->>>>>>> 6a383dfd
-
-A role is a named subtype of an entity, determined by the context of the utterance. You can mark an entity within an utterance as the entity, or select a role within that entity. Any entity can have roles including custom entities that are machine-learned (simple entities and composite entities), are not machine-learned (prebuilt entities, regular expression entities, list entities). 
-
-<<<<<<< HEAD
-1. On the Intent page, in the utterance, select `Seattle`, then enter the entity name `Location`, and then select Enter on the keyboard.
-
-1. In the **What type of entity do you want to create?** pop-up box, select _hierarchical_ for **Entity type**, then add `Origin` and `Destination` as children, and then select **Done**.
-
-    ![Screenshot of Intents details page, with ToLocation entity highlighted](./media/luis-how-to-add-example-utterances/create-location-hierarchical-entity.png)
-
-1. The word in the utterance was labeled with the parent hierarchical entity. You need to assign the word to a child entity. Return to the utterance on the Intent detail page. Select the word, then from the drop-down list choose the entity name you created, and follow the menu to the right to choose the correct child entity.
-
-    >[!CAUTION]
-    >Child entity names must be unique across all entities in a single app. Two different hierarchical entities may not contain child entities with the same name. 
-=======
-Learn [how to mark an utterance with entity roles](tutorial-entity-roles.md) from a hands-on tutorial. 
->>>>>>> 6a383dfd
-
 ## Add entity's role to utterance
 
 A role is a named subtype of an entity, determined by the context of the utterance. You can mark an entity within an utterance as the entity, or select a role within that entity. Any entity can have roles including custom entities that are machine-learned (simple entities and composite entities), are not machine-learned (prebuilt entities, regular expression entities, list entities). 
@@ -147,9 +120,6 @@
 |Correctly labeled text|blue entity highlight, red underline|Incorrect prediction|Provide more utterances with the correctly labeled entity in a variety of places and usages. The current utterances are either not sufficient to teach LUIS that this is the entity is or similar entities appear in the same context. Similar entity should be combined into a single entity so LUIS isn't confused. Another solution is to add a phrase list to boost the significance of the words. |
 |Incorrectly labeled text|blue entity highlight, red underline|Correct prediction| Provide more utterances with the correctly labeled entity in a variety of places and usages. 
 
-> [!Note]
-> When a red box is around the labeled intent in the row of the example utterance, an [intent prediction error](luis-how-to-add-intents.md#intent-prediction-discrepancy-errors) has occurred. You need to correct it. 
-
 ## Other actions
 
 You can perform actions on example utterances as a selected group or as an individual item. Groups of selected example utterances change the contextual menu above the list. Single items may use both the contextual menu above the list and the individual contextual ellipsis at the end of each utterance row. 
