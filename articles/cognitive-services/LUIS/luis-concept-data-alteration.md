--- conflicted
+++ resolved
@@ -1,12 +1,7 @@
 ---
-<<<<<<< HEAD
-title: Understand data alteration concepts in LUIS - Azure Cognitive Services| Microsoft Docs
-description: LUIS provides ways to manipulate the utterance before or during the prediction. These include fixing spelling, and fixing timezone issues for prebuild datetimeV2.
-=======
-title: Data alteration concepts in LUIS - Lanuage Understanding
+title: Data alteration concepts in LUIS - Language Understanding
 titleSuffix: Azure Cognitive Services
 description: Learn how data can be changed before predictions in Language Understanding (LUIS)
->>>>>>> 2a232834
 services: cognitive-services
 author: diberry
 manager: cjgronlund
