--- conflicted
+++ resolved
@@ -1,212 +1,208 @@
----
-title: Glossary 
-titleSuffix: Language Understanding - Azure Cognitive Services
-description: The glossary explains terms that you might encounter as you work with the LUIS API Service.
-services: cognitive-services
-author: diberry
-manager: nitinme
-ms.service: cognitive-services
-ms.subservice: language-understanding
-ms.topic: article
-ms.date: 01/23/2019
-ms.author: diberry
----
-
-# Language understanding glossary of common vocabulary and concepts
-The Language Understanding (LUIS) glossary explains terms that you might encounter as you work with the LUIS API Service.
-
-## <a name="active-version"></a>Active version
-
-The active LUIS version is the version that receives any changes to the model. In the [LUIS](luis-reference-regions.md) website, if you want to make changes to a version that is not the active version, you need to first set that version as active.
-
-## <a name="authoring"></a>Authoring
-
-Authoring is the ability to create, manage and deploy a [LUIS app](#luis-app), either using the [LUIS](luis-reference-regions.md) website or the [authoring APIs](https://go.microsoft.com/fwlink/?linkid=2092087).
-
-## <a name="authoring-key"></a>Authoring Key
-
-Previously named "Programmatic" key. Used to author the app. Not used for production-level endpoint queries. For more information, see [Key limits](luis-boundaries.md#key-limits).   
-
-## <a name="batch-test-json-file"></a>Batch text JSON file
-
-The batch file is a JSON array. Each element in the array has three properties: `text`, `intent`, and `entities`. The `entities` property is an array. The array can be empty. If the `entities` array is not empty, it needs to accurately identify the entities.
-
-```JSON
-[
-    {
-        "text": "drive me home",
-        "intent": "None",
-        "entities": []
-    },
-    {
-        "text": "book a flight to orlando on the 25th",
-        "intent": "BookFlight",
-        "entities": [
-            {
-                "entity": "orlando",
-                "type": "Location",
-                "startIndex": 18,
-                "endIndex": 25
-            }
-        ]
-    }
-]
-
-```
-
-
-## <a name="collaborator"></a>Collaborator
-
-A collaborator is not the [owner](#owner) of the app, but has the same permissions to add, edit, and delete the intents, entities, utterances.
-
-## <a name="currently-editing"></a>Currently editing
-
-Same as [active version](#active-version)
-
-## <a name="domain"></a>Domain
-
-In the LUIS context, a **domain** is an area of knowledge. Your domain is specific to your app area of knowledge. This can be a general area such as the travel agent app. A travel agent app can also be specific to just the areas of information for your company such as specific geographical locations, languages, and services.
-
-## <a name="endpoint"></a>Endpoint
-
-<<<<<<< HEAD
-The [LUIS endpoint](https://aka.ms/luis-endpoint-apis) URL is where you submit LUIS queries after the [LUIS app](#luis-app) is authored and published. The endpoint URL contains the region of the published app as well as the app ID. You can find the endpoint on the **[Keys and endpoints](luis-how-to-azure-subscription.md)** page of your app, or you can get the endpoint URL from the [Get App Info](https://westus.dev.cognitive.microsoft.com/docs/services/5890b47c39e2bb17b84a55ff/operations/5890b47c39e2bb052c5b9c37) API.
-=======
-The [LUIS endpoint](https://go.microsoft.com/fwlink/?linkid=2092356) URL is where you submit LUIS queries after the [LUIS app](#luis-app) is authored and published. The endpoint URL contains the region of the published app as well as the app ID. You can find the endpoint on the **[Keys and endpoints](luis-how-to-azure-subscription.md)** page of your app, or you can get the endpoint URL from the [Get App Info](https://westus.dev.cognitive.microsoft.com/docs/services/5890b47c39e2bb17b84a55ff/operations/5890b47c39e2bb052c5b9c37) API.
->>>>>>> 6a383dfd
-
-An example endpoint looks like:
-
-`https://<region>.api.cognitive.microsoft.com/luis/v2.0/apps/<appID>?subscription-key=<subscriptionID>&verbose=true&timezoneOffset=0&q=<utterance>`
-
-|Querystring parameter|description|
-|--|--|
-|region| [published region](luis-reference-regions.md#publishing-regions) |
-|appID | LUIS app ID |
-|subscriptionID | LUIS endpoint (subscription) key created in Azure portal |
-|q | utterance |
-|timezoneOffset| minutes|
-
-## <a name="entity"></a>Entity
-
-[Entities](luis-concept-entity-types.md) are important words in [utterances](luis-concept-utterance.md) that describe information relevant to the [intent](luis-concept-intent.md), and sometimes they are essential to it. An entity is essentially a datatype in LUIS.
-
-## <a name="f-measure"></a>F-measure
-
-In [batch testing](luis-interactive-test.md#batch-testing), a measure of the test's accuracy.
-
-## <a name="false-negative"></a>False negative (TN)
-
-In [batch testing](luis-interactive-test.md#batch-testing), the data points represent utterances in which your app incorrectly predicted the absence of the target intent/entity.
-
-## <a name="false-positive"></a>False positive (TP)
-
-In [batch testing](luis-interactive-test.md#batch-testing), the data points represent utterances in which your app incorrectly predicted the existence of the target intent/entity.
-
-## <a name="features"></a>Features
-
-In machine learning, a [feature](luis-concept-feature.md) is a distinguishing trait or attribute of data that your system observes.
-
-## <a name="intent"></a>Intent
-
-An [intent](luis-concept-intent.md) represents a task or action the user wants to perform. It is a purpose or goal expressed in a user's input, such as booking a flight, paying a bill, or finding a news article. In LUIS, the intent prediction is based on the entire utterance. Entities, by comparison, are pieces of an utterance.
-
-## <a name="labeling"></a>Labeling
-
-Labeling is the process of associating a word or phrase in an intent's [utterance](#utterance) with an [entity](#entity) (datatype).
-
-## <a name="luis-app"></a>LUIS app
-
-A LUIS app is a trained data model for natural language processing including [intents](#intent), [entities](#entity), and labeled [utterances](#utterance).
-
-## <a name="owner"></a>Owner
-
-Each app has one owner who is the person that created the app. The owner can add [collaborators](#collaborator).
-
-## <a name="pattern"></a>Patterns
-The previous Pattern feature is replaced with [Patterns](luis-concept-patterns.md). Use patterns to improve prediction accuracy by providing fewer training examples.
-
-## <a name="phrase-list"></a>Phrase list
-
-A [phrase list](luis-concept-feature.md#what-is-a-phrase-list-feature) includes a group of values (words or phrases) that belong to the same class and must be treated similarly (for example, names of cities or products). An interchangeable list is treated as synonyms.
-
-## <a name="prebuilt-domains"></a>Prebuilt domain
-
-A [prebuilt domain](luis-how-to-use-prebuilt-domains.md) is a LUIS app configured for a specific domain such as home automation (HomeAutomation) or restaurant reservations (RestaurantReservation). The intents, utterances, and entities are configured for this domain.
-
-## <a name="prebuilt-entity"></a>Prebuilt entity
-
-A [prebuilt entity](luis-prebuilt-entities.md) is an entity LUIS provides for common types of information such as number, URL, and email. You choose to add a prebuilt entity to your application.
-
-## <a name="precision"></a>Precision
-In [batch testing](luis-interactive-test.md#batch-testing), precision (also called positive predictive value) is the fraction of relevant utterances among the retrieved utterances.
-
-## <a name="programmatic-key"></a>Programmatic key
-
-Renamed to [authoring key](#authoring-key).
-
-## <a name="publish"></a>Publish
-
-Publishing means making a LUIS [active version](#active-version) available on either the staging or production [endpoint](#endpoint).  
-
-## <a name="quota"></a>Quota
-
-LUIS quota is the limitation of the [Azure subscription tier](https://aka.ms/luis-price-tier). The LUIS quota can be limited by both requests per second (HTTP Status 429) and total requests in a month (HTTP Status 403).
-
-## <a name="recall"></a>Recall
-In [batch testing](luis-interactive-test.md#batch-testing), recall (also known as sensitivity), is the ability for LUIS to generalize.
-
-## <a name="semantic-dictionary"></a>Semantic dictionary
-A semantic dictionary is provided on the List entity page as well as the Phrase list page. The semantic dictionary provides suggestions of words based on the current scope.
-
-## <a name="sentiment-analysis"></a>Sentiment Analysis
-Sentiment analysis provides positive or negative values of the utterances provided by [Text Analytics](https://azure.microsoft.com/services/cognitive-services/text-analytics/).
-
-## <a name="speech-priming"></a>Speech priming
-
-Speech priming allows your speech service to be primed with your LUIS model.
-
-## <a name="spelling-correction"></a>Spelling correction
-
-Enable Bing spell checker to correct misspelled words in the utterances before prediction.
-
-## <a name="starter-key"></a>Starter key
-
-Same as [programmatic key](#programmatic-key), renamed to Authoring key.
-
-## <a name="subscription-key"></a>Subscription key
-
-The subscription key is the **endpoint** key associated with the LUIS service [you created in Azure](luis-how-to-azure-subscription.md). This key is not the [authoring key](#programmatic-key). If you have an endpoint key, it should be used for any endpoint requests instead of the authoring key. You can see your current endpoint key inside the endpoint URL at the bottom of [**Keys and endpoints** page](luis-how-to-azure-subscription.md) in [LUIS](luis-reference-regions.md) website. It is the value of **subscription-key** name/value pair.
-
-## <a name="test"></a>Test
-
-[Testing](luis-interactive-test.md#test-your-app) a LUIS app means passing an utterance to LUIS and viewing the JSON results.
-
-## <a name="timezoneoffset"></a>Timezone offset
-
-The endpoint includes timezoneOffset. This is the number in minutes you want to add or remove from the datetimeV2 prebuilt entity. For example, if the utterance is "what time is it now?", the datetimeV2 returned is the current time for the client request. If your client request is coming from a bot or other application that is not the same as your bot's user, you should pass in the offset between the bot and the user.
-
-See [Change time zone of prebuilt datetimeV2 entity](luis-concept-data-alteration.md?#change-time-zone-of-prebuilt-datetimev2-entity).
-
-## <a name="token"></a>Token
-A token is the smallest unit that can be labeled in an entity. Tokenization is based on the application's [culture](luis-language-support.md#tokenization).
-
-## <a name="train"></a>Train
-
-Training is the process of teaching LUIS about any changes to the [active version](#active-version) since the last training.
-
-## <a name="true-negative"></a>True negative (TN)
-
-In [batch testing](luis-interactive-test.md#batch-testing), the data points represent utterances in which your app correctly predicted the absence of the target intent/entity.
-
-## <a name="true-positive"></a>True positive (TP)
-
-In [batch testing](luis-interactive-test.md#batch-testing), the data points represent utterances in which your app correctly predicted the existence of the target intent/entity.
-
-## <a name="utterance"></a>Utterance
-
-An utterance is a natural language phrase such as "book 2 tickets to Seattle next Tuesday". Example utterances are added to the intent.
-
-## <a name="version"></a>Version
-
-A LUIS [version](luis-how-to-manage-versions.md) is a specific data model associated with a LUIS app ID and the published endpoint. Every LUIS app has at least one version.
+---
+title: Glossary 
+titleSuffix: Language Understanding - Azure Cognitive Services
+description: The glossary explains terms that you might encounter as you work with the LUIS API Service.
+services: cognitive-services
+author: diberry
+manager: nitinme
+ms.service: cognitive-services
+ms.subservice: language-understanding
+ms.topic: article
+ms.date: 01/23/2019
+ms.author: diberry
+---
+
+# Language understanding glossary of common vocabulary and concepts
+The Language Understanding (LUIS) glossary explains terms that you might encounter as you work with the LUIS API Service.
+
+## <a name="active-version"></a>Active version
+
+The active LUIS version is the version that receives any changes to the model. In the [LUIS](luis-reference-regions.md) website, if you want to make changes to a version that is not the active version, you need to first set that version as active.
+
+## <a name="authoring"></a>Authoring
+
+Authoring is the ability to create, manage and deploy a [LUIS app](#luis-app), either using the [LUIS](luis-reference-regions.md) website or the [authoring APIs](https://go.microsoft.com/fwlink/?linkid=2092087).
+
+## <a name="authoring-key"></a>Authoring Key
+
+Previously named "Programmatic" key. Used to author the app. Not used for production-level endpoint queries. For more information, see [Key limits](luis-boundaries.md#key-limits).   
+
+## <a name="batch-test-json-file"></a>Batch text JSON file
+
+The batch file is a JSON array. Each element in the array has three properties: `text`, `intent`, and `entities`. The `entities` property is an array. The array can be empty. If the `entities` array is not empty, it needs to accurately identify the entities.
+
+```JSON
+[
+    {
+        "text": "drive me home",
+        "intent": "None",
+        "entities": []
+    },
+    {
+        "text": "book a flight to orlando on the 25th",
+        "intent": "BookFlight",
+        "entities": [
+            {
+                "entity": "orlando",
+                "type": "Location",
+                "startIndex": 18,
+                "endIndex": 25
+            }
+        ]
+    }
+]
+
+```
+
+
+## <a name="collaborator"></a>Collaborator
+
+A collaborator is not the [owner](#owner) of the app, but has the same permissions to add, edit, and delete the intents, entities, utterances.
+
+## <a name="currently-editing"></a>Currently editing
+
+Same as [active version](#active-version)
+
+## <a name="domain"></a>Domain
+
+In the LUIS context, a **domain** is an area of knowledge. Your domain is specific to your app area of knowledge. This can be a general area such as the travel agent app. A travel agent app can also be specific to just the areas of information for your company such as specific geographical locations, languages, and services.
+
+## <a name="endpoint"></a>Endpoint
+
+The [LUIS endpoint](https://go.microsoft.com/fwlink/?linkid=2092356) URL is where you submit LUIS queries after the [LUIS app](#luis-app) is authored and published. The endpoint URL contains the region of the published app as well as the app ID. You can find the endpoint on the **[Keys and endpoints](luis-how-to-azure-subscription.md)** page of your app, or you can get the endpoint URL from the [Get App Info](https://westus.dev.cognitive.microsoft.com/docs/services/5890b47c39e2bb17b84a55ff/operations/5890b47c39e2bb052c5b9c37) API.
+
+An example endpoint looks like:
+
+`https://<region>.api.cognitive.microsoft.com/luis/v2.0/apps/<appID>?subscription-key=<subscriptionID>&verbose=true&timezoneOffset=0&q=<utterance>`
+
+|Querystring parameter|description|
+|--|--|
+|region| [published region](luis-reference-regions.md#publishing-regions) |
+|appID | LUIS app ID |
+|subscriptionID | LUIS endpoint (subscription) key created in Azure portal |
+|q | utterance |
+|timezoneOffset| minutes|
+
+## <a name="entity"></a>Entity
+
+[Entities](luis-concept-entity-types.md) are important words in [utterances](luis-concept-utterance.md) that describe information relevant to the [intent](luis-concept-intent.md), and sometimes they are essential to it. An entity is essentially a datatype in LUIS.
+
+## <a name="f-measure"></a>F-measure
+
+In [batch testing](luis-interactive-test.md#batch-testing), a measure of the test's accuracy.
+
+## <a name="false-negative"></a>False negative (TN)
+
+In [batch testing](luis-interactive-test.md#batch-testing), the data points represent utterances in which your app incorrectly predicted the absence of the target intent/entity.
+
+## <a name="false-positive"></a>False positive (TP)
+
+In [batch testing](luis-interactive-test.md#batch-testing), the data points represent utterances in which your app incorrectly predicted the existence of the target intent/entity.
+
+## <a name="features"></a>Features
+
+In machine learning, a [feature](luis-concept-feature.md) is a distinguishing trait or attribute of data that your system observes.
+
+## <a name="intent"></a>Intent
+
+An [intent](luis-concept-intent.md) represents a task or action the user wants to perform. It is a purpose or goal expressed in a user's input, such as booking a flight, paying a bill, or finding a news article. In LUIS, the intent prediction is based on the entire utterance. Entities, by comparison, are pieces of an utterance.
+
+## <a name="labeling"></a>Labeling
+
+Labeling is the process of associating a word or phrase in an intent's [utterance](#utterance) with an [entity](#entity) (datatype).
+
+## <a name="luis-app"></a>LUIS app
+
+A LUIS app is a trained data model for natural language processing including [intents](#intent), [entities](#entity), and labeled [utterances](#utterance).
+
+## <a name="owner"></a>Owner
+
+Each app has one owner who is the person that created the app. The owner can add [collaborators](#collaborator).
+
+## <a name="pattern"></a>Patterns
+The previous Pattern feature is replaced with [Patterns](luis-concept-patterns.md). Use patterns to improve prediction accuracy by providing fewer training examples.
+
+## <a name="phrase-list"></a>Phrase list
+
+A [phrase list](luis-concept-feature.md#what-is-a-phrase-list-feature) includes a group of values (words or phrases) that belong to the same class and must be treated similarly (for example, names of cities or products). An interchangeable list is treated as synonyms.
+
+## <a name="prebuilt-domains"></a>Prebuilt domain
+
+A [prebuilt domain](luis-how-to-use-prebuilt-domains.md) is a LUIS app configured for a specific domain such as home automation (HomeAutomation) or restaurant reservations (RestaurantReservation). The intents, utterances, and entities are configured for this domain.
+
+## <a name="prebuilt-entity"></a>Prebuilt entity
+
+A [prebuilt entity](luis-prebuilt-entities.md) is an entity LUIS provides for common types of information such as number, URL, and email. You choose to add a prebuilt entity to your application.
+
+## <a name="precision"></a>Precision
+In [batch testing](luis-interactive-test.md#batch-testing), precision (also called positive predictive value) is the fraction of relevant utterances among the retrieved utterances.
+
+## <a name="programmatic-key"></a>Programmatic key
+
+Renamed to [authoring key](#authoring-key).
+
+## <a name="publish"></a>Publish
+
+Publishing means making a LUIS [active version](#active-version) available on either the staging or production [endpoint](#endpoint).  
+
+## <a name="quota"></a>Quota
+
+LUIS quota is the limitation of the [Azure subscription tier](https://aka.ms/luis-price-tier). The LUIS quota can be limited by both requests per second (HTTP Status 429) and total requests in a month (HTTP Status 403).
+
+## <a name="recall"></a>Recall
+In [batch testing](luis-interactive-test.md#batch-testing), recall (also known as sensitivity), is the ability for LUIS to generalize.
+
+## <a name="semantic-dictionary"></a>Semantic dictionary
+A semantic dictionary is provided on the List entity page as well as the Phrase list page. The semantic dictionary provides suggestions of words based on the current scope.
+
+## <a name="sentiment-analysis"></a>Sentiment Analysis
+Sentiment analysis provides positive or negative values of the utterances provided by [Text Analytics](https://azure.microsoft.com/services/cognitive-services/text-analytics/).
+
+## <a name="speech-priming"></a>Speech priming
+
+Speech priming allows your speech service to be primed with your LUIS model.
+
+## <a name="spelling-correction"></a>Spelling correction
+
+Enable Bing spell checker to correct misspelled words in the utterances before prediction.
+
+## <a name="starter-key"></a>Starter key
+
+Same as [programmatic key](#programmatic-key), renamed to Authoring key.
+
+## <a name="subscription-key"></a>Subscription key
+
+The subscription key is the **endpoint** key associated with the LUIS service [you created in Azure](luis-how-to-azure-subscription.md). This key is not the [authoring key](#programmatic-key). If you have an endpoint key, it should be used for any endpoint requests instead of the authoring key. You can see your current endpoint key inside the endpoint URL at the bottom of [**Keys and endpoints** page](luis-how-to-azure-subscription.md) in [LUIS](luis-reference-regions.md) website. It is the value of **subscription-key** name/value pair.
+
+## <a name="test"></a>Test
+
+[Testing](luis-interactive-test.md#test-your-app) a LUIS app means passing an utterance to LUIS and viewing the JSON results.
+
+## <a name="timezoneoffset"></a>Timezone offset
+
+The endpoint includes timezoneOffset. This is the number in minutes you want to add or remove from the datetimeV2 prebuilt entity. For example, if the utterance is "what time is it now?", the datetimeV2 returned is the current time for the client request. If your client request is coming from a bot or other application that is not the same as your bot's user, you should pass in the offset between the bot and the user.
+
+See [Change time zone of prebuilt datetimeV2 entity](luis-concept-data-alteration.md?#change-time-zone-of-prebuilt-datetimev2-entity).
+
+## <a name="token"></a>Token
+A token is the smallest unit that can be labeled in an entity. Tokenization is based on the application's [culture](luis-language-support.md#tokenization).
+
+## <a name="train"></a>Train
+
+Training is the process of teaching LUIS about any changes to the [active version](#active-version) since the last training.
+
+## <a name="true-negative"></a>True negative (TN)
+
+In [batch testing](luis-interactive-test.md#batch-testing), the data points represent utterances in which your app correctly predicted the absence of the target intent/entity.
+
+## <a name="true-positive"></a>True positive (TP)
+
+In [batch testing](luis-interactive-test.md#batch-testing), the data points represent utterances in which your app correctly predicted the existence of the target intent/entity.
+
+## <a name="utterance"></a>Utterance
+
+An utterance is a natural language phrase such as "book 2 tickets to Seattle next Tuesday". Example utterances are added to the intent.
+
+## <a name="version"></a>Version
+
+A LUIS [version](luis-how-to-manage-versions.md) is a specific data model associated with a LUIS app ID and the published endpoint. Every LUIS app has at least one version.