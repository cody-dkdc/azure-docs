---
title: Use batch testing to improve LUIS predictions  | Microsoft Docs
titleSuffix: Azure
description: Load batch test, review results, and improve LUIS predictions with changes.
services: cognitive-services
author: v-geberr
manager: kamran.iqbal
ms.service: cognitive-services
ms.component: language-understanding
ms.topic: article
ms.date: 03/19/2018
ms.author: v-geberr
---

# Use batch testing to find prediction accuracy issues

This tutorial demonstrates how to use batch testing to find utterance prediction issues.  

In this tutorial, you learn how to:

> [!div class="checklist"]
* Create a batch test file 
* Run a batch test
* Review test results
* Fix errors for intents
* Retest the batch

## Prerequisites

> [!div class="checklist"]
> * For this article, you also need a [LUIS][LUIS] account in order to author your LUIS application.

> [!Tip]
> If you do not already have a subscription, you can register for a [free account](https://azure.microsoft.com/free/).

## Create new app
This article uses the prebuilt domain HomeAutomation. The prebuilt domain has intents, entities, and utterances for controlling HomeAutomation devices such as lights. Create the app, add the domain, train, and publish.

1. In the [LUIS] website, create a new app by selecting **Create new app** on the **MyApps** page. 

    ![Create new app](./media/luis-tutorial-batch-testing/create-app-1.png)

2. Enter the name `Batchtest-HomeAutomation` in the dialog.

    ![Enter app name](./media/luis-tutorial-batch-testing/create-app-2.png)

3. Select **Prebuilt Domains** in bottom left corner. 

    ![Select Prebuilt Domain](./media/luis-tutorial-batch-testing/prebuilt-domain-1.png)

4. Select **Add Domain** for HomeAutomation.

    ![Add HomeAutomation domain](./media/luis-tutorial-batch-testing/prebuilt-domain-2.png)

5. Select **Train** in the top right navigation bar.

    ![Select Train button](./media/luis-tutorial-batch-testing/train-button.png)

## Batch test criteria
Batch testing can test up to 1000 utterances at a time. The batch should not have duplicates. [Export](create-new-app.md#export-app) the app in order to see the list of current utterances.  

The test strategy for LUIS uses three separate sets of data: model utterances, batch test utterances, and endpoint utterances. For this tutorial, make sure you are not using the utterances from either model utterances (added to an intent), or endpoint utterances. 

Do not use any of the utterances already in the app for the batch test:

```
'breezeway on please',
'change temperature to seventy two degrees',
'coffee bar on please',
'decrease temperature for me please',
'dim kitchen lights to 25 .',
'fish pond off please',
'fish pond on please',
'illuminate please',
'living room lamp on please',
'living room lamps off please',
'lock the doors for me please',
'lower your volume',
'make camera 1 off please',
'make some coffee',
'play dvd',
'set lights bright',
'set lights concentrate',
'set lights out bedroom',
'shut down my work computer',
'silence the phone',
'snap switch fan fifty percent',
'start master bedroom light .',
'theater on please',
'turn dimmer off',
'turn off ac please',
'turn off foyer lights',
'turn off living room light',
'turn off staircase',
'turn off venice lamp',
'turn on bathroom heater',
'turn on external speaker',
'turn on my bedroom lights .',
'turn on the furnace room lights',
'turn on the internet in my bedroom please',
'turn on thermostat please',
'turn the fan to high',
'turn thermostat on 70 .' 
```

## Create a batch to test intent prediction accuracy
1. Create `homeauto-batch-1.json` in a text editor such as [VSCode](https://code.visualstudio.com/). 

2. Add utterances with the **Intent** you want predicted in the test. For this tutorial, to make it simple, take utterances in the `HomeAutomation.TurnOn` and `HomeAutomation.TurnOff` and switch the `on` and `off` text in the utterances. For the `None` intent, add a couple of utterances that are not part of the [domain](luis-glossary.md#domain) (subject) area. 

    In order to understand how the batch test results correlate to the batch JSON, add only six intents.

    ```JSON
    [
        {
          "text": "lobby on please",
          "intent": "HomeAutomation.TurnOn",
          "entities": []
        },
        {
          "text": "change temperature to seventy one degrees",
          "intent": "HomeAutomation.TurnOn",
          "entities": []
        },
        {
          "text": "where is my pizza",
          "intent": "None",
          "entities": []
        },
        {
          "text": "help",
          "intent": "None",
          "entities": []
        },
        {
          "text": "breezeway off please",
          "intent": "HomeAutomation.TurnOff",
          "entities": []
        },
        {
          "text": "coffee bar off please",
          "intent": "HomeAutomation.TurnOff",
          "entities": []
        }
    ]
    ```

## Run the batch
1. Select **Test** in the top navigation bar. 

    ![Select Test in navigation bar](./media/luis-tutorial-batch-testing/test-1.png)

2. Select **Batch testing panel** in the right-side panel. 

    ![Select Batch test panel](./media/luis-tutorial-batch-testing/test-2.png)

3. Select **Import dataset**.

    ![Select Import dataset](./media/luis-tutorial-batch-testing/test-3.png)

4. Choose the file system location of the `homeauto-batch-1.json` file.

5. Name the dataset `set 1`.

    ![Select file](./media/luis-tutorial-batch-testing/test-4.png)

6. Select the **Run** button. Wait until the test is done.

    ![Select Run](./media/luis-tutorial-batch-testing/test-5.png)

7. Select **See results**.

    ![See results](./media/luis-tutorial-batch-testing/test-6.png)

8. Review results in the graph and legend.

    ![Batch results](./media/luis-tutorial-batch-testing/batch-result-1.png)

## Review batch results
The batch results are in two sections. The top section contains the graph and the legend. The bottom section displays utterances when you select an area name of the graph.

Any errors are indicated by the color red. The graph is in four sections, with two of the sections displayed in red. **These are the sections to focus on**. 

The top right section indicates the test incorrectly predicted the existence of an intent or entity. The bottom left section indicates the test incorrectly predicted the absence of an intent or entity.

### HomeAutomation.TurnOff test results
In the legend, select the `HomeAutomation.TurnOff` intent. It has a green success icon to the left of the name in the legend. There are no errors for this intent. 

![Batch results](./media/luis-tutorial-batch-testing/batch-result-1.png)

### HomeAutomation.TurnOn and None intents have errors
The other two intents have errors, meaning the test predictions didn't match the batch file expectations. Select the `None` intent in the legend to review the first error. 

![None intent](./media/luis-tutorial-batch-testing/none-intent-failures.png)

Failures appear on the chart in the red sections: **False Positive** and **False Negative**. Select the **False Negative** section name in the chart to see the failed utterances below the chart. 

![False negative failures](./media/luis-tutorial-batch-testing/none-intent-false-negative.png)

The failing utterance, `help` was expected as a `None` intent but the test predicted `HomeAutomation.TurnOn` intent.  

There are two failures, one in HomeAutomation.TurnOn, and one in None. Both were caused by the utterance `help` because it failed to meet the expectation in None and it was an unexpected match for the HomeAutomation.TurnOn intent. 

To determine why the `None` utterances are failing, review the utterances currently in `None`. 

## Review None intent's utterances

1. Close the **Test** panel by selecting the **Test** button on the top navigation bar. 

2. Select **Build** from the top navigation panel. 

3. Select **None** intent from list of intents.

4. Select Control+E to see the token view of the utterances 
    
    |None intent's utterances|Prediction score|
    |--|--|
    |"decrease temperature for me please"|0.44|
    |"dim kitchen lights to 25."|0.43|
    |"lower your volume"|0.46|
    |"turn on the internet in my bedroom please"|0.28|

## Fix None intent's utterances
    
Any utterances in `None` are supposed to be outside of the app domain. These utterances are relative to HomeAutomation, so they are in the wrong intent. 

LUIS also gives the utterances less than 50% (<.50) prediction score. If you look at the utterances in the other two intents, you see much higher prediction scores. When LUIS has low scores for example utterances, that is a good indication the utterances are confusing to LUIS between the current intent and other intents. 

To fix the app, the utterances currently in the `None` intent need to be moved into the correct intent and the `None` intent needs new, appropriate intents. 

Three of the utterances in the `None` intent are meant to lower the automation device settings. They use words such as `dim`, `lower`, or `decrease`. The fourth utterance asks to turn on the internet. Since all four utterances are about turning on or changing the degree of power to a device, they should be moved to the `HomeAutomation.TurnOn` intent. 

This is just one solution. You could also create a new intent of `ChangeSetting` and move the utterances using dim, lower, and decrease into that new intent. 

## Fix the app based on batch results
Move the four utterances to the `HomeAutomation.TurnOn` intent. 

1. Select the checkbox above the utterance list so all utterances are selected. 

2. In the **Reassign intent** drop-down, select `HomeAutomation.TurnOn`. 

    ![Move utterances](./media/luis-tutorial-batch-testing/move-utterances.png)

    After the four utterances are reassigned, the utterance list for the `None` intent is empty.

3. Add four new intents for the None intent:

    ```
    "fish"
    "dogs"
    "beer"
    "pizza"
    ```

    These utterances are definitely outside the domain of HomeAutomation. As you enter each utterance, watch the score for it. The score may be low, or even very low (with a red box around it). After you train the app, in step 8, the score will be much higher. 

7. Remove any labels by selecting the blue label in the utterance and select **Remove label**.

8. Select **Train** in the top right navigation bar. The score of each utterance is much higher. All scores for the `None` intent should be above .80 now. 

## Verify the fix worked
In order to verify that the utterances in the batch test are correctly predicted for the **None** intent, run the batch test again.

1. Select **Test** in the top navigation bar. 

2. Select **Batch testing panel** in the right-side panel. 

<<<<<<< HEAD
3. Select the ellipsis (***...***) to the right of the batch name and select **Run Dataset**. Wait until the batch test is done.
=======
3. Select the ellipsis (***...***) button to the right of the batch name and select **Run Dataset**. Wait until the batch test is done.
>>>>>>> 97121428

    ![Run dataset](./media/luis-tutorial-batch-testing/run-dataset.png)

4. Select **See results**. The intents should all have green icons to the left of the intent names. With the right filter set to the `HomeAutomation.Turnoff` intent, select the green dot in the top right panel closest to the middle of the chart. The name of the utterance appears in the table below the chart. The score of `breezeway off please` is very low. An optional activity is to add more utterances to the intent to increase this score. 

    ![Run dataset](./media/luis-tutorial-batch-testing/turnoff-low-score.png)

<!--
    The Entities section of the legend may have errors. That is the next thing to fix.

## Create a batch to test entity detection
1. Create `homeauto-batch-2.json` in a text editor such as [VSCode](https://code.visualstudio.com/). 

2. Utterances have entities identified with `startPos` and `endPost`. These two elements identify the entity before [tokenization](luis-glossary.md#token), which happens in some [cultures](luis-supported-languages.md#tokenization) in LUIS. If you plan to batch test in a tokenized culture, learn how to [extract](luis-concept-data-extraction.md#tokenized-entity-returned) the non-tokenized entities.

    Copy the following JSON into the file:

    ```JSON
    [
        {
          "text": "lobby on please",
          "intent": "HomeAutomation.TurnOn",
          "entities": [
            {
              "entity": "HomeAutomation.Room",
              "startPos": 0,
              "endPos": 4
            }
          ]
        },
        {
          "text": "change temperature to seventy one degrees",
          "intent": "HomeAutomation.TurnOn",
          "entities": [
            {
              "entity": "HomeAutomation.Operation",
              "startPos": 7,
              "endPos": 17
            }
          ]
        },
        {
          "text": "where is my pizza",
          "intent": "None",
          "entities": []
        },
        {
          "text": "help",
          "intent": "None",
          "entities": []
        },
        {
          "text": "breezeway off please",
          "intent": "HomeAutomation.TurnOff",
          "entities": [
            {
              "entity": "HomeAutomation.Room",
              "startPos": 0,
              "endPos": 9
            }
          ]
        },
        {
          "text": "coffee bar off please",
          "intent": "HomeAutomation.TurnOff",
          "entities": [
            {
              "entity": "HomeAutomation.Device",
              "startPos": 0,
              "endPos": 10
            }
          ]
        }
      ]
    ```

3. Import the batch file, following the [same instructions](#run-the-batch) as the first import, and name the dataset `set 2`. Run the test.

## Possible entity errors
Since the intents in the right-side filter of the test panel still pass the test, this section focuses on correct entity identification. 

Entity testing is diferrent than intents. An utterance will have only one top scoring intent, but it may have several entities. An utterance's entity may be correctly identified, may be incorrectly identified as an entity other than the one in the batch test, may overlap with other entities, or not identified at all. 

## Review entity errors
1. Select `HomeAutomation.Device` in the filter panel. The chart changes to show a single false positive and several true negatives. 

2. Select the False positive section name. The utterance for this chart point is displayed below the chart. The labeled intent and the predicted intent are the same, which is consistent with the test -- the intent prediction is correct. 

    The issue is that the HomeAutomation.Device was detected but the batch expected HomeAutomation.Room for the utterance "coffee bar off please". `Coffee bar` could be a room or a device, depending on the environment and context. As the model designer, you can either enforce the selection as `HomeAutomation.Room` or change the batch file to use `HomeAutomation.Device`. 

    If you want to reinforce that coffee bar is a room, you nee to add an utterances to LUIS that help LUIS decide a coffee bar is a room. 

    The most direct route is to add the utterance to the intent but that to add the utterance for every entity detection error is not the machine-learned solution. Another fix would be to add an utterance with `coffee bar`.

## Add utterance to help extract entity
1. Select the **Test** button on the top navigation to close the batch test panel.

2. On the `HomeAutomation.TurnOn` intent, add the utterance, `turn coffee bar on please`. The uttterance should have all three entities detected after you select enter. 

3. Select **Train** on the top navigation panel. Wait until training completes successfully.

3. Select **Test** on the top navigation panel to open the Batch testing pane again. 

<<<<<<< HEAD
4. If the list of datasets is not visible, select **Back to list**. Select the ellipsis (***...***) at the end of `Set 2` and select `Run Dataset`. Wait for the test to complete.
=======
4. If the list of datasets is not visible, select **Back to list**. Select the ellipsis (***...***) button at the end of `Set 2` and select `Run Dataset`. Wait for the test to complete.
>>>>>>> 97121428

5. Select **See results** to review the test results.

6. 
-->
## Next steps

> [!div class="nextstepaction"]
> [Learn more about example utterances](luis-how-to-add-example-utterances.md)

[LUIS]: https://docs.microsoft.com/azure/cognitive-services/luis/luis-reference-regions<|MERGE_RESOLUTION|>--- conflicted
+++ resolved
@@ -265,11 +265,7 @@
 
 2. Select **Batch testing panel** in the right-side panel. 
 
-<<<<<<< HEAD
-3. Select the ellipsis (***...***) to the right of the batch name and select **Run Dataset**. Wait until the batch test is done.
-=======
 3. Select the ellipsis (***...***) button to the right of the batch name and select **Run Dataset**. Wait until the batch test is done.
->>>>>>> 97121428
 
     ![Run dataset](./media/luis-tutorial-batch-testing/run-dataset.png)
 
@@ -373,11 +369,7 @@
 
 3. Select **Test** on the top navigation panel to open the Batch testing pane again. 
 
-<<<<<<< HEAD
-4. If the list of datasets is not visible, select **Back to list**. Select the ellipsis (***...***) at the end of `Set 2` and select `Run Dataset`. Wait for the test to complete.
-=======
 4. If the list of datasets is not visible, select **Back to list**. Select the ellipsis (***...***) button at the end of `Set 2` and select `Run Dataset`. Wait for the test to complete.
->>>>>>> 97121428
 
 5. Select **See results** to review the test results.
 
