--- conflicted
+++ resolved
@@ -239,23 +239,7 @@
 ## Could you have used a regular expression for each location?
 Yes, create the regular expression entity with origin and destination roles and use it in a pattern.
 
-<<<<<<< HEAD
 The locations in this example, such as `a-1234`, follow a specific format of one or two letters with a dash then a series of 4 or 5 numerals. This data can be described as a regular expression entity with a role for each location. Roles are available only for patterns. You can create patterns based on these utterances, then create a regular expression for the location format and add it to the patterns. 
-=======
-The locations in this example, such as `a-1234`, follow a specific format of one or two letters with a dash then a series of 4 or 5 numerals. This data can be described as a regular expression entity with a role for each location. Roles are available for patterns. You can create patterns based on these utterances, then create a regular expression for the location format and add it to the patterns. <!-- Go to this tutorial to see how that is done -->
-
-## Patterns with roles
-
-[!INCLUDE [LUIS Compare hierarchical entities to patterns with roles](../../../includes/cognitive-services-luis-hier-roles.md)]
-
-## What has this LUIS app accomplished?
-This app, with just a few intents and a hierarchical entity, identified a natural language query intention and returned the extracted data. 
-
-Your chatbot now has enough information to determine the primary action, `MoveEmployee`, and the location information found in the utterance. 
-
-## Where is this LUIS data used? 
-LUIS is done with this request. The calling application, such as a chatbot, can take the topScoringIntent result and the data from the entity to take the next step. LUIS doesn't do that programmatic work for the bot or calling application. LUIS only determines what the user's intention is. 
->>>>>>> 6edaba70
 
 ## Clean up resources
 
