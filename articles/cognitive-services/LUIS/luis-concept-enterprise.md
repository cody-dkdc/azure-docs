--- conflicted
+++ resolved
@@ -7,11 +7,7 @@
 ms.service: cognitive-services
 ms.component: language-understanding
 ms.topic: article
-<<<<<<< HEAD
-ms.date: 06/04/2018
-=======
 ms.date: 06/05/2018
->>>>>>> d568a5b2
 ms.author: v-geberr
 ---
 
@@ -42,13 +38,6 @@
 For example, let's say you're developing an office assistant that has over 500 intents. If 200 intents relate to scheduling meetings, 200 are about reminders, 200 are about getting information about colleagues, and 200 are for sending email, group intents so that each group is in a single app, then create a top-level app containing each intent. Use the [dispatch tool and architecture](#dispatch-tool-and-architecture) to build the top-level app. Then change your bot to use the cascading call as show in the [dispatch tutorial][dispatcher-application-tutorial]. 
 
 ## When you need to combine several LUIS and QnA maker apps
-<<<<<<< HEAD
-Divide your intents into multiple LUIS apps using the dispatcher model. This approach allows you to have different subject domains in separate apps. The chat bot receives the utterances, then sends to the parent LUIS app for prediction. The top intent from this prediction allows the chat bot to send the utterance to a specific LUIS domain.
-
-For example, let's say you're developing an office assistant that has over 500 intents. If 100 intents relate to scheduling meetings, 100 are about reminders, 100 are about getting information about colleagues, and 100 are for sending email, group intents so that each group is in a single app, then create a top-level app containing each intent. Pass the utterance to LUIS twice, first to the top-level app, then based on the top prediction results, to the group-level app. 
-
-Use the [Dispatch][dispatcher-application] command line tool, found in  [BotBuilder-tools](https://github.com/Microsoft/botbuilder-tools) to combine multiple LUIS and QnA Maker apps into a top parent LUIS app. Learn more from the Bot Builder v4 [dispatch tutorial](https://docs.microsoft.com/azure/bot-service/bot-builder-tutorial-dispatch?view=azure-bot-service-4.0&tabs=csaddref%2Ccsbotconfig).  
-=======
 If you have several LUIS and QnA maker apps that need to respond to a bot, use the [dispatch tool](#dispatch-tool-and-architecture) to build the top-level app. Then change your bot to use the cascading call as show in the [dispatch tutorial][dispatcher-application-tutorial]. 
 
 ## Dispatch tool and model
@@ -57,7 +46,6 @@
 ![Conceptual image of dispatch architecture](./media/luis-concept-enterprise/dispatch-architecture.png)
 
 The parent domain is noted in LUIS as a **V Dispatch** app. 
->>>>>>> d568a5b2
 
 ![Screenshot of LUIS apps list with LUIS app created by dispatch tool](./media/luis-concept-enterprise/dispatch.png)
 
