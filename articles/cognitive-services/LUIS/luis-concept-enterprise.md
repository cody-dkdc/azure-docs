---
<<<<<<< HEAD
title: Enterprise concepts for a LUIS app - Azure Cognitive Services | Microsoft Docs
=======
title: Enterprise concepts for a LUIS app - Language Understanding
titleSuffix: Azure Cognitive Services
>>>>>>> 2a232834
description: Understand design concepts for large LUIS apps.
services: cognitive-services
author: diberry
manager: cjgronlund

ms.service: cognitive-services
ms.component: language-understanding
ms.topic: article
ms.date: 09/09/2018
ms.author: diberry
---

# Enterprise strategies for a LUIS app
Review these design strategies for your enterprise app.

## When you expect LUIS requests beyond the quota
If your LUIS app request rate exceeds the allowed [quota rate](https://azure.microsoft.com/pricing/details/cognitive-services/language-understanding-intelligent-services/), spread the load to more LUIS apps with the [same app definition](#use-multiple-apps-with-same-app-definition) or create and [assign multiple keys](#assign-multiple-luis-keys-to-same-app) to the app. 

### Use multiple apps with same app definition
Export the original LUIS app, then import the app back into separate apps. Each app has its own app ID. When you publish, instead of using the same key across all apps, create a separate key for each app. Balance the load across all apps so that no single app is overwhelmed. Add [Application Insights](luis-tutorial-bot-csharp-appinsights.md) to monitor usage. 

In order to get the same top intent between all the apps, make sure the intent prediction between the first and second intent is wide enough that LUIS is not confused, giving different results between apps for minor variations in utterances. 

Designate a single app as the master. Any utterances that are suggested for review should be added to the master app then moved back to all the other apps. This is either a full export of the app, or loading the labeled utterances from the master to the children. Loading can be done from either the [LUIS](luis-reference-regions.md) website or the authoring API for a [single utterance](https://westus.dev.cognitive.microsoft.com/docs/services/5890b47c39e2bb17b84a55ff/operations/5890b47c39e2bb052c5b9c08) or for a [batch](https://westus.dev.cognitive.microsoft.com/docs/services/5890b47c39e2bb17b84a55ff/operations/5890b47c39e2bb052c5b9c09). 

Schedule a periodic [review of endpoint utterances](luis-how-to-review-endoint-utt.md) for active learning, such as every two weeks, then retrain and republish. 

### Assign multiple LUIS keys to same app
If your LUIS app receives more endpoint hits than your single key's quota allows, create and assign more keys to the LUIS app. Create a traffic manager or load balancer to manage the endpoint queries across the endpoint keys. 

## When your monolithic app returns wrong intent
If your app is meant to predict a wide variety of user utterances, consider implementing the [dispatch model](#dispatch-tool-and-model). Breaking up a monolithic app allows LUIS to focus detection between intents successfully instead of getting confused between intents across the parent app and child apps. 

Schedule a periodic [review of endpoint utterances](luis-how-to-review-endoint-utt.md) for active learning, such as every two weeks, then retrain and republish. 

## When you need to have more than 500 intents
For example, let's say you're developing an office assistant that has over 500 intents. If 200 intents relate to scheduling meetings, 200 are about reminders, 200 are about getting information about colleagues, and 200 are for sending email, group intents so that each group is in a single app, then create a top-level app containing each intent. Use the [dispatch tool and architecture](#dispatch-tool-and-model) to build the top-level app. Then change your bot to use the cascading call as show in the [dispatch tutorial][dispatcher-application-tutorial]. 

## When you need to combine several LUIS and QnA maker apps
If you have several LUIS and QnA maker apps that need to respond to a bot, use the [dispatch tool](#dispatch-tool-and-model) to build the top-level app. Then change your bot to use the cascading call as show in the [dispatch tutorial][dispatcher-application-tutorial]. 

## Dispatch tool and model
Use the [Dispatch][dispatch-tool] command-line tool, found in [BotBuilder-tools](https://github.com/Microsoft/botbuilder-tools) to combine multiple LUIS and/or QnA Maker apps into a parent LUIS app. This approach allows you to have a parent domain including all subjects and different child subject domains in separate apps. 

![Conceptual image of dispatch architecture](./media/luis-concept-enterprise/dispatch-architecture.png)

The parent domain is noted in LUIS with a version named `Dispatch` in the apps list. 

The chatbot receives the utterance, then sends to the parent LUIS app for prediction. The top predicted intent from the parent app determines which child LUIS app is called next. The chatbot sends the utterance to the child app for a more specific prediction.

Understand how this hierarchy of calls is made from the Bot Builder v4 [dispatcher-application-tutorial][dispatcher-application-tutorial].  

### Intent limits in dispatch model
A dispatch application has 500 dispatch sources, equivalent to 500 intents, as the maximum. 

## Next steps

* Learn how to [test a batch](luis-how-to-batch-test.md)

[dispatcher-application-tutorial]: https://aka.ms/bot-dispatch
[dispatch-tool]: https://github.com/Microsoft/botbuilder-tools/tree/master/Dispatch<|MERGE_RESOLUTION|>--- conflicted
+++ resolved
@@ -1,10 +1,6 @@
 ---
-<<<<<<< HEAD
-title: Enterprise concepts for a LUIS app - Azure Cognitive Services | Microsoft Docs
-=======
 title: Enterprise concepts for a LUIS app - Language Understanding
 titleSuffix: Azure Cognitive Services
->>>>>>> 2a232834
 description: Understand design concepts for large LUIS apps.
 services: cognitive-services
 author: diberry
