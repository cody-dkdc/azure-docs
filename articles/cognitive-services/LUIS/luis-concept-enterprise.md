---
title: Enterprise concepts for a LUIS app - Azure | Microsoft Docs
description: Understand design concepts for large LUIS apps.
services: cognitive-services
author: v-geberr
manager: kaiqb
ms.service: cognitive-services
ms.component: language-understanding
ms.topic: article
ms.date: 06/05/2018
ms.author: v-geberr
---

# Enterprise strategies for a LUIS app
Review these design strategies for your enterprise app.

## When you expect LUIS requests beyond the quota
If your LUIS app request rate exceeds the allowed [quota rate](https://azure.microsoft.com/pricing/details/cognitive-services/language-understanding-intelligent-services/), spread the load to more LUIS apps with the [same app definition](#use-multiple-apps-with-same-app-definition) or create and [assign multiple keys](#assign-multiple-luis-keys-to-same-app) to the app. 

### Use multiple apps with same app definition
Export the original LUIS app, then import the app back into separate apps. Each app has its own app ID. When you publish, instead of using the same key across all apps, create a separate key for each app. Balance the load across all apps so that no single app is overwhelmed. Add [Application Insights](luis-tutorial-bot-csharp-appinsights.md) to monitor usage. 

In order to get the same top intent between all the apps, make sure the intent prediction between the first and second intent is wide enough that LUIS is not confused, giving different results between apps for minor variations in utterances. 

Designate a single app as the master. Any utterances that are suggested for review should be added to the master app then moved back to all the other apps. This is either a full export of the app, or loading the labeled utterances from the master to the children. Loading can be done from either the [LUIS][LUIS] website or the authoring API for a [single utterance](https://westus.dev.cognitive.microsoft.com/docs/services/5890b47c39e2bb17b84a55ff/operations/5890b47c39e2bb052c5b9c08) or for a [batch](https://westus.dev.cognitive.microsoft.com/docs/services/5890b47c39e2bb17b84a55ff/operations/5890b47c39e2bb052c5b9c09). 

Schedule a periodic [review of endpoint utterances](label-suggested-utterances.md) for active learning, such as every two weeks, then retrain and republish. 

### Assign multiple LUIS keys to same app
If your LUIS app receives more endpoint hits than your single key's quota allows, create and assign more keys to the LUIS app. Create a traffic manager or load balancer to manage the endpoint queries across the subscription keys. 

## When your monolithic app returns wrong intent
If your app is meant to predict a wide variety of user utterances, consider implementing the [dispatch model](#dispatch-tool-and-model). Breaking up a monolithic app allows LUIS to focus detection between intents successfully instead of getting confused between intents across the parent app and child apps. 

Schedule a periodic [review of endpoint utterances](label-suggested-utterances.md) for active learning, such as every two weeks, then retrain and republish. 

## When you need to have more than 500 intents
For example, let's say you're developing an office assistant that has over 500 intents. If 200 intents relate to scheduling meetings, 200 are about reminders, 200 are about getting information about colleagues, and 200 are for sending email, group intents so that each group is in a single app, then create a top-level app containing each intent. Use the [dispatch tool and architecture](#dispatch-tool-and-architecture) to build the top-level app. Then change your bot to use the cascading call as show in the [dispatch tutorial][dispatcher-application-tutorial]. 

## When you need to combine several LUIS and QnA maker apps
<<<<<<< HEAD
Divide your intents into multiple LUIS apps using the dispatcher model. This approach allows you to have different subject domains in separate apps. The chatbot receives the utterances, then sends to the parent LUIS app for prediction. The top intent from this prediction allows the chatbot to send the utterance to a specific LUIS domain.
=======
If you have several LUIS and QnA maker apps that need to respond to a bot, use the [dispatch tool](#dispatch-tool-and-architecture) to build the top-level app. Then change your bot to use the cascading call as show in the [dispatch tutorial][dispatcher-application-tutorial]. 
>>>>>>> b3c4502f

## Dispatch tool and model
Use the [Dispatch][dispatch-tool] command-line tool, found in [BotBuilder-tools](https://github.com/Microsoft/botbuilder-tools) to combine multiple LUIS and/or QnA Maker apps into a parent LUIS app. This approach allows you to have a parent domain including all subjects and different child subject domains in separate apps. 

![Conceptual image of dispatch architecture](./media/luis-concept-enterprise/dispatch-architecture.png)

The parent domain is noted in LUIS as a **V Dispatch** app. 

![Screenshot of LUIS apps list with LUIS app created by dispatch tool](./media/luis-concept-enterprise/dispatch.png)

The chatbot receives the utterance, then sends to the parent LUIS app for prediction. The top predicted intent from the parent app determines which child LUIS app is called next. The chatbot sends the utterance to the child app for a more specific prediction.

Understand how this hierarchy of calls is made from the Bot Builder v4 [dispatcher-application-tutorial][dispatcher-application-tutorial].  

## Next steps

* Learn how to [test a batch](luis-how-to-batch-test.md)

[LUIS]:luis-reference-regions.md
[dispatcher-application-tutorial]:https://aka.ms/bot-dispatch
[dispatch-tool]:https://github.com/Microsoft/botbuilder-tools/tree/master/Dispatch<|MERGE_RESOLUTION|>--- conflicted
+++ resolved
@@ -38,11 +38,7 @@
 For example, let's say you're developing an office assistant that has over 500 intents. If 200 intents relate to scheduling meetings, 200 are about reminders, 200 are about getting information about colleagues, and 200 are for sending email, group intents so that each group is in a single app, then create a top-level app containing each intent. Use the [dispatch tool and architecture](#dispatch-tool-and-architecture) to build the top-level app. Then change your bot to use the cascading call as show in the [dispatch tutorial][dispatcher-application-tutorial]. 
 
 ## When you need to combine several LUIS and QnA maker apps
-<<<<<<< HEAD
-Divide your intents into multiple LUIS apps using the dispatcher model. This approach allows you to have different subject domains in separate apps. The chatbot receives the utterances, then sends to the parent LUIS app for prediction. The top intent from this prediction allows the chatbot to send the utterance to a specific LUIS domain.
-=======
 If you have several LUIS and QnA maker apps that need to respond to a bot, use the [dispatch tool](#dispatch-tool-and-architecture) to build the top-level app. Then change your bot to use the cascading call as show in the [dispatch tutorial][dispatcher-application-tutorial]. 
->>>>>>> b3c4502f
 
 ## Dispatch tool and model
 Use the [Dispatch][dispatch-tool] command-line tool, found in [BotBuilder-tools](https://github.com/Microsoft/botbuilder-tools) to combine multiple LUIS and/or QnA Maker apps into a parent LUIS app. This approach allows you to have a parent domain including all subjects and different child subject domains in separate apps. 
