--- conflicted
+++ resolved
@@ -81,11 +81,7 @@
 ### Dispatcher model
 Learn more about combining LUIS and QnA maker apps with the [dispatch model](luis-concept-enterprise.md#when-you-need-to-combine-several-luis-and-qna-maker-apps). 
 <!-- 
-<<<<<<< HEAD
-If you cannot use fewer intents, divide your intents into multiple LUIS apps using the dispatcher model. This approach allows you to have different domains in separate apps controlled by a parent domain. The parent domain the general domain of each child. The chat bot receives this first intent, then sends a second prediction request to the correct child app. 
-=======
 If you cannot use fewer intents, divide your intents into multiple LUIS apps using the dispatcher model. This approach allows you to have different domains in separate apps controlled by a parent domain. The parent domain the general domain of each child. The chatbot receives this first intent, then sends a second prediction request to the correct child app. 
->>>>>>> d568a5b2
 
 For example, let's say you're developing an office assistant that has over 500 intents. If 100 intents relate to scheduling meetings, 100 are about reminders, 100 are about getting information about colleagues, and 100 are for sending email, you can group intents so that each group is in a single app, then create a top-level group with each intent. Base the utterance to LUIS twice, first to the top-level app, then based on the results, to the group-level app. -->
  
