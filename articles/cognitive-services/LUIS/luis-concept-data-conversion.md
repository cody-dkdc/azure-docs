---
<<<<<<< HEAD
title: Understand data conversion concepts in LUIS - Azure Cognitive Services| Microsoft Docs
description: LUIS uses Cognitive Services Speech service to convert utterances from spoken utterances to text utterances before prediction.
=======
title: Data conversion concepts in LUIS - Language Understanding
titleSuffix: Azure Cognitive Services
description: Learn how utterances can be changed before predictions in Language Understanding (LUIS)
>>>>>>> 2a232834
services: cognitive-services
author: diberry
manager: cjgronlund

ms.service: cognitive-services
ms.component: language-understanding
ms.topic: article
ms.date: 09/09/2018
ms.author: diberry
---

# Data conversion concepts in LUIS
LUIS uses Cognitive Services Speech service to convert utterances from spoken utterances to text utterances before prediction. 

## Speech to intent conversion concepts
Conversion of speech to text in LUIS allows you to send spoken utterances to an endpoint and receive a LUIS prediction response. The process is an integration of the [Speech](https://docs.microsoft.com/azure/cognitive-services/Speech) service with LUIS. 

### Key requirements
You do not need to create a **Bing Speech API** key for this integration. A **Language Understanding** key created in the Azure portal works for this integration. Do not use the LUIS starter key, it will not work for this integration.

### New endpoint 
This integration creates a new endpoint and [pricing](luis-boundaries.md#key-limits) model. The endpoint, via the [Speech SDK](https://github.com/Azure-Samples/cognitive-services-speech-sdk), is able to receive both spoken and text utterances allowing you to use it as a single endpoint. 

### Quota usage
See [Key limits](luis-boundaries.md#key-limits) for information. 

### Data retention
The data sent to the endpoint, via the Speech SDK, regardless if it is speech or text, is only used to enhance your speech model. It is not used beyond your model to enhance either Speech or LUIS in a general capacity. When the LUIS app is deleted, the retained data is also deleted.

<!-- TBD: Machine translation conversion concepts -->

## Next steps

> [!div class="nextstepaction"]
> [Use speech to text](luis-tutorial-speech-to-intent.md)
<|MERGE_RESOLUTION|>--- conflicted
+++ resolved
@@ -1,12 +1,7 @@
 ---
-<<<<<<< HEAD
-title: Understand data conversion concepts in LUIS - Azure Cognitive Services| Microsoft Docs
-description: LUIS uses Cognitive Services Speech service to convert utterances from spoken utterances to text utterances before prediction.
-=======
 title: Data conversion concepts in LUIS - Language Understanding
 titleSuffix: Azure Cognitive Services
 description: Learn how utterances can be changed before predictions in Language Understanding (LUIS)
->>>>>>> 2a232834
 services: cognitive-services
 author: diberry
 manager: cjgronlund
