--- conflicted
+++ resolved
@@ -45,19 +45,10 @@
 
 To find utterance prediction errors and fix them, use the **Filter** option's **Evaluation** options of Incorrect and Unclear combined with the **View** option of **Detailed view**. 
 
-<<<<<<< HEAD
-> [!Note]
-> When a red line is under a word or phrase in the example utterance, an [entity prediction error](luis-how-to-add-example-utterances.md#entity-status-predictions) has occurred. You need to correct it. 
-
-## Add a custom entity
-=======
 ![To find utterance prediction errors and fix them, use the Filter option.](./media/luis-how-to-add-intents/find-intent-prediction-errors.png)
->>>>>>> 6a383dfd
 
 When the filters and view are applied, and there are example utterances with errors, the example utterance list shows the utterances and the issues.
 
-<<<<<<< HEAD
-=======
 ![![When the filters and view are applied, and there are example utterances with errors, the example utterance list shows the utterances and the issues.](./media/luis-how-to-add-intents/find-errors-in-utterances.png)](./media/luis-how-to-add-intents/find-errors-in-utterances.png#lightbox)
 
 Each row shows the current training's prediction score for the example utterance, the nearest rival's score, which is the difference in these two scores. 
@@ -70,7 +61,6 @@
 
 Once an utterance is added to an intent, you can select text from within the utterance to create a custom entity. A custom entity is a way to tag text for extraction, along with the correct intent. 
 
->>>>>>> 6a383dfd
 See [Add entity to utterance](luis-how-to-add-example-utterances.md) to learn more.
 
 ## Entity prediction discrepancy errors 
