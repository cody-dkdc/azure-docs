--- conflicted
+++ resolved
@@ -1,12 +1,7 @@
 ---
-<<<<<<< HEAD
-title: Understand LUIS best practices - Azure Cognitive Services | Microsoft Docs
-description: Use the app authoring process to build your LUIS app. Once your app is published, use the authoring cycle of add features, publish, and test from endpoint. Do not begin the next authoring cycle by adding more example utterances. That does not let LUIS learn your model with real-world user utterances.
-=======
 title: Best practices for building apps with LUIS - Language Understanding 
 titleSuffix: Azure Cognitive Services
 description: Learn the LUIS best practices to get the best results.
->>>>>>> 2a232834
 services: cognitive-services
 author: diberry
 manager: cjgronlund
