--- conflicted
+++ resolved
@@ -1,12 +1,7 @@
 ---
-<<<<<<< HEAD
-title: Batch test your LUIS app - Azure Cognitive Services| Microsoft Docs
-description: Batch testing validates your active trained model to measure its prediction accuracy. A batch test helps you view the accuracy of each intent and entity in your current trained model in a chart. Review the batch test results to take appropriate action to improve accuracy, such as adding more example utterances to an intent if your app frequently fails to identify the correct intent.
-=======
 title: Batch test your LUIS app - Language Understanding
 titleSuffix: Azure Cognitive Services
 description: Use batch testing to continuously work on your application to refine it and improve its language understanding.
->>>>>>> 2a232834
 services: cognitive-services
 author: diberry
 manager: cjgronlund
