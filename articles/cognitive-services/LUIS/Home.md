---
title: About Language Understanding (LUIS) in Azure | Microsoft Docs
description: Learn how to use Language Understanding (LUIS) to bring the power of machine learning to your applications.
services: cognitive-services
author: v-geberr
manager: kaiqb
ms.service: cognitive-services
ms.component: language-understanding
ms.topic: article
ms.date: 05/22/2017
ms.author: v-geberr
---

# What is Language Understanding (LUIS)?
Language Understanding (LUIS) is a cloud-based service that applies custom machine-learning to a user's conversational, natural language text to predict overall meaning and pull out relevant, detailed information. 

A client application for LUIS can be any conversational application that communicates with a user in natural language to complete a task. Examples of client applications include social media apps, chatbots, and speech-enabled desktop applications.  

<<<<<<< HEAD
![Conceptual imagery of LUIS working with chatbot](./media/luis-overview/luis-overview-process.png)
=======
![Conceptual image of 3 applications feeding information info LUIS](./media/luis-overview/luis-entry-point.png)

Your client application (such as a chatbot) sends user text of what a person wants in their own words to LUIS in an HTTP request. LUIS applies your learned model to the natural language to make sense of the user input and returns a JSON format response. Your client application uses the JSON response to fulfill the user's requests. 

![Conceptual imagery of LUIS working with Chatbot](./media/luis-overview/luis-overview-process-2.png)
>>>>>>> 9b9d7e71

## What is a LUIS app?
A LUIS app is a domain-specific language model you design. You can start your app with a prebuilt domain model, build your own, or blend pieces of a prebuilt domain with your own custom information.

A model begins with a list of general user intentions, called _intents_, such as "Book Flight" or "Contact Help Desk." You provide user's example phrases, called _utterances_ for the intents. Then mark significant words or phrases in the utterance, called _entities_.

[Prebuilt domain models][prebuilt-domains] include all these pieces for you and are a great way to start using LUIS quickly.

<a name="Accessing-LUIS"></a>

Once your model is built and published, your client application sends utterances to the LUIS [endpoint API][endpoint-apis] and receives the prediction results as JSON responses.

### Example of JSON endpoint response

The JSONe endpoint response, at a minimum contains the query utterance, and the top scoring intent. 

```JSON
{
  "query": "I want to call my HR rep.",
  "topScoringIntent": {
    "intent": "HRContact",
    "score": 0.921233
  },
  "entities": [
    {
      "entity": "call",
      "type": "Contact Type",
      "startIndex": 10,
      "endIndex": 13,
      "score": 0.7615982
    }
  ]
}
```

<a name="Key-LUIS-concepts"></a>

## What is a LUIS model?
A LUIS model includes:

* **[intents](#intents)**: categories of user intentions (intended action or result)
* **[entities](#entities)**: specific types of data in utterances such as number, email, or name
* **[example utterances](#example-utterances)**: example text a user enters in your client application

<<<<<<< HEAD
A client application but be anything but typically it has a conversational interaction between a user and the software such as a chatbot, virtual reality game, or a digital personal assistant such as Cortana. 

=======
>>>>>>> 9b9d7e71
### Intents 
An [intent][add-intents], short for _intention_, is a purpose or goal expressed in a user's utterance, such as booking a flight, paying a bill, or finding a news article. You create an intent for each action. A travel app may define an intent named "BookFlight." Your client application can use the top scoring intent to trigger an action. For example, when "BookFlight" intent is returned from LUIS, your client application could trigger an API call to an external service for booking a plane ticket.

### Entities
An [entity][add-entities] represents detailed information found within the utterance that is relevant to the user's request. For example, in the utterance "Book a ticket to Paris",  a single ticket is requested, and "Paris" is a location. Two entities are found "a ticket" indicating a single ticket and "Paris" indicating the destination. 

After LUIS returns the entities found in the user’s utterance, your client application can use the list of entities as parameters to a triggered action. For example, booking a flight requires entities like the travel destination, date, and airline.

LUIS provides several ways to identify and categorize entities.

* **Prebuilt Entities** LUIS has many prebuilt domain models including intents, utterances, and [prebuilt entities][prebuilt-entities]. You can use the prebuilt entities without having to use the intents and utterances of the prebuilt model. The prebuilt entities save you time.

* **Custom Entities** LUIS gives you several ways to identify your own custom [entities][entity-concept] including machine-learned entities, specific or literal entities, and a combination of machine-learned and literal.

### Example utterances
An example [utterance][add-example-utterances] is text input from the user that your app needs to understand. It may be a sentence, like "Book a ticket to Paris", or a fragment of a sentence, like "Booking" or "Paris flight." Utterances aren't always well-formed, and there can be many utterance variations for a particular intent. Add 10 to 20 example utterances to each intent and mark entities in every utterance.

|Example user utterance|Intent|Entities|
|-----------|-----------|-----------|
|"Book a flight to __Seattle__?"|BookFlight|Seattle|
|"When does your store __open__?"|StoreHoursAndLocation|open|
|"Schedule a meeting at __1pm__ with __Bob__ in Distribution"|ScheduleMeeting|1pm, Bob|

## Improve prediction accuracy
After your application is published and receives real user utterances, LUIS provides several methods to improve prediction accuracy: [active learning](#active-learning) of endpoint utterances, [phrase lists](#phrase-lists) for domain word inclusion, and [patterns](#patterns) to reduce the number of utterances needed.

### Active learning
In the [active learning](label-suggested-utterances.md) process, LUIS allows you to adapt your app to real-world utterances by selecting utterances it received at the endpoint for your review. You can accept or correct the endpoint prediction, retrain, and republish. LUIS learns quickly with this iterative process, taking the minimum amount of your time and effort. 

### Phrase lists 
LUIS provides [phrases lists](luis-concept-feature.md) so you can indicate important words or phrases to your model domain. LUIS uses these lists to add additional significance to those words and phrases that would otherwise not be found in the model.

### Patterns 
Patterns allow you to simplify an intent's utterance collection into common [templates][patterns] of word choice and word order. This allows LUIS to learn quicker by needing fewer example utterances for the intents. Patterns are a hybrid system of regular expressions and machine-learned expressions. 

## Using LUIS
You can build your LUIS app from the [www.luis.ai](http://www.luis.ai) website or your can build your app programmatically with the [authoring](https://aka.ms/luis-authoring-apis) APIs. Access your published LUIS app by the query [endpoint](https://aka.ms/luis-endpoint-apis). 

## What technologies work with LUIS?
Several Microsoft technologies work with LUIS:

* [Bing Spell Check API][bing-spell-check-api] provides text correction before prediction. 
* [Bot Framework][bot-framework] allows a chatbot to talk with a user via text input. Select [3.x](https://github.com/Microsoft/BotBuilder) or [4.x](https://github.com/Microsoft/botbuilder-dotnet) SDK for a complete bot experience.
* [QnA Maker][qnamaker] allows several types of text to combine into a question and answer knowledge base.
* [Speech][speech] converts spoken language requests into text. Once converted to text, LUIS processes the requests. See [Speech SDK](https://aka.ms/csspeech) for more information.
* [Text Analytics][text-analytics] provides sentiment analysis and key phrase data extraction.

## Next steps
Create a [new LUIS app](LUIS-get-started-create-app.md).

<!-- Reference-style links -->
[create-app]:luis-get-started-create-app.md
[azure-portal]:https://docs.microsoft.com/azure/cognitive-services/cognitive-services-apis-create-account
[publish-app]:PublishApp.md#test-your-published-endpoint-in-a-browser
[luis-concept-entity-types]:luis-concept-entity-types.md
[add-example-utterances]: luis-how-to-add-example-utterances.md
[prebuilt-entities]: pre-builtentities.md
[prebuilt-domains]: luis-how-to-use-prebuilt-domains.md
[label-suggested-utterances]: label-suggested-utterances.md
[intro-video]:https://aka.ms/LUIS-Intro-Video
[bot-framework]:https://docs.microsoft.com/bot-framework/
[speech]:../Speech/index.md
[flow]:https://docs.microsoft.com/connectors/luis/
[entity-concept]:luis-concept-entity-types.md
[add-intents]:luis-how-to-add-intents.md
[add-entities]:luis-how-to-add-entities.md
[authoring-apis]:https://aka.ms/luis-authoring-api
[endpoint-apis]:https://aka.ms/luis-endpoint-apis
[LUIS]:luis-reference-regions.md
[text-analytics]:https://azure.microsoft.com/services/cognitive-services/text-analytics/
[patterns]:luis-concept-patterns.md
[bing-spell-check-api]:https://azure.microsoft.com/services/cognitive-services/spell-check/
[qnamaker]:https://qnamaker.ai/<|MERGE_RESOLUTION|>--- conflicted
+++ resolved
@@ -16,15 +16,11 @@
 
 A client application for LUIS can be any conversational application that communicates with a user in natural language to complete a task. Examples of client applications include social media apps, chatbots, and speech-enabled desktop applications.  
 
-<<<<<<< HEAD
-![Conceptual imagery of LUIS working with chatbot](./media/luis-overview/luis-overview-process.png)
-=======
 ![Conceptual image of 3 applications feeding information info LUIS](./media/luis-overview/luis-entry-point.png)
 
 Your client application (such as a chatbot) sends user text of what a person wants in their own words to LUIS in an HTTP request. LUIS applies your learned model to the natural language to make sense of the user input and returns a JSON format response. Your client application uses the JSON response to fulfill the user's requests. 
 
 ![Conceptual imagery of LUIS working with Chatbot](./media/luis-overview/luis-overview-process-2.png)
->>>>>>> 9b9d7e71
 
 ## What is a LUIS app?
 A LUIS app is a domain-specific language model you design. You can start your app with a prebuilt domain model, build your own, or blend pieces of a prebuilt domain with your own custom information.
@@ -69,11 +65,6 @@
 * **[entities](#entities)**: specific types of data in utterances such as number, email, or name
 * **[example utterances](#example-utterances)**: example text a user enters in your client application
 
-<<<<<<< HEAD
-A client application but be anything but typically it has a conversational interaction between a user and the software such as a chatbot, virtual reality game, or a digital personal assistant such as Cortana. 
-
-=======
->>>>>>> 9b9d7e71
 ### Intents 
 An [intent][add-intents], short for _intention_, is a purpose or goal expressed in a user's utterance, such as booking a flight, paying a bill, or finding a news article. You create an intent for each action. A travel app may define an intent named "BookFlight." Your client application can use the top scoring intent to trigger an action. For example, when "BookFlight" intent is returned from LUIS, your client application could trigger an API call to an external service for booking a plane ticket.
 
