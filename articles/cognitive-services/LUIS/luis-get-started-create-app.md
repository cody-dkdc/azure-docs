---
<<<<<<< HEAD
title: Create your first Language Understanding (LUIS) app in 10 minutes in Azure Cognitive Services | Microsoft Docs
description:  In this quickstart, create and manage a LUIS application on the Language Understanding (LUIS) webpage. This prebuilt domain already has intents and entities provided for you. When you're finished, you'll have a LUIS endpoint running in the cloud.
=======
title: Create your first Language Understanding (LUIS) app in 10 minutes - Cognitive Services LUIS | Microsoft Docs
description:  In this quickstart, create a LUIS app that uses the prebuilt domain `HomeAutomation` for turning lights and appliances on and off. This prebuilt domain provides intents, entities, and example utterances for you. When you're finished, you'll have a LUIS endpoint running in the cloud.
>>>>>>> 6540b7fb
services: cognitive-services
author: diberry
manager: cjgronlund
ms.service: cognitive-services
ms.component: language-understanding
ms.topic: quickstart
<<<<<<< HEAD
ms.date: 08/13/2018
=======
ms.date: 08/22/2018
>>>>>>> 6540b7fb
ms.author: diberry
#Customer intent: As a new user, I want to quickly get a LUIS app created so I can understand the model and actions to train, test, publish, and query. 
---

# Quickstart: Use prebuilt Home automation app

In this quickstart, create a LUIS app that uses the prebuilt domain `HomeAutomation` for turning lights and appliances on and off. This prebuilt domain provides intents, entities, and example utterances for you. When you're finished, you'll have a LUIS endpoint running in the cloud.

## Prerequisites

For this article, you need a free LUIS account, created on the LUIS portal at [http://www.luis.ai](http://www.luis.ai). 

## Create a new app
You can create and manage your applications on **My Apps**. 

1. Sign in to the LUIS portal.

2. Select **Create new app**.

    [![](media/luis-quickstart-new-app/app-list.png "Screenshot of app list")](media/luis-quickstart-new-app/app-list.png)

3. In the dialog box, name your application "Home Automation".

    [![](media/luis-quickstart-new-app/create-new-app-dialog.png "Screenshot of Create new app pop-up dialog")](media/luis-quickstart-new-app/create-new-app-dialog.png)

4. Choose your application culture. For this Home Automation app, choose English. Then select **Done**. LUIS creates the Home Automation app. 

    >[!NOTE]
    >The culture cannot be changed once the application is created. 

## Add prebuilt domain

Select **Prebuilt domains** in the left-side navigation pane. Then search for "Home". Select **Add domain**.

[![](media/luis-quickstart-new-app/home-automation.png "Screenshot of Home Automation domain called out in prebuilt domain menu")](media/luis-quickstart-new-app/home-automation.png)

When the domain is successfully added, the prebuilt domain box displays a **Remove domain** button.

[![](media/luis-quickstart-new-app/remove-domain.png "Screenshot of Home Automation domain with remove button")](media/luis-quickstart-new-app/remove-domain.png)

## Intents and entities

Select **Intents** in the left-side navigation pane to review the HomeAutomation domain intents. 

[![](media/luis-quickstart-new-app/home-automation-intents.png "Screenshot of Intents list with Intent names in table highlighted")](media/luis-quickstart-new-app/home-automation-intents.png)

Each intent has sample utterances.

> [!NOTE]
> **None** is an intent provided by all LUIS apps. You use it to handle utterances that don't correspond to functionality your app provides. 

Select the **HomeAutomation.TurnOff** intent. You can see that the intent contains a list of utterances that are labeled with entities.

[![](media/luis-quickstart-new-app/home-automation-turnon.png "Screenshot of HomeAutomation.TurnOff intent")](media/luis-quickstart-new-app/home-automation-turnon.png)

## Train the LUIS app

<<<<<<< HEAD
[!include[LUIS How to Train steps](../../../includes/cognitive-services-luis-tutorial-how-to-train.md)]
=======
Select **Train** in the top navigation.

[![](media/luis-quickstart-new-app/trained.png "Screenshot of HomeAutomation.TurnOff intent with green success notification")](media/luis-quickstart-new-app/trained.png)
>>>>>>> 6540b7fb

## Test your app
Once you've trained your app, you can test it. Select **Test** in the top navigation. Type a test utterance like "Turn off the lights" into the Interactive Testing pane, and press Enter. 

```
Turn off the lights
```

Check that the top scoring intent corresponds to the intent you expected for each test utterance.

In this example, "Turn off the lights" is correctly identified as the top scoring intent of "HomeAutomation.TurnOff."

[![](media/luis-quickstart-new-app/test.png "Screenshot of Test panel with utterance highlighted")](media/luis-quickstart-new-app/test.png)


Select **Test** again to collapse the test pane. 

<a name="publish-your-app"></a>

## Publish the app to get the endpoint URL

[!include[LUIS How to Publish steps](../../../includes/cognitive-services-luis-tutorial-how-to-publish.md)]

## Query the endpoint with a different utterance

1. [!include[LUIS How to get endpoint first step](../../../includes/cognitive-services-luis-tutorial-how-to-get-endpoint.md)] 

2. Go to the end of the URL in the address and enter `turn off the living room light`, and then press Enter. The browser displays the JSON response of your HTTP endpoint.

    [![](media/luis-quickstart-new-app/turn-off-living-room.png "Screenshot of browser with JSON result detects the intent TurnOff")](media/luis-quickstart-new-app/turn-off-living-room.png)
    
## Clean up resources

[!include[LUIS How to clean up resources](../../../includes/cognitive-services-luis-tutorial-how-to-clean-up-resources.md)]

## Next steps

You can call the endpoint from code:

> [!div class="nextstepaction"]
> [Call a LUIS endpoint using code](luis-get-started-cs-get-intent.md)<|MERGE_RESOLUTION|>--- conflicted
+++ resolved
@@ -1,22 +1,13 @@
 ---
-<<<<<<< HEAD
-title: Create your first Language Understanding (LUIS) app in 10 minutes in Azure Cognitive Services | Microsoft Docs
-description:  In this quickstart, create and manage a LUIS application on the Language Understanding (LUIS) webpage. This prebuilt domain already has intents and entities provided for you. When you're finished, you'll have a LUIS endpoint running in the cloud.
-=======
 title: Create your first Language Understanding (LUIS) app in 10 minutes - Cognitive Services LUIS | Microsoft Docs
 description:  In this quickstart, create a LUIS app that uses the prebuilt domain `HomeAutomation` for turning lights and appliances on and off. This prebuilt domain provides intents, entities, and example utterances for you. When you're finished, you'll have a LUIS endpoint running in the cloud.
->>>>>>> 6540b7fb
 services: cognitive-services
 author: diberry
 manager: cjgronlund
 ms.service: cognitive-services
 ms.component: language-understanding
 ms.topic: quickstart
-<<<<<<< HEAD
-ms.date: 08/13/2018
-=======
 ms.date: 08/22/2018
->>>>>>> 6540b7fb
 ms.author: diberry
 #Customer intent: As a new user, I want to quickly get a LUIS app created so I can understand the model and actions to train, test, publish, and query. 
 ---
@@ -74,13 +65,7 @@
 
 ## Train the LUIS app
 
-<<<<<<< HEAD
 [!include[LUIS How to Train steps](../../../includes/cognitive-services-luis-tutorial-how-to-train.md)]
-=======
-Select **Train** in the top navigation.
-
-[![](media/luis-quickstart-new-app/trained.png "Screenshot of HomeAutomation.TurnOff intent with green success notification")](media/luis-quickstart-new-app/trained.png)
->>>>>>> 6540b7fb
 
 ## Test your app
 Once you've trained your app, you can test it. Select **Test** in the top navigation. Type a test utterance like "Turn off the lights" into the Interactive Testing pane, and press Enter. 
