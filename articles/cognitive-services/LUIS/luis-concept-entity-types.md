--- conflicted
+++ resolved
@@ -1,10 +1,6 @@
 ---
-<<<<<<< HEAD
-title: Understanding entity types in LUIS apps in Azure Cognitive Services| Microsoft Docs
-=======
 title: Entity types in LUIS apps - Language Understanding
 titleSuffix: Azure Cognitive Services
->>>>>>> 2a232834
 description: Add entities (key data in your application's domain) in Language Understanding Intelligent Service (LUIS) apps.
 services: cognitive-services
 author: diberry
