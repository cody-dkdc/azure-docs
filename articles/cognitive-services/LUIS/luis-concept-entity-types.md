---
title: Entity types 
titleSuffix: Language Understanding - Azure Cognitive Services
<<<<<<< HEAD
description: Entities types are similar to data types. Selecting the correct entity type based on your data allows LUIS to apply consistent extraction for the data.
=======
description: "Entities extract data from the utterance. Entity types give you predictable extraction of data. There are two types of entities: machine-learned and non-machine-learned. It is important to know which type of entity you are working with in utterances."  
>>>>>>> a87195f2
services: cognitive-services
author: diberry
manager: nitinme
ms.custom: seodec18
ms.service: cognitive-services
ms.subservice: language-understanding
ms.topic: conceptual
<<<<<<< HEAD
ms.date: 03/18/2019
=======
ms.date: 03/22/2019
>>>>>>> a87195f2
ms.author: diberry
---
# Entity types and their purposes in LUIS

<<<<<<< HEAD
Entities types are similar to data types. Selecting the correct entity type based on your data allows LUIS to apply consistent extraction for the data.

An entity type:

* Represents a data type such as a number, or format such as a regular expression.
* Provides rules about what type of matching is used: 
    * machine-learning
    * prebuilt and trained models ([prebuilt entities](#prebuilt-entity))
    * some form of matching such as exact text or regular expressions
=======
Entities extract data from the utterance. Entity types give you predictable extraction of data. There are two types of entities: machine-learned and non-machine-learned. It is important to know which type of entity you are working with in utterances. 
>>>>>>> a87195f2

## Entity compared to intent

The entity represents a word or phrase inside the utterance that you want extracted. An utterance can include many entities or none at all. A client application may need the entity to perform its task or use it as a guide of several choices to present to the user. 

An entity:

* Represents a class including a collection of similar objects (places, things, people, events or concepts). 
* Describes information relevant to the intent


For example, a News Search app may include entities such as “topic”, “source”, “keyword” and “publishing date”, which are key data to search for news. In a travel booking app, the “location”, “date”, "airline", "travel class" and "tickets" are key information for flight booking (relevant to the "Book flight" intent).

By comparison, the intent represents the prediction of the entire utterance. 

## Entities help with data extraction only

You label or mark entities for the purpose of entity extraction only, it does not help with intent prediction.

## Entities represent data

Entities are data you want to pull from the utterance. This can be a name, date, product name, or any group of words. 

|Utterance|Entity|Data|
|--|--|--|
|Buy 3 tickets to New York|Prebuilt number<br>Location.Destination|3<br>New York|
|Buy a ticket from New York to London on March 5|Location.Origin<br>Location.Destination<br>Prebuilt datetimeV2|New York<br>London<br>March 5, 2018|

## Entities are optional but highly recommended

While intents are required, entities are optional. You do not need to create entities for every concept in your app, but only for those required for the client application to take action. 

If your utterances do not have details your bot needs to continue, you do not need to add them. As your app matures, you can add them later. 

If you're not sure how you would use the information, add a few common prebuilt entities such as [datetimeV2](luis-reference-prebuilt-datetimev2.md), [ordinal](luis-reference-prebuilt-ordinal.md), [email](luis-reference-prebuilt-email.md), and [phone number](luis-reference-prebuilt-phonenumber.md).

## Label for word meaning

If the word choice or word arrangement is the same, but doesn't mean the same thing, do not label it with the entity. 

The following utterances, the word `fair` is a homograph. It is spelled the same but has a different meaning:

|Utterance|
|--|
|What kind of county fairs are happening in the Seattle area this summer?|
|Is the current rating for the Seattle review fair?|

If you wanted an event entity to find all event data, label the word `fair` in the first utterance, but not in the second.

## Entities are shared across intents

Entities are shared among intents. They don't belong to any single intent. Intents and entities can be semantically associated but it isn't an exclusive relationship.

In the utterance "Book me a ticket to Paris", "Paris" is an entity referring to location. By recognizing the entities that are mentioned in the user’s utterance, LUIS helps your client application choose the specific actions to take to fulfill the user's request.

## Mark entities in None intent

All intents, including the **None** intent, should have marked entities, when possible. This helps LUIS learn more about where the entities are in the utterances and what words are around the entities. 

## Entity status for predictions

The LUIS portal tells you when the entity in an example utterance is either different from the marked entity or is too close to another entity and therefore unclear. This is indicated by a red underline in the example utterance. 

For more information, see [Entity Status predictions](luis-how-to-add-example-utterances.md#entity-status-predictions). 

## Types of entities

LUIS offers many types of entities. Choose the entity based on how the data should be extracted and how it should be represented after it is extracted.

Entities can be extracted with machine-learning, which allows LUIS to continue learning about how the entity appears in the utterance. Entities can be extracted without machine-learning, matching either exact text or a regular expression. Entities in patterns can be extracted with a mixed implementation. 

Once the entity is extracted, the entity data can be represented as a single unit of information or combined with other entities to form a unit of information the client-application can use.

|Machine-learned|Can Mark|Tutorial|Example<br>Response|Entity type|Purpose|
|--|--|--|--|--|--|
|✔|✔|[✔](luis-tutorial-composite-entity.md)|[✔](luis-concept-data-extraction.md#composite-entity-data)|[**Composite**](#composite-entity)|Grouping of entities, regardless of entity type.|
|✔|✔|-|[✔](luis-concept-data-extraction.md#hierarchical-entity-data)|[**Hierarchical**](#hierarchical-entity)|Grouping of simple entities.|
|||[✔](luis-quickstart-intent-and-list-entity.md)|[✔](luis-concept-data-extraction.md#list-entity-data)|[**List**](#list-entity)|List of items and their synonyms extracted with exact text match.|
|Mixed||[✔](luis-tutorial-pattern.md)|[✔](luis-concept-data-extraction.md#patternany-entity-data)|[**Pattern.any**](#patternany-entity)|Entity where end of entity is difficult to determine.|
|||[✔](luis-tutorial-prebuilt-intents-entities.md)|[✔](luis-concept-data-extraction.md#prebuilt-entity-data)|[**Prebuilt**](#prebuilt-entity)|Already trained to extract various kinds of data.|
|||[✔](luis-quickstart-intents-regex-entity.md)|[✔](luis-concept-data-extraction.md#regular-expression-entity-data)|[**Regular Expression**](#regular-expression-entity)|Uses regular expression to match text.|
|✔|✔|[✔](luis-quickstart-primary-and-secondary-data.md)|[✔](luis-concept-data-extraction.md#simple-entity-data)|[**Simple**](#simple-entity)|Contains a single concept in word or phrase.|

Only Machine-learned entities need to be marked in the example utterances. Machine-learned entities work best when tested via [endpoint queries](luis-concept-test.md#endpoint-testing) and [reviewing endpoint utterances](luis-how-to-review-endoint-utt.md). 

Pattern.any entities need to be marked in the [Pattern](luis-how-to-model-intent-pattern.md) template examples, not the intent user examples. 

Mixed entities use a combination of entity detection methods.

## Composite entity

A composite entity is made up of other entities, such as prebuilt entities, simple, regular expression, list, and hierarchical entities. The separate entities form a whole entity. 

This entity is a good fit when the data:

* Are related to each other. 
* Are related to each other in the context of the utterance.
* Use a variety of entity types.
* Need to be grouped and processed by the client application as a unit of information.
* Have a variety of user utterances that require machine-learning.

![composite entity](./media/luis-concept-entities/composite-entity.png)

[Tutorial](luis-tutorial-composite-entity.md)<br>
[Example JSON response for entity](luis-concept-data-extraction.md#composite-entity-data)<br>

## Hierarchical entity

**Hierarchical entities will eventually be deprecated. Use [entity roles](luis-concept-roles.md) to determine entity subtypes, instead of hierarchical entities.**

A hierarchical entity is a category of contextually learned simple entities called children.

![hierarchical entity](./media/luis-concept-entities/hierarchical-entity.png)

### Roles versus hierarchical entities

[Roles](luis-concept-roles.md) solve the same problem as hierarchical entities but apply to all entity types.  

## List entity

List entities represent a fixed, closed set of related words along with their synonyms. LUIS does not discover additional values for list entities. Use the **Recommend** feature to see suggestions for new words based on the current list. If there is more than one list entity with the same value, each entity is returned in the endpoint query. 

The entity is a good fit when the text data:

* Are a known set.
* The set doesn't exceed the maximum LUIS [boundaries](luis-boundaries.md) for this entity type.
* The text in the utterance is an exact match with a synonym or the canonical name. LUIS doesn't use the list beyond exact text matches. Stemming, plurals, and other variations are not resolved with a list entity. To manage variations, consider using a [pattern](luis-concept-patterns.md#syntax-to-mark-optional-text-in-a-template-utterance) with the optional text syntax.

![list entity](./media/luis-concept-entities/list-entity.png)

[Tutorial](luis-quickstart-intent-and-list-entity.md)<br>
[Example JSON response for entity](luis-concept-data-extraction.md#list-entity-data)

## Pattern.any entity

Pattern.any is a variable-length placeholder used only in a pattern's template utterance to mark where the entity begins and ends.  

The entity is a good fit when:

* The ending of the entity can be confused with the remaining text of the utterance. 
[Tutorial](luis-tutorial-pattern.md)<br>
[Example JSON response for entity](luis-concept-data-extraction.md#patternany-entity-data)

**Example**  
Given a client application that searches for books based on title, the pattern.any extracts the complete title. A template utterance using pattern.any for this book search is `Was {BookTitle} written by an American this year[?]`. 

In the following table, each row has two versions of the utterance. The top utterance is how LUIS will initially see the utterance, where it is unclear with the book title begins and ends. The bottom utterance is how LUIS will know the book title when a pattern is in place for extraction. 

|Utterance|
|--|
|Was The Man Who Mistook His Wife for a Hat and Other Clinical Tales written by an American this year?<br>Was **The Man Who Mistook His Wife for a Hat and Other Clinical Tales** written by an American this year?|
|Was Half Asleep in Frog Pajamas written by an American this year?<br>Was **Half Asleep in Frog Pajamas** written by an American this year?|
|Was The Particular Sadness of Lemon Cake: A Novel written by an American this year?<br>Was **The Particular Sadness of Lemon Cake: A Novel** written by an American this year?|
|Was There's A Wocket In My Pocket! written by an American this year?<br>Was **There's A Wocket In My Pocket!** written by an American this year?|

## Prebuilt entity

Prebuilt entities are built-in types that represent common concepts such as email, URL, and phone number. Prebuilt entity names are reserved. [All prebuilt entities](luis-prebuilt-entities.md) that are added to the application are returned in the endpoint prediction query if they are found in the utterance. 

The entity is a good fit when:

* The data matches a common use case supported by prebuilt entities for your language culture. 

Prebuilt entities can be added and removed at any time.

![Number prebuilt entity](./media/luis-concept-entities/number-entity.png)

[Tutorial](luis-tutorial-prebuilt-intents-entities.md)<br>
[Example JSON response for entity](luis-concept-data-extraction.md#prebuilt-entity-data)

Some of these prebuilt entities are defined in the open-source [Recognizers-Text](https://github.com/Microsoft/Recognizers-Text) project. If your specific culture or entity isn't currently supported, contribute to the project. 

### Troubleshooting prebuilt entities

In the LUIS portal, if a prebuilt entity is tagged instead of your custom entity, you have a few choices of how to fix this.

The prebuilt entities added to the app will _always_ be returned, even if the utterance should extract custom entities for the same text. 

#### Change tagged entity in example utterance

If the prebuilt entity is the same text or tokens as the custom entity, select the text in the example utterance and change the tagged utterance. 

If the prebuilt entity is tagged with more text or tokens than your custom entity, you have a couple of choices of how to fix this:

* [Remove example utterance](#remove-example-utterance-to-fix-tagging) method
* [Remove prebuilt entity](#remove-prebuilt-entity-to-fix-tagging) method

#### Remove example utterance to fix tagging 

Your first choice is to delete the example utterance and retrain the app. Add back just the word or phrase that is the entity as an example utterance, then mark the entity and train. Now add back the prebuilt entity and the original example utterance. The custom entity should continue to be marked instead of the prebuilt entity. 

#### Remove prebuilt entity to fix tagging

Your second choice is to remove the prebuilt entity from the app, then tag the custom entity in the example utterance, then add the prebuilt entity back to the app. This fix assumes the prebuilt entity isn't part of a composite entity. 

## Regular expression entity 

A regular expression is best for raw utterance text. It ignores case and ignores cultural variant.  Regular expression matching is applied after spell-check alterations at the character level, not the token level. If the regular expression is too complex, such as using many brackets, you're not able to add the expression to the model. Uses part but not all of the [.NET Regex](https://docs.microsoft.com/dotnet/standard/base-types/regular-expressions) library. 

The entity is a good fit when:

* The data are consistently formatted with any variation that is also consistent.
* The regular expression does not need more than 2 levels of nesting. 

![Regular expression entity](./media/luis-concept-entities/regex-entity.png)

[Tutorial](luis-quickstart-intents-regex-entity.md)<br>
[Example JSON response for entity](luis-concept-data-extraction.md#regular-expression-entity-data)<br>

## Simple entity 

A simple entity is a generic entity that describes a single concept and is learned from the machine-learned context. Because simple entities are generally names such as company names, product names, or other categories of names, add a [phrase list](luis-concept-feature.md) when using a simple entity to boost the signal of the names used. 

The entity is a good fit when:

* The data aren't consistently formatted but indicate the same thing. 

![simple entity](./media/luis-concept-entities/simple-entity.png)

[Tutorial](luis-quickstart-primary-and-secondary-data.md)<br/>
[Example response for entity](luis-concept-data-extraction.md#simple-entity-data)<br/>

## Entity limits

Review [limits](luis-boundaries.md#model-boundaries) to understand how many of each type of entity you can add to a model.

## If you need more than the maximum number of entities 

You might need to use composite entities in combination with entity roles.

Composite entities represent parts of a whole. For example, a composite entity named PlaneTicketOrder might have child entities Airline, Destination, DepartureCity, DepartureDate, and PlaneTicketClass.

LUIS also provides the list entity type that isn't machine-learned but allows your LUIS app to specify a fixed list of values. See [LUIS Boundaries](luis-boundaries.md) reference to review limits of the List entity type. 

If you've considered these entities and still need more than the limit, contact support. To do so, gather detailed information about your system, go to the [LUIS](luis-reference-regions.md#luis-website) website, and then select **Support**. If your Azure subscription includes support services, contact [Azure technical support](https://azure.microsoft.com/support/options/). 

## Next steps

Learn concepts about good [utterances](luis-concept-utterance.md). 

See [Add entities](luis-how-to-add-entities.md) to learn more about how to add entities to your LUIS app.<|MERGE_RESOLUTION|>--- conflicted
+++ resolved
@@ -1,11 +1,7 @@
 ---
 title: Entity types 
 titleSuffix: Language Understanding - Azure Cognitive Services
-<<<<<<< HEAD
-description: Entities types are similar to data types. Selecting the correct entity type based on your data allows LUIS to apply consistent extraction for the data.
-=======
 description: "Entities extract data from the utterance. Entity types give you predictable extraction of data. There are two types of entities: machine-learned and non-machine-learned. It is important to know which type of entity you are working with in utterances."  
->>>>>>> a87195f2
 services: cognitive-services
 author: diberry
 manager: nitinme
@@ -13,28 +9,12 @@
 ms.service: cognitive-services
 ms.subservice: language-understanding
 ms.topic: conceptual
-<<<<<<< HEAD
-ms.date: 03/18/2019
-=======
 ms.date: 03/22/2019
->>>>>>> a87195f2
 ms.author: diberry
 ---
 # Entity types and their purposes in LUIS
 
-<<<<<<< HEAD
-Entities types are similar to data types. Selecting the correct entity type based on your data allows LUIS to apply consistent extraction for the data.
-
-An entity type:
-
-* Represents a data type such as a number, or format such as a regular expression.
-* Provides rules about what type of matching is used: 
-    * machine-learning
-    * prebuilt and trained models ([prebuilt entities](#prebuilt-entity))
-    * some form of matching such as exact text or regular expressions
-=======
 Entities extract data from the utterance. Entity types give you predictable extraction of data. There are two types of entities: machine-learned and non-machine-learned. It is important to know which type of entity you are working with in utterances. 
->>>>>>> a87195f2
 
 ## Entity compared to intent
 
