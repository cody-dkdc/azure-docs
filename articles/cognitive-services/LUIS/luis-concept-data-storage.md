---
<<<<<<< HEAD
title: Understand data storage in LUIS - Azure Cognitive Services| Microsoft Docs
description: LUIS stores data encrypted in an Azure data store corresponding to the region specified by the key. This data is stored for 30 days.
=======
title: Data storage in LUIS - Language Understanding
titleSuffix: Azure Cognitive Services
description: Learn how data is stored in Language Understanding (LUIS). LUIS stores data encrypted in an Azure data store corresponding to the region specified by the key. 
>>>>>>> 2a232834
services: cognitive-services
author: diberry
manager: cjgronlund

ms.service: cognitive-services
ms.component: language-understanding
ms.topic: article
ms.date: 09/09/2018
ms.author: diberry
---

# Data storage and removal in Language Understanding (LUIS) Cognitive Services
LUIS stores data encrypted in an Azure data store corresponding to the region specified by the key. This data is stored for 30 days. 

## Export and delete app
Users have full control over [exporting](luis-how-to-start-new-app.md#export-app) and [deleting](luis-how-to-start-new-app.md#delete-app) the app. 

## Utterances in an intent
Delete example utterances used for training [LUIS](luis-reference-regions.md). If you delete an example utterance from your LUIS app, it is removed from the LUIS web service and is unavailable for export.

## Utterances in review
You can delete utterances from the list of user utterances that LUIS suggests in the **[Review endpoint utterances page](luis-how-to-review-endoint-utt.md)**. Deleting utterances from this list prevents them from being suggested, but doesn't delete them from logs.

## Accounts
If you delete an account, all apps are deleted, along with their example utterances and logs. The data is retained for 60 days before the account and data are deleted permanently.

Deleting account is available from the **Settings** page. Select your account name in the top right navigation bar to get to the **Settings** page.

## Data inactivity as an expired subscription
For the purposes of data retention and deletion, an inactive LUIS app may at _Microsoft’s discretion_ be treated as an expired subscription. An app is considered inactive if it meets the following criteria for the last 90 days: 

* Has had **no** calls made to it.
* Has not been modified.
* Does not have a current key assigned to it.
* Has not had a user sign in to it.

## Next steps

> [!div class="nextstepaction"]
> [Learn about exporting and deleting an app](luis-how-to-start-new-app.md)<|MERGE_RESOLUTION|>--- conflicted
+++ resolved
@@ -1,12 +1,7 @@
 ---
-<<<<<<< HEAD
-title: Understand data storage in LUIS - Azure Cognitive Services| Microsoft Docs
-description: LUIS stores data encrypted in an Azure data store corresponding to the region specified by the key. This data is stored for 30 days.
-=======
 title: Data storage in LUIS - Language Understanding
 titleSuffix: Azure Cognitive Services
 description: Learn how data is stored in Language Understanding (LUIS). LUIS stores data encrypted in an Azure data store corresponding to the region specified by the key. 
->>>>>>> 2a232834
 services: cognitive-services
 author: diberry
 manager: cjgronlund
