--- conflicted
+++ resolved
@@ -9,11 +9,7 @@
 ms.service: cognitive-services
 ms.subservice: language-understanding
 ms.topic: article
-<<<<<<< HEAD
-ms.date: 04/16/2019
-=======
 ms.date: 05/07/2019
->>>>>>> 6a383dfd
 ms.author: diberry
 ---
 
@@ -330,12 +326,6 @@
 If you run the container with an output [mount](luis-container-configuration.md#mount-settings) and logging enabled, the container generates log files that are helpful to troubleshoot issues that happen while starting or running the container. 
 
 ## Billing
-<<<<<<< HEAD
-
-The LUIS container sends billing information to Azure, using a _Cognitive Services_ resource on your Azure account. 
-
-[!INCLUDE [Container's Billing Settings](../../../includes/cognitive-services-containers-how-to-billing-info.md)]
-=======
 
 The LUIS container sends billing information to Azure, using a _Cognitive Services_ resource on your Azure account. 
 
@@ -351,7 +341,6 @@
 * [New prebuilt domains](luis-reference-prebuilt-domains.md): these enterprise-focused domains include entities, example utterances, and patterns. Extend these domains for your own use. 
 
 <a name="unsupported-dependencies"></a>
->>>>>>> 6a383dfd
 
 ## Unsupported dependencies for `latest` container
 
