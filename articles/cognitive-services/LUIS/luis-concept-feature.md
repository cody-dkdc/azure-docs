--- conflicted
+++ resolved
@@ -9,11 +9,7 @@
 ms.service: cognitive-services
 ms.component: language-understanding
 ms.topic: conceptual
-<<<<<<< HEAD
 ms.date: 12/10/2018
-=======
-ms.date: 12/07/2018
->>>>>>> 10b07866
 ms.author: diberry
 ---
 # Phrase list features in your LUIS app
