--- conflicted
+++ resolved
@@ -74,15 +74,6 @@
 |I'm interesting in learning more about **Seattle**|I'm interested in learning more about {Location}|
 |Buy a ticket from Seattle to New York|Buy a ticket from {Location:Origin} to {Location:Destination}|
 
-<<<<<<< HEAD
-## How are roles related to hierarchical entities?
-
-Roles are now available for all entities in example utterances, as well as the previous use of patterns. Because they are available everywhere, they replace the need for hierarchical entities. New entities should be created with roles, instead of using hierarchical entities. 
-
-Hierarchical entities will eventually be deprecated.
-
-=======
->>>>>>> 6a383dfd
 ## How are roles used in patterns?
 In a pattern's template utterance, roles are used within the utterance: 
 
