--- conflicted
+++ resolved
@@ -109,15 +109,12 @@
       href: luis-concept-test.md
     - name: Batch testing
       href: luis-concept-batch-test.md
-<<<<<<< HEAD
+  - name: Enterprise
+    items:
+    - name: Design strategies
+      href: luis-concept-enterprise.md
   - name: Best practices
     href: luis-concept-best-practices.md
-=======
-  - name: Enterprise
-    items:
-    - name: Design strategies
-      href: luis-concept-enterprise.md
->>>>>>> 3b30e97f
 - name: How-to guides
   items: 
   - name: Plan your app
