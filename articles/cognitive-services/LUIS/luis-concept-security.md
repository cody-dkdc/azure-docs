--- conflicted
+++ resolved
@@ -59,13 +59,10 @@
 
 A user who is not an owner or collaborator, can only access a public app if given the app ID. LUIS doesn't have a public _market_ or other way to search for a public app.  
 
-<<<<<<< HEAD
-=======
 ## Microsoft user accounts
 Authors and collaborators can add keys to LUIS on the Publish page. The Microsoft user account that creates the LUIS key in the Azure portal needs to be either the app owner or an app collaborator. 
 
 See [Azure Active Directory tenant user](luis-how-to-collaborate.md#azure-active-directory-tenant-user) to learn more about Active Directory user accounts. 
->>>>>>> 56c69063
 
 <!--
 ### Individual consent
