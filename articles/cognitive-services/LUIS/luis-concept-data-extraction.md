--- conflicted
+++ resolved
@@ -1,12 +1,7 @@
 ---
-<<<<<<< HEAD
-title: Understand data extraction concepts in LUIS - Azure Cognitive Services | Microsoft Docs
-description: LUIS gives you the ability to get information from a user's natural language utterances. The information is extracted in a way that it can be used by a program, application, or chat bot to take action. In the following sections, learn what data is returned from intents and entities with examples of JSON.
-=======
 title: Data extraction concepts in LUIS - Language Understanding
 titleSuffix: Azure Cognitive Services
 description: Learn what kind of data can be extracted from Language Understanding (LUIS)
->>>>>>> 2a232834
 services: cognitive-services
 author: diberry
 manager: cjgronlund
