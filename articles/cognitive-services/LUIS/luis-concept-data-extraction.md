--- conflicted
+++ resolved
@@ -166,37 +166,6 @@
 |Data object|Entity name|Value|
 |--|--|--|
 |Simple Entity|`Customer`|`bob jones`|
-<<<<<<< HEAD
-
-## Hierarchical entity data
-
-**Hierarchical entities will eventually be deprecated. Use [entity roles](luis-concept-roles.md) to determine entity subtypes, instead of hierarchical entities.**
-
-[Hierarchical](luis-concept-entity-types.md) entities are machine-learned and can include a word or phrase. Children are identified by context. If you're looking for a parent-child relationship with exact text match, use a [List](#list-entity-data) entity.
-
-`book 2 tickets to paris`
-
-In the previous utterance, `paris` is labeled a `Location::ToLocation` child of the `Location` hierarchical entity.
-
-The data returned from the endpoint includes the entity name and child name, the discovered text from the utterance, the location of the discovered text, and the score:
-
-```JSON
-"entities": [
-  {
-    "entity": "paris",
-    "type": "Location::ToLocation",
-    "startIndex": 18,
-    "endIndex": 22,
-    "score": 0.6866132
-  }
-]
-```
-
-|Data object|Parent|Child|Value|
-|--|--|--|--|
-|Hierarchical Entity|Location|ToLocation|"paris"|
-=======
->>>>>>> 6a383dfd
 
 ## Composite entity data
 [Composite](luis-concept-entity-types.md) entities are machine-learned and can include a word or phrase. For example, consider a composite entity of prebuilt `number` and `Location::ToLocation` with the following utterance:
@@ -440,11 +409,7 @@
 
 ### Names of places
 
-<<<<<<< HEAD
-Location names are set and known such as cities, counties, states, provinces, and countries. Use the prebuilt entity **[geographyV2](luis-reference-prebuilt-geographyv2.md)** to extract location information.
-=======
 Location names are set and known such as cities, counties, states, provinces, and countries/regions. Use the prebuilt entity **[geographyV2](luis-reference-prebuilt-geographyv2.md)** to extract location information.
->>>>>>> 6a383dfd
 
 ### New and emerging names
 
