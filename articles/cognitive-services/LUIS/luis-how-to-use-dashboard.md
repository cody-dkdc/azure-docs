--- conflicted
+++ resolved
@@ -9,11 +9,7 @@
 ms.service: cognitive-services
 ms.subservice: language-understanding
 ms.topic: article
-<<<<<<< HEAD
-ms.date: 03/04/2019
-=======
 ms.date: 05/07/2019
->>>>>>> 6a383dfd
 ms.author: diberry
 ---
 
@@ -51,12 +47,6 @@
 
 ![Summary dashboard shows app's external services, published regions, and aggregated endpoint hits.](./media/luis-how-to-use-dashboard/analytics-card-1-shows-app-summary-and-endpoint-hits.png)
 
-<<<<<<< HEAD
-## Entity breakdown
-The dashboard displays a breakdown of entities based on labeled utterances or endpoint hits. This summary graph shows the relative importance of each entity in the app. When you hover your mouse pointer over a slice, you see the entity name and the percentage in labeled utterances/endpoint hits. 
-
-![Entity Breakdown](./media/luis-how-to-use-dashboard/entity-breakdown.png)
-=======
 This also shows any external services, published regions, and aggregated endpoint hits. 
 
 ## Review training evaluation
@@ -176,5 +166,4 @@
 
 ## Next steps
 
-* [Manage your Azure resources](luis-how-to-azure-subscription.md)
->>>>>>> 6a383dfd
+* [Manage your Azure resources](luis-how-to-azure-subscription.md)