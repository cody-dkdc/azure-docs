---
title: Use Speech C# SDK with LUIS - Azure | Microsoft Docs 
titleSuffix: Azure
description: Use the Speech C# SDK sample to speak into microphone and get LUIS intent and entities predictions returned.
services: cognitive-services
author: v-geberr
manager: kamran.iqbal

ms.service: cognitive-services
ms.technology: luis
ms.topic: article
ms.date: 06/26/2018
ms.author: v-geberr;
#Customer intent: Use speech service and get LUIS prediction information -- without calling LUIS directly.
#dfb - verified this tutorial works on 6/26 using logitech wireless headset
---

# Integrate Speech service
The [Speech service](https://docs.microsoft.com/azure/cognitive-services/Speech-Service/) allows you to use a single request to receive audio and return LUIS prediction JSON objects.

In this article, you download and use a C# project in Visual Studio to speak an utterance into a microphone and receive LUIS prediction information. The project uses the Speech [NuGet](https://www.nuget.org/packages/Microsoft.CognitiveServices.Speech/) package, already included as a reference. 

For this article, you need a free [LUIS][LUIS] website account in order to import the application.

## Create LUIS endpoint key
In the Azure portal, [create](luis-how-to-azure-subscription.md#create-luis-endpoint-key) a **Language Understanding** (LUIS) key. 

## Import Human Resources LUIS app
The intents, and utterances for this article are from the Human Resources LUIS app available from the [LUIS-Samples](https://github.com/Microsoft/LUIS-Samples) Github repository. Download the [HumanResources.json](https://github.com/Microsoft/LUIS-Samples/blob/master/documentation-samples/quickstarts/HumanResources.json) file, save it with the *.json extension, and [import](create-new-app.md#import-new-app) it into LUIS. 

This app has intents, entities, and utterances related to the Human Resources domain. Example utterances include:

```
Who is John Smith's manager?
Who does John Smith manage?
Where is Form 123456?
Do I have any paid time off?
```

## Add KeyPhrase prebuilt entity
After importing the app, select **Entities**, then **Manage prebuilt entities**. Add the **KeyPhrase** entity. The KeyPhrase entity extracts key subject matter from the utterance.

## Train and publish the app
1. In the top, right navigation bar, select the **Train** button to train the LUIS app.

2. Select **Publish** to go to the publish page. 

3. At the bottom of the **Publish** page, add the LUIS key created in the [Create LUIS endpoint key](#create-luis-endpoint-key) section.

4. Publish the LUIS app by selecting the **Publish** button to the right of the Publish slot. 
<<<<<<< HEAD

  On the **Publish** page, collect the app ID, publish region, and subscription ID of the LUIS key created in the  [Create LUIS endpoint key](#create-luis-endpoint-key) section. You need to modify the code to use these values later in this article. 

  These values are all included in the endpoint URL at the bottom of the **Publish** page for the key you created. Do **not** use the free starter key for this exercise. 

  https://**REGION**.api.cognitive.microsoft.com/luis/v2.0/apps/**APPID**?subscription-key=**LUISKEY**&q=

=======

  On the **Publish** page, collect the app ID, publish region, and subscription ID of the LUIS key created in the  [Create LUIS endpoint key](#create-luis-endpoint-key) section. You need to modify the code to use these values later in this article. 

  These values are all included in the endpoint URL at the bottom of the **Publish** page for the key you created. 
  
  Do **not** use the free starter key for this exercise. Only a **Language Understanding** key created in the Azure portal will work for this exercise. 

  https://**REGION**.api.cognitive.microsoft.com/luis/v2.0/apps/**APPID**?subscription-key=**LUISKEY**&q=

>>>>>>> 6cd484b5
## Audio device
This article uses the audio device on your computer. That can be a headset with microphone or a built-in audio device. Check the audio input levels to see if you should speak louder than you normally would to have your speech detected by the audio device. 

## Download the LUIS Sample project
 Clone or download the [LUIS-Samples](https://github.com/Microsoft/LUIS-Samples) repository. Open the [Speech to intent project](https://github.com/Microsoft/LUIS-Samples/tree/master/documentation-samples/tutorial-speech-intent-recognition) with Visual Studio and restore the NuGet packages. The VS solution file is .\LUIS-Samples-master\documentation-samples\tutorial-speech-intent-recognition\csharp\csharp_samples.sln.

The Speech SDK is already included as a reference. 

[![](./media/luis-tutorial-speech-to-intent/nuget-package.png "Screenshot of Visual Studio 2017 displaying Microsoft.CognitiveServices.Speech NuGet package")](./media/luis-tutorial-speech-to-intent/nuget-package.png#lightbox)

## Modify the C# code
Open the **LUIS_samples.cs** file and change the following variables:

|Variable name|Purpose|
|--|--|
|luisSubscriptionKey|Corresponds to endpoint URL's subscription-key value from Publish page|
|luisRegion|Corresponds to endpoint URL's first subdomain|
|luisAppId|Corresponds to endpoint URL's route following **apps/**|

[![](./media/luis-tutorial-speech-to-intent/change-variables.png "Screenshot of Visual Studio 2017 displaying LUIS_samples.cs variables")](./media/luis-tutorial-speech-to-intent/change-variables.png#lightbox)

The file already has the Human Resources intents mapped.

[![](./media/luis-tutorial-speech-to-intent/intents.png "Screenshot of Visual Studio 2017 displaying LUIS_samples.cs intents")](./media/luis-tutorial-speech-to-intent/intents.png#lightbox)

Build and run the app. 

## Test code with utterance
Select **1** and speak into the microphone "Who is the manager of John Smith".

```cmd
1. Speech recognition of LUIS intent.
0. Stop.
Your choice: 1
LUIS...
Say something...
ResultId:cc83cebc9d6040d5956880bcdc5f5a98 Status:Recognized IntentId:<GetEmployeeOrgChart> Recognized text:<Who is the manager of John Smith?> Recognized Json:{"DisplayText":"Who is the manager of John Smith?","Duration":25700000,"Offset":9200000,"RecognitionStatus":"Success"}. LanguageUnderstandingJson:{
  "query": "Who is the manager of John Smith?",
  "topScoringIntent": {
    "intent": "GetEmployeeOrgChart",
    "score": 0.617331
  },
  "entities": [
    {
      "entity": "manager of john smith",
      "type": "builtin.keyPhrase",
      "startIndex": 11,
      "endIndex": 31
    }
  ]
}

Recognition done. Your Choice:

```

The correct intent, **GetEmployeeOrgChart**, was found with a 61% confidence. The keyPhrase entity was returned. 

The Speech SDK returns the entire LUIS response. 

## Clean up resources
When no longer needed, delete the LUIS HumanResources app. To do so, select the three dot menu (...) to the right of the app name in the app list, select **Delete**. On the pop-up dialog **Delete app?**, select **Ok**.

Remember to delete the LUIS-Samples directory when you are done using the sample code.

## Next steps

> [!div class="nextstepaction"]
> [Integrate LUIS with a BOT](luis-csharp-tutorial-build-bot-framework-sample.md)

[LUIS]: https://docs.microsoft.com/azure/cognitive-services/luis/luis-reference-regions#luis-website<|MERGE_RESOLUTION|>--- conflicted
+++ resolved
@@ -48,15 +48,6 @@
 3. At the bottom of the **Publish** page, add the LUIS key created in the [Create LUIS endpoint key](#create-luis-endpoint-key) section.
 
 4. Publish the LUIS app by selecting the **Publish** button to the right of the Publish slot. 
-<<<<<<< HEAD
-
-  On the **Publish** page, collect the app ID, publish region, and subscription ID of the LUIS key created in the  [Create LUIS endpoint key](#create-luis-endpoint-key) section. You need to modify the code to use these values later in this article. 
-
-  These values are all included in the endpoint URL at the bottom of the **Publish** page for the key you created. Do **not** use the free starter key for this exercise. 
-
-  https://**REGION**.api.cognitive.microsoft.com/luis/v2.0/apps/**APPID**?subscription-key=**LUISKEY**&q=
-
-=======
 
   On the **Publish** page, collect the app ID, publish region, and subscription ID of the LUIS key created in the  [Create LUIS endpoint key](#create-luis-endpoint-key) section. You need to modify the code to use these values later in this article. 
 
@@ -66,7 +57,6 @@
 
   https://**REGION**.api.cognitive.microsoft.com/luis/v2.0/apps/**APPID**?subscription-key=**LUISKEY**&q=
 
->>>>>>> 6cd484b5
 ## Audio device
 This article uses the audio device on your computer. That can be a headset with microphone or a built-in audio device. Check the audio input levels to see if you should speak louder than you normally would to have your speech detected by the audio device. 
 
