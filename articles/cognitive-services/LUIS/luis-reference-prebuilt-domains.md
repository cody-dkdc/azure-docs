---
title: Prebuilt domain reference
titleSuffix: Azure
description: Reference for the prebuilt domains, which are prebuilt collections of intents and entities from Language Understanding Intelligent Services (LUIS).
services: cognitive-services
author: diberry
manager: nitinme
ms.custom: seodec18
ms.service: cognitive-services
ms.subservice: language-understanding
ms.topic: article
ms.date: 05/07/2019
ms.author: diberry
#source: https://raw.githubusercontent.com/Microsoft/luis-prebuilt-domains/master/README.md
#acrolinx bug for exception: https://mseng.visualstudio.com/TechnicalContent/_workitems/edit/1518317
---

# Prebuilt domain reference for your LUIS app
This reference provides information about the [prebuilt domains](luis-how-to-use-prebuilt-domains.md), which are prebuilt collections of intents and entities that LUIS offers.

[Custom domains](luis-how-to-start-new-app.md), by contrast, start with no intents and models. You can add any prebuilt domain intents and entities to a custom model.
<<<<<<< HEAD

# Supported Domains across cultures
=======
# Supported domains across cultures
>>>>>>> 9f321d6f

The only supported culture is english. 

<!--

The table below summarizes the currently supported domains. Support for English is usually more complete than others.


| Entity Type       | EN-US      | ZH-CN   | DE    | FR     | ES    | IT      | PT-BR |  JP  |      KO |        NL |    TR |
|:-----------------:|:-------:|:-------:|:-----:|:------:|:-----:|:-------:| :-------:| :-------:| :-------:| :-------:|  :-------:| 
| Calendar    | ✓    | ✓       | ✓    | ✓     | ✓     | ✓  | -      | -    | -    | -     | -  |
| Communication   | ✓    | -       | ✓    | ✓     | ✓     | ✓  | -  | -      | -    | -    | -     | -  |
| Email           | ✓    | ✓       | ✓   | ✓     | ✓     | ✓  | -  | -      | -    | -    | -     | -  |
| HomeAutomation           | ✓    | ✓       | ✓    | ✓     | ✓     | ✓  | -  | -      | -    | -    | -     | -  |
| Notes      | ✓    | ✓       | ✓    | ✓     | ✓     | ✓  | -  | -      | -    | -    | -     | -  |
| Places    | ✓    | -       | ✓    | ✓     | ✓     | ✓  | -  | -      | -    | -    | -     | -  |
| RestaurantReservation   | ✓    | ✓       | ✓    | ✓     | ✓     | ✓  | -  | -      | -    | -    | -     | -  |
| ToDo     | ✓    | ✓       | ✓    | ✓     | ✓     | ✓  | -  | -      | -    | -    | -     | -  |
| ToDo_IPA        | ✓    | ✓       | ✓    | ✓      | ✓     | ✓       | -  | -      | -    | -    | -     | -  |
| Utilities          | ✓    | ✓        | ✓    | ✓      | ✓     | ✓       | -  | -      | -    | -    | -     | -  |
| Weather        | ✓    | ✓        | ✓    | ✓      | ✓     | ✓       | -  | -      | -    | -    | -     | -  |
| Web    | ✓    | -        | ✓    | ✓      | ✓     | ✓       | -  | -      | -    | -    | -     | -  |
||||||||||||| 

-->

<br><br>

|Entity type|description|
|--|--|
|Calendar|Calendar is anything about personal meetings and appointments, _not_ public events (such as world cup schedules, Seattle event calendars or generic calendars (such as what day is it today, what does fall begin, when is Labor Day).|
|Communication|Requests to make calls, send texts or instant messages, find and add contacts and various other communication-related requests (generally outgoing). Contact name only queries do not belong to Communication domain.|
|Email|Email is a subdomain of the Communication domain. It mainly contains requests to send and receive messages through emails.|
|HomeAutomation|The HomeAutomation domain provides intents and entities related to controlling smart home devices. It mainly supports the control command related to lights and air conditioner but it has some generalization abilities for other electric appliances.|
|Notes|Note domain provides intents and entities for creating notes and writing down items for users.|
|Places|Places include businesses, institutions, restaurants, public spaces and addresses. The domain supports place finding and asking about the information of a public place such as location, operating hours and distance.|
|RestaurantReservation|Restaurant reservation domain supports intents for handling reservations for restaurants.|
|ToDo|ToDo domain provides types of task lists for users to add, mark and delete their todo items.|
|ToDo_IPA|Based on ToDo domain, ToDo_IPA is a customized version to expand the entities in ToDo. The IPA version provides intents and entities to support recognition of a todo list type. The model defines three kinds of to-do lists: grocery list, shopping list, and to-do list covering other cases.|
|Utilities|Utilities domain is a general domain among all LUIS prebuilt models which contains common intents and utterances in difference scenarios.|
|Weather|Weather domain focuses on checking weather condition and advisories with location and time or checking time by weather conditions.|
|Web|The Web domain provides the intent and entities for searching for a website.|<|MERGE_RESOLUTION|>--- conflicted
+++ resolved
@@ -19,12 +19,8 @@
 This reference provides information about the [prebuilt domains](luis-how-to-use-prebuilt-domains.md), which are prebuilt collections of intents and entities that LUIS offers.
 
 [Custom domains](luis-how-to-start-new-app.md), by contrast, start with no intents and models. You can add any prebuilt domain intents and entities to a custom model.
-<<<<<<< HEAD
 
-# Supported Domains across cultures
-=======
 # Supported domains across cultures
->>>>>>> 9f321d6f
 
 The only supported culture is english. 
 
