---
title: Publish your LUIS app to the prediction endpoint
<<<<<<< HEAD
Azure Cognitive Services 
=======
>>>>>>> 0c30629d
description: When you finish building and testing your active LUIS app, make it available to your client application by publishing it to the endpoint.
services: cognitive-services
titleSuffix: Azure Cognitive Services
author: nitinme
manager: cjgronlund
ms.service: cognitive-services
ms.component: language-understanding
ms.topic: article
ms.date: 09/10/2018
ms.author: diberry
---

# Publish your trained app

When you finish building and testing your active LUIS app, make it available to your client application by publishing it to the endpoint. 

<a name="publish-your-trained-app-to-an-http-endpoint"></a>

## Publishing

To publish to the endpoint, select **Publish** in the top, right panel. 

![Top, right nav bar](./media/luis-how-to-publish-app/publish-top-nav-bar.png)

Select the correct slot when the pop-up window displays: staging or production. By using two publishing slots, this allows you to have two different versions with published endpoints or the same version on two different endpoints. 
 
![Publishing pop-up window](./media/luis-how-to-publish-app/publish-pop-up.png)

When your app is successfully published, a green success notification appears at the top of the browser. The green notification bar also includes a link to the endpoints. 

![Publishing pop-up window](./media/luis-how-to-publish-app/publish-success.png)

If you need the endpoint URL, select the link. You can also get to the endpoint URLs by selecting **Manage** in the top menu, then select **Keys and Endpoints** in the left menu. 

## Configuring publish settings

Configure publish settings by selecting **Manage** in the top, right navigation, then selecting **Publish Settings**. 

![Publish settings](./media/luis-how-to-publish-app/publish-settings.png)

### Publish after enabling sentiment analysis

<a name="enable-sentiment-analysis"></a>

Sentiment analysis allows LUIS to integrate with [Text Analytics](https://azure.microsoft.com/services/cognitive-services/text-analytics/) to provide sentiment and key phrase analysis. 

You do not have to provide a Text Analytics key and there is no billing charge for this service to your Azure account. Once you check this setting, it is persistent. 

Sentiment data is a score between 1 and 0 indicating the positive (closer to 1) or negative (closer to 0) sentiment of the data.

For more information about the JSON endpoint response with sentiment analysis, see [Sentiment analysis](luis-concept-data-extraction.md#sentiment-analysis)



## Next steps

* See [Manage keys](./luis-how-to-manage-keys.md) to add keys to Azure subscription key to LUIS and how to set the Bing Spell Check key and include all intents in results.
* See [Train and test your app](luis-interactive-test.md) for instructions on how to test your published app in the test console.
<|MERGE_RESOLUTION|>--- conflicted
+++ resolved
@@ -1,13 +1,10 @@
 ---
 title: Publish your LUIS app to the prediction endpoint
-<<<<<<< HEAD
-Azure Cognitive Services 
-=======
->>>>>>> 0c30629d
+titleSuffix: Azure Cognitive Services 
 description: When you finish building and testing your active LUIS app, make it available to your client application by publishing it to the endpoint.
 services: cognitive-services
 titleSuffix: Azure Cognitive Services
-author: nitinme
+author: diberry
 manager: cjgronlund
 ms.service: cognitive-services
 ms.component: language-understanding
