--- conflicted
+++ resolved
@@ -18,13 +18,8 @@
 
 You can always [test](train-test.md) your app before publishing it. 
 
-<<<<<<< HEAD
-## Product and staging slot
-You can publish your app to the **Staging slot** or the **Production Slot**. Part of the slot choice is the time zone selection. This allows LUIS to [alter](luis-concept-data-alteration.md#change-time-zone-of-prebuilt-datetimev2-entity) any prebuilt datetimeV2 time values during prediction so that the returned entity data is correct according to the selected time zone. 
-=======
 ## Production and staging slots
 You can publish your app to the **Staging slot** or the **Production Slot**. By using two publishing slots, this allows you to have two different versions with published endpoints or the same version on two different endpoints. 
->>>>>>> 7c6df404
 
 <!-- TBD: what is the technical difference? log files, endpoint quota? -->
 
@@ -117,11 +112,7 @@
  
 When your app is successfully published, a green success notification appears at the top of the browser. 
 
-<<<<<<< HEAD
 3. Choose whether to publish to **Production** or to **Staging** by selecting from the drop-down menu under **Select slot**. 
-=======
-![Publish page](./media/luis-how-to-publish-app/luis-republish.png)
->>>>>>> 7c6df404
 
 ## Assign key
 
@@ -136,12 +127,9 @@
 
 The URL route is constructed with the region, and the app ID. If you are publishing in other regions or with other apps, the endpoint URL can be constructed by changing the region and app ID values. 
 
-<<<<<<< HEAD
 6. Select the Production slot and the **Publish** button. When the publish succeeds, use the displayed endpoint URL to access your LUIS app. 
-=======
 ### Optional query string parameters
 The following query string parameters can be used with the endpoint URL:
->>>>>>> 7c6df404
 
 <!-- TBD: what about speech priming? -->
 
