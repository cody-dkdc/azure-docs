--- conflicted
+++ resolved
@@ -118,8 +118,6 @@
 }
 ```
 
-<<<<<<< HEAD
-=======
 ### Enable sentiment analysis
 The Sentiment analysis setting is only available when the LUIS app culture is supported in [Text Analytics](https://docs.microsoft.com/azure/cognitive-services/text-analytics/). 
 
@@ -162,7 +160,6 @@
 
 When your LUIS app is deleted or the Speech service is deleted, your model data is removed. 
 
->>>>>>> 675b5504
 ## Publish your trained app to an HTTP endpoint
 Train and publish to the endpoint after changes to the following settings. Train in order to see results in interactive [Test](Train-Test.md) panel.
 
