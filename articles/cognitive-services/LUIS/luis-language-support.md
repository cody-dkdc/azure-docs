--- conflicted
+++ resolved
@@ -97,11 +97,7 @@
 |Culture|Version|Purpose|
 |--|--|--|
 |German<br>`de-de`|1.0.0|Tokenizes words by splitting them using a machine learning-based tokenizer that tries to break down composite words into their single components.<br>If a user enters `Ich fahre einen krankenwagen` as an utterance, it is turned to `Ich fahre einen kranken wagen`. Allowing the marking of `kranken` and `wagen` independently as different entities.|
-<<<<<<< HEAD
-|German<br>`de-de`|1.0.1|Tokenizes words by splitting them on spaces.<br> if a user enters `Ich fahre einen krankenwagen` as an utterance, it remains a single token. Thus `krankenwagen` is marked as a single entity. |
-=======
 |German<br>`de-de`|1.0.2|Tokenizes words by splitting them on spaces.<br> if a user enters `Ich fahre einen krankenwagen` as an utterance, it remains a single token. Thus `krankenwagen` is marked as a single entity. |
->>>>>>> 6a383dfd
 
 ### Migrating between tokenizer versions
 <!--
