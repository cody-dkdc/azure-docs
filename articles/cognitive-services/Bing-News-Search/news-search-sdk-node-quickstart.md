---
title: News Search SDK Node quickstart | Microsoft Docs
<<<<<<< HEAD
description: Setup the News search SDK console application.
=======
description: Set up the News Search SDK console application
>>>>>>> 355b504a
titleSuffix: Azure cognitive services News search SDK Node quickstart
services: cognitive-services
author: mikedodaro
manager: rosh
ms.service: cognitive-services
ms.technology: bing-news-search
ms.topic: article
ms.date: 02/12/2018
ms.author: v-gedod
---

# News Search SDK Node quickstart

The Bing News Search SDK contains the functionality of the REST API for news queries and parsing results. 

## Application dependencies

To set up a console application using the Bing News Search SDK, run `npm install azure-cognitiveservices-newssearch` in your development environment.

## News Search client
Get a [Cognitive Services access key](https://azure.microsoft.com/try/cognitive-services/) under *Search*. Create an instance of the `CognitiveServicesCredentials`:
```
const CognitiveServicesCredentials = require('ms-rest-azure').CognitiveServicesCredentials;
let credentials = new CognitiveServicesCredentials('YOUR-ACCESS-KEY');
```
Then, instantiate the client:
```
const NewsSearchAPIClient = require('azure-cognitiveservices-newssearch');
let client = new NewsSearchAPIClient(credentials);
```
Use the client to search with a query text, in this case 'Winter Olympics':
```
client.newsOperations.search('Winter Olympics').then((result) => {
    console.log(result.value);
}).catch((err) => {
    throw err;
});
});

```
The code prints `result.value` items to the console without parsing any text.

![News results](media/node-sdk-quickstart-results.png)

## Next steps

[Cognitive services Node.js SDK samples](https://github.com/Azure-Samples/cognitive-services-node-sdk-samples)<|MERGE_RESOLUTION|>--- conflicted
+++ resolved
@@ -1,10 +1,6 @@
 ---
 title: News Search SDK Node quickstart | Microsoft Docs
-<<<<<<< HEAD
-description: Setup the News search SDK console application.
-=======
 description: Set up the News Search SDK console application
->>>>>>> 355b504a
 titleSuffix: Azure cognitive services News search SDK Node quickstart
 services: cognitive-services
 author: mikedodaro
