--- conflicted
+++ resolved
@@ -3,11 +3,7 @@
 titleSuffix: Azure Cognitive Services
 description: Use this quickstart to search for news using the Bing News Search SDK for Python, and process the response.
 services: cognitive-services
-<<<<<<< HEAD
-author: mikedodaro
-=======
 author: aahill
->>>>>>> 6a383dfd
 manager: nitinme
 
 ms.service: cognitive-services
