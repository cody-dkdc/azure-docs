--- conflicted
+++ resolved
@@ -69,11 +69,8 @@
 
 ## Displaying the results
 
-<<<<<<< HEAD
-=======
 These descriptions can then be rendered as a table with the search keyword highlighted in **bold**.
 
->>>>>>> ff646fa8
 ```python
 from IPython.display import HTML
 rows = "\n".join(["<tr><td>{0}</td></tr>".format(desc) for desc in descriptions])
