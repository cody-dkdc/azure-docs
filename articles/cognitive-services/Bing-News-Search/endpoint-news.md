--- conflicted
+++ resolved
@@ -3,11 +3,7 @@
 titlesuffix: Azure Cognitive Services
 description: Summary of the News search API endpoint.
 services: cognitive-services
-<<<<<<< HEAD
-author: mikedodaro
-=======
 author: aahill
->>>>>>> 6a383dfd
 manager: nitinme
 
 ms.service: cognitive-services
