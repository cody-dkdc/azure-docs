- name: Bing News Search Documentation
  href: index.yml
- name: Overview
<<<<<<< HEAD
  items:
    - name: What is Bing News Search?
      href: search-the-web.md
    - name: Compare the Bing Search APIs
      href: ../Bing-Web-Search/bing-api-comparison.md
      maintainContext: true
- name: REST API Quickstarts
=======
>>>>>>> 812cf349
  expanded: true
  items:
    - name: What is the Bing News Search API?
      href: search-the-web.md
- name: Quickstarts
  items:
  - name: REST API
    items:
    - name: Using C#
      href: csharp.md
    - name: Using Java
      href: java.md
    - name: Using Node.js
      href: nodejs.md
    - name: Using PHP
      href: php.md
    - name: Using Python
      href: python.md
    - name: Using Ruby
      href: ruby.md
  - name: SDK
    items:
    - name: Using C#
      href: news-search-sdk-quickstart.md
    - name: Using Node.js
      href: news-search-sdk-node-quickstart.md
    - name: Using Python
      href: news-sdk-python-quickstart.md
    - name: Using Java
      href: news-sdk-java-quickstart.md
- name: Tutorials
  items:
  - name: Create a single-page web app
    href: tutorial-bing-news-search-single-page-app.md
- name: Samples
  items:
    - name: Code samples
      href: https://azure.microsoft.com/resources/samples/?sort=0&service=cognitive-services&term=Bing+News+Search
- name: How-to guides
  items:
  - name: Use and display requirements
    href: UseAndDisplayRequirements.md
  - name: Handle hit highlighting
    href: hit-highlighting.md
  - name: Page news
    href: paging-news.md
  - name: Resize and crop thumbnails
    href: resize-and-crop-thumbnails.md
  - name: Upgrade from v5 to v7 of the API
    href: bing-news-upgrade-guide-v5-to-v7.md
  - name: Work with Visual Studio
    items:
    - name: Use the Bing News Search Connected Service
      href: vs-bing-news-search-connected-service.md
- name: Concepts
  items:
    - name: Sending search queries
      href: concepts/send-search-queries.md
    - name: Searching for news
      href: concepts/search-for-news.md
- name: Reference
  items:
  - name: Bing News Search API v7
    href: https://docs.microsoft.com/rest/api/cognitiveservices/bing-news-api-v7-reference
  - name: Bing News Search API v5
    href: https://docs.microsoft.com/rest/api/cognitiveservices/bing-news-api-v5-reference
  - name: SDKs
    items:
      - name: .NET
        href: https://docs.microsoft.com/dotnet/api/overview/azure/cognitiveservices/client/bingnews?view=azure-dotnet
      - name: Java
        href: https://docs.microsoft.com/java/api/overview/azure/cognitiveservices/client/newssearch?view=azure-java-stable
      - name: Python
        href: https://docs.microsoft.com/python/api/overview/azure/cognitiveservices/newssearch?view=azure-python
      - name: Node.js
        href: https://docs.microsoft.com/javascript/api/overview/azure/cognitiveservices/newssearch?view=azure-node-latest
      - name: Go
        href: https://godoc.org/github.com/Azure/azure-sdk-for-go/services/cognitiveservices/v1.0/newssearch
- name: Resources
  items:
  - name: Pricing
    href: https://azure.microsoft.com/pricing/details/cognitive-services/search-api/news/
  - name: UserVoice
    href: https://cognitive.uservoice.com/forums/911449-bing-news-search-api
  - name: Stack Overflow
    href: https://stackoverflow.com/search?q=bing+news+search
  - name: Regional availability
    href: https://azure.microsoft.com/global-infrastructure/services/
  - name: Azure Roadmap
    href: https://azure.microsoft.com/roadmap/
  - name: Knowledge Base
    href: https://cognitive.uservoice.com/knowledgebase/topics/127875-bing-search-web-image-video-news-autosuggest
  - name: Get API key
    href: https://azure.microsoft.com/try/cognitive-services/?api=bing-news-search-api
  - name: Try it!
    href: https://dev.cognitive.microsoft.com/docs/services/56b43f72cf5ff8098cef380a/operations/56f02400dbe2d91900c68553
  - name: Bing News Search endpoints
    href: endpoint-news.md
  - name: Language and region support
    href: language-support.md
  - name: Analytics for Bing News Search API
    href: bing-news-stats.md<|MERGE_RESOLUTION|>--- conflicted
+++ resolved
@@ -1,20 +1,12 @@
 - name: Bing News Search Documentation
   href: index.yml
 - name: Overview
-<<<<<<< HEAD
-  items:
-    - name: What is Bing News Search?
-      href: search-the-web.md
-    - name: Compare the Bing Search APIs
-      href: ../Bing-Web-Search/bing-api-comparison.md
-      maintainContext: true
-- name: REST API Quickstarts
-=======
->>>>>>> 812cf349
   expanded: true
   items:
     - name: What is the Bing News Search API?
       href: search-the-web.md
+    - name: Compare the Bing Search APIs
+      href: ../Bing-Web-Search/bing-api-comparison.md
 - name: Quickstarts
   items:
   - name: REST API
