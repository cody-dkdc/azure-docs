--- conflicted
+++ resolved
@@ -1,4 +1,3 @@
-<<<<<<< HEAD
 ---
 title: Create non-interactive authentication .NET applications in Azure HDInsight 
 description: Learn how to create non-interactive authentication Microsoft .NET applications in Azure HDInsight.
@@ -37,127 +36,6 @@
 5. Select the **Role assignments** tab to see the current role assignments.
 6. At the top of the page, select **Add role assignment**.
 7. Follow the instructions to add the Owner role to your Azure AD application. After you successfully add the role, the application is listed under the Owner role. 
-
-## Develop an HDInsight client application
-
-1. Create a C# console application.
-2. Add the following NuGet packages:
-
-        Install-Package Microsoft.Azure.Common.Authentication -Pre
-        Install-Package Microsoft.Azure.Management.HDInsight -Pre
-        Install-Package Microsoft.Azure.Management.Resources -Pre
-
-3. Run the following code:
-
-    ```csharp
-    using System;
-    using System.Security;
-    using Microsoft.Azure;
-    using Microsoft.Azure.Common.Authentication;
-    using Microsoft.Azure.Common.Authentication.Factories;
-    using Microsoft.Azure.Common.Authentication.Models;
-    using Microsoft.Azure.Management.Resources;
-    using Microsoft.Azure.Management.HDInsight;
-    
-    namespace CreateHDICluster
-    {
-        internal class Program
-        {
-            private static HDInsightManagementClient _hdiManagementClient;
-    
-            private static Guid SubscriptionId = new Guid("<Enter your Azure subscription ID>");
-            private static string tenantID = "<Enter your tenant ID (also called directory ID)>";
-            private static string applicationID = "<Enter your application ID>";
-            private static string secretKey = "<Enter the application secret key>";
-    
-            private static void Main(string[] args)
-            {
-                var key = new SecureString();
-                foreach (char c in secretKey) { key.AppendChar(c); }
-    
-                var tokenCreds = GetTokenCloudCredentials(tenantID, applicationID, key);
-                var subCloudCredentials = GetSubscriptionCloudCredentials(tokenCreds, SubscriptionId);
-    
-                var resourceManagementClient = new ResourceManagementClient(subCloudCredentials);
-                resourceManagementClient.Providers.Register("Microsoft.HDInsight");
-    
-                _hdiManagementClient = new HDInsightManagementClient(subCloudCredentials);
-    
-                var results = _hdiManagementClient.Clusters.List();
-                foreach (var name in results.Clusters)
-                {
-                    Console.WriteLine("Cluster Name: " + name.Name);
-                    Console.WriteLine("\t Cluster type: " + name.Properties.ClusterDefinition.ClusterType);
-                    Console.WriteLine("\t Cluster location: " + name.Location);
-                    Console.WriteLine("\t Cluster version: " + name.Properties.ClusterVersion);
-                }
-                Console.WriteLine("Press Enter to continue");
-                Console.ReadLine();
-            }
-    
-            /// Get the access token for a service principal and provided key.          
-            public static TokenCloudCredentials GetTokenCloudCredentials(string tenantId, string clientId, SecureString secretKey)
-            {
-                var authFactory = new AuthenticationFactory();
-                var account = new AzureAccount { Type = AzureAccount.AccountType.ServicePrincipal, Id = clientId };
-                var env = AzureEnvironment.PublicEnvironments[EnvironmentName.AzureCloud];
-                var accessToken =
-                    authFactory.Authenticate(account, env, tenantId, secretKey, ShowDialog.Never).AccessToken;
-    
-                return new TokenCloudCredentials(accessToken);
-            }
-    
-            public static SubscriptionCloudCredentials GetSubscriptionCloudCredentials(SubscriptionCloudCredentials creds, Guid subId)
-            {
-                return new TokenCloudCredentials(subId.ToString(), ((TokenCloudCredentials)creds).Token);
-            }
-        }
-    }
-    ```
-
-
-## Next steps
-* [Create an Azure Active Directory application and service principal in the Azure portal](../active-directory/develop/howto-create-service-principal-portal.md).
-* Learn how to [authenticate a service principal with Azure Resource Manager](../active-directory/develop/howto-authenticate-service-principal-powershell.md).
-* Learn about [Azure Role-Based Access Control (RBAC)](../role-based-access-control/role-assignments-portal.md).
-=======
----
-title: Create non-interactive authentication .NET applications in Azure HDInsight 
-description: Learn how to create non-interactive authentication Microsoft .NET applications in Azure HDInsight.
-ms.reviewer: jasonh
-services: hdinsight
-author: hrasheed-msft
-
-ms.service: hdinsight
-ms.custom: hdinsightactive
-ms.topic: conceptual
-ms.date: 05/14/2018
-ms.author: hrasheed
-
----
-# Create a non-interactive authentication .NET HDInsight application
-You can run your Microsoft .NET Azure HDInsight application either under the application's own identity (non-interactive) or under the identity of the signed-in user of the application (interactive). This article shows you how to create a non-interactive authentication .NET application to connect to Azure and manage HDInsight. For a sample of an interactive application, see [Connect to Azure HDInsight](hdinsight-administer-use-dotnet-sdk.md#connect-to-azure-hdinsight). 
-
-From your non-interactive .NET application, you need:
-
-* Your Azure subscription tenant ID (also called a *directory ID*). See [Get tenant ID](../active-directory/develop/howto-create-service-principal-portal.md#get-tenant-id).
-* The Azure Active Directory (Azure AD) application client ID. See [Create an Azure Active Directory application](../active-directory/develop/howto-create-service-principal-portal.md#create-an-azure-active-directory-application) and [Get an application ID](../active-directory/develop/howto-create-service-principal-portal.md#get-application-id-and-authentication-key).
-* The Azure AD application secret key. See [Get application authentication key](../active-directory/develop/howto-create-service-principal-portal.md#get-application-id-and-authentication-key).
-
-## Prerequisites
-* An HDInsight cluster. See the [getting started tutorial](hadoop/apache-hadoop-linux-tutorial-get-started.md#create-cluster).
-
-## Assign a role to the Azure AD application
-Assign your Azure AD application a [role](../role-based-access-control/built-in-roles.md), to grant it permissions to perform actions. You can set the scope at the level of the subscription, resource group, or resource. The permissions are inherited to lower levels of scope. (For example, adding an application to the Reader role for a resource group means that the application can read the resource group and any resources in it.) In this tutorial, you set the scope at the resource group level. For more information, see [Use role assignments to manage access to your Azure subscription resources](../role-based-access-control/role-assignments-portal.md).
-
-**To add the Owner role to the Azure AD application**
-
-1. Sign in to the [Azure portal](https://portal.azure.com).
-2. In the left menu, select **Resource Group**.
-3. Select the resource group that has the HDInsight cluster on which you will run your Hive query later in this tutorial. If you have a large number of resource groups, you can use the filter to find the one you want.
-4. On the resource group menu, select **Access control (IAM)**.
-5. Under **Users**, select **Add**.
-6. Follow the instructions to add the Owner role to your Azure AD application. After you successfully add the role, the application is listed under **Users**, with the Owner role. 
 
 ## Develop an HDInsight client application
 
@@ -240,5 +118,4 @@
 ## Next steps
 * [Create an Azure Active Directory application and service principal in the Azure portal](../active-directory/develop/howto-create-service-principal-portal.md).
 * Learn how to [authenticate a service principal with Azure Resource Manager](../active-directory/develop/howto-authenticate-service-principal-powershell.md).
-* Learn about [Azure Role-Based Access Control (RBAC)](../role-based-access-control/role-assignments-portal.md).
->>>>>>> a7a67390
+* Learn about [Azure Role-Based Access Control (RBAC)](../role-based-access-control/role-assignments-portal.md).