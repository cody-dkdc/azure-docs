--- conflicted
+++ resolved
@@ -32,11 +32,7 @@
 * An HDInsight cluster. See the [getting started tutorial](hadoop/apache-hadoop-linux-tutorial-get-started.md#create-cluster).
 
 ## Assign a role to the Azure AD application
-<<<<<<< HEAD
-Assign your Azure AD application a [role](../active-directory/role-based-access-built-in-roles.md), to grant it permissions to perform actions. You can set the scope at the level of the subscription, resource group, or resource. The permissions are inherited to lower levels of scope. (For example, adding an application to the Reader role for a resource group means that the application can read the resource group and any resources in it.) In this tutorial, you set the scope at the resource group level. For more information, see [Use role assignments to manage access to your Azure subscription resources](../role-based-access-control/role-assignments-portal.md).
-=======
-Assign your Azure AD application a [role](../role-based-access-control/built-in-roles.md), to grant it permissions to perform actions. You can set the scope at the level of the subscription, resource group, or resource. The permissions are inherited to lower levels of scope. (For example, adding an application to the Reader role for a resource group means that the application can read the resource group and any resources in it.) In this tutorial, you set the scope at the resource group level. For more information, see [Use role assignments to manage access to your Azure subscription resources](../active-directory/role-based-access-control-configure.md).
->>>>>>> d3ff23f7
+Assign your Azure AD application a [role](../role-based-access-control/built-in-roles.md), to grant it permissions to perform actions. You can set the scope at the level of the subscription, resource group, or resource. The permissions are inherited to lower levels of scope. (For example, adding an application to the Reader role for a resource group means that the application can read the resource group and any resources in it.) In this tutorial, you set the scope at the resource group level. For more information, see [Use role assignments to manage access to your Azure subscription resources](../role-based-access-control/role-assignments-portal.md).
 
 **To add the Owner role to the Azure AD application**
 
