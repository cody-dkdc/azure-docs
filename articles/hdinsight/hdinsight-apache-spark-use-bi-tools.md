--- conflicted
+++ resolved
@@ -14,11 +14,7 @@
 	ms.tgt_pltfrm="na" 
 	ms.devlang="na" 
 	ms.topic="article" 
-<<<<<<< HEAD
-	ms.date="04/08/2016" 
-=======
 	ms.date="04/14/2016" 
->>>>>>> 1b69fc6d
 	ms.author="nitinme"/>
 
 
@@ -83,11 +79,7 @@
 		hvac = hvacParts.map(lambda p: Entry(str(p[0]), str(p[1]), int(p[2]), int(p[3]), int(p[6])))
 		
 		# Infer the schema and create a table       
-<<<<<<< HEAD
-		hvacTable = hiveContext.createDataFrame(hvac)
-=======
 		hvacTable = sqlContext.createDataFrame(hvac)
->>>>>>> 1b69fc6d
 		hvacTable.registerTempTable('hvactemptable')
 		dfw = DataFrameWriter(hvacTable)
 		dfw.saveAsTable('hvac')
