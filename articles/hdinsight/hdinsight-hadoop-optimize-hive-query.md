<properties
   pageTitle="Optimize your Hive queries for faster execution in HDInsight | Microsoft Azure"
   description="Learn how to optimize your Hive queries for Hadoop in HDInsight."
   services="hdinsight"
   documentationCenter=""
   authors="rashimg"
   manager="mwinkle"
   editor="cgronlun"
	tags="azure-portal"/>

<tags
   ms.service="hdinsight"
   ms.devlang="na"
   ms.topic="article"
   ms.tgt_pltfrm="na"
   ms.workload="big-data"
   ms.date="07/28/2015"
   ms.author="rashimg"/>


# Optimize Hive queries for Hadoop in HDInsight

By default, Hadoop clusters are not optimized for performance. This article covers a few of the most common Hive performance optimization methods that you can apply to our queries.

<<<<<<< HEAD
[AZURE.INCLUDE [preview-portal](../../includes/hdinsight-azure-preview-portal.md)] 
=======
[AZURE.INCLUDE [preview-portal](../../includes/hdinsight-azure-preview-portal.md)]
>>>>>>> 02ab5291

* [Optimize Hive queries for Hadoop in HDInsight](hdinsight-hadoop-optimize-hive-query-v1.md).

##Scale out worker nodes

Increasing the number of worker nodes in a cluster can leverage more mappers and reducers to be run in parallel. There are two ways you can increase scale out in HDInsight:

- At the provision time, you can specify the number of worker nodes using the Azure preview portal, Azure PowerShell or Cross-platform command line interface.  For more information, see [Provision HDInsight clusters](hdinsight-provision-clusters.md). The following screen show the worker node configuration on the Azure preview portal:

	![scaleout_1][image-hdi-optimize-hive-scaleout_1]

- At the run time, you can also scale out a cluster without recreating one. This is shown below.
![scaleout_1][image-hdi-optimize-hive-scaleout_2]

For more details on the different virtual machines supported by HDInsight, see [HDInsight pricing](http://azure.microsoft.com/pricing/details/hdinsight/).

##Enable Tez

[Apache Tez](http://hortonworks.com/hadoop/tez/) is an alternative execution engine to the MapReduce engine:

![tez_1][image-hdi-optimize-hive-tez_1]


Tez is faster because:

- Execute Directed Acyclic Graph (DAG) as a single job in the MapReduce engine, the DAG that is expressed requires each set of mappers to be followed by one set of reducers. This causes multiple MapReduce jobs to be spun off for each Hive query. Tez does not have such constraint and can process complex DAG as one job thus minimizing job startup overhead.
- **Avoids unnecessary writes** Due to multiple jobs being spun for the same Hive query in the MapReduce engine, the output of each job is written to HDFS for intermediate data. Since Tez minimizes number of jobs for each Hive query it is able to avoid unnecessary write.
- **Minimizes start-up delays** Tez is better able to minimize start-up delay by reducing the number of mappers it needs to start and also improving optimization throughout.
- **Reuses containers** Whenever possible Tez is able to reuse containers to ensure that latency due to starting up containers is reduced.
- **Continuous optimization techniques** Traditionally optimization was done during compilation phase. However more information about the inputs is available that allow for better optimization during runtime. Tez uses continous optimization techniques that allows it to optimize the plan further into the runtime phase.

For more details on these concepts, click [here](http://hortonworks.com/hadoop/tez/)

You can make any Hive query Tez enabled by prefixing the query with the setting below:

	set hive.execution.engine=tez;

For Windows-based HDInsight clusters, Tez must be enabled at the provision time. The following is a sample Azure PowerShell script for provisioning a Hadoop cluster with Tez enabled:


	$clusterName = "[HDInsightClusterName]"
	$location = "[AzureDataCenter]" #i.e. West US
	$dataNodes = 32 # number of worker nodes in the cluster

	$defaultStorageAccountName = "[DefaultStorageAccountName]"
	$defaultStorageContainerName = "[DefaultBlobContainerName]"
	$defaultStorageAccountKey = $defaultStorageAccountKey = Get-AzureStorageKey $defaultStorageAccountName.ToLower() | %{ $_.Primary }

	$hdiUserName = "[HTTPUserName]"
	$hdiPassword = "[HTTPUserPassword]"

	$hdiSecurePassword = ConvertTo-SecureString $hdiPassword -AsPlainText -Force
	$hdiCredential = New-Object System.Management.Automation.PSCredential($hdiUserName, $hdiSecurePassword)

	$hiveConfig = new-object 'Microsoft.WindowsAzure.Management.HDInsight.Cmdlet.DataObjects.AzureHDInsightHiveConfiguration'
	$hiveConfig.Configuration = @{ "hive.execution.engine"="tez" }

	New-AzureHDInsightClusterConfig -ClusterSizeInNodes $dataNodes -HeadNodeVMSize Standard_D14 -DataNodeVMSize Standard_D14 |
	Set-AzureHDInsightDefaultStorage -StorageAccountName "$defaultStorageAccountName.blob.core.windows.net" -StorageAccountKey $defaultStorageAccountKey -StorageContainerName $defaultStorageContainerName |
	Add-AzureHDInsightConfigValues -Hive $hiveConfig |
	New-AzureHDInsightCluster -Name $clusterName -Location $location -Credential $hdiCredential
<<<<<<< HEAD
    
> [AZURE.NOTE] Linux-based HDInsight clusters have Tez enabled by default.
    
=======

>>>>>>> 02ab5291
## Hive partitioning

I/O operation is the major performance bottleneck for running Hive queries. The performance can be improved if the amount of data that needs to be read can be reduced. By default, Hive queries scan entire Hive tables. This is great for queries like table scans, however for queries that only need to scan a small amount of data (e.g. queries with filtering), this creates unnecessary overhead. Hive partitioning allows Hive queries to access only the necessary amount of data in Hive tables.

Hive partitioning is implemented by reorganizing the raw data into new directories with each partition having its own directory - where the partition is defined by the user. The following diagram illustrates partitioning a Hive table by the column *Year*. A new directory is created for each year.

![partitioning][image-hdi-optimize-hive-partitioning_1]

Some partitioning considerations:

- **Do not under-partition** - Partitioning on columns with only a few values can cause very few partitions. For example, partitioning on gender will only create two partitions to be created (male and female), thus only reduce the latency by a maximum of half.

- **Do not over-partition** - On the other extreme, creating a partition on a column with a unique value (e.g. userid) will cause multiple partitions causing a lot of stress on the cluster namenode as it will have to handle the large amount of directories.

- **Avoid data skew** - Choose your partitioning key wisely so that all partitions are even size. An example is partitioning on *State* may cause the number of records under California to be almost 30x that of Vermont due to the difference in population.

To create a partition table, use the *Partitioned By* clause:

    CREATE TABLE lineitem_part
    	(L_ORDERKEY INT, L_PARTKEY INT, L_SUPPKEY INT,L_LINENUMBER INT,
    	 L_QUANTITY DOUBLE, L_EXTENDEDPRICE DOUBLE, L_DISCOUNT DOUBLE,
    	 L_TAX DOUBLE, L_RETURNFLAG STRING, L_LINESTATUS STRING,
    	 L_SHIPDATE_PS STRING, L_COMMITDATE STRING, L_RECEIPTDATE 	  	 STRING, L_SHIPINSTRUCT STRING, L_SHIPMODE STRING,
    	 L_COMMENT STRING)
    PARTITIONED BY(L_SHIPDATE STRING)
    ROW FORMAT DELIMITED FIELDS TERMINATED BY '\t'
    STORED AS TEXTFILE;

Once the partitioned table is created, you can either create static partitioning or dynamic partitioning.

- **Static partitioning** means that you have already sharded data in the appropriate directories and you can ask Hive partitions manually based on the directory location. This is shown in the code snippet below.

	    INSERT OVERWRITE TABLE lineitem_part
	    PARTITION (L_SHIPDATE = ‘5/23/1996 12:00:00 AM’)
	    SELECT * FROM lineitem 
	    WHERE lineitem.L_SHIPDATE = ‘5/23/1996 12:00:00 AM’

	    ALTER TABLE lineitem_part ADD PARTITION (L_SHIPDATE = ‘5/23/1996 12:00:00 AM’))
	    LOCATION ‘wasb://sampledata@ignitedemo.blob.core.windows.net/partitions/5_23_1996/'

- **Dynamic partitioning** means that you want Hive to create partitions automatically for you. Since we have already created the partitioning table from the staging table, all we need to do is insert data to the partitioned table as shown below:

	    SET hive.exec.dynamic.partition = true;
	    SET hive.exec.dynamic.partition.mode = nonstrict;
	    INSERT INTO TABLE lineitem_part
	    PARTITION (L_SHIPDATE)
	    SELECT L_ORDERKEY as L_ORDERKEY, L_PARTKEY as L_PARTKEY , 
	    	 L_SUPPKEY as L_SUPPKEY, L_LINENUMBER as L_LINENUMBER,
	     	 L_QUANTITY as L_QUANTITY, L_EXTENDEDPRICE as L_EXTENDEDPRICE,
	    	 L_DISCOUNT as L_DISCOUNT, L_TAX as L_TAX, L_RETURNFLAG as 	 	 L_RETURNFLAG, L_LINESTATUS as L_LINESTATUS, L_SHIPDATE as 	 	 L_SHIPDATE_PS, L_COMMITDATE as L_COMMITDATE, L_RECEIPTDATE as 	 L_RECEIPTDATE, L_SHIPINSTRUCT as L_SHIPINSTRUCT, L_SHIPMODE as 	 L_SHIPMODE, L_COMMENT as L_COMMENT, L_SHIPDATE as L_SHIPDATE FROM lineitem;

For more details, see [Partitioned Tables](https://cwiki.apache.org/confluence/display/Hive/LanguageManual+DDL#LanguageManualDDL-PartitionedTables).

##Use the ORCFile format

Hive supports different file formats. For example:

- **Text**: this is the default file format and works with most scenarios
- **Avro**: works well for interoperability scenarios
- **ORC/Parquet**: best suited for performance

ORC (Optimized Row Columnar) format is a highly efficient way to store Hive data. Compared to other formats, ORC has the following advantages:

- support for complex types including DateTime and complex and semi-structured types
- up to 70% compression
- indexes every 10,000 rows which allow skipping rows
- a significant drop in run-time execution

To enable ORC format, you first create a table with the clause *Stored as ORC*:

    CREATE TABLE lineitem_orc_part
    	(L_ORDERKEY INT, L_PARTKEY INT,L_SUPPKEY INT, L_LINENUMBER INT,
    	 L_QUANTITY DOUBLE, L_EXTENDEDPRICE DOUBLE, L_DISCOUNT DOUBLE,
    	 L_TAX DOUBLE, L_RETURNFLAG STRING, L_LINESTATUS STRING,
    	 L_SHIPDATE_PS STRING, L_COMMITDATE STRING, L_RECEIPTDATE STRING,
		 L_SHIPINSTRUCT STRING, L_SHIPMODE STRING, L_COMMENT 	 STRING)
    PARTITIONED BY(L_SHIPDATE STRING)
    STORED AS ORC;

Next, you insert data to the ORC table from the staging table. For example:

    INSERT INTO TABLE lineitem_orc
    SELECT L_ORDERKEY as L_ORDERKEY, 
           L_PARTKEY as L_PARTKEY , 
    	   L_SUPPKEY as L_SUPPKEY,
		   L_LINENUMBER as L_LINENUMBER,
     	   L_QUANTITY as L_QUANTITY, 
		   L_EXTENDEDPRICE as L_EXTENDEDPRICE,
    	   L_DISCOUNT as L_DISCOUNT,
		   L_TAX as L_TAX,
           L_RETURNFLAG as L_RETURNFLAG,
		   L_LINESTATUS as L_LINESTATUS,
		   L_SHIPDATE as L_SHIPDATE,
		   L_COMMITDATE as L_COMMITDATE,
		   L_RECEIPTDATE as L_RECEIPTDATE, 
		   L_SHIPINSTRUCT as L_SHIPINSTRUCT,
		   L_SHIPMODE as L_SHIPMODE,
		   L_COMMENT as L_COMMENT
    FROM lineitem;

You can read more on the ORC format [here](https://cwiki.apache.org/confluence/display/Hive/LanguageManual+ORC).

##Vectorization

Vectorization allows Hive to process a batch of 1024 rows together instead of processing one row at a time. This means that simple operations are done faster because less internal code needs to run.

To enable vectorization prefix your Hive query with the following setting:

    set hive.vectorized.execution.enabled = true;

For more information, see [Vectorized query execution](https://cwiki.apache.org/confluence/display/Hive/Vectorized+Query+Execution).


##Other optimization methods

There are more optimization methods that you can consider, for example:

- **Hive bucketing:** a technique that allows to cluster or segment large sets of data to optimize query performance.
- **Join optimization:** optimization of Hive's query execution planning to improve the efficiency of joins and reduce the need for user hints. For more information, see [Join optimization](https://cwiki.apache.org/confluence/display/Hive/LanguageManual+JoinOptimization#LanguageManualJoinOptimization-JoinOptimization).
- **increase Reducers**

##<a id="nextsteps"></a> Next steps
In this article, you have learned several common Hive query optimization methods. To learn more, see the following articles:

- [Use Apache Hive in HDInsight](../hdinsight-using-hive.md)
- [Analyze flight delay data by using Hive in HDInsight](hdinsight-analyze-flight-delay-data.md)
- [Analyze Twitter data using Hive in HDInsight](hdinsight-analyze-twitter-data.md)
- [Analyze sensor data using the Hive Query Console on Hadoop in HDInsight](hdinsight-hive-analyze-sensor-data.md)
- [Use Hive with HDInsight to analyze logs from websites](../hdinsight-hive-analyze-web-site-log.md)


[image-hdi-optimize-hive-scaleout_1]: ./media/hdinsight-hadoop-optimize-hive-query/scaleout_1.png
[image-hdi-optimize-hive-scaleout_2]: ./media/hdinsight-hadoop-optimize-hive-query/scaleout_2.png
[image-hdi-optimize-hive-tez_1]: ./media/hdinsight-hadoop-optimize-hive-query/tez_1.png
[image-hdi-optimize-hive-partitioning_1]: ./media/hdinsight-hadoop-optimize-hive-query/partitioning_1.png<|MERGE_RESOLUTION|>--- conflicted
+++ resolved
@@ -6,7 +6,7 @@
    authors="rashimg"
    manager="mwinkle"
    editor="cgronlun"
-	tags="azure-portal"/>
+   tags="azure-portal"/>
 
 <tags
    ms.service="hdinsight"
@@ -22,11 +22,9 @@
 
 By default, Hadoop clusters are not optimized for performance. This article covers a few of the most common Hive performance optimization methods that you can apply to our queries.
 
-<<<<<<< HEAD
+
 [AZURE.INCLUDE [preview-portal](../../includes/hdinsight-azure-preview-portal.md)] 
-=======
-[AZURE.INCLUDE [preview-portal](../../includes/hdinsight-azure-preview-portal.md)]
->>>>>>> 02ab5291
+
 
 * [Optimize Hive queries for Hadoop in HDInsight](hdinsight-hadoop-optimize-hive-query-v1.md).
 
@@ -88,13 +86,11 @@
 	Set-AzureHDInsightDefaultStorage -StorageAccountName "$defaultStorageAccountName.blob.core.windows.net" -StorageAccountKey $defaultStorageAccountKey -StorageContainerName $defaultStorageContainerName |
 	Add-AzureHDInsightConfigValues -Hive $hiveConfig |
 	New-AzureHDInsightCluster -Name $clusterName -Location $location -Credential $hdiCredential
-<<<<<<< HEAD
+
     
 > [AZURE.NOTE] Linux-based HDInsight clusters have Tez enabled by default.
     
-=======
-
->>>>>>> 02ab5291
+
 ## Hive partitioning
 
 I/O operation is the major performance bottleneck for running Hive queries. The performance can be improved if the amount of data that needs to be read can be reduced. By default, Hive queries scan entire Hive tables. This is great for queries like table scans, however for queries that only need to scan a small amount of data (e.g. queries with filtering), this creates unnecessary overhead. Hive partitioning allows Hive queries to access only the necessary amount of data in Hive tables.
