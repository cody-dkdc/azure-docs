--- conflicted
+++ resolved
@@ -1,11 +1,6 @@
 <properties
-<<<<<<< HEAD
-	pageTitle="Use Script Action to install Solr on Hadoop cluster | Microsoft Azure"
-	description="Learn how to customize HDInsight cluster with Solr. You'll use a Script Action configuration option to use a script to install Solr."
-=======
 	pageTitle="Use Script Action to install Solr on Linux-based HDInsight | Microsoft Azure"
 	description="Learn how to install Solr on Linux-based HDInsight Hadoop clusters using Script Actions."
->>>>>>> 08be3281
 	services="hdinsight"
 	documentationCenter=""
 	authors="Blackmist"
@@ -19,11 +14,7 @@
 	ms.tgt_pltfrm="na"
 	ms.devlang="na"
 	ms.topic="article"
-<<<<<<< HEAD
-	ms.date="08/20/2015"
-=======
 	ms.date="12/04/2015"
->>>>>>> 08be3281
 	ms.author="larryfr"/>
 
 # Install and use Solr on HDInsight Hadoop clusters
@@ -165,11 +156,6 @@
 
 The Solr dashboard is a web UI that allows you to work with Solr through your web browser. The Solr dashboard is not exposed directly on the Internet from your HDInsight cluster, but must be accessed using an SSH tunnel. For more information on using an SSH tunnel, see [Use SSH Tunneling to access Ambari web UI, ResourceManager, JobHistory, NameNode, Oozie, and other web UI's](hdinsight-linux-ambari-ssh-tunnel.md)
 
-<<<<<<< HEAD
-The Solr dashbaord is a web UI that allows you to work with Solr through your web browser. The Solr dashboard is not exposed directly on the Internet from your HDInsight cluster, but must be accessed using an SSH tunnel. For more information on using an SSH tunnel, see [Use SSH Tunneling to access Ambari web UI, ResourceManager, JobHistory, NameNode, Oozie, and other web UI's](hdinsight-linux-ambari-ssh-tunnel.md)
-
-=======
->>>>>>> 08be3281
 Once you have established an SSH tunnel, use the following steps to use the Solr dashboard:
 
 1. Determine the host name for the head node:
@@ -260,12 +246,7 @@
 
 	sudo start solr
 
-<<<<<<< HEAD
-
-##Backup indexed data
-=======
 ## Backup indexed data
->>>>>>> 08be3281
 
 As a good practice, you should back up the indexed data from the Solr cluster nodes onto Azure Blob storage. Perform the following steps to do so:
 
