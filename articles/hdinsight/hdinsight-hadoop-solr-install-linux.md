<properties
	pageTitle="Use Script Action to install Solr on Hadoop cluster | Microsoft Azure"
	description="Learn how to customize HDInsight cluster with Solr. You'll use a Script Action configuration option to use a script to install Solr."
	services="hdinsight"
	documentationCenter=""
	authors="Blackmist"
	manager="paulettm"
	editor="cgronlun"
	tags="azure-portal"/>

<tags
	ms.service="hdinsight"
	ms.workload="big-data"
	ms.tgt_pltfrm="na"
	ms.devlang="na"
	ms.topic="article"
	ms.date="08/20/2015"
	ms.author="larryfr"/>

# Install and use Solr on HDInsight Hadoop clusters


In this topic, you will learn how to install Solr on Azure HDInsight by using Script Action. Solr is a powerful search platform and provides enterprise-level search capabilities on data managed by Hadoop. Once you have installed Solr on HDInsight cluster, you'll also learn how to search data by using Solr.

> [AZURE.NOTE] The steps in this document require a Linux-based HDInsight cluster. For information on using Solr with a Windows-based cluster, see [Install and use Solr on HDinsight Hadoop clusters (Windows)](hdinsight-hadoop-solr-install.md)

The sample script used in this topic creates a Solr cluster with a specific configuration. If you want to configure the Solr cluster with different collections, shards, schemas, replicas, etc., you must modify the script and Solr binaries accordingly.

## <a name="whatis"></a>What is Solr?

[Apache Solr](http://lucene.apache.org/solr/features.html) is an enterprise search platform that enables powerful full-text search on data. While Hadoop enables storing and managing vast amounts of data, Apache Solr provides the search capabilities to quickly retrieve the data. This topic provides instructions on how to customize an HDInsight cluster to install Solr.

## What the script does

This script makes the following changes to the HDInsight cluster:

* Installs Solr into `/usr/hdp/current/solr`
* Creates a new user, __solrusr__, which is used to run the Solr service
* Sets __solruser__ as the owner of `/usr/hdp/current/solr`
* Adds an [Upstart](http://upstart.ubuntu.com/) configuration that will start Solr if a cluster node restarts. Solr is also automatically started on the cluster nodes after installation

## <a name="install"></a>Install Solr using Script Actions

A sample script to install Solr on an HDInsight cluster is available from a read-only Azure storage blob at [https://hdiconfigactions.blob.core.windows.net/linuxsolrconfigactionv01/solr-installer-v01.sh](https://hdiconfigactions.blob.core.windows.net/linuxsolrconfigactionv01/solr-installer-v01.sh). This section provides instructions on how to use the sample script while provisioning the cluster by using the Azure portal.

> [AZURE.NOTE] You can also use Azure PowerShell or the HDInsight .NET SDK to create a cluster using this script. For more information on using these methods, see [Customize HDInsight clusters with Script Actions](hdinsight-hadoop-customize-cluster-linux.md).

1. Start provisioning a cluster by using the steps in [Provision Linux-based HDInsight clusters](hdinsight-provision-linux-clusters.md#portal), but do not complete provisioning.

2. On the **Optional Configuration** blade, select **Script Actions**, and provide the information below:

	* __NAME__: Enter a friendly name for the script action.
	* __SCRIPT URI__: https://hdiconfigactions.blob.core.windows.net/linuxsolrconfigactionv01/solr-installer-v01.sh
	* __HEAD__: Check this option
	* __WORKER__: Check this option
	* __ZOOKEEPER__: Check this option to install on the Zookeeper node
	* __PARAMETERS__: Leave this field blank

3. At the bottom of the **Script Actions**, use the **Select** button to save the configuration. Finally, use the **Select** button at the bottom of the **Optional Configuration** blade to save the optional configuration information.

4. Continue provisioning the cluster as described in [Provision Linux-based HDInsight clusters](hdinsight-provision-linux-clusters.md#portal).

## <a name="usesolr"></a>How do I use Solr in HDInsight?

###Indexing data

You must start with indexing Solr with some data files. You can then use Solr to run search queries on the indexed data. Use the following steps to add some example data to Solr, and then query it:

1. Connect to the HDInsight cluster using SSH:

		ssh USERNAME@CLUSTERNAME-ssh.azurehdinsight.net

	For more information on using SSH with HDInsight, see the following:

	* [Use SSH with Linux-based Hadoop on HDInsight from Linux, Unix, or OS X](hdinsight-hadoop-linux-use-ssh-unix.md)

	* [Use SSH with Linux-based Hadoop on HDInsight from Windows](hdinsight-hadoop-linux-use-ssh-windows.md)

	> [AZURE.IMPORTANT] Steps later in this document make use of an SSL tunnel to connect to the Solr web UI. In order to use these steps, you must establish an SSL tunnel and then configure your browser to use it.
	>
	> For more information, see [Use SSH Tunneling to access Ambari web UI, ResourceManager, JobHistory, NameNode, Oozie, and other web UI's](hdinsight-linux-ambari-ssh-tunnel.md)

2. Use the following commands to have Solr index sample data:

		cd /usr/hdp/current/solr/example/exampledocs
		java -jar post.jar solr.xml monitor.xml

	You'll see the following output on the console:

		POSTing file solr.xml
		POSTing file monitor.xml
		2 files indexed.
		COMMITting Solr index changes to http://localhost:8983/solr/update..
		Time spent: 0:00:01.624

	The post.jar utility indexes Solr with two sample documents, **solr.xml** and **monitor.xml**. These will be stored in __collection1__ within Solr.

3. Use the following to query the REST API exposed by Solr:

		curl "http://localhost:8983/solr/collection1/select?q=*%3A*&wt=json&indent=true"

	This issues a query against __collection1__ for any documents matching __\*:\*__ (encoded as \*%3A\* in the query string,) and that the response should be returned as JSON. The response should appear similar to the following:

			"response": {
			    "numFound": 2,
			    "start": 0,
			    "maxScore": 1,
			    "docs": [
			      {
			        "id": "SOLR1000",
			        "name": "Solr, the Enterprise Search Server",
			        "manu": "Apache Software Foundation",
			        "cat": [
			          "software",
			          "search"
			        ],
			        "features": [
			          "Advanced Full-Text Search Capabilities using Lucene",
			          "Optimized for High Volume Web Traffic",
			          "Standards Based Open Interfaces - XML and HTTP",
			          "Comprehensive HTML Administration Interfaces",
			          "Scalability - Efficient Replication to other Solr Search Servers",
			          "Flexible and Adaptable with XML configuration and Schema",
			          "Good unicode support: héllo (hello with an accent over the e)"
			        ],
			        "price": 0,
			        "price_c": "0,USD",
			        "popularity": 10,
			        "inStock": true,
			        "incubationdate_dt": "2006-01-17T00:00:00Z",
			        "_version_": 1486960636996878300
			      },
			      {
			        "id": "3007WFP",
			        "name": "Dell Widescreen UltraSharp 3007WFP",
			        "manu": "Dell, Inc.",
			        "manu_id_s": "dell",
			        "cat": [
			          "electronics and computer1"
			        ],
			        "features": [
			          "30\" TFT active matrix LCD, 2560 x 1600, .25mm dot pitch, 700:1 contrast"
			        ],
			        "includes": "USB cable",
			        "weight": 401.6,
			        "price": 2199,
			        "price_c": "2199,USD",
			        "popularity": 6,
			        "inStock": true,
			        "store": "43.17614,-90.57341",
			        "_version_": 1486960637584081000
			      }
			    ]
			  }

###Using the Solr dashboard

<<<<<<< HEAD
The Solr dashboard is a web UI that allows you to work with Solr through your web browser. The Solr dashboard is not exposed directly on the Internet from your HDInsight cluster, but must be accessed using an SSH tunnel. For more information on using an SSH tunnel, see [Use SSH Tunneling to access Ambari web UI, ResourceManager, JobHistory, NameNode, Oozie, and other web UI's](hdinsight-linux-ambari-ssh-tunnel.md)
=======
The Solr dashbaord is a web UI that allows you to work with Solr through your web browser. The Solr dashboard is not exposed directly on the Internet from your HDInsight cluster, but must be accessed using an SSH tunnel. For more information on using an SSH tunnel, see [Use SSH Tunneling to access Ambari web UI, ResourceManager, JobHistory, NameNode, Oozie, and other web UI's](hdinsight-linux-ambari-ssh-tunnel.md)
>>>>>>> 1caf2fe2

Once you have established an SSH tunnel, use the following steps to use the Solr dashboard:

1. In your browser, connect to __http://headnode0:8983/solr/#/__. This traffic should be routed through the SSH tunnel to headnode0 for your HDInsight cluster. You should see a page similar to the following:

	![Image of Solr dashboard](./media/hdinsight-hadoop-solr-install-linux/solrdashboard.png)

2. From the left pane, use the **Core Selector** drop-down to select **collection1**. Several entries should them appear below __collection1__.

3. From the entries below __collection1__, select __Query__. Use the following values to populate the search page:

	* In the **q** text box, enter **\*:**\*. This will return all the documents that are indexed in Solr. If you want to search for a specific string within the documents, you can enter that string here.

	* In the **wt** text box, select the output format. Default is **json**.

	Finally, select the **Execute Query** button at the bottom of the search pate.

	![Use Script Action to customize a cluster](./media/hdinsight-hadoop-solr-install-linux/hdi-solr-dashboard-query.png)

	The output returns the two docs that we used for indexing Solr. The output resembles the following:

			"response": {
			    "numFound": 2,
			    "start": 0,
			    "maxScore": 1,
			    "docs": [
			      {
			        "id": "SOLR1000",
			        "name": "Solr, the Enterprise Search Server",
			        "manu": "Apache Software Foundation",
			        "cat": [
			          "software",
			          "search"
			        ],
			        "features": [
			          "Advanced Full-Text Search Capabilities using Lucene",
			          "Optimized for High Volume Web Traffic",
			          "Standards Based Open Interfaces - XML and HTTP",
			          "Comprehensive HTML Administration Interfaces",
			          "Scalability - Efficient Replication to other Solr Search Servers",
			          "Flexible and Adaptable with XML configuration and Schema",
			          "Good unicode support: héllo (hello with an accent over the e)"
			        ],
			        "price": 0,
			        "price_c": "0,USD",
			        "popularity": 10,
			        "inStock": true,
			        "incubationdate_dt": "2006-01-17T00:00:00Z",
			        "_version_": 1486960636996878300
			      },
			      {
			        "id": "3007WFP",
			        "name": "Dell Widescreen UltraSharp 3007WFP",
			        "manu": "Dell, Inc.",
			        "manu_id_s": "dell",
			        "cat": [
			          "electronics and computer1"
			        ],
			        "features": [
			          "30\" TFT active matrix LCD, 2560 x 1600, .25mm dot pitch, 700:1 contrast"
			        ],
			        "includes": "USB cable",
			        "weight": 401.6,
			        "price": 2199,
			        "price_c": "2199,USD",
			        "popularity": 6,
			        "inStock": true,
			        "store": "43.17614,-90.57341",
			        "_version_": 1486960637584081000
			      }
			    ]
			  }

###Starting and stopping Solr

If you need to manually stop or start Solar, use the following commands:

	sudo stop solr

	sudo start solr

<<<<<<< HEAD
=======

>>>>>>> 1caf2fe2
##Backup indexed data

As a good practice, you should back up the indexed data from the Solr cluster nodes onto Azure Blob storage. Perform the following steps to do so:

1. Connect to the cluster using SSH, then use the following command to create a snapshot of the indexed data:

		curl http://headnode0:8983/solr/replication?command=backup

	You should see a response like this:

		<?xml version="1.0" encoding="UTF-8"?>
		<response>
		  <lst name="responseHeader">
		    <int name="status">0</int>
		    <int name="QTime">9</int>
		  </lst>
		  <str name="status">OK</str>
		</response>

2. Next, change directories to __/usr/hdp/current/solr/example/solr__. There will be a subdirectory here for each collection. Each collection directory contains a __data__ directory, which is where the snapshot for that collection is located.

	For example, if you used the steps earlier to index the sample documents, the __/usr/hdp/current/solr/example/solr/collection1/data__ directory should now contain a directory named __snapshot.###########__ where the #'s are the date and time of the snapshot.

3. Create a compressed archive of the snapshot folder using a command similar to the following:

		tar -zcf snapshot.20150806185338855.tgz snapshot.20150806185338855

	This will create a new archive named __snapshot.20150806185338855.tgz__, which contains the contents of the __snapshot.20150806185338855__ directory.

3. You can then store the archive to the cluster's primary storage using the following command:

	hadoop fs -copyFromLocal snapshot.20150806185338855.tgz /example/data

	> [AZURE.NOTE] You may want to create a dedicated directory for storing Solr snapshots. For example, `hadoop fs -mkdir /solrbackup`.

For more information on working with Solr backup and restores, see [Making and restoring backups of SolrCores](https://cwiki.apache.org/confluence/display/solr/Making+and+Restoring+Backups+of+SolrCores).


## See also##

- [Install and use Hue on HDInsight clusters](hdinsight-hadoop-hue-linux.md). Hue is a web UI that makes it easy to create, run and save Pig and Hive jobs, as well as browse the default storage for your HDInsight cluster.

- [Install and use Spark on HDInsight clusters][hdinsight-install-spark]. Use cluster customization to install Spark on HDInsight Hadoop clusters. Spark is an open-source parallel processing framework that supports in-memory processing to boost the performance of big-data analytic applications.

- [Install R on HDInsight clusters][hdinsight-install-r]. Use cluster customization to install R on HDInsight Hadoop clusters. R is an open-source language and environment for statistical computing. It provides hundreds of built-in statistical functions and its own programming language that combines aspects of functional and object-oriented programming. It also provides extensive graphical capabilities.

- [Install Giraph on HDInsight clusters](hdinsight-hadoop-giraph-install-linux.md). Use cluster customization to install Giraph on HDInsight Hadoop clusters. Giraph allows you to perform graph processing by using Hadoop, and can be used with Azure HDInsight.

- [Install Hue on HDInsight clusters](hdinsight-hadoop-hue-linux.md). Use cluster customization to install Hue on HDInsight Hadoop clusters. Hue is a set of Web applications used to interact with a Hadoop cluster.






[hdinsight-provision]: hdinsight-provision-clusters-linux.md
[hdinsight-install-r]: hdinsight-hadoop-r-scripts-linux.md
[hdinsight-install-spark]: hdinsight-hadoop-spark-install-linux.md
[hdinsight-cluster-customize]: hdinsight-hadoop-customize-cluster-linux.md<|MERGE_RESOLUTION|>--- conflicted
+++ resolved
@@ -19,7 +19,6 @@
 
 # Install and use Solr on HDInsight Hadoop clusters
 
-
 In this topic, you will learn how to install Solr on Azure HDInsight by using Script Action. Solr is a powerful search platform and provides enterprise-level search capabilities on data managed by Hadoop. Once you have installed Solr on HDInsight cluster, you'll also learn how to search data by using Solr.
 
 > [AZURE.NOTE] The steps in this document require a Linux-based HDInsight cluster. For information on using Solr with a Windows-based cluster, see [Install and use Solr on HDinsight Hadoop clusters (Windows)](hdinsight-hadoop-solr-install.md)
@@ -62,7 +61,7 @@
 
 ## <a name="usesolr"></a>How do I use Solr in HDInsight?
 
-###Indexing data
+### Indexing data
 
 You must start with indexing Solr with some data files. You can then use Solr to run search queries on the indexed data. Use the following steps to add some example data to Solr, and then query it:
 
@@ -153,13 +152,9 @@
 			    ]
 			  }
 
-###Using the Solr dashboard
-
-<<<<<<< HEAD
+### Using the Solr dashboard
+
 The Solr dashboard is a web UI that allows you to work with Solr through your web browser. The Solr dashboard is not exposed directly on the Internet from your HDInsight cluster, but must be accessed using an SSH tunnel. For more information on using an SSH tunnel, see [Use SSH Tunneling to access Ambari web UI, ResourceManager, JobHistory, NameNode, Oozie, and other web UI's](hdinsight-linux-ambari-ssh-tunnel.md)
-=======
-The Solr dashbaord is a web UI that allows you to work with Solr through your web browser. The Solr dashboard is not exposed directly on the Internet from your HDInsight cluster, but must be accessed using an SSH tunnel. For more information on using an SSH tunnel, see [Use SSH Tunneling to access Ambari web UI, ResourceManager, JobHistory, NameNode, Oozie, and other web UI's](hdinsight-linux-ambari-ssh-tunnel.md)
->>>>>>> 1caf2fe2
 
 Once you have established an SSH tunnel, use the following steps to use the Solr dashboard:
 
@@ -233,7 +228,7 @@
 			    ]
 			  }
 
-###Starting and stopping Solr
+### Starting and stopping Solr
 
 If you need to manually stop or start Solar, use the following commands:
 
@@ -241,11 +236,7 @@
 
 	sudo start solr
 
-<<<<<<< HEAD
-=======
-
->>>>>>> 1caf2fe2
-##Backup indexed data
+## Backup indexed data
 
 As a good practice, you should back up the indexed data from the Solr cluster nodes onto Azure Blob storage. Perform the following steps to do so:
 
@@ -283,7 +274,7 @@
 For more information on working with Solr backup and restores, see [Making and restoring backups of SolrCores](https://cwiki.apache.org/confluence/display/solr/Making+and+Restoring+Backups+of+SolrCores).
 
 
-## See also##
+## See also
 
 - [Install and use Hue on HDInsight clusters](hdinsight-hadoop-hue-linux.md). Hue is a web UI that makes it easy to create, run and save Pig and Hive jobs, as well as browse the default storage for your HDInsight cluster.
 
@@ -294,8 +285,6 @@
 - [Install Giraph on HDInsight clusters](hdinsight-hadoop-giraph-install-linux.md). Use cluster customization to install Giraph on HDInsight Hadoop clusters. Giraph allows you to perform graph processing by using Hadoop, and can be used with Azure HDInsight.
 
 - [Install Hue on HDInsight clusters](hdinsight-hadoop-hue-linux.md). Use cluster customization to install Hue on HDInsight Hadoop clusters. Hue is a set of Web applications used to interact with a Hadoop cluster.
-
-
 
 
 
