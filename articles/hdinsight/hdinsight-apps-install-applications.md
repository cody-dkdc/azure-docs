---
title: Install third-party applications on Azure HDInsight 
description: Learn how to install third-party Hadoop applications on Azure HDInsight.
author: hrasheed-msft
ms.reviewer: jasonh

ms.service: hdinsight
ms.custom: hdinsightactive
ms.topic: conceptual
ms.date: 03/01/2019
ms.author: hrasheed

---
# Install third-party Apache Hadoop applications on Azure HDInsight

Learn how to install a third-party [Apache Hadoop](https://hadoop.apache.org/) application on Azure HDInsight. For instructions on installing your own application, see [Install custom HDInsight applications](hdinsight-apps-install-custom-applications.md).

An HDInsight application is an application that users can install on an HDInsight cluster. These applications can be developed by Microsoft, independent software vendors (ISV) or by yourself.  

The following list shows the published applications:

|Application |Cluster type(s) | Description |
|---|---|---|
<<<<<<< HEAD
|AtScale Intelligence Platform |Hadoop |AtScale turns your HDInsight cluster into a scale-out OLAP server, allowing you to query billions of rows of data interactively using the BI tools you already know, own, and love – from Microsoft Excel, Power BI, Tableau Software to QlikView. |
|CDAP 4.2, 4.3 for HDInsight |HBase |CDAP is the first unified integration platform for big data that accelerates time to value for Hadoop and enables IT to provide self-service data. Open source and extensible, CDAP removes barriers to innovation. Requirements: 4 Region nodes, min D3 v2. |
|Datameer |Hadoop |Datameer’s self-service scalable platform for preparing, exploring, and governing your data for analytics accelerates turning complex multisource data into valuable business-ready information, delivering faster, smarter insights at an enterprise-scale. |
|Dataiku DSS on HDInsight |Hadoop, Spark |Dataiku DSS in an enterprise data science platform that lets data scientists and data analysts collaborate to design and run new data products and services more efficiently, turning raw data into impactful predictions. |
|WANdisco Fusion HDI App - 2.12.3, 2.12.1, 2.11.2 |Hadoop, Spark,HBase,Storm,Kafka |Keeping data consistent in a distributed environment is a massive data operations challenge. WANdisco Fusion, an enterprise-class software platform, solves this problem by enabling unstructured data consistency across any environment. |
|H2O SparklingWater for HDInsight |Spark |H2O Sparkling Water supports the following distributed algorithms: GLM, Naïve Bayes, Distributed Random Forest, Gradient Boosting Machine, Deep Neural Networks, Deep learning, K-means, PCA, Generalized Low Rank Models, Anomaly Detection, Autoencoders. |
|Striim for Real-Time Data Integration to HDInsight |Hadoop,HBase,Storm,Spark,Kafka |Striim (pronounced "stream") is an end-to-end streaming data integration + intelligence platform, enabling continuous ingestion, processing, and analytics of disparate data streams. |
|Jumbune for HDInsight |Hadoop, Spark |At a high level, Jumbune assists enterprises by, 1. Accelerating Tez, MapReduce & Spark engine based Hive, Java, Scala workload performance. 2. Proactive Hadoop Cluster Monitoring, 3. Establishing Data Quality management on distributed file system. |
|Kyligence Enterprise |Hadoop,HBase,Spark |Powered by Apache Kylin, Kyligence Enterprise Enables BI on Big Data. As an enterprise OLAP engine on Hadoop, Kyligence Enterprise empowers business analyst to architect BI on Hadoop with industry-standard data warehouse and BI methodology. |
|Spark Job Server for KNIME Spark Executor |Spark |Spark Job Server for KNIME Spark Executor is used to connect the KNIME Analytics Platform to HDInsight clusters. |
|Starburst Presto on Azure HDInsight, Starburst Presto (v0.213-e) |Hadoop |Presto is a fast and scalable distributed SQL query engine. Architected for the separation of storage and compute, Presto is perfect for querying data in Azure Data Lake Storage, Azure Blob Storage, SQL and NoSQL databases, and other data sources. |
|StreamSets Data Collector for HDInsight Cloud |Hadoop,HBase,Spark,Kafka |StreamSets Data Collector is a lightweight, powerful engine that streams data in real time. Use Data Collector to route and process data in your data streams. It comes with a 30 day trial license. |
|[Trifacta Wrangler Enterprise](https://www.trifacta.com/) |Hadoop, Spark,HBase |Trifacta Wrangler Enterprise for HDInsight supports enterprise-wide data wrangling for any scale of data. The cost of running Trifacta on Azure is a combination of Trifacta subscription costs plus the Azure infrastructure costs for the virtual machines. |
|Unifi Data Platform 3.1 |Hadoop,HBase,Storm,Spark |The Unifi Data Platform is a seamlessly integrated suite of self-service data tools designed to empower the business user to tackle data challenges that drive incremental revenue, reduce costs or operational complexity. |
|Unraveldata APM |Spark |Unravel Data app for HDInsight Spark cluster. |
|Waterline Data Catalog |Spark |Waterline catalogs, organizes, and governs data using AI to auto-tag data with business terms. Waterline’s business literate catalog is a critical, success component for self-service analytics, compliance and governance, and IT management initiatives. |
=======
|[AtScale Intelligence Platform](https://azuremarketplace.microsoft.com/en-us/marketplace/apps/atscale.atscale) |Hadoop |AtScale turns your HDInsight cluster into a scale-out OLAP server, allowing you to query billions of rows of data interactively using the BI tools you already know, own, and love – from Microsoft Excel, Power BI, Tableau Software to QlikView. |
|[CDAP for HDInsight](https://azuremarketplace.microsoft.com/en-us/marketplace/apps/cask.cdap-for-hdinsight) |HBase |CDAP is the first unified integration platform for big data that accelerates time to value for Hadoop and enables IT to provide self-service data. Open source and extensible, CDAP removes barriers to innovation. Requirements: 4 Region nodes, min D3 v2. |
|[Datameer](https://azuremarketplace.microsoft.com/en-us/marketplace/apps/datameer.datameer) |Hadoop |Datameer’s self-service scalable platform for preparing, exploring, and governing your data for analytics accelerates turning complex multisource data into valuable business-ready information, delivering faster, smarter insights at an enterprise-scale. |
|[Dataiku DSS on HDInsight](https://azuremarketplace.microsoft.com/en-us/marketplace/apps/dataiku.dss-on-hdi) |Hadoop, Spark |Dataiku DSS in an enterprise data science platform that lets data scientists and data analysts collaborate to design and run new data products and services more efficiently, turning raw data into impactful predictions. |
|[WANdisco Fusion HDI App](https://azuremarketplace.microsoft.com/en-us/marketplace/apps/wandisco.fusion-hdi-app) |Hadoop, Spark,HBase,Storm,Kafka |Keeping data consistent in a distributed environment is a massive data operations challenge. WANdisco Fusion, an enterprise-class software platform, solves this problem by enabling unstructured data consistency across any environment. |
|[H2O SparklingWater for HDInsight](https://azuremarketplace.microsoft.com/en-us/marketplace/apps/h2o-ai.h2o-sparklingwater) |Spark |H2O Sparkling Water supports the following distributed algorithms: GLM, Naïve Bayes, Distributed Random Forest, Gradient Boosting Machine, Deep Neural Networks, Deep learning, K-means, PCA, Generalized Low Rank Models, Anomaly Detection, Autoencoders. |
|[Striim for Real-Time Data Integration to HDInsight](https://azuremarketplace.microsoft.com/en-us/marketplace/apps/striim.hdinsightintegration) |Hadoop,HBase,Storm,Spark,Kafka |Striim (pronounced "stream") is an end-to-end streaming data integration + intelligence platform, enabling continuous ingestion, processing, and analytics of disparate data streams. |
|[Jumbune Enterprise-Accelerating BigData Analytics](https://azuremarketplace.microsoft.com/en-us/marketplace/apps/impetus-infotech-india-pvt-ltd.impetus_jumbune) |Hadoop, Spark |At a high level, Jumbune assists enterprises by, 1. Accelerating Tez, MapReduce & Spark engine based Hive, Java, Scala workload performance. 2. Proactive Hadoop Cluster Monitoring, 3. Establishing Data Quality management on distributed file system. |
|[Kyligence Enterprise](https://azuremarketplace.microsoft.com/en-us/marketplace/apps/kyligence.kyligence) |Hadoop,HBase,Spark |Powered by Apache Kylin, Kyligence Enterprise Enables BI on Big Data. As an enterprise OLAP engine on Hadoop, Kyligence Enterprise empowers business analyst to architect BI on Hadoop with industry-standard data warehouse and BI methodology. |
|[Spark Job Server for KNIME Spark Executor](https://azuremarketplace.microsoft.com/marketplace/apps/knime.spark-job-server-for-knime-spark-executor) |Spark |Spark Job Server for KNIME Spark Executor is used to connect the KNIME Analytics Platform to HDInsight clusters. |
|[Starburst Presto for Azure HDInsight](https://azuremarketplace.microsoft.com/en-us/marketplace/apps/starburst.starburst-presto) |Hadoop |Presto is a fast and scalable distributed SQL query engine. Architected for the separation of storage and compute, Presto is perfect for querying data in Azure Data Lake Storage, Azure Blob Storage, SQL and NoSQL databases, and other data sources. |
|[StreamSets Data Collector for HDInsight Cloud](https://azuremarketplace.microsoft.com/en-us/marketplace/apps/streamsets.streamsets-data-collector-hdinsight) |Hadoop,HBase,Spark,Kafka |StreamSets Data Collector is a lightweight, powerful engine that streams data in real time. Use Data Collector to route and process data in your data streams. It comes with a 30 day trial license. |
|[Trifacta Wrangler Enterprise](https://azuremarketplace.microsoft.com/en-us/marketplace/apps/trifacta.tr01) |Hadoop, Spark,HBase |Trifacta Wrangler Enterprise for HDInsight supports enterprise-wide data wrangling for any scale of data. The cost of running Trifacta on Azure is a combination of Trifacta subscription costs plus the Azure infrastructure costs for the virtual machines. |
|[Unifi Data Platform](https://azuremarketplace.microsoft.com/en-us/marketplace/apps/unifi-software.unifi-data-platform) |Hadoop,HBase,Storm,Spark |The Unifi Data Platform is a seamlessly integrated suite of self-service data tools designed to empower the business user to tackle data challenges that drive incremental revenue, reduce costs or operational complexity. |
|[Unraveldata APM](https://azuremarketplace.microsoft.com/marketplace/apps/unravel-data.unravel-app) |Spark |Unravel Data app for HDInsight Spark cluster. |
|[Waterline AI-Driven Data Catalog](https://azuremarketplace.microsoft.com/en-us/marketplace/apps/waterline_data.waterline_data) |Spark |Waterline catalogs, organizes, and governs data using AI to auto-tag data with business terms. Waterline’s business literate catalog is a critical, success component for self-service analytics, compliance and governance, and IT management initiatives. |
>>>>>>> 6a383dfd

The instructions provided in this article use Azure portal. You can also export the Azure Resource Manager template from the portal or obtain a copy of the Resource Manager template from vendors, and use Azure PowerShell and Azure Classic CLI to deploy the template.  See [Create Apache Hadoop clusters on HDInsight using Resource Manager templates](hdinsight-hadoop-create-linux-clusters-arm-templates.md).

## Prerequisites
If you want to install HDInsight applications on an existing HDInsight cluster, you must have an HDInsight cluster. To create one, see [Create clusters](hadoop/apache-hadoop-linux-tutorial-get-started.md#create-cluster). You can also install HDInsight applications when you create an HDInsight cluster.

## Install applications to existing clusters
The following procedure shows you how to install HDInsight applications to an existing HDInsight cluster.

**Install an HDInsight application**

1. Sign in to the [Azure portal](https://portal.azure.com).
2. From the left menu, navigate to **All services** > **Analytics** > **HDInsight clusters**.
3. Select an HDInsight cluster from the list.  If you don't have one, you must create one first.  see [Create clusters](hadoop/apache-hadoop-linux-tutorial-get-started.md#create-cluster).
4. Under the **Settings** category, select **Applications**. You can see a list of installed applications in the main window. 
   
    ![HDInsight applications portal menu](./media/hdinsight-apps-install-applications/hdinsight-apps-portal-menu.png)
5. Select **+Add** from the menu. You can see a list of available applications.  If **+Add** is greyed out, that means there are no applications for this version of the HDInsight cluster.
   
    ![HDInsight applications available applications](./media/hdinsight-apps-install-applications/hdinsight-apps-list.png)
6. Select one of the available applications, and then follow the instructions to accept the legal terms.

You can see the installation status from the portal notifications (select the bell icon on the top of the portal). After the application is installed, the application  appears on the Installed Apps list.

## Install applications during cluster creation
You have the option to install HDInsight applications when you create a cluster. During the process, HDInsight applications are installed after the cluster is created and is in the running state. To install applications during cluster creation using the Azure portal, you use the **Custom** option instead of the default **Quick create** option.

## List installed HDInsight apps and properties
The portal shows a list of the installed HDInsight applications for a cluster, and the properties of each installed application.

**List HDInsight application and display properties**

1. Sign in to the [Azure portal](https://portal.azure.com).
2. From the left menu, navigate to **All services** > **Analytics** > **HDInsight clusters**.
3. Select an HDInsight cluster from the list.
4. Under the **Settings** category, select **Applications**. You can see a list of installed applications in the main window. 
   
    ![HDInsight applications installed apps](./media/hdinsight-apps-install-applications/hdinsight-apps-installed-apps-with-apps.png)
5. Select one of the installed applications to show the property. The property lists:

    |Property | Description |
    |---|---|
    |App name |Application name. |
    |Status |Application status. |
    |Webpage |The URL of the web application that you have deployed to the edge node. The credential is the same as the HTTP user credentials that you have configured for the cluster. |
    |SSH endpoint |You can use SSH to connect to the edge node. The SSH credentials are the same as the SSH user credentials that you have configured for the cluster. For information, see [Use SSH with HDInsight](hdinsight-hadoop-linux-use-ssh-unix.md). |
    |Description | Application description. |

6. To delete an application, right-click the application, and then click **Delete** from the context menu.

## Connect to the edge node
You can connect to the edge node using HTTP and SSH. The endpoint information can be found from the [portal](#list-installed-hdinsight-apps-and-properties). For information, see [Use SSH with HDInsight](hdinsight-hadoop-linux-use-ssh-unix.md).

The HTTP endpoint credentials are the HTTP user credentials that you have configured for the HDInsight cluster; the SSH endpoint credentials are the SSH credentials that you have configured for the HDInsight cluster.

## Troubleshoot
See [Troubleshoot the installation](hdinsight-apps-install-custom-applications.md#troubleshoot-the-installation).

## Next steps
* [Install custom HDInsight applications](hdinsight-apps-install-custom-applications.md): learn how to deploy an unpublished HDInsight application to HDInsight.
* [Publish HDInsight applications](hdinsight-apps-publish-applications.md): Learn how to publish your custom HDInsight applications to Azure Marketplace.
* [MSDN: Install an HDInsight application](https://msdn.microsoft.com/library/mt706515.aspx): Learn how to define HDInsight applications.
* [Customize Linux-based HDInsight clusters using Script Action](hdinsight-hadoop-customize-cluster-linux.md): learn how to use Script Action to install additional applications.
* [Create Linux-based Apache Hadoop clusters in HDInsight using Resource Manager templates](hdinsight-hadoop-create-linux-clusters-arm-templates.md): learn how to call Resource Manager templates to create HDInsight clusters.
* [Use empty edge nodes in HDInsight](hdinsight-apps-use-edge-node.md): learn how to use an empty edge node for accessing HDInsight cluster, testing HDInsight applications, and hosting HDInsight applications.

<|MERGE_RESOLUTION|>--- conflicted
+++ resolved
@@ -1,124 +1,105 @@
----
-title: Install third-party applications on Azure HDInsight 
-description: Learn how to install third-party Hadoop applications on Azure HDInsight.
-author: hrasheed-msft
-ms.reviewer: jasonh
-
-ms.service: hdinsight
-ms.custom: hdinsightactive
-ms.topic: conceptual
-ms.date: 03/01/2019
-ms.author: hrasheed
-
----
-# Install third-party Apache Hadoop applications on Azure HDInsight
-
-Learn how to install a third-party [Apache Hadoop](https://hadoop.apache.org/) application on Azure HDInsight. For instructions on installing your own application, see [Install custom HDInsight applications](hdinsight-apps-install-custom-applications.md).
-
-An HDInsight application is an application that users can install on an HDInsight cluster. These applications can be developed by Microsoft, independent software vendors (ISV) or by yourself.  
-
-The following list shows the published applications:
-
-|Application |Cluster type(s) | Description |
-|---|---|---|
-<<<<<<< HEAD
-|AtScale Intelligence Platform |Hadoop |AtScale turns your HDInsight cluster into a scale-out OLAP server, allowing you to query billions of rows of data interactively using the BI tools you already know, own, and love – from Microsoft Excel, Power BI, Tableau Software to QlikView. |
-|CDAP 4.2, 4.3 for HDInsight |HBase |CDAP is the first unified integration platform for big data that accelerates time to value for Hadoop and enables IT to provide self-service data. Open source and extensible, CDAP removes barriers to innovation. Requirements: 4 Region nodes, min D3 v2. |
-|Datameer |Hadoop |Datameer’s self-service scalable platform for preparing, exploring, and governing your data for analytics accelerates turning complex multisource data into valuable business-ready information, delivering faster, smarter insights at an enterprise-scale. |
-|Dataiku DSS on HDInsight |Hadoop, Spark |Dataiku DSS in an enterprise data science platform that lets data scientists and data analysts collaborate to design and run new data products and services more efficiently, turning raw data into impactful predictions. |
-|WANdisco Fusion HDI App - 2.12.3, 2.12.1, 2.11.2 |Hadoop, Spark,HBase,Storm,Kafka |Keeping data consistent in a distributed environment is a massive data operations challenge. WANdisco Fusion, an enterprise-class software platform, solves this problem by enabling unstructured data consistency across any environment. |
-|H2O SparklingWater for HDInsight |Spark |H2O Sparkling Water supports the following distributed algorithms: GLM, Naïve Bayes, Distributed Random Forest, Gradient Boosting Machine, Deep Neural Networks, Deep learning, K-means, PCA, Generalized Low Rank Models, Anomaly Detection, Autoencoders. |
-|Striim for Real-Time Data Integration to HDInsight |Hadoop,HBase,Storm,Spark,Kafka |Striim (pronounced "stream") is an end-to-end streaming data integration + intelligence platform, enabling continuous ingestion, processing, and analytics of disparate data streams. |
-|Jumbune for HDInsight |Hadoop, Spark |At a high level, Jumbune assists enterprises by, 1. Accelerating Tez, MapReduce & Spark engine based Hive, Java, Scala workload performance. 2. Proactive Hadoop Cluster Monitoring, 3. Establishing Data Quality management on distributed file system. |
-|Kyligence Enterprise |Hadoop,HBase,Spark |Powered by Apache Kylin, Kyligence Enterprise Enables BI on Big Data. As an enterprise OLAP engine on Hadoop, Kyligence Enterprise empowers business analyst to architect BI on Hadoop with industry-standard data warehouse and BI methodology. |
-|Spark Job Server for KNIME Spark Executor |Spark |Spark Job Server for KNIME Spark Executor is used to connect the KNIME Analytics Platform to HDInsight clusters. |
-|Starburst Presto on Azure HDInsight, Starburst Presto (v0.213-e) |Hadoop |Presto is a fast and scalable distributed SQL query engine. Architected for the separation of storage and compute, Presto is perfect for querying data in Azure Data Lake Storage, Azure Blob Storage, SQL and NoSQL databases, and other data sources. |
-|StreamSets Data Collector for HDInsight Cloud |Hadoop,HBase,Spark,Kafka |StreamSets Data Collector is a lightweight, powerful engine that streams data in real time. Use Data Collector to route and process data in your data streams. It comes with a 30 day trial license. |
-|[Trifacta Wrangler Enterprise](https://www.trifacta.com/) |Hadoop, Spark,HBase |Trifacta Wrangler Enterprise for HDInsight supports enterprise-wide data wrangling for any scale of data. The cost of running Trifacta on Azure is a combination of Trifacta subscription costs plus the Azure infrastructure costs for the virtual machines. |
-|Unifi Data Platform 3.1 |Hadoop,HBase,Storm,Spark |The Unifi Data Platform is a seamlessly integrated suite of self-service data tools designed to empower the business user to tackle data challenges that drive incremental revenue, reduce costs or operational complexity. |
-|Unraveldata APM |Spark |Unravel Data app for HDInsight Spark cluster. |
-|Waterline Data Catalog |Spark |Waterline catalogs, organizes, and governs data using AI to auto-tag data with business terms. Waterline’s business literate catalog is a critical, success component for self-service analytics, compliance and governance, and IT management initiatives. |
-=======
-|[AtScale Intelligence Platform](https://azuremarketplace.microsoft.com/en-us/marketplace/apps/atscale.atscale) |Hadoop |AtScale turns your HDInsight cluster into a scale-out OLAP server, allowing you to query billions of rows of data interactively using the BI tools you already know, own, and love – from Microsoft Excel, Power BI, Tableau Software to QlikView. |
-|[CDAP for HDInsight](https://azuremarketplace.microsoft.com/en-us/marketplace/apps/cask.cdap-for-hdinsight) |HBase |CDAP is the first unified integration platform for big data that accelerates time to value for Hadoop and enables IT to provide self-service data. Open source and extensible, CDAP removes barriers to innovation. Requirements: 4 Region nodes, min D3 v2. |
-|[Datameer](https://azuremarketplace.microsoft.com/en-us/marketplace/apps/datameer.datameer) |Hadoop |Datameer’s self-service scalable platform for preparing, exploring, and governing your data for analytics accelerates turning complex multisource data into valuable business-ready information, delivering faster, smarter insights at an enterprise-scale. |
-|[Dataiku DSS on HDInsight](https://azuremarketplace.microsoft.com/en-us/marketplace/apps/dataiku.dss-on-hdi) |Hadoop, Spark |Dataiku DSS in an enterprise data science platform that lets data scientists and data analysts collaborate to design and run new data products and services more efficiently, turning raw data into impactful predictions. |
-|[WANdisco Fusion HDI App](https://azuremarketplace.microsoft.com/en-us/marketplace/apps/wandisco.fusion-hdi-app) |Hadoop, Spark,HBase,Storm,Kafka |Keeping data consistent in a distributed environment is a massive data operations challenge. WANdisco Fusion, an enterprise-class software platform, solves this problem by enabling unstructured data consistency across any environment. |
-|[H2O SparklingWater for HDInsight](https://azuremarketplace.microsoft.com/en-us/marketplace/apps/h2o-ai.h2o-sparklingwater) |Spark |H2O Sparkling Water supports the following distributed algorithms: GLM, Naïve Bayes, Distributed Random Forest, Gradient Boosting Machine, Deep Neural Networks, Deep learning, K-means, PCA, Generalized Low Rank Models, Anomaly Detection, Autoencoders. |
-|[Striim for Real-Time Data Integration to HDInsight](https://azuremarketplace.microsoft.com/en-us/marketplace/apps/striim.hdinsightintegration) |Hadoop,HBase,Storm,Spark,Kafka |Striim (pronounced "stream") is an end-to-end streaming data integration + intelligence platform, enabling continuous ingestion, processing, and analytics of disparate data streams. |
-|[Jumbune Enterprise-Accelerating BigData Analytics](https://azuremarketplace.microsoft.com/en-us/marketplace/apps/impetus-infotech-india-pvt-ltd.impetus_jumbune) |Hadoop, Spark |At a high level, Jumbune assists enterprises by, 1. Accelerating Tez, MapReduce & Spark engine based Hive, Java, Scala workload performance. 2. Proactive Hadoop Cluster Monitoring, 3. Establishing Data Quality management on distributed file system. |
-|[Kyligence Enterprise](https://azuremarketplace.microsoft.com/en-us/marketplace/apps/kyligence.kyligence) |Hadoop,HBase,Spark |Powered by Apache Kylin, Kyligence Enterprise Enables BI on Big Data. As an enterprise OLAP engine on Hadoop, Kyligence Enterprise empowers business analyst to architect BI on Hadoop with industry-standard data warehouse and BI methodology. |
-|[Spark Job Server for KNIME Spark Executor](https://azuremarketplace.microsoft.com/marketplace/apps/knime.spark-job-server-for-knime-spark-executor) |Spark |Spark Job Server for KNIME Spark Executor is used to connect the KNIME Analytics Platform to HDInsight clusters. |
-|[Starburst Presto for Azure HDInsight](https://azuremarketplace.microsoft.com/en-us/marketplace/apps/starburst.starburst-presto) |Hadoop |Presto is a fast and scalable distributed SQL query engine. Architected for the separation of storage and compute, Presto is perfect for querying data in Azure Data Lake Storage, Azure Blob Storage, SQL and NoSQL databases, and other data sources. |
-|[StreamSets Data Collector for HDInsight Cloud](https://azuremarketplace.microsoft.com/en-us/marketplace/apps/streamsets.streamsets-data-collector-hdinsight) |Hadoop,HBase,Spark,Kafka |StreamSets Data Collector is a lightweight, powerful engine that streams data in real time. Use Data Collector to route and process data in your data streams. It comes with a 30 day trial license. |
-|[Trifacta Wrangler Enterprise](https://azuremarketplace.microsoft.com/en-us/marketplace/apps/trifacta.tr01) |Hadoop, Spark,HBase |Trifacta Wrangler Enterprise for HDInsight supports enterprise-wide data wrangling for any scale of data. The cost of running Trifacta on Azure is a combination of Trifacta subscription costs plus the Azure infrastructure costs for the virtual machines. |
-|[Unifi Data Platform](https://azuremarketplace.microsoft.com/en-us/marketplace/apps/unifi-software.unifi-data-platform) |Hadoop,HBase,Storm,Spark |The Unifi Data Platform is a seamlessly integrated suite of self-service data tools designed to empower the business user to tackle data challenges that drive incremental revenue, reduce costs or operational complexity. |
-|[Unraveldata APM](https://azuremarketplace.microsoft.com/marketplace/apps/unravel-data.unravel-app) |Spark |Unravel Data app for HDInsight Spark cluster. |
-|[Waterline AI-Driven Data Catalog](https://azuremarketplace.microsoft.com/en-us/marketplace/apps/waterline_data.waterline_data) |Spark |Waterline catalogs, organizes, and governs data using AI to auto-tag data with business terms. Waterline’s business literate catalog is a critical, success component for self-service analytics, compliance and governance, and IT management initiatives. |
->>>>>>> 6a383dfd
-
-The instructions provided in this article use Azure portal. You can also export the Azure Resource Manager template from the portal or obtain a copy of the Resource Manager template from vendors, and use Azure PowerShell and Azure Classic CLI to deploy the template.  See [Create Apache Hadoop clusters on HDInsight using Resource Manager templates](hdinsight-hadoop-create-linux-clusters-arm-templates.md).
-
-## Prerequisites
-If you want to install HDInsight applications on an existing HDInsight cluster, you must have an HDInsight cluster. To create one, see [Create clusters](hadoop/apache-hadoop-linux-tutorial-get-started.md#create-cluster). You can also install HDInsight applications when you create an HDInsight cluster.
-
-## Install applications to existing clusters
-The following procedure shows you how to install HDInsight applications to an existing HDInsight cluster.
-
-**Install an HDInsight application**
-
-1. Sign in to the [Azure portal](https://portal.azure.com).
-2. From the left menu, navigate to **All services** > **Analytics** > **HDInsight clusters**.
-3. Select an HDInsight cluster from the list.  If you don't have one, you must create one first.  see [Create clusters](hadoop/apache-hadoop-linux-tutorial-get-started.md#create-cluster).
-4. Under the **Settings** category, select **Applications**. You can see a list of installed applications in the main window. 
-   
-    ![HDInsight applications portal menu](./media/hdinsight-apps-install-applications/hdinsight-apps-portal-menu.png)
-5. Select **+Add** from the menu. You can see a list of available applications.  If **+Add** is greyed out, that means there are no applications for this version of the HDInsight cluster.
-   
-    ![HDInsight applications available applications](./media/hdinsight-apps-install-applications/hdinsight-apps-list.png)
-6. Select one of the available applications, and then follow the instructions to accept the legal terms.
-
-You can see the installation status from the portal notifications (select the bell icon on the top of the portal). After the application is installed, the application  appears on the Installed Apps list.
-
-## Install applications during cluster creation
-You have the option to install HDInsight applications when you create a cluster. During the process, HDInsight applications are installed after the cluster is created and is in the running state. To install applications during cluster creation using the Azure portal, you use the **Custom** option instead of the default **Quick create** option.
-
-## List installed HDInsight apps and properties
-The portal shows a list of the installed HDInsight applications for a cluster, and the properties of each installed application.
-
-**List HDInsight application and display properties**
-
-1. Sign in to the [Azure portal](https://portal.azure.com).
-2. From the left menu, navigate to **All services** > **Analytics** > **HDInsight clusters**.
-3. Select an HDInsight cluster from the list.
-4. Under the **Settings** category, select **Applications**. You can see a list of installed applications in the main window. 
-   
-    ![HDInsight applications installed apps](./media/hdinsight-apps-install-applications/hdinsight-apps-installed-apps-with-apps.png)
-5. Select one of the installed applications to show the property. The property lists:
-
-    |Property | Description |
-    |---|---|
-    |App name |Application name. |
-    |Status |Application status. |
-    |Webpage |The URL of the web application that you have deployed to the edge node. The credential is the same as the HTTP user credentials that you have configured for the cluster. |
-    |SSH endpoint |You can use SSH to connect to the edge node. The SSH credentials are the same as the SSH user credentials that you have configured for the cluster. For information, see [Use SSH with HDInsight](hdinsight-hadoop-linux-use-ssh-unix.md). |
-    |Description | Application description. |
-
-6. To delete an application, right-click the application, and then click **Delete** from the context menu.
-
-## Connect to the edge node
-You can connect to the edge node using HTTP and SSH. The endpoint information can be found from the [portal](#list-installed-hdinsight-apps-and-properties). For information, see [Use SSH with HDInsight](hdinsight-hadoop-linux-use-ssh-unix.md).
-
-The HTTP endpoint credentials are the HTTP user credentials that you have configured for the HDInsight cluster; the SSH endpoint credentials are the SSH credentials that you have configured for the HDInsight cluster.
-
-## Troubleshoot
-See [Troubleshoot the installation](hdinsight-apps-install-custom-applications.md#troubleshoot-the-installation).
-
-## Next steps
-* [Install custom HDInsight applications](hdinsight-apps-install-custom-applications.md): learn how to deploy an unpublished HDInsight application to HDInsight.
-* [Publish HDInsight applications](hdinsight-apps-publish-applications.md): Learn how to publish your custom HDInsight applications to Azure Marketplace.
-* [MSDN: Install an HDInsight application](https://msdn.microsoft.com/library/mt706515.aspx): Learn how to define HDInsight applications.
-* [Customize Linux-based HDInsight clusters using Script Action](hdinsight-hadoop-customize-cluster-linux.md): learn how to use Script Action to install additional applications.
-* [Create Linux-based Apache Hadoop clusters in HDInsight using Resource Manager templates](hdinsight-hadoop-create-linux-clusters-arm-templates.md): learn how to call Resource Manager templates to create HDInsight clusters.
-* [Use empty edge nodes in HDInsight](hdinsight-apps-use-edge-node.md): learn how to use an empty edge node for accessing HDInsight cluster, testing HDInsight applications, and hosting HDInsight applications.
-
+---
+title: Install third-party applications on Azure HDInsight 
+description: Learn how to install third-party Hadoop applications on Azure HDInsight.
+author: hrasheed-msft
+ms.reviewer: jasonh
+
+ms.service: hdinsight
+ms.custom: hdinsightactive
+ms.topic: conceptual
+ms.date: 03/01/2019
+ms.author: hrasheed
+
+---
+# Install third-party Apache Hadoop applications on Azure HDInsight
+
+Learn how to install a third-party [Apache Hadoop](https://hadoop.apache.org/) application on Azure HDInsight. For instructions on installing your own application, see [Install custom HDInsight applications](hdinsight-apps-install-custom-applications.md).
+
+An HDInsight application is an application that users can install on an HDInsight cluster. These applications can be developed by Microsoft, independent software vendors (ISV) or by yourself.  
+
+The following list shows the published applications:
+
+|Application |Cluster type(s) | Description |
+|---|---|---|
+|[AtScale Intelligence Platform](https://azuremarketplace.microsoft.com/en-us/marketplace/apps/atscale.atscale) |Hadoop |AtScale turns your HDInsight cluster into a scale-out OLAP server, allowing you to query billions of rows of data interactively using the BI tools you already know, own, and love – from Microsoft Excel, Power BI, Tableau Software to QlikView. |
+|[CDAP for HDInsight](https://azuremarketplace.microsoft.com/en-us/marketplace/apps/cask.cdap-for-hdinsight) |HBase |CDAP is the first unified integration platform for big data that accelerates time to value for Hadoop and enables IT to provide self-service data. Open source and extensible, CDAP removes barriers to innovation. Requirements: 4 Region nodes, min D3 v2. |
+|[Datameer](https://azuremarketplace.microsoft.com/en-us/marketplace/apps/datameer.datameer) |Hadoop |Datameer’s self-service scalable platform for preparing, exploring, and governing your data for analytics accelerates turning complex multisource data into valuable business-ready information, delivering faster, smarter insights at an enterprise-scale. |
+|[Dataiku DSS on HDInsight](https://azuremarketplace.microsoft.com/en-us/marketplace/apps/dataiku.dss-on-hdi) |Hadoop, Spark |Dataiku DSS in an enterprise data science platform that lets data scientists and data analysts collaborate to design and run new data products and services more efficiently, turning raw data into impactful predictions. |
+|[WANdisco Fusion HDI App](https://azuremarketplace.microsoft.com/en-us/marketplace/apps/wandisco.fusion-hdi-app) |Hadoop, Spark,HBase,Storm,Kafka |Keeping data consistent in a distributed environment is a massive data operations challenge. WANdisco Fusion, an enterprise-class software platform, solves this problem by enabling unstructured data consistency across any environment. |
+|[H2O SparklingWater for HDInsight](https://azuremarketplace.microsoft.com/en-us/marketplace/apps/h2o-ai.h2o-sparklingwater) |Spark |H2O Sparkling Water supports the following distributed algorithms: GLM, Naïve Bayes, Distributed Random Forest, Gradient Boosting Machine, Deep Neural Networks, Deep learning, K-means, PCA, Generalized Low Rank Models, Anomaly Detection, Autoencoders. |
+|[Striim for Real-Time Data Integration to HDInsight](https://azuremarketplace.microsoft.com/en-us/marketplace/apps/striim.hdinsightintegration) |Hadoop,HBase,Storm,Spark,Kafka |Striim (pronounced "stream") is an end-to-end streaming data integration + intelligence platform, enabling continuous ingestion, processing, and analytics of disparate data streams. |
+|[Jumbune Enterprise-Accelerating BigData Analytics](https://azuremarketplace.microsoft.com/en-us/marketplace/apps/impetus-infotech-india-pvt-ltd.impetus_jumbune) |Hadoop, Spark |At a high level, Jumbune assists enterprises by, 1. Accelerating Tez, MapReduce & Spark engine based Hive, Java, Scala workload performance. 2. Proactive Hadoop Cluster Monitoring, 3. Establishing Data Quality management on distributed file system. |
+|[Kyligence Enterprise](https://azuremarketplace.microsoft.com/en-us/marketplace/apps/kyligence.kyligence) |Hadoop,HBase,Spark |Powered by Apache Kylin, Kyligence Enterprise Enables BI on Big Data. As an enterprise OLAP engine on Hadoop, Kyligence Enterprise empowers business analyst to architect BI on Hadoop with industry-standard data warehouse and BI methodology. |
+|[Spark Job Server for KNIME Spark Executor](https://azuremarketplace.microsoft.com/marketplace/apps/knime.spark-job-server-for-knime-spark-executor) |Spark |Spark Job Server for KNIME Spark Executor is used to connect the KNIME Analytics Platform to HDInsight clusters. |
+|[Starburst Presto for Azure HDInsight](https://azuremarketplace.microsoft.com/en-us/marketplace/apps/starburst.starburst-presto) |Hadoop |Presto is a fast and scalable distributed SQL query engine. Architected for the separation of storage and compute, Presto is perfect for querying data in Azure Data Lake Storage, Azure Blob Storage, SQL and NoSQL databases, and other data sources. |
+|[StreamSets Data Collector for HDInsight Cloud](https://azuremarketplace.microsoft.com/en-us/marketplace/apps/streamsets.streamsets-data-collector-hdinsight) |Hadoop,HBase,Spark,Kafka |StreamSets Data Collector is a lightweight, powerful engine that streams data in real time. Use Data Collector to route and process data in your data streams. It comes with a 30 day trial license. |
+|[Trifacta Wrangler Enterprise](https://azuremarketplace.microsoft.com/en-us/marketplace/apps/trifacta.tr01) |Hadoop, Spark,HBase |Trifacta Wrangler Enterprise for HDInsight supports enterprise-wide data wrangling for any scale of data. The cost of running Trifacta on Azure is a combination of Trifacta subscription costs plus the Azure infrastructure costs for the virtual machines. |
+|[Unifi Data Platform](https://azuremarketplace.microsoft.com/en-us/marketplace/apps/unifi-software.unifi-data-platform) |Hadoop,HBase,Storm,Spark |The Unifi Data Platform is a seamlessly integrated suite of self-service data tools designed to empower the business user to tackle data challenges that drive incremental revenue, reduce costs or operational complexity. |
+|[Unraveldata APM](https://azuremarketplace.microsoft.com/marketplace/apps/unravel-data.unravel-app) |Spark |Unravel Data app for HDInsight Spark cluster. |
+|[Waterline AI-Driven Data Catalog](https://azuremarketplace.microsoft.com/en-us/marketplace/apps/waterline_data.waterline_data) |Spark |Waterline catalogs, organizes, and governs data using AI to auto-tag data with business terms. Waterline’s business literate catalog is a critical, success component for self-service analytics, compliance and governance, and IT management initiatives. |
+
+The instructions provided in this article use Azure portal. You can also export the Azure Resource Manager template from the portal or obtain a copy of the Resource Manager template from vendors, and use Azure PowerShell and Azure Classic CLI to deploy the template.  See [Create Apache Hadoop clusters on HDInsight using Resource Manager templates](hdinsight-hadoop-create-linux-clusters-arm-templates.md).
+
+## Prerequisites
+If you want to install HDInsight applications on an existing HDInsight cluster, you must have an HDInsight cluster. To create one, see [Create clusters](hadoop/apache-hadoop-linux-tutorial-get-started.md#create-cluster). You can also install HDInsight applications when you create an HDInsight cluster.
+
+## Install applications to existing clusters
+The following procedure shows you how to install HDInsight applications to an existing HDInsight cluster.
+
+**Install an HDInsight application**
+
+1. Sign in to the [Azure portal](https://portal.azure.com).
+2. From the left menu, navigate to **All services** > **Analytics** > **HDInsight clusters**.
+3. Select an HDInsight cluster from the list.  If you don't have one, you must create one first.  see [Create clusters](hadoop/apache-hadoop-linux-tutorial-get-started.md#create-cluster).
+4. Under the **Settings** category, select **Applications**. You can see a list of installed applications in the main window. 
+   
+    ![HDInsight applications portal menu](./media/hdinsight-apps-install-applications/hdinsight-apps-portal-menu.png)
+5. Select **+Add** from the menu. You can see a list of available applications.  If **+Add** is greyed out, that means there are no applications for this version of the HDInsight cluster.
+   
+    ![HDInsight applications available applications](./media/hdinsight-apps-install-applications/hdinsight-apps-list.png)
+6. Select one of the available applications, and then follow the instructions to accept the legal terms.
+
+You can see the installation status from the portal notifications (select the bell icon on the top of the portal). After the application is installed, the application  appears on the Installed Apps list.
+
+## Install applications during cluster creation
+You have the option to install HDInsight applications when you create a cluster. During the process, HDInsight applications are installed after the cluster is created and is in the running state. To install applications during cluster creation using the Azure portal, you use the **Custom** option instead of the default **Quick create** option.
+
+## List installed HDInsight apps and properties
+The portal shows a list of the installed HDInsight applications for a cluster, and the properties of each installed application.
+
+**List HDInsight application and display properties**
+
+1. Sign in to the [Azure portal](https://portal.azure.com).
+2. From the left menu, navigate to **All services** > **Analytics** > **HDInsight clusters**.
+3. Select an HDInsight cluster from the list.
+4. Under the **Settings** category, select **Applications**. You can see a list of installed applications in the main window. 
+   
+    ![HDInsight applications installed apps](./media/hdinsight-apps-install-applications/hdinsight-apps-installed-apps-with-apps.png)
+5. Select one of the installed applications to show the property. The property lists:
+
+    |Property | Description |
+    |---|---|
+    |App name |Application name. |
+    |Status |Application status. |
+    |Webpage |The URL of the web application that you have deployed to the edge node. The credential is the same as the HTTP user credentials that you have configured for the cluster. |
+    |SSH endpoint |You can use SSH to connect to the edge node. The SSH credentials are the same as the SSH user credentials that you have configured for the cluster. For information, see [Use SSH with HDInsight](hdinsight-hadoop-linux-use-ssh-unix.md). |
+    |Description | Application description. |
+
+6. To delete an application, right-click the application, and then click **Delete** from the context menu.
+
+## Connect to the edge node
+You can connect to the edge node using HTTP and SSH. The endpoint information can be found from the [portal](#list-installed-hdinsight-apps-and-properties). For information, see [Use SSH with HDInsight](hdinsight-hadoop-linux-use-ssh-unix.md).
+
+The HTTP endpoint credentials are the HTTP user credentials that you have configured for the HDInsight cluster; the SSH endpoint credentials are the SSH credentials that you have configured for the HDInsight cluster.
+
+## Troubleshoot
+See [Troubleshoot the installation](hdinsight-apps-install-custom-applications.md#troubleshoot-the-installation).
+
+## Next steps
+* [Install custom HDInsight applications](hdinsight-apps-install-custom-applications.md): learn how to deploy an unpublished HDInsight application to HDInsight.
+* [Publish HDInsight applications](hdinsight-apps-publish-applications.md): Learn how to publish your custom HDInsight applications to Azure Marketplace.
+* [MSDN: Install an HDInsight application](https://msdn.microsoft.com/library/mt706515.aspx): Learn how to define HDInsight applications.
+* [Customize Linux-based HDInsight clusters using Script Action](hdinsight-hadoop-customize-cluster-linux.md): learn how to use Script Action to install additional applications.
+* [Create Linux-based Apache Hadoop clusters in HDInsight using Resource Manager templates](hdinsight-hadoop-create-linux-clusters-arm-templates.md): learn how to call Resource Manager templates to create HDInsight clusters.
+* [Use empty edge nodes in HDInsight](hdinsight-apps-use-edge-node.md): learn how to use an empty edge node for accessing HDInsight cluster, testing HDInsight applications, and hosting HDInsight applications.
+