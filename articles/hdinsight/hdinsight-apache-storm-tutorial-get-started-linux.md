--- conflicted
+++ resolved
@@ -14,11 +14,7 @@
    ms.topic="get-started-article"
    ms.tgt_pltfrm="na"
    ms.workload="big-data"
-<<<<<<< HEAD
-   ms.date="09/19/2016"
-=======
    ms.date="10/12/2016"
->>>>>>> ee830e96
    ms.author="larryfr"/>
 
 
