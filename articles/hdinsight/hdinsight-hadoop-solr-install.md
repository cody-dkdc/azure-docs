--- conflicted
+++ resolved
@@ -85,17 +85,12 @@
 
 3. **Use the Solr dashboard to search within the indexed documents**. In the RDP session to the HDInsight cluster, open Internet Explorer, and launch the Solr dashboard at **http://headnodehost:8983/solr/#/**. From the left pane, from the **Core Selector** drop-down, select **collection1**, and within that, click **Query**. As an example, to select and return all the docs in Solr, provide the following values:
 
-<<<<<<< HEAD
 	* In the **q** text box, enter **\*:**\*. This will return all the documents that are indexed in Solr. If you want to search for a specific string within the documents, you can enter that string here.
 	
 	* In the **wt** text box, select the output format. Default is **json**. Click **Execute Query**.
 
 	![Use Script Action to customize a cluster](./media/hdinsight-hadoop-solr-install/hdi-solr-dashboard-query.png "Run a query on Solr dashboard")
 	
-=======
-		![Use Script Action to customize a cluster](./media/hdinsight-hadoop-solr-install/hdi-solr-dashboard-query.png "Run a query on Solr dashboard")
-
->>>>>>> 1caf2fe2
 	The output returns the two docs that we used for indexing Solr. The output resembles the following:
 
 			"response": {
@@ -177,11 +172,11 @@
 		This command copies the snapshot to /example/data/ under the container within the default Storage account associated with the cluster.
 
 
-## See also##
+## See also
+
 - [Install and use Spark on HDInsight clusters][hdinsight-install-spark]. Use cluster customization to install Spark on HDInsight Hadoop clusters. Spark is an open-source parallel processing framework that supports in-memory processing to boost the performance of big-data analytic applications.
 - [Install R on HDInsight clusters][hdinsight-install-r]. Use cluster customization to install R on HDInsight Hadoop clusters. R is an open-source language and environment for statistical computing. It provides hundreds of built-in statistical functions and its own programming language that combines aspects of functional and object-oriented programming. It also provides extensive graphical capabilities.
 - [Install Giraph on HDInsight clusters](hdinsight-hadoop-giraph-install.md). Use cluster customization to install Giraph on HDInsight Hadoop clusters. Giraph allows you to perform graph processing by using Hadoop, and can be used with Azure HDInsight.
-
 
 
 [powershell-install-configure]: ../install-configure-powershell.md
