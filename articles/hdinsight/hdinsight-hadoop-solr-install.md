--- conflicted
+++ resolved
@@ -1,10 +1,6 @@
 <properties
 	pageTitle="Use Script Action to install Solr on Hadoop cluster | Microsoft Azure"
-<<<<<<< HEAD
-	description="Learn how to customize HDInsight cluster with Solr. You'll use a Script Action configuration option to use a script to install Solr."
-=======
 	description="Learn how to customize HDInsight cluster with Solr using Script Action."
->>>>>>> 08be3281
 	services="hdinsight"
 	documentationCenter=""
 	authors="nitinme"
@@ -18,11 +14,7 @@
 	ms.tgt_pltfrm="na"
 	ms.devlang="na"
 	ms.topic="article"
-<<<<<<< HEAD
-	ms.date="08/07/2015"
-=======
 	ms.date="10/02/2015"
->>>>>>> 08be3281
 	ms.author="nitinme"/>
 
 # Install and use Solr on HDInsight Hadoop clusters
@@ -33,33 +25,19 @@
 
 The sample script works only with HDInsight cluster version 3.1. For more information on HDInsight cluster versions, see [HDInsight cluster versions](hdinsight-component-versioning.md).
 
-<<<<<<< HEAD
-> [AZURE.NOTE] The sample script used in this topic creates a Windows-based Solr cluster with a specific configuration. If you want to configure the Solr cluster with different collections, shards, schemas, replicas, etc., you must modify the script and Solr binaries accordingly.
->
-> For information on using Solr with a Linux-based cluster, see [Install and use R on HDinsight Hadoop clusters (Linux)](hdinsight-hadoop-solr-install-linux.md)
-=======
 The sample script used in this topic creates a Windows-based Solr cluster with a specific configuration. If you want to configure the Solr cluster with different collections, shards, schemas, replicas, etc., you must modify the script and Solr binaries accordingly.
 
 **Related articles**
->>>>>>> 08be3281
 
 - [Install and use Solr on HDinsight Hadoop clusters (Linux)](hdinsight-hadoop-solr-install-linux.md)
 - [Create Hadoop clusters in HDInsight](hdinsight-provision-clusters.md): general information on creating HDInsight clusters.
 - [Customize HDInsight cluster using Script Action][hdinsight-cluster-customize]: general information on customizing HDInsight clusters using Script Action.
 - [Develop Script Action scripts for HDInsight](hdinsight-hadoop-script-actions.md).
 
-<<<<<<< HEAD
-<a href="http://lucene.apache.org/solr/features.html" target="_blank">Apache Solr</a> is an enterprise search platform that enables powerful full-text search on data. While Hadoop enables storing and managing vast amounts of data, Apache Solr provides the search capabilities to quickly retrieve the data. This topic provides instructions on how to customize an HDInsight cluster to install Solr.
-=======
->>>>>>> 08be3281
 
 ## What is Solr?
 
-<<<<<<< HEAD
-A sample script to install Solr on an HDInsight cluster is available from a read-only Azure storage blob at [https://hdiconfigactions.blob.core.windows.net/solrconfigactionv01/solr-installer-v01.ps1](https://hdiconfigactions.blob.core.windows.net/solrconfigactionv01/solr-installer-v01.ps1). This section provides instructions on how to use the sample script while provisioning the cluster by using the Azure portal.
-=======
 <a href="http://lucene.apache.org/solr/features.html" target="_blank">Apache Solr</a> is an enterprise search platform that enables powerful full-text search on data. While Hadoop enables storing and managing vast amounts of data, Apache Solr provides the search capabilities to quickly retrieve the data. 
->>>>>>> 08be3281
 
 ## Install Solr using portal
 
@@ -67,11 +45,7 @@
 
 * [Install Solr on HDInsight clusters](hdinsight-hadoop-solr-install-v1.md)
 
-<<<<<<< HEAD
-1. Start provisioning a cluster by using the **CUSTOM CREATE** option, as described at [Provisioning a cluster using custom options](hdinsight-provision-clusters.md#portal).
-=======
 1. Start creating a cluster by using the **CUSTOM CREATE** option, as described at [Create Hadoop clusters in HDInsight](hdinsight-provision-clusters.md#portal).
->>>>>>> 08be3281
 2. On the **Script Actions** page of the wizard, click **add script action** to provide details about the script action, as shown below:
 
 	![Use Script Action to customize a cluster](./media/hdinsight-hadoop-solr-install/hdi-script-action-solr.png "Use Script Action to customize a cluster")
@@ -113,17 +87,12 @@
 
 3. **Use the Solr dashboard to search within the indexed documents**. In the RDP session to the HDInsight cluster, open Internet Explorer, and launch the Solr dashboard at **http://headnodehost:8983/solr/#/**. From the left pane, from the **Core Selector** drop-down, select **collection1**, and within that, click **Query**. As an example, to select and return all the docs in Solr, provide the following values:
 
-<<<<<<< HEAD
-		![Use Script Action to customize a cluster](./media/hdinsight-hadoop-solr-install/hdi-solr-dashboard-query.png "Run a query on Solr dashboard")
-
-=======
 	* In the **q** text box, enter **\*:**\*. This will return all the documents that are indexed in Solr. If you want to search for a specific string within the documents, you can enter that string here.
 	
 	* In the **wt** text box, select the output format. Default is **json**. Click **Execute Query**.
 
 	![Use Script Action to customize a cluster](./media/hdinsight-hadoop-solr-install/hdi-solr-dashboard-query.png "Run a query on Solr dashboard")
 	
->>>>>>> 08be3281
 	The output returns the two docs that we used for indexing Solr. The output resembles the following:
 
 			"response": {
