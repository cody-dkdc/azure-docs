--- conflicted
+++ resolved
@@ -1,12 +1,7 @@
 ---
-<<<<<<< HEAD
-title: Stream data from Event Hubs with Apache Spark in Azure HDInsight | Microsoft Docs
-description: Step-by-step instructions on how to send a data stream to Azure Event Hub and then receive those events in HDInsight Spark using a scala application
-=======
 title: Use Apache Spark streaming with Event Hubs in Azure HDInsight | Microsoft Docs
 description: Build an Apache Spark streaming sample on how to send a data stream to Azure Event Hub and then receive those events in HDInsight Spark cluster using a scala application.
 keywords: apache spark streaming,spark streaming,spark sample,apache spark streaming example,event hub azure sample,spark sample
->>>>>>> a42dbad0
 services: hdinsight
 documentationcenter: ''
 author: nitinme
@@ -21,22 +16,6 @@
 ms.tgt_pltfrm: na
 ms.devlang: na
 ms.topic: article
-<<<<<<< HEAD
-ms.date: 03/27/2017
-ms.author: nitinme
-
----
-# Spark Streaming: Process events from Azure Event Hubs with Apache Spark cluster on HDInsight
-
-In this article, you understand some concepts related to streaming using Apache Spark and then create a streaming solution that involves the following steps:
-
-1. You use a standalone application to ingest messages into an Azure Event Hub.
-
-2. You retrieve the messages from Event Hub in real-time using an application running in Spark cluster on Azure HDInsight.
-
-3. You route the data to different outputs such as Azure Storage Blob, Hive table, or a SQL table. 
-
-=======
 ms.date: 05/19/2017
 ms.author: nitinme
 
@@ -51,112 +30,31 @@
 
 3. You build streaming analytic pipelines to persist data to different storage systems, or get insights from data on the fly.
 
->>>>>>> a42dbad0
 ## Prerequisites
 
 * An Azure subscription. See [Get Azure free trial](https://azure.microsoft.com/documentation/videos/get-azure-free-trial-for-testing-hadoop-in-hdinsight/).
 
 * An Apache Spark cluster on HDInsight. For instructions, see [Create Apache Spark clusters in Azure HDInsight](hdinsight-apache-spark-jupyter-spark-sql.md).
 
-<<<<<<< HEAD
-## Spark streaming concepts
-
-For an in-depth explanation of how streaming is handled in Apache Spark, see [Apache Spark Streaming Overview](http://spark.apache.org/docs/latest/streaming-programming-guide.html#overview). HDInsight brings the same streaming functions to a Spark cluster on Azure.  
+## Spark Streaming concepts
+
+For a detailed explanation of Spark streaming, see [Apache Spark streaming overview](http://spark.apache.org/docs/latest/streaming-programming-guide.html#overview). HDInsight brings the same streaming features to a Spark cluster on Azure.  
 
 ## What does this solution do?
 
-In this article, to create a streaming solution, you do the following steps:
+In this article, to create a Spark streaming example, perform the following steps:
 
 1. Create an Azure Event Hub that will receive a stream of events.
 
 2. Run a local standalone application that generates events and pushes it to the Azure Event Hub. The sample application that does this is published at [https://github.com/hdinsight/spark-streaming-data-persistence-examples](https://github.com/hdinsight/spark-streaming-data-persistence-examples).
 
-3. Run a streaming application remotely on a Spark cluster that reads streaming events from Azure Event Hub and pushes it out to different locations (Azure Blob, Hive table, and SQL database table). 
-
-## Create Azure Event Hub
-=======
-## Spark Streaming concepts
-
-For a detailed explanation of Spark streaming, see [Apache Spark streaming overview](http://spark.apache.org/docs/latest/streaming-programming-guide.html#overview). HDInsight brings the same streaming features to a Spark cluster on Azure.  
-
-## What does this solution do?
-
-In this article, to create a Spark streaming example, perform the following steps:
-
-1. Create an Azure Event Hub that will receive a stream of events.
-
-2. Run a local standalone application that generates events and pushes it to the Azure Event Hub. The sample application that does this is published at [https://github.com/hdinsight/spark-streaming-data-persistence-examples](https://github.com/hdinsight/spark-streaming-data-persistence-examples).
-
 3. Run a streaming application remotely on a Spark cluster that reads streaming events from Azure Event Hub and perform various data processing/analysis.
 
 ## Create an Azure Event Hub
->>>>>>> a42dbad0
 
 1. Log on to the [Azure Portal](https://manage.windowsazure.com), and click **New** at the top left of the screen.
 
 2. Click **Internet of Things**, then click **Event Hubs**.
-<<<<<<< HEAD
-   
-    ![Create event hub](./media/hdinsight-apache-spark-eventhub-streaming/create-event-hub9.png)
-
-3. In the **Create namespace** blade, enter a namespace name. choose the pricing tier (Basic or Standard). Also, choose an Azure subscription, resource group, and location in which to create the resource. Click **Create** to create the namespace.
-   
-    ![Create event hub](./media/hdinsight-apache-spark-eventhub-streaming/create-event-hub1.png)
-
-	> [!NOTE]
-   	> You should select the same **Location** as your Apache Spark cluster in HDInsight to reduce latency and costs.
-   	> 
-   	> 
-
-4. In the Event Hubs namespace list, click the newly-created namespace.      
-   
-    
-5. In the namespace blade, click **Event Hubs**, and then click **+ Event Hub** to create a new Event Hub.
-   
-    ![Create event hub](./media/hdinsight-apache-spark-eventhub-streaming/create-event-hub3.png)
-
-6. Type a name for your Event Hub, set the partition count to 10, and message retention to 1. We are not archiving the messages in this solution so you can leave the rest as default, and then click **Create**.
-   
-    ![Create event hub](./media/hdinsight-apache-spark-eventhub-streaming/create-event-hub5.png)
-
-7. The newly created Event Hub is listed in the Event Hub blade.
-    
-     ![](./media/hdinsight-apache-spark-eventhub-streaming/create-event-hub6.png)
-
-8. Back in the namespace blade (not the specific Event Hub blade), click **Shared access policies**, and then click **RootManageSharedAccessKey**.
-    
-     ![](./media/hdinsight-apache-spark-eventhub-streaming/create-event-hub7.png)
-
-9. Click the copy button to copy the **RootManageSharedAccessKey** primary key and connection string to the clipboard. Save these to use later in the tutorial.
-    
-     ![](./media/hdinsight-apache-spark-eventhub-streaming/create-event-hub8.png)
-
-## Send messages to an Azure Event Hub using a Scala application
-
-In this section you use a standalone local Scala application that generates a stream of events and sends it to Azure Event Hub that you created in the previous step. This application is available on GitHub at [https://github.com/hdinsight/eventhubs-sample-event-producer](https://github.com/hdinsight/eventhubs-sample-event-producer). The steps here assume that you have already forked this GitHub repository.
-
-1. Make sure you have the following installed on the computer where you are running this application.
-
-	* Oracle Java Development kit. You can install it from [here](http://www.oracle.com/technetwork/java/javase/downloads/jdk8-downloads-2133151.html).
-	* A Java IDE. This article uses IntelliJ IDEA 15.0.1. You can install it from [here](https://www.jetbrains.com/idea/download/).
-
-
-2. Open the application, **EventhubsSampleEventProducer**, in IntelliJ IDEA.
-
-3. Build the project. From the **Build** menu, click **Make Project**. Depending on your IntelliJ IDEA configuration, the output jar is created under **\classes\artifacts**.
-
-	> [!TIP]
-	> You can also use an option available in IntelliJ IDEA to directly create the project from a GitHub repository. To understand how to use that approach, use the instructions in the next section for guidance. Note that a lot of steps that are described in the next section will not be applicable for the Scala application that you create in this step. For example:
-	> 
-	> * You do not have to update the POM to include the Spark version. That's because there is no dependency on Spark for creating this application
-	> * You do not have to add some dependency jars to the project library. Those jars are not required for this project.
-	> 
-	> 
-
-## Receive messages from the Event Hub using a streaming application running on Spark cluster
-
-A sample Scala application to receive the event and route it to different destinations is available at [https://github.com/hdinsight/spark-streaming-data-persistence-examples](https://github.com/hdinsight/spark-streaming-data-persistence-examples). Follow the steps below to update the application and create the output jar.
-=======
 
     ![Create event hub for Spark streaming example](./media/hdinsight-apache-spark-eventhub-streaming/hdinsight-create-event-hub-for-spark-streaming.png "Create event hub for Spark streaming example")
 
@@ -316,7 +214,6 @@
 ### Receiver-based Connection
 
 A Spark streaming example application written in Scala, which receives events and route the to different destinations, is available at [https://github.com/hdinsight/spark-streaming-data-persistence-examples](https://github.com/hdinsight/spark-streaming-data-persistence-examples). Follow the steps below to update the application for your Event Hub configuration and create the output jar.
->>>>>>> a42dbad0
 
 1. Launch IntelliJ IDEA and from the launch screen select **Check out from Version Control** and then click **Git**.
    
@@ -330,25 +227,15 @@
     ![Apache Spark streaming example - Project View](./media/hdinsight-apache-spark-eventhub-streaming/spark-streaming-example-project-view.png "Apache Spark streaming example - Project View")
 4. Make sure the application code is compiled with Java8. To ensure this, click **File**, click **Project Structure**, and on the **Project** tab, make sure Project language level is set to **8 - Lambdas, type annotations, etc.**.
    
-<<<<<<< HEAD
-    ![Project structure](./media/hdinsight-apache-spark-eventhub-streaming/java-8-compiler.png)
-5. Open the **pom.xml** and make sure the Spark version is correct. Under `<properties>` node, look for the following snippet and verify the Spark version.
-   
-=======
     ![Apache Spark streaming example - Set compiler](./media/hdinsight-apache-spark-eventhub-streaming/spark-streaming-example-java-8-compiler.png "Apache Spark streaming example - Set compiler")
 5. Open the **pom.xml** and make sure the Spark version is correct. Under `<properties>` node, look for the following snippet and verify the Spark version.
 
->>>>>>> a42dbad0
         <scala.version>2.11.8</scala.version>
         <scala.compat.version>2.11.8</scala.compat.version>
         <scala.binary.version>2.11</scala.binary.version>
         <spark.version>2.0.0</spark.version>
 
-<<<<<<< HEAD
-6. The application requires a dependency jar called **JDBC driver jar**. This is required to write the messages received from Event Hub into an Azure SQL database. You can download v4.1 or later of this jar file from [here](https://msdn.microsoft.com/sqlserver/aa937724.aspx). Add reference to this jar in the project library. Perform the following steps:
-=======
 6. The application requires a dependency jar called **JDBC driver jar**. This is required to write the messages received from Event Hub into an Azure SQL database. You can download this jar (v4.1 or later) from [here](https://msdn.microsoft.com/sqlserver/aa937724.aspx). Add reference to this jar in the project library. Perform the following steps:
->>>>>>> a42dbad0
      
      1. From IntelliJ IDEA window where you have the application open, click **File**, click **Project Structure**, and then click **Libraries**. 
      2. Click the add icon (![add icon](./media/hdinsight-apache-spark-eventhub-streaming/add-icon.png)), click **Java**, and then navigate to the location where you downloaded the JDBC driver jar. Follow the prompts to add the jar file to the project library.
@@ -388,29 +275,16 @@
 
 ## Run the application remotely on a Spark cluster using Livy
 
-<<<<<<< HEAD
-## Run the applications remotely on a Spark cluster using Livy
-
-We use Livy to run the streaming application remotely on a Spark cluster. For detailed discussion on how to use Livy with HDInsight Spark cluster, see [Submit jobs remotely to an Apache Spark cluster on Azure HDInsight](hdinsight-apache-spark-livy-rest-interface.md). Before you can start running the remote jobs to stream events using Spark there are a couple of things you should do:
+In this article you use Livy to run the Apache Spark streaming application remotely on a Spark cluster. For detailed discussion on how to use Livy with HDInsight Spark cluster, see [Submit jobs remotely to an Apache Spark cluster on Azure HDInsight](hdinsight-apache-spark-livy-rest-interface.md). Before you can start running the Spark streaming application, there are a couple of things you should do:
 
 1. Start the local standalone application to generate events and sent to Event Hub. Use the following command to do so:
-   
-=======
-In this article you use Livy to run the Apache Spark streaming application remotely on a Spark cluster. For detailed discussion on how to use Livy with HDInsight Spark cluster, see [Submit jobs remotely to an Apache Spark cluster on Azure HDInsight](hdinsight-apache-spark-livy-rest-interface.md). Before you can start running the Spark streaming application, there are a couple of things you should do:
-
-1. Start the local standalone application to generate events and sent to Event Hub. Use the following command to do so:
-
->>>>>>> a42dbad0
+
         java -cp com-microsoft-azure-eventhubs-client-example.jar com.microsoft.eventhubs.client.example.EventhubsClientDriver --eventhubs-namespace "mysbnamespace" --eventhubs-name "myeventhub" --policy-name "mysendpolicy" --policy-key "<policy key>" --message-length 32 --thread-count 32 --message-count -1
 
 2. Copy the streaming jar (**spark-streaming-data-persistence-examples.jar**) to the Azure Blob storage associated with the cluster. This makes the jar accessible to Livy. You can use [**AzCopy**](../storage/storage-use-azcopy.md), a command line utility, to do so. There are a lot of other clients you can use to upload data. You can find more about them at [Upload data for Hadoop jobs in HDInsight](hdinsight-upload-data.md).
 3. Install CURL on the computer where you are running these applications from. We use CURL to invoke the Livy endpoints to run the jobs remotely.
 
-<<<<<<< HEAD
-### Run the applications to receive the events into an Azure Storage Blob as text
-=======
 ### Run the Spark streaming application to receive the events into an Azure Storage Blob as text
->>>>>>> a42dbad0
 
 Open a command prompt, navigate to the directory where you installed CURL, and run the following command (replace username/password and cluster name):
 
@@ -517,11 +391,7 @@
 
 
 ### Run the applications to receive the events into an Azure SQL database table
-<<<<<<< HEAD
-Before running this step, make sure you have an Azure SQL database created. For instructions, see [Create a SQL database in minutes](../sql-database/sql-database-get-started.md). To complete this section, you need values for database name, database server name, and the database administrator credentials as parameters. You do not need to create the database table though. The streaming application creates that for you.
-=======
 Before running this step, make sure you have an Azure SQL database created. For instructions, see [Create a SQL database in minutes](../sql-database/sql-database-get-started.md). To complete this section, you need values for database name, database server name, and the database administrator credentials as parameters. You do not need to create the database table though. The Spark streaming application creates that for you.
->>>>>>> a42dbad0
 
 Open a command prompt, navigate to the directory where you installed CURL, and run the following command:
 
