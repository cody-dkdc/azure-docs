---
title: Customize Azure HDInsight clusters by using script actions
description: Add custom components to Linux-based HDInsight clusters by using script actions. Script actions are Bash scripts that can be used to customize the cluster configuration or add additional services and utilities like Hue, Solr, or R.
author: hrasheed-msft
ms.author: hrasheed
ms.reviewer: jasonh
ms.service: hdinsight
ms.topic: conceptual
ms.date: 04/02/2019
---

# Customize Azure HDInsight clusters by using script actions

Azure HDInsight provides a configuration method called **script actions** that invokes custom scripts to customize the cluster. These scripts are used to install additional components and change configuration settings. Script actions can be used during or after cluster creation.

Script actions can also be published to the Azure Marketplace as an HDInsight application. For more information on HDInsight applications, see [Publish an HDInsight application in the Azure Marketplace](hdinsight-apps-publish-applications.md).

## Permissions

For a domain-joined HDInsight cluster, there are two Apache Ambari permissions that are required when you use script actions with the cluster:

* **AMBARI.RUN\_CUSTOM\_COMMAND**. The Ambari Administrator role has this permission by default.
* **CLUSTER.RUN\_CUSTOM\_COMMAND**. Both the HDInsight Cluster Administrator and Ambari Administrator have this permission by default.

For more information on working with permissions with domain-joined HDInsight, see [Manage HDInsight clusters with Enterprise Security Package](./domain-joined/apache-domain-joined-manage.md).

## Access control

If you aren't the administrator or owner of your Azure subscription, your account must have at least Contributor access to the resource group that contains the HDInsight cluster.

If you create an HDInsight cluster, someone with at least Contributor access to the Azure subscription must have previously registered the provider for HDInsight. Provider registration happens when a user with Contributor access to the subscription creates a resource for the first time on the subscription. It can also be done without creating a resource if you [register a provider by using REST](https://msdn.microsoft.com/library/azure/dn790548.aspx).

Get more information on working with access management:

* [Get started with access management in the Azure portal](../role-based-access-control/overview.md)
* [Use role assignments to manage access to your Azure subscription resources](../role-based-access-control/role-assignments-portal.md)

## Understand script actions

A script action is Bash script that runs on the nodes in an HDInsight cluster. Characteristics and features of script actions are as follows:

* Must be stored on a URI that's accessible from the HDInsight cluster. The following are possible storage locations:
<<<<<<< HEAD

    * An Azure Data Lake Storage account that's accessible by the HDInsight cluster. For information on using Azure Data Lake Storage with HDInsight, see [Quickstart: Set up clusters in HDInsight](../storage/data-lake-storage/quickstart-create-connect-hdi-cluster.md).

        The URI format for scripts stored in Data Lake Storage Gen1 is `adl://DATALAKESTOREACCOUNTNAME.azuredatalakestore.net/path_to_file`.

        > [!NOTE]  
        > The service principal HDInsight uses to access Data Lake Storage must have read access to the script.

    * A blob in an Azure Storage account that's either the primary or additional storage account for the HDInsight cluster. HDInsight is granted access to both of these types of storage accounts during cluster creation.

    * A public file-sharing service. Examples are Azure Blob, GitHub, OneDrive, and Dropbox.

        For example URIs, see [Example script action scripts](#example-script-action-scripts).

        > [!WARNING]  
        > HDInsight only supports Blob in Azure Storage accounts with a standard performance tier. 

=======
    
    * For regular clusters:
    
      * ADLS Gen1: The service principal HDInsight uses to access Data Lake Storage must have read access to the script. The URI format for scripts stored in Data Lake Storage Gen1 is 
      `adl://DATALAKESTOREACCOUNTNAME.azuredatalakestore.net/path_to_file`.
      
      * A blob in an Azure Storage account that's either the primary or additional storage account for the HDInsight cluster. HDInsight is granted access to both of these types of storage accounts during cluster creation.

      * A public file-sharing service accessible through http:// paths. Examples are Azure Blob, GitHub, OneDrive.

        For example URIs, see [Example script action scripts](#example-script-action-scripts).

     * For clusters with ESP:
         
         * The wasb[s]:// or http[s]:// URIs are supported.
            
>>>>>>> 6a383dfd
* Can be restricted to run on only certain node types. Examples are head nodes or worker nodes.

* Can be persisted or ad hoc.

    Persisted scripts are used to customize new worker nodes added to the cluster through scaling operations. A persisted script might also apply changes to another node type when scaling operations occur. An example is a head node.

  > [!IMPORTANT]  
  > Persisted script actions must have a unique name.

    Ad hoc scripts aren't persisted. They aren't applied to worker nodes added to the cluster after the script has run. Then you can promote an ad hoc script to a persisted script or demote a persisted script to an ad hoc script.

  > [!IMPORTANT]  
  > Script actions used during cluster creation are automatically persisted.
  >
  > Scripts that fail aren't persisted, even if you specifically indicate that they should be.

* Can accept parameters that are used by the script during execution.

* Run with root-level privileges on the cluster nodes.

* Can be used through the Azure portal, Azure PowerShell, the Azure classic CLI, or the HDInsight .NET SDK.

The cluster keeps a history of all scripts that have been run. The history helps when you need to find the ID of a script for promotion or demotion operations.

> [!IMPORTANT]  
> There's no automatic way to undo the changes made by a script action. Either manually reverse the changes or provide a script that reverses them.

### Script action in the cluster creation process

Script actions used during cluster creation are slightly different from script actions run on an existing cluster:

* The script is automatically persisted.

* A failure in the script can cause the cluster creation process to fail.

The following diagram illustrates when script action runs during the creation process:

![HDInsight cluster customization and stages during cluster creation][img-hdi-cluster-states]

The script runs while HDInsight is being configured. The script runs in parallel on all the specified nodes in the cluster. It runs with root privileges on the nodes.

> [!NOTE]  
> You can perform operations like stopping and starting services, including Apache Hadoop-related services. If you stop services, make sure that the Ambari service and other Hadoop-related services are running before the script finishes. These services are required to successfully determine the health and state of the cluster while it's being created.


During cluster creation, you can use many script actions at once. These scripts are invoked in the order in which they were specified.

> [!IMPORTANT]  
> Script actions must finish within 60 minutes, or they time out. During cluster provisioning, the script runs concurrently with other setup and configuration processes. Competition for resources such as CPU time or network bandwidth might cause the script to take longer to finish than it does in your development environment.
>
> To minimize the time it takes to run the script, avoid tasks like downloading and compiling applications from the source. Precompile applications and store the binary in Azure Storage.


### Script action on a running cluster

A failure in a script run on an already running cluster doesn't automatically cause the cluster to change to a failed state. After a script finishes, the cluster should return to a running state.

> [!IMPORTANT]  
> Even if the cluster has a running state, the failed script might have broken things. For example, a script might delete files needed by the cluster.
>
> Scripts actions run with root privileges. Make sure that you understand what a script does before you apply it to your cluster.

When you apply a script to a cluster, the cluster state changes from **Running** to **Accepted**. Then it changes to **HDInsight configuration** and, finally, back to **Running** for successful scripts. The script status is logged in the script action history. This information tells you whether the script succeeded or failed. For example, the `Get-AzHDInsightScriptActionHistory` PowerShell cmdlet shows the status of a script. It returns information similar to the following text:

    ScriptExecutionId : 635918532516474303
    StartTime         : 8/14/2017 7:40:55 PM
    EndTime           : 8/14/2017 7:41:05 PM
    Status            : Succeeded

> [!IMPORTANT]  
> If you change the cluster user, admin, password after the cluster is created, script actions run against this cluster might fail. If you have any persisted script actions that target worker nodes, these scripts might fail when you scale the cluster.

## Example script action scripts

Script action scripts can be used through the following utilities:

* The Azure portal
* Azure PowerShell
* The Azure classic CLI
* An HDInsight .NET SDK

HDInsight provides scripts to install the following components on HDInsight clusters:

| Name | Script |
| --- | --- |
| Add an Azure Storage account |`https://hdiconfigactions.blob.core.windows.net/linuxaddstorageaccountv01/add-storage-account-v01.sh`. See [Add additional storage accounts to HDInsight](hdinsight-hadoop-add-storage.md). |
| Install Hue |`https://hdiconfigactions.blob.core.windows.net/linuxhueconfigactionv02/install-hue-uber-v02.sh`. See [Install and use Hue on HDInsight Hadoop clusters](hdinsight-hadoop-hue-linux.md). |
| Install Presto |`https://raw.githubusercontent.com/hdinsight/presto-hdinsight/master/installpresto.sh`. See [Install and use Presto on Hadoop-based HDInsight clusters](hdinsight-hadoop-install-presto.md). |
| Install Giraph |`https://hdiconfigactions.blob.core.windows.net/linuxgiraphconfigactionv01/giraph-installer-v01.sh`. See [Install Apache Giraph on HDInsight Hadoop clusters](hdinsight-hadoop-giraph-install-linux.md). |
| Preload Hive libraries |`https://hdiconfigactions.blob.core.windows.net/linuxsetupcustomhivelibsv01/setup-customhivelibs-v01.sh`. See [Add custom Apache Hive libraries when creating your HDInsight cluster](hdinsight-hadoop-add-hive-libraries.md). |

## Use a script action during cluster creation

This section explains the different ways you can use script actions when you create an HDInsight cluster.

### Use a script action during cluster creation from the Azure portal

1. Start to create a cluster as described in [Set up clusters in HDInsight with Apache Hadoop, Apache Spark, Apache Kafka, and more](hdinsight-hadoop-provision-linux-clusters.md). During cluster creation, you arrive at a __Cluster summary__ page. From the __Cluster summary__ page, select the __edit__ link for __Advanced settings__.

    ![Advanced settings link](./media/hdinsight-hadoop-customize-cluster-linux/advanced-settings-link.png)

3. From the __Advanced settings__ section, select __Script actions__. From the __Script actions__ section, select __+ Submit new__.

    ![Submit a new script action](./media/hdinsight-hadoop-customize-cluster-linux/add-script-action.png)

4. Use the __Select a script__ entry to select a premade script. To use a custom script, select __Custom__. Then provide the __Name__ and __Bash script URI__ for your script.

    ![Add a script in the select script form](./media/hdinsight-hadoop-customize-cluster-linux/select-script.png)

    The following table describes the elements on the form:

    | Property | Value |
    | --- | --- |
    | Select a script | To use your own script, select __Custom__. Otherwise, select one of the provided scripts. |
    | Name |Specify a name for the script action. |
    | Bash script URI |Specify the URI of the script. |
    | Head/Worker/Zookeeper |Specify the nodes on which the script is run: **Head**, **Worker**, or **ZooKeeper**. |
    | Parameters |Specify the parameters, if required by the script. |

    Use the __Persist this script action__ entry to make sure that the script is applied during scaling operations.

5. Select __Create__ to save the script. Then you can use __+ Submit new__ to add another script.

    ![Multiple script actions](./media/hdinsight-hadoop-customize-cluster-linux/multiple-scripts.png)

    When you're done adding scripts, select the __Select__ button and then the __Next__ button to return to the __Cluster summary__ section.

3. To create the cluster, select __Create__ from the __Cluster summary__ selection.

### Use a script action from Azure Resource Manager templates

Script actions can be used with Azure Resource Manager templates. For an example, see [Create HDInsight Linux Cluster and run a script action](https://azure.microsoft.com/resources/templates/hdinsight-linux-run-script-action/).

In this example, the script action is added by using the following code:

```json
"scriptActions": [
    {
        "name": "setenvironmentvariable",
        "uri": "[parameters('scriptActionUri')]",
        "parameters": "headnode"
    }
]
```

Get more information on how to deploy a template:

* [Deploy resources with Resource Manager templates and Azure PowerShell](https://docs.microsoft.com/azure/azure-resource-manager/resource-group-template-deploy)

* [Deploy resources with Resource Manager templates and the Azure CLI](https://docs.microsoft.com/azure/azure-resource-manager/resource-group-template-deploy-cli)

### Use a script action during cluster creation from Azure PowerShell

In this section, you use the [Add-AzHDInsightScriptAction](https://docs.microsoft.com/powershell/module/az.hdinsight/add-azhdinsightscriptaction) cmdlet to invoke scripts to customize a cluster. Before you start, make sure you install and configure Azure PowerShell. To use these PowerShell commands, you need the [AZ Module](https://docs.microsoft.com/powershell/azure/overview).

[!INCLUDE [updated-for-az](../../includes/updated-for-az.md)]

The following script shows how to apply a script action when you create a cluster by using PowerShell:

[!code-powershell[main](../../powershell_scripts/hdinsight/use-script-action/use-script-action.ps1?range=5-90)]

It can take several minutes before the cluster is created.

### Use a script action during cluster creation from the HDInsight .NET SDK

The HDInsight .NET SDK provides client libraries that make it easier to work with HDInsight from a .NET application. For a code sample, see [Create Linux-based clusters in HDInsight by using the .NET SDK](hdinsight-hadoop-create-linux-clusters-dotnet-sdk.md#use-script-action).

## Apply a script action to a running cluster

This section explains how to apply script actions to a running cluster.

### Apply a script action to a running cluster from the Azure portal

Go to the [Azure portal](https://portal.azure.com):

1. From the left menu, select **All services**.

1. Under **ANALYTICS**, select **HDInsight clusters**.

1. Select your cluster from the list, which opens the default view.

1. From the default view, under **Settings**, select **Script actions**.

1. From the top of the **Script actions** page, select **+ Submit new**.

    ![Add a script to a running cluster](./media/hdinsight-hadoop-customize-cluster-linux/add-script-running-cluster.png)

4. Use the __Select a script__ entry to select a premade script. To use a custom script, select __Custom__. Then provide the __Name__ and __Bash script URI__ for your script.

    ![Add a script in the select script form](./media/hdinsight-hadoop-customize-cluster-linux/select-script.png)

    The following table describes the elements on the form:

    | Property | Value |
    | --- | --- |
    | Select a script | To use your own script, select __custom__. Otherwise, select a provided script. |
    | Name |Specify a name for the script action. |
    | Bash script URI |Specify the URI of the script. |
    | Head/Worker/Zookeeper |Specify the nodes on which the script is run: **Head**, **Worker**, or **ZooKeeper**. |
    | Parameters |Specify the parameters, if required by the script. |

    Use the __Persist this script action__ entry to make sure the script is applied during scaling operations.

5. Finally, select the **Create** button to apply the script to the cluster.

### Apply a script action to a running cluster from Azure PowerShell

To use these PowerShell commands, you need the [AZ Module](https://docs.microsoft.com/powershell/azure/overview).

The following example shows how to apply a script action to a running cluster:

[!code-powershell[main](../../powershell_scripts/hdinsight/use-script-action/use-script-action.ps1?range=105-117)]

After the operation finishes, you receive information similar to the following text:

    OperationState  : Succeeded
    ErrorMessage    :
    Name            : Giraph
    Uri             : https://hdiconfigactions.blob.core.windows.net/linuxgiraphconfigactionv01/giraph-installer-v01.sh
    Parameters      :
    NodeTypes       : {HeadNode, WorkerNode}

### Apply a script action to a running cluster from the Azure CLI

Before you start, make sure you install and configure the Azure CLI. For more information, see [Install the Azure classic CLI](https://docs.microsoft.com/cli/azure/install-classic-cli?view=azure-cli-latest).

[!INCLUDE [classic-cli-warning](../../includes/requires-classic-cli.md)]

1. Switch to Azure Resource Manager mode:

    ```bash
    azure config mode arm
    ```

2. Authenticate to your Azure subscription:

    ```bash
    azure login
    ```

3. Apply a script action to a running cluster:

    ```bash
    azure hdinsight script-action create <clustername> -g <resourcegroupname> -n <scriptname> -u <scriptURI> -t <nodetypes>
    ```

    If you omit parameters for this command, you're prompted for them. If the script you specify with `-u` accepts parameters, you can specify them by using the `-p` parameter.

    Valid node types are `headnode`, `workernode`, and `zookeeper`. If the script should be applied to several node types, specify the types separated by a semicolon `;`. For example, `-n headnode;workernode`.

    To persist the script, add `--persistOnSuccess`. You can also persist the script later by using `azure hdinsight script-action persisted set`.

    After the job finishes, you get output like the following text:

        info:    Executing command hdinsight script-action create
        + Executing Script Action on HDInsight cluster
        data:    Operation Info
        data:    ---------------
        data:    Operation status:
        data:    Operation ID:  b707b10e-e633-45c0-baa9-8aed3d348c13
        info:    hdinsight script-action create command OK

### Apply a script action to a running cluster by using REST API

See [Cluster REST API in Azure HDInsight](https://msdn.microsoft.com/library/azure/mt668441.aspx).

### Apply a script action to a running cluster from the HDInsight .NET SDK

For an example of using the .NET SDK to apply scripts to a cluster, see [Apply a Script Action against a running Linux-based HDInsight cluster](https://github.com/Azure-Samples/hdinsight-dotnet-script-action).

## View history and promote and demote script actions

### The Azure portal

1. Sign in to the [Azure portal](https://portal.azure.com).

1. From the left menu, select **All services**.

1. Under **ANALYTICS**, select **HDInsight clusters**.

1. Select your cluster from the list, which opens the default view.

1. From the default view, under **Settings**, select **Script actions**.

4. A history of scripts for this cluster displays on the script actions section. This information includes a list of persisted scripts. The following screenshot shows that the Solr script has been run on this cluster. The screenshot doesn't show any persisted scripts.

    ![Script actions](./media/hdinsight-hadoop-customize-cluster-linux/script-action-history.png)

5. Select a script from the history to display the **Properties** section for this script. From the top of the screen, you can rerun the script or promote it.

    ![Script actions, Properties](./media/hdinsight-hadoop-customize-cluster-linux/promote-script-actions.png)

6. You can also select the ellipsis, **...**, to the right of entries on the script actions section to perform actions.

    ![Script actions, ellipsis](./media/hdinsight-hadoop-customize-cluster-linux/deletepromoted.png)

### Azure PowerShell

| cmdlet | Function |
| --- | --- |
| `Get-AzHDInsightPersistedScriptAction` |Retrieve information on persisted script actions. |
| `Get-AzHDInsightScriptActionHistory` |Retrieve a history of script actions applied to the cluster or details for a specific script. |
| `Set-AzHDInsightPersistedScriptAction` |Promote an ad hoc script action to a persisted script action. |
| `Remove-AzHDInsightPersistedScriptAction` |Demote a persisted script action to an ad hoc action. |

> [!IMPORTANT]  
> `Remove-AzHDInsightPersistedScriptAction` doesn't undo the actions performed by a script. This cmdlet only removes the persisted flag.

The following example script demonstrates using the cmdlets to promote and then demote a script.

[!code-powershell[main](../../powershell_scripts/hdinsight/use-script-action/use-script-action.ps1?range=123-140)]

### The Azure classic CLI

| cmdlet | Function |
| --- | --- |
| `azure hdinsight script-action persisted list <clustername>` |Retrieve a list of persisted script actions. |
| `azure hdinsight script-action persisted show <clustername> <scriptname>` |Retrieve information on a specific persisted script action. |
| `azure hdinsight script-action history list <clustername>` |Retrieve a history of script actions applied to the cluster. |
| `azure hdinsight script-action history show <clustername> <scriptname>` |Retrieve information on a specific script action. |
| `azure hdinsight script action persisted set <clustername> <scriptexecutionid>` |Promote an ad hoc script action to a persisted script action. |
| `azure hdinsight script-action persisted delete <clustername> <scriptname>` |Demote a persisted script action to an ad hoc action. |

> [!IMPORTANT]  
> `azure hdinsight script-action persisted delete` doesn't undo the actions performed by a script. This cmdlet only removes the persisted flag.

### The HDInsight .NET SDK

For an example of using the .NET SDK to retrieve script history from a cluster, promote or demote scripts, see [
Apply a Script Action against a running Linux-based HDInsight cluster](https://github.com/Azure-Samples/hdinsight-dotnet-script-action).

> [!NOTE]  
> This example also demonstrates how to install an HDInsight application by using the .NET SDK.

## Support for open-source software used on HDInsight clusters

The Microsoft Azure HDInsight service uses an ecosystem of open-source technologies formed around Apache Hadoop. Microsoft Azure provides a general level of support for open-source technologies. For more information, see the **Support Scope** section of [Azure Support FAQs](https://azure.microsoft.com/support/faq/). The HDInsight service provides an additional level of support for built-in components.

Two types of open-source components are available in the HDInsight service:

* **Built-in components**. These components are preinstalled on HDInsight clusters and provide core functionality of the cluster. The following components belong to this category:

  * [Apache Hadoop YARN](https://hadoop.apache.org/docs/current/hadoop-yarn/hadoop-yarn-site/YARN.html) ResourceManager.
  * The Hive query language [HiveQL](https://cwiki.apache.org/confluence/display/Hive/LanguageManual).
  * [Apache Mahout](https://mahout.apache.org/). 
    
    A full list of cluster components is available in [What are the Apache Hadoop components and versions available with HDInsight?](hdinsight-component-versioning.md)

* **Custom components**. As a user of the cluster, you can install or use in your workload any component available in the community or created by you.

> [!WARNING]  
> Components provided with the HDInsight cluster are fully supported. Microsoft Support helps to isolate and resolve issues related to these components.
>
> Custom components receive commercially reasonable support to help you further troubleshoot the issue. Microsoft Support might be able to resolve the issue. Or they might ask you to engage available channels for the open-source technologies where deep expertise for that technology is found. Many community sites can be used. Examples are [MSDN forum for HDInsight](https://social.msdn.microsoft.com/Forums/azure/home?forum=hdinsight) and [Stack Overflow](https://stackoverflow.com). 
>
> Apache projects also have project sites on the [Apache website](https://apache.org). An example is [Hadoop](https://hadoop.apache.org/).

The HDInsight service provides several ways to use custom components. The same level of support applies, no matter how a component is used or installed on the cluster. The following list describes the most common ways that custom components  are used on HDInsight clusters:

1. **Job submission**. Hadoop or other types of jobs that execute or use custom components can be submitted to the cluster.

2. **Cluster customization**. During cluster creation, you can specify additional settings and custom components that are installed on the cluster nodes.

3. **Samples**. For popular custom components, Microsoft and others might provide samples of how these components can be used on HDInsight clusters. These samples are provided without support.

## Troubleshooting

You can use the Ambari web UI to view information logged by script actions. If the script fails during cluster creation, the logs are also available in the default storage account associated with the cluster. This section provides information on how to retrieve the logs by using both these options.

### The Apache Ambari web UI

1. In your browser, go to https://CLUSTERNAME.azurehdinsight.net. Replace **CLUSTERNAME** with the name of your HDInsight cluster.

    When prompted, enter the admin account name, **admin**, and password for the cluster. You might have to reenter the admin credentials in a web form.

2. From the bar at the top of the page, select the **ops** entry. A list displays current and previous operations done on the cluster through Ambari.

    ![Ambari web UI bar with ops selected](./media/hdinsight-hadoop-customize-cluster-linux/ambari-nav.png)

3. Find the entries that have **run\_customscriptaction** in the **Operations** column. These entries are created when the script actions run.

    ![Screenshot of operations](./media/hdinsight-hadoop-customize-cluster-linux/ambariscriptaction.png)

    To view the **STDOUT** and **STDERR** output, select the **run\customscriptaction** entry and drill down through the links. This output is generated when the script runs and might have useful information.

### Access logs from the default storage account

If cluster creation fails because of a script error, the logs are kept in the cluster storage account.

* The storage logs are available at `\STORAGE_ACCOUNT_NAME\DEFAULT_CONTAINER_NAME\custom-scriptaction-logs\CLUSTER_NAME\DATE`.

    ![Screenshot of operations](./media/hdinsight-hadoop-customize-cluster-linux/script_action_logs_in_storage.png)

    Under this directory, the logs are organized separately for **headnode**, **worker node**, and **zookeeper node**. See the following examples:

    * **Headnode**: `<uniqueidentifier>AmbariDb-hn0-<generated_value>.cloudapp.net`

    * **Worker node**: `<uniqueidentifier>AmbariDb-wn0-<generated_value>.cloudapp.net`

    * **Zookeeper node**: `<uniqueidentifier>AmbariDb-zk0-<generated_value>.cloudapp.net`

* All **stdout** and **stderr** of the corresponding host is uploaded to the storage account. There's one **output-\*.txt** and **errors-\*.txt** for each script action. The **output-*.txt** file contains information about the URI of the script that was run on the host. The following text is an example of this information:

        'Start downloading script locally: ', u'https://hdiconfigactions.blob.core.windows.net/linuxrconfigactionv01/r-installer-v01.sh'

* It's possible that you repeatedly create a script action cluster with the same name. In that case, you can distinguish the relevant logs based on the **DATE** folder name. For example, the folder structure for a cluster, **mycluster**, created on different dates appears similar to the following log entries:

    `\STORAGE_ACCOUNT_NAME\DEFAULT_CONTAINER_NAME\custom-scriptaction-logs\mycluster\2015-10-04`
    `\STORAGE_ACCOUNT_NAME\DEFAULT_CONTAINER_NAME\custom-scriptaction-logs\mycluster\2015-10-05`

* If you create a script action cluster with the same name on the same day, you can use the unique prefix to identify the relevant log files.

* If you create a cluster near 12:00 AM, midnight, it's possible that the log files span across two days. In that case, you see two different date folders for the same cluster.

* Uploading log files to the default container can take up to five minutes, especially for large clusters. So if you want to access the logs, you shouldn't immediately delete the cluster if a script action fails.

### Ambari watchdog

> [!WARNING]  
> Don't change the password for the Ambari watchdog, hdinsightwatchdog, on your Linux-based HDInsight cluster. Changing the password for this account breaks the ability to run new script actions on the HDInsight cluster.

### Can't import name BlobService

__Symptoms__. The script action fails. Text similar to the following error displays when you view the operation in Ambari:

```
Traceback (most recent call list):
  File "/var/lib/ambari-agent/cache/custom_actions/scripts/run_customscriptaction.py", line 21, in <module>
    from azure.storage.blob import BlobService
ImportError: cannot import name BlobService
```

__Cause__. This error occurs if you upgrade the Python Azure Storage client that's included with the HDInsight cluster. HDInsight expects Azure Storage client 0.20.0.

__Resolution__. To resolve this error, manually connect to each cluster node by using `ssh`. Run the following command to reinstall the correct storage client version:

```bash
sudo pip install azure-storage==0.20.0
```

For information on connecting to the cluster with SSH, see [Connect to HDInsight (Apache Hadoop) by using SSH](hdinsight-hadoop-linux-use-ssh-unix.md).

### History doesn't show the scripts used during cluster creation

If your cluster was created before March 15, 2016, you might not see an entry in script action history. Resizing the cluster causes the scripts to appear in script action history.

There are two exceptions:

* Your cluster was created before September 1, 2015. This date is when script actions were introduced. Any cluster created before this date couldn't have used script actions for cluster creation.

* You used multiple script actions during cluster creation. Or you used the same name for multiple scripts or the same name, same URI, but different parameters for multiple scripts. In these cases, you get the following error:

    No new script actions can be run on this cluster because of conflicting script names in existing scripts. Script names provided at cluster creation must be all unique. Existing scripts are run on resize.

## Next steps

* [Develop script action scripts for HDInsight](hdinsight-hadoop-script-actions-linux.md)
* [Install and use Apache Giraph on HDInsight clusters](hdinsight-hadoop-giraph-install-linux.md)
* [Add additional storage to an HDInsight cluster](hdinsight-hadoop-add-storage.md)

[img-hdi-cluster-states]: ./media/hdinsight-hadoop-customize-cluster-linux/HDI-Cluster-state.png "Stages during cluster creation"<|MERGE_RESOLUTION|>--- conflicted
+++ resolved
@@ -40,25 +40,6 @@
 A script action is Bash script that runs on the nodes in an HDInsight cluster. Characteristics and features of script actions are as follows:
 
 * Must be stored on a URI that's accessible from the HDInsight cluster. The following are possible storage locations:
-<<<<<<< HEAD
-
-    * An Azure Data Lake Storage account that's accessible by the HDInsight cluster. For information on using Azure Data Lake Storage with HDInsight, see [Quickstart: Set up clusters in HDInsight](../storage/data-lake-storage/quickstart-create-connect-hdi-cluster.md).
-
-        The URI format for scripts stored in Data Lake Storage Gen1 is `adl://DATALAKESTOREACCOUNTNAME.azuredatalakestore.net/path_to_file`.
-
-        > [!NOTE]  
-        > The service principal HDInsight uses to access Data Lake Storage must have read access to the script.
-
-    * A blob in an Azure Storage account that's either the primary or additional storage account for the HDInsight cluster. HDInsight is granted access to both of these types of storage accounts during cluster creation.
-
-    * A public file-sharing service. Examples are Azure Blob, GitHub, OneDrive, and Dropbox.
-
-        For example URIs, see [Example script action scripts](#example-script-action-scripts).
-
-        > [!WARNING]  
-        > HDInsight only supports Blob in Azure Storage accounts with a standard performance tier. 
-
-=======
     
     * For regular clusters:
     
@@ -75,7 +56,6 @@
          
          * The wasb[s]:// or http[s]:// URIs are supported.
             
->>>>>>> 6a383dfd
 * Can be restricted to run on only certain node types. Examples are head nodes or worker nodes.
 
 * Can be persisted or ad hoc.
