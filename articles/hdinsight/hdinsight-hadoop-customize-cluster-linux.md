--- conflicted
+++ resolved
@@ -51,7 +51,7 @@
 **Install Solr** | https://hdiconfigactions.blob.core.windows.net/linuxsolrconfigactionv01/solr-installer-v01.sh. See [Install and use Solr on HDInsight clusters](hdinsight-hadoop-solr-install-linux.md).
 **Install Giraph** | https://hdiconfigactions.blob.core.windows.net/linuxgiraphconfigactionv01/giraph-installer-v01.sh. See [Install and use Giraph on HDInsight clusters](hdinsight-hadoop-giraph-install-linux.md).
 
-##Use a Script Action from the Azure Preview portal
+## Use a Script Action from the Azure Preview portal
 
 1. Start provisioning a cluster as described at [Provisioning a cluster using custom options](hdinsight-provision-clusters.md#portal).
 
@@ -70,7 +70,7 @@
 
 3. Click **Select** to save the script action configuration and continue with cluster provisioning.
 
-##Use a Script Action from Azure Resource Manager templates
+## Use a Script Action from Azure Resource Manager templates
 
 In this section, we use Azure Resource Manager (ARM) templates to provision an HDInsight cluster and also use a script action to install custom components (R, in this example) on the cluster. This section provides a sample ARM template to provision a cluster using script action.
 
@@ -165,10 +165,6 @@
 		                "osType": "Linux",
 		                "clusterDefinition": {
 		                    "kind": "hadoop",
-<<<<<<< HEAD
-=======
-
->>>>>>> 1caf2fe2
 		                    "configurations": {
 		                        "gateway": {
 		                            "restAuthCredential.isEnabled": true,
@@ -242,11 +238,6 @@
 		    }
 		}
 
-<<<<<<< HEAD
-=======
-
-
->>>>>>> 1caf2fe2
 2. Start Azure PowerShell and Log in to your Azure account. After providing your credentials, the command returns information about your account.
 
 		Add-AzureAccount
@@ -303,7 +294,7 @@
 
 		Get-AzureResourceGroupLog -ResourceGroup myresourcegroup -Status Failed -DetailedOutput
 
-##Use a Script Action from Azure PowerShell
+## Use a Script Action from Azure PowerShell
 
 In this section, we use the **<a href = "http://msdn.microsoft.com/library/dn858088.aspx" target="_blank">Add-AzureHDInsightScriptAction</a>** cmdlet to invoke scripts by using Script Action to customize a cluster. Before proceeding, make sure you have installed and configured Azure PowerShell. For information about configuring a workstation to run HDInsight PowerShell cmdlets, see [Install and configure Azure PowerShell](../powershell-install-configure.md).
 
@@ -352,18 +343,14 @@
 
 When prompted, enter the credentials for the cluster. It can take several minutes before the cluster is created.
 
-##Use a Script Action from the HDInsight .NET SDK
+## Use a Script Action from the HDInsight .NET SDK
 
 The HDInsight .NET SDK provides client libraries that makes it easier to work with HDInsight from a .NET application. The following steps demonstrate how to use a script to customize a cluster from the HDInsight .NET SDK.
 
-<<<<<<< HEAD
-=======
-
->>>>>>> 1caf2fe2
 > [AZURE.IMPORTANT] You must first create a self-signed certificate, install it on your workstation, and then upload it to your Azure subscription. For instructions, see [Create a self-signed certificate](http://go.microsoft.com/fwlink/?LinkId=511138).
 
 
-###Create a Visual Studio project
+### Create a Visual Studio project
 
 1. Open Visual Studio 2013 or 2015.
 
@@ -450,7 +437,7 @@
 
 11. Save changes to the application and build the solution.
 
-###Run the application
+### Run the application
 
 Open the Azure PowerShell console, navigate to the location where you saved the project, navigate to the \bin\debug directory within the project, and then run the following command:
 
@@ -486,7 +473,7 @@
 
 3. Samples - For popular custom components, Microsoft and others may provide samples of how these components can be used on the HDInsight clusters. These samples are provided without support.
 
-##Troubleshooting
+## Troubleshooting
 
 You can use Ambari web UI to view information logged by scripts during cluster provisioning.
 
