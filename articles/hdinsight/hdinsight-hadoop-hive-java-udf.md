--- conflicted
+++ resolved
@@ -27,11 +27,7 @@
 * An HDInsight cluster (Windows or Linux-based)
 
     > [!IMPORTANT]
-<<<<<<< HEAD
-    > Linux is the only operating system used on HDInsight version 3.4 or greater. For more information, see [HDInsight 3.2 and 3.3 deprecation](hdinsight-component-versioning.md#hdi-version-32-and-33-nearing-deprecation-date).
-=======
     > Linux is the only operating system used on HDInsight version 3.4 or greater. For more information, see [HDInsight retirement on Windows](hdinsight-component-versioning.md#hdi-version-33-nearing-retirement-date).
->>>>>>> a42dbad0
 
     Most steps in this document work on both cluster types. However, the steps used to upload the compiled UDF to the cluster and run it are specific to Linux-based clusters. Links are provided to information that can be used with Windows-based clusters.
 
@@ -187,11 +183,7 @@
 
     Replace **myuser** with the SSH user account for your cluster. Replace **mycluster** with the cluster name. If you used a password to secure the SSH account, you are prompted to enter the password. If you used a certificate, you may need to use the `-i` parameter to specify the private key file.
 
-<<<<<<< HEAD
-3. Connect to the cluster using SSH. 
-=======
 3. Connect to the cluster using SSH.
->>>>>>> a42dbad0
 
     ```bash
     ssh myuser@mycluster-ssh.azurehdinsight.net
