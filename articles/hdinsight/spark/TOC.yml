- name: Azure HDInsight Documentation
  href: /azure/hdinsight
- name: Overview
  items:
  - name: About Apache Spark on HDInsight
    href: apache-spark-overview.md
  - name: Apache Hadoop components on HDInsight
    href: ../hdinsight-component-versioning.md
    maintainContext: true
  - name: HDInsight 4.0
    href: ../hdinsight-version-release.md
    maintainContext: true
- name: Quickstarts
  items:
    - name: Create an Apache Spark cluster - Portal
      href: apache-spark-jupyter-spark-sql-use-portal.md
    - name: Create an Apache Spark cluster - PowerShell
      href: apache-spark-jupyter-spark-sql-use-powershell.md
    - name: Create an Apache Spark cluster - Resource Manager Template
      displayName: resource manager template, arm template, resource manager group
      href: apache-spark-jupyter-spark-sql.md
- name: Tutorials
  items:
    - name: Run queries on an Apache Spark cluster
      href: apache-spark-load-data-run-query.md
    - name: Use VSCode to run Apache Spark queries
      href: ../hdinsight-for-vscode.md
      maintainContext: true
    - name: Use IntelliJ to run Apache Spark queries
      href: apache-spark-intellij-tool-plugin.md
    - name: Analyze data using BI tools
      href: apache-spark-use-bi-tools.md
    - name: Run a streaming job
      href: apache-spark-eventhub-streaming.md
    - name: Create a machine learning app
      href: apache-spark-ipython-notebook-machine-learning.md
    - name: Create an Apache Spark app in IntelliJ
      href: apache-spark-create-standalone-application.md
    - name: Monitor cluster availability with Ambari and Azure Monitor logs
<<<<<<< HEAD
      href: ../hdinsight-cluster-availability.md    
- name: Samples
  items:
  - name: .NET samples
    href: ../hdinsight-sdk-dotnet-samples.md
    maintainContext: true
  - name: Java samples
    href: ../hdinsight-sdk-java-samples.md
    maintainContext: true
  - name: Python samples
    href: ../hdinsight-sdk-python-samples.md
    maintainContext: true
=======
      href: ../hdinsight-cluster-availability.md
      maintainContext: true
>>>>>>> 2026e23a
- name: How to
  items:
    - name: Use cluster storage
      items:
        - name: Using Azure Storage
          href: ../hdinsight-hadoop-use-blob-storage.md
          maintainContext: true
        - name: Using Azure Data Lake Storage Gen2
          href: ../hdinsight-hadoop-use-data-lake-storage-gen2.md
          maintainContext: true
        - name: Using Azure Data Lake Storage Gen1
          href: ../hdinsight-hadoop-use-data-lake-store.md
          maintainContext: true
    - name: Develop
      items:
        - name: Use an interactive Apache Spark Shell
          href: apache-spark-shell.md
        - name: Remote jobs with Apache Livy
          href: apache-spark-livy-rest-interface.md
        - name: Create apps using Eclipse
          href: apache-spark-eclipse-tool-plugin.md
        - name: Create apps using IntelliJ
          href: apache-spark-intellij-tool-plugin.md
        - name: Debug Apache Spark jobs remotely with IntelliJ through SSH
          href: apache-spark-intellij-tool-debug-remotely-through-ssh.md
        - name: Debug Apache Spark jobs remotely with IntelliJ through VPN
          href: apache-spark-intellij-tool-plugin-debug-jobs-remotely.md
        - name: Create non-interactive authentication .NET HDInsight applications
          href: ../hdinsight-create-non-interactive-authentication-dotnet-applications.md
          maintainContext: true
    - name: Use HDInsight tools
      items:
        - name: Tools for Visual Studio
          href: ../hadoop/apache-hadoop-visual-studio-tools-get-started.md
          maintainContext: true
        - name: Tools for VSCode
          href: ../hdinsight-for-vscode.md
          maintainContext: true
        - name: Tools for IntelliJ
          href: apache-spark-intellij-tool-plugin.md
        - name: Tools for Eclipse
          href: apache-spark-eclipse-tool-plugin.md
        - name: PySpark for VSCode
          href: ../set-up-pyspark-interactive-environment.md
          maintainContext: true
        - name: Debug Apache Spark in IntelliJ
          href: apache-spark-intellij-tool-debug-remotely-through-ssh.md
    - name: Use notebooks with Apache Spark
      items: 
        - name: Use a local Jupyter notebook
          href: apache-spark-jupyter-notebook-install-locally.md
        - name: Jupyter notebook kernels
          href: apache-spark-jupyter-notebook-kernels.md
        - name: Use external packages with Jupyter using cell magic
          href: apache-spark-jupyter-notebook-use-external-packages.md
        - name: Use external packages with Jupyter using script action
          href: apache-spark-python-package-installation.md
        - name: Use Apache Zeppelin notebooks
          href: apache-spark-zeppelin-notebook.md
    - name: Use with other Azure services
      items: 
        - name: Use with Data Lake Storage
          href: apache-spark-use-with-data-lake-store.md
        - name: Connect to Azure SQL database
          href: apache-spark-connect-to-sql-database.md
        - name: Implement a lambda architecture using Apache Spark and Cosmos DB
          href: ../../cosmos-db/lambda-architecture.md
          maintainContext: true
        - name: Run Azure ML workloads with AutoML
          href: apache-spark-run-machine-learning-automl.md
          maintainContext: true
    - name: Apache Spark streaming
      items:
        - name: Streaming overview
          href: apache-spark-streaming-overview.md
        - name: Structured Streaming overview
          href: apache-spark-structured-streaming-overview.md
        - name: Create highly available Apache Spark streaming jobs in Apache Hadoop YARN
          href: apache-spark-streaming-high-availability.md
        - name: Structured streaming with Apache Kafka
          href: ../hdinsight-apache-kafka-spark-structured-streaming.md
          maintainContext: true
        - name: Structured streaming from Apache Kafka to CosmosDB
          href: ../apache-kafka-spark-structured-streaming-cosmosdb.md
          maintainContext: true
        - name: Spark streaming (DStream) with Apache Kafka
          href: ../hdinsight-apache-spark-with-kafka.md
          maintainContext: true
        - name: Create Apache Spark streaming jobs with exactly-once event processing
          href: apache-spark-streaming-exactly-once.md
    - name: Apache Spark and Machine Learning
      items:
        - name: Predict food inspection results
          href: apache-spark-machine-learning-mllib-ipython.md
        - name: Analyze website logs
          href: apache-spark-custom-library-website-log-analysis.md
        - name: Use Caffe for deep learning
          href: apache-spark-deep-learning-caffe.md
        - name: Use with Microsoft Cognitive Toolkit
          href: apache-spark-microsoft-cognitive-toolkit.md
        - name: Create an Apache Spark machine learning pipeline
          href: apache-spark-creating-ml-pipelines.md
    - name: Analyze big data
      items:
        - name: Use Apache Spark to read and write Apache HBase data
          href: ../hdinsight-using-spark-query-hbase.md
          maintainContext: true
        - name: Analyze Application Insights telemetry logs
          href: apache-spark-analyze-application-insight-logs.md
    - name: Extend clusters
      items:
      - name: Customize clusters using Bootstrap
        href: ../hdinsight-hadoop-customize-cluster-bootstrap.md
        maintainContext: true
      - name: Customize clusters using Script Action
        href: ../hdinsight-hadoop-customize-cluster-linux.md
        maintainContext: true
      - name: Develop script actions
        href: ../hdinsight-hadoop-script-actions-linux.md
        maintainContext: true
      - name: Install and use Presto
        href: ../hdinsight-hadoop-install-presto.md
        maintainContext: true
      - name: Install or update Mono
        href: ../hdinsight-hadoop-install-mono.md
        maintainContext: true
      - name: Add Apache Hive libraries
        href: ../hdinsight-hadoop-add-hive-libraries.md
        maintainContext: true
      - name: Use Apache Giraph
        href: ../hdinsight-hadoop-giraph-install-linux.md
        maintainContext: true
      - name: Use Hue
        href: ../hdinsight-hadoop-hue-linux.md
        maintainContext: true
      - name: Use empty edge nodes
        href: ../hdinsight-apps-use-edge-node.md
        maintainContext: true
      - name: Build HDInsight applications
        items:
          - name: Install custom apps
            href: ../hdinsight-apps-install-custom-applications.md
            maintainContext: true
          - name: Use REST to install apps
            href: https://msdn.microsoft.com/library/mt706515.aspx
          - name: Publish HDInsight apps to Azure Marketplace
            href: ../hdinsight-apps-publish-applications.md
            maintainContext: true
    - name: Secure
      items:
      - name: Use SSH with HDInsight
        href: ../hdinsight-hadoop-linux-use-ssh-unix.md
        maintainContext: true
      - name: Use SSH tunneling
        href: ../hdinsight-linux-ambari-ssh-tunnel.md
        maintainContext: true
      - name: Restrict access to data
        href: ../hdinsight-storage-sharedaccesssignature-permissions.md
        maintainContext: true
      - name: Authorize users for Apache Ambari Views
        href: ../hdinsight-authorize-users-to-ambari.md
        maintainContext: true
    - name: Manage
      items:
      - name: Manage cluster resources
        href: apache-spark-resource-manager.md
      - name: Manage Apache Spark applications using extended History Server
        href: apache-azure-spark-history-server.md
      - name: Configure Apache Spark settings
        href: apache-spark-settings.md
      - name: Optimize Apache Spark jobs
        href: apache-spark-perf.md
      - name: Enable caching with IO Cache
        href: apache-spark-improve-performance-iocache.md
      - name: Cluster capacity planning
        href: ../hdinsight-capacity-planning.md
        maintainContext: true
      - name: Create HDInsight clusters
        href: ../hdinsight-hadoop-provision-linux-clusters.md
        maintainContext: true
        items:
        - name: Use the Azure portal
          href: ../hdinsight-hadoop-create-linux-clusters-portal.md
          maintainContext: true
        - name: Use Azure Resource Manager templates
          displayName: resource manager template, arm template, resource manager group
          href: ../hdinsight-hadoop-create-linux-clusters-arm-templates.md
          maintainContext: true
        - name: Use .NET SDK
          href: ../hdinsight-sdk-dotnet-samples.md
          maintainContext: true
        - name: Use Java SDK
          href: ../hdinsight-sdk-java-samples.md
          maintainContext: true
        - name: Use Python SDK
          href: ../hdinsight-sdk-python-samples.md
          maintainContext: true
        - name: Use Azure PowerShell
          href: ../hdinsight-hadoop-create-linux-clusters-azure-powershell.md
          maintainContext: true
        - name: Use cURL and the Azure REST API
          href: ../hdinsight-hadoop-create-linux-clusters-curl-rest.md
          maintainContext: true      
        - name: Use the Azure Classic CLI
          href: ../hdinsight-hadoop-create-linux-clusters-azure-cli.md
          maintainContext: true
        - name: Create on-demand clusters
          href: ../hdinsight-hadoop-create-linux-clusters-adf.md
          maintainContext: true
      - name: Manage HDInsight clusters
        href: ../hdinsight-administer-use-portal-linux.md
        maintainContext: true
        items:
        - name: Use .NET SDK
          href: https://docs.microsoft.com/dotnet/api/overview/azure/hdinsight?view=azure-dotnet
        - name: Use Python SDK
          href: https://docs.microsoft.com/python/api/overview/azure/hdinsight?view=azure-python
        - name: Use Java SDK
          href: https://docs.microsoft.com/java/api/overview/azure/hdinsight
        - name: Use GO SDK (Preview)
          href: https://docs.microsoft.com/azure/hdinsight/hdinsight-go-sdk-overview
        - name: Use Azure PowerShell
          href: ../hdinsight-administer-use-powershell.md
          maintainContext: true
        - name: Use the Azure Classic CLI
          href: ../hdinsight-administer-use-command-line.md
          maintainContext: true
      - name: Manage clusters using the Apache Ambari web UI
        href: ../hdinsight-hadoop-manage-ambari.md
        maintainContext: true
        items:
        - name: Optimize clusters with the Apache Ambari web UI
          href: ../hdinsight-changing-configs-via-ambari.md
          maintainContext: true
        - name: Use Apache Ambari REST API
          href: ../hdinsight-hadoop-manage-ambari-rest-api.md
          maintainContext: true
      - name: Manage logs for an HDInsight cluster
        href: ../hdinsight-log-management.md
        maintainContext: true
      - name: Add storage accounts
        href: ../hdinsight-hadoop-add-storage.md
        maintainContext: true
      - name: Upload data for Apache Hadoop jobs
        href: ../hdinsight-upload-data.md
        maintainContext: true
      - name: Multiple HDInsight clusters with Data Lake Storage
        href: ../hdinsight-multiple-clusters-data-lake-store.md
        maintainContext: true
      - name: Import and export data with Apache Sqoop
        href: ../hadoop/hdinsight-use-sqoop.md
        maintainContext: true
        items:
        - name: Connect with SSH
          href: ../hadoop/apache-hadoop-use-sqoop-mac-linux.md
          maintainContext: true
        - name: Run using cURL
          href: ../hadoop/apache-hadoop-use-sqoop-curl.md
          maintainContext: true
        - name: Run using .NET SDK
          href: ../hadoop/apache-hadoop-use-sqoop-dotnet-sdk.md
          maintainContext: true
        - name: Run using Azure PowerShell
          href: ../hadoop/apache-hadoop-use-sqoop-powershell.md
          maintainContext: true
      - name: Use Apache Oozie for workflows
        href: ../hdinsight-use-oozie-linux-mac.md
        maintainContext: true
      - name: Cluster and service ports and URIs
        href: ../hdinsight-hadoop-port-settings-for-services.md
        maintainContext: true
      - name: Migrate to Resource Manager development tools
        href: ../hdinsight-hadoop-development-using-azure-resource-manager.md
        maintainContext: true
      - name: Availability and reliability
        href: ../hdinsight-high-availability-linux.md
        maintainContext: true
      - name: Upgrade HDInsight cluster to newer version
        href: ../hdinsight-upgrade-cluster.md
        maintainContext: true
      - name: OS patching for HDInsight cluster
        href: ../hdinsight-os-patching.md
        maintainContext: true
    - name: Troubleshoot
      items:
      - name: Debug Apache Spark jobs
        href: apache-spark-job-debugging.md
      - name: Debug Apache Spark Jobs through Job Graph
        href: apache-azure-spark-history-server.md
      - name: Use IntelliJ to debug Apache Spark job
        href: apache-spark-intellij-tool-debug-remotely-through-ssh.md
      - name: Troubleshoot a slow or failing HDInsight cluster
        href: ../hdinsight-troubleshoot-failed-cluster.md
        maintainContext: true
      - name: Apache Spark troubleshooting
        href: apache-troubleshoot-spark.md
      - name: Apache Hadoop HDFS troubleshooting
        href: ../hdinsight-troubleshoot-hdfs.md
        maintainContext: true
      - name: Apache Hadoop YARN troubleshooting
        href: ../hdinsight-troubleshoot-yarn.md
        maintainContext: true
      - name: Known issues
        href: apache-spark-known-issues.md
      - name: Resources
        items:
        - name: Information about using HDInsight on Linux
          href: ../hdinsight-hadoop-linux-information.md
          maintainContext: true
        - name: Apache Hadoop memory and performance
          href: ../hdinsight-hadoop-stack-trace-error-messages.md
          maintainContext: true
        - name: Access Apache Hadoop YARN application logs on Linux
          href: ../hdinsight-hadoop-access-yarn-app-logs-linux.md
          maintainContext: true
        - name: Enable heap dumps for Apache Hadoop services
          href: ../hdinsight-hadoop-collect-debug-heap-dump-linux.md
          maintainContext: true
        - name: Understand and resolve WebHCat errors
          href: ../hdinsight-hadoop-templeton-webhcat-debug-errors.md
          maintainContext: true
        - name: Apache Hive settings fix Out of Memory error
          href: ../hdinsight-hadoop-hive-out-of-memory-error-oom.md
          maintainContext: true
        - name: Optimize Apache Hive queries
          href: ../hdinsight-hadoop-optimize-hive-query.md
          maintainContext: true
- name: Enterprise readiness
  items:
  - name: Enterprise security
    items:
    - name: Overview
      href: ../domain-joined/apache-domain-joined-introduction.md
      maintainContext: true
    - name: Plan for enterprise security
      href: ../domain-joined/apache-domain-joined-architecture.md
      maintainContext: true
    - name: Configure enterprise security in HDInsight
      href: ../domain-joined/apache-domain-joined-configure.md
      maintainContext: true
    - name: Configure enterprise security in HDInsight using Azure AD DS
      href: ../domain-joined/apache-domain-joined-configure-using-azure-adds.md
      maintainContext: true
    - name: Configure Apache Hive policies
      href: ../domain-joined/apache-domain-joined-run-hive.md
      maintainContext: true
    - name: Manage clusters with enterprise security
      href: ../domain-joined/apache-domain-joined-manage.md
      maintainContext: true
  - name: Securing data
    href: ../hdinsight-hadoop-create-linux-clusters-with-secure-transfer-storage.md
    maintainContext: true
  - name: Network access
    items:
    - name: HDInsight in Azure VNet
      href: ../hdinsight-extend-hadoop-virtual-network.md
      maintainContext: true
    - name: Connect HDInsight with on-premises network
      href: ../connect-on-premises-network.md
      maintainContext: true
  - name: Monitoring using Azure Monitor logs
    items:
    - name: Use Azure Monitor logs
      href: ../hdinsight-hadoop-oms-log-analytics-tutorial.md
      maintainContext: true
    - name: Use queries with Azure Monitor logs
      href: ../hdinsight-hadoop-oms-log-analytics-use-queries.md
      maintainContext: true
    - name: Monitor cluster performance
      href: ../hdinsight-key-scenarios-to-monitor.md
      maintainContext: true 
- name: Reference
  items:
  - name: Code samples
    href: https://azure.microsoft.com/resources/samples/?service=hdinsight
  - name: Azure PowerShell
    href: /powershell/module/az.hdinsight
  - name: .NET SDK
    href: https://docs.microsoft.com/dotnet/api/overview/azure/hdinsight?view=azure-dotnet
  - name: Python SDK
    href: https://docs.microsoft.com/python/api/overview/azure/hdinsight?view=azure-python
  - name: Java SDK
    href: https://docs.microsoft.com/java/api/overview/azure/hdinsight?view=azure-java-preview
  - name: Go SDK
    href: ../hdinsight-go-sdk-overview.md
  - name: .NET (Apache HBase)
    href: https://www.nuget.org/packages/Microsoft.HBase.Client/
  - name: REST API
    href: /rest/api/hdinsight/
  - name: REST API (Apache Spark)
    href: /rest/api/hdinsightspark/
  - name: Resource Manager template
    displayName: resource manager template, arm template, resource manager group
    href: /azure/templates/microsoft.hdinsight/allversions
- name: Resources
  items:
    - name: Release notes
      href: ../hdinsight-release-notes.md
      maintainContext: true
      items:
      - name: Archived release notes
        href: ../hdinsight-release-notes-archive.md
        maintainContext: true
    - name: Azure Roadmap
      href: https://azure.microsoft.com/roadmap/?category=intelligence-analytics
    - name: Get help on the forum
      href: https://social.msdn.microsoft.com/forums/azure/home?forum=hdinsight
    - name: Learning path
      href: https://azure.microsoft.com/documentation/learning-paths/hdinsight-self-guided-hadoop-training/
    - name: Microsoft Professional Program for Big Data
      href: https://academy.microsoft.com/professional-program/big-data/
    - name: Pricing calculator
      href: https://azure.microsoft.com/pricing/calculator/
    - name: Windows tools for HDInsight
      href: ../hdinsight-hadoop-windows-tools.md
      maintainContext: true    
<|MERGE_RESOLUTION|>--- conflicted
+++ resolved
@@ -37,8 +37,8 @@
     - name: Create an Apache Spark app in IntelliJ
       href: apache-spark-create-standalone-application.md
     - name: Monitor cluster availability with Ambari and Azure Monitor logs
-<<<<<<< HEAD
       href: ../hdinsight-cluster-availability.md    
+      maintainContext: true
 - name: Samples
   items:
   - name: .NET samples
@@ -50,10 +50,6 @@
   - name: Python samples
     href: ../hdinsight-sdk-python-samples.md
     maintainContext: true
-=======
-      href: ../hdinsight-cluster-availability.md
-      maintainContext: true
->>>>>>> 2026e23a
 - name: How to
   items:
     - name: Use cluster storage
@@ -469,4 +465,4 @@
       href: https://azure.microsoft.com/pricing/calculator/
     - name: Windows tools for HDInsight
       href: ../hdinsight-hadoop-windows-tools.md
-      maintainContext: true    
+      maintainContext: true    