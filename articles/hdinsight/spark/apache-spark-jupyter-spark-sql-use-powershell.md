---
<<<<<<< HEAD
title: 'Quickstart: Create an Spark cluster in HDInsight using Azure PowerShell'
=======
title: 'Quickstart: Create a Spark cluster in HDInsight using Azure PowerShell'
>>>>>>> 6a383dfd
description: This quickstart shows how to use Azure PowerShell to create an Apache Spark cluster in Azure HDInsight, and run a simple Spark SQL query.
author: hrasheed-msft
ms.reviewer: jasonh

ms.service: hdinsight
ms.topic: quickstart
<<<<<<< HEAD
ms.date: 05/07/2018
=======
ms.date: 05/03/2019
>>>>>>> 6a383dfd
ms.author: hrasheed
ms.custom: mvc

#Customer intent: As a developer new to Apache Spark on Azure, I need to see how to create a spark cluster and query some data.
---

# Quickstart: Create an Apache Spark cluster in HDInsight using PowerShell
Learn how to create [Apache Spark](https://spark.apache.org/) cluster in Azure HDInsight, and how to run Spark SQL queries against [Apache Hive](https://hive.apache.org/) tables. Apache Spark enables fast data analytics and cluster computing using in-memory processing. For information on Spark on HDInsight, see [Overview: Apache Spark on Azure HDInsight](apache-spark-overview.md).

In this quickstart, you use Azure PowerShell to create an HDInsight Spark cluster. The cluster uses Azure Storage Blobs as the cluster storage. For more information on using Data Lake Storage Gen2, see [Quickstart: Set up clusters in HDInsight](../../storage/data-lake-storage/quickstart-create-connect-hdi-cluster.md).

> [!IMPORTANT]  
> Billing for HDInsight clusters is prorated per minute, whether you are using them or not. Be sure to delete your cluster after you have finished using it. For more information, see the [Clean up resources](#clean-up-resources) section of this article.

<<<<<<< HEAD
If you don't have an Azure subscription, [create a free account](https://azure.microsoft.com/free/) before you begin.

[!INCLUDE [updated-for-az](../../../includes/updated-for-az.md)]
=======
## Prerequisites

* If you don't have an Azure subscription, [create a free account](https://azure.microsoft.com/free/) before you begin.

* The PowerShell [Az Module](https://docs.microsoft.com/powershell/azure/overview) installed.
>>>>>>> 6a383dfd

## Create an HDInsight Spark cluster

Creating an HDInsight cluster includes creating the following Azure objects and resources:

- An Azure resource group. An Azure resource group is a container for Azure resources. 
- An Azure storage account or Azure Data Lake Storage.  Each HDInsight cluster requires a dependent data storage. In this quickstart, you create a storage account.
- An HDInsight cluster of different cluster types.  In this quickstart, you create a Spark 2.3 cluster.

You use a PowerShell script to create the resources.  When you run the script, you are prompted to enter the following values:

|Parameter|Value|
|------|------|
|Azure resource group name | Provide a unique name for the resource group.|
|Location| Specify the Azure region, for example 'Central US'. |
|Default storage account name | Provide a unique name for the storage account. |
|Cluster name | Provide a unique name for the HDInsight Spark cluster.|
|Cluster login credentials | You use this account to connect to the cluster dashboard later in the quickstart.|
|SSH user credentials | The SSH clients can be used to create a remote command-line session with the HDInsight clusters.|

<<<<<<< HEAD


1. Click **Try It** in the upper right corner for the following code block to open [Azure Cloud Shell](../../cloud-shell/overview.md), and the follow the instructions to connect to Azure.
2. Copy and paste the following PowerShell script in the cloud shell. 

    ```azurepowershell-interactive
    ### Create a Spark 2.3 cluster in Azure HDInsight
        
    # Create the resource group
    $resourceGroupName = Read-Host -Prompt "Enter the resource group name"
    $location = Read-Host -Prompt "Enter the Azure region to create resources in, such as 'Central US'"
    New-AzResourceGroup -Name $resourceGroupName -Location $location
    
    $defaultStorageAccountName = Read-Host -Prompt "Enter the default storage account name"
    
    # Create an Azure storae account and container
    New-AzStorageAccount `
        -ResourceGroupName $resourceGroupName `
        -Name $defaultStorageAccountName `
        -Type Standard_LRS `
        -Location $location
    $defaultStorageAccountKey = (Get-AzStorageAccountKey `
                                    -ResourceGroupName $resourceGroupName `
                                    -Name $defaultStorageAccountName)[0].Value
=======
1. Select **Try It** in the upper right corner for the following code block to open [Azure Cloud Shell](../../cloud-shell/overview.md), and then follow the instructions to connect to Azure.

2. Copy and paste the following PowerShell script in the cloud shell.

    ```azurepowershell-interactive
    ### Create a Spark 2.3 cluster in Azure HDInsight

    # Default cluster size (# of worker nodes), version, and type
    $clusterSizeInNodes = "1"
    $clusterVersion = "3.6"
    $clusterType = "Spark"
    
    # Create the resource group
    $resourceGroupName = Read-Host -Prompt "Enter the resource group name"
    $location = Read-Host -Prompt "Enter the Azure region to create resources in, such as 'Central US'"
    $defaultStorageAccountName = Read-Host -Prompt "Enter the default storage account name"
    
    New-AzResourceGroup -Name $resourceGroupName -Location $location
    
    # Create an Azure storage account and container
    # Note: Storage account kind BlobStorage can only be used as secondary storage for HDInsight clusters.
    New-AzStorageAccount `
        -ResourceGroupName $resourceGroupName `
        -Name $defaultStorageAccountName `
        -Location $location `
        -SkuName Standard_LRS `
        -Kind StorageV2 `
        -EnableHttpsTrafficOnly 1

    $defaultStorageAccountKey = (Get-AzStorageAccountKey `
                                    -ResourceGroupName $resourceGroupName `
                                    -Name $defaultStorageAccountName)[0].Value
    
>>>>>>> 6a383dfd
    $defaultStorageContext = New-AzStorageContext `
                                    -StorageAccountName $defaultStorageAccountName `
                                    -StorageAccountKey $defaultStorageAccountKey
    
    # Create a Spark 2.3 cluster
    $clusterName = Read-Host -Prompt "Enter the name of the HDInsight cluster"
<<<<<<< HEAD
    # Cluster login is used to secure HTTPS services hosted on the cluster
    $httpCredential = Get-Credential -Message "Enter Cluster login credentials" -UserName "admin"
    # SSH user is used to remotely connect to the cluster using SSH clients
    $sshCredentials = Get-Credential -Message "Enter SSH user credentials"
    
    # Default cluster size (# of worker nodes), version, type, and OS
    $clusterSizeInNodes = "1"
    $clusterVersion = "3.6"
    $clusterType = "Spark"
    $clusterOS = "Linux"
=======

    # Cluster login is used to secure HTTPS services hosted on the cluster
    $httpCredential = Get-Credential -Message "Enter Cluster login credentials" -UserName "admin"
    
    # SSH user is used to remotely connect to the cluster using SSH clients
    $sshCredentials = Get-Credential -Message "Enter SSH user credentials" -UserName "sshuser"
>>>>>>> 6a383dfd
    
    # Set the storage container name to the cluster name
    $defaultBlobContainerName = $clusterName
    
    # Create a blob container. This holds the default data store for the cluster.
    New-AzStorageContainer `
<<<<<<< HEAD
        -Name $clusterName -Context $defaultStorageContext 
    
    $sparkConfig = New-Object "System.Collections.Generic.Dictionary``2[System.String,System.String]"
    $sparkConfig.Add("spark", "2.3")
    
=======
        -Name $clusterName `
        -Context $defaultStorageContext 
    
    $sparkConfig = New-Object "System.Collections.Generic.Dictionary``2[System.String,System.String]"
    $sparkConfig.Add("spark", "2.3")

>>>>>>> 6a383dfd
    # Create the HDInsight cluster
    New-AzHDInsightCluster `
        -ResourceGroupName $resourceGroupName `
        -ClusterName $clusterName `
        -Location $location `
        -ClusterSizeInNodes $clusterSizeInNodes `
        -ClusterType $clusterType `
<<<<<<< HEAD
        -OSType $clusterOS `
=======
        -OSType "Linux" `
>>>>>>> 6a383dfd
        -Version $clusterVersion `
        -ComponentVersion $sparkConfig `
        -HttpCredential $httpCredential `
        -DefaultStorageAccountName "$defaultStorageAccountName.blob.core.windows.net" `
        -DefaultStorageAccountKey $defaultStorageAccountKey `
        -DefaultStorageContainer $clusterName `
        -SshCredential $sshCredentials 
    
<<<<<<< HEAD
    Get-AzHDInsightCluster -ResourceGroupName $resourceGroupName -ClusterName $clusterName
    ```
   It takes about 20 minutes to create the cluster. The cluster must be created before you can proceed to the next session.

If you run into an issue with creating HDInsight clusters, it could be that you do not have the right permissions to do so. For more information, see [Access control requirements](../hdinsight-hadoop-create-linux-clusters-portal.md).

## Create a Jupyter notebook

[Jupyter Notebook](https://jupyter.org/) is an interactive notebook environment that supports various programming languages. The notebook allows you to interact with your data, combine code with markdown text and perform simple visualizations. 
=======
    Get-AzHDInsightCluster `
        -ResourceGroupName $resourceGroupName `
        -ClusterName $clusterName
    ```
   It takes about 20 minutes to create the cluster. The cluster must be created before you can proceed to the next session.

If you run into an issue with creating HDInsight clusters, it could be that you do not have the right permissions to do so. For more information, see [Access control requirements](../hdinsight-hadoop-customize-cluster-linux.md#access-control).

## Create a Jupyter notebook

[Jupyter Notebook](https://jupyter.org/) is an interactive notebook environment that supports various programming languages. The notebook allows you to interact with your data, combine code with markdown text and perform simple visualizations.
>>>>>>> 6a383dfd

1. Open the [Azure portal](https://portal.azure.com).
2. Select **HDInsight clusters**, and then select the cluster you created.

    ![open HDInsight cluster in the Azure portal](./media/apache-spark-jupyter-spark-sql/azure-portal-open-hdinsight-cluster.png)

3. From the portal, select **Cluster dashboards**, and then select **Jupyter Notebook**. If prompted, enter the cluster login credentials for the cluster.

   ![Open Jupyter Notebook to run interactive Spark SQL query](./media/apache-spark-jupyter-spark-sql/hdinsight-spark-open-jupyter-interactive-spark-sql-query.png "Open Jupyter Notebook to run interactive Spark SQL query")

4. Select **New** > **PySpark** to create a notebook. 

   ![Create a Jupyter Notebook to run interactive Spark SQL query](./media/apache-spark-jupyter-spark-sql/hdinsight-spark-create-jupyter-interactive-spark-sql-query.png "Create a Jupyter Notebook to run interactive Spark SQL query")

   A new notebook is created and opened with the name Untitled(Untitled.pynb).


## Run Spark SQL statements

SQL (Structured Query Language) is the most common and widely used language for querying and defining data. Spark SQL functions as an extension to Apache Spark for processing structured data, using the familiar SQL syntax.

1. Verify the kernel is ready. The kernel is ready when you see a hollow circle next to the kernel name in the notebook. Solid circle denotes that the kernel is busy.

    ![Hive query in HDInsight Spark](./media/apache-spark-jupyter-spark-sql/jupyter-spark-kernel-status.png "Hive query in HDInsight Spark")

    When you start the notebook for the first time, the kernel performs some tasks in the background. Wait for the kernel to be ready. 
2. Paste the following code in an empty cell, and then press **SHIFT + ENTER** to run the code. The command lists the Hive tables on the cluster:

    ```PySpark
	%%sql
    SHOW TABLES
    ```
    When you use a Jupyter Notebook with your HDInsight Spark cluster, you get a preset `sqlContext` that you can use to run Hive queries using Spark SQL. `%%sql` tells Jupyter Notebook to use the preset `sqlContext` to run the Hive query. The query retrieves the top 10 rows from a Hive table (**hivesampletable**) that comes with all HDInsight clusters by default. It takes about 30 seconds to get the results. The output looks like: 

    ![Hive query in HDInsight Spark](./media/apache-spark-jupyter-spark-sql/hdinsight-spark-get-started-hive-query.png "Hive query in HDInsight Spark")

    Every time you run a query in Jupyter, your web browser window title shows a **(Busy)** status along with the notebook title. You also see a solid circle next to the **PySpark** text in the top-right corner.
    
2. Run another query to see the data in `hivesampletable`.

    ```PySpark
	%%sql
    SELECT * FROM hivesampletable LIMIT 10
    ```
    
    The screen shall refresh to show the query output.

    ![Hive query output in HDInsight Spark](./media/apache-spark-jupyter-spark-sql/hdinsight-spark-get-started-hive-query-output.png "Hive query output in HDInsight Spark")

2. From the **File** menu on the notebook, select **Close and Halt**. Shutting down the notebook releases the cluster resources.

## Clean up resources
HDInsight saves your data in Azure Storage or Azure Data Lake Storage, so you can safely delete a cluster when it is not in use. You are also charged for an HDInsight cluster, even when it is not in use. Since the charges for the cluster are many times more than the charges for storage, it makes economic sense to delete clusters when they are not in use. If you plan to work on the tutorial listed in [Next steps](#next-steps) immediately, you might want to keep the cluster.

Switch back to the Azure portal, and select **Delete**.

![Delete an HDInsight cluster](./media/apache-spark-jupyter-spark-sql/hdinsight-azure-portal-delete-cluster.png "Delete HDInsight cluster")

You can also select the resource group name to open the resource group page, and then select **Delete resource group**. By deleting the resource group, you delete both the HDInsight Spark cluster, and the default storage account.

<<<<<<< HEAD
## Next steps 
=======
### Piecemeal clean up with PowerShell Az module

```powershell
# Removes the specified HDInsight cluster from the current subscription.
Remove-AzHDInsightCluster `
    -ResourceGroupName $resourceGroupName `
    -ClusterName $clusterName

# Removes the specified storage container.
Remove-AzStorageContainer `
    -Name $clusterName `
    -Context $defaultStorageContext

# Removes a Storage account from Azure.
Remove-AzStorageAccount `
    -ResourceGroupName $resourceGroupName `
    -Name $defaultStorageAccountName

# Removes a resource group.
Remove-AzResourceGroup `
    -Name $resourceGroupName
```

## Next steps
>>>>>>> 6a383dfd

In this quickstart, you learned how to create an HDInsight Spark cluster and run a basic Spark SQL query. Advance to the next tutorial to learn how to use an HDInsight Spark cluster to run interactive queries on sample data.

> [!div class="nextstepaction"]
>[Run interactive queries on Apache Spark](./apache-spark-load-data-run-query.md)<|MERGE_RESOLUTION|>--- conflicted
+++ resolved
@@ -1,20 +1,12 @@
 ---
-<<<<<<< HEAD
-title: 'Quickstart: Create an Spark cluster in HDInsight using Azure PowerShell'
-=======
 title: 'Quickstart: Create a Spark cluster in HDInsight using Azure PowerShell'
->>>>>>> 6a383dfd
 description: This quickstart shows how to use Azure PowerShell to create an Apache Spark cluster in Azure HDInsight, and run a simple Spark SQL query.
 author: hrasheed-msft
 ms.reviewer: jasonh
 
 ms.service: hdinsight
 ms.topic: quickstart
-<<<<<<< HEAD
-ms.date: 05/07/2018
-=======
 ms.date: 05/03/2019
->>>>>>> 6a383dfd
 ms.author: hrasheed
 ms.custom: mvc
 
@@ -29,17 +21,11 @@
 > [!IMPORTANT]  
 > Billing for HDInsight clusters is prorated per minute, whether you are using them or not. Be sure to delete your cluster after you have finished using it. For more information, see the [Clean up resources](#clean-up-resources) section of this article.
 
-<<<<<<< HEAD
-If you don't have an Azure subscription, [create a free account](https://azure.microsoft.com/free/) before you begin.
-
-[!INCLUDE [updated-for-az](../../../includes/updated-for-az.md)]
-=======
 ## Prerequisites
 
 * If you don't have an Azure subscription, [create a free account](https://azure.microsoft.com/free/) before you begin.
 
 * The PowerShell [Az Module](https://docs.microsoft.com/powershell/azure/overview) installed.
->>>>>>> 6a383dfd
 
 ## Create an HDInsight Spark cluster
 
@@ -60,32 +46,6 @@
 |Cluster login credentials | You use this account to connect to the cluster dashboard later in the quickstart.|
 |SSH user credentials | The SSH clients can be used to create a remote command-line session with the HDInsight clusters.|
 
-<<<<<<< HEAD
-
-
-1. Click **Try It** in the upper right corner for the following code block to open [Azure Cloud Shell](../../cloud-shell/overview.md), and the follow the instructions to connect to Azure.
-2. Copy and paste the following PowerShell script in the cloud shell. 
-
-    ```azurepowershell-interactive
-    ### Create a Spark 2.3 cluster in Azure HDInsight
-        
-    # Create the resource group
-    $resourceGroupName = Read-Host -Prompt "Enter the resource group name"
-    $location = Read-Host -Prompt "Enter the Azure region to create resources in, such as 'Central US'"
-    New-AzResourceGroup -Name $resourceGroupName -Location $location
-    
-    $defaultStorageAccountName = Read-Host -Prompt "Enter the default storage account name"
-    
-    # Create an Azure storae account and container
-    New-AzStorageAccount `
-        -ResourceGroupName $resourceGroupName `
-        -Name $defaultStorageAccountName `
-        -Type Standard_LRS `
-        -Location $location
-    $defaultStorageAccountKey = (Get-AzStorageAccountKey `
-                                    -ResourceGroupName $resourceGroupName `
-                                    -Name $defaultStorageAccountName)[0].Value
-=======
 1. Select **Try It** in the upper right corner for the following code block to open [Azure Cloud Shell](../../cloud-shell/overview.md), and then follow the instructions to connect to Azure.
 
 2. Copy and paste the following PowerShell script in the cloud shell.
@@ -119,52 +79,30 @@
                                     -ResourceGroupName $resourceGroupName `
                                     -Name $defaultStorageAccountName)[0].Value
     
->>>>>>> 6a383dfd
     $defaultStorageContext = New-AzStorageContext `
                                     -StorageAccountName $defaultStorageAccountName `
                                     -StorageAccountKey $defaultStorageAccountKey
     
     # Create a Spark 2.3 cluster
     $clusterName = Read-Host -Prompt "Enter the name of the HDInsight cluster"
-<<<<<<< HEAD
+
     # Cluster login is used to secure HTTPS services hosted on the cluster
     $httpCredential = Get-Credential -Message "Enter Cluster login credentials" -UserName "admin"
-    # SSH user is used to remotely connect to the cluster using SSH clients
-    $sshCredentials = Get-Credential -Message "Enter SSH user credentials"
-    
-    # Default cluster size (# of worker nodes), version, type, and OS
-    $clusterSizeInNodes = "1"
-    $clusterVersion = "3.6"
-    $clusterType = "Spark"
-    $clusterOS = "Linux"
-=======
-
-    # Cluster login is used to secure HTTPS services hosted on the cluster
-    $httpCredential = Get-Credential -Message "Enter Cluster login credentials" -UserName "admin"
     
     # SSH user is used to remotely connect to the cluster using SSH clients
     $sshCredentials = Get-Credential -Message "Enter SSH user credentials" -UserName "sshuser"
->>>>>>> 6a383dfd
     
     # Set the storage container name to the cluster name
     $defaultBlobContainerName = $clusterName
     
     # Create a blob container. This holds the default data store for the cluster.
     New-AzStorageContainer `
-<<<<<<< HEAD
-        -Name $clusterName -Context $defaultStorageContext 
+        -Name $clusterName `
+        -Context $defaultStorageContext 
     
     $sparkConfig = New-Object "System.Collections.Generic.Dictionary``2[System.String,System.String]"
     $sparkConfig.Add("spark", "2.3")
-    
-=======
-        -Name $clusterName `
-        -Context $defaultStorageContext 
-    
-    $sparkConfig = New-Object "System.Collections.Generic.Dictionary``2[System.String,System.String]"
-    $sparkConfig.Add("spark", "2.3")
-
->>>>>>> 6a383dfd
+
     # Create the HDInsight cluster
     New-AzHDInsightCluster `
         -ResourceGroupName $resourceGroupName `
@@ -172,11 +110,7 @@
         -Location $location `
         -ClusterSizeInNodes $clusterSizeInNodes `
         -ClusterType $clusterType `
-<<<<<<< HEAD
-        -OSType $clusterOS `
-=======
         -OSType "Linux" `
->>>>>>> 6a383dfd
         -Version $clusterVersion `
         -ComponentVersion $sparkConfig `
         -HttpCredential $httpCredential `
@@ -185,17 +119,6 @@
         -DefaultStorageContainer $clusterName `
         -SshCredential $sshCredentials 
     
-<<<<<<< HEAD
-    Get-AzHDInsightCluster -ResourceGroupName $resourceGroupName -ClusterName $clusterName
-    ```
-   It takes about 20 minutes to create the cluster. The cluster must be created before you can proceed to the next session.
-
-If you run into an issue with creating HDInsight clusters, it could be that you do not have the right permissions to do so. For more information, see [Access control requirements](../hdinsight-hadoop-create-linux-clusters-portal.md).
-
-## Create a Jupyter notebook
-
-[Jupyter Notebook](https://jupyter.org/) is an interactive notebook environment that supports various programming languages. The notebook allows you to interact with your data, combine code with markdown text and perform simple visualizations. 
-=======
     Get-AzHDInsightCluster `
         -ResourceGroupName $resourceGroupName `
         -ClusterName $clusterName
@@ -207,7 +130,6 @@
 ## Create a Jupyter notebook
 
 [Jupyter Notebook](https://jupyter.org/) is an interactive notebook environment that supports various programming languages. The notebook allows you to interact with your data, combine code with markdown text and perform simple visualizations.
->>>>>>> 6a383dfd
 
 1. Open the [Azure portal](https://portal.azure.com).
 2. Select **HDInsight clusters**, and then select the cluster you created.
@@ -268,9 +190,6 @@
 
 You can also select the resource group name to open the resource group page, and then select **Delete resource group**. By deleting the resource group, you delete both the HDInsight Spark cluster, and the default storage account.
 
-<<<<<<< HEAD
-## Next steps 
-=======
 ### Piecemeal clean up with PowerShell Az module
 
 ```powershell
@@ -295,7 +214,6 @@
 ```
 
 ## Next steps
->>>>>>> 6a383dfd
 
 In this quickstart, you learned how to create an HDInsight Spark cluster and run a basic Spark SQL query. Advance to the next tutorial to learn how to use an HDInsight Spark cluster to run interactive queries on sample data.
 
