--- conflicted
+++ resolved
@@ -100,10 +100,6 @@
 		library(rmr2)
 		ints = to.dfs(1:100)
 		calc = mapreduce(input = ints, map = function(k, v) cbind(v, 2*v))
-<<<<<<< HEAD
-
-=======
->>>>>>> a3835ed1
 
 	The first line calls the RHadoop library rmr2, which is used for MapReduce operations.
 
