--- conflicted
+++ resolved
@@ -20,11 +20,7 @@
 
 You can install R on any type of cluster in Hadoop on HDInsight by using **Script Action** cluster customization. This enables data scientists and analysts to use R to deploy the powerful MapReduce/YARN programming framework to process large amounts of data on Hadoop clusters that are deployed in HDInsight.
 
-<<<<<<< HEAD
-> [AZURE.NOTE] The steps in this document require a Linux-based HDInsight cluster. For information on using R with a Windows-based cluster, see [Install and use R on HDInsight Hadoop clusters (Windows)](hdinsight-hadoop-r-scripts.md)
-=======
 > [AZURE.NOTE] The steps in this document require a Linux-based HDInsight cluster. For information on using R with a Windows-based cluster, see [Install and use R on HDinsight Hadoop clusters (Windows)](hdinsight-hadoop-r-scripts.md).
->>>>>>> 1caf2fe2
 
 ## What is R?
 
@@ -104,10 +100,6 @@
 		library(rmr2)
 		ints = to.dfs(1:100)
 		calc = mapreduce(input = ints, map = function(k, v) cbind(v, 2*v))
-<<<<<<< HEAD
-=======
-
->>>>>>> 1caf2fe2
 
 	The first line calls the RHadoop library rmr2, which is used for MapReduce operations.
 
