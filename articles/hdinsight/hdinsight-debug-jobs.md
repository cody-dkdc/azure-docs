<properties
	pageTitle="Debug Hadoop in HDInsight: View logs and interpret error messages | Microsoft Azure"
	description="Learn about the error messages you might receive when administering HDInsight using PowerShell, and steps you can take to recover."
	services="hdinsight"
	tags="azure-portal"
	editor="cgronlun"
	manager="paulettm"
	authors="mumian"
	documentationCenter=""/>

<tags
	ms.service="hdinsight"
	ms.workload="big-data"
	ms.tgt_pltfrm="na"
	ms.devlang="na"
	ms.topic="article"
<<<<<<< HEAD
	ms.date="01/28/2016"
=======
	ms.date="02/16/2016"
>>>>>>> abb96edc
	ms.author="jgao"/>

# Analyze HDInsight logs

Each Hadoop cluster in Azure HDInsight has an Azure storage account used as the default file system. The storage account is referred as the default Storage account. Cluster uses the Azure Table storage and the Blob storage on the default Storage account to store its logs.  To find out the default storage account for your cluster, see [Manage Hadoop clusters in HDInsight](hdinsight-administer-use-management-portal.md#find-the-default-storage-account). The logs retain in the Storage account even after the cluster is deleted.

<<<<<<< HEAD
Some of these error messages could also be seen in the Azure Portal when it is used to manage HDInsight clusters. But other error messages you might encounter there are less granular due to the constraints on the remedial actions possible in this context. Other error messages are provided in the contexts where the mitigation is obvious. 

In situations where the error is specific to Azure HDInsight, it might be a good idea to understand what the error is about. Refer to [HDInsight error codes](#hdinsight-error-codes) to understand the different error codes, and how to fix those. In some situations, you might want to access the Hadoop logs itself. You can do so directly from the Azure Portal.
=======
##Logs written to Azure Tables

The logs written to Azure Tables provide one level of insight into what is happening with an HDInsight cluster.

When you create an HDInsight cluster, 6 tables are automatically created for Linux-based clusters in the default Table storage:
>>>>>>> abb96edc

- hdinsightagentlog
- syslog
- daemonlog
- hadoopservicelog
- ambariserverlog
- ambariagentlog

3 tables are created for Windows-based clusters:

- setuplog: Log of events/exceptions encountered in provisioning/setting up of HDInsight clusters.
- hadoopinstalllog: Log of events/exceptions encountered when installing Hadoop on the cluster. This table may be useful in debugging issues related to clusters created with custom parameters.
- hadoopservicelog: Log of events/exceptions recorded by all Hadoop services. This table may be useful in debugging issues related to job failures on HDInsight clusters.

The table file names are **u<ClusterName>DDMonYYYYatHHMMSSsss<TableName>**.

These tables contains the following fields:

- ClusterDnsName
- ComponentName
- EventTimestamp
- Host
- MALoggingHash
- Message
- N
- PreciseTimeStamp
- Role
- RowIndex
- Tenant
- TIMESTAMP
- TraceLevel

### Tools for accessing the logs

There are many tools available for accessing data in these tables:

-  Visual Studio
-  Azure Storage Explorer
-  Power Query for Excel

#### Use Power Query for Excel

Power Query can be installed from [www.microsoft.com/en-us/download/details.aspx?id=39379]( http://www.microsoft.com/en-us/download/details.aspx?id=39379). See the download page for the system requirements

**To use Power Query to open and analyze the service log**

1. Open **Microsoft Excel**.
2. From the **Power Query** menu, click **From Azure**, and then click **From Microsoft Azure Table storage**.
 
	![HDInsight Hadoop Excel PowerQuery open Azure Table storage](./media/hdinsight-debug-jobs/hdinsight-hadoop-analyze-logs-using-excel-power-query-open.png)
3. Enter the storage account name. This can be either the short name or the FQDN.
4. Enter the storage account key. You shall see a list of tables:

	![HDInsight Hadoop logs stored in Azure Table storage](./media/hdinsight-debug-jobs/hdinsight-hadoop-analyze-logs-table-names.png)
5. Right-click the hadoopservicelog table in the **Navigator** pane and select **Edit**. You shall see 4 columns. Optionally, delete the **Partition Key**, **Row Key**, and **Timestamp** columns by selecting them, then clicking **Remove Columns** from the options in the ribbon.
6. Click the expand icon on the Content column to choose the columns you want to import into the Excel spreadsheet. For this demonstration, I chose TraceLevel, and ComponentName: It can give me some basic information on which components had issues.

	![HDInsight Hadoop logs choose columns](./media/hdinsight-debug-jobs/hdinsight-hadoop-analyze-logs-using-excel-power-query-filter.png)
7. Click **OK** to import the data.
8. Select the **TraceLevel**, Role, and **ComponentName** columns, and then click **Group By** control in the ribbon.
9. Click **OK** in the Group By dialog box
10. Click** Apply & Close**.
 
You can now use Excel to filter and sort as necessary. Obviously, you may want to include other columns (e.g. Message) in order to drill down into issues when they occur, but selecting and grouping the columns described above provides a decent picture of what is happening with Hadoop services. The same idea can be applied to the setuplog and hadoopinstalllog tables.

#### Use Visual Studio

**To use Visual Studio**

1. Open Visual Studio.
2. From the **View** menu, click **Cloud Explorer**. Or simply click **CTRL+\, CTRL+X**.
3. From **Cloud Explorer**, select **Resource Types**.  The other available option is **Resource Groups**.
4. Expand **Storage Accounts**, the default storage account for your cluster, and then **Tables**.
5. Double-click hadoopservicelog.
6. Add a filter. For example:
	
		TraceLevel eq 'ERROR'

	![HDInsight Hadoop logs choose columns](./media/hdinsight-debug-jobs/hdinsight-hadoop-analyze-logs-visual-studio-filter.png)

	For more information about constructing filters, see [Constructing Filter Strings for the Table Designer](https://msdn.microsoft.com/library/azure/ff683669.aspx).
 
##Logs Written to Azure Blob Storage

[The logs written to Azure Tables](#log-written-to-azure-tables) provide one level of insight into what is happening with an HDInsight cluster. However, these tables do not provide task-level logs, which can be helpful in drilling further into issues when they occur. To provide this next level of detail, HDInsight clusters are configured to write task logs to your Blob Storage account for any job that is submitted through Templeton. Practically, this means jobs submitted using the Microsoft Azure PowerShell cmdlets or the .NET Job Submission APIs, not jobs submitted through RDP/command-line access to the cluster. 

To view the logs, see [Access YARN application logs on Linux-based HDInsight](hdinsight-hadoop-access-yarn-app-logs-linux.md).

<<<<<<< HEAD
## HDInsight error codes

The errors a user can encounter in Azure PowerShell or in the Portal are listed alphabetically by name below:
=======
For more information about application logs, see [Simplifying user-logs management and access in YARN](http://hortonworks.com/blog/simplifying-user-logs-management-and-access-in-yarn/).
 
 
## View cluster health and job logs

###Access Hadoop UI

From the Azure Portal, click an HDInsight cluster name to open the cluster blade. From the cluster blade, click **Dashboard**.

![Launch cluster dashboard](./media/hdinsight-debug-jobs/hdi-debug-launch-dashboard.png)

When prompted, enter the cluster administrator credentials. In the Query Console that opens, click **Hadoop UI**.

![Start Hadoop UI](./media/hdinsight-debug-jobs/hdi-debug-launch-dashboard-hadoop-ui.png)


###Access the Yarn UI

From the Azure Portal, click an HDInsight cluster name to open the cluster blade. From the cluster blade, click **Dashboard**. When prompted, enter the cluster administrator credentials. In the Query Console that opens, click **YARN UI**.

You can use the YARN UI to do the following:

* **Get cluster status**. From the left pane, expand **Cluster**, and click **About**. This present cluster status details like total allocated memory, cores used, state of the cluster resource manager, cluster version etc.

    ![Launch cluster dashboard](./media/hdinsight-debug-jobs/hdi-debug-yarn-cluster-state.png)

* **Get node status**. From the left pane, expand **Cluster**, and click **Nodes**. This lists all the nodes in the cluster, HTTP address of each node, resources allocated to each node, etc.

* **Monitor job status**. From the left pane, expand **Cluster**, and then click **Applications** to list all the jobs in the cluster. If you want to look at jobs in a specific state (such as new, submitted, running, etc.), click the appropriate link under **Applications**. You can further click the job name to find out more about the job such including the output, logs, etc.

###Access the HBase UI

From the Azure Portal, click an HDInsight HBase cluster name to open the cluster blade. From the cluster blade, click **Dashboard**. When prompted, enter the cluster administrator credentials. In the Query Console that opens, click **HBase UI**.

## HDInsight error codes

The error messages itemized in this section are provided to help the users of Hadoop in Azure HDInsight understand possible error conditions that they can encounter when administering the service using Azure PowerShell and to advise them on the steps which can be taken to recover from the error.

Some of these error messages could also be seen in the Azure Portal when it is used to manage HDInsight clusters. But other error messages you might encounter there are less granular due to the constraints on the remedial actions possible in this context. Other error messages are provided in the contexts where the mitigation is obvious. 
>>>>>>> abb96edc

### <a id="AtleastOneSqlMetastoreMustBeProvided"></a>AtleastOneSqlMetastoreMustBeProvided
- **Description**: Please provide Azure SQL database details for at least one component in order to use custom settings for Hive and Oozie metastores.
- **Mitigation**: The user needs to supply a valid SQL Azure metastore and retry the request.  

### <a id="AzureRegionNotSupported"></a>AzureRegionNotSupported
- **Description**: Could not create cluster in region *nameOfYourRegion*. Use a valid HDInsight region and retry request.
- **Mitigation**: Customer should create the cluster region that currently supports them: Southeast Asia, West Europe, North Europe, East US, or West US.  

### <a id="ClusterContainerRecordNotFound"></a>ClusterContainerRecordNotFound
- **Description**: The server could not find the requested cluster record.  
- **Mitigation**: Retry the operation.

### <a id="ClusterDnsNameInvalidReservedWord"></a>ClusterDnsNameInvalidReservedWord
- **Description**: Cluster DNS name *yourDnsName* is invalid. Please ensure name starts and ends with alphanumeric and can only contain '-' special character  
- **Mitigation**: Make sure that you have used a valid DNS name for your cluster that starts and ends with alphanumeric and contains no special characters other than the dash '-' and then retry the operation.

### <a id="ClusterNameUnavailable"></a>ClusterNameUnavailable
- **Description**: Cluster name *yourClusterName* is unavailable. Please pick another name.  
- **Mitigation**: The user should specify a clustername that is unique and does not exist and retry. If the user is using the Portal, the UI will notify them if a cluster name is already being used during the create steps.


### <a id="ClusterPasswordInvalid"></a>ClusterPasswordInvalid
- **Description**: Cluster password is invalid. Password must be at least 10 characters long and must contain at least one number, uppercase letter, lowercase letter and special character with no spaces and should not contain the username as part of it.  
- **Mitigation**: Provide a valid cluster password and retry the operation.

### <a id="ClusterUserNameInvalid"></a>ClusterUserNameInvalid
- **Description**: Cluster username is invalid. Please ensure username doesn't contain special characters or spaces.  
- **Mitigation**: Provide a valid cluster username and retry the operation.

### <a id="ClusterUserNameInvalidReservedWord"></a>ClusterUserNameInvalidReservedWord
- **Description**: Cluster DNS name *yourDnsClusterName* is invalid. Please ensure name starts and ends with alphanumeric and can only contain '-' special character  
- **Mitigation**: Provide a valid DNS cluster username and retry the operation.

### <a id="ContainerNameMisMatchWithDnsName"></a>ContainerNameMisMatchWithDnsName
- **Description**: Container name in URI *yourcontainerURI* and DNS name *yourDnsName* in request body must be the same.  
- **Mitigation**: Make sure that your container Name and your DNS name are the same and retry the operation.

### <a id="DataNodeDefinitionNotFound"></a>DataNodeDefinitionNotFound
- **Description**: Invalid cluster configuration. Unable to find any data node definitions in node size.  
- **Mitigation**: Retry the operation.

### <a id="DeploymentDeletionFailure"></a>DeploymentDeletionFailure
- **Description**: Deletion of deployment failed for the Cluster  
- **Mitigation**: Retry the delete operation.

### <a id="DnsMappingNotFound"></a>DnsMappingNotFound
- **Description**: Service configuration error. Required DNS mapping information not found.  
- **Mitigation**: Delete cluster and create a new cluster.

### <a id="DuplicateClusterContainerRequest"></a>DuplicateClusterContainerRequest
- **Description**: Duplicate cluster container creation attempt. Record exists for *nameOfYourContainer* but Etags do not match.
- **Mitigation**: Provide a unique name for the container and retry the create operation.

### <a id="DuplicateClusterInHostedService"></a>DuplicateClusterInHostedService
- **Description**: Hosted service *nameOfYourHostedService* already contains a cluster. A hosted service cannot contain multiple clusters  
- **Mitigation**: Host the cluster in another hosted service.

### <a id="FailureToUpdateDeploymentStatus"></a>FailureToUpdateDeploymentStatus
- **Description**: The server could not update the state of the cluster deployment.  
- **Mitigation**: Retry the operation. If this happens multiple times, contact CSS.

### <a id="HdiRestoreClusterAltered"></a>HdiRestoreClusterAltered
- **Description**: Cluster *yourClusterName* was deleted as part of maintenance. Please recreate the cluster.
- **Mitigation**: Recreate the cluster.

### <a id="HeadNodeConfigNotFound"></a>HeadNodeConfigNotFound
- **Description**: Invalid cluster configuration. Required head node configuration not found in node sizes.
- **Mitigation**: Retry the operation.

### <a id="HostedServiceCreationFailure"></a>HostedServiceCreationFailure
- **Description**: Unable to create hosted service *nameOfYourHostedService*. Please retry request.  
- **Mitigation**: Retry the request.

### <a id="HostedServiceHasProductionDeployment"></a>HostedServiceHasProductionDeployment
- **Description**: Hosted Service *nameOfYourHostedService* already has a production deployment. A hosted service cannot contain multiple production deployments. Retry the request with a different cluster name.
- **Mitigation**: Use a different cluster name and retry the request.

### <a id="HostedServiceNotFound"></a>HostedServiceNotFound
- **Description**: Hosted Service *nameOfYourHostedService* for the cluster could not be found.  
- **Mitigation**: If the cluster is in error state, delete it and then try again.

### <a id="HostedServiceWithNoDeployment"></a>HostedServiceWithNoDeployment
- **Description**: Hosted Service *nameOfYourHostedService* has no associated deployment.  
- **Mitigation**: If the cluster is in error state, delete it and then try again.

### <a id="InsufficientResourcesCores"></a>InsufficientResourcesCores
- **Description**: The SubscriptionId *yourSubscriptionId* does not have cores left to create cluster *yourClusterName*. Required: *resourcesRequired*, Available: *resourcesAvailable*.  
- **Mitigation**: Free up resources in your subscription or increase the resources available to the subscription and try to create the cluster again.

### <a id="InsufficientResourcesHostedServices"></a>InsufficientResourcesHostedServices
- **Description**: Subscription ID *yourSubscriptionId* does not have quota for a new HostedService to create cluster *yourClusterName*.  
- **Mitigation**: Free up resources in your subscription or increase the resources available to the subscription and try to create the cluster again.

### <a id="InternalErrorRetryRequest"></a>InternalErrorRetryRequest
- **Description**: The server encountered an internal error. Please retry request.  
- **Mitigation**: Retry the request.

### <a id="InvalidAzureStorageLocation"></a>InvalidAzureStorageLocation
- **Description**: Azure Storage location *dataRegionName* is not a valid location. Make sure the region is correct and retry request.
- **Mitigation**: Select a Storage location that supports HDInsight, check that your cluster is co-located and retry the operation.

### <a id="InvalidNodeSizeForDataNode"></a>InvalidNodeSizeForDataNode
- **Description**: Invalid VM size for data nodes. Only 'Large VM' size is supported for all data nodes.  
- **Mitigation**: Specify the supported node size for the data node and retry the operation.

### <a id="InvalidNodeSizeForHeadNode"></a>InvalidNodeSizeForHeadNode
- **Description**: Invalid VM size for head node. Only 'ExtraLarge VM' size is supported for head node.  
- **Mitigation**: Specify the supported node size for the head node and retry the operation

### <a id="InvalidRightsForDeploymentDeletion"></a>InvalidRightsForDeploymentDeletion
- **Description**: Subscription ID *yourSubscriptionId* being used does not have sufficient permissions to execute delete operation for cluster *yourClusterName*.  
- **Mitigation**: If the cluster is in error state, drop it and then try again.  

### <a id="InvalidStorageAccountBlobContainerName"></a>InvalidStorageAccountBlobContainerName
- **Description**: External storage account blob container name *yourContainerName* is invalid. Make sure name starts with a letter and contains only lowercase letters, numbers and dash.  
- **Mitigation**: Specify a valid storage account blob container name and retry the operation.

### <a id="InvalidStorageAccountConfigurationSecretKey"></a>InvalidStorageAccountConfigurationSecretKey
- **Description**: Configuration for external storage account *yourStorageAccountName* is required to have secret key details to be set.  
- **Mitigation**: Specify a valid secret key for the storage account and retry the operation.

### <a id="InvalidVersionHeaderFormat"></a>InvalidVersionHeaderFormat
- **Description**: Version header *yourVersionHeader* is not in valid format of yyyy-mm-dd.  
- **Mitigation**: Specify a valid format for the version-header and retry the request.

### <a id="MoreThanOneHeadNode"></a>MoreThanOneHeadNode
- **Description**: Invalid cluster configuration. Found more than one head node configuration.  
- **Mitigation**: Edit the configuration so that onloy one head node is specified.

### <a id="OperationTimedOutRetryRequest"></a>OperationTimedOutRetryRequest
- **Description**: The operation could not be completed within the permitted time or the maximum retry attempts possible. Please retry request.  
- **Mitigation**: Retry the request.

### <a id="ParameterNullOrEmpty"></a>ParameterNullOrEmpty
- **Description**: Parameter *yourParameterName* cannot be null or empty.  
- **Mitigation**: Specify a valid value for the parameter.

### <a id="PreClusterCreationValidationFailure"></a>PreClusterCreationValidationFailure
- **Description**: One or more of the cluster creation request inputs is not valid. Make sure the input values are correct and retry request.  
- **Mitigation**: Make sure the input values are correct and retry request.

### <a id="RegionCapabilityNotAvailable"></a>RegionCapabilityNotAvailable
- **Description**: Region capability not available for region *yourRegionName* and Subscription ID *yourSubscriptionId*.  
- **Mitigation**: Specify a region that supports HDInsight clusters. The publicly supported regions are: Southeast Asia, West Europe, North Europe, East US, or West US.

### <a id="StorageAccountNotColocated"></a>StorageAccountNotColocated
- **Description**: Storage account *yourStorageAccountName* is in region *currentRegionName*. It should be same as the cluster region *yourClusterRegionName*.  
- **Mitigation**: Either specify a storage account in the same region that your cluster is in or if your data is already in the storage account, create a new cluster in the same region as the existing storage account. If you are using the Portal, the UI will notify them of this issue in advance.

### <a id="SubscriptionIdNotActive"></a>SubscriptionIdNotActive
- **Description**: Given Subscription ID *yourSubscriptionId* is not active.  
- **Mitigation**: Re-activate your subscription or get a new valid subscription.

### <a id="SubscriptionIdNotFound"></a>SubscriptionIdNotFound
- **Description**: Subscription ID *yourSubscriptionId* could not be found.  
- **Mitigation**: Check that your subscription ID is valid and retry the operation.

### <a id="UnableToResolveDNS"></a>UnableToResolveDNS
- **Description**: Unable to resolve DNS *yourDnsUrl*. Please ensure the fully qualified URL for the blob endpoint is provided.  
- **Mitigation**: Supply a valid blob URL. The URL MUST be fully valid, including starting with *http://* and ending in *.com*.

### <a id="UnableToVerifyLocationOfResource"></a>UnableToVerifyLocationOfResource
- **Description**: Unable to verify location of resource *yourDnsUrl*. Please ensure the fully qualified URL for the blob endpoint is provided.  
- **Mitigation**: Supply a valid blob URL. The URL MUST be fully valid, including starting with *http://* and ending in *.com*.

### <a id="VersionCapabilityNotAvailable"></a>VersionCapabilityNotAvailable
- **Description**: Version capability not available for version *specifiedVersion* and Subscription ID *yourSubscriptionId*.  
- **Mitigation**: Choose a version that is available and retry the operation.

### <a id="VersionNotSupported"></a>VersionNotSupported
- **Description**: Version *specifiedVersion* not supported.
- **Mitigation**: Choose a version that is supported and retry the operation.

### <a id="VersionNotSupportedInRegion"></a>VersionNotSupportedInRegion
- **Description**: Version *specifiedVersion* is not available in Azure region *specifiedRegion*.  
- **Mitigation**: Choose a version that is supported in the region specified and retry the operation.

### <a id="WasbAccountConfigNotFound"></a>WasbAccountConfigNotFound
- **Description**: Invalid cluster configuration. Required WASB account configuration not found in external accounts.  
- **Mitigation**: Verify that the account exists and is properly specified in configuration and retry the operation.

<<<<<<< HEAD
## <a id="resources"></a>Additional Debugging Resources

* [Azure HDInsight SDK documentation][hdinsight-sdk-documentation]

[hdinsight-sdk-documentation]: https://msdn.microsoft.com/library/azure/dn469975.aspx
=======
## Next steps
>>>>>>> abb96edc

[Use Ambari Views to debug Tez Jobs on HDInsight](hdinsight-debug-ambari-tez-view.md)
[Enable heap dumps for Hadoop services on Linux-based HDInsight](hdinsight-hadoop-collect-debug-heap-dump-linux.md)
[Manage HDInsight clusters by using the Ambari Web UI](hdinsight-hadoop-manage-ambari.md)
<|MERGE_RESOLUTION|>--- conflicted
+++ resolved
@@ -1,366 +1,342 @@
-<properties
-	pageTitle="Debug Hadoop in HDInsight: View logs and interpret error messages | Microsoft Azure"
-	description="Learn about the error messages you might receive when administering HDInsight using PowerShell, and steps you can take to recover."
-	services="hdinsight"
-	tags="azure-portal"
-	editor="cgronlun"
-	manager="paulettm"
-	authors="mumian"
-	documentationCenter=""/>
-
-<tags
-	ms.service="hdinsight"
-	ms.workload="big-data"
-	ms.tgt_pltfrm="na"
-	ms.devlang="na"
-	ms.topic="article"
-<<<<<<< HEAD
-	ms.date="01/28/2016"
-=======
-	ms.date="02/16/2016"
->>>>>>> abb96edc
-	ms.author="jgao"/>
-
-# Analyze HDInsight logs
-
-Each Hadoop cluster in Azure HDInsight has an Azure storage account used as the default file system. The storage account is referred as the default Storage account. Cluster uses the Azure Table storage and the Blob storage on the default Storage account to store its logs.  To find out the default storage account for your cluster, see [Manage Hadoop clusters in HDInsight](hdinsight-administer-use-management-portal.md#find-the-default-storage-account). The logs retain in the Storage account even after the cluster is deleted.
-
-<<<<<<< HEAD
-Some of these error messages could also be seen in the Azure Portal when it is used to manage HDInsight clusters. But other error messages you might encounter there are less granular due to the constraints on the remedial actions possible in this context. Other error messages are provided in the contexts where the mitigation is obvious. 
-
-In situations where the error is specific to Azure HDInsight, it might be a good idea to understand what the error is about. Refer to [HDInsight error codes](#hdinsight-error-codes) to understand the different error codes, and how to fix those. In some situations, you might want to access the Hadoop logs itself. You can do so directly from the Azure Portal.
-=======
-##Logs written to Azure Tables
-
-The logs written to Azure Tables provide one level of insight into what is happening with an HDInsight cluster.
-
-When you create an HDInsight cluster, 6 tables are automatically created for Linux-based clusters in the default Table storage:
->>>>>>> abb96edc
-
-- hdinsightagentlog
-- syslog
-- daemonlog
-- hadoopservicelog
-- ambariserverlog
-- ambariagentlog
-
-3 tables are created for Windows-based clusters:
-
-- setuplog: Log of events/exceptions encountered in provisioning/setting up of HDInsight clusters.
-- hadoopinstalllog: Log of events/exceptions encountered when installing Hadoop on the cluster. This table may be useful in debugging issues related to clusters created with custom parameters.
-- hadoopservicelog: Log of events/exceptions recorded by all Hadoop services. This table may be useful in debugging issues related to job failures on HDInsight clusters.
-
-The table file names are **u<ClusterName>DDMonYYYYatHHMMSSsss<TableName>**.
-
-These tables contains the following fields:
-
-- ClusterDnsName
-- ComponentName
-- EventTimestamp
-- Host
-- MALoggingHash
-- Message
-- N
-- PreciseTimeStamp
-- Role
-- RowIndex
-- Tenant
-- TIMESTAMP
-- TraceLevel
-
-### Tools for accessing the logs
-
-There are many tools available for accessing data in these tables:
-
--  Visual Studio
--  Azure Storage Explorer
--  Power Query for Excel
-
-#### Use Power Query for Excel
-
-Power Query can be installed from [www.microsoft.com/en-us/download/details.aspx?id=39379]( http://www.microsoft.com/en-us/download/details.aspx?id=39379). See the download page for the system requirements
-
-**To use Power Query to open and analyze the service log**
-
-1. Open **Microsoft Excel**.
-2. From the **Power Query** menu, click **From Azure**, and then click **From Microsoft Azure Table storage**.
- 
-	![HDInsight Hadoop Excel PowerQuery open Azure Table storage](./media/hdinsight-debug-jobs/hdinsight-hadoop-analyze-logs-using-excel-power-query-open.png)
-3. Enter the storage account name. This can be either the short name or the FQDN.
-4. Enter the storage account key. You shall see a list of tables:
-
-	![HDInsight Hadoop logs stored in Azure Table storage](./media/hdinsight-debug-jobs/hdinsight-hadoop-analyze-logs-table-names.png)
-5. Right-click the hadoopservicelog table in the **Navigator** pane and select **Edit**. You shall see 4 columns. Optionally, delete the **Partition Key**, **Row Key**, and **Timestamp** columns by selecting them, then clicking **Remove Columns** from the options in the ribbon.
-6. Click the expand icon on the Content column to choose the columns you want to import into the Excel spreadsheet. For this demonstration, I chose TraceLevel, and ComponentName: It can give me some basic information on which components had issues.
-
-	![HDInsight Hadoop logs choose columns](./media/hdinsight-debug-jobs/hdinsight-hadoop-analyze-logs-using-excel-power-query-filter.png)
-7. Click **OK** to import the data.
-8. Select the **TraceLevel**, Role, and **ComponentName** columns, and then click **Group By** control in the ribbon.
-9. Click **OK** in the Group By dialog box
-10. Click** Apply & Close**.
- 
-You can now use Excel to filter and sort as necessary. Obviously, you may want to include other columns (e.g. Message) in order to drill down into issues when they occur, but selecting and grouping the columns described above provides a decent picture of what is happening with Hadoop services. The same idea can be applied to the setuplog and hadoopinstalllog tables.
-
-#### Use Visual Studio
-
-**To use Visual Studio**
-
-1. Open Visual Studio.
-2. From the **View** menu, click **Cloud Explorer**. Or simply click **CTRL+\, CTRL+X**.
-3. From **Cloud Explorer**, select **Resource Types**.  The other available option is **Resource Groups**.
-4. Expand **Storage Accounts**, the default storage account for your cluster, and then **Tables**.
-5. Double-click hadoopservicelog.
-6. Add a filter. For example:
-	
-		TraceLevel eq 'ERROR'
-
-	![HDInsight Hadoop logs choose columns](./media/hdinsight-debug-jobs/hdinsight-hadoop-analyze-logs-visual-studio-filter.png)
-
-	For more information about constructing filters, see [Constructing Filter Strings for the Table Designer](https://msdn.microsoft.com/library/azure/ff683669.aspx).
- 
-##Logs Written to Azure Blob Storage
-
-[The logs written to Azure Tables](#log-written-to-azure-tables) provide one level of insight into what is happening with an HDInsight cluster. However, these tables do not provide task-level logs, which can be helpful in drilling further into issues when they occur. To provide this next level of detail, HDInsight clusters are configured to write task logs to your Blob Storage account for any job that is submitted through Templeton. Practically, this means jobs submitted using the Microsoft Azure PowerShell cmdlets or the .NET Job Submission APIs, not jobs submitted through RDP/command-line access to the cluster. 
-
-To view the logs, see [Access YARN application logs on Linux-based HDInsight](hdinsight-hadoop-access-yarn-app-logs-linux.md).
-
-<<<<<<< HEAD
-## HDInsight error codes
-
-The errors a user can encounter in Azure PowerShell or in the Portal are listed alphabetically by name below:
-=======
-For more information about application logs, see [Simplifying user-logs management and access in YARN](http://hortonworks.com/blog/simplifying-user-logs-management-and-access-in-yarn/).
- 
- 
-## View cluster health and job logs
-
-###Access Hadoop UI
-
-From the Azure Portal, click an HDInsight cluster name to open the cluster blade. From the cluster blade, click **Dashboard**.
-
-![Launch cluster dashboard](./media/hdinsight-debug-jobs/hdi-debug-launch-dashboard.png)
-
-When prompted, enter the cluster administrator credentials. In the Query Console that opens, click **Hadoop UI**.
-
-![Start Hadoop UI](./media/hdinsight-debug-jobs/hdi-debug-launch-dashboard-hadoop-ui.png)
-
-
-###Access the Yarn UI
-
-From the Azure Portal, click an HDInsight cluster name to open the cluster blade. From the cluster blade, click **Dashboard**. When prompted, enter the cluster administrator credentials. In the Query Console that opens, click **YARN UI**.
-
-You can use the YARN UI to do the following:
-
-* **Get cluster status**. From the left pane, expand **Cluster**, and click **About**. This present cluster status details like total allocated memory, cores used, state of the cluster resource manager, cluster version etc.
-
-    ![Launch cluster dashboard](./media/hdinsight-debug-jobs/hdi-debug-yarn-cluster-state.png)
-
-* **Get node status**. From the left pane, expand **Cluster**, and click **Nodes**. This lists all the nodes in the cluster, HTTP address of each node, resources allocated to each node, etc.
-
-* **Monitor job status**. From the left pane, expand **Cluster**, and then click **Applications** to list all the jobs in the cluster. If you want to look at jobs in a specific state (such as new, submitted, running, etc.), click the appropriate link under **Applications**. You can further click the job name to find out more about the job such including the output, logs, etc.
-
-###Access the HBase UI
-
-From the Azure Portal, click an HDInsight HBase cluster name to open the cluster blade. From the cluster blade, click **Dashboard**. When prompted, enter the cluster administrator credentials. In the Query Console that opens, click **HBase UI**.
-
-## HDInsight error codes
-
-The error messages itemized in this section are provided to help the users of Hadoop in Azure HDInsight understand possible error conditions that they can encounter when administering the service using Azure PowerShell and to advise them on the steps which can be taken to recover from the error.
-
-Some of these error messages could also be seen in the Azure Portal when it is used to manage HDInsight clusters. But other error messages you might encounter there are less granular due to the constraints on the remedial actions possible in this context. Other error messages are provided in the contexts where the mitigation is obvious. 
->>>>>>> abb96edc
-
-### <a id="AtleastOneSqlMetastoreMustBeProvided"></a>AtleastOneSqlMetastoreMustBeProvided
-- **Description**: Please provide Azure SQL database details for at least one component in order to use custom settings for Hive and Oozie metastores.
-- **Mitigation**: The user needs to supply a valid SQL Azure metastore and retry the request.  
-
-### <a id="AzureRegionNotSupported"></a>AzureRegionNotSupported
-- **Description**: Could not create cluster in region *nameOfYourRegion*. Use a valid HDInsight region and retry request.
-- **Mitigation**: Customer should create the cluster region that currently supports them: Southeast Asia, West Europe, North Europe, East US, or West US.  
-
-### <a id="ClusterContainerRecordNotFound"></a>ClusterContainerRecordNotFound
-- **Description**: The server could not find the requested cluster record.  
-- **Mitigation**: Retry the operation.
-
-### <a id="ClusterDnsNameInvalidReservedWord"></a>ClusterDnsNameInvalidReservedWord
-- **Description**: Cluster DNS name *yourDnsName* is invalid. Please ensure name starts and ends with alphanumeric and can only contain '-' special character  
-- **Mitigation**: Make sure that you have used a valid DNS name for your cluster that starts and ends with alphanumeric and contains no special characters other than the dash '-' and then retry the operation.
-
-### <a id="ClusterNameUnavailable"></a>ClusterNameUnavailable
-- **Description**: Cluster name *yourClusterName* is unavailable. Please pick another name.  
-- **Mitigation**: The user should specify a clustername that is unique and does not exist and retry. If the user is using the Portal, the UI will notify them if a cluster name is already being used during the create steps.
-
-
-### <a id="ClusterPasswordInvalid"></a>ClusterPasswordInvalid
-- **Description**: Cluster password is invalid. Password must be at least 10 characters long and must contain at least one number, uppercase letter, lowercase letter and special character with no spaces and should not contain the username as part of it.  
-- **Mitigation**: Provide a valid cluster password and retry the operation.
-
-### <a id="ClusterUserNameInvalid"></a>ClusterUserNameInvalid
-- **Description**: Cluster username is invalid. Please ensure username doesn't contain special characters or spaces.  
-- **Mitigation**: Provide a valid cluster username and retry the operation.
-
-### <a id="ClusterUserNameInvalidReservedWord"></a>ClusterUserNameInvalidReservedWord
-- **Description**: Cluster DNS name *yourDnsClusterName* is invalid. Please ensure name starts and ends with alphanumeric and can only contain '-' special character  
-- **Mitigation**: Provide a valid DNS cluster username and retry the operation.
-
-### <a id="ContainerNameMisMatchWithDnsName"></a>ContainerNameMisMatchWithDnsName
-- **Description**: Container name in URI *yourcontainerURI* and DNS name *yourDnsName* in request body must be the same.  
-- **Mitigation**: Make sure that your container Name and your DNS name are the same and retry the operation.
-
-### <a id="DataNodeDefinitionNotFound"></a>DataNodeDefinitionNotFound
-- **Description**: Invalid cluster configuration. Unable to find any data node definitions in node size.  
-- **Mitigation**: Retry the operation.
-
-### <a id="DeploymentDeletionFailure"></a>DeploymentDeletionFailure
-- **Description**: Deletion of deployment failed for the Cluster  
-- **Mitigation**: Retry the delete operation.
-
-### <a id="DnsMappingNotFound"></a>DnsMappingNotFound
-- **Description**: Service configuration error. Required DNS mapping information not found.  
-- **Mitigation**: Delete cluster and create a new cluster.
-
-### <a id="DuplicateClusterContainerRequest"></a>DuplicateClusterContainerRequest
-- **Description**: Duplicate cluster container creation attempt. Record exists for *nameOfYourContainer* but Etags do not match.
-- **Mitigation**: Provide a unique name for the container and retry the create operation.
-
-### <a id="DuplicateClusterInHostedService"></a>DuplicateClusterInHostedService
-- **Description**: Hosted service *nameOfYourHostedService* already contains a cluster. A hosted service cannot contain multiple clusters  
-- **Mitigation**: Host the cluster in another hosted service.
-
-### <a id="FailureToUpdateDeploymentStatus"></a>FailureToUpdateDeploymentStatus
-- **Description**: The server could not update the state of the cluster deployment.  
-- **Mitigation**: Retry the operation. If this happens multiple times, contact CSS.
-
-### <a id="HdiRestoreClusterAltered"></a>HdiRestoreClusterAltered
-- **Description**: Cluster *yourClusterName* was deleted as part of maintenance. Please recreate the cluster.
-- **Mitigation**: Recreate the cluster.
-
-### <a id="HeadNodeConfigNotFound"></a>HeadNodeConfigNotFound
-- **Description**: Invalid cluster configuration. Required head node configuration not found in node sizes.
-- **Mitigation**: Retry the operation.
-
-### <a id="HostedServiceCreationFailure"></a>HostedServiceCreationFailure
-- **Description**: Unable to create hosted service *nameOfYourHostedService*. Please retry request.  
-- **Mitigation**: Retry the request.
-
-### <a id="HostedServiceHasProductionDeployment"></a>HostedServiceHasProductionDeployment
-- **Description**: Hosted Service *nameOfYourHostedService* already has a production deployment. A hosted service cannot contain multiple production deployments. Retry the request with a different cluster name.
-- **Mitigation**: Use a different cluster name and retry the request.
-
-### <a id="HostedServiceNotFound"></a>HostedServiceNotFound
-- **Description**: Hosted Service *nameOfYourHostedService* for the cluster could not be found.  
-- **Mitigation**: If the cluster is in error state, delete it and then try again.
-
-### <a id="HostedServiceWithNoDeployment"></a>HostedServiceWithNoDeployment
-- **Description**: Hosted Service *nameOfYourHostedService* has no associated deployment.  
-- **Mitigation**: If the cluster is in error state, delete it and then try again.
-
-### <a id="InsufficientResourcesCores"></a>InsufficientResourcesCores
-- **Description**: The SubscriptionId *yourSubscriptionId* does not have cores left to create cluster *yourClusterName*. Required: *resourcesRequired*, Available: *resourcesAvailable*.  
-- **Mitigation**: Free up resources in your subscription or increase the resources available to the subscription and try to create the cluster again.
-
-### <a id="InsufficientResourcesHostedServices"></a>InsufficientResourcesHostedServices
-- **Description**: Subscription ID *yourSubscriptionId* does not have quota for a new HostedService to create cluster *yourClusterName*.  
-- **Mitigation**: Free up resources in your subscription or increase the resources available to the subscription and try to create the cluster again.
-
-### <a id="InternalErrorRetryRequest"></a>InternalErrorRetryRequest
-- **Description**: The server encountered an internal error. Please retry request.  
-- **Mitigation**: Retry the request.
-
-### <a id="InvalidAzureStorageLocation"></a>InvalidAzureStorageLocation
-- **Description**: Azure Storage location *dataRegionName* is not a valid location. Make sure the region is correct and retry request.
-- **Mitigation**: Select a Storage location that supports HDInsight, check that your cluster is co-located and retry the operation.
-
-### <a id="InvalidNodeSizeForDataNode"></a>InvalidNodeSizeForDataNode
-- **Description**: Invalid VM size for data nodes. Only 'Large VM' size is supported for all data nodes.  
-- **Mitigation**: Specify the supported node size for the data node and retry the operation.
-
-### <a id="InvalidNodeSizeForHeadNode"></a>InvalidNodeSizeForHeadNode
-- **Description**: Invalid VM size for head node. Only 'ExtraLarge VM' size is supported for head node.  
-- **Mitigation**: Specify the supported node size for the head node and retry the operation
-
-### <a id="InvalidRightsForDeploymentDeletion"></a>InvalidRightsForDeploymentDeletion
-- **Description**: Subscription ID *yourSubscriptionId* being used does not have sufficient permissions to execute delete operation for cluster *yourClusterName*.  
-- **Mitigation**: If the cluster is in error state, drop it and then try again.  
-
-### <a id="InvalidStorageAccountBlobContainerName"></a>InvalidStorageAccountBlobContainerName
-- **Description**: External storage account blob container name *yourContainerName* is invalid. Make sure name starts with a letter and contains only lowercase letters, numbers and dash.  
-- **Mitigation**: Specify a valid storage account blob container name and retry the operation.
-
-### <a id="InvalidStorageAccountConfigurationSecretKey"></a>InvalidStorageAccountConfigurationSecretKey
-- **Description**: Configuration for external storage account *yourStorageAccountName* is required to have secret key details to be set.  
-- **Mitigation**: Specify a valid secret key for the storage account and retry the operation.
-
-### <a id="InvalidVersionHeaderFormat"></a>InvalidVersionHeaderFormat
-- **Description**: Version header *yourVersionHeader* is not in valid format of yyyy-mm-dd.  
-- **Mitigation**: Specify a valid format for the version-header and retry the request.
-
-### <a id="MoreThanOneHeadNode"></a>MoreThanOneHeadNode
-- **Description**: Invalid cluster configuration. Found more than one head node configuration.  
-- **Mitigation**: Edit the configuration so that onloy one head node is specified.
-
-### <a id="OperationTimedOutRetryRequest"></a>OperationTimedOutRetryRequest
-- **Description**: The operation could not be completed within the permitted time or the maximum retry attempts possible. Please retry request.  
-- **Mitigation**: Retry the request.
-
-### <a id="ParameterNullOrEmpty"></a>ParameterNullOrEmpty
-- **Description**: Parameter *yourParameterName* cannot be null or empty.  
-- **Mitigation**: Specify a valid value for the parameter.
-
-### <a id="PreClusterCreationValidationFailure"></a>PreClusterCreationValidationFailure
-- **Description**: One or more of the cluster creation request inputs is not valid. Make sure the input values are correct and retry request.  
-- **Mitigation**: Make sure the input values are correct and retry request.
-
-### <a id="RegionCapabilityNotAvailable"></a>RegionCapabilityNotAvailable
-- **Description**: Region capability not available for region *yourRegionName* and Subscription ID *yourSubscriptionId*.  
-- **Mitigation**: Specify a region that supports HDInsight clusters. The publicly supported regions are: Southeast Asia, West Europe, North Europe, East US, or West US.
-
-### <a id="StorageAccountNotColocated"></a>StorageAccountNotColocated
-- **Description**: Storage account *yourStorageAccountName* is in region *currentRegionName*. It should be same as the cluster region *yourClusterRegionName*.  
-- **Mitigation**: Either specify a storage account in the same region that your cluster is in or if your data is already in the storage account, create a new cluster in the same region as the existing storage account. If you are using the Portal, the UI will notify them of this issue in advance.
-
-### <a id="SubscriptionIdNotActive"></a>SubscriptionIdNotActive
-- **Description**: Given Subscription ID *yourSubscriptionId* is not active.  
-- **Mitigation**: Re-activate your subscription or get a new valid subscription.
-
-### <a id="SubscriptionIdNotFound"></a>SubscriptionIdNotFound
-- **Description**: Subscription ID *yourSubscriptionId* could not be found.  
-- **Mitigation**: Check that your subscription ID is valid and retry the operation.
-
-### <a id="UnableToResolveDNS"></a>UnableToResolveDNS
-- **Description**: Unable to resolve DNS *yourDnsUrl*. Please ensure the fully qualified URL for the blob endpoint is provided.  
-- **Mitigation**: Supply a valid blob URL. The URL MUST be fully valid, including starting with *http://* and ending in *.com*.
-
-### <a id="UnableToVerifyLocationOfResource"></a>UnableToVerifyLocationOfResource
-- **Description**: Unable to verify location of resource *yourDnsUrl*. Please ensure the fully qualified URL for the blob endpoint is provided.  
-- **Mitigation**: Supply a valid blob URL. The URL MUST be fully valid, including starting with *http://* and ending in *.com*.
-
-### <a id="VersionCapabilityNotAvailable"></a>VersionCapabilityNotAvailable
-- **Description**: Version capability not available for version *specifiedVersion* and Subscription ID *yourSubscriptionId*.  
-- **Mitigation**: Choose a version that is available and retry the operation.
-
-### <a id="VersionNotSupported"></a>VersionNotSupported
-- **Description**: Version *specifiedVersion* not supported.
-- **Mitigation**: Choose a version that is supported and retry the operation.
-
-### <a id="VersionNotSupportedInRegion"></a>VersionNotSupportedInRegion
-- **Description**: Version *specifiedVersion* is not available in Azure region *specifiedRegion*.  
-- **Mitigation**: Choose a version that is supported in the region specified and retry the operation.
-
-### <a id="WasbAccountConfigNotFound"></a>WasbAccountConfigNotFound
-- **Description**: Invalid cluster configuration. Required WASB account configuration not found in external accounts.  
-- **Mitigation**: Verify that the account exists and is properly specified in configuration and retry the operation.
-
-<<<<<<< HEAD
-## <a id="resources"></a>Additional Debugging Resources
-
-* [Azure HDInsight SDK documentation][hdinsight-sdk-documentation]
-
-[hdinsight-sdk-documentation]: https://msdn.microsoft.com/library/azure/dn469975.aspx
-=======
-## Next steps
->>>>>>> abb96edc
-
-[Use Ambari Views to debug Tez Jobs on HDInsight](hdinsight-debug-ambari-tez-view.md)
-[Enable heap dumps for Hadoop services on Linux-based HDInsight](hdinsight-hadoop-collect-debug-heap-dump-linux.md)
-[Manage HDInsight clusters by using the Ambari Web UI](hdinsight-hadoop-manage-ambari.md)
+<properties
+	pageTitle="Debug Hadoop in HDInsight: View logs and interpret error messages | Microsoft Azure"
+	description="Learn about the error messages you might receive when administering HDInsight using PowerShell, and steps you can take to recover."
+	services="hdinsight"
+	tags="azure-portal"
+	editor="cgronlun"
+	manager="paulettm"
+	authors="mumian"
+	documentationCenter=""/>
+
+<tags
+	ms.service="hdinsight"
+	ms.workload="big-data"
+	ms.tgt_pltfrm="na"
+	ms.devlang="na"
+	ms.topic="article"
+	ms.date="02/16/2016"
+	ms.author="jgao"/>
+
+# Analyze HDInsight logs
+
+Each Hadoop cluster in Azure HDInsight has an Azure storage account used as the default file system. The storage account is referred as the default Storage account. Cluster uses the Azure Table storage and the Blob storage on the default Storage account to store its logs.  To find out the default storage account for your cluster, see [Manage Hadoop clusters in HDInsight](hdinsight-administer-use-management-portal.md#find-the-default-storage-account). The logs retain in the Storage account even after the cluster is deleted.
+
+##Logs written to Azure Tables
+
+The logs written to Azure Tables provide one level of insight into what is happening with an HDInsight cluster.
+
+When you create an HDInsight cluster, 6 tables are automatically created for Linux-based clusters in the default Table storage:
+
+- hdinsightagentlog
+- syslog
+- daemonlog
+- hadoopservicelog
+- ambariserverlog
+- ambariagentlog
+
+3 tables are created for Windows-based clusters:
+
+- setuplog: Log of events/exceptions encountered in provisioning/setting up of HDInsight clusters.
+- hadoopinstalllog: Log of events/exceptions encountered when installing Hadoop on the cluster. This table may be useful in debugging issues related to clusters created with custom parameters.
+- hadoopservicelog: Log of events/exceptions recorded by all Hadoop services. This table may be useful in debugging issues related to job failures on HDInsight clusters.
+
+The table file names are **u<ClusterName>DDMonYYYYatHHMMSSsss<TableName>**.
+
+These tables contains the following fields:
+
+- ClusterDnsName
+- ComponentName
+- EventTimestamp
+- Host
+- MALoggingHash
+- Message
+- N
+- PreciseTimeStamp
+- Role
+- RowIndex
+- Tenant
+- TIMESTAMP
+- TraceLevel
+
+### Tools for accessing the logs
+
+There are many tools available for accessing data in these tables:
+
+-  Visual Studio
+-  Azure Storage Explorer
+-  Power Query for Excel
+
+#### Use Power Query for Excel
+
+Power Query can be installed from [www.microsoft.com/en-us/download/details.aspx?id=39379]( http://www.microsoft.com/en-us/download/details.aspx?id=39379). See the download page for the system requirements
+
+**To use Power Query to open and analyze the service log**
+
+1. Open **Microsoft Excel**.
+2. From the **Power Query** menu, click **From Azure**, and then click **From Microsoft Azure Table storage**.
+ 
+	![HDInsight Hadoop Excel PowerQuery open Azure Table storage](./media/hdinsight-debug-jobs/hdinsight-hadoop-analyze-logs-using-excel-power-query-open.png)
+3. Enter the storage account name. This can be either the short name or the FQDN.
+4. Enter the storage account key. You shall see a list of tables:
+
+	![HDInsight Hadoop logs stored in Azure Table storage](./media/hdinsight-debug-jobs/hdinsight-hadoop-analyze-logs-table-names.png)
+5. Right-click the hadoopservicelog table in the **Navigator** pane and select **Edit**. You shall see 4 columns. Optionally, delete the **Partition Key**, **Row Key**, and **Timestamp** columns by selecting them, then clicking **Remove Columns** from the options in the ribbon.
+6. Click the expand icon on the Content column to choose the columns you want to import into the Excel spreadsheet. For this demonstration, I chose TraceLevel, and ComponentName: It can give me some basic information on which components had issues.
+
+	![HDInsight Hadoop logs choose columns](./media/hdinsight-debug-jobs/hdinsight-hadoop-analyze-logs-using-excel-power-query-filter.png)
+7. Click **OK** to import the data.
+8. Select the **TraceLevel**, Role, and **ComponentName** columns, and then click **Group By** control in the ribbon.
+9. Click **OK** in the Group By dialog box
+10. Click** Apply & Close**.
+ 
+You can now use Excel to filter and sort as necessary. Obviously, you may want to include other columns (e.g. Message) in order to drill down into issues when they occur, but selecting and grouping the columns described above provides a decent picture of what is happening with Hadoop services. The same idea can be applied to the setuplog and hadoopinstalllog tables.
+
+#### Use Visual Studio
+
+**To use Visual Studio**
+
+1. Open Visual Studio.
+2. From the **View** menu, click **Cloud Explorer**. Or simply click **CTRL+\, CTRL+X**.
+3. From **Cloud Explorer**, select **Resource Types**.  The other available option is **Resource Groups**.
+4. Expand **Storage Accounts**, the default storage account for your cluster, and then **Tables**.
+5. Double-click hadoopservicelog.
+6. Add a filter. For example:
+	
+		TraceLevel eq 'ERROR'
+
+	![HDInsight Hadoop logs choose columns](./media/hdinsight-debug-jobs/hdinsight-hadoop-analyze-logs-visual-studio-filter.png)
+
+	For more information about constructing filters, see [Constructing Filter Strings for the Table Designer](https://msdn.microsoft.com/library/azure/ff683669.aspx).
+ 
+##Logs Written to Azure Blob Storage
+
+[The logs written to Azure Tables](#log-written-to-azure-tables) provide one level of insight into what is happening with an HDInsight cluster. However, these tables do not provide task-level logs, which can be helpful in drilling further into issues when they occur. To provide this next level of detail, HDInsight clusters are configured to write task logs to your Blob Storage account for any job that is submitted through Templeton. Practically, this means jobs submitted using the Microsoft Azure PowerShell cmdlets or the .NET Job Submission APIs, not jobs submitted through RDP/command-line access to the cluster. 
+
+To view the logs, see [Access YARN application logs on Linux-based HDInsight](hdinsight-hadoop-access-yarn-app-logs-linux.md).
+
+For more information about application logs, see [Simplifying user-logs management and access in YARN](http://hortonworks.com/blog/simplifying-user-logs-management-and-access-in-yarn/).
+ 
+ 
+## View cluster health and job logs
+
+###Access Hadoop UI
+
+From the Azure Portal, click an HDInsight cluster name to open the cluster blade. From the cluster blade, click **Dashboard**.
+
+![Launch cluster dashboard](./media/hdinsight-debug-jobs/hdi-debug-launch-dashboard.png)
+
+When prompted, enter the cluster administrator credentials. In the Query Console that opens, click **Hadoop UI**.
+
+![Start Hadoop UI](./media/hdinsight-debug-jobs/hdi-debug-launch-dashboard-hadoop-ui.png)
+
+
+###Access the Yarn UI
+
+From the Azure Portal, click an HDInsight cluster name to open the cluster blade. From the cluster blade, click **Dashboard**. When prompted, enter the cluster administrator credentials. In the Query Console that opens, click **YARN UI**.
+
+You can use the YARN UI to do the following:
+
+* **Get cluster status**. From the left pane, expand **Cluster**, and click **About**. This present cluster status details like total allocated memory, cores used, state of the cluster resource manager, cluster version etc.
+
+    ![Launch cluster dashboard](./media/hdinsight-debug-jobs/hdi-debug-yarn-cluster-state.png)
+
+* **Get node status**. From the left pane, expand **Cluster**, and click **Nodes**. This lists all the nodes in the cluster, HTTP address of each node, resources allocated to each node, etc.
+
+* **Monitor job status**. From the left pane, expand **Cluster**, and then click **Applications** to list all the jobs in the cluster. If you want to look at jobs in a specific state (such as new, submitted, running, etc.), click the appropriate link under **Applications**. You can further click the job name to find out more about the job such including the output, logs, etc.
+
+###Access the HBase UI
+
+From the Azure Portal, click an HDInsight HBase cluster name to open the cluster blade. From the cluster blade, click **Dashboard**. When prompted, enter the cluster administrator credentials. In the Query Console that opens, click **HBase UI**.
+
+## HDInsight error codes
+
+The error messages itemized in this section are provided to help the users of Hadoop in Azure HDInsight understand possible error conditions that they can encounter when administering the service using Azure PowerShell and to advise them on the steps which can be taken to recover from the error.
+
+Some of these error messages could also be seen in the Azure Portal when it is used to manage HDInsight clusters. But other error messages you might encounter there are less granular due to the constraints on the remedial actions possible in this context. Other error messages are provided in the contexts where the mitigation is obvious. 
+
+### <a id="AtleastOneSqlMetastoreMustBeProvided"></a>AtleastOneSqlMetastoreMustBeProvided
+- **Description**: Please provide Azure SQL database details for at least one component in order to use custom settings for Hive and Oozie metastores.
+- **Mitigation**: The user needs to supply a valid SQL Azure metastore and retry the request.  
+
+### <a id="AzureRegionNotSupported"></a>AzureRegionNotSupported
+- **Description**: Could not create cluster in region *nameOfYourRegion*. Use a valid HDInsight region and retry request.
+- **Mitigation**: Customer should create the cluster region that currently supports them: Southeast Asia, West Europe, North Europe, East US, or West US.  
+
+### <a id="ClusterContainerRecordNotFound"></a>ClusterContainerRecordNotFound
+- **Description**: The server could not find the requested cluster record.  
+- **Mitigation**: Retry the operation.
+
+### <a id="ClusterDnsNameInvalidReservedWord"></a>ClusterDnsNameInvalidReservedWord
+- **Description**: Cluster DNS name *yourDnsName* is invalid. Please ensure name starts and ends with alphanumeric and can only contain '-' special character  
+- **Mitigation**: Make sure that you have used a valid DNS name for your cluster that starts and ends with alphanumeric and contains no special characters other than the dash '-' and then retry the operation.
+
+### <a id="ClusterNameUnavailable"></a>ClusterNameUnavailable
+- **Description**: Cluster name *yourClusterName* is unavailable. Please pick another name.  
+- **Mitigation**: The user should specify a clustername that is unique and does not exist and retry. If the user is using the Portal, the UI will notify them if a cluster name is already being used during the create steps.
+
+
+### <a id="ClusterPasswordInvalid"></a>ClusterPasswordInvalid
+- **Description**: Cluster password is invalid. Password must be at least 10 characters long and must contain at least one number, uppercase letter, lowercase letter and special character with no spaces and should not contain the username as part of it.  
+- **Mitigation**: Provide a valid cluster password and retry the operation.
+
+### <a id="ClusterUserNameInvalid"></a>ClusterUserNameInvalid
+- **Description**: Cluster username is invalid. Please ensure username doesn't contain special characters or spaces.  
+- **Mitigation**: Provide a valid cluster username and retry the operation.
+
+### <a id="ClusterUserNameInvalidReservedWord"></a>ClusterUserNameInvalidReservedWord
+- **Description**: Cluster DNS name *yourDnsClusterName* is invalid. Please ensure name starts and ends with alphanumeric and can only contain '-' special character  
+- **Mitigation**: Provide a valid DNS cluster username and retry the operation.
+
+### <a id="ContainerNameMisMatchWithDnsName"></a>ContainerNameMisMatchWithDnsName
+- **Description**: Container name in URI *yourcontainerURI* and DNS name *yourDnsName* in request body must be the same.  
+- **Mitigation**: Make sure that your container Name and your DNS name are the same and retry the operation.
+
+### <a id="DataNodeDefinitionNotFound"></a>DataNodeDefinitionNotFound
+- **Description**: Invalid cluster configuration. Unable to find any data node definitions in node size.  
+- **Mitigation**: Retry the operation.
+
+### <a id="DeploymentDeletionFailure"></a>DeploymentDeletionFailure
+- **Description**: Deletion of deployment failed for the Cluster  
+- **Mitigation**: Retry the delete operation.
+
+### <a id="DnsMappingNotFound"></a>DnsMappingNotFound
+- **Description**: Service configuration error. Required DNS mapping information not found.  
+- **Mitigation**: Delete cluster and create a new cluster.
+
+### <a id="DuplicateClusterContainerRequest"></a>DuplicateClusterContainerRequest
+- **Description**: Duplicate cluster container creation attempt. Record exists for *nameOfYourContainer* but Etags do not match.
+- **Mitigation**: Provide a unique name for the container and retry the create operation.
+
+### <a id="DuplicateClusterInHostedService"></a>DuplicateClusterInHostedService
+- **Description**: Hosted service *nameOfYourHostedService* already contains a cluster. A hosted service cannot contain multiple clusters  
+- **Mitigation**: Host the cluster in another hosted service.
+
+### <a id="FailureToUpdateDeploymentStatus"></a>FailureToUpdateDeploymentStatus
+- **Description**: The server could not update the state of the cluster deployment.  
+- **Mitigation**: Retry the operation. If this happens multiple times, contact CSS.
+
+### <a id="HdiRestoreClusterAltered"></a>HdiRestoreClusterAltered
+- **Description**: Cluster *yourClusterName* was deleted as part of maintenance. Please recreate the cluster.
+- **Mitigation**: Recreate the cluster.
+
+### <a id="HeadNodeConfigNotFound"></a>HeadNodeConfigNotFound
+- **Description**: Invalid cluster configuration. Required head node configuration not found in node sizes.
+- **Mitigation**: Retry the operation.
+
+### <a id="HostedServiceCreationFailure"></a>HostedServiceCreationFailure
+- **Description**: Unable to create hosted service *nameOfYourHostedService*. Please retry request.  
+- **Mitigation**: Retry the request.
+
+### <a id="HostedServiceHasProductionDeployment"></a>HostedServiceHasProductionDeployment
+- **Description**: Hosted Service *nameOfYourHostedService* already has a production deployment. A hosted service cannot contain multiple production deployments. Retry the request with a different cluster name.
+- **Mitigation**: Use a different cluster name and retry the request.
+
+### <a id="HostedServiceNotFound"></a>HostedServiceNotFound
+- **Description**: Hosted Service *nameOfYourHostedService* for the cluster could not be found.  
+- **Mitigation**: If the cluster is in error state, delete it and then try again.
+
+### <a id="HostedServiceWithNoDeployment"></a>HostedServiceWithNoDeployment
+- **Description**: Hosted Service *nameOfYourHostedService* has no associated deployment.  
+- **Mitigation**: If the cluster is in error state, delete it and then try again.
+
+### <a id="InsufficientResourcesCores"></a>InsufficientResourcesCores
+- **Description**: The SubscriptionId *yourSubscriptionId* does not have cores left to create cluster *yourClusterName*. Required: *resourcesRequired*, Available: *resourcesAvailable*.  
+- **Mitigation**: Free up resources in your subscription or increase the resources available to the subscription and try to create the cluster again.
+
+### <a id="InsufficientResourcesHostedServices"></a>InsufficientResourcesHostedServices
+- **Description**: Subscription ID *yourSubscriptionId* does not have quota for a new HostedService to create cluster *yourClusterName*.  
+- **Mitigation**: Free up resources in your subscription or increase the resources available to the subscription and try to create the cluster again.
+
+### <a id="InternalErrorRetryRequest"></a>InternalErrorRetryRequest
+- **Description**: The server encountered an internal error. Please retry request.  
+- **Mitigation**: Retry the request.
+
+### <a id="InvalidAzureStorageLocation"></a>InvalidAzureStorageLocation
+- **Description**: Azure Storage location *dataRegionName* is not a valid location. Make sure the region is correct and retry request.
+- **Mitigation**: Select a Storage location that supports HDInsight, check that your cluster is co-located and retry the operation.
+
+### <a id="InvalidNodeSizeForDataNode"></a>InvalidNodeSizeForDataNode
+- **Description**: Invalid VM size for data nodes. Only 'Large VM' size is supported for all data nodes.  
+- **Mitigation**: Specify the supported node size for the data node and retry the operation.
+
+### <a id="InvalidNodeSizeForHeadNode"></a>InvalidNodeSizeForHeadNode
+- **Description**: Invalid VM size for head node. Only 'ExtraLarge VM' size is supported for head node.  
+- **Mitigation**: Specify the supported node size for the head node and retry the operation
+
+### <a id="InvalidRightsForDeploymentDeletion"></a>InvalidRightsForDeploymentDeletion
+- **Description**: Subscription ID *yourSubscriptionId* being used does not have sufficient permissions to execute delete operation for cluster *yourClusterName*.  
+- **Mitigation**: If the cluster is in error state, drop it and then try again.  
+
+### <a id="InvalidStorageAccountBlobContainerName"></a>InvalidStorageAccountBlobContainerName
+- **Description**: External storage account blob container name *yourContainerName* is invalid. Make sure name starts with a letter and contains only lowercase letters, numbers and dash.  
+- **Mitigation**: Specify a valid storage account blob container name and retry the operation.
+
+### <a id="InvalidStorageAccountConfigurationSecretKey"></a>InvalidStorageAccountConfigurationSecretKey
+- **Description**: Configuration for external storage account *yourStorageAccountName* is required to have secret key details to be set.  
+- **Mitigation**: Specify a valid secret key for the storage account and retry the operation.
+
+### <a id="InvalidVersionHeaderFormat"></a>InvalidVersionHeaderFormat
+- **Description**: Version header *yourVersionHeader* is not in valid format of yyyy-mm-dd.  
+- **Mitigation**: Specify a valid format for the version-header and retry the request.
+
+### <a id="MoreThanOneHeadNode"></a>MoreThanOneHeadNode
+- **Description**: Invalid cluster configuration. Found more than one head node configuration.  
+- **Mitigation**: Edit the configuration so that onloy one head node is specified.
+
+### <a id="OperationTimedOutRetryRequest"></a>OperationTimedOutRetryRequest
+- **Description**: The operation could not be completed within the permitted time or the maximum retry attempts possible. Please retry request.  
+- **Mitigation**: Retry the request.
+
+### <a id="ParameterNullOrEmpty"></a>ParameterNullOrEmpty
+- **Description**: Parameter *yourParameterName* cannot be null or empty.  
+- **Mitigation**: Specify a valid value for the parameter.
+
+### <a id="PreClusterCreationValidationFailure"></a>PreClusterCreationValidationFailure
+- **Description**: One or more of the cluster creation request inputs is not valid. Make sure the input values are correct and retry request.  
+- **Mitigation**: Make sure the input values are correct and retry request.
+
+### <a id="RegionCapabilityNotAvailable"></a>RegionCapabilityNotAvailable
+- **Description**: Region capability not available for region *yourRegionName* and Subscription ID *yourSubscriptionId*.  
+- **Mitigation**: Specify a region that supports HDInsight clusters. The publicly supported regions are: Southeast Asia, West Europe, North Europe, East US, or West US.
+
+### <a id="StorageAccountNotColocated"></a>StorageAccountNotColocated
+- **Description**: Storage account *yourStorageAccountName* is in region *currentRegionName*. It should be same as the cluster region *yourClusterRegionName*.  
+- **Mitigation**: Either specify a storage account in the same region that your cluster is in or if your data is already in the storage account, create a new cluster in the same region as the existing storage account. If you are using the Portal, the UI will notify them of this issue in advance.
+
+### <a id="SubscriptionIdNotActive"></a>SubscriptionIdNotActive
+- **Description**: Given Subscription ID *yourSubscriptionId* is not active.  
+- **Mitigation**: Re-activate your subscription or get a new valid subscription.
+
+### <a id="SubscriptionIdNotFound"></a>SubscriptionIdNotFound
+- **Description**: Subscription ID *yourSubscriptionId* could not be found.  
+- **Mitigation**: Check that your subscription ID is valid and retry the operation.
+
+### <a id="UnableToResolveDNS"></a>UnableToResolveDNS
+- **Description**: Unable to resolve DNS *yourDnsUrl*. Please ensure the fully qualified URL for the blob endpoint is provided.  
+- **Mitigation**: Supply a valid blob URL. The URL MUST be fully valid, including starting with *http://* and ending in *.com*.
+
+### <a id="UnableToVerifyLocationOfResource"></a>UnableToVerifyLocationOfResource
+- **Description**: Unable to verify location of resource *yourDnsUrl*. Please ensure the fully qualified URL for the blob endpoint is provided.  
+- **Mitigation**: Supply a valid blob URL. The URL MUST be fully valid, including starting with *http://* and ending in *.com*.
+
+### <a id="VersionCapabilityNotAvailable"></a>VersionCapabilityNotAvailable
+- **Description**: Version capability not available for version *specifiedVersion* and Subscription ID *yourSubscriptionId*.  
+- **Mitigation**: Choose a version that is available and retry the operation.
+
+### <a id="VersionNotSupported"></a>VersionNotSupported
+- **Description**: Version *specifiedVersion* not supported.
+- **Mitigation**: Choose a version that is supported and retry the operation.
+
+### <a id="VersionNotSupportedInRegion"></a>VersionNotSupportedInRegion
+- **Description**: Version *specifiedVersion* is not available in Azure region *specifiedRegion*.  
+- **Mitigation**: Choose a version that is supported in the region specified and retry the operation.
+
+### <a id="WasbAccountConfigNotFound"></a>WasbAccountConfigNotFound
+- **Description**: Invalid cluster configuration. Required WASB account configuration not found in external accounts.  
+- **Mitigation**: Verify that the account exists and is properly specified in configuration and retry the operation.
+
+## Next steps
+
+[Use Ambari Views to debug Tez Jobs on HDInsight](hdinsight-debug-ambari-tez-view.md)
+[Enable heap dumps for Hadoop services on Linux-based HDInsight](hdinsight-hadoop-collect-debug-heap-dump-linux.md)
+[Manage HDInsight clusters by using the Ambari Web UI](hdinsight-hadoop-manage-ambari.md)