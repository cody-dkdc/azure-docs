--- conflicted
+++ resolved
@@ -45,19 +45,11 @@
 
 **To connect to Azure**
 
-<<<<<<< HEAD
-		Login-AzureRmAccount
-		Get-AzureRmSubscription  # list your subscriptions and get your subscription ID
-		Select-AzureRmSubscription -SubscriptionId "<Your Azure Subscription ID>"
-
-	**Select-AzureRMSubscription** is called in case you have multiple Azure subscriptions.
-=======
 	Login-AzureRmAccount
 	Get-AzureRmSubscription  # list your subscriptions and get your subscription ID
 	Select-AzureRmSubscription -SubscriptionId "<Your Azure Subscription ID>"
 
 **Select-AzureRMSubscription** is called in case you have multiple Azure subscriptions.
->>>>>>> 71975739
 	
 **To create a new resource group**
 
@@ -187,90 +179,6 @@
 To change the Hadoop cluster size by using Azure PowerShell, run the following command from a client machine:
 
 	Set-AzureRmHDInsightClusterSize -ClusterName <Cluster Name> -TargetInstanceCount <NewSize>
-<<<<<<< HEAD
-	
-##Find the resource group
-
-	$clusterName = "<HDInsight Cluster Name>"
-	
-	$cluster = Get-AzureRmHDInsightCluster  -ClusterName $clusterName
-	$resourceGroupName = $cluster.ResourceGroup
-
-
-##Find the default storage account
-
-The following Powershell script demonstrates how to get the default storage account name and the default storage account key for a cluster.
-
-
-	$clusterName = "<HDInsight Cluster Name>"
-	
-	$cluster = Get-AzureRmHDInsightCluster -ClusterName $clusterName
-	$resourceGroupName = $cluster.ResourceGroup
-	$defaultStorageAccountName = ($cluster.DefaultStorageAccount).Replace(".blob.core.windows.net", "")
-	$defaultBlobContainerName = $cluster.DefaultStorageContainer
-	$defaultStorageAccountKey = Get-AzureRmStorageAccountKey -ResourceGroupName $resourceGroupName -Name $defaultStorageAccountName |  %{ $_.Key1 }
-	$defaultStorageAccountContext = New-AzureStorageContext -StorageAccountName $defaultStorageAccountName -StorageAccountKey $defaultStorageAccountKey 
-
-
-##Grant/revoke access
-
-HDInsight clusters have the following HTTP web services (all of these services have RESTful endpoints):
-
-- ODBC
-- JDBC
-- Ambari
-- Oozie
-- Templeton
-
-
-By default, these services are granted for access. You can revoke/grant the access. Here is a sample:
-
-	Revoke-AzureHDInsightHttpServicesAccess -ClusterName <Cluster Name>
-
->[AZURE.NOTE] By granting/revoking the access, you will reset the cluster user name and password.
-
-This can also be done via the preview portal. See [Administer HDInsight by using the Azure preview portal][hdinsight-admin-portal].
-
-
-
-
-
-##Submit MapReduce jobs
-The HDInsight cluster distribution comes with some MapReduce samples. One of the samples is for counting word frequencies in source files.
-
-**To submit a MapReduce job**
-
-The following Azure PowerShell script submits the word-count sample job:
-
-	$clusterName = "<HDInsightClusterName>"
-
-	# Define the MapReduce job
-	$wordCountJobDefinition = New-AzureRmHDInsightMapReduceJobDefinition `
-								-JarFile "wasb:///example/jars/hadoop-mapreduce-examples.jar" `
-								-ClassName "wordcount" `
-								-Arguments "wasb:///example/data/gutenberg/davinci.txt", "wasb:///example/data/WordCountOutput1"
-	
-	# Submit the job and wait for job completion
-	$cred = Get-Credential -Message "Enter the HDInsight cluster HTTP user credential:" 
-	$wordCountJob = Start-AzureRmHDInsightJob `
-						-ResourceGroupName $resourceGroupName `
-						-ClusterName $clusterName `
-						-HttpCredential $cred `
-						-JobDefinition $wordCountJobDefinition 
-	
-	Wait-AzureRmHDInsightJob `
-		-ResourceGroupName $resourceGroupName `
-		-ClusterName $clusterName `
-		-HttpCredential $cred `
-		-JobId $wordCountJob.JobId 
-
-	# Get the job output
-	$cluster = Get-AzureRmHDInsightCluster -ResourceGroupName $resourceGroupName -ClusterName $clusterName
-	$defaultStorageAccount = $cluster.DefaultStorageAccount -replace '.blob.core.windows.net'
-	$defaultStorageAccountKey = Get-AzureRmStorageAccountKey -ResourceGroupName $resourceGroupName -Name $defaultStorageAccount |  %{ $_.Key1 }
-	$defaultStorageContainer = $cluster.DefaultStorageContainer
-=======
->>>>>>> 71975739
 	
 
 ##Grant/revoke access
