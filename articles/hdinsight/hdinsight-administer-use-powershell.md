<properties
	pageTitle="Manage Hadoop clusters in HDInsight with PowerShell | Microsoft Azure"
	description="Learn how to perform administrative tasks for the Hadoop clusters in HDInsight using Azure PowerShell."
	services="hdinsight"
	editor="cgronlun"
	manager="paulettm"
	tags="azure-portal"
	authors="mumian"
	documentationCenter=""/>

<tags
	ms.service="hdinsight"
	ms.workload="big-data"
	ms.tgt_pltfrm="na"
	ms.devlang="na"
	ms.topic="article"
<<<<<<< HEAD
	ms.date="04/05/2016"
=======
	ms.date="08/10/2016"
>>>>>>> c186bb0b
	ms.author="jgao"/>

# Manage Hadoop clusters in HDInsight by using Azure PowerShell

[AZURE.INCLUDE [selector](../../includes/hdinsight-portal-management-selector.md)]

Azure PowerShell is a powerful scripting environment that you can use to control and automate the deployment and management of your workloads in Azure. In this article, you will learn how to manage Hadoop clusters in Azure HDInsight by using a local Azure PowerShell console through the use of Windows PowerShell. For the list of the HDInsight PowerShell cmdlets, see [HDInsight cmdlet reference][hdinsight-powershell-reference].



**Prerequisites**

Before you begin this article, you must have the following:

- **An Azure subscription**. See [Get Azure free trial](https://azure.microsoft.com/documentation/videos/get-azure-free-trial-for-testing-hadoop-in-hdinsight/).

##Install Azure PowerShell

[AZURE.INCLUDE [upgrade-powershell](../../includes/hdinsight-use-latest-powershell.md)]

If you have installed Azure PowerShell version 0.9x, you must uninstall it before installing a newer version.

To check the version of the installed PowerShell:

	Get-Module *azure*
	
To uninstall the older version, run Programs and Features in the control panel. 


##Create clusters

See [Create Linux-based clusters in HDInsight using Azure PowerShell](hdinsight-hadoop-create-linux-clusters-azure-powershell.md)

##List clusters
Use the following command to list all clusters in the current subscription:

	Get-AzureRmHDInsightCluster

##Show cluster

Use the following command to show details of a specific cluster in the current subscription:

	Get-AzureRmHDInsightCluster -ClusterName <Cluster Name>

##Delete clusters

Use the following command to delete a cluster:

	Remove-AzureRmHDInsightCluster -ClusterName <Cluster Name>

You can also delete a cluster by removing the resource group that contains the cluster. Please note, this will delete all the resources in the group including the default storage account.

	Remove-AzureRmResourceGroup -Name <Resource Group Name>
			
##Scale clusters
The cluster scaling feature allows you to change the number of worker nodes used by a cluster that is running in Azure HDInsight without having to re-create the cluster.

>[AZURE.NOTE] Only clusters with HDInsight version 3.1.3 or higher are supported. If you are unsure of the version of your cluster, you can check the Properties page.  See [List and show clusters](hdinsight-administer-use-portal-linux.md#list-and-show-clusters).

The impact of changing the number of data nodes for each type of cluster supported by HDInsight:

- Hadoop

	You can seamlessly increase the number of worker nodes in a Hadoop cluster that is running without impacting any pending or running jobs. New jobs can also be submitted while the operation is in progress. Failures in a scaling operation are gracefully handled so that the cluster is always left in a functional state.

	When a Hadoop cluster is scaled down by reducing the number of data nodes, some of the services in the cluster are restarted. This causes all running and pending jobs to fail at the completion of the scaling operation. You can, however, resubmit the jobs once the operation is complete.

- HBase

	You can seamlessly add or remove nodes to your HBase cluster while it is running. Regional Servers are automatically balanced within a few minutes of completing the scaling operation. However, you can also manually balance the regional servers by logging in to the headnode of cluster and running the following commands from a command prompt window:

		>pushd %HBASE_HOME%\bin
		>hbase shell
		>balancer

- Storm

	You can seamlessly add or remove data nodes to your Storm cluster while it is running. But after a successful completion of the scaling operation, you will need to rebalance the topology.

	Rebalancing can be accomplished in two ways:

	* Storm web UI
	* Command-line interface (CLI) tool

	Please refer to the [Apache Storm documentation](http://storm.apache.org/documentation/Understanding-the-parallelism-of-a-Storm-topology.html) for more details.

	The Storm web UI is available on the HDInsight cluster:

	![HDInsight storm scale rebalance](./media/hdinsight-administer-use-management-portal/hdinsight.portal.scale.cluster.storm.rebalance.png)

	Here is an example how to use the CLI command to rebalance the Storm topology:

		## Reconfigure the topology "mytopology" to use 5 worker processes,
		## the spout "blue-spout" to use 3 executors, and
		## the bolt "yellow-bolt" to use 10 executors

		$ storm rebalance mytopology -n 5 -e blue-spout=3 -e yellow-bolt=10

To change the Hadoop cluster size by using Azure PowerShell, run the following command from a client machine:

	Set-AzureRmHDInsightClusterSize -ClusterName <Cluster Name> -TargetInstanceCount <NewSize>
	

##Grant/revoke access

HDInsight clusters have the following HTTP web services (all of these services have RESTful endpoints):

- ODBC
- JDBC
- Ambari
- Oozie
- Templeton


By default, these services are granted for access. You can revoke/grant the access. To revoke:

	Revoke-AzureRmHDInsightHttpServicesAccess -ClusterName <Cluster Name>

To grant:

	$clusterName = "<HDInsight Cluster Name>"

	# Credential option 1
	$hadoopUserName = "admin"
	$hadoopUserPassword = "<Enter the Password>"
	$hadoopUserPW = ConvertTo-SecureString -String $hadoopUserPassword -AsPlainText -Force
	$credential = New-Object System.Management.Automation.PSCredential($hadoopUserName,$hadoopUserPW)

	# Credential option 2
	#$credential = Get-Credential -Message "Enter the HTTP username and password:" -UserName "admin"
	
	Grant-AzureRmHDInsightHttpServicesAccess -ClusterName $clusterName -HttpCredential $credential

>[AZURE.NOTE] By granting/revoking the access, you will reset the cluster user name and password.

This can also be done via the Portal. See [Administer HDInsight by using the Azure portal][hdinsight-admin-portal].

##Update HTTP user credentials

It is the same procedure as [Grant/revoke HTTP access](#grant/revoke-access).If the cluster has been granted the HTTP access, you must first revoke it.  And then grant the access with new HTTP user credentials.


##Find the default storage account

The following Powershell script demonstrates how to get the default storage account name and the default storage account key for a cluster.

	$clusterName = "<HDInsight Cluster Name>"
	
	$cluster = Get-AzureRmHDInsightCluster -ClusterName $clusterName
	$resourceGroupName = $cluster.ResourceGroup
	$defaultStorageAccountName = ($cluster.DefaultStorageAccount).Replace(".blob.core.windows.net", "")
	$defaultBlobContainerName = $cluster.DefaultStorageContainer
	$defaultStorageAccountKey = (Get-AzureRmStorageAccountKey -ResourceGroupName $resourceGroupName -Name $defaultStorageAccountName)[0].Value
	$defaultStorageAccountContext = New-AzureStorageContext -StorageAccountName $defaultStorageAccountName -StorageAccountKey $defaultStorageAccountKey 

##Find the resource group

In the Resource Manager mode, each HDInsight cluster belongs to an Azure resource group.  To find the resource group:

	$clusterName = "<HDInsight Cluster Name>"
	
	$cluster = Get-AzureRmHDInsightCluster -ClusterName $clusterName
	$resourceGroupName = $cluster.ResourceGroup


##Submit jobs

**To submit MapReduce jobs**

See [Run Hadoop MapReduce samples in Windows-based HDInsight](hdinsight-run-samples.md).

**To submit Hive jobs** 

See [Run Hive queries using PowerShell](hdinsight-hadoop-use-hive-powershell.md).

**To submit Pig jobs**

See [Run Pig jobs using PowerShell](hdinsight-hadoop-use-pig-powershell.md).

**To submit Sqoop jobs**

See [Use Sqoop with HDInsight](hdinsight-use-sqoop.md).

**To submit Oozie jobs**

See [Use Oozie with Hadoop to define and run a workflow in HDInsight](hdinsight-use-oozie.md).

##Upload data to Azure Blob storage
See [Upload data to HDInsight][hdinsight-upload-data].


## See Also
* [HDInsight cmdlet reference documentation][hdinsight-powershell-reference]
* [Administer HDInsight by using the Azure portal][hdinsight-admin-portal]
* [Administer HDInsight using a command-line interface][hdinsight-admin-cli]
* [Create HDInsight clusters][hdinsight-provision]
* [Upload data to HDInsight][hdinsight-upload-data]
* [Submit Hadoop jobs programmatically][hdinsight-submit-jobs]
* [Get started with Azure HDInsight][hdinsight-get-started]


[azure-purchase-options]: http://azure.microsoft.com/pricing/purchase-options/
[azure-member-offers]: http://azure.microsoft.com/pricing/member-offers/
[azure-free-trial]: http://azure.microsoft.com/pricing/free-trial/

[hdinsight-get-started]: hdinsight-hadoop-linux-tutorial-get-started.md
[hdinsight-provision]: hdinsight-provision-clusters.md
[hdinsight-provision-custom-options]: hdinsight-provision-clusters.md#configuration
[hdinsight-submit-jobs]: hdinsight-submit-hadoop-jobs-programmatically.md

[hdinsight-admin-cli]: hdinsight-administer-use-command-line.md
[hdinsight-admin-portal]: hdinsight-administer-use-management-portal.md
[hdinsight-storage]: hdinsight-hadoop-use-blob-storage.md
[hdinsight-use-hive]: hdinsight-use-hive.md
[hdinsight-use-mapreduce]: hdinsight-use-mapreduce.md
[hdinsight-upload-data]: hdinsight-upload-data.md
[hdinsight-flight]: hdinsight-analyze-flight-delay-data.md

[hdinsight-powershell-reference]: https://msdn.microsoft.com/library/dn858087.aspx

[powershell-install-configure]: powershell-install-configure.md

[image-hdi-ps-provision]: ./media/hdinsight-administer-use-powershell/HDI.PS.Provision.png
<|MERGE_RESOLUTION|>--- conflicted
+++ resolved
@@ -1,244 +1,240 @@
-<properties
-	pageTitle="Manage Hadoop clusters in HDInsight with PowerShell | Microsoft Azure"
-	description="Learn how to perform administrative tasks for the Hadoop clusters in HDInsight using Azure PowerShell."
-	services="hdinsight"
-	editor="cgronlun"
-	manager="paulettm"
-	tags="azure-portal"
-	authors="mumian"
-	documentationCenter=""/>
-
-<tags
-	ms.service="hdinsight"
-	ms.workload="big-data"
-	ms.tgt_pltfrm="na"
-	ms.devlang="na"
-	ms.topic="article"
-<<<<<<< HEAD
-	ms.date="04/05/2016"
-=======
-	ms.date="08/10/2016"
->>>>>>> c186bb0b
-	ms.author="jgao"/>
-
-# Manage Hadoop clusters in HDInsight by using Azure PowerShell
-
-[AZURE.INCLUDE [selector](../../includes/hdinsight-portal-management-selector.md)]
-
-Azure PowerShell is a powerful scripting environment that you can use to control and automate the deployment and management of your workloads in Azure. In this article, you will learn how to manage Hadoop clusters in Azure HDInsight by using a local Azure PowerShell console through the use of Windows PowerShell. For the list of the HDInsight PowerShell cmdlets, see [HDInsight cmdlet reference][hdinsight-powershell-reference].
-
-
-
-**Prerequisites**
-
-Before you begin this article, you must have the following:
-
-- **An Azure subscription**. See [Get Azure free trial](https://azure.microsoft.com/documentation/videos/get-azure-free-trial-for-testing-hadoop-in-hdinsight/).
-
-##Install Azure PowerShell
-
-[AZURE.INCLUDE [upgrade-powershell](../../includes/hdinsight-use-latest-powershell.md)]
-
-If you have installed Azure PowerShell version 0.9x, you must uninstall it before installing a newer version.
-
-To check the version of the installed PowerShell:
-
-	Get-Module *azure*
-	
-To uninstall the older version, run Programs and Features in the control panel. 
-
-
-##Create clusters
-
-See [Create Linux-based clusters in HDInsight using Azure PowerShell](hdinsight-hadoop-create-linux-clusters-azure-powershell.md)
-
-##List clusters
-Use the following command to list all clusters in the current subscription:
-
-	Get-AzureRmHDInsightCluster
-
-##Show cluster
-
-Use the following command to show details of a specific cluster in the current subscription:
-
-	Get-AzureRmHDInsightCluster -ClusterName <Cluster Name>
-
-##Delete clusters
-
-Use the following command to delete a cluster:
-
-	Remove-AzureRmHDInsightCluster -ClusterName <Cluster Name>
-
-You can also delete a cluster by removing the resource group that contains the cluster. Please note, this will delete all the resources in the group including the default storage account.
-
-	Remove-AzureRmResourceGroup -Name <Resource Group Name>
-			
-##Scale clusters
-The cluster scaling feature allows you to change the number of worker nodes used by a cluster that is running in Azure HDInsight without having to re-create the cluster.
-
->[AZURE.NOTE] Only clusters with HDInsight version 3.1.3 or higher are supported. If you are unsure of the version of your cluster, you can check the Properties page.  See [List and show clusters](hdinsight-administer-use-portal-linux.md#list-and-show-clusters).
-
-The impact of changing the number of data nodes for each type of cluster supported by HDInsight:
-
-- Hadoop
-
-	You can seamlessly increase the number of worker nodes in a Hadoop cluster that is running without impacting any pending or running jobs. New jobs can also be submitted while the operation is in progress. Failures in a scaling operation are gracefully handled so that the cluster is always left in a functional state.
-
-	When a Hadoop cluster is scaled down by reducing the number of data nodes, some of the services in the cluster are restarted. This causes all running and pending jobs to fail at the completion of the scaling operation. You can, however, resubmit the jobs once the operation is complete.
-
-- HBase
-
-	You can seamlessly add or remove nodes to your HBase cluster while it is running. Regional Servers are automatically balanced within a few minutes of completing the scaling operation. However, you can also manually balance the regional servers by logging in to the headnode of cluster and running the following commands from a command prompt window:
-
-		>pushd %HBASE_HOME%\bin
-		>hbase shell
-		>balancer
-
-- Storm
-
-	You can seamlessly add or remove data nodes to your Storm cluster while it is running. But after a successful completion of the scaling operation, you will need to rebalance the topology.
-
-	Rebalancing can be accomplished in two ways:
-
-	* Storm web UI
-	* Command-line interface (CLI) tool
-
-	Please refer to the [Apache Storm documentation](http://storm.apache.org/documentation/Understanding-the-parallelism-of-a-Storm-topology.html) for more details.
-
-	The Storm web UI is available on the HDInsight cluster:
-
-	![HDInsight storm scale rebalance](./media/hdinsight-administer-use-management-portal/hdinsight.portal.scale.cluster.storm.rebalance.png)
-
-	Here is an example how to use the CLI command to rebalance the Storm topology:
-
-		## Reconfigure the topology "mytopology" to use 5 worker processes,
-		## the spout "blue-spout" to use 3 executors, and
-		## the bolt "yellow-bolt" to use 10 executors
-
-		$ storm rebalance mytopology -n 5 -e blue-spout=3 -e yellow-bolt=10
-
-To change the Hadoop cluster size by using Azure PowerShell, run the following command from a client machine:
-
-	Set-AzureRmHDInsightClusterSize -ClusterName <Cluster Name> -TargetInstanceCount <NewSize>
-	
-
-##Grant/revoke access
-
-HDInsight clusters have the following HTTP web services (all of these services have RESTful endpoints):
-
-- ODBC
-- JDBC
-- Ambari
-- Oozie
-- Templeton
-
-
-By default, these services are granted for access. You can revoke/grant the access. To revoke:
-
-	Revoke-AzureRmHDInsightHttpServicesAccess -ClusterName <Cluster Name>
-
-To grant:
-
-	$clusterName = "<HDInsight Cluster Name>"
-
-	# Credential option 1
-	$hadoopUserName = "admin"
-	$hadoopUserPassword = "<Enter the Password>"
-	$hadoopUserPW = ConvertTo-SecureString -String $hadoopUserPassword -AsPlainText -Force
-	$credential = New-Object System.Management.Automation.PSCredential($hadoopUserName,$hadoopUserPW)
-
-	# Credential option 2
-	#$credential = Get-Credential -Message "Enter the HTTP username and password:" -UserName "admin"
-	
-	Grant-AzureRmHDInsightHttpServicesAccess -ClusterName $clusterName -HttpCredential $credential
-
->[AZURE.NOTE] By granting/revoking the access, you will reset the cluster user name and password.
-
-This can also be done via the Portal. See [Administer HDInsight by using the Azure portal][hdinsight-admin-portal].
-
-##Update HTTP user credentials
-
-It is the same procedure as [Grant/revoke HTTP access](#grant/revoke-access).If the cluster has been granted the HTTP access, you must first revoke it.  And then grant the access with new HTTP user credentials.
-
-
-##Find the default storage account
-
-The following Powershell script demonstrates how to get the default storage account name and the default storage account key for a cluster.
-
-	$clusterName = "<HDInsight Cluster Name>"
-	
-	$cluster = Get-AzureRmHDInsightCluster -ClusterName $clusterName
-	$resourceGroupName = $cluster.ResourceGroup
-	$defaultStorageAccountName = ($cluster.DefaultStorageAccount).Replace(".blob.core.windows.net", "")
-	$defaultBlobContainerName = $cluster.DefaultStorageContainer
-	$defaultStorageAccountKey = (Get-AzureRmStorageAccountKey -ResourceGroupName $resourceGroupName -Name $defaultStorageAccountName)[0].Value
-	$defaultStorageAccountContext = New-AzureStorageContext -StorageAccountName $defaultStorageAccountName -StorageAccountKey $defaultStorageAccountKey 
-
-##Find the resource group
-
-In the Resource Manager mode, each HDInsight cluster belongs to an Azure resource group.  To find the resource group:
-
-	$clusterName = "<HDInsight Cluster Name>"
-	
-	$cluster = Get-AzureRmHDInsightCluster -ClusterName $clusterName
-	$resourceGroupName = $cluster.ResourceGroup
-
-
-##Submit jobs
-
-**To submit MapReduce jobs**
-
-See [Run Hadoop MapReduce samples in Windows-based HDInsight](hdinsight-run-samples.md).
-
-**To submit Hive jobs** 
-
-See [Run Hive queries using PowerShell](hdinsight-hadoop-use-hive-powershell.md).
-
-**To submit Pig jobs**
-
-See [Run Pig jobs using PowerShell](hdinsight-hadoop-use-pig-powershell.md).
-
-**To submit Sqoop jobs**
-
-See [Use Sqoop with HDInsight](hdinsight-use-sqoop.md).
-
-**To submit Oozie jobs**
-
-See [Use Oozie with Hadoop to define and run a workflow in HDInsight](hdinsight-use-oozie.md).
-
-##Upload data to Azure Blob storage
-See [Upload data to HDInsight][hdinsight-upload-data].
-
-
-## See Also
-* [HDInsight cmdlet reference documentation][hdinsight-powershell-reference]
-* [Administer HDInsight by using the Azure portal][hdinsight-admin-portal]
-* [Administer HDInsight using a command-line interface][hdinsight-admin-cli]
-* [Create HDInsight clusters][hdinsight-provision]
-* [Upload data to HDInsight][hdinsight-upload-data]
-* [Submit Hadoop jobs programmatically][hdinsight-submit-jobs]
-* [Get started with Azure HDInsight][hdinsight-get-started]
-
-
-[azure-purchase-options]: http://azure.microsoft.com/pricing/purchase-options/
-[azure-member-offers]: http://azure.microsoft.com/pricing/member-offers/
-[azure-free-trial]: http://azure.microsoft.com/pricing/free-trial/
-
-[hdinsight-get-started]: hdinsight-hadoop-linux-tutorial-get-started.md
-[hdinsight-provision]: hdinsight-provision-clusters.md
-[hdinsight-provision-custom-options]: hdinsight-provision-clusters.md#configuration
-[hdinsight-submit-jobs]: hdinsight-submit-hadoop-jobs-programmatically.md
-
-[hdinsight-admin-cli]: hdinsight-administer-use-command-line.md
-[hdinsight-admin-portal]: hdinsight-administer-use-management-portal.md
-[hdinsight-storage]: hdinsight-hadoop-use-blob-storage.md
-[hdinsight-use-hive]: hdinsight-use-hive.md
-[hdinsight-use-mapreduce]: hdinsight-use-mapreduce.md
-[hdinsight-upload-data]: hdinsight-upload-data.md
-[hdinsight-flight]: hdinsight-analyze-flight-delay-data.md
-
-[hdinsight-powershell-reference]: https://msdn.microsoft.com/library/dn858087.aspx
-
-[powershell-install-configure]: powershell-install-configure.md
-
-[image-hdi-ps-provision]: ./media/hdinsight-administer-use-powershell/HDI.PS.Provision.png
+<properties
+	pageTitle="Manage Hadoop clusters in HDInsight with PowerShell | Microsoft Azure"
+	description="Learn how to perform administrative tasks for the Hadoop clusters in HDInsight using Azure PowerShell."
+	services="hdinsight"
+	editor="cgronlun"
+	manager="paulettm"
+	tags="azure-portal"
+	authors="mumian"
+	documentationCenter=""/>
+
+<tags
+	ms.service="hdinsight"
+	ms.workload="big-data"
+	ms.tgt_pltfrm="na"
+	ms.devlang="na"
+	ms.topic="article"
+	ms.date="08/10/2016"
+	ms.author="jgao"/>
+
+# Manage Hadoop clusters in HDInsight by using Azure PowerShell
+
+[AZURE.INCLUDE [selector](../../includes/hdinsight-portal-management-selector.md)]
+
+Azure PowerShell is a powerful scripting environment that you can use to control and automate the deployment and management of your workloads in Azure. In this article, you will learn how to manage Hadoop clusters in Azure HDInsight by using a local Azure PowerShell console through the use of Windows PowerShell. For the list of the HDInsight PowerShell cmdlets, see [HDInsight cmdlet reference][hdinsight-powershell-reference].
+
+
+
+**Prerequisites**
+
+Before you begin this article, you must have the following:
+
+- **An Azure subscription**. See [Get Azure free trial](https://azure.microsoft.com/documentation/videos/get-azure-free-trial-for-testing-hadoop-in-hdinsight/).
+
+##Install Azure PowerShell
+
+[AZURE.INCLUDE [upgrade-powershell](../../includes/hdinsight-use-latest-powershell.md)]
+
+If you have installed Azure PowerShell version 0.9x, you must uninstall it before installing a newer version.
+
+To check the version of the installed PowerShell:
+
+	Get-Module *azure*
+	
+To uninstall the older version, run Programs and Features in the control panel. 
+
+
+##Create clusters
+
+See [Create Linux-based clusters in HDInsight using Azure PowerShell](hdinsight-hadoop-create-linux-clusters-azure-powershell.md)
+
+##List clusters
+Use the following command to list all clusters in the current subscription:
+
+	Get-AzureRmHDInsightCluster
+
+##Show cluster
+
+Use the following command to show details of a specific cluster in the current subscription:
+
+	Get-AzureRmHDInsightCluster -ClusterName <Cluster Name>
+
+##Delete clusters
+
+Use the following command to delete a cluster:
+
+	Remove-AzureRmHDInsightCluster -ClusterName <Cluster Name>
+
+You can also delete a cluster by removing the resource group that contains the cluster. Please note, this will delete all the resources in the group including the default storage account.
+
+	Remove-AzureRmResourceGroup -Name <Resource Group Name>
+			
+##Scale clusters
+The cluster scaling feature allows you to change the number of worker nodes used by a cluster that is running in Azure HDInsight without having to re-create the cluster.
+
+>[AZURE.NOTE] Only clusters with HDInsight version 3.1.3 or higher are supported. If you are unsure of the version of your cluster, you can check the Properties page.  See [List and show clusters](hdinsight-administer-use-portal-linux.md#list-and-show-clusters).
+
+The impact of changing the number of data nodes for each type of cluster supported by HDInsight:
+
+- Hadoop
+
+	You can seamlessly increase the number of worker nodes in a Hadoop cluster that is running without impacting any pending or running jobs. New jobs can also be submitted while the operation is in progress. Failures in a scaling operation are gracefully handled so that the cluster is always left in a functional state.
+
+	When a Hadoop cluster is scaled down by reducing the number of data nodes, some of the services in the cluster are restarted. This causes all running and pending jobs to fail at the completion of the scaling operation. You can, however, resubmit the jobs once the operation is complete.
+
+- HBase
+
+	You can seamlessly add or remove nodes to your HBase cluster while it is running. Regional Servers are automatically balanced within a few minutes of completing the scaling operation. However, you can also manually balance the regional servers by logging in to the headnode of cluster and running the following commands from a command prompt window:
+
+		>pushd %HBASE_HOME%\bin
+		>hbase shell
+		>balancer
+
+- Storm
+
+	You can seamlessly add or remove data nodes to your Storm cluster while it is running. But after a successful completion of the scaling operation, you will need to rebalance the topology.
+
+	Rebalancing can be accomplished in two ways:
+
+	* Storm web UI
+	* Command-line interface (CLI) tool
+
+	Please refer to the [Apache Storm documentation](http://storm.apache.org/documentation/Understanding-the-parallelism-of-a-Storm-topology.html) for more details.
+
+	The Storm web UI is available on the HDInsight cluster:
+
+	![HDInsight storm scale rebalance](./media/hdinsight-administer-use-management-portal/hdinsight.portal.scale.cluster.storm.rebalance.png)
+
+	Here is an example how to use the CLI command to rebalance the Storm topology:
+
+		## Reconfigure the topology "mytopology" to use 5 worker processes,
+		## the spout "blue-spout" to use 3 executors, and
+		## the bolt "yellow-bolt" to use 10 executors
+
+		$ storm rebalance mytopology -n 5 -e blue-spout=3 -e yellow-bolt=10
+
+To change the Hadoop cluster size by using Azure PowerShell, run the following command from a client machine:
+
+	Set-AzureRmHDInsightClusterSize -ClusterName <Cluster Name> -TargetInstanceCount <NewSize>
+	
+
+##Grant/revoke access
+
+HDInsight clusters have the following HTTP web services (all of these services have RESTful endpoints):
+
+- ODBC
+- JDBC
+- Ambari
+- Oozie
+- Templeton
+
+
+By default, these services are granted for access. You can revoke/grant the access. To revoke:
+
+	Revoke-AzureRmHDInsightHttpServicesAccess -ClusterName <Cluster Name>
+
+To grant:
+
+	$clusterName = "<HDInsight Cluster Name>"
+
+	# Credential option 1
+	$hadoopUserName = "admin"
+	$hadoopUserPassword = "<Enter the Password>"
+	$hadoopUserPW = ConvertTo-SecureString -String $hadoopUserPassword -AsPlainText -Force
+	$credential = New-Object System.Management.Automation.PSCredential($hadoopUserName,$hadoopUserPW)
+
+	# Credential option 2
+	#$credential = Get-Credential -Message "Enter the HTTP username and password:" -UserName "admin"
+	
+	Grant-AzureRmHDInsightHttpServicesAccess -ClusterName $clusterName -HttpCredential $credential
+
+>[AZURE.NOTE] By granting/revoking the access, you will reset the cluster user name and password.
+
+This can also be done via the Portal. See [Administer HDInsight by using the Azure portal][hdinsight-admin-portal].
+
+##Update HTTP user credentials
+
+It is the same procedure as [Grant/revoke HTTP access](#grant/revoke-access).If the cluster has been granted the HTTP access, you must first revoke it.  And then grant the access with new HTTP user credentials.
+
+
+##Find the default storage account
+
+The following Powershell script demonstrates how to get the default storage account name and the default storage account key for a cluster.
+
+	$clusterName = "<HDInsight Cluster Name>"
+	
+	$cluster = Get-AzureRmHDInsightCluster -ClusterName $clusterName
+	$resourceGroupName = $cluster.ResourceGroup
+	$defaultStorageAccountName = ($cluster.DefaultStorageAccount).Replace(".blob.core.windows.net", "")
+	$defaultBlobContainerName = $cluster.DefaultStorageContainer
+	$defaultStorageAccountKey = (Get-AzureRmStorageAccountKey -ResourceGroupName $resourceGroupName -Name $defaultStorageAccountName)[0].Value
+	$defaultStorageAccountContext = New-AzureStorageContext -StorageAccountName $defaultStorageAccountName -StorageAccountKey $defaultStorageAccountKey 
+
+##Find the resource group
+
+In the Resource Manager mode, each HDInsight cluster belongs to an Azure resource group.  To find the resource group:
+
+	$clusterName = "<HDInsight Cluster Name>"
+	
+	$cluster = Get-AzureRmHDInsightCluster -ClusterName $clusterName
+	$resourceGroupName = $cluster.ResourceGroup
+
+
+##Submit jobs
+
+**To submit MapReduce jobs**
+
+See [Run Hadoop MapReduce samples in Windows-based HDInsight](hdinsight-run-samples.md).
+
+**To submit Hive jobs** 
+
+See [Run Hive queries using PowerShell](hdinsight-hadoop-use-hive-powershell.md).
+
+**To submit Pig jobs**
+
+See [Run Pig jobs using PowerShell](hdinsight-hadoop-use-pig-powershell.md).
+
+**To submit Sqoop jobs**
+
+See [Use Sqoop with HDInsight](hdinsight-use-sqoop.md).
+
+**To submit Oozie jobs**
+
+See [Use Oozie with Hadoop to define and run a workflow in HDInsight](hdinsight-use-oozie.md).
+
+##Upload data to Azure Blob storage
+See [Upload data to HDInsight][hdinsight-upload-data].
+
+
+## See Also
+* [HDInsight cmdlet reference documentation][hdinsight-powershell-reference]
+* [Administer HDInsight by using the Azure portal][hdinsight-admin-portal]
+* [Administer HDInsight using a command-line interface][hdinsight-admin-cli]
+* [Create HDInsight clusters][hdinsight-provision]
+* [Upload data to HDInsight][hdinsight-upload-data]
+* [Submit Hadoop jobs programmatically][hdinsight-submit-jobs]
+* [Get started with Azure HDInsight][hdinsight-get-started]
+
+
+[azure-purchase-options]: http://azure.microsoft.com/pricing/purchase-options/
+[azure-member-offers]: http://azure.microsoft.com/pricing/member-offers/
+[azure-free-trial]: http://azure.microsoft.com/pricing/free-trial/
+
+[hdinsight-get-started]: hdinsight-hadoop-linux-tutorial-get-started.md
+[hdinsight-provision]: hdinsight-provision-clusters.md
+[hdinsight-provision-custom-options]: hdinsight-provision-clusters.md#configuration
+[hdinsight-submit-jobs]: hdinsight-submit-hadoop-jobs-programmatically.md
+
+[hdinsight-admin-cli]: hdinsight-administer-use-command-line.md
+[hdinsight-admin-portal]: hdinsight-administer-use-management-portal.md
+[hdinsight-storage]: hdinsight-hadoop-use-blob-storage.md
+[hdinsight-use-hive]: hdinsight-use-hive.md
+[hdinsight-use-mapreduce]: hdinsight-use-mapreduce.md
+[hdinsight-upload-data]: hdinsight-upload-data.md
+[hdinsight-flight]: hdinsight-analyze-flight-delay-data.md
+
+[hdinsight-powershell-reference]: https://msdn.microsoft.com/library/dn858087.aspx
+
+[powershell-install-configure]: powershell-install-configure.md
+
+[image-hdi-ps-provision]: ./media/hdinsight-administer-use-powershell/HDI.PS.Provision.png