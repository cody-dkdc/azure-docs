---
title: Manage Hadoop clusters in HDInsight with PowerShell | Microsoft Docs
description: Learn how to perform administrative tasks for the Hadoop clusters in HDInsight using Azure PowerShell.
services: hdinsight
editor: cgronlun
manager: jhubbard
tags: azure-portal
author: mumian
documentationcenter: ''

ms.assetid: bfdfa754-18e5-4ef9-b0d6-2dbdcebc0283
ms.service: hdinsight
ms.custom: hdinsightactive
ms.workload: big-data
ms.tgt_pltfrm: na
ms.devlang: na
ms.topic: article
ms.date: 02/22/2017
ms.author: jgao

---
# Manage Hadoop clusters in HDInsight by using Azure PowerShell
[!INCLUDE [selector](../../includes/hdinsight-portal-management-selector.md)]

Azure PowerShell is a powerful scripting environment that you can use to control and automate the deployment and management of your workloads in Azure. In this article, you will learn how to manage Hadoop clusters in Azure HDInsight by using a local Azure PowerShell console through the use of Windows PowerShell. For the list of the HDInsight PowerShell cmdlets, see [HDInsight cmdlet reference][hdinsight-powershell-reference].

**Prerequisites**

Before you begin this article, you must have the following:

* **An Azure subscription**. See [Get Azure free trial](https://azure.microsoft.com/documentation/videos/get-azure-free-trial-for-testing-hadoop-in-hdinsight/).

## Install Azure PowerShell
[!INCLUDE [upgrade-powershell](../../includes/hdinsight-use-latest-powershell.md)]

If you have installed Azure PowerShell version 0.9x, you must uninstall it before installing a newer version.

To check the version of the installed PowerShell:

    Get-Module *azure*

To uninstall the older version, run Programs and Features in the control panel.

## Create clusters
See [Create Linux-based clusters in HDInsight using Azure PowerShell](hdinsight-hadoop-create-linux-clusters-azure-powershell.md)

## List clusters
Use the following command to list all clusters in the current subscription:

    Get-AzureRmHDInsightCluster

## Show cluster
Use the following command to show details of a specific cluster in the current subscription:

    Get-AzureRmHDInsightCluster -ClusterName <Cluster Name>

## Delete clusters
Use the following command to delete a cluster:

    Remove-AzureRmHDInsightCluster -ClusterName <Cluster Name>

You can also delete a cluster by removing the resource group that contains the cluster. Please note, this will delete all the resources in the group including the default storage account.

    Remove-AzureRmResourceGroup -Name <Resource Group Name>

## Scale clusters
The cluster scaling feature allows you to change the number of worker nodes used by a cluster that is running in Azure HDInsight without having to re-create the cluster.

> [!NOTE]
> Only clusters with HDInsight version 3.1.3 or higher are supported. If you are unsure of the version of your cluster, you can check the Properties page.  See [List and show clusters](hdinsight-administer-use-portal-linux.md#list-and-show-clusters).
>
>

The impact of changing the number of data nodes for each type of cluster supported by HDInsight:

* Hadoop

    You can seamlessly increase the number of worker nodes in a Hadoop cluster that is running without impacting any pending or running jobs. New jobs can also be submitted while the operation is in progress. Failures in a scaling operation are gracefully handled so that the cluster is always left in a functional state.

    When a Hadoop cluster is scaled down by reducing the number of data nodes, some of the services in the cluster are restarted. This causes all running and pending jobs to fail at the completion of the scaling operation. You can, however, resubmit the jobs once the operation is complete.
* HBase

    You can seamlessly add or remove nodes to your HBase cluster while it is running. Regional Servers are automatically balanced within a few minutes of completing the scaling operation. However, you can also manually balance the regional servers by logging in to the headnode of cluster and running the following commands from a command prompt window:

        >pushd %HBASE_HOME%\bin
        >hbase shell
        >balancer
* Storm

    You can seamlessly add or remove data nodes to your Storm cluster while it is running. But after a successful completion of the scaling operation, you will need to rebalance the topology.

    Rebalancing can be accomplished in two ways:

  * Storm web UI
  * Command-line interface (CLI) tool

    Please refer to the [Apache Storm documentation](http://storm.apache.org/documentation/Understanding-the-parallelism-of-a-Storm-topology.html) for more details.

    The Storm web UI is available on the HDInsight cluster:

    ![HDInsight storm scale rebalance](./media/hdinsight-administer-use-management-portal/hdinsight.portal.scale.cluster.png)

    Here is an example how to use the CLI command to rebalance the Storm topology:

        ## Reconfigure the topology "mytopology" to use 5 worker processes,
        ## the spout "blue-spout" to use 3 executors, and
        ## the bolt "yellow-bolt" to use 10 executors
        $ storm rebalance mytopology -n 5 -e blue-spout=3 -e yellow-bolt=10

To change the Hadoop cluster size by using Azure PowerShell, run the following command from a client machine:

    Set-AzureRmHDInsightClusterSize -ClusterName <Cluster Name> -TargetInstanceCount <NewSize>


## Grant/revoke access
HDInsight clusters have the following HTTP web services (all of these services have RESTful endpoints):

* ODBC
* JDBC
* Ambari
* Oozie
* Templeton

By default, these services are granted for access. You can revoke/grant the access. To revoke:

    Revoke-AzureRmHDInsightHttpServicesAccess -ClusterName <Cluster Name>

To grant:

    $clusterName = "<HDInsight Cluster Name>"

    # Credential option 1
    $hadoopUserName = "admin"
    $hadoopUserPassword = "<Enter the Password>"
    $hadoopUserPW = ConvertTo-SecureString -String $hadoopUserPassword -AsPlainText -Force
    $credential = New-Object System.Management.Automation.PSCredential($hadoopUserName,$hadoopUserPW)

    # Credential option 2
    #$credential = Get-Credential -Message "Enter the HTTP username and password:" -UserName "admin"

    Grant-AzureRmHDInsightHttpServicesAccess -ClusterName $clusterName -HttpCredential $credential

> [!NOTE]
> By granting/revoking the access, you will reset the cluster user name and password.
>
>

This can also be done via the Portal. See [Administer HDInsight by using the Azure portal][hdinsight-admin-portal].

## Update HTTP user credentials
It is the same procedure as [Grant/revoke HTTP access](#grant/revoke-access).If the cluster has been granted the HTTP access, you must first revoke it.  And then grant the access with new HTTP user credentials.

## Find the default storage account
The following Powershell script demonstrates how to get the default storage account name and the related information:

    #Login-AzureRmAccount
    $clusterName = "<HDInsight Cluster Name>"
<<<<<<< HEAD
    
    $clusterInfo = Get-AzureRmHDInsightCluster -ClusterName $clusterName
    $storageInfo = $clusterInfo.DefaultStorageAccount.split('.')
    $defaultStoreageType = $storageInfo[1]
    $defaultStorageName = $storageInfo[0]
    
    echo "Default Storage account name: $defaultStorageName"
    echo "Default Storage account type: $defaultStoreageType"
    
    if ($defaultStoreageType -eq "blob")
    {
        $defaultBlobContainerName = $cluster.DefaultStorageContainer
        $defaultStorageAccountKey = (Get-AzureRmStorageAccountKey -ResourceGroupName $resourceGroupName -Name $defaultStorageAccountName)[0].Value
        $defaultStorageAccountContext = New-AzureStorageContext -StorageAccountName $defaultStorageAccountName -StorageAccountKey $defaultStorageAccountKey
    
        echo "Default Blob container name: $defaultBlobContainerName"
        echo "Default Storage account key: $defaultStorageAccountKey"
    }
=======

    $cluster = Get-AzureRmHDInsightCluster -ClusterName $clusterName
    $resourceGroupName = $cluster.ResourceGroup
    $defaultStorageAccountName = ($cluster.DefaultStorageAccount).Replace(".blob.core.windows.net", "")
    $defaultBlobContainerName = $cluster.DefaultStorageContainer
    $defaultStorageAccountKey = (Get-AzureRmStorageAccountKey -ResourceGroupName $resourceGroupName -Name $defaultStorageAccountName)[0].Value
    $defaultStorageAccountContext = New-AzureStorageContext -StorageAccountName $defaultStorageAccountName -StorageAccountKey $defaultStorageAccountKey
>>>>>>> 6c20af5b

## Find the resource group
In the Resource Manager mode, each HDInsight cluster belongs to an Azure resource group.  To find the resource group:

    $clusterName = "<HDInsight Cluster Name>"

    $cluster = Get-AzureRmHDInsightCluster -ClusterName $clusterName
    $resourceGroupName = $cluster.ResourceGroup


## Submit jobs
**To submit MapReduce jobs**

See [Run Hadoop MapReduce samples in Windows-based HDInsight](hdinsight-run-samples.md).

**To submit Hive jobs**

See [Run Hive queries using PowerShell](hdinsight-hadoop-use-hive-powershell.md).

**To submit Pig jobs**

See [Run Pig jobs using PowerShell](hdinsight-hadoop-use-pig-powershell.md).

**To submit Sqoop jobs**

See [Use Sqoop with HDInsight](hdinsight-use-sqoop.md).

**To submit Oozie jobs**

See [Use Oozie with Hadoop to define and run a workflow in HDInsight](hdinsight-use-oozie.md).

## Upload data to Azure Blob storage
See [Upload data to HDInsight][hdinsight-upload-data].

## See Also
* [HDInsight cmdlet reference documentation][hdinsight-powershell-reference]
* [Administer HDInsight by using the Azure portal][hdinsight-admin-portal]
* [Administer HDInsight using a command-line interface][hdinsight-admin-cli]
* [Create HDInsight clusters][hdinsight-provision]
* [Upload data to HDInsight][hdinsight-upload-data]
* [Submit Hadoop jobs programmatically][hdinsight-submit-jobs]
* [Get started with Azure HDInsight][hdinsight-get-started]

[azure-purchase-options]: http://azure.microsoft.com/pricing/purchase-options/
[azure-member-offers]: http://azure.microsoft.com/pricing/member-offers/
[azure-free-trial]: http://azure.microsoft.com/pricing/free-trial/

[hdinsight-get-started]: hdinsight-hadoop-linux-tutorial-get-started.md
[hdinsight-provision]: hdinsight-hadoop-provision-linux-clusters.md
[hdinsight-provision-custom-options]: hdinsight-hadoop-provision-linux-clusters.md#configuration
[hdinsight-submit-jobs]: hdinsight-submit-hadoop-jobs-programmatically.md

[hdinsight-admin-cli]: hdinsight-administer-use-command-line.md
[hdinsight-admin-portal]: hdinsight-administer-use-management-portal.md
[hdinsight-storage]: hdinsight-hadoop-use-blob-storage.md
[hdinsight-use-hive]: hdinsight-use-hive.md
[hdinsight-use-mapreduce]: hdinsight-use-mapreduce.md
[hdinsight-upload-data]: hdinsight-upload-data.md
[hdinsight-flight]: hdinsight-analyze-flight-delay-data.md

[hdinsight-powershell-reference]: https://msdn.microsoft.com/library/dn858087.aspx

[powershell-install-configure]: /powershell/azureps-cmdlets-docs

[image-hdi-ps-provision]: ./media/hdinsight-administer-use-powershell/HDI.PS.Provision.png<|MERGE_RESOLUTION|>--- conflicted
+++ resolved
@@ -155,7 +155,6 @@
 
     #Login-AzureRmAccount
     $clusterName = "<HDInsight Cluster Name>"
-<<<<<<< HEAD
     
     $clusterInfo = Get-AzureRmHDInsightCluster -ClusterName $clusterName
     $storageInfo = $clusterInfo.DefaultStorageAccount.split('.')
@@ -174,15 +173,7 @@
         echo "Default Blob container name: $defaultBlobContainerName"
         echo "Default Storage account key: $defaultStorageAccountKey"
     }
-=======
-
-    $cluster = Get-AzureRmHDInsightCluster -ClusterName $clusterName
-    $resourceGroupName = $cluster.ResourceGroup
-    $defaultStorageAccountName = ($cluster.DefaultStorageAccount).Replace(".blob.core.windows.net", "")
-    $defaultBlobContainerName = $cluster.DefaultStorageContainer
-    $defaultStorageAccountKey = (Get-AzureRmStorageAccountKey -ResourceGroupName $resourceGroupName -Name $defaultStorageAccountName)[0].Value
-    $defaultStorageAccountContext = New-AzureStorageContext -StorageAccountName $defaultStorageAccountName -StorageAccountKey $defaultStorageAccountKey
->>>>>>> 6c20af5b
+
 
 ## Find the resource group
 In the Resource Manager mode, each HDInsight cluster belongs to an Azure resource group.  To find the resource group:
