--- conflicted
+++ resolved
@@ -1,10 +1,6 @@
 ---
 title: Manage logs for an HDInsight cluster - Azure HDInsight 
 description: Determine the types, sizes, and retention policies for HDInsight activity log files.
-<<<<<<< HEAD
-services: hdinsight
-=======
->>>>>>> 6a383dfd
 author: hrasheed-msft
 ms.reviewer: jasonh
 
