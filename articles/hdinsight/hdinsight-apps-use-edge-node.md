--- conflicted
+++ resolved
@@ -61,11 +61,7 @@
 After you have created an edge node, you can connect to the edge node using SSH, and run client tools to access the Hadoop cluster in HDInsight.
 
 ## Add an edge node to an existing cluster
-<<<<<<< HEAD
-In this section, you use a Resource Manager template to add an edge node to an existing HDInsight cluster.  The Resource Manager template can be found in [GitHub](https://github.com/hdinsight/Iaas-Applications/tree/master/EmptyNode). The Resource Manager template calls a script action script located at https://raw.githubusercontent.com/hdinsight/Iaas-Applications/master/EmptyNode/scripts/EmptyNodeSetup.sh. The script doesn't perform any actions.  This is to demonstrate calling script action from a Resource Manager template.
-=======
 In this section, you use a Resource Manager template to add an edge node to an existing HDInsight cluster.  The Resource Manager template can be found in [GitHub](https://github.com/hdinsight/Iaas-Applications/tree/master/EmptyNode). The Resource Manager template calls a script action script located at https://raw.githubusercontent.com/hdinsight/Iaas-Applications/master/EmptyNode/scripts/EmptyNodeSetup.sh. The script doesn't perform any actions.  It is to demonstrate calling script action from a Resource Manager template.
->>>>>>> a42dbad0
 
 **To add an empty edge node to an existing cluster**
 
