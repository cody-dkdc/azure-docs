---
title: Compute context options for ML Services on HDInsight - Azure | Microsoft Docs
description: Learn about the different compute context options available to users with ML Services on HDInsight 
services: hdinsight
documentationcenter: ''
author: nitinme
manager: jhubbard
editor: cgronlun

ms.assetid: 0deb0b1c-4094-459b-94fc-ec9b774c1f8a
ms.service: hdinsight
ms.custom: hdinsightactive
ms.devlang: R
ms.topic: conceptual
<<<<<<< HEAD
ms.date: 06/12/2018
=======
ms.date: 06/27/2018
>>>>>>> c707d518
ms.author: nitinme

---
# Compute context options for ML Services on HDInsight

ML Services on Azure HDInsight controls how calls are executed by setting the compute context. This article outlines the options that are available to specify whether and how execution is parallelized across cores of the edge node or HDInsight cluster.

The edge node of a cluster provides a convenient place to connect to the cluster and to run your R scripts. With an edge node, you have the option of running the parallelized distributed functions of RevoScaleR across the cores of the edge node server. You can also run them across the nodes of the cluster by using RevoScaleR’s Hadoop Map Reduce or Spark compute contexts.

## ML Services on Azure HDInsight
<<<<<<< HEAD
[ML Services on Azure HDInsight](r-server-overview.md) provides the latest capabilities for R-based analytics. It can use data that is stored in an HDFS container in your [Azure Blob](../../storage/common/storage-introduction.md "Azure Blob storage") storage account, a Data Lake store, or the local Linux file system. Since ML Server is built on open source R, the R-based applications you build can apply any of the 8000+ open source R packages. They can also use the routines in [RevoScaleR](https://docs.microsoft.com/machine-learning-server/r-reference/revoscaler/revoscaler), Microsoft’s big data analytics package that is included with ML Services.  
=======
[ML Services on Azure HDInsight](r-server-overview.md) provides the latest capabilities for R-based analytics. It can use data that is stored in an HDFS container in your [Azure Blob](../../storage/common/storage-introduction.md "Azure Blob storage") storage account, a Data Lake store, or the local Linux file system. Since ML Services is built on open source R, the R-based applications you build can apply any of the 8000+ open source R packages. They can also use the routines in [RevoScaleR](https://docs.microsoft.com/machine-learning-server/r-reference/revoscaler/revoscaler), Microsoft’s big data analytics package that is included with ML Services.  
>>>>>>> c707d518

## Compute contexts for an edge node
In general, an R script that's run in ML Services cluster on the edge node runs within the R interpreter on that node. The exceptions are those steps that call a RevoScaleR function. The RevoScaleR calls run in a compute environment that is determined by how you set the RevoScaleR compute context.  When you run your R script from an edge node, the possible values of the compute context are:

- local sequential (*local*)
- local parallel (*localpar*)
- Map Reduce
- Spark

The *local* and *localpar* options differ only in how **rxExec** calls are executed. They both execute other rx-function calls in a parallel manner across all available cores unless specified otherwise through use of the RevoScaleR **numCoresToUse** option, for example `rxOptions(numCoresToUse=6)`. Parallel execution options offer optimal performance.

The following table summarizes the various compute context options to set how calls are executed:

| Compute context  | How to set                      | Execution context                        |
| ---------------- | ------------------------------- | ---------------------------------------- |
| Local sequential | rxSetComputeContext('local')    | Parallelized execution across the cores of the edge node server, except for rxExec calls, which are executed serially |
| Local parallel   | rxSetComputeContext('localpar') | Parallelized execution across the cores of the edge node server |
| Spark            | RxSpark()                       | Parallelized distributed execution via Spark across the nodes of the HDI cluster |
| Map Reduce       | RxHadoopMR()                    | Parallelized distributed execution via Map Reduce across the nodes of the HDI cluster |

## Guidelines for deciding on a compute context

Which of the three options you choose that provide parallelized execution depends on the nature of your analytics work, the size, and the location of your data. There is no simple formula that tells you which compute context to use. There are, however, some guiding principles that can help you make the right choice, or, at least, help you narrow down your choices before you run a benchmark. These guiding principles include:

- The local Linux file system is faster than HDFS.
- Repeated analyses are faster if the data is local, and if it's in XDF.
- It's preferable to stream small amounts of data from a text data source. If the amount of data is larger, convert it to XDF before analysis.
- The overhead of copying or streaming the data to the edge node for analysis becomes unmanageable for very large amounts of data.
- Spark is faster than Map Reduce for analysis in Hadoop.

Given these principles, the following sections offer some general rules of thumb for selecting a compute context.

### Local
* If the amount of data to analyze is small and does not require repeated analysis, then stream it directly into the analysis routine using *local* or *localpar*.
* If the amount of data to analyze is small or medium-sized and requires repeated analysis, then copy it to the local file system, import it to XDF, and analyze it via *local* or *localpar*.

### Hadoop Spark
* If the amount of data to analyze is large, then import it to a Spark DataFrame using **RxHiveData** or **RxParquetData**, or to XDF in HDFS (unless storage is an issue), and analyze it using the Spark compute context.

### Hadoop Map Reduce
* Use the Map Reduce compute context only if you encounter an insurmountable problem with the Spark compute context since it is generally slower.  

## Inline help on rxSetComputeContext
For more information and examples of RevoScaleR compute contexts, see the inline help in R on the rxSetComputeContext method, for example:

    > ?rxSetComputeContext

You can also refer to the [Distributed computing overview](https://docs.microsoft.com/machine-learning-server/r/how-to-revoscaler-distributed-computing) in [Machine Learning Server documentation](https://docs.microsoft.com/machine-learning-server/).

## Next steps
In this article, you learned about the options that are available to specify whether and how execution is parallelized across cores of the edge node or HDInsight cluster. To learn more about how to use ML Services with HDInsight clusters, see the following topics:

* [Overview of ML Services for Hadoop](r-server-overview.md)
* [Get started with ML Services for Hadoop](r-server-get-started.md)
* [Azure Storage options for ML Services on HDInsight](r-server-storage.md)
<|MERGE_RESOLUTION|>--- conflicted
+++ resolved
@@ -12,11 +12,7 @@
 ms.custom: hdinsightactive
 ms.devlang: R
 ms.topic: conceptual
-<<<<<<< HEAD
-ms.date: 06/12/2018
-=======
 ms.date: 06/27/2018
->>>>>>> c707d518
 ms.author: nitinme
 
 ---
@@ -27,11 +23,7 @@
 The edge node of a cluster provides a convenient place to connect to the cluster and to run your R scripts. With an edge node, you have the option of running the parallelized distributed functions of RevoScaleR across the cores of the edge node server. You can also run them across the nodes of the cluster by using RevoScaleR’s Hadoop Map Reduce or Spark compute contexts.
 
 ## ML Services on Azure HDInsight
-<<<<<<< HEAD
-[ML Services on Azure HDInsight](r-server-overview.md) provides the latest capabilities for R-based analytics. It can use data that is stored in an HDFS container in your [Azure Blob](../../storage/common/storage-introduction.md "Azure Blob storage") storage account, a Data Lake store, or the local Linux file system. Since ML Server is built on open source R, the R-based applications you build can apply any of the 8000+ open source R packages. They can also use the routines in [RevoScaleR](https://docs.microsoft.com/machine-learning-server/r-reference/revoscaler/revoscaler), Microsoft’s big data analytics package that is included with ML Services.  
-=======
 [ML Services on Azure HDInsight](r-server-overview.md) provides the latest capabilities for R-based analytics. It can use data that is stored in an HDFS container in your [Azure Blob](../../storage/common/storage-introduction.md "Azure Blob storage") storage account, a Data Lake store, or the local Linux file system. Since ML Services is built on open source R, the R-based applications you build can apply any of the 8000+ open source R packages. They can also use the routines in [RevoScaleR](https://docs.microsoft.com/machine-learning-server/r-reference/revoscaler/revoscaler), Microsoft’s big data analytics package that is included with ML Services.  
->>>>>>> c707d518
 
 ## Compute contexts for an edge node
 In general, an R script that's run in ML Services cluster on the edge node runs within the R interpreter on that node. The exceptions are those steps that call a RevoScaleR function. The RevoScaleR calls run in a compute environment that is determined by how you set the RevoScaleR compute context.  When you run your R script from an edge node, the possible values of the compute context are:
