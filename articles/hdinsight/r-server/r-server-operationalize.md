--- conflicted
+++ resolved
@@ -11,11 +11,7 @@
 ms.custom: hdinsightactive
 ms.devlang: R
 ms.topic: conceptual
-<<<<<<< HEAD
-ms.date: 06/12/2018
-=======
 ms.date: 06/27/2018
->>>>>>> c707d518
 ms.author: nitinme
 
 ---
@@ -31,12 +27,9 @@
 
 ## Operationalize ML Services cluster with one-box configuration
 
-<<<<<<< HEAD
-=======
 > [!NOTE]
 > The steps below are applicable to R Server 9.0 and ML Server 9.1. For ML Server 9.3, refer to [Use the administration tool to manage the operationalization configuration](https://docs.microsoft.com/machine-learning-server/operationalize/configure-admin-cli-launch).
 
->>>>>>> c707d518
 1. SSH into the edge node.
 
         ssh USERNAME@CLUSTERNAME-ed-ssh.azurehdinsight.net
@@ -198,12 +191,6 @@
 
 ## Next steps
 
-<<<<<<< HEAD
-* [Manage ML Server cluster on HDInsight](r-server-hdinsight-manage.md)
-* [Compute context options for ML Server cluster on HDInsight](r-server-compute-contexts.md)
-* [Azure Storage options for ML Server cluster on HDInsight](r-server-storage.md)
-=======
 * [Manage ML Services cluster on HDInsight](r-server-hdinsight-manage.md)
 * [Compute context options for ML Services cluster on HDInsight](r-server-compute-contexts.md)
-* [Azure Storage options for ML Services cluster on HDInsight](r-server-storage.md)
->>>>>>> c707d518
+* [Azure Storage options for ML Services cluster on HDInsight](r-server-storage.md)