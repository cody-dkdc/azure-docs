---
title: Operationalize ML Services on HDInsight - Azure 
description: Learn how to operationalize ML Services in Azure HDInsight.
services: hdinsight
ms.service: hdinsight
author: jasonwhowell
ms.author: jasonh
editor: jasonwhowell
ms.custom: hdinsightactive
ms.topic: conceptual
ms.date: 06/27/2018
---
# Operationalize ML Services cluster on Azure HDInsight

After you have used ML Services cluster in HDInsight to complete your data modeling, you can operationalize the model to make predictions. This article provides instructions on how to perform this task.

## Prerequisites

* **An ML Services cluster on HDInsight**: For instructions, see [Get started with ML Services on HDInsight](r-server-get-started.md).

* **A Secure Shell (SSH) client**: An SSH client is used to remotely connect to the HDInsight cluster and run commands directly on the cluster. For more information, see [Use SSH with HDInsight](../hdinsight-hadoop-linux-use-ssh-unix.md).

## Operationalize ML Services cluster with one-box configuration

> [!NOTE]
> The steps below are applicable to R Server 9.0 and ML Server 9.1. For ML Server 9.3, refer to [Use the administration tool to manage the operationalization configuration](https://docs.microsoft.com/machine-learning-server/operationalize/configure-admin-cli-launch).

1. SSH into the edge node.

        ssh USERNAME@CLUSTERNAME-ed-ssh.azurehdinsight.net

    For instructions on how to use SSH with Azure HDInsight, see [Use SSH with HDInsight.](../hdinsight-hadoop-linux-use-ssh-unix.md).

1. Change directory for the relevant version and sudo the dot net dll: 

    - For Microsoft ML Server 9.1:

            cd /usr/lib64/microsoft-r/rserver/o16n/9.1.0
            sudo dotnet Microsoft.RServer.Utils.AdminUtil/Microsoft.RServer.Utils.AdminUtil.dll

    - For Microsoft R Server 9.0:

            cd /usr/lib64/microsoft-deployr/9.0.1
            sudo dotnet Microsoft.DeployR.Utils.AdminUtil/Microsoft.DeployR.Utils.AdminUtil.dll

1. You are presented with the options to choose from. Choose the first option, as shown in the following screenshot, to **Configure ML Server for Operationalization**.

    ![one box op](./media/r-server-operationalize/admin-util-one-box-1.png)

1. You are now presented with the option to choose how you want to operationalize ML Server. From the presented options, choose the first one by entering **A**.

    ![one box op](./media/r-server-operationalize/admin-util-one-box-2.png)

1. When prompted, enter and reenter the password for a local admin user.

1. You should see outputs suggesting that the operation was successful. You are also prompted to select another option from the menu. Select E to go back to the main menu.

    ![one box op](./media/r-server-operationalize/admin-util-one-box-3.png)

1. Optionally, you can perform diagnostic checks by running a diagnostic test as follows:

    a. From the main menu, select **6** to run diagnostic tests.

    ![one box op](./media/r-server-operationalize/diagnostic-1.png)

    b. From the Diagnostic Tests menu, select **A**. When prompted, enter the password that you provided for the local admin user.

    ![one box op](./media/r-server-operationalize/diagnostic-2.png)

    c. Verify that the output shows that overall health is a pass.

    ![one box op](./media/r-server-operationalize/diagnostic-3.png)

    d. From the menu options presented, enter **E** to return to the main menu and then enter **8** to exit the admin utility.

### Long delays when consuming web service on Spark

If you encounter long delays when trying to consume a web service created with mrsdeploy functions in a Spark compute context, you may need to add some missing folders. The Spark application belongs to a user called '*rserve2*' whenever it is invoked from a web service using mrsdeploy functions. To work around this issue:

	# Create these required folders for user 'rserve2' in local and hdfs:

	hadoop fs -mkdir /user/RevoShare/rserve2
	hadoop fs -chmod 777 /user/RevoShare/rserve2

	mkdir /var/RevoShare/rserve2
	chmod 777 /var/RevoShare/rserve2


	# Next, create a new Spark compute context:
 
	rxSparkConnect(reset = TRUE)


At this stage, the configuration for operationalization is complete. Now you can use the `mrsdeploy` package on your RClient to connect to the operationalization on edge node and start using its features like [remote execution](https://docs.microsoft.com/machine-learning-server/r/how-to-execute-code-remotely) and [web-services](https://docs.microsoft.com/machine-learning-server/operationalize/concept-what-are-web-services). Depending on whether your cluster is set up on a virtual network or not, you may need to set up port forward tunneling through SSH login. The following sections explain how to set up this tunnel.

### ML Services cluster on virtual network

Make sure you allow traffic through port 12800 to the edge node. That way, you can use the edge node to connect to the Operationalization feature.


	library(mrsdeploy)

	remoteLogin(
    	deployr_endpoint = "http://[your-cluster-name]-ed-ssh.azurehdinsight.net:12800",
    	username = "admin",
    	password = "xxxxxxx"
	)


If the `remoteLogin()` cannot connect to the edge node, but you can SSH to the edge node, then you need to verify whether the rule to allow traffic on port 12800 has been set properly or not. If you continue to face the issue, you can work around it by setting up port forward tunneling through SSH. For instructions, see the following section:

### ML Services cluster not set up on virtual network

If your cluster is not set up on vnet or if you are having troubles with connectivity through vnet, you can use SSH port forward tunneling:

	ssh -L localhost:12800:localhost:12800 USERNAME@CLUSTERNAME-ed-ssh.azurehdinsight.net

<<<<<<< HEAD
Once your SSH session is active, the traffic from your machine�s port 12800 is forwarded to the edge node�s port 12800 through SSH session. Make sure you use `127.0.0.1:12800` in your `remoteLogin()` method. This logs into the edge node�s operationalization through port forwarding.
=======
Once your SSH session is active, the traffic from your local machine's port 12800 is forwarded to the edge node's port 12800 through SSH session. Make sure you use `127.0.0.1:12800` in your `remoteLogin()` method. This logs into the edge node's operationalization through port forwarding.
>>>>>>> bbb1042b


	library(mrsdeploy)

	remoteLogin(
    	deployr_endpoint = "http://127.0.0.1:12800",
    	username = "admin",
    	password = "xxxxxxx"
	)


## Scale operationalized compute nodes on HDInsight worker nodes

To scale the compute nodes, you first decommission the worker nodes and then configure compute nodes on the decommissioned worker nodes.

### Step 1: Decommission the worker nodes

ML Services cluster is not managed through YARN. If the worker nodes are not decommissioned, the YARN Resource Manager does not work as expected because it is not aware of the resources being taken up by the server. In order to avoid this situation, we recommend decommissioning the worker nodes before you scale out the compute nodes.

Follow these steps to decommission worker nodes:

1. Log in to the cluster's Ambari console and click on **Hosts** tab.

1. Select worker nodes (to be decommissioned).

1. Click  **Actions** > **Selected Hosts** > **Hosts** > **Turn ON Maintenance Mode**. For example, in the following image we have selected wn3 and wn4 to decommission.  

   ![decommission worker nodes](./media/r-server-operationalize/get-started-operationalization.png)  

* Select **Actions** > **Selected Hosts** > **DataNodes** > click **Decommission**.
* Select **Actions** > **Selected Hosts** > **NodeManagers** > click **Decommission**.
* Select **Actions** > **Selected Hosts** > **DataNodes** > click **Stop**.
* Select **Actions** > **Selected Hosts** > **NodeManagers** > click on **Stop**.
* Select **Actions** > **Selected Hosts** > **Hosts** > click **Stop All Components**.
* Unselect the worker nodes and select the head nodes.
* Select **Actions** > **Selected Hosts** > "**Hosts** > **Restart All Components**.

###	Step 2: Configure compute nodes on each decommissioned worker node(s)

1. SSH into each decommissioned worker node.

1. Run admin utility using the relevant DLL for the ML Services cluster that you have. For ML Server 9.1, run the following:

        dotnet /usr/lib64/microsoft-deployr/9.0.1/Microsoft.DeployR.Utils.AdminUtil/Microsoft.DeployR.Utils.AdminUtil.dll

1. Enter **1** to select option **Configure ML Server for Operationalization**.

1. Enter **C** to select option `C. Compute node`. This configures the compute node on the worker node.

1. Exit the Admin Utility.

### Step 3: Add compute nodes details on web node

Once all decommissioned worker nodes are configured to run compute node, come back on the edge node and add decommissioned worker nodes' IP addresses in the ML Server web node's configuration:

1. SSH into the edge node.

1. Run `vi /usr/lib64/microsoft-deployr/9.0.1/Microsoft.DeployR.Server.WebAPI/appsettings.json`.

1. Look for the "Uris" section, and add worker node's IP and port details.

       "Uris": {
         "Description": "Update 'Values' section to point to your backend machines. Using HTTPS is highly recommended",
         "Values": [
           "http://localhost:12805", "http://[worker-node1-ip]:12805", "http://[workder-node2-ip]:12805"
         ]
       }

## Next steps

* [Manage ML Services cluster on HDInsight](r-server-hdinsight-manage.md)
* [Compute context options for ML Services cluster on HDInsight](r-server-compute-contexts.md)
* [Azure Storage options for ML Services cluster on HDInsight](r-server-storage.md)<|MERGE_RESOLUTION|>--- conflicted
+++ resolved
@@ -115,11 +115,7 @@
 
 	ssh -L localhost:12800:localhost:12800 USERNAME@CLUSTERNAME-ed-ssh.azurehdinsight.net
 
-<<<<<<< HEAD
-Once your SSH session is active, the traffic from your machine�s port 12800 is forwarded to the edge node�s port 12800 through SSH session. Make sure you use `127.0.0.1:12800` in your `remoteLogin()` method. This logs into the edge node�s operationalization through port forwarding.
-=======
 Once your SSH session is active, the traffic from your local machine's port 12800 is forwarded to the edge node's port 12800 through SSH session. Make sure you use `127.0.0.1:12800` in your `remoteLogin()` method. This logs into the edge node's operationalization through port forwarding.
->>>>>>> bbb1042b
 
 
 	library(mrsdeploy)
