---
title: Get started with ML Services on HDInsight - Azure | Microsoft Docs
<<<<<<< HEAD
description: Learn how to create an Apache Spark on HDInsight cluster that includes ML Server and submit an R script on the cluster.
=======
description: Learn how to create an Apache Spark on HDInsight cluster that includes ML Services and submit an R script on the cluster.
>>>>>>> c707d518
services: hdinsight
documentationcenter: ''
author: nitinme
manager: jhubbard
editor: cgronlun

ms.assetid: b5e111f3-c029-436c-ba22-c54a4a3016e3
ms.service: hdinsight
ms.custom: hdinsightactive
ms.devlang: R
ms.topic: get-started-article
ms.tgt_pltfrm: na
ms.workload: data-services
ms.date: 06/27/2018
ms.author: nitinme

---
# Get started with ML Services on Azure HDInsight
<<<<<<< HEAD

Azure HDInsight enables you to create an ML Services cluster. This option allows R scripts to use Spark and MapReduce to run distributed computations. In this article, you learn how to create an ML Service cluster on HDInsightand how to run an R script that demonstrates using Spark for distributed R computations.
=======
>>>>>>> c707d518

Azure HDInsight enables you to create an ML Services cluster. This option allows R scripts to use Spark and MapReduce to run distributed computations. In this article, you learn how to create an ML Service cluster on HDInsight and how to run an R script that demonstrates using Spark for distributed R computations.

## Prerequisites

* **An Azure subscription**: Before you begin this tutorial, you must have an Azure subscription. For more information, see [Get Microsoft Azure free trial](https://azure.microsoft.com/documentation/videos/get-azure-free-trial-for-testing-hadoop-in-hdinsight/).
* **A Secure Shell (SSH) client**: An SSH client is used to remotely connect to the HDInsight cluster and run commands directly on the cluster. For more information, see [Use SSH with HDInsight](../hdinsight-hadoop-linux-use-ssh-unix.md).


<a name="create-hdi-custer-with-aure-portal"></a>
## Create the cluster using the Azure portal

1. Sign in to the [Azure portal](https://portal.azure.com).

2. Click **Create a resource** > **Data + Analytics** > **HDInsight**.

3. From **Basics**, enter the following information:

    * **Cluster Name**: The name of the HDInsight cluster.
    * **Subscription**: Select the subscription to use.
    * **Cluster login username** and **Cluster login password**: The login when accessing the cluster over HTTPS. You use these credentials to access services such as the Ambari Web UI or REST API.
    * **Secure Shell (SSH) username**: The login used when accessing the cluster over SSH. By default the password is the same as the cluster login password.
    * **Resource Group**: The resource group to create the cluster in.
    * **Location**: The Azure region to create the cluster in.

        ![Cluster basic details](./media/r-server-get-started/clustername.png)

4. Select **Cluster type**, and then set the following values in the **Cluster configuration** section:

    * **Cluster Type**: ML Services

    * **Operating system**: Linux

    * **Version**: ML Server 9.3 (HDI 3.6). Release notes for ML Server 9.3 are available on [docs.microsoft.com](https://docs.microsoft.com/machine-learning-server/whats-new-in-machine-learning-server).

    * **R Studio community edition for ML Server**: This browser-based IDE is installed by default on the edge node. Clear the check box if you prefer to not have it installed. If you choose to have it installed, the URL for accessing the RStudio Server login is available on the portal application blade for your cluster once it’s been created.

        ![Cluster basic details](./media/r-server-get-started/clustertypeconfig.png)

4. After selecting the cluster type, use the __Select__ button to set the cluster type. Next, use the __Next__ button to finish basic configuration.

5. From the **Storage** section, select or create a Storage account. For the steps in this document, leave the other fields in this section at the default values. Use the __Next__ button to save storage configuration.

    ![Set the storage account settings for HDInsight](./media/r-server-get-started/cluster-storage.png)

6. From the **Summary** section, review the configuration for the cluster. Use the __Edit__ links to change any settings that are incorrect. Finally, use the __Create__ button to create the cluster.

    ![Set the storage account settings for HDInsight](./media/r-server-get-started/clustersummary.png)

    > [!NOTE]
    > It can take up to 20 minutes to create the cluster.

<a name="connect-to-rstudio-server"></a>
## Connect to RStudio Server

If you chose to install RStudio Server Community Edition as part of your HDInsight cluster, then you can access the RStudio login using one of the following two methods:

* **Option 1** - Go to the following URL (where **CLUSTERNAME** is the name of the ML Services cluster you created):

        https://CLUSTERNAME.azurehdinsight.net/rstudio/

* **Option 2** - Open the ML Services cluster in the Azure portal, under **Quick links** click **ML Services Dashboards**.

     ![Set the storage account settings for HDInsight](./media/r-server-get-started/dashboard-quick-links.png)

    From **Cluster Dashboards**, click **R Studio Server**.

    ![Set the storage account settings for HDInsight](./media/r-server-get-started/r-studio-server-dashboard.png)

   > [!IMPORTANT]
   > Regardless of the method used, the first time you log in you need to authenticate twice.  For the first authentication prompt, provide the *cluster Admin userid* and *password*. For the second authentication prompt, provide the *SSH userid* and *password*. Subsequent log ins only require the SSH credentials.

Once you are connected, your screen should resemble the following screenshot:

![Connect to RStudio](./media/r-server-get-started/connect-to-r-studio.png)

## Run a sample job

You can submit a job using ScaleR functions. Here is an example of the commands used to run a job:

	# Set the HDFS (WASB) location of example data.
	bigDataDirRoot <- "/example/data"

	# Create a local folder for storaging data temporarily.
	source <- "/tmp/AirOnTimeCSV2012"
	dir.create(source)

	# Download data to the tmp folder.
	remoteDir <- "https://packages.revolutionanalytics.com/datasets/AirOnTimeCSV2012"
	download.file(file.path(remoteDir, "airOT201201.csv"), file.path(source, "airOT201201.csv"))
	download.file(file.path(remoteDir, "airOT201202.csv"), file.path(source, "airOT201202.csv"))
	download.file(file.path(remoteDir, "airOT201203.csv"), file.path(source, "airOT201203.csv"))
	download.file(file.path(remoteDir, "airOT201204.csv"), file.path(source, "airOT201204.csv"))
	download.file(file.path(remoteDir, "airOT201205.csv"), file.path(source, "airOT201205.csv"))
	download.file(file.path(remoteDir, "airOT201206.csv"), file.path(source, "airOT201206.csv"))
	download.file(file.path(remoteDir, "airOT201207.csv"), file.path(source, "airOT201207.csv"))
	download.file(file.path(remoteDir, "airOT201208.csv"), file.path(source, "airOT201208.csv"))
	download.file(file.path(remoteDir, "airOT201209.csv"), file.path(source, "airOT201209.csv"))
	download.file(file.path(remoteDir, "airOT201210.csv"), file.path(source, "airOT201210.csv"))
	download.file(file.path(remoteDir, "airOT201211.csv"), file.path(source, "airOT201211.csv"))
	download.file(file.path(remoteDir, "airOT201212.csv"), file.path(source, "airOT201212.csv"))

	# Set directory in bigDataDirRoot to load the data.
	inputDir <- file.path(bigDataDirRoot,"AirOnTimeCSV2012")

	# Create the directory.
	rxHadoopMakeDir(inputDir)

	# Copy the data from source to input.
	rxHadoopCopyFromLocal(source, bigDataDirRoot)

	# Define the HDFS (WASB) file system.
	hdfsFS <- RxHdfsFileSystem()

	# Create info list for the airline data.
	airlineColInfo <- list(
	DAY_OF_WEEK = list(type = "factor"),
	ORIGIN = list(type = "factor"),
	DEST = list(type = "factor"),
	DEP_TIME = list(type = "integer"),
	ARR_DEL15 = list(type = "logical"))

	# Get all the column names.
	varNames <- names(airlineColInfo)

	# Define the text data source in HDFS.
	airOnTimeData <- RxTextData(inputDir, colInfo = airlineColInfo, varsToKeep = varNames, fileSystem = hdfsFS)

	# Define the text data source in local system.
	airOnTimeDataLocal <- RxTextData(source, colInfo = airlineColInfo, varsToKeep = varNames)

	# Specify the formula to use.
	formula = "ARR_DEL15 ~ ORIGIN + DAY_OF_WEEK + DEP_TIME + DEST"

	# Define the Spark compute context.
	mySparkCluster <- RxSpark()

	# Set the compute context.
	rxSetComputeContext(mySparkCluster)

	# Run a logistic regression.
	system.time(
		modelSpark <- rxLogit(formula, data = airOnTimeData)
	)

	# Display a summary.
	summary(modelSpark)

<a name="connect-to-edge-node"></a>
## Connect to the cluster edge node

In this section, you learn how to connect to the edge node of an ML Services HDInsight cluster using SSH. For familiarity on using SSH, see [Use SSH with HDInsight](../hdinsight-hadoop-linux-use-ssh-unix.md).

The SSH command to connect to the ML Services cluster edge node is:

   `ssh USERNAME@CLUSTERNAME-ed-ssh.azurehdinsight.net`

To find the SSH command for your cluster, from the Azure portal click the cluster name, click **SSH + Cluster login**, and then for **Hostname**, select the edge node. This displays the SSH Endpoint information for the edge node.

![Image of the SSH Endpoint for the edge node](./media/r-server-get-started/sshendpoint.png)

If you used a password to secure your SSH user account, you are prompted to enter it. If you used a public key, you may have to use the `-i` parameter to specify the matching private key. For example:

	ssh -i ~/.ssh/id_rsa USERNAME@CLUSTERNAME-ed-ssh.azurehdinsight.net

Once connected, you get at a prompt similar to the following:

	sshuser@ed00-myrclu:~$

<a name="use-r-console"></a>
<<<<<<< HEAD
## Use the ML Server console
=======
## Use the R console
>>>>>>> c707d518

1. From the SSH session, use the following command to start the R console:  

		R

2. You should see an output with the version of ML Server, in addition to other information.
	
3. From the `>` prompt, you can enter R code. ML Services on HDInsight includes packages that allow you to easily interact with Hadoop and run distributed computations. For example, use the following command to view the root of the default file system for the HDInsight cluster:

		rxHadoopListFiles("/")

4. You can also use the WASB style addressing.

		rxHadoopListFiles("wasb:///")

5. To quit the R console, use the following command:

        quit()

## Automated cluster creation

You can automate the creation of ML Services cluster for HDInsight by using the SDK and the PowerShell.

<!---* To create an ML Server cluster using an Azure Resource Management template, see [Deploy an R Server for HDInsight cluster](https://azure.microsoft.com/resources/templates/101-hdinsight-rserver/).--->
* To create an ML Services cluster using the .NET SDK, see [Create Linux-based clusters in HDInsight using the .NET SDK.](../hdinsight-hadoop-create-linux-clusters-dotnet-sdk.md)
* To create an ML Services cluster using powershell, see the article on [Create HDInsight clusters using Azure PowerShell](../hdinsight-hadoop-create-linux-clusters-azure-powershell.md).

## Delete the cluster

[!INCLUDE [delete-cluster-warning](../../../includes/hdinsight-delete-cluster-warning.md)]

## Troubleshoot

If you run into issues with creating HDInsight clusters, see [access control requirements](../hdinsight-administer-use-portal-linux.md#create-clusters).

## Next steps

In this article you learned how to create a new ML Services cluster in Azure HDInsight and the basics of using the R console from an SSH session. The following articles explain other ways of managing and working with ML Services on HDInsight:

* [Submit jobs from R Tools for Visual Studio](r-server-submit-jobs-r-tools-vs.md)
* [Manage ML Services cluster on HDInsight](r-server-hdinsight-manage.md)
* [Operationalize ML Services cluster on HDInsight](r-server-operationalize.md)
* [Compute context options for ML Services cluster on HDInsight](r-server-compute-contexts.md)
* [Azure Storage options for ML Services cluster on HDInsight](r-server-storage.md)<|MERGE_RESOLUTION|>--- conflicted
+++ resolved
@@ -1,10 +1,6 @@
 ---
 title: Get started with ML Services on HDInsight - Azure | Microsoft Docs
-<<<<<<< HEAD
-description: Learn how to create an Apache Spark on HDInsight cluster that includes ML Server and submit an R script on the cluster.
-=======
 description: Learn how to create an Apache Spark on HDInsight cluster that includes ML Services and submit an R script on the cluster.
->>>>>>> c707d518
 services: hdinsight
 documentationcenter: ''
 author: nitinme
@@ -23,11 +19,6 @@
 
 ---
 # Get started with ML Services on Azure HDInsight
-<<<<<<< HEAD
-
-Azure HDInsight enables you to create an ML Services cluster. This option allows R scripts to use Spark and MapReduce to run distributed computations. In this article, you learn how to create an ML Service cluster on HDInsightand how to run an R script that demonstrates using Spark for distributed R computations.
-=======
->>>>>>> c707d518
 
 Azure HDInsight enables you to create an ML Services cluster. This option allows R scripts to use Spark and MapReduce to run distributed computations. In this article, you learn how to create an ML Service cluster on HDInsight and how to run an R script that demonstrates using Spark for distributed R computations.
 
@@ -198,11 +189,7 @@
 	sshuser@ed00-myrclu:~$
 
 <a name="use-r-console"></a>
-<<<<<<< HEAD
-## Use the ML Server console
-=======
 ## Use the R console
->>>>>>> c707d518
 
 1. From the SSH session, use the following command to start the R console:  
 
