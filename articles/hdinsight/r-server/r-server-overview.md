---
title: Introduction to ML Services on Azure HDInsight | Microsoft Docs
description: Learn how to use ML Services on HDInsight to create applications for big data analysis.
services: hdinsight
documentationcenter: ''
author: nitinme
manager: cgronlun
editor: cgronlun

ms.assetid: 6dc21bf5-4429-435f-a0fb-eea856e0ea96
ms.service: hdinsight
ms.custom: hdinsightactive
ms.devlang: na
ms.topic: conceptual
<<<<<<< HEAD
ms.date: 06/12/2018
=======
ms.date: 06/27/2018
>>>>>>> c707d518
ms.author: nitinme

---
# Introduction to ML Services and open-source R capabilities on HDInsight

> [!NOTE]
> In September 2017, Microsoft R Server was released under the new name of **Microsoft Machine Learning Server** or ML Server. Consequently, R Server cluster on HDInsight is now called **Machine Learning Services** or **ML Services** cluster on HDInsight. For more information on the R Server name change, see [Microsoft R Server is now Microsoft Machine Learning Server](https://docs.microsoft.com/machine-learning-server/rebranding-microsoft-r-server#get-support-for-r-server).

Microsoft Machine Learning Server is available as a deployment option when you create HDInsight clusters in Azure. The cluster type that provides this option is called **ML Services**. This capability provides data scientists, statisticians, and R programmers with on-demand access to scalable, distributed methods of analytics on HDInsight.

[!INCLUDE [hdinsight-price-change](../../../includes/hdinsight-enhancements.md)]

<<<<<<< HEAD
ML Services on HDInsight provides the latest capabilities for R-based analytics on datasets of virtually any size, loaded to either Azure Blob or Data Lake storage. Since ML Services cluster is built on open-source R, the R-based applications you build can leverage any of the 8000+ open-source R packages. The routines in ScaleR, Microsoft’s big data analytics package included with ML Server, are also available.
=======
ML Services on HDInsight provides the latest capabilities for R-based analytics on datasets of virtually any size, loaded to either Azure Blob or Data Lake storage. Since ML Services cluster is built on open-source R, the R-based applications you build can leverage any of the 8000+ open-source R packages. The routines in ScaleR, Microsoft’s big data analytics package are also available.
>>>>>>> c707d518

The edge node of a cluster provides a convenient place to connect to the cluster and to run your R scripts. With an edge node, you have the option of running the parallelized distributed functions of ScaleR across the cores of the edge node server. You can also run them across the nodes of the cluster by using ScaleR’s Hadoop Map Reduce or Spark compute contexts.

The models or predictions that result from analysis can be downloaded for on-premises use. They can also be operationalized elsewhere in Azure, in particular through [Azure Machine Learning Studio](http://studio.azureml.net) [web service](../../machine-learning/studio/publish-a-machine-learning-web-service.md).

## Get started with ML Services on HDInsight

<<<<<<< HEAD
To create an ML Services cluster in Azure HDInsight, select the **ML Services** cluster type when creating an HDInsight cluster using the Azure portal. The ML Services cluster type includes ML Server on the data nodes of the cluster and on an edge node, which serves as a landing zone for ML Server-based analytics. See [Getting Started with ML Services on HDInsight](r-server-get-started.md) for a walkthrough on how to create the cluster.

## Why choose ML Services in HDInsight?

ML Services in HDInsight provides the option to use the ML Server on Azure. ML Server includes:

### AI innovation from Microsoft and open-source

  ML Server includes highly scalable, distributed set of algorithms such as [RevoscaleR](https://docs.microsoft.com/machine-learning-server/r-reference/revoscaler/revoscaler), [revoscalepy](https://docs.microsoft.com/machine-learning-server/python-reference/revoscalepy/revoscalepy-package), and [microsoftML](https://docs.microsoft.com/machine-learning-server/python-reference/microsoftml/microsoftml-package) that can work on data sizes larger than the size of physical memory, and run on a wide variety of platforms in a distributed manner. Learn more about the collection of Microsoft's custom [R packages](https://docs.microsoft.com/machine-learning-server/r-reference/introducing-r-server-r-package-reference) and [Python packages](https://docs.microsoft.com/machine-learning-server/python-reference/introducing-python-package-reference) included with the product.
  
  ML Server bridges these Microsoft innovations and contributions coming from the open-source community (R, Python, and AI toolkits) all on top of a single enterprise-grade platform. Any R or Python open-source machine learning package can work side by side with any proprietary innovation from Microsoft.
=======
To create an ML Services cluster in Azure HDInsight, select the **ML Services** cluster type when creating an HDInsight cluster using the Azure portal. The ML Services cluster type includes ML Server on the data nodes of the cluster and on an edge node, which serves as a landing zone for ML Services-based analytics. See [Getting Started with ML Services on HDInsight](r-server-get-started.md) for a walkthrough on how to create the cluster.

## Why choose ML Services in HDInsight?

ML Services in HDInsight provides the following benefits:

### AI innovation from Microsoft and open-source

  ML Services includes highly scalable, distributed set of algorithms such as [RevoscaleR](https://docs.microsoft.com/machine-learning-server/r-reference/revoscaler/revoscaler), [revoscalepy](https://docs.microsoft.com/machine-learning-server/python-reference/revoscalepy/revoscalepy-package), and [microsoftML](https://docs.microsoft.com/machine-learning-server/python-reference/microsoftml/microsoftml-package) that can work on data sizes larger than the size of physical memory, and run on a wide variety of platforms in a distributed manner. Learn more about the collection of Microsoft's custom [R packages](https://docs.microsoft.com/machine-learning-server/r-reference/introducing-r-server-r-package-reference) and [Python packages](https://docs.microsoft.com/machine-learning-server/python-reference/introducing-python-package-reference) included with the product.
  
  ML Services bridges these Microsoft innovations and contributions coming from the open-source community (R, Python, and AI toolkits) all on top of a single enterprise-grade platform. Any R or Python open-source machine learning package can work side by side with any proprietary innovation from Microsoft.
>>>>>>> c707d518

### Simple, secure, and high-scale operationalization and administration

  Enterprises relying on traditional paradigms and environments invest much time and effort towards operationalization. This results in inflated costs and delays including the translation time for models, iterations to keep them valid and current, regulatory approval, and managing permissions through operationalization.

<<<<<<< HEAD
  ML Server offers enterprise grade [operationalization](https://docs.microsoft.com/machine-learning-server/what-is-operationalization), in that, after a machine learning model is completed, it takes just a few clicks to generate web services APIs. These [web services](https://docs.microsoft.com/machine-learning-server/operationalize/concept-what-are-web-services) are hosted on a server grid in the cloud and can be integrated with line-of-business applications. The ability to deploy to an elastic grid lets you scale seamlessly with the needs of your business, both for batch and real-time scoring. For instructions, see [Operationalize ML Services on HDInsight](r-server-operationalize.md).
=======
  ML Services offers enterprise grade [operationalization](https://docs.microsoft.com/machine-learning-server/what-is-operationalization), in that, after a machine learning model is completed, it takes just a few clicks to generate web services APIs. These [web services](https://docs.microsoft.com/machine-learning-server/operationalize/concept-what-are-web-services) are hosted on a server grid in the cloud and can be integrated with line-of-business applications. The ability to deploy to an elastic grid lets you scale seamlessly with the needs of your business, both for batch and real-time scoring. For instructions, see [Operationalize ML Services on HDInsight](r-server-operationalize.md).
>>>>>>> c707d518

<!---
* **Deep ecosystem engagements to deliver customer success with optimal total cost of ownership**

  Individuals embarking on the journey of making their applications intelligent or simply wanting to learn the new world of AI and machine learning, need the right resources to help them get started. In addition to this documentation, Microsoft provides several learning resources and has engaged several training partners to help you ramp up and become productive quickly.
--->

## Key features of ML Services on HDInsight

The following features are included in ML Services on HDInsight.

| Feature category | Description |
|------------------|-------------|
| R-enabled | [R packages](https://docs.microsoft.com/machine-learning-server/r-reference/introducing-r-server-r-package-reference) for solutions written in R, with an open source distribution of R, and run-time infrastructure for script execution. |
| Python-enabled | [Python modules](https://docs.microsoft.com/machine-learning-server/python-reference/introducing-python-package-reference) for solutions written in Python, with an open source distribution of Python, and run-time infrastructure for script execution.
| [Pre-trained models](https://docs.microsoft.com/machine-learning-server/install/microsoftml-install-pretrained-models) | For visual analysis and text sentiment analysis, ready to score data you provide. |
| [Deploy and consume](r-server-operationalize.md) | Operationalize your server and deploy solutions as a web service. |
<<<<<<< HEAD
| [Remote execution](r-server-hdinsight-manage.md#connect-remotely-to-microsoft-ml-server-or-client) | Start remote sessions on ML Services cluster on your network from your client workstation. |
=======
| [Remote execution](r-server-hdinsight-manage.md#connect-remotely-to-microsoft-ml-services) | Start remote sessions on ML Services cluster on your network from your client workstation. |
>>>>>>> c707d518


## Data storage options for ML Services on HDInsight

Default storage for the HDFS file system of HDInsight clusters can be associated with either an Azure Storage account or an Azure Data Lake Store. This association ensures that whatever data is uploaded to the cluster storage during analysis is made persistent and the data is available even after the cluster is deleted. There are various tools for handling the data transfer to the storage option that you select, including the portal-based upload facility of the storage account and the [AzCopy](../../storage/common/storage-use-azcopy.md) utility.

You have the option of enabling access to additional Blob and Data lake stores during the cluster provisioning process regardless of the primary storage option in use. See [Getting started with ML Services on HDInsight](https://docs.microsoft.com/azure/hdinsight/hdinsight-hadoop-r-server-get-started) for information on adding access to additional accounts. See [Azure Storage options for ML Services on HDInsight](https://docs.microsoft.com/azure/hdinsight/hdinsight-hadoop-r-server-storage) article to learn more about using multiple storage accounts.

You can also use [Azure Files](../../storage/files/storage-how-to-use-files-linux.md) as a storage option for use on the edge node. Azure Files enables you to mount a file share that was created in Azure Storage to the Linux file system. For more information about these data storage options for ML Services on HDInsight cluster, see [Azure Storage options for ML Services on HDInsight](r-server-storage.md).

<<<<<<< HEAD
## Access ML Server on the cluster

You can connect to Microsoft ML Server on the edge node using a browser. It is installed by default during cluster creation. For more information, see [Get stared with ML Services on HDInsight](r-server-get-started.md). You can also connect to the ML Server from the command line by using SSH/PuTTY to access the R console.
=======
## Access ML Services edge node

You can connect to Microsoft ML Server on the edge node using a browser. It is installed by default during cluster creation. For more information, see [Get stared with ML Services on HDInsight](r-server-get-started.md). You can also connect to the cluster edge node from the command line by using SSH/PuTTY to access the R console.
>>>>>>> c707d518

## Develop and run R scripts

The R scripts you create and run can use any of the 8000+ open-source R packages in addition to the parallelized and distributed routines available in the ScaleR library. In general, a script that is run with ML Services on the edge node runs within the R interpreter on that node. The exceptions are those steps that need to call a ScaleR function with a compute context that is set to Hadoop Map Reduce (RxHadoopMR) or Spark (RxSpark). In this case, the function runs in a distributed fashion across those data (task) nodes of the cluster that are associated with the data referenced. For more information about the different compute context options, see [Compute context options for ML Services on HDInsight](r-server-compute-contexts.md).

## Operationalize a model

When your data modeling is complete, you can operationalize the model to make predictions for new data either from Azure or on-premises. This process is known as scoring. Scoring can be done in HDInsight, Azure Machine Learning, or on-premises.

### Score in HDInsight

To score in HDInsight, write an R function that calls your model to make predictions for a new data file that you've loaded to your storage account. Then, save the predictions back to the storage account. You can run this routine on-demand on the edge node of your cluster or by using a scheduled job.

### Score in Azure Machine Learning (AML)

To score using Azure Machine Learning, use the open-source Azure Machine Learning R package known as [AzureML](https://cran.r-project.org/web/packages/AzureML/vignettes/getting_started.html) to publish your model as an Azure web service. For convenience, this package is pre-installed on the edge node. Next, use the facilities in Azure Machine Learning to create a user interface for the web service, and then call the web service as needed for scoring.

If you choose this option, you must convert any ScaleR model objects to equivalent open-source model objects for use with the web service. Use ScaleR coercion functions, such as `as.randomForest()` for ensemble-based models, for this conversion.

### Score on-premises

To score on-premises after creating your model, you can serialize the model in R, download it, de-serialize it, and then use it for scoring new data. You can score new data by using the approach described earlier in [Scoring in HDInsight](#scoring-in-hdinsight) or by using [DeployR](https://deployr.revolutionanalytics.com/).

## Maintain the cluster

### Install and maintain R packages

Most of the R packages that you use are required on the edge node since most steps of your R scripts run there. To install additional R packages on the edge node, you can use the `install.packages()` method in R.

If you are just using routines from the ScaleR library across the cluster, you do not usually need to install additional R packages on the data nodes. However, you might need additional packages to support the use of **rxExec** or **RxDataStep** execution on the data nodes.

In such cases, the additional packages can be installed with a script action after you create the cluster. For more information, see [Manage ML Services in HDInsight cluster](r-server-hdinsight-manage.md).

### Change Hadoop MapReduce memory settings

A cluster can be modified to change the amount of memory that is available to ML Services when it is running a MapReduce job. To modify a cluster, use the Apache Ambari UI that's available through the Azure portal blade for your cluster. For instructions about how to access the Ambari UI for your cluster, see [Manage HDInsight clusters using the Ambari Web UI](../hdinsight-hadoop-manage-ambari.md).

It is also possible to change the amount of memory that is available to ML Services by using Hadoop switches in the call to **RxHadoopMR** as follows:

    hadoopSwitches = "-libjars /etc/hadoop/conf -Dmapred.job.map.memory.mb=6656"  

### Scale your cluster

An existing ML Services cluster on HDInsight can be scaled up or down through the portal. By scaling up, you can gain the additional capacity that you might need for larger processing tasks, or you can scale back a cluster when it is idle. For instructions about how to scale a cluster, see [Manage HDInsight clusters](../hdinsight-administer-use-portal-linux.md).

### Maintain the system

Maintenance to apply OS patches and other updates is performed on the underlying Linux VMs in an HDInsight cluster during off-hours. Typically, maintenance is done at 3:30 AM (based on the local time for the VM) every Monday and Thursday. Updates are performed in such a way that they don't impact more than a quarter of the cluster at a time.

Since the head nodes are redundant and not all data nodes are impacted, any jobs that are running during this time might slow down. However, they should still run to completion. Any custom software or local data that you have is preserved across these maintenance events unless a catastrophic failure occurs that requires a cluster rebuild.

## IDE options for ML Services on HDInsight

The Linux edge node of an HDInsight cluster is the landing zone for R-based analysis. Recent versions of HDInsight provide a default installation of RStudio Server on the edge node as a browser-based IDE. Use of RStudio Server as an IDE for the development and execution of R scripts can be considerably more productive than just using the R console.

Additionally, you can install a desktop IDE and use it to access the cluster through use of a remote MapReduce or Spark compute context. Options include Microsoft’s [R Tools for Visual Studio](https://www.visualstudio.com/features/rtvs-vs.aspx) (RTVS), RStudio, and Walware’s Eclipse-based [StatET](http://www.walware.de/goto/statet).

Additionally, you can access the R console on the edge node by typing **R** at the Linux command prompt after connecting via SSH or PuTTY. When using the console interface, it is convenient to run a text editor for R script development in another window, and cut and paste sections of your script into the R console as needed.

## Pricing

The prices that are associated with an ML Services HDInsight cluster are structured similarly to the prices for other HDInsight cluster types. They are based on the sizing of the underlying VMs across the name, data, and edge nodes, with the addition of a core-hour uplift. For more information, see [HDInsight pricing](https://azure.microsoft.com/pricing/details/hdinsight/).

## Next steps

To learn more about how to use ML Services on HDInsight clusters, see the following topics:

* [Get started with ML Serices cluster on HDInsight](r-server-get-started.md)
* [Compute context options for ML Services cluster on HDInsight](r-server-compute-contexts.md)
* [Storage options for ML Services cluster on HDInsight](r-server-storage.md)<|MERGE_RESOLUTION|>--- conflicted
+++ resolved
@@ -12,11 +12,7 @@
 ms.custom: hdinsightactive
 ms.devlang: na
 ms.topic: conceptual
-<<<<<<< HEAD
-ms.date: 06/12/2018
-=======
 ms.date: 06/27/2018
->>>>>>> c707d518
 ms.author: nitinme
 
 ---
@@ -29,11 +25,7 @@
 
 [!INCLUDE [hdinsight-price-change](../../../includes/hdinsight-enhancements.md)]
 
-<<<<<<< HEAD
-ML Services on HDInsight provides the latest capabilities for R-based analytics on datasets of virtually any size, loaded to either Azure Blob or Data Lake storage. Since ML Services cluster is built on open-source R, the R-based applications you build can leverage any of the 8000+ open-source R packages. The routines in ScaleR, Microsoft’s big data analytics package included with ML Server, are also available.
-=======
 ML Services on HDInsight provides the latest capabilities for R-based analytics on datasets of virtually any size, loaded to either Azure Blob or Data Lake storage. Since ML Services cluster is built on open-source R, the R-based applications you build can leverage any of the 8000+ open-source R packages. The routines in ScaleR, Microsoft’s big data analytics package are also available.
->>>>>>> c707d518
 
 The edge node of a cluster provides a convenient place to connect to the cluster and to run your R scripts. With an edge node, you have the option of running the parallelized distributed functions of ScaleR across the cores of the edge node server. You can also run them across the nodes of the cluster by using ScaleR’s Hadoop Map Reduce or Spark compute contexts.
 
@@ -41,19 +33,6 @@
 
 ## Get started with ML Services on HDInsight
 
-<<<<<<< HEAD
-To create an ML Services cluster in Azure HDInsight, select the **ML Services** cluster type when creating an HDInsight cluster using the Azure portal. The ML Services cluster type includes ML Server on the data nodes of the cluster and on an edge node, which serves as a landing zone for ML Server-based analytics. See [Getting Started with ML Services on HDInsight](r-server-get-started.md) for a walkthrough on how to create the cluster.
-
-## Why choose ML Services in HDInsight?
-
-ML Services in HDInsight provides the option to use the ML Server on Azure. ML Server includes:
-
-### AI innovation from Microsoft and open-source
-
-  ML Server includes highly scalable, distributed set of algorithms such as [RevoscaleR](https://docs.microsoft.com/machine-learning-server/r-reference/revoscaler/revoscaler), [revoscalepy](https://docs.microsoft.com/machine-learning-server/python-reference/revoscalepy/revoscalepy-package), and [microsoftML](https://docs.microsoft.com/machine-learning-server/python-reference/microsoftml/microsoftml-package) that can work on data sizes larger than the size of physical memory, and run on a wide variety of platforms in a distributed manner. Learn more about the collection of Microsoft's custom [R packages](https://docs.microsoft.com/machine-learning-server/r-reference/introducing-r-server-r-package-reference) and [Python packages](https://docs.microsoft.com/machine-learning-server/python-reference/introducing-python-package-reference) included with the product.
-  
-  ML Server bridges these Microsoft innovations and contributions coming from the open-source community (R, Python, and AI toolkits) all on top of a single enterprise-grade platform. Any R or Python open-source machine learning package can work side by side with any proprietary innovation from Microsoft.
-=======
 To create an ML Services cluster in Azure HDInsight, select the **ML Services** cluster type when creating an HDInsight cluster using the Azure portal. The ML Services cluster type includes ML Server on the data nodes of the cluster and on an edge node, which serves as a landing zone for ML Services-based analytics. See [Getting Started with ML Services on HDInsight](r-server-get-started.md) for a walkthrough on how to create the cluster.
 
 ## Why choose ML Services in HDInsight?
@@ -65,17 +44,12 @@
   ML Services includes highly scalable, distributed set of algorithms such as [RevoscaleR](https://docs.microsoft.com/machine-learning-server/r-reference/revoscaler/revoscaler), [revoscalepy](https://docs.microsoft.com/machine-learning-server/python-reference/revoscalepy/revoscalepy-package), and [microsoftML](https://docs.microsoft.com/machine-learning-server/python-reference/microsoftml/microsoftml-package) that can work on data sizes larger than the size of physical memory, and run on a wide variety of platforms in a distributed manner. Learn more about the collection of Microsoft's custom [R packages](https://docs.microsoft.com/machine-learning-server/r-reference/introducing-r-server-r-package-reference) and [Python packages](https://docs.microsoft.com/machine-learning-server/python-reference/introducing-python-package-reference) included with the product.
   
   ML Services bridges these Microsoft innovations and contributions coming from the open-source community (R, Python, and AI toolkits) all on top of a single enterprise-grade platform. Any R or Python open-source machine learning package can work side by side with any proprietary innovation from Microsoft.
->>>>>>> c707d518
 
 ### Simple, secure, and high-scale operationalization and administration
 
   Enterprises relying on traditional paradigms and environments invest much time and effort towards operationalization. This results in inflated costs and delays including the translation time for models, iterations to keep them valid and current, regulatory approval, and managing permissions through operationalization.
 
-<<<<<<< HEAD
-  ML Server offers enterprise grade [operationalization](https://docs.microsoft.com/machine-learning-server/what-is-operationalization), in that, after a machine learning model is completed, it takes just a few clicks to generate web services APIs. These [web services](https://docs.microsoft.com/machine-learning-server/operationalize/concept-what-are-web-services) are hosted on a server grid in the cloud and can be integrated with line-of-business applications. The ability to deploy to an elastic grid lets you scale seamlessly with the needs of your business, both for batch and real-time scoring. For instructions, see [Operationalize ML Services on HDInsight](r-server-operationalize.md).
-=======
   ML Services offers enterprise grade [operationalization](https://docs.microsoft.com/machine-learning-server/what-is-operationalization), in that, after a machine learning model is completed, it takes just a few clicks to generate web services APIs. These [web services](https://docs.microsoft.com/machine-learning-server/operationalize/concept-what-are-web-services) are hosted on a server grid in the cloud and can be integrated with line-of-business applications. The ability to deploy to an elastic grid lets you scale seamlessly with the needs of your business, both for batch and real-time scoring. For instructions, see [Operationalize ML Services on HDInsight](r-server-operationalize.md).
->>>>>>> c707d518
 
 <!---
 * **Deep ecosystem engagements to deliver customer success with optimal total cost of ownership**
@@ -93,11 +67,7 @@
 | Python-enabled | [Python modules](https://docs.microsoft.com/machine-learning-server/python-reference/introducing-python-package-reference) for solutions written in Python, with an open source distribution of Python, and run-time infrastructure for script execution.
 | [Pre-trained models](https://docs.microsoft.com/machine-learning-server/install/microsoftml-install-pretrained-models) | For visual analysis and text sentiment analysis, ready to score data you provide. |
 | [Deploy and consume](r-server-operationalize.md) | Operationalize your server and deploy solutions as a web service. |
-<<<<<<< HEAD
-| [Remote execution](r-server-hdinsight-manage.md#connect-remotely-to-microsoft-ml-server-or-client) | Start remote sessions on ML Services cluster on your network from your client workstation. |
-=======
 | [Remote execution](r-server-hdinsight-manage.md#connect-remotely-to-microsoft-ml-services) | Start remote sessions on ML Services cluster on your network from your client workstation. |
->>>>>>> c707d518
 
 
 ## Data storage options for ML Services on HDInsight
@@ -108,15 +78,9 @@
 
 You can also use [Azure Files](../../storage/files/storage-how-to-use-files-linux.md) as a storage option for use on the edge node. Azure Files enables you to mount a file share that was created in Azure Storage to the Linux file system. For more information about these data storage options for ML Services on HDInsight cluster, see [Azure Storage options for ML Services on HDInsight](r-server-storage.md).
 
-<<<<<<< HEAD
-## Access ML Server on the cluster
-
-You can connect to Microsoft ML Server on the edge node using a browser. It is installed by default during cluster creation. For more information, see [Get stared with ML Services on HDInsight](r-server-get-started.md). You can also connect to the ML Server from the command line by using SSH/PuTTY to access the R console.
-=======
 ## Access ML Services edge node
 
 You can connect to Microsoft ML Server on the edge node using a browser. It is installed by default during cluster creation. For more information, see [Get stared with ML Services on HDInsight](r-server-get-started.md). You can also connect to the cluster edge node from the command line by using SSH/PuTTY to access the R console.
->>>>>>> c707d518
 
 ## Develop and run R scripts
 
