---
<<<<<<< HEAD
title: Example Apache Storm topologies on HDInsight 
description: A list of example Storm topologies created and tested with Apache Storm on HDInsight including basic C# and Java topologies, and working with Event Hubs.
services: hdinsight
author: jasonwhowell
editor: jasonwhowell

=======
title: Example Apache Storm topologies in Azure HDInsight 
description: A list of example Storm topologies created and tested with Apache Storm on HDInsight including basic C# and Java topologies, and working with Event Hubs.
services: hdinsight
>>>>>>> bbb1042b
ms.service: hdinsight
author: jasonwhowell
ms.author: jasonh
editor: jasonwhowell
ms.custom: hdinsightactive
ms.topic: conceptual
ms.date: 05/30/2018
---
# Example Storm topologies and components for Apache Storm on HDInsight

The following is a list of examples created and maintained by Microsoft for use with Apache Storm on HDInsight. These examples cover a variety of topics, from creating basic C# and Java topologies to working with Azure services such as Event Hubs, Cosmos DB, SQL Database, HBase on HDInsight, and Azure Storage. Some examples also demonstrate how to work with non-Azure, or even non-Microsoft technologies, such as SignalR and Socket.IO.

| Description | Demonstrates | Language/Framework |
|:--- |:--- |:--- |
| [Write to Azure Data Lake Store from Apache Storm](apache-storm-write-data-lake-store.md) |Writing to Azure Data Lake Store |Java |
| [Event Hub Spout and Bolt source](https://github.com/apache/storm/tree/master/external/storm-eventhubs) |Source for the Event Hub Spout and Bolt |Java |
| [Develop Java-based topologies for Apache Storm on HDInsight][5797064f] |Maven |Java |
| [Develop C# topologies for Apache Storm on HDInsight using Visual Studio][16fce2d1] |HDInsight Tools for Visual Studio |C#, Java |
| [Process events from Azure Event Hubs with Storm on HDInsight (C#)][844d1d81] |Event Hubs |C# and Java |
| [Process events from Azure Event Hubs with Storm on HDInsight (Java)](https://azure.microsoft.com/resources/samples/hdinsight-java-storm-eventhub/) |Event Hubs |Java |
| [Process vehicle sensor data from Event Hubs using Storm on HDInsight][246ee964] |Event Hubs, Cosmos DB, Azure Storage Blob (WASB) |C#, Java |
| [Extract, Transform, and Load (ETL) from Azure Event Hubs to HBase, using Storm on HDInsight][b4b68194] |Event Hubs, HBase |C# |
| [Template C# Storm topology project for working with Azure services from Storm on HDInsight][ce0c02a2] |Event Hubs, Cosmos DB, SQL Database, HBase, SignalR |C#, Java |
| [Scalability benchmarks for reading from Azure Event Hubs using Storm on HDInsight][d6c540e3] |Message throughput, Event Hubs, SQL Database |C#, Java |
| [Use Python with Storm on HDInsight](apache-storm-develop-python-topology.md) |Python components with a Flux topology |Python |
| [Use Kafka with Storm on HDInsight](../hdinsight-apache-storm-with-kafka.md) | Apache Storm reading and writing to Apache Kafka | Java |

> [!WARNING]
> The C# examples in this list were originally created and tested with Windows-based HDInsight, and may not work correctly with Linux-based HDInsight clusters. Linux-based clusters use Mono to run .NET code, and may have compatibility problems with the frameworks and packages used in the example.
>
> Linux is the only operating system used on HDInsight version 3.4 or later.

### Next Steps

* [Get started with Apache Storm on HDInsight][2b8c3488]
* [Learn how to deploy and manage Storm topologies with Storm on HDInsight][6eb0d3b8]

[2b8c3488]:apache-storm-tutorial-get-started-linux.md "Learn how to create a Storm on HDInsight cluster and use the Storm Dashboard to deploy example topologies."
[6eb0d3b8]:apache-storm-deploy-monitor-topology.md "Learn how to deploy and manage topologies using the web-based Storm Dashboard and Storm UI or the HDInsight Tools for Visual Studio."
[16fce2d1]:apache-storm-develop-csharp-visual-studio-topology.md "Learn how to create C# Storm topologies by using the HDInsight Tools for Visual Studio."
[5797064f]:apache-storm-develop-java-topology.md "Learn how to create Storm topologies in Java, using Maven, by creating a basic wordcount topology."
[844d1d81]:apache-storm-develop-csharp-event-hub-topology.md "Learn how to read and write data from Azure Event Hubs with Storm on HDInsight."
[246ee964]: https://github.com/hdinsight/hdinsight-storm-examples/blob/master/IotExample/README.md "Learn how to use a Storm topology to read messages from Azure Event Hubs, read documents from Azure Cosmos DB for data referencing and save data to Azure Storage."
[d6c540e3]: https://github.com/hdinsight/hdinsight-storm-examples/blob/master/EventCountExample "Several topologies to demonstrate throughput when reading from Azure Event Hubs and storing to SQL Database using Apache Storm on HDInsight."
[b4b68194]: https://github.com/hdinsight/hdinsight-storm-examples/blob/master/RealTimeETLExample "Learn how to read data from Azure Event Hubs, aggregate & transform the data, then store it to HBase on HDInsight."
[ce0c02a2]: https://github.com/hdinsight/hdinsight-storm-examples/tree/master/templates/HDInsightStormExamples "This project contains templates for spouts, bolts and topologies to interact with various Azure services like Event Hubs, Cosmos DB, and SQL Database."
<|MERGE_RESOLUTION|>--- conflicted
+++ resolved
@@ -1,16 +1,7 @@
 ---
-<<<<<<< HEAD
-title: Example Apache Storm topologies on HDInsight 
-description: A list of example Storm topologies created and tested with Apache Storm on HDInsight including basic C# and Java topologies, and working with Event Hubs.
-services: hdinsight
-author: jasonwhowell
-editor: jasonwhowell
-
-=======
 title: Example Apache Storm topologies in Azure HDInsight 
 description: A list of example Storm topologies created and tested with Apache Storm on HDInsight including basic C# and Java topologies, and working with Event Hubs.
 services: hdinsight
->>>>>>> bbb1042b
 ms.service: hdinsight
 author: jasonwhowell
 ms.author: jasonh
