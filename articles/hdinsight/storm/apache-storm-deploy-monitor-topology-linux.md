--- conflicted
+++ resolved
@@ -1,16 +1,7 @@
 ---
-<<<<<<< HEAD
-title: Deploy and manage Apache Storm topologies on Linux-based HDInsight 
-description: Learn how to deploy, monitor and manage Apache Storm topologies using the Storm Dashboard on Linux-based HDInsight. Use Hadoop tools for Visual Studio.
-services: hdinsight
-author: jasonwhowell
-editor: jasonwhowell
-
-=======
 title: Deploy and manage Apache Storm topologies on Azure HDInsight 
 description: Learn how to deploy, monitor and manage Apache Storm topologies using the Storm Dashboard on Linux-based HDInsight. Use Hadoop tools for Visual Studio.
 services: hdinsight
->>>>>>> bbb1042b
 ms.service: hdinsight
 author: jasonwhowell
 ms.author: jasonh
