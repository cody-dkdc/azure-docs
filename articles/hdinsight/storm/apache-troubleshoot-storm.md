--- conflicted
+++ resolved
@@ -1,23 +1,13 @@
 ---
-<<<<<<< HEAD
-title: Troubleshoot Storm by using Azure HDInsight 
-=======
 title: Troubleshoot Storm by using Azure HDInsight
->>>>>>> 577f6749
 description: Get answers to common questions about using Apache Storm with Azure HDInsight.
 keywords: Azure HDInsight, Storm, FAQ, troubleshooting guide, common problems
 services: hdinsight
 ms.service: hdinsight
 author: raviperi
-<<<<<<< HEAD
 ms.author: raviperi
 editor: jasonwhowell
 ms.topic: conceptual
-=======
-editor: jasonwhowell
-ms.author: raviperi
-ms.topic: article
->>>>>>> 577f6749
 ms.date: 11/2/2017
 ---
 
