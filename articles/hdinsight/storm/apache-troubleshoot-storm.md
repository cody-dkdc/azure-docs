---
<<<<<<< HEAD
title: Troubleshoot Storm by using Azure HDInsight 
=======
title: Troubleshoot Storm by using Azure HDInsight
>>>>>>> bbb1042b
description: Get answers to common questions about using Apache Storm with Azure HDInsight.
keywords: Azure HDInsight, Storm, FAQ, troubleshooting guide, common problems
services: hdinsight
ms.service: hdinsight
author: raviperi
ms.author: raviperi
editor: jasonwhowell
ms.topic: conceptual
ms.date: 11/2/2017
---

# Troubleshoot Storm by using Azure HDInsight

Learn about the top issues and their resolutions for working with Apache Storm payloads in Apache Ambari.

## How do I access the Storm UI on a cluster?
You have two options for accessing the Storm UI from a browser:

### Ambari UI
1. Go to the Ambari dashboard.
2. In the list of services, select **Storm**.
3. In the **Quick Links** menu, select **Storm UI**.

### Direct link
You can access the Storm UI at the following URL:

https://\<cluster DNS name\>/stormui

Example:

 https://stormcluster.azurehdinsight.net/stormui

## How do I transfer Storm event hub spout checkpoint information from one topology to another?

When you develop topologies that read from Azure Event Hubs by using the HDInsight Storm event hub spout .jar file, you must deploy a topology that has the same name on a new cluster. However,
you must retain the checkpoint data that was committed to Apache ZooKeeper on the old cluster.

### Where checkpoint data is stored
Checkpoint data for offsets is stored by the event hub spout in ZooKeeper in two root paths:
- Nontransactional spout checkpoints are stored in /eventhubspout.
- Transactional spout checkpoint data is stored in /transactional.

### How to restore
To get the scripts and libraries that you use to export data out of ZooKeeper and then import the data back to ZooKeeper with a new name, see [HDInsight Storm examples](https://github.com/hdinsight/hdinsight-storm-examples/tree/master/tools/zkdatatool-1.0).

The lib folder has .jar files that contain the implementation for the export/import operation. The bash folder has an example script that demonstrates how to export data from the ZooKeeper server on the old cluster, and then import it back to the ZooKeeper server on the new cluster.

Run the [stormmeta.sh](https://github.com/hdinsight/hdinsight-storm-examples/blob/master/tools/zkdatatool-1.0/bash/stormmeta.sh) script from the ZooKeeper nodes to export and then import data. Update the script to the correct Hortonworks Data Platform (HDP) version. (We are working on making these scripts generic in HDInsight. Generic scripts can run from any node on the cluster without modifications by the user.)

The export command writes the metadata to an Apache Hadoop Distributed File System (HDFS) path (in an Azure Blob Storage or Azure Data Lake Store store) at a location that you set.

### Examples

#### Export offset metadata
1. Use SSH to go to the ZooKeeper cluster on the cluster from which the checkpoint offset needs to be exported.
2. Run the following command (after you update the HDP version string) to export ZooKeeper offset data to the /stormmetadta/zkdata HDFS path:

    ```apache   
    java -cp ./*:/etc/hadoop/conf/*:/usr/hdp/2.5.1.0-56/hadoop/*:/usr/hdp/2.5.1.0-56/hadoop/lib/*:/usr/hdp/2.5.1.0-56/hadoop-hdfs/*:/usr/hdp/2.5.1.0-56/hadoop-hdfs/lib/*:/etc/failover-controller/conf/*:/etc/hadoop/* com.microsoft.storm.zkdatatool.ZkdataImporter export /eventhubspout /stormmetadata/zkdata
    ```

#### Import offset metadata
1. Use SSH to go to the ZooKeeper cluster on the cluster from which the checkpoint offset needs to be imported.
2. Run the following command (after you update the HDP version string) to import ZooKeeper offset data from the HDFS path /stormmetadata/zkdata to the ZooKeeper server on the target cluster:

    ```apache
    java -cp ./*:/etc/hadoop/conf/*:/usr/hdp/2.5.1.0-56/hadoop/*:/usr/hdp/2.5.1.0-56/hadoop/lib/*:/usr/hdp/2.5.1.0-56/hadoop-hdfs/*:/usr/hdp/2.5.1.0-56/hadoop-hdfs/lib/*:/etc/failover-controller/conf/*:/etc/hadoop/* com.microsoft.storm.zkdatatool.ZkdataImporter import /eventhubspout /home/sshadmin/zkdata
    ```
   
#### Delete offset metadata so that topologies can start processing data from the beginning, or from a timestamp that the user chooses
1. Use SSH to go to the ZooKeeper cluster on the cluster from which the checkpoint offset needs to be deleted.
2. Run the following command (after you update the HDP version string) to delete all ZooKeeper offset data in the current cluster:

    ```apache
    java -cp ./*:/etc/hadoop/conf/*:/usr/hdp/2.5.1.0-56/hadoop/*:/usr/hdp/2.5.1.0-56/hadoop/lib/*:/usr/hdp/2.5.1.0-56/hadoop-hdfs/*:/usr/hdp/2.5.1.0-56/hadoop-hdfs/lib/*:/etc/failover-controller/conf/*:/etc/hadoop/* com.microsoft.storm.zkdatatool.ZkdataImporter delete /eventhubspout
    ```

## How do I locate Storm binaries on a cluster?
Storm binaries for the current HDP stack are in /usr/hdp/current/storm-client. The location is the same both for head nodes and for worker nodes.
 
There might be multiple binaries for specific HDP versions in /usr/hdp (for example, /usr/hdp/2.5.0.1233/storm). The /usr/hdp/current/storm-client folder is symlinked to the latest version that is running on the cluster.

For more information, see [Connect to an HDInsight cluster by using SSH](https://docs.microsoft.com/azure/hdinsight/hdinsight-hadoop-linux-use-ssh-unix) and 
[Storm](http://storm.apache.org/).
 
## How do I determine the deployment topology of a Storm cluster?
First, identify all components that are installed with HDInsight Storm. A Storm cluster consists of four node categories:

* Gateway nodes
* Head nodes
* ZooKeeper nodes
* Worker nodes
 
### Gateway nodes
A gateway node is a gateway and reverse proxy service that enables public access to an active Ambari management service. It also handles Ambari leader election.
 
### Head nodes
Storm head nodes run the following services:
* Nimbus
* Ambari server
* Ambari Metrics server
* Ambari Metrics Collector
 
### ZooKeeper nodes
HDInsight comes with a three-node ZooKeeper quorum. The quorum size is fixed, and cannot be reconfigured.
 
Storm services in the cluster are configured to automatically use the ZooKeeper quorum.
 
### Worker nodes
Storm worker nodes run the following services:
* Supervisor
* Worker Java virtual machines (JVMs), for running topologies
* Ambari agent
 
## How do I locate Storm event hub spout binaries for development?
 
For more information about using Storm event hub spout .jar files with your topology, see the following resources.
 
### Java-based topology
[Process events from Azure Event Hubs with Storm on HDInsight (Java)](https://docs.microsoft.com/azure/hdinsight/hdinsight-storm-develop-java-event-hub-topology)
 
### C#-based topology (Mono on HDInsight 3.4+ Linux Storm clusters)
[Process events from Azure Event Hubs with Storm on HDInsight (C#)](https://docs.microsoft.com/azure/hdinsight/hdinsight-storm-develop-csharp-event-hub-topology)
 
### Latest Storm event hub spout binaries for HDInsight 3.5+ Linux Storm clusters
To learn how to use the latest Storm event hub spout that works with HDInsight 3.5+ Linux Storm clusters, see the mvn-repo [readme file](https://github.com/hdinsight/mvn-repo/blob/master/README.md).
 
### Source code examples
See [examples](https://github.com/Azure-Samples/hdinsight-java-storm-eventhub) of how to read and write from Azure Event Hub using an Apache Storm topology (written in Java) on an Azure HDInsight cluster.
 
## How do I locate Storm Log4J configuration files on clusters?
 
To identify Apache Log4J configuration files for Storm services.
 
### On head nodes
The Nimbus Log4J configuration is read from /usr/hdp/\<HDP version\>/storm/log4j2/cluster.xml.
 
### On worker nodes
The supervisor Log4J configuration is read from /usr/hdp/\<HDP version\>/storm/log4j2/cluster.xml.
 
The worker Log4J configuration file is read from /usr/hdp/\<HDP version\>/storm/log4j2/worker.xml.
 
Examples:
/usr/hdp/2.6.0.2-76/storm/log4j2/cluster.xml
/usr/hdp/2.6.0.2-76/storm/log4j2/worker.xml

### See Also
[Troubleshoot by Using Azure HDInsight](../../hdinsight/hdinsight-troubleshoot-guide.md)<|MERGE_RESOLUTION|>--- conflicted
+++ resolved
@@ -1,9 +1,5 @@
 ---
-<<<<<<< HEAD
-title: Troubleshoot Storm by using Azure HDInsight 
-=======
 title: Troubleshoot Storm by using Azure HDInsight
->>>>>>> bbb1042b
 description: Get answers to common questions about using Apache Storm with Azure HDInsight.
 keywords: Azure HDInsight, Storm, FAQ, troubleshooting guide, common problems
 services: hdinsight
