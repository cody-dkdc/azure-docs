--- conflicted
+++ resolved
@@ -1,23 +1,13 @@
 ---
-<<<<<<< HEAD
-title: Troubleshoot Storm by using Azure HDInsight
-=======
 title: Troubleshoot Storm by using Azure HDInsight 
->>>>>>> 87aaadb1
 description: Get answers to common questions about using Apache Storm with Azure HDInsight.
 keywords: Azure HDInsight, Storm, FAQ, troubleshooting guide, common problems
 services: hdinsight
 ms.service: hdinsight
 author: raviperi
-<<<<<<< HEAD
-editor: jasonwhowell
-ms.author: raviperi
-ms.topic: article
-=======
 ms.author: raviperi
 editor: jasonwhowell
 ms.topic: conceptual
->>>>>>> 87aaadb1
 ms.date: 11/2/2017
 ---
 
