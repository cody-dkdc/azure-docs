<properties
	pageTitle="Generate recommendations using Mahout and Linux-based HDInsight | Microsoft Azure"
	description="Learn how to use the Apache Mahout machine learning library to generate movie recommendations with Linux-based HDInsight (Hadoop)."
	services="hdinsight"
	documentationCenter=""
	authors="Blackmist"
	manager="paulettm"
	editor="cgronlun"
	tags="azure-portal"/>

<tags
	ms.service="hdinsight"
	ms.workload="big-data"
	ms.tgt_pltfrm="na"
	ms.devlang="na"
	ms.topic="article"
<<<<<<< HEAD
	ms.date="03/30/2016"
=======
	ms.date="06/14/2016"
>>>>>>> c186bb0b
	ms.author="larryfr"/>

#Generate movie recommendations by using Apache Mahout with Linux-based Hadoop in HDInsight

[AZURE.INCLUDE [mahout-selector](../../includes/hdinsight-selector-mahout.md)]

Learn how to use the [Apache Mahout](http://mahout.apache.org) machine learning library with Azure HDInsight to generate movie recommendations.

Mahout is a [machine learning][ml] library for Apache Hadoop. Mahout contains algorithms for processing data, such as filtering, classification, and clustering. In this article, you will use a recommendation engine to generate movie recommendations that are based on movies your friends have seen.

> [AZURE.NOTE] The steps in this document require a Linux-based Hadoop on HDInsight cluster. For information on using Mahout with a Windows-based cluster, see [Generate movie recommendations by using Apache Mahout with Windows-based Hadoop in HDInsight](hdinsight-mahout.md)

##Prerequisites

* A Linux-based Hadoop on HDInsight cluster. For information about creating one, see [Get started using Linux-based Hadoop in HDInsight][getstarted]

##Mahout versioning

For more information about the version of Mahout included with your HDInsight cluster, see [HDInsight versions and Hadoop components](hdinsight-component-versioning.md).

> [AZURE.WARNING] While it is possible to upload a different version of Mahout to the HDInsight cluster, only components provided with the HDInsight cluster are fully supported and Microsoft Support will help to isolate and resolve issues related to these components.
>
> Custom components receive commercially reasonable support to help you to further troubleshoot the issue. This might result in resolving the issue OR asking you to engage available channels for the open source technologies where deep expertise for that technology is found. For example, there are many community sites that can be used, like: [MSDN forum for HDInsight](https://social.msdn.microsoft.com/Forums/azure/en-US/home?forum=hdinsight), [http://stackoverflow.com](http://stackoverflow.com). Also Apache projects have project sites on [http://apache.org](http://apache.org), for example: [Hadoop](http://hadoop.apache.org/), [Spark](http://spark.apache.org/).

##<a name="recommendations"></a>Understanding recommendations

One of the functions that is provided by Mahout is a recommendation engine. This engine accepts data in the format of `userID`, `itemId`, and `prefValue` (the users preference for the item). Mahout can then perform co-occurance analysis to determine: _users who have a preference for an item also have a preference for these other items_. Mahout then determines users with like-item preferences, which can be used to make recommendations.

The following is an extremely simple example that uses movies:

* __Co-occurance__: Joe, Alice, and Bob all liked _Star Wars_, _The Empire Strikes Back_, and _Return of the Jedi_. Mahout determines that users who like any one of these movies also like the other two.

* __Co-occurance__: Bob and Alice also liked _The Phantom Menace_, _Attack of the Clones_, and _Revenge of the Sith_. Mahout determines that users who liked the previous three movies also like these three.

* __Similarity recommendation__: Because Joe liked the first three movies, Mahout looks at movies that others with similar preferences liked, but Joe has not watched (liked/rated). In this case, Mahout recommends _The Phantom Menace_, _Attack of the Clones_, and _Revenge of the Sith_.

###Understanding the data

Conveniently, [GroupLens Research][movielens] provides rating data for movies in a format that is compatible with Mahout. This data is available on your cluster's default storage at `/HdiSamples/HdiSamples/MahoutMovieData`.

There are two files, `moviedb.txt` (information about the movies,) and `user-ratings.txt`. The user-ratings.txt file is used during analysis, while moviedb.txt is used to provide user-friendly text infromation when displaying the results of the analysis.

The data contained in user-ratings.txt has a structure of `userID`, `movieID`, `userRating`, and `timestamp`, which tells us how highly each user rated a movie. Here is an example of the data:


    196	242	3	881250949
    186	302	3	891717742
    22	377	1	878887116
    244	51	2	880606923
    166	346	1	886397596

##Run the analysis

Use the following command to run the recommendation job:

    mahout recommenditembased -s SIMILARITY_COOCCURRENCE -i /HdiSamples/HdiSamples/MahoutMovieData/user-ratings.txt -o /example/data/mahoutout --tempDir /temp/mahouttemp

> [AZURE.NOTE] The job may take several minutes to complete, and may run multiple MapReduce jobs.

##View the output

1. Once the job completes, use the following command to view the generated output:

		hdfs dfs -text /example/data/mahoutout/part-r-00000

	The output will appear as follows:

		1	[234:5.0,347:5.0,237:5.0,47:5.0,282:5.0,275:5.0,88:5.0,515:5.0,514:5.0,121:5.0]
		2	[282:5.0,210:5.0,237:5.0,234:5.0,347:5.0,121:5.0,258:5.0,515:5.0,462:5.0,79:5.0]
		3	[284:5.0,285:4.828125,508:4.7543354,845:4.75,319:4.705128,124:4.7045455,150:4.6938777,311:4.6769233,248:4.65625,272:4.649266]
		4	[690:5.0,12:5.0,234:5.0,275:5.0,121:5.0,255:5.0,237:5.0,895:5.0,282:5.0,117:5.0]

	The first column is the `userID`. The values contained in '[' and ']' are `movieId`:`recommendationScore`.

2. You can use the output, along with the moviedb.txt, to display more user friendly information. First, we need to copy the files locally using the following commands:

		hdfs dfs -get /example/data/mahoutout/part-r-00000 recommendations.txt
        hdfs dfs -get /HdiSamples/HdiSamples/MahoutMovieData/* .

	This will copy the output data to a file named **recommendations.txt** in the current directory, along with the movie data files.

3. Use the following command to create a new Python script that will look up movie names for the data in the recommendations output:

		nano show_recommendations.py

	When the editor opens, use the following as the contents of the file:

        #!/usr/bin/env python

        import sys

        if len(sys.argv) != 5:
                print "Arguments: userId userDataFilename movieFilename recommendationFilename"
                sys.exit(1)

        userId, userDataFilename, movieFilename, recommendationFilename = sys.argv[1:]

        print "Reading Movies Descriptions"
        movieFile = open(movieFilename)
        movieById = {}
        for line in movieFile:
                tokens = line.split("|")
                movieById[tokens[0]] = tokens[1:]
        movieFile.close()

        print "Reading Rated Movies"
        userDataFile = open(userDataFilename)
        ratedMovieIds = []
        for line in userDataFile:
                tokens = line.split("\t")
                if tokens[0] == userId:
                        ratedMovieIds.append((tokens[1],tokens[2]))
        userDataFile.close()

        print "Reading Recommendations"
        recommendationFile = open(recommendationFilename)
        recommendations = []
        for line in recommendationFile:
                tokens = line.split("\t")
                if tokens[0] == userId:
                        movieIdAndScores = tokens[1].strip("[]\n").split(",")
                        recommendations = [ movieIdAndScore.split(":") for movieIdAndScore in movieIdAndScores ]
                        break
        recommendationFile.close()

        print "Rated Movies"
        print "------------------------"
        for movieId, rating in ratedMovieIds:
                print "%s, rating=%s" % (movieById[movieId][0], rating)
        print "------------------------"

        print "Recommended Movies"
        print "------------------------"
        for movieId, score in recommendations:
                print "%s, score=%s" % (movieById[movieId][0], score)
        print "------------------------"

	Press **Ctrl-X**, **Y**, and finally **Enter** to save the data.

3. Use the following command to make the file executable:

		chmod +x show_recommendations.py

4. Run the Python script. The following assumes you are in the directory where all the files were downloaded:

		./show_recommendations.py 4 user-ratings.txt moviedb.txt recommendations.txt

	This will look at the recommendations generated for user ID 4.

	* The **user-ratings.txt** file is used to retrieve movies that the user has rated
	* The **moviedb.txt** file is used to retrieve the names of the movies
	* The **recommendations.txt** is used to retrieve the movie recommendations for this user

	The output from this command will be similar to the following:

		Reading Movies Descriptions
		Reading Rated Movies
		Reading Recommendations
		Rated Movies
		------------------------
		Mimic (1997), rating=3
		Ulee's Gold (1997), rating=5
		Incognito (1997), rating=5
		One Flew Over the Cuckoo's Nest (1975), rating=4
		Event Horizon (1997), rating=4
		Client, The (1994), rating=3
		Liar Liar (1997), rating=5
		Scream (1996), rating=4
		Star Wars (1977), rating=5
		Wedding Singer, The (1998), rating=5
		Starship Troopers (1997), rating=4
		Air Force One (1997), rating=5
		Conspiracy Theory (1997), rating=3
		Contact (1997), rating=5
		Indiana Jones and the Last Crusade (1989), rating=3
		Desperate Measures (1998), rating=5
		Seven (Se7en) (1995), rating=4
		Cop Land (1997), rating=5
		Lost Highway (1997), rating=5
		Assignment, The (1997), rating=5
		Blues Brothers 2000 (1998), rating=5
		Spawn (1997), rating=2
		Wonderland (1997), rating=5
		In & Out (1997), rating=5
		------------------------
		Recommended Movies
		------------------------
		Seven Years in Tibet (1997), score=5.0
		Indiana Jones and the Last Crusade (1989), score=5.0
		Jaws (1975), score=5.0
		Sense and Sensibility (1995), score=5.0
		Independence Day (ID4) (1996), score=5.0
		My Best Friend's Wedding (1997), score=5.0
		Jerry Maguire (1996), score=5.0
		Scream 2 (1997), score=5.0
		Time to Kill, A (1996), score=5.0
		Rock, The (1996), score=5.0
		------------------------

##Delete temporary data

Mahout jobs do not remove temporary data that is created while processing the job. The `--tempDir` parameter is specified in the example job to isolate the temporary files into a specific path for easy deletion. To remove the temp files, use the following command:

	hdfs dfs -rm -f -r /temp/mahouttemp

> [AZURE.WARNING] If you want to run the command again, you must also delete the output directory. Use the following to delete this directory:
>
> ```hdfs dfs -rm -f -r /example/data/mahoutout```

## Next steps

Now that you have learned how to use Mahout, discover other ways of working with data on HDInsight:

* [Hive with HDInsight](hdinsight-use-hive.md)
* [Pig with HDInsight](hdinsight-use-pig.md)
* [MapReduce with HDInsight](hdinsight-use-mapreduce.md)

[build]: http://mahout.apache.org/developers/buildingmahout.html
[movielens]: http://grouplens.org/datasets/movielens/
[100k]: http://files.grouplens.org/datasets/movielens/ml-100k.zip
[getstarted]: hdinsight-hadoop-linux-tutorial-get-started.md
[upload]: hdinsight-upload-data.md
[ml]: http://en.wikipedia.org/wiki/Machine_learning
[forest]: http://en.wikipedia.org/wiki/Random_forest
[management]: https://manage.windowsazure.com/
[enableremote]: ./media/hdinsight-mahout/enableremote.png
[connect]: ./media/hdinsight-mahout/connect.png
[hadoopcli]: ./media/hdinsight-mahout/hadoopcli.png
[tools]: https://github.com/Blackmist/hdinsight-tools
 <|MERGE_RESOLUTION|>--- conflicted
+++ resolved
@@ -1,251 +1,247 @@
-<properties
-	pageTitle="Generate recommendations using Mahout and Linux-based HDInsight | Microsoft Azure"
-	description="Learn how to use the Apache Mahout machine learning library to generate movie recommendations with Linux-based HDInsight (Hadoop)."
-	services="hdinsight"
-	documentationCenter=""
-	authors="Blackmist"
-	manager="paulettm"
-	editor="cgronlun"
-	tags="azure-portal"/>
-
-<tags
-	ms.service="hdinsight"
-	ms.workload="big-data"
-	ms.tgt_pltfrm="na"
-	ms.devlang="na"
-	ms.topic="article"
-<<<<<<< HEAD
-	ms.date="03/30/2016"
-=======
-	ms.date="06/14/2016"
->>>>>>> c186bb0b
-	ms.author="larryfr"/>
-
-#Generate movie recommendations by using Apache Mahout with Linux-based Hadoop in HDInsight
-
-[AZURE.INCLUDE [mahout-selector](../../includes/hdinsight-selector-mahout.md)]
-
-Learn how to use the [Apache Mahout](http://mahout.apache.org) machine learning library with Azure HDInsight to generate movie recommendations.
-
-Mahout is a [machine learning][ml] library for Apache Hadoop. Mahout contains algorithms for processing data, such as filtering, classification, and clustering. In this article, you will use a recommendation engine to generate movie recommendations that are based on movies your friends have seen.
-
-> [AZURE.NOTE] The steps in this document require a Linux-based Hadoop on HDInsight cluster. For information on using Mahout with a Windows-based cluster, see [Generate movie recommendations by using Apache Mahout with Windows-based Hadoop in HDInsight](hdinsight-mahout.md)
-
-##Prerequisites
-
-* A Linux-based Hadoop on HDInsight cluster. For information about creating one, see [Get started using Linux-based Hadoop in HDInsight][getstarted]
-
-##Mahout versioning
-
-For more information about the version of Mahout included with your HDInsight cluster, see [HDInsight versions and Hadoop components](hdinsight-component-versioning.md).
-
-> [AZURE.WARNING] While it is possible to upload a different version of Mahout to the HDInsight cluster, only components provided with the HDInsight cluster are fully supported and Microsoft Support will help to isolate and resolve issues related to these components.
->
-> Custom components receive commercially reasonable support to help you to further troubleshoot the issue. This might result in resolving the issue OR asking you to engage available channels for the open source technologies where deep expertise for that technology is found. For example, there are many community sites that can be used, like: [MSDN forum for HDInsight](https://social.msdn.microsoft.com/Forums/azure/en-US/home?forum=hdinsight), [http://stackoverflow.com](http://stackoverflow.com). Also Apache projects have project sites on [http://apache.org](http://apache.org), for example: [Hadoop](http://hadoop.apache.org/), [Spark](http://spark.apache.org/).
-
-##<a name="recommendations"></a>Understanding recommendations
-
-One of the functions that is provided by Mahout is a recommendation engine. This engine accepts data in the format of `userID`, `itemId`, and `prefValue` (the users preference for the item). Mahout can then perform co-occurance analysis to determine: _users who have a preference for an item also have a preference for these other items_. Mahout then determines users with like-item preferences, which can be used to make recommendations.
-
-The following is an extremely simple example that uses movies:
-
-* __Co-occurance__: Joe, Alice, and Bob all liked _Star Wars_, _The Empire Strikes Back_, and _Return of the Jedi_. Mahout determines that users who like any one of these movies also like the other two.
-
-* __Co-occurance__: Bob and Alice also liked _The Phantom Menace_, _Attack of the Clones_, and _Revenge of the Sith_. Mahout determines that users who liked the previous three movies also like these three.
-
-* __Similarity recommendation__: Because Joe liked the first three movies, Mahout looks at movies that others with similar preferences liked, but Joe has not watched (liked/rated). In this case, Mahout recommends _The Phantom Menace_, _Attack of the Clones_, and _Revenge of the Sith_.
-
-###Understanding the data
-
-Conveniently, [GroupLens Research][movielens] provides rating data for movies in a format that is compatible with Mahout. This data is available on your cluster's default storage at `/HdiSamples/HdiSamples/MahoutMovieData`.
-
-There are two files, `moviedb.txt` (information about the movies,) and `user-ratings.txt`. The user-ratings.txt file is used during analysis, while moviedb.txt is used to provide user-friendly text infromation when displaying the results of the analysis.
-
-The data contained in user-ratings.txt has a structure of `userID`, `movieID`, `userRating`, and `timestamp`, which tells us how highly each user rated a movie. Here is an example of the data:
-
-
-    196	242	3	881250949
-    186	302	3	891717742
-    22	377	1	878887116
-    244	51	2	880606923
-    166	346	1	886397596
-
-##Run the analysis
-
-Use the following command to run the recommendation job:
-
-    mahout recommenditembased -s SIMILARITY_COOCCURRENCE -i /HdiSamples/HdiSamples/MahoutMovieData/user-ratings.txt -o /example/data/mahoutout --tempDir /temp/mahouttemp
-
-> [AZURE.NOTE] The job may take several minutes to complete, and may run multiple MapReduce jobs.
-
-##View the output
-
-1. Once the job completes, use the following command to view the generated output:
-
-		hdfs dfs -text /example/data/mahoutout/part-r-00000
-
-	The output will appear as follows:
-
-		1	[234:5.0,347:5.0,237:5.0,47:5.0,282:5.0,275:5.0,88:5.0,515:5.0,514:5.0,121:5.0]
-		2	[282:5.0,210:5.0,237:5.0,234:5.0,347:5.0,121:5.0,258:5.0,515:5.0,462:5.0,79:5.0]
-		3	[284:5.0,285:4.828125,508:4.7543354,845:4.75,319:4.705128,124:4.7045455,150:4.6938777,311:4.6769233,248:4.65625,272:4.649266]
-		4	[690:5.0,12:5.0,234:5.0,275:5.0,121:5.0,255:5.0,237:5.0,895:5.0,282:5.0,117:5.0]
-
-	The first column is the `userID`. The values contained in '[' and ']' are `movieId`:`recommendationScore`.
-
-2. You can use the output, along with the moviedb.txt, to display more user friendly information. First, we need to copy the files locally using the following commands:
-
-		hdfs dfs -get /example/data/mahoutout/part-r-00000 recommendations.txt
-        hdfs dfs -get /HdiSamples/HdiSamples/MahoutMovieData/* .
-
-	This will copy the output data to a file named **recommendations.txt** in the current directory, along with the movie data files.
-
-3. Use the following command to create a new Python script that will look up movie names for the data in the recommendations output:
-
-		nano show_recommendations.py
-
-	When the editor opens, use the following as the contents of the file:
-
-        #!/usr/bin/env python
-
-        import sys
-
-        if len(sys.argv) != 5:
-                print "Arguments: userId userDataFilename movieFilename recommendationFilename"
-                sys.exit(1)
-
-        userId, userDataFilename, movieFilename, recommendationFilename = sys.argv[1:]
-
-        print "Reading Movies Descriptions"
-        movieFile = open(movieFilename)
-        movieById = {}
-        for line in movieFile:
-                tokens = line.split("|")
-                movieById[tokens[0]] = tokens[1:]
-        movieFile.close()
-
-        print "Reading Rated Movies"
-        userDataFile = open(userDataFilename)
-        ratedMovieIds = []
-        for line in userDataFile:
-                tokens = line.split("\t")
-                if tokens[0] == userId:
-                        ratedMovieIds.append((tokens[1],tokens[2]))
-        userDataFile.close()
-
-        print "Reading Recommendations"
-        recommendationFile = open(recommendationFilename)
-        recommendations = []
-        for line in recommendationFile:
-                tokens = line.split("\t")
-                if tokens[0] == userId:
-                        movieIdAndScores = tokens[1].strip("[]\n").split(",")
-                        recommendations = [ movieIdAndScore.split(":") for movieIdAndScore in movieIdAndScores ]
-                        break
-        recommendationFile.close()
-
-        print "Rated Movies"
-        print "------------------------"
-        for movieId, rating in ratedMovieIds:
-                print "%s, rating=%s" % (movieById[movieId][0], rating)
-        print "------------------------"
-
-        print "Recommended Movies"
-        print "------------------------"
-        for movieId, score in recommendations:
-                print "%s, score=%s" % (movieById[movieId][0], score)
-        print "------------------------"
-
-	Press **Ctrl-X**, **Y**, and finally **Enter** to save the data.
-
-3. Use the following command to make the file executable:
-
-		chmod +x show_recommendations.py
-
-4. Run the Python script. The following assumes you are in the directory where all the files were downloaded:
-
-		./show_recommendations.py 4 user-ratings.txt moviedb.txt recommendations.txt
-
-	This will look at the recommendations generated for user ID 4.
-
-	* The **user-ratings.txt** file is used to retrieve movies that the user has rated
-	* The **moviedb.txt** file is used to retrieve the names of the movies
-	* The **recommendations.txt** is used to retrieve the movie recommendations for this user
-
-	The output from this command will be similar to the following:
-
-		Reading Movies Descriptions
-		Reading Rated Movies
-		Reading Recommendations
-		Rated Movies
-		------------------------
-		Mimic (1997), rating=3
-		Ulee's Gold (1997), rating=5
-		Incognito (1997), rating=5
-		One Flew Over the Cuckoo's Nest (1975), rating=4
-		Event Horizon (1997), rating=4
-		Client, The (1994), rating=3
-		Liar Liar (1997), rating=5
-		Scream (1996), rating=4
-		Star Wars (1977), rating=5
-		Wedding Singer, The (1998), rating=5
-		Starship Troopers (1997), rating=4
-		Air Force One (1997), rating=5
-		Conspiracy Theory (1997), rating=3
-		Contact (1997), rating=5
-		Indiana Jones and the Last Crusade (1989), rating=3
-		Desperate Measures (1998), rating=5
-		Seven (Se7en) (1995), rating=4
-		Cop Land (1997), rating=5
-		Lost Highway (1997), rating=5
-		Assignment, The (1997), rating=5
-		Blues Brothers 2000 (1998), rating=5
-		Spawn (1997), rating=2
-		Wonderland (1997), rating=5
-		In & Out (1997), rating=5
-		------------------------
-		Recommended Movies
-		------------------------
-		Seven Years in Tibet (1997), score=5.0
-		Indiana Jones and the Last Crusade (1989), score=5.0
-		Jaws (1975), score=5.0
-		Sense and Sensibility (1995), score=5.0
-		Independence Day (ID4) (1996), score=5.0
-		My Best Friend's Wedding (1997), score=5.0
-		Jerry Maguire (1996), score=5.0
-		Scream 2 (1997), score=5.0
-		Time to Kill, A (1996), score=5.0
-		Rock, The (1996), score=5.0
-		------------------------
-
-##Delete temporary data
-
-Mahout jobs do not remove temporary data that is created while processing the job. The `--tempDir` parameter is specified in the example job to isolate the temporary files into a specific path for easy deletion. To remove the temp files, use the following command:
-
-	hdfs dfs -rm -f -r /temp/mahouttemp
-
-> [AZURE.WARNING] If you want to run the command again, you must also delete the output directory. Use the following to delete this directory:
->
-> ```hdfs dfs -rm -f -r /example/data/mahoutout```
-
-## Next steps
-
-Now that you have learned how to use Mahout, discover other ways of working with data on HDInsight:
-
-* [Hive with HDInsight](hdinsight-use-hive.md)
-* [Pig with HDInsight](hdinsight-use-pig.md)
-* [MapReduce with HDInsight](hdinsight-use-mapreduce.md)
-
-[build]: http://mahout.apache.org/developers/buildingmahout.html
-[movielens]: http://grouplens.org/datasets/movielens/
-[100k]: http://files.grouplens.org/datasets/movielens/ml-100k.zip
-[getstarted]: hdinsight-hadoop-linux-tutorial-get-started.md
-[upload]: hdinsight-upload-data.md
-[ml]: http://en.wikipedia.org/wiki/Machine_learning
-[forest]: http://en.wikipedia.org/wiki/Random_forest
-[management]: https://manage.windowsazure.com/
-[enableremote]: ./media/hdinsight-mahout/enableremote.png
-[connect]: ./media/hdinsight-mahout/connect.png
-[hadoopcli]: ./media/hdinsight-mahout/hadoopcli.png
-[tools]: https://github.com/Blackmist/hdinsight-tools
+<properties
+	pageTitle="Generate recommendations using Mahout and Linux-based HDInsight | Microsoft Azure"
+	description="Learn how to use the Apache Mahout machine learning library to generate movie recommendations with Linux-based HDInsight (Hadoop)."
+	services="hdinsight"
+	documentationCenter=""
+	authors="Blackmist"
+	manager="paulettm"
+	editor="cgronlun"
+	tags="azure-portal"/>
+
+<tags
+	ms.service="hdinsight"
+	ms.workload="big-data"
+	ms.tgt_pltfrm="na"
+	ms.devlang="na"
+	ms.topic="article"
+	ms.date="06/14/2016"
+	ms.author="larryfr"/>
+
+#Generate movie recommendations by using Apache Mahout with Linux-based Hadoop in HDInsight
+
+[AZURE.INCLUDE [mahout-selector](../../includes/hdinsight-selector-mahout.md)]
+
+Learn how to use the [Apache Mahout](http://mahout.apache.org) machine learning library with Azure HDInsight to generate movie recommendations.
+
+Mahout is a [machine learning][ml] library for Apache Hadoop. Mahout contains algorithms for processing data, such as filtering, classification, and clustering. In this article, you will use a recommendation engine to generate movie recommendations that are based on movies your friends have seen.
+
+> [AZURE.NOTE] The steps in this document require a Linux-based Hadoop on HDInsight cluster. For information on using Mahout with a Windows-based cluster, see [Generate movie recommendations by using Apache Mahout with Windows-based Hadoop in HDInsight](hdinsight-mahout.md)
+
+##Prerequisites
+
+* A Linux-based Hadoop on HDInsight cluster. For information about creating one, see [Get started using Linux-based Hadoop in HDInsight][getstarted]
+
+##Mahout versioning
+
+For more information about the version of Mahout included with your HDInsight cluster, see [HDInsight versions and Hadoop components](hdinsight-component-versioning.md).
+
+> [AZURE.WARNING] While it is possible to upload a different version of Mahout to the HDInsight cluster, only components provided with the HDInsight cluster are fully supported and Microsoft Support will help to isolate and resolve issues related to these components.
+>
+> Custom components receive commercially reasonable support to help you to further troubleshoot the issue. This might result in resolving the issue OR asking you to engage available channels for the open source technologies where deep expertise for that technology is found. For example, there are many community sites that can be used, like: [MSDN forum for HDInsight](https://social.msdn.microsoft.com/Forums/azure/en-US/home?forum=hdinsight), [http://stackoverflow.com](http://stackoverflow.com). Also Apache projects have project sites on [http://apache.org](http://apache.org), for example: [Hadoop](http://hadoop.apache.org/), [Spark](http://spark.apache.org/).
+
+##<a name="recommendations"></a>Understanding recommendations
+
+One of the functions that is provided by Mahout is a recommendation engine. This engine accepts data in the format of `userID`, `itemId`, and `prefValue` (the users preference for the item). Mahout can then perform co-occurance analysis to determine: _users who have a preference for an item also have a preference for these other items_. Mahout then determines users with like-item preferences, which can be used to make recommendations.
+
+The following is an extremely simple example that uses movies:
+
+* __Co-occurance__: Joe, Alice, and Bob all liked _Star Wars_, _The Empire Strikes Back_, and _Return of the Jedi_. Mahout determines that users who like any one of these movies also like the other two.
+
+* __Co-occurance__: Bob and Alice also liked _The Phantom Menace_, _Attack of the Clones_, and _Revenge of the Sith_. Mahout determines that users who liked the previous three movies also like these three.
+
+* __Similarity recommendation__: Because Joe liked the first three movies, Mahout looks at movies that others with similar preferences liked, but Joe has not watched (liked/rated). In this case, Mahout recommends _The Phantom Menace_, _Attack of the Clones_, and _Revenge of the Sith_.
+
+###Understanding the data
+
+Conveniently, [GroupLens Research][movielens] provides rating data for movies in a format that is compatible with Mahout. This data is available on your cluster's default storage at `/HdiSamples/HdiSamples/MahoutMovieData`.
+
+There are two files, `moviedb.txt` (information about the movies,) and `user-ratings.txt`. The user-ratings.txt file is used during analysis, while moviedb.txt is used to provide user-friendly text infromation when displaying the results of the analysis.
+
+The data contained in user-ratings.txt has a structure of `userID`, `movieID`, `userRating`, and `timestamp`, which tells us how highly each user rated a movie. Here is an example of the data:
+
+
+    196	242	3	881250949
+    186	302	3	891717742
+    22	377	1	878887116
+    244	51	2	880606923
+    166	346	1	886397596
+
+##Run the analysis
+
+Use the following command to run the recommendation job:
+
+    mahout recommenditembased -s SIMILARITY_COOCCURRENCE -i /HdiSamples/HdiSamples/MahoutMovieData/user-ratings.txt -o /example/data/mahoutout --tempDir /temp/mahouttemp
+
+> [AZURE.NOTE] The job may take several minutes to complete, and may run multiple MapReduce jobs.
+
+##View the output
+
+1. Once the job completes, use the following command to view the generated output:
+
+		hdfs dfs -text /example/data/mahoutout/part-r-00000
+
+	The output will appear as follows:
+
+		1	[234:5.0,347:5.0,237:5.0,47:5.0,282:5.0,275:5.0,88:5.0,515:5.0,514:5.0,121:5.0]
+		2	[282:5.0,210:5.0,237:5.0,234:5.0,347:5.0,121:5.0,258:5.0,515:5.0,462:5.0,79:5.0]
+		3	[284:5.0,285:4.828125,508:4.7543354,845:4.75,319:4.705128,124:4.7045455,150:4.6938777,311:4.6769233,248:4.65625,272:4.649266]
+		4	[690:5.0,12:5.0,234:5.0,275:5.0,121:5.0,255:5.0,237:5.0,895:5.0,282:5.0,117:5.0]
+
+	The first column is the `userID`. The values contained in '[' and ']' are `movieId`:`recommendationScore`.
+
+2. You can use the output, along with the moviedb.txt, to display more user friendly information. First, we need to copy the files locally using the following commands:
+
+		hdfs dfs -get /example/data/mahoutout/part-r-00000 recommendations.txt
+        hdfs dfs -get /HdiSamples/HdiSamples/MahoutMovieData/* .
+
+	This will copy the output data to a file named **recommendations.txt** in the current directory, along with the movie data files.
+
+3. Use the following command to create a new Python script that will look up movie names for the data in the recommendations output:
+
+		nano show_recommendations.py
+
+	When the editor opens, use the following as the contents of the file:
+
+        #!/usr/bin/env python
+
+        import sys
+
+        if len(sys.argv) != 5:
+                print "Arguments: userId userDataFilename movieFilename recommendationFilename"
+                sys.exit(1)
+
+        userId, userDataFilename, movieFilename, recommendationFilename = sys.argv[1:]
+
+        print "Reading Movies Descriptions"
+        movieFile = open(movieFilename)
+        movieById = {}
+        for line in movieFile:
+                tokens = line.split("|")
+                movieById[tokens[0]] = tokens[1:]
+        movieFile.close()
+
+        print "Reading Rated Movies"
+        userDataFile = open(userDataFilename)
+        ratedMovieIds = []
+        for line in userDataFile:
+                tokens = line.split("\t")
+                if tokens[0] == userId:
+                        ratedMovieIds.append((tokens[1],tokens[2]))
+        userDataFile.close()
+
+        print "Reading Recommendations"
+        recommendationFile = open(recommendationFilename)
+        recommendations = []
+        for line in recommendationFile:
+                tokens = line.split("\t")
+                if tokens[0] == userId:
+                        movieIdAndScores = tokens[1].strip("[]\n").split(",")
+                        recommendations = [ movieIdAndScore.split(":") for movieIdAndScore in movieIdAndScores ]
+                        break
+        recommendationFile.close()
+
+        print "Rated Movies"
+        print "------------------------"
+        for movieId, rating in ratedMovieIds:
+                print "%s, rating=%s" % (movieById[movieId][0], rating)
+        print "------------------------"
+
+        print "Recommended Movies"
+        print "------------------------"
+        for movieId, score in recommendations:
+                print "%s, score=%s" % (movieById[movieId][0], score)
+        print "------------------------"
+
+	Press **Ctrl-X**, **Y**, and finally **Enter** to save the data.
+
+3. Use the following command to make the file executable:
+
+		chmod +x show_recommendations.py
+
+4. Run the Python script. The following assumes you are in the directory where all the files were downloaded:
+
+		./show_recommendations.py 4 user-ratings.txt moviedb.txt recommendations.txt
+
+	This will look at the recommendations generated for user ID 4.
+
+	* The **user-ratings.txt** file is used to retrieve movies that the user has rated
+	* The **moviedb.txt** file is used to retrieve the names of the movies
+	* The **recommendations.txt** is used to retrieve the movie recommendations for this user
+
+	The output from this command will be similar to the following:
+
+		Reading Movies Descriptions
+		Reading Rated Movies
+		Reading Recommendations
+		Rated Movies
+		------------------------
+		Mimic (1997), rating=3
+		Ulee's Gold (1997), rating=5
+		Incognito (1997), rating=5
+		One Flew Over the Cuckoo's Nest (1975), rating=4
+		Event Horizon (1997), rating=4
+		Client, The (1994), rating=3
+		Liar Liar (1997), rating=5
+		Scream (1996), rating=4
+		Star Wars (1977), rating=5
+		Wedding Singer, The (1998), rating=5
+		Starship Troopers (1997), rating=4
+		Air Force One (1997), rating=5
+		Conspiracy Theory (1997), rating=3
+		Contact (1997), rating=5
+		Indiana Jones and the Last Crusade (1989), rating=3
+		Desperate Measures (1998), rating=5
+		Seven (Se7en) (1995), rating=4
+		Cop Land (1997), rating=5
+		Lost Highway (1997), rating=5
+		Assignment, The (1997), rating=5
+		Blues Brothers 2000 (1998), rating=5
+		Spawn (1997), rating=2
+		Wonderland (1997), rating=5
+		In & Out (1997), rating=5
+		------------------------
+		Recommended Movies
+		------------------------
+		Seven Years in Tibet (1997), score=5.0
+		Indiana Jones and the Last Crusade (1989), score=5.0
+		Jaws (1975), score=5.0
+		Sense and Sensibility (1995), score=5.0
+		Independence Day (ID4) (1996), score=5.0
+		My Best Friend's Wedding (1997), score=5.0
+		Jerry Maguire (1996), score=5.0
+		Scream 2 (1997), score=5.0
+		Time to Kill, A (1996), score=5.0
+		Rock, The (1996), score=5.0
+		------------------------
+
+##Delete temporary data
+
+Mahout jobs do not remove temporary data that is created while processing the job. The `--tempDir` parameter is specified in the example job to isolate the temporary files into a specific path for easy deletion. To remove the temp files, use the following command:
+
+	hdfs dfs -rm -f -r /temp/mahouttemp
+
+> [AZURE.WARNING] If you want to run the command again, you must also delete the output directory. Use the following to delete this directory:
+>
+> ```hdfs dfs -rm -f -r /example/data/mahoutout```
+
+## Next steps
+
+Now that you have learned how to use Mahout, discover other ways of working with data on HDInsight:
+
+* [Hive with HDInsight](hdinsight-use-hive.md)
+* [Pig with HDInsight](hdinsight-use-pig.md)
+* [MapReduce with HDInsight](hdinsight-use-mapreduce.md)
+
+[build]: http://mahout.apache.org/developers/buildingmahout.html
+[movielens]: http://grouplens.org/datasets/movielens/
+[100k]: http://files.grouplens.org/datasets/movielens/ml-100k.zip
+[getstarted]: hdinsight-hadoop-linux-tutorial-get-started.md
+[upload]: hdinsight-upload-data.md
+[ml]: http://en.wikipedia.org/wiki/Machine_learning
+[forest]: http://en.wikipedia.org/wiki/Random_forest
+[management]: https://manage.windowsazure.com/
+[enableremote]: ./media/hdinsight-mahout/enableremote.png
+[connect]: ./media/hdinsight-mahout/connect.png
+[hadoopcli]: ./media/hdinsight-mahout/hadoopcli.png
+[tools]: https://github.com/Blackmist/hdinsight-tools
  