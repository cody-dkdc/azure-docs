<properties
	pageTitle="Availability of Hadoop clusters in HDInsight | Microsoft Azure"
	description="Linux-based HDInsight clusters improve reliability and availability by using an additional head node."
	services="hdinsight"
	editor="cgronlun"
	manager="paulettm"
	authors="Blackmist"
	documentationCenter=""
	tags="azure-portal"/>

<tags
	ms.service="hdinsight"
	ms.workload="big-data"
	ms.tgt_pltfrm="na"
	ms.devlang="multiple"
	ms.topic="article"
<<<<<<< HEAD
	ms.date="08/18/2015"
=======
	ms.date="09/02/2015"
>>>>>>> 21bacfe1
	ms.author="larryfr"/>

#Availability and reliability of Hadoop clusters in HDInsight

A second head node is used by Linux-based Hadoop clusters deployed by Azure HDInsight. This increases the availability and reliability of Hadoop services and jobs running in Azure.

> [AZURE.NOTE] The steps used in this document are specific to Linux-based HDInsight clusters. If you are using a Windows-based cluster, see [Availability and reliability of Windows-based Hadoop clusters in HDInsight](hdinsight-high-availability.md) for Windows-specific information.

##Understanding the head nodes

Some implementations of Hadoop have a single head node that hosts services and components that manage the failure of data (worker) nodes smoothly. But any outages of master services running on the head node would cause the cluster to cease to work.

HDInsight clusters provide a secondary head node, which allows master services and components to continue to run on on the secondary node in the event of a failure on the primary.

> [AZURE.IMPORTANT] Both head nodes are active and running within the cluster simultaneously. Some services, such as HDFS or YARN, are only 'active' on one head node at any given time (and ‘standby’ on the other head node). Other services such as HiveServer2 or Hive MetaStore are active on both head nodes at the same time.

[ZooKeeper](http://zookeeper.apache.org/ ) nodes (ZKs) are used for leader election of master services on head nodes, and to insure that services, data (worker) nodes and gateways know which head node a master service is active on.

## Accessing the head nodes

In general, all access to the cluster through the public gateways (Ambari web and REST APIs,) is not effected by having multiple head nodes. The request is routed to the active head node and serviced as appropriate.

When accessing the cluster using SSH, connecting through port 22 (the default for SSH,) will connect to headnode0; connecting through port 23 will connect to headnode1.

### Internal fully qualified domain names (FQDN)

Nodes in an HDInsight cluster have an internal IP address and FQDN that can only be accessed from the cluster (such as an SSH session to the head node or a job running on the cluster.) When accessing services on the cluster using the internal FQDN or IP address, you should use Ambari to verify the IP or FQDN to use when accessing the service.

For example, the Oozie service can only run on one head node, and using the `oozie` command from an SSH session requires the URL to the service. This can be retrieved from Ambari by using the following command:

	curl -u admin:PASSWORD "https://CLUSTERNAME.azurehdinsight.net/api/v1/clusters/CLUSTERNAME/configurations?type=oozie-site&tag=TOPOLOGY_RESOLVED" | grep oozie.base.url

This will return a value similar to the following, which contains the internal URL to use with the `oozie` command:

	"oozie.base.url": "http://headnode0.CLUSTERNAME-ssh.d9.internal.cloudapp.net:11000/oozie"

## How to check on a service status

Either the Ambari Web UI or the Ambari REST API can be used to check the status of services that run on the head node.

###Ambari REST API

You can use the following command to check the state of a service through the Ambari REST API:

	curl -u admin:PASSWORD https://CLUSTERNAME.azurehdinsight.net/api/v1/clusters/CLUSTERNAME/services/SERVICENAME?fields=ServiceInfo/state

* Replace **PASSWORD** with the HTTP user (admin,) account password

* Replace **CLUSTERNAME** with the name of the cluster

* Replace **SERVICENAME** with the name of the service to check the status of

For example, to check the status of the **HDFS** service on a cluster named **mycluster**, with a password of **password**, you would use the following:

	curl -u admin:password https://mycluster.azurehdinsight.net/api/v1/clusters/mycluster/services/HDFS?fields=ServiceInfo/state

The response will be similar to the following:

	{
	  "href" : "http://headnode0.mycluster-ssh.j7.internal.cloudapp.net:8080/api/v1/clusters/mycluster/services/HDFS?fields=ServiceInfo/state",
	  "ServiceInfo" : {
	    "cluster_name" : "mycluster",
	    "service_name" : "HDFS",
	    "state" : "STARTED"
	  }
	}

The URL tells us that the service is currently running on **headnode0**.

The state tells us that the service is currently running, or **STARTED**.

If you do not know what services are installed on the cluster, you can use the following to retrieve a list:

	curl -u admin:PASSWORD https://CLUSTERNAME.azurehdinsight.net/api/v1/clusters/CLUSTERNAME/services

####Service components

Services may contain components that you wish to check the status of individually. For example, HDFS contains the NameNode component. To view information on a component, the command would be:

	curl -u admin:PASSWORD https://CLUSTERNAME.azurehdinsight.net/api/v1/clusters/CLUSTERNAME/services/SERVICE/components/component

If you do not know what components are provided by a service, you can use the following to retrieve a list:

	curl -u admin:PASSWORD https://CLUSTERNAME.azurehdinsight.net/api/v1/clusters/CLUSTERNAME/services/SERVICE/components/component

###Ambari Web UI

The Ambari Web UI is viewable at https://CLUSTERNAME.azurehdinsight.net. Replace **CLUSTERNAME** with the name of your cluster. If prompted, enter the HTTP user credentials for your cluster. The default HTTP user name is **admin** and the password is the password you entered when creating the cluster.

When you arrive on the Ambari page, the installed services will be listed on the left of the page.

![Installed services](./media/hdinsight-high-availability-linux/services.png)

There are a series of icons that may appear next to a service to indicate status. Any alerts related to a service can be viewed using the **Alerts** link at the top of the page. You can select each service to view more information on it.

While the service page provides information on the status and configuration of each service, it does not provide information on which head node the service is running on. To view this information, use the **Hosts** link at the top of the page. This will display hosts within the cluster, including the head nodes.

![hosts list](./media/hdinsight-high-availability-linux/hosts.png)

Selecting the link for one of the head nodes will display the services and components running on that node.

![Component status](./media/hdinsight-high-availability-linux/nodeservices.png)

## How to access log files on the secondary head node

###SSH

While connected to a head node through SSH, log files can be found under **/var/log**. For example, **/var/log/hadoop-yarn/yarn** contain logs for YARN.

Each head node can have unique log entries, so you should check the logs on both.

###Ambari

> [AZURE.NOTE] Accessing log files through Ambari requires an SSH tunnel, as the web sites for the individual services are not exposed publicly on the Internet. For information on using an SSH tunnel, see [Use SSH Tunneling to access Ambari web UI, ResourceManager, JobHistory, NameNode, Oozie, and other web UI's](hdinsight-linux-ambari-ssh-tunnel.md).

From the Ambari Web UI, select the service you wish to view logs for (for example, YARN,) and then use **Quick Links** to select which head node to view the logs for.

![Using quick links to view logs](./media/hdinsight-high-availability-linux/viewlogs.png)

## How to configure the size of the head node ##

The size of the head node can only be selected during cluster creation. The default size for head nodes is **A3**, which provides 4 cores, 7GB memory, and 285GB of local storage. You can find a list of the different VM sizes available for HDInsight, including the core, memory, and local storage for each, on the [HDInsight pricing page](http://azure.microsoft.com/pricing/details/hdinsight/).

When creating a new cluster, you can specify the size of the nodes. The following provide information on how to specify the size using the [Azure preview portal][preview-portal], [Azure PowerShell][azure-powershell], and the [Azure CLI][azure-cli]:

* **Azure preview portal**: When creating a new cluster, you are given the option of setting the size (pricing tier,) of both the head and data (worker) nodes for the cluster:

	![Image of cluster creation wizard with node size selection](./media/hdinsight-high-availability-linux/headnodesize.png)

* **Azure CLI**: When using the `azure hdinsight cluster create` command, you can set the size of the head node using the `--headNodeSize` parameter.

* **Azure PowerShell**: When using the `New-AzureHDInsightCluster` cmdlet, you can set the size of the head node using the `-HeadNodeVMSize` parameter.

##Next steps

In this document you have learned how Azure HDInsight provides high availability for Hadoop. Use the following to learn more about things mentioned in this document.

- [Ambari REST Reference](https://github.com/apache/ambari/blob/trunk/ambari-server/docs/api/v1/index.md)

- [Install and configure the Azure CLI](../xplat-cli.md)

- [Install and configure Azure PowerShell](../powershell-install-configure.md)

- [Manage HDInsight using Ambari](hdinsight-hadoop-manage-ambari.md)

- [Provision Linux-based HDInsight clusters](hdinsight-hadoop-provision-linux-clusters.md)

[preview-portal]: https://portal.azure.com/
[azure-powershell]: ../powershell-install-configure.md
[azure-cli]: ../xplat-cli.md<|MERGE_RESOLUTION|>--- conflicted
+++ resolved
@@ -14,11 +14,7 @@
 	ms.tgt_pltfrm="na"
 	ms.devlang="multiple"
 	ms.topic="article"
-<<<<<<< HEAD
-	ms.date="08/18/2015"
-=======
 	ms.date="09/02/2015"
->>>>>>> 21bacfe1
 	ms.author="larryfr"/>
 
 #Availability and reliability of Hadoop clusters in HDInsight
