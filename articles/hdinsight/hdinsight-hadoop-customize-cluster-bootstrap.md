--- conflicted
+++ resolved
@@ -1,4 +1,3 @@
-<<<<<<< HEAD
 ---
 title: Customize HDInsight Clusters using bootstrap - Azure 
 description: Learn how to customize HDInsight clusters using bootstrap.
@@ -40,6 +39,8 @@
 * Use .NET SDK
 * Use Azure Resource Manager template
 
+[!INCLUDE [updated-for-az](../../includes/updated-for-az.md)]
+
 [!INCLUDE [upgrade-powershell](../../includes/hdinsight-use-latest-powershell.md)]
 
 For information on installing additional components on HDInsight cluster during the creation time, see:
@@ -53,14 +54,14 @@
 # hive-site.xml configuration
 $hiveConfigValues = @{ "hive.metastore.client.socket.timeout"="90" }
 
-$config = New-AzureRmHDInsightClusterConfig `
-    | Set-AzureRmHDInsightDefaultStorage `
+$config = New-AzHDInsightClusterConfig `
+    | Set-AzHDInsightDefaultStorage `
         -StorageAccountName "$defaultStorageAccountName.blob.core.windows.net" `
         -StorageAccountKey $defaultStorageAccountKey `
-    | Add-AzureRmHDInsightConfigValues `
+    | Add-AzHDInsightConfigValues `
         -HiveSite $hiveConfigValues 
 
-New-AzureRmHDInsightCluster `
+New-AzHDInsightCluster `
     -ResourceGroupName $existingResourceGroupName `
     -ClusterName $clusterName `
     -Location $location `
@@ -128,262 +129,10 @@
 * [Create Apache Hadoop clusters in HDInsight][hdinsight-provision-cluster] provides instructions on how to create an HDInsight cluster by using other custom options.
 * [Develop Script Action scripts for HDInsight][hdinsight-write-script]
 * [Install and use Apache Spark on HDInsight clusters][hdinsight-install-spark]
+* [Install and use Apache Giraph on HDInsight clusters](hdinsight-hadoop-giraph-install.md).
 
 [hdinsight-install-spark]: hdinsight-hadoop-spark-install.md
 [hdinsight-write-script]: hdinsight-hadoop-script-actions-linux.md
-[hdinsight-provision-cluster]: hdinsight-hadoop-provision-linux-clusters.md
-[powershell-install-configure]: /powershell/azureps-cmdlets-docs
-
-
-[img-hdi-cluster-states]: ./media/hdinsight-hadoop-customize-cluster/HDI-Cluster-state.png "Stages during cluster creation"
-
-## Appendix: PowerShell sample
-This PowerShell script creates an HDInsight cluster and customizes a Hive setting:
-
-```powershell
-####################################
-# Set these variables
-####################################
-#region - used for creating Azure service names
-$nameToken = "<ENTER AN ALIAS>" 
-#endregion
-
-#region - cluster user accounts
-$httpUserName = "admin"  #HDInsight cluster username
-$httpPassword = "<ENTER A PASSWORD>" #"<Enter a Password>"
-
-$sshUserName = "sshuser" #HDInsight ssh user name
-$sshPassword = "<ENTER A PASSWORD>" #"<Enter a Password>"
-#endregion
-
-####################################
-# Service names and varialbes
-####################################
-#region - service names
-$namePrefix = $nameToken.ToLower() + (Get-Date -Format "MMdd")
-
-$resourceGroupName = $namePrefix + "rg"
-$hdinsightClusterName = $namePrefix + "hdi"
-$defaultStorageAccountName = $namePrefix + "store"
-$defaultBlobContainerName = $hdinsightClusterName
-
-$location = "East US 2"
-#endregion
-
-# Treat all errors as terminating
-$ErrorActionPreference = "Stop"
-
-####################################
-# Connect to Azure
-####################################
-#region - Connect to Azure subscription
-Write-Host "`nConnecting to your Azure subscription ..." -ForegroundColor Green
-try{Get-AzureRmContext}
-catch{Connect-AzureRmAccount}
-#endregion
-
-#region - Create an HDInsight cluster
-####################################
-# Create dependent components
-####################################
-Write-Host "Creating a resource group ..." -ForegroundColor Green
-New-AzureRmResourceGroup `
-    -Name  $resourceGroupName `
-    -Location $location
-
-Write-Host "Creating the default storage account and default blob container ..."  -ForegroundColor Green
-New-AzureRmStorageAccount `
-    -ResourceGroupName $resourceGroupName `
-    -Name $defaultStorageAccountName `
-    -Location $location `
-    -Type Standard_GRS
-
-$defaultStorageAccountKey = (Get-AzureRmStorageAccountKey `
-                                -ResourceGroupName $resourceGroupName `
-                                -Name $defaultStorageAccountName)[0].Value
-$defaultStorageContext = New-AzureStorageContext `
-                                -StorageAccountName $defaultStorageAccountName `
-                                -StorageAccountKey $defaultStorageAccountKey
-New-AzureStorageContainer `
-    -Name $defaultBlobContainerName `
-    -Context $defaultStorageContext #use the cluster name as the container name
-
-####################################
-# Create a configuration object
-####################################
-$hiveConfigValues = @{ "hive.metastore.client.socket.timeout"="90" }
-
-$config = New-AzureRmHDInsightClusterConfig `
-    | Set-AzureRmHDInsightDefaultStorage `
-        -StorageAccountName "$defaultStorageAccountName.blob.core.windows.net" `
-        -StorageAccountKey $defaultStorageAccountKey `
-    | Add-AzureRmHDInsightConfigValues `
-        -HiveSite $hiveConfigValues 
-
-####################################
-# Create an HDInsight cluster
-####################################
-$httpPW = ConvertTo-SecureString -String $httpPassword -AsPlainText -Force
-$httpCredential = New-Object System.Management.Automation.PSCredential($httpUserName,$httpPW)
-
-$sshPW = ConvertTo-SecureString -String $sshPassword -AsPlainText -Force
-$sshCredential = New-Object System.Management.Automation.PSCredential($sshUserName,$sshPW)
-
-New-AzureRmHDInsightCluster `
-    -ResourceGroupName $resourceGroupName `
-    -ClusterName $hdinsightClusterName `
-    -Location $location `
-    -ClusterSizeInNodes 1 `
-    -ClusterType Hadoop `
-    -OSType Linux `
-    -Version "3.6" `
-    -HttpCredential $httpCredential `
-    -SshCredential $sshCredential `
-    -Config $config
-
-####################################
-# Verify the cluster
-####################################
-Get-AzureRmHDInsightCluster -ClusterName $hdinsightClusterName
-
-#endregion
-```
-=======
----
-title: Customize HDInsight Clusters using bootstrap - Azure 
-description: Learn how to customize HDInsight clusters using bootstrap.
-services: hdinsight
-author: hrasheed-msft
-ms.reviewer: jasonh
-
-ms.service: hdinsight
-ms.custom: hdinsightactive
-ms.topic: conceptual
-ms.date: 05/14/2018
-ms.author: hrasheed
-
----
-# Customize HDInsight clusters using Bootstrap
-
-Sometimes, you want to configure the configuration files, which include:
-
-* clusterIdentity.xml
-* core-site.xml
-* gateway.xml
-* hbase-env.xml
-* hbase-site.xml
-* hdfs-site.xml
-* hive-env.xml
-* hive-site.xml
-* mapred-site
-* oozie-site.xml
-* oozie-env.xml
-* storm-site.xml
-* tez-site.xml
-* webhcat-site.xml
-* yarn-site.xml
-* server.properties (kafka-broker configuration)
-
-There are three methods to use bootstrap:
-
-* Use Azure PowerShell
-* Use .NET SDK
-* Use Azure Resource Manager template
-
-[!INCLUDE [updated-for-az](../../includes/updated-for-az.md)]
-
-[!INCLUDE [upgrade-powershell](../../includes/hdinsight-use-latest-powershell.md)]
-
-For information on installing additional components on HDInsight cluster during the creation time, see:
-
-* [Customize HDInsight clusters using Script Action (Linux)](hdinsight-hadoop-customize-cluster-linux.md)
-
-## Use Azure PowerShell
-The following PowerShell code customizes an [Apache Hive](https://hive.apache.org/) configuration:
-
-```powershell
-# hive-site.xml configuration
-$hiveConfigValues = @{ "hive.metastore.client.socket.timeout"="90" }
-
-$config = New-AzHDInsightClusterConfig `
-    | Set-AzHDInsightDefaultStorage `
-        -StorageAccountName "$defaultStorageAccountName.blob.core.windows.net" `
-        -StorageAccountKey $defaultStorageAccountKey `
-    | Add-AzHDInsightConfigValues `
-        -HiveSite $hiveConfigValues 
-
-New-AzHDInsightCluster `
-    -ResourceGroupName $existingResourceGroupName `
-    -ClusterName $clusterName `
-    -Location $location `
-    -ClusterSizeInNodes $clusterSizeInNodes `
-    -ClusterType Hadoop `
-    -OSType Linux `
-    -Version "3.6" `
-    -HttpCredential $httpCredential `
-    -Config $config 
-```
-
-A complete working PowerShell script can be found in [Appendix](#appendix-powershell-sample).
-
-**To verify the change:**
-
-1. Sign on to the [Azure portal](https://portal.azure.com).
-2. From the left menu, click **HDInsight clusters**. If you don't see it, click **All services** first.
-3. Click the cluster you just created using the PowerShell script.
-4. Click **Dashboard** from the top of the blade to open the Ambari UI.
-5. Click **Hive** from the left menu.
-6. Click **HiveServer2** from **Summary**.
-7. Click the **Configs** tab.
-8. Click **Hive** from the left menu.
-9. Click the **Advanced** tab.
-10. Scroll down and then expand **Advanced hive-site**.
-11. Look for **hive.metastore.client.socket.timeout** in the section.
-
-Some more samples on customizing other configuration files:
-
-```xml
-# hdfs-site.xml configuration
-$HdfsConfigValues = @{ "dfs.blocksize"="64m" } #default is 128MB in HDI 3.0 and 256MB in HDI 2.1
-
-# core-site.xml configuration
-$CoreConfigValues = @{ "ipc.client.connect.max.retries"="60" } #default 50
-
-# mapred-site.xml configuration
-$MapRedConfigValues = @{ "mapreduce.task.timeout"="1200000" } #default 600000
-
-# oozie-site.xml configuration
-$OozieConfigValues = @{ "oozie.service.coord.normal.default.timeout"="150" }  # default 120
-```
-For more information, see Azim Uddin's blog titled [Customizing HDInsight Cluster creation](https://blogs.msdn.com/b/bigdatasupport/archive/2014/04/15/customizing-hdinsight-cluster-provisioning-via-powershell-and-net-sdk.aspx).
-
-## Use .NET SDK
-See [Create Linux-based clusters in HDInsight using the .NET SDK](hdinsight-hadoop-create-linux-clusters-dotnet-sdk.md#use-bootstrap).
-
-## Use Resource Manager template
-You can use bootstrap in Resource Manager template:
-
-```json
-"configurations": {
-    �
-    "hive-site": {
-        "hive.metastore.client.connect.retry.delay": "5",
-        "hive.execution.engine": "mr",
-        "hive.security.authorization.manager": "org.apache.hadoop.hive.ql.security.authorization.DefaultHiveAuthorizationProvider"
-    }
-}
-```
-
-![HDInsight Hadoop customizes cluster bootstrap Azure Resource Manager template](./media/hdinsight-hadoop-customize-cluster-bootstrap/hdinsight-customize-cluster-bootstrap-arm.png)
-
-## See also
-* [Create Apache Hadoop clusters in HDInsight][hdinsight-provision-cluster] provides instructions on how to create an HDInsight cluster by using other custom options.
-* [Develop Script Action scripts for HDInsight][hdinsight-write-script]
-* [Install and use Apache Spark on HDInsight clusters][hdinsight-install-spark]
-* [Install and use Apache Giraph on HDInsight clusters](hdinsight-hadoop-giraph-install.md).
-
-[hdinsight-install-spark]: hdinsight-hadoop-spark-install.md
-[hdinsight-write-script]: hdinsight-hadoop-script-actions.md
 [hdinsight-provision-cluster]: hdinsight-hadoop-provision-linux-clusters.md
 [powershell-install-configure]: /powershell/azureps-cmdlets-docs
 
@@ -500,5 +249,4 @@
 Get-AzHDInsightCluster -ClusterName $hdinsightClusterName
 
 #endregion
-```
->>>>>>> 9c4fc288
+```