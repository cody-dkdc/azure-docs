--- conflicted
+++ resolved
@@ -14,13 +14,8 @@
    	ms.topic="article"
    	ms.tgt_pltfrm="na"
    	ms.workload="big-data"
-<<<<<<< HEAD
-   	ms.date="11/13/2015"
-   	ms.author="jgao"/>
-=======
    	ms.date="11/16/2015"
    	ms.author="nitinme"/>
->>>>>>> e7b83cd8
 
 #Create Linux-based clusters in HDInsight using Azure PowerShell
 
