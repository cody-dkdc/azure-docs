---
title: Manage Hadoop clusters in HDInsight using Azure portal | Microsoft Docs
description: Learn how to create and manage HDInsight clusters using the Azure portal.
services: hdinsight
documentationcenter: ''
author: mumian
manager: jhubbard
editor: cgronlun
tags: azure-portal

ms.assetid: 5a76f897-02e8-4437-8f2b-4fb12225854a
ms.service: hdinsight
ms.workload: big-data
ms.tgt_pltfrm: na
ms.devlang: na
ms.topic: article
<<<<<<< HEAD
ms.date: 12/20/2016
=======
ms.date: 01/17/2017
>>>>>>> e8cfaf0d
ms.author: jgao

---
# Manage Hadoop clusters in HDInsight by using the Azure portal
[!INCLUDE [selector](../../includes/hdinsight-portal-management-selector.md)]

<<<<<<< HEAD
Using the [Azure portal][azure-portal], you can manage Linux-based clusters in Azure HDInsight. Use the tab selector for information on managing Hadoop clusters in HDInsight using other tools. 
=======
Using the [Azure portal][azure-portal], you can manage Hadoop clusters in Azure HDInsight. Use the tab selector for information on managing Hadoop clusters in HDInsight using other tools. 
>>>>>>> e8cfaf0d

**Prerequisites**

Before you begin this article, you must have the following:

* **An Azure subscription**. See [Get Azure free trial](https://azure.microsoft.com/documentation/videos/get-azure-free-trial-for-testing-hadoop-in-hdinsight/).

## Open the Portal
1. Sign in to [https://portal.azure.com](https://portal.azure.com).
2. After you open the portal, you can:
   
   * Click **New** from the left menu to create a new cluster:
     
       ![new HDInsight cluster button](./media/hdinsight-administer-use-portal-linux/azure-portal-new-button.png)
   * Click **HDInsight Clusters** from the left menu to list the existing clusters
     
       ![Azure portal HDInsight cluster button](./media/hdinsight-administer-use-portal-linux/azure-portal-hdinsight-button.png)
<<<<<<< HEAD
=======

       If you don't see HDInsight cluster, click **More services** on the bottom of the list, and then click **HDInsight clusters** under the **Intelligence + Analytics** section.
>>>>>>> e8cfaf0d

## Create clusters
[!INCLUDE [delete-cluster-warning](../../includes/hdinsight-delete-cluster-warning.md)]

HDInsight works with a wide range of Hadoop components. For the list of the components that have been verified and supported, 
see [What version of Hadoop is in Azure HDInsight](hdinsight-component-versioning.md). For the general cluster creation information, see [Create Hadoop clusters in HDInsight](hdinsight-hadoop-provision-linux-clusters.md). 

## List and show clusters
1. Sign in to [https://portal.azure.com](https://portal.azure.com).
2. Click **HDInsight Clusters** from the left menu to list the existing clusters.
3. Click the cluster name. If the cluster list is long, you can use filter on the top of the page.
4. Click a cluster from the list to see the overview page:
   
    ![Azure portal HDInsight cluster essentials](./media/hdinsight-administer-use-portal-linux/hdinsight-essentials.png)
   
<<<<<<< HEAD
    **Overview menu**:

   * **Dashboard**, **Cluster Dashboard** and **URL: These are all ways to access the cluster dashboard, which is Ambari Web for Linux-based clusters.
=======
    **Overview menu:**

   * **Dashboard**: Opens the cluster dashboard, which is Ambari Web for Linux-based clusters.
>>>>>>> e8cfaf0d
   * **Secure Shell**: Shows the instructions to connect to the cluster using Secure Shell (SSH) connection.
   * **Scale Cluster**: Allows you to change the number of worker nodes for this cluster.
   * **Delete**: Deletes the cluster.

<<<<<<< HEAD
    **Left menu**
=======
    **Left menu:**
>>>>>>> e8cfaf0d
   
   * **Activity logs**: Show and query activity logs.
   * **Access control (IAM)**: Use role assignments.  See [Use role assignments to manage access to your Azure subscription resources](../active-directory/role-based-access-control-configure.md).
   * **Tags**: Allows you to set key/value pairs to define a custom taxonomy of your cloud services. For example, you may create a key named **project**, and then use a common value for all services associated with a specific project.
   * **Diagnose and solve problems**: Display troubleshooting information.
   * **Locks**: Add lock to prevent the cluster being modified or deleted.
   * **Automation script**: Display and export the Azure Resource Manager template for the cluster. Currently, you can only export the dependent Azure storage account. See [Create Linux-based Hadoop clusters in HDInsight using Azure Resource Manager templates](hdinsight-hadoop-create-linux-clusters-arm-templates.md).
   * **Quick Start**:  Displays information that will help you get started using HDInsight.
   * **Tools for HDInsight**: Help information for HDInsight related tools.
   * **Cluster Login**: Display the cluster login information.
   * **Subscription Core Usage**: Display the used and available cores for your subscription. 
   * **Scale Cluster**: Increase and decrease the number of cluster worker nodes. See[Scale clusters](hdinsight-administer-use-management-portal.md#scale-clusters).
   * **Secure Shell**: Shows the instructions to connect to the cluster using Secure Shell (SSH) connection. See [Use SSH with Linux-based Hadoop on HDInsight from Windows with PuTTY](hdinsight-hadoop-linux-use-ssh-windows.md) and [Use SSH with Linux-based Hadoop on HDInsight from Linux, Unix, or OS X](hdinsight-hadoop-linux-use-ssh-unix.md).
   * **HDInsight Partner**: Add/remove the current HDInsight Partner.
   * **External Metastores**: View the Hive and Oozie metastores. The metastores can only be configured during the cluster creation process. See [use Hive/Oozie metastore](hdinsight-hadoop-provision-linux-clusters.md#use-hiveoozie-metastore).
   * **Script Actions**: Run Bash scripts on the cluster. See [Customize Linux-based HDInsight clusters using Script Action](hdinsight-hadoop-customize-cluster-linux.md).
   * **Applications**: Add/remove HDInsight applications.  See [Install custom HDInsight applications](hdinsight-apps-install-custom-applications.md).
   * **Properties**: View the cluster properties.
   * **Storage accounts**: View the storage accounts and the keys. The storage accounts are configured during the cluster creation process.
   * **Cluster AAD Identity**: 
   * **New support request**: Allows you to create a support ticket with Microsoft support.

6. Click **Properties**:
   
    The properties are:
   
   * **Hostname**: Cluster name.
   * **Cluster URL**. The URL for the Ambari web interface.
   * **Status**: Include Aborted, Accepted, ClusterStorageProvisioned, AzureVMConfiguration, HDInsightConfiguration, Operational, Running, Error, Deleting, Deleted, Timedout, DeleteQueued, DeleteTimedout, DeleteError, PatchQueued, CertRolloverQueued, ResizeQueued, ClusterCustomization
   * **Region**: Azure location. For a list of supported Azure locations, see the **Region** dropdown list box on [HDInsight pricing](https://azure.microsoft.com/pricing/details/hdinsight/).
   * **Date created**.
   * **Operating system**: Either **Windows** or **Linux**.
   * **Type**: Hadoop, HBase, Storm, Spark. 
   * **Version**. See [HDInsight versions](hdinsight-component-versioning.md)
   * **Subscription**: Subscription name.
   * **Default data source**: The default cluster file system.
   * **Worker nodes size**.
   * **Head node size**.

## Delete clusters
Delete a cluster will not delete the default storage account or any linked storage accounts. You can re-create the cluster by using the same storage accounts and the same metastores. It is recommended to use a new default Blob container when you re-create the cluster.

1. Sign in to the [Portal][azure-portal].
2. Click **HDInsight Clusters** from the left menu. If you don't see **HDInsight Clusters**, click **More services** first.
3. Click the cluster that you want to delete.
4. Click **Delete** from the top menu, and then follow the instructions.

See also [Pause/shut down clusters](#pauseshut-down-clusters).

## Scale clusters
The cluster scaling feature allows you to change the number of worker nodes used by a cluster that is running in Azure HDInsight without having to re-create the cluster.

> [!NOTE]
> Only clusters with HDInsight version 3.1.3 or higher are supported. If you are unsure of the version of your cluster, you can check the Properties page.  See [List and show clusters](#list-and-show-clusters).
> 
> 

The impact of changing the number of data nodes for each type of cluster supported by HDInsight:

* Hadoop
  
    You can seamlessly increase the number of worker nodes in a Hadoop cluster that is running without impacting any pending or running jobs. New jobs can also be submitted while the operation is in progress. Failures in a scaling operation are gracefully handled so that the cluster is always left in a functional state.
  
    When a Hadoop cluster is scaled down by reducing the number of data nodes, some of the services in the cluster are restarted. This causes all running and pending jobs to fail at the completion of the scaling operation. You can, however, resubmit the jobs once the operation is complete.
* HBase
  
    You can seamlessly add or remove nodes to your HBase cluster while it is running. Regional Servers are automatically balanced within a few minutes of completing the scaling operation. However, you can also manually balance the regional servers by logging into the headnode of cluster and running the following commands from a command prompt window:
  
        >pushd %HBASE_HOME%\bin
        >hbase shell
        >balancer
  
    For more information on using the HBase shell, see []
* Storm
  
    You can seamlessly add or remove data nodes to your Storm cluster while it is running. But after a successful completion of the scaling operation, you will need to rebalance the topology.
  
    Rebalancing can be accomplished in two ways:
  
  * Storm web UI
  * Command-line interface (CLI) tool
    
    Please refer to the [Apache Storm documentation](http://storm.apache.org/documentation/Understanding-the-parallelism-of-a-Storm-topology.html) for more details.
    
    The Storm web UI is available on the HDInsight cluster:
    
    ![HDInsight Storm scale rebalance](./media/hdinsight-administer-use-portal-linux/hdinsight.portal.scale.cluster.storm.rebalance.png)
    
    Here is an example how to use the CLI command to rebalance the Storm topology:
    
        ## Reconfigure the topology "mytopology" to use 5 worker processes,
        ## the spout "blue-spout" to use 3 executors, and
        ## the bolt "yellow-bolt" to use 10 executors
        $ storm rebalance mytopology -n 5 -e blue-spout=3 -e yellow-bolt=10

**To scale clusters**

1. Sign in to the [Portal][azure-portal].
2. Click **HDInsight Clusters** from the left menu.
3. Click the cluster you want to scale.
3. Click **Scale Cluster**.
4. Enter **Number of Worker nodes**. The limit on the number of cluster node varies among Azure subscriptions. You can contact billing support to increase the limit.  The cost information will reflect the changes you have made to the number of nodes.
   
    ![HDInsight hadoop hbase storm spark scale](./media/hdinsight-administer-use-portal-linux/hdinsight.portal.scale.cluster.png)

## Pause/shut down clusters

Most of Hadoop jobs are batch jobs that are only run occasionally. For most Hadoop clusters, there are large periods of time that the cluster is not being used for processing. With HDInsight, your data is stored in Azure Storage, so you can safely delete a cluster when it is not in use.
You are also charged for an HDInsight cluster, even when it is not in use. Since the charges for the cluster are many times more than the charges for storage, it makes economic sense to delete clusters when they are not in use.

There are many ways you can program the process:

* User Azure Data Factory. See [Create on-demand Linux-based Hadoop clusters in HDInsight using Azure Data Factory](hdinsight-hadoop-create-linux-clusters-adf.md) for creating on-demand HDInsight linked services.
* Use Azure PowerShell.  See [Analyze flight delay data](hdinsight-analyze-flight-delay-data.md).
* Use Azure CLI. See [Manage HDInsight clusters using Azure CLI](hdinsight-administer-use-command-line.md).
* Use HDInsight .NET SDK. See [Submit Hadoop jobs](hdinsight-submit-hadoop-jobs-programmatically.md).

For the pricing information, see [HDInsight pricing](https://azure.microsoft.com/pricing/details/hdinsight/). To delete a cluster from the Portal, see [Delete clusters](#delete-clusters)

## Change passwords
An HDInsight cluster can have two user accounts. The HDInsight cluster user account (A.K.A. HTTP user account) and the SSH user account are created during the creation process. You can the Ambari web UI to change the cluster user account username and password, and script actions to change the SSH user account

### Change the cluster user password
You can use the Ambari Web UI to change the Cluster user password. To log into Ambari, you must use the existing cluster username and password.

> [!NOTE]
> If you change the cluster user (admin) password, this may cause script actions ran against this cluster to fail. If you have any persisted script actions that target worker nodes, these may fail when you add nodes to the cluster through resize operations. For more information on script actions, see [Customize HDInsight clusters using script actions](hdinsight-hadoop-customize-cluster-linux.md).
> 
> 

1. Sign in to the Ambari Web UI using the HDInsight cluster user credentials. The default username is **admin**. The URL is **https://&lt;HDInsight Cluster Name>azurehdinsight.net**.
2. Click **Admin** from the top menu, and then click "Manage Ambari". 
3. From the left menu, click **Users**.
4. Click **Admin**.
5. Click **Change Password**.

Ambari then changes the password on all nodes in the cluster.

### Change the SSH user password
1. Using a text editor, save the following text as a file named **changepassword.sh**.
   
   > [!IMPORTANT]
   > You must use an editor that uses LF as the line ending. If the editor uses CRLF, then the script will not work.
   > 
   > 
   
        #! /bin/bash
        USER=$1
        PASS=$2
   
        usermod --password $(echo $PASS | openssl passwd -1 -stdin) $USER
2. Upload the file to a storage location that can be accessed from HDInsight using an HTTP or HTTPS address. For example, a public file store such as OneDrive or Azure Blob storage. Save the URI (HTTP or HTTPS address,) to the file, as this is needed in the next step.
3. From the Azure portal, click **HDInsight Clusters**.
4. Click your HDInsight cluster.
4. Click **Script Actions**.
4. From the **Script Actions** blade, select **Submit New**. When the **Submit script action** blade appears, enter the following information.
   
   | Field | Value |
   | --- | --- |
   | Name |Change ssh password |
   | Bash script URI |The URI to the changepassword.sh file |
   | Nodes (Head, Worker, Nimbus, Supervisor, Zookeeper, etc.) |✓ for all node types listed |
   | Parameters |Enter the SSH user name and then the new password. There should be one space between the user name and the password. |
   | Persist this script action ... |Leave this field unchecked. |
5. Select **Create** to apply the script. Once the script finishes, you will be able to connect to the cluster using SSH with the new password.

## Grant/revoke access
HDInsight clusters have the following HTTP web services (all of these services have RESTful endpoints):

* ODBC
* JDBC
* Ambari
* Oozie
* Templeton

By default, these services are granted for access. You can revoke/grant the access using [Azure CLI](hdinsight-administer-use-command-line.md#enabledisable-http-access-for-a-cluster) and [Azure PowerShell](hdinsight-administer-use-powershell.md#grantrevoke-access).

## Find the subscription ID

**To find your Azure subscription IDs**

1. Sign in to the [Portal][azure-portal].
2. Click **Subscriptions**. Each subscription has a name and an ID.

Each cluster is tied to an Azure subscription. The subscription ID is shown on the cluster **Essential** tile. See [List and show clusters](#list-and-show-clusters).

## Find the resource group
In the Azure Resource Manager mode, each HDInsight cluster is created with an Azure Resource Manager group. The Resource Manager group that a cluster belongs to appears in:

* The cluster list has a **Resource Group** column.
* Cluster **Essential** tile.  

See [List and show clusters](#list-and-show-clusters).

## Find the default storage account
Each HDInsight cluster has a default storage account. The default storage account and its keys for a cluster appears under **Storage Accounts**. See [List and show clusters](#list-and-show-clusters).

## Run Hive queries
You cannot run Hive job directly from the Azure portal, but you can use the Hive View on Ambari Web UI.

**To run Hive queries using Ambari Hive View**

1. Sign in to the Ambari Web UI using the HDInsight cluster user credentials. The default username is **admin**. The URL is **https://&lt;HDInsight Cluster Name>azurehdinsight.net**.
2. Open Hive View as shown in the following screenshot:  
   
    ![HDInsight hive view](./media/hdinsight-administer-use-portal-linux/hdinsight-hive-view.png)
3. Click **Query** from the top menu.
4. Enter a Hive query in **Query Editor**, and then click **Execute**.

## Monitor jobs
See [Manage HDInsight clusters by using the Ambari Web UI](hdinsight-hadoop-manage-ambari.md#monitoring).

## Browse files
Using the Azure portal, you can browse the content of the default container.

1. Sign in to [https://portal.azure.com](https://portal.azure.com).
2. Click **HDInsight Clusters** from the left menu to list the existing clusters.
3. Click the cluster name. If the cluster list is long, you can use filter on the top of the page.
4. Click **Storage Accounts** from the cluster left menu.
5. click a storage account.
7. Click the **Blobs** tile.
8. Click the default container name.

## Monitor cluster usage
The **Usage** section of the HDInsight cluster blade displays information about the number of cores available to your subscription for use with HDInsight, as well as the number of cores allocated to this cluster and how they are allocated for the nodes within this cluster. See [List and show clusters](#list-and-show-clusters).

> [!IMPORTANT]
> To monitor the services provided by the HDInsight cluster, you must use Ambari Web or the Ambari REST API. For more information on using Ambari, see [Manage HDInsight clusters using Ambari](hdinsight-hadoop-manage-ambari.md)
> 
> 

## Connect to a cluster
See [Use Hive with Hadoop in HDInsight with SSH](hdinsight-hadoop-use-hive-ssh.md#ssh).

## Next steps
In this article, you have learned how to create an HDInsight cluster by using the Portal, and how to open the Hadoop command-line tool. To learn more, see the following articles:

* [Administer HDInsight Using Azure PowerShell](hdinsight-administer-use-powershell.md)
* [Administer HDInsight Using Azure CLI](hdinsight-administer-use-command-line.md)
* [Create HDInsight clusters](hdinsight-provision-clusters.md)
* [Use Hive in HDInsight](hdinsight-use-hive.md)
* [Use Pig in HDInsight](hdinsight-use-pig.md)
* [Use Sqoop in HDInsight](hdinsight-use-sqoop.md)
* [Get Started with Azure HDInsight](hdinsight-hadoop-linux-tutorial-get-started.md)
* [What version of Hadoop is in Azure HDInsight?](hdinsight-component-versioning.md)

[azure-portal]: https://portal.azure.com
[image-hadoopcommandline]: ./media/hdinsight-administer-use-portal-linux/hdinsight-hadoop-command-line.png "Hadoop command line"<|MERGE_RESOLUTION|>--- conflicted
+++ resolved
@@ -14,22 +14,14 @@
 ms.tgt_pltfrm: na
 ms.devlang: na
 ms.topic: article
-<<<<<<< HEAD
-ms.date: 12/20/2016
-=======
 ms.date: 01/17/2017
->>>>>>> e8cfaf0d
 ms.author: jgao
 
 ---
 # Manage Hadoop clusters in HDInsight by using the Azure portal
 [!INCLUDE [selector](../../includes/hdinsight-portal-management-selector.md)]
 
-<<<<<<< HEAD
-Using the [Azure portal][azure-portal], you can manage Linux-based clusters in Azure HDInsight. Use the tab selector for information on managing Hadoop clusters in HDInsight using other tools. 
-=======
 Using the [Azure portal][azure-portal], you can manage Hadoop clusters in Azure HDInsight. Use the tab selector for information on managing Hadoop clusters in HDInsight using other tools. 
->>>>>>> e8cfaf0d
 
 **Prerequisites**
 
@@ -47,11 +39,8 @@
    * Click **HDInsight Clusters** from the left menu to list the existing clusters
      
        ![Azure portal HDInsight cluster button](./media/hdinsight-administer-use-portal-linux/azure-portal-hdinsight-button.png)
-<<<<<<< HEAD
-=======
 
        If you don't see HDInsight cluster, click **More services** on the bottom of the list, and then click **HDInsight clusters** under the **Intelligence + Analytics** section.
->>>>>>> e8cfaf0d
 
 ## Create clusters
 [!INCLUDE [delete-cluster-warning](../../includes/hdinsight-delete-cluster-warning.md)]
@@ -67,24 +56,14 @@
    
     ![Azure portal HDInsight cluster essentials](./media/hdinsight-administer-use-portal-linux/hdinsight-essentials.png)
    
-<<<<<<< HEAD
-    **Overview menu**:
-
-   * **Dashboard**, **Cluster Dashboard** and **URL: These are all ways to access the cluster dashboard, which is Ambari Web for Linux-based clusters.
-=======
     **Overview menu:**
 
    * **Dashboard**: Opens the cluster dashboard, which is Ambari Web for Linux-based clusters.
->>>>>>> e8cfaf0d
    * **Secure Shell**: Shows the instructions to connect to the cluster using Secure Shell (SSH) connection.
    * **Scale Cluster**: Allows you to change the number of worker nodes for this cluster.
    * **Delete**: Deletes the cluster.
 
-<<<<<<< HEAD
-    **Left menu**
-=======
     **Left menu:**
->>>>>>> e8cfaf0d
    
    * **Activity logs**: Show and query activity logs.
    * **Access control (IAM)**: Use role assignments.  See [Use role assignments to manage access to your Azure subscription resources](../active-directory/role-based-access-control-configure.md).
