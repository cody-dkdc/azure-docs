--- conflicted
+++ resolved
@@ -94,13 +94,10 @@
 		> [AZURE.IMPORTANT] Selecting the location for the default data source will also set the location of the HDInsight cluster. The cluster and default data source must be located in the same region.
 
 	- __Select__: Use this to save the data source configuration.
-<<<<<<< HEAD
 
-8. Select __Node Pricing Tiers__ to display information about the nodes that will be created for this cluster. By default, the number of worker nodes will be set to __4__.
-=======
 	
 8. Select __Node Pricing Tiers__ to display information about the nodes that will be created for this cluster. By default, the number of worker nodes will be set to __4__. 
->>>>>>> 5702dd05
+
 
 	The estimated cost of the cluster will be shown at the bottom of this blade.
 
