--- conflicted
+++ resolved
@@ -10,15 +10,10 @@
 ms.service: hdinsight
 ms.custom: hdinsightactive
 ms.devlang: java
-<<<<<<< HEAD
 ms.topic: tutorial
 ms.tgt_pltfrm: na
 ms.workload: big-data
 ms.date: 04/06/2018
-=======
-ms.topic: conceptual
-ms.date: 03/08/2018
->>>>>>> 12472c3d
 ms.author: larryfr
 #Customer intent: As a developer, I want to learn how to build a streaming pipeline that uses Storm and Kafka to process streaming data.
 ---
@@ -369,4 +364,4 @@
 
 To learn more about using Kafka on HDInsight, see the [Use Kafka Producer and Consumer API](kafka/apache-kafka-producer-consumer-api.md) document.
 
-To learn more about Storm on HDInsight, see [Example Storm topologies and components](storm/apache-storm-example-topology.md).+For information on deploying and monitoring topologies on Linux-based HDInsight, see [Deploy and manage Apache Storm topologies on Linux-based HDInsight](storm/apache-storm-deploy-monitor-topology-linux.md)