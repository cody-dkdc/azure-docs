--- conflicted
+++ resolved
@@ -1,11 +1,10 @@
-<<<<<<< HEAD
 ---
-title: Use Apache Kafka with Storm on HDInsight | Microsoft Docs
+title: Use Apache Kafka with Storm on HDInsight - Azure | Microsoft Docs
 description: Apache Kafka is installed with Apache Storm on HDInsight. Learn how to write to Kafka, and then read from it, using the KafkaBolt and KafkaSpout components provided with Storm. Also learn how to use the Flux framework to define and submit Storm topologies.
 services: hdinsight
 documentationcenter: ''
 author: Blackmist
-manager: paulettm
+manager: jhubbard
 editor: cgronlun
 
 ms.assetid: e4941329-1580-4cd8-b82e-a2258802c1a7
@@ -20,9 +19,7 @@
 ---
 # Use Apache Kafka (preview) with Storm on HDInsight
 
-Learn how to use Apache Storm to read data from Kafka on HDInsight.
-
-Apache Kafka is a publish-subscribe messaging solution that is available with HDInsight. Apache Storm is a distributed system that can be used to analyze data in real-time. The example in this document uses a Java-based Storm topology that relies on the Kafka spout and bolt components available with Apache Storm.
+Apache Kafka is a publish-subscribe messaging solution that is available with HDInsight. Apache Storm is a distributed system that can be used to analyze data in real-time. This document demonstrates how you can use Storm on HDInsight to read and process data from Kafka on HDInsight. The example in this document uses a Java-based Storm topology that relies on the Kafka spout and bolt components available with Apache Storm.
 
 > [!NOTE]
 > The steps in this document create an Azure resource group that contains both a Storm on HDInsight and a Kafka on HDInsight cluster. These clusters are both located within an Azure Virtual Network, which allows the Storm cluster to directly communicate with the Kafka cluster.
@@ -55,29 +52,29 @@
 While you can create an Azure virtual network, Kafka, and Storm clusters manually, it's easier to use an Azure Resource Manager template. Use the following steps to deploy an Azure virtual network, Kafka, and Storm clusters to your Azure subscription.
 
 1. Use the following button to sign in to Azure and open the template in the Azure portal.
-
+   
     <a href="https://portal.azure.com/#create/Microsoft.Template/uri/https%3A%2F%2Fhditutorialdata.blob.core.windows.net%2Farmtemplates%2Fcreate-linux-based-kafka-storm-cluster-in-vnet.1.json" target="_blank"><img src="./media/hdinsight-apache-storm-with-kafka/deploy-to-azure.png" alt="Deploy to Azure"></a>
-
-    The Azure Resource Manager template is located at **https://hditutorialdata.blob.core.windows.net/armtemplates/create-linux-based-kafka-storm-cluster-in-vnet.1.json**.
+   
+    The Azure Resource Manager template is located at **https://hditutorialdata.blob.core.windows.net/armtemplates/create-linux-based-kafka-storm-cluster-in-vnet.json**.
 
 2. Use the following guidance to populate the entries on the **Custom deployment** blade:
-
+   
     ![HDInsight custom deployment](./media/hdinsight-apache-storm-with-kafka/parameters.png)
 
     * **Resource group**: Create a group or select an existing one. This group contains the HDInsight cluster.
-
+   
     * **Location**: Select a location geographically close to you. This location must match the location in the __SETTINGS__ section.
 
     * **Base Cluster Name**: This value is used as the base name for the Storm and Kafka clusters. For example, entering **hdi** creates a Storm cluster named **storm-hdi** and a Kafka cluster named **kafka-hdi**.
-
+   
     * **Cluster Login User Name**: The admin user name for the Storm and Kafka clusters.
-
+   
     * **Cluster Login Password**: The admin user password for the Storm and Kafka clusters.
-
+    
     * **SSH User Name**: The SSH user to create for the Storm and Kafka clusters.
-
+    
     * **SSH Password**: The password for the SSH user for the Storm and Kafka clusters.
-
+    
     * **Location**: The region that the clusters are created in.
 
 3. Read the **Terms and Conditions**, and then select **I agree to the terms and conditions stated above**.
@@ -125,7 +122,9 @@
 
 1. Connect to the Kafka cluster using SSH. Replace `USERNAME` with the SSH user name used when creating the cluster. Replace `BASENAME` with the base name used when creating the cluster.
 
-        ssh USERNAME@kafka-BASENAME-ssh.azurehdinsight.net
+    ```bash
+    ssh USERNAME@kafka-BASENAME-ssh.azurehdinsight.net
+    ```
 
     When prompted, enter the password you used when creating the clusters.
 
@@ -194,8 +193,6 @@
 ## Download and compile the project
 
 1. On your development environment, download the project from [https://github.com/Azure-Samples/hdinsight-storm-java-kafka](https://github.com/Azure-Samples/hdinsight-storm-java-kafka), open a command-line, and change directories to the location that you downloaded the project.
-
-    Take a few moments to look over the code and understand how the project works.
 
 2. From the **hdinsight-storm-java-kafka** directory, use the following command to compile the project and create a package for deployment:
 
@@ -348,354 +345,4 @@
 
 For more example topologies that can be used with Storm on HDInsight, see [Example Storm topologies and components](hdinsight-storm-example-topology.md).
 
-For information on deploying and monitoring topologies on Linux-based HDInsight, see [Deploy and manage Apache Storm topologies on Linux-based HDInsight](hdinsight-storm-deploy-monitor-topology-linux.md)
-=======
----
-title: Use Apache Kafka with Storm on HDInsight - Azure | Microsoft Docs
-description: Apache Kafka is installed with Apache Storm on HDInsight. Learn how to write to Kafka, and then read from it, using the KafkaBolt and KafkaSpout components provided with Storm. Also learn how to use the Flux framework to define and submit Storm topologies.
-services: hdinsight
-documentationcenter: ''
-author: Blackmist
-manager: paulettm
-editor: cgronlun
-
-ms.assetid: e4941329-1580-4cd8-b82e-a2258802c1a7
-ms.service: hdinsight
-ms.custom: hdinsightactive
-ms.devlang: java
-ms.topic: article
-ms.tgt_pltfrm: na
-ms.workload: big-data
-ms.date: 03/20/2017
-ms.author: larryfr
----
-# Use Apache Kafka (preview) with Storm on HDInsight
-
-Apache Kafka is a publish-subscribe messaging solution that is available with HDInsight. Apache Storm is a distributed system that can be used to analyze data in real-time. This document demonstrates how you can use Storm on HDInsight to read and process data from Kafka on HDInsight. The example in this document uses a Java-based Storm topology that relies on the Kafka spout and bolt components available with Apache Storm.
-
-> [!NOTE]
-> The steps in this document create an Azure resource group that contains both a Storm on HDInsight and a Kafka on HDInsight cluster. These clusters are both located within an Azure Virtual Network, which allows the Storm cluster to directly communicate with the Kafka cluster.
-> 
-> When you are done with the steps in this document, remember to delete the clusters to avoid excess charges.
-
-## Prerequisites
-
-* [Java JDK](http://www.oracle.com/technetwork/java/javase/downloads/index.html) 1.8 or higher. Or an equivalent such as [OpenJDK](http://openjdk.java.net/).
-  
-    > [!NOTE]
-    > The steps in this document use an HDInsight 3.5 cluster, which uses Java 8.
-
-* [Maven 3.x](http://maven.apache.org/) - A build management package for Java applications.
-
-* A text editor or Java IDE
-
-* An SSH client (you need the `ssh` and `scp` commands) - For information, see [Use SSH with HDInsight](hdinsight-hadoop-linux-use-ssh-unix.md).
-
-## Create the clusters
-
-Apache Kafka on HDInsight does not provide access to the Kafka brokers over the public internet. Anything that talks to Kafka must be in the same Azure virtual network as the nodes in the Kafka cluster. For this example, both the Kafka and Storm clusters are located in an Azure virtual network. The following diagram shows how communication flows between the clusters:
-
-![Diagram of Storm and Kafka clusters in an Azure virtual network](./media/hdinsight-apache-storm-with-kafka/storm-kafka-vnet.png)
-
-> [!NOTE]
-> Though Kafka itself is limited to communication within the virtual network, other services on the cluster such as SSH and Ambari can be accessed over the internet. For more information on the public ports available with HDInsight, see [Ports and URIs used by HDInsight](hdinsight-hadoop-port-settings-for-services.md).
-
-
-While you can create an Azure virtual network, Kafka, and Storm clusters manually, it's easier to use an Azure Resource Manager template. Use the following steps to deploy an Azure virtual network, Kafka, and Storm clusters to your Azure subscription.
-
-1. Use the following button to sign in to Azure and open the template in the Azure portal.
-   
-    <a href="https://portal.azure.com/#create/Microsoft.Template/uri/https%3A%2F%2Fhditutorialdata.blob.core.windows.net%2Farmtemplates%2Fcreate-linux-based-kafka-storm-cluster-in-vnet.json" target="_blank"><img src="./media/hdinsight-apache-storm-with-kafka/deploy-to-azure.png" alt="Deploy to Azure"></a>
-   
-    The Azure Resource Manager template is located at **https://hditutorialdata.blob.core.windows.net/armtemplates/create-linux-based-kafka-storm-cluster-in-vnet.json**.
-
-2. Use the following guidance to populate the entries on the **Custom deployment** blade:
-   
-    ![HDInsight custom deployment](./media/hdinsight-apache-storm-with-kafka/parameters.png)
-
-    * **Resource group**: Create a group or select an existing one. This group contains the HDInsight cluster.
-   
-    * **Location**: Select a location geographically close to you. This location must match the location in the __SETTINGS__ section.
-
-    * **Base Cluster Name**: This value is used as the base name for the Storm and Kafka clusters. For example, entering **hdi** creates a Storm cluster named **storm-hdi** and a Kafka cluster named **kafka-hdi**.
-   
-    * **Cluster Login User Name**: The admin user name for the Storm and Kafka clusters.
-   
-    * **Cluster Login Password**: The admin user password for the Storm and Kafka clusters.
-    
-    * **SSH User Name**: The SSH user to create for the Storm and Kafka clusters.
-    
-    * **SSH Password**: The password for the SSH user for the Storm and Kafka clusters.
-    
-    * **Location**: The region that the clusters are created in.
-
-3. Read the **Terms and Conditions**, and then select **I agree to the terms and conditions stated above**.
-
-4. Finally, check **Pin to dashboard** and then select **Purchase**. It takes about 20 minutes to create the clusters.
-
-Once the resources have been created, you are redirected to a blade for the resource group that contains the clusters and web dashboard.
-
-![Resource group blade for the vnet and clusters](./media/hdinsight-apache-storm-with-kafka/groupblade.png)
-
-> [!IMPORTANT]
-> Notice that the names of the HDInsight clusters are **storm-BASENAME** and **kafka-BASENAME**, where BASENAME is the name you provided to the template. You use these names in later steps when connecting to the clusters.
-
-## Get the code
-
-The code for the example described in this document is available at [https://github.com/Azure-Samples/hdinsight-storm-java-kafka](https://github.com/Azure-Samples/hdinsight-storm-java-kafka).
-
-## Understanding the code
-
-This project contains two topologies:
-
-* **KafkaWriter**: Defined by the **writer.yaml** file, this topology writes random sentences to Kafka using the KafkaBolt provided with Apache Storm.
-  
-    This topology uses a custom **SentenceSpout** component to generate random sentences.
-
-* **KafkaReader**: Defined by the **reader.yaml** file, this topology reads data from Kafka using the KafkaSpout provided with Apache Storm, then logs the data to stdout.
-  
-    This topology uses a custom **PrinterBolt** component to log data read from Kafka.
-
-### Flux
-
-The topologies are defined using [Flux](https://storm.apache.org/releases/1.0.1/flux.html). Flux was introduced in Storm 0.10.x and allows you to separate the topology configuration from the code. For Topologies that use the Flux framework, the topology is defined in a YAML file. The YAML file can be included as part of the topology, or can be specified when you submit the topology to the Storm server. Flux also supports variable substitution at run-time, which is used in this example.
-
-Both topologies expect the following environment variables:
-
-* **KAFKATOPIC**: The name of the Kafka topic that the topologies read/write to.
-
-* **KAFKABROKERS**: The hosts that the Kafka brokers run on. The broker information is used by the KafkaBolt when writing to Kafka.
-
-* **KAFKAZKHOSTS**: The hosts that Zookeeper runs on.
-
-The steps in this document demonstrate how to set these environment variables.
-
-## Create a Kafka topic
-
-1. Connect to the Kafka cluster using SSH. Replace `USERNAME` with the SSH user name used when creating the cluster. Replace `BASENAME` with the base name used when creating the cluster.
-   
-        ssh USERNAME@kafka-BASENAME-ssh.azurehdinsight.net
-   
-    When prompted, enter the password you used when creating the clusters.
-   
-    For information, see [Use SSH with HDInsight](hdinsight-hadoop-linux-use-ssh-unix.md).
-
-2. From the SSH connection to the Kafka cluster, use the following commands to set variables for the HTTP login and cluster name. These values are used by other steps in this section.
-
-  ```bash
-  ADMIN='admin' #replace with the name of the admin account for the cluster
-  PASSWORD='password' #replace with the password for the admin account
-  ```
-
-3. Use the following commands to install the `jq` utility, retrieve the cluster name, and set the `KAFKAZKHOSTS` variable:
-
-  ```bash
-  sudo apt -y install jq
-  CLUSTERNAME=`curl -u $ADMIN:$PASSWORD -G "http://headnodehost:8080/api/v1/clusters" | jq -r '.items[].Clusters.cluster_name'`
-  KAFKAZKHOSTS=`curl -u $ADMIN:$PASSWORD -G "http://headnodehost:8080/api/v1/clusters/$CLUSTERNAME/services/ZOOKEEPER/components/ZOOKEEPER_SERVER" | jq -r '["\(.host_components[].HostRoles.host_name):2181"] | join(",")'`
-  ```
-
-    Use the following command to retrieve the cluster name:
-
-  ```bash
-  echo $CLUSTERNAME
-  ```
-
-    The output of this command is similar to the following example:
-
-  ```bash
-  kafka-myhdi
-  ```
-
-    Use the following command to verify that `KAFKAZKHOSTS` is set correctly:
-
-  ```bash
-  echo $KAFKAZKHOSTS
-  ```
-
-    The output of this command is similar to the following example:
-
-  ```bash
-  zk0-kafka.eahjefxxp1netdbyklgqj5y1ud.ex.internal.cloudapp.net:2181,zk2-kafka.eahjefxxp1netdbyklgqj5y1ud.ex.internal.cloudapp.net:2181,zk3-kafka.eahjefxxp1netdbyklgqj5y1ud.ex.internal.cloudapp.net:2181
-  ```
-
-    Save the Kafka cluster name and the Zookeeper host information, as these values are used when starting the topology on the Storm cluster.
-
-    > [!NOTE]
-    > The previous commands use __http://headnodehost:8080/__, which connects to Ambari directly. If you need to retrieve this information from outside the cluster, over the internet, you must use __https://kafka-BASENAME.azurehdinsight.net/__ instead.
-
-4. Use the following command to create a topic in Kafka:
-
-  ```bash
-  /usr/hdp/current/kafka-broker/bin/kafka-topics.sh --create --replication-factor 2 --partitions 8 --topic stormtest --zookeeper $KAFKAZKHOSTS
-  ```
-
-    This command connects to Zookeeper using the host information stored in `$KAFKAZKHOSTS`, and then creates a Kafka topic named **stormtest**. You can verify that the topic was created by using the following command to list topics:
-
-  ```bash
-  /usr/hdp/current/kafka-broker/bin/kafka-topics.sh --list --zookeeper $KAFKAZKHOSTS
-  ```
-
-    The output of this command lists Kafka topics, which should contain the new **stormtest** topic.
-
-Leave the SSH connection to the Kafka cluster active, as you can use it to verify that the Storm topology is writing messages to the topic.
-
-## Download and compile the project
-
-1. On your development environment, download the project from [https://github.com/Azure-Samples/hdinsight-storm-java-kafka](https://github.com/Azure-Samples/hdinsight-storm-java-kafka), open a command-line, and change directories to the location that you downloaded the project.
-
-    Take a few moments to look over the code and understand how the project works.
-
-2. From the **hdinsight-storm-java-kafka** directory, use the following command to compile the project and create a package for deployment:
-
-  ```bash
-  mvn clean package
-  ```
-
-    The package process creates a file named `KafkaTopology-1.0-SNAPSHOT.jar` in the `target` directory.
-
-3. Use the following commands to copy the package to your Storm on HDInsight cluster. Replace **USERNAME** with the SSH user name for the cluster. Replace **BASENAME** with the base name you used when creating the cluster.
-
-  ```bash
-  scp ./target/KafkaTopology-1.0-SNAPSHOT.jar USERNAME@storm-BASENAME-ssh.azurehdinsight.net:KafkaTopology-1.0-SNAPSHOT.jar
-  ```
-
-    When prompted, enter the password you used when creating the clusters.
-
-4. Use the following command to copy the `set-env-variables.sh` file from the `scripts` directory of the project to the Storm cluster:
-
-  ```bash
-  scp ./scripts/set-env-variables.sh USERNAME@storm-BASENAME-ssh.azurehdinsight.net:set-env-variables.sh
-  ```
-
-    This script is used to set the environment variables that the Storm topologies use to communicate with the Kafka cluster.
-
-## Start the writer
-
-1. Use the following to connect to the Storm cluster using SSH. Replace **USERNAME** with the SSH user name used when creating the cluster. Replace **BASENAME** with the base name used when creating the cluster.
-
-  ```bash
-  ssh USERNAME@storm-BASENAME-ssh.azurehdinsight.net
-  ```
-
-    When prompted, enter the password you used when creating the clusters.
-   
-    For information, see [Use SSH with HDInsight](hdinsight-hadoop-linux-use-ssh-unix.md).
-
-2. From the SSH connection to the Storm cluster, use the following commands to run the `set-env-variables.sh` script:
-
-  ```bash
-  chmod +x set-env-variables.sh
-  . ./set-env-variables.sh KAFKACLUSTERNAME PASSWORD
-  ```
-
-    Replace __KAFKACLUSTERNAME__ with the name of the Kafka cluster. Replace __PASSWORD__ with the admin login password for the Kafka cluster.
-
-    The script connects to the Kafka cluster and retrieves a list of the Kafka broker and Zookeeper hosts. The information is then stored in environment variables that are used by the Storm topologies.
-
-    The output of the script is similar to the following example:
-
-        Checking for jq: install ok installed
-        Exporting variables:
-        $KAFKATOPIC=stormtest
-        $KAFKABROKERS=wn0-storm.4rf4ncirvydube02fuj0gpxp4e.ex.internal.cloudapp.net:9092,wn1-storm.4rf4ncirvydube02fuj0gpxp4e.ex.internal.cloudapp.net:9092
-        $KAFKAZKHOSTS=zk1-storm.4rf4ncirvydube02fuj0gpxp4e.ex.internal.cloudapp.net:2181,zk3-storm.4rf4ncirvydube02fuj0gpxp4e.ex.internal.cloudapp.net:2181,zk5-storm.4rf4ncirvydube02fuj0gpxp4e.ex.internal.cloudapp.net:2181
-
-3. From the SSH connection to the Storm cluster, use the following command to start the writer topology:
-
-        storm jar KafkaTopology-1.0-SNAPSHOT.jar org.apache.storm.flux.Flux --remote -R /writer.yaml -e
-
-    The parameters used with this command are:
-
-    * `org.apache.storm.flux.Flux`: Use Flux to configure and run this topology.
-
-    * `--remote`: Submit the topology to Nimbus. The topology is distributed across the worker nodes in the cluster.
-
-    * `-R /writer.yaml`: Use the `writer.yaml` file to configure the topology. `-R` indicates that this resource is included in the jar file. It's in the root of the jar, so `/writer.yaml` is the path to it.
-
-    * `-e`: Use environment variable substitution. Flux picks up the $KAFKABROKERS and $KAFKATOPIC values you set previously, and uses them in the reader.yaml file in place of the `${ENV-KAFKABROKER}` and `${ENV-KAFKATOPIC}` entries.
-
-5. Once the topology has started, switch to the SSH connection to the Kafka cluster and use the following command to view messages written to the **stormtest** topic:
-
-  ```bash
-  /usr/hdp/current/kafka-broker/bin/kafka-console-consumer.sh --zookeeper $KAFKAZKHOSTS --from-beginning --topic stormtest
-  ```
-
-    This command uses a script shipped with Kafka to monitor the topic. After a moment, it should start returning random sentences that have been written to the topic. The output is similar to the following example:
-
-        i am at two with nature             
-        an apple a day keeps the doctor away
-        snow white and the seven dwarfs     
-        the cow jumped over the moon        
-        an apple a day keeps the doctor away
-        an apple a day keeps the doctor away
-        the cow jumped over the moon        
-        an apple a day keeps the doctor away
-        an apple a day keeps the doctor away
-        four score and seven years ago      
-        snow white and the seven dwarfs     
-        snow white and the seven dwarfs     
-        i am at two with nature             
-        an apple a day keeps the doctor away
-
-    Use Ctrl+c to stop the script.
-
-## Start the reader
-
-1. From the SSH session to the Storm cluster, use the following command to start the reader topology:
-
-  ```bash
-  storm jar KafkaTopology-1.0-SNAPSHOT.jar org.apache.storm.flux.Flux --remote -R /reader.yaml -e
-  ```
-
-2. Once the topology starts, open the Storm UI. This web UI is located at https://storm-BASENAME.azurehdinsight.net/stormui. Replace __BASENAME__ with the base name used when the cluster was created. 
-
-    When prompted, use the admin login name (default, `admin`) and password used when the cluster was created. You will see a web page similar to the following image:
-
-    ![Storm UI](./media/hdinsight-apache-storm-with-kafka/stormui.png)
-
-3. From the Storm UI, select the __kafka-reader__ link in the __Topology Summary__ section to display information about the __kafka-reader__ topology.
-
-    ![Topology summary section of the Storm web UI](./media/hdinsight-apache-storm-with-kafka/topology-summary.png)
-
-4. Select the __logger-bolt__ link in the __Bolts (All time)__ section to display information about the instances of the logger-bolt component.
-
-    ![Logger-bolt link in the bolts section](./media/hdinsight-apache-storm-with-kafka/bolts.png)
-
-5. In the __Executors__ section, select a link in the __Port__ column to display logging information about this instance of the component.
-
-    ![Executors link](./media/hdinsight-apache-storm-with-kafka/executors.png)
-
-    The log contains a log of the data read from the Kafka topic. The information in the log is similar to the following text:
-
-        2016-11-04 17:47:14.907 c.m.e.LoggerBolt [INFO] Received data: four score and seven years ago
-        2016-11-04 17:47:14.907 STDIO [INFO] the cow jumped over the moon
-        2016-11-04 17:47:14.908 c.m.e.LoggerBolt [INFO] Received data: the cow jumped over the moon
-        2016-11-04 17:47:14.911 STDIO [INFO] snow white and the seven dwarfs
-        2016-11-04 17:47:14.911 c.m.e.LoggerBolt [INFO] Received data: snow white and the seven dwarfs
-        2016-11-04 17:47:14.932 STDIO [INFO] snow white and the seven dwarfs
-        2016-11-04 17:47:14.932 c.m.e.LoggerBolt [INFO] Received data: snow white and the seven dwarfs
-        2016-11-04 17:47:14.969 STDIO [INFO] an apple a day keeps the doctor away
-        2016-11-04 17:47:14.970 c.m.e.LoggerBolt [INFO] Received data: an apple a day keeps the doctor away
-
-## Stop the topologies
-
-From an SSH session to the Storm cluster, use the following commands to stop the Storm topologies:
-
-  ```bash
-  storm kill kafka-writer
-  storm kill kafka-reader
-  ```
-
-## Delete the cluster
-
-[!INCLUDE [delete-cluster-warning](../../includes/hdinsight-delete-cluster-warning.md)]
-
-Since the steps in this document create both clusters in the same Azure resource group, you can delete the resource group in the Azure portal. This removes all resources created by following this document, the Azure Virtual Network, and storage account used by the clusters.
-
-## Next steps
-
-For more example topologies that can be used with Storm on HDInsight, see [Example Storm topologies and components](hdinsight-storm-example-topology.md).
-
-For information on deploying and monitoring topologies on Linux-based HDInsight, see [Deploy and manage Apache Storm topologies on Linux-based HDInsight](hdinsight-storm-deploy-monitor-topology-linux.md)
->>>>>>> 3257bf05
+For information on deploying and monitoring topologies on Linux-based HDInsight, see [Deploy and manage Apache Storm topologies on Linux-based HDInsight](hdinsight-storm-deploy-monitor-topology-linux.md)