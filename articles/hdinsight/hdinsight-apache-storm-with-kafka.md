--- conflicted
+++ resolved
@@ -226,17 +226,8 @@
   ```
 
     When prompted, enter the password you used when creating the clusters.
-<<<<<<< HEAD
    
     For information, see [Use SSH with HDInsight](hdinsight-hadoop-linux-use-ssh-unix.md).
-=======
-
-    For more information on using SSH with HDInsight, see the following documents:
-
-    * [Use SSH with Linux-based HDInsight from Linux, Unix, Mac OS, and Bash on Windows 10](hdinsight-hadoop-linux-use-ssh-unix.md)
-
-    * [Use SSH (PuTTY) with Linux-based HDInsight from Windows](hdinsight-hadoop-linux-use-ssh-windows.md)
->>>>>>> d34bc1bf
 
 2. From the SSH connection to the Storm cluster, use the following commands to run the `set-env-variables.sh` script:
 
