--- conflicted
+++ resolved
@@ -3,13 +3,8 @@
 description: Learn how to create a streaming pipeline using Apache Storm and Apache Kafka on HDInsight. In this tutorial, you use the KafkaBolt and KafkaSpout components to stream data from Kafka.
 services: hdinsight
 author: jasonwhowell
-<<<<<<< HEAD
+ms.author: jasonh
 ms.reviewer: jasonh
-
-=======
-ms.author: jasonh
-editor: jasonwhowell
->>>>>>> c14e4d5f
 ms.service: hdinsight
 ms.custom: hdinsightactive
 ms.topic: tutorial
