--- conflicted
+++ resolved
@@ -13,13 +13,8 @@
 	ms.workload="big-data" 
 	ms.tgt_pltfrm="na" 
 	ms.devlang="na" 
-<<<<<<< HEAD
-	ms.topic="get-started-article" 
-	ms.date="07/19/2015" 
-=======
 	ms.topic="article" 
 	ms.date="08/07/2015" 
->>>>>>> 3a8c04dc
 	ms.author="nitinme"/>
 
 
@@ -71,25 +66,25 @@
 7. Click **Data Source** to choose an existing data source for the cluster, or create a new one. When you provision a Hadoop cluster in HDInsight, you specify an Azure Storage account. A specific Blob storage container from that account is designated as the default file system, like in the Hadoop distributed file system (HDFS). By default, the HDInsight cluster is provisioned in the same data center as the storage account you specify. For more information, see [Use Azure Blob storage with HDInsight][hdinsight-storage]
 
 	![Data source blade](./media/hdinsight-hadoop-tutorial-get-started-windows/HDI.CreateCluster.4.png "Provide data source configuration")
+
+	Currently you can select an Azure Storage Account as the data source for an HDInsight cluster. Use the following to understand the entries on the **Data Source** blade.
+
+	- **Selection Method**: Set this to **From all subscriptions** to enable browsing of storage accounts from all your subscriptions. Set this to **Access Key** if you want to enter the **Storage Name** and **Access Key** of an existing storage account.
+
+	- **Select storage account / Create New**: Click **Select storage account** to browse and select an existing storage account you want to associate with the cluster. Or, click **Create New** to create a new storage account. Use the field that appears to enter the name of the storage account. A green check will appear if the name is available.
+
+	- **Choose Default Container**: Use this to enter the name of the default container to use for the cluster. While you can enter any name here, we recommend using the same name as the cluster so that you can easily recognize that the container is used for this specific cluster. 
+
+	- **Location**: The geographic region that the storage account is in, or will be created in.
+
+		> [AZURE.IMPORTANT] Selecting the location for the default data source will also set the location of the HDInsight cluster. The cluster and default data source must be located in the same region.
 	
-	Currently you can select an Azure Storage Account as the data source for an HDInsight cluster. Use the following to understand the entries on the **Data Source** blade.
-	
-	- **Selection Method**: Set this to **From all subscriptions** to enable browsing of storage accounts from all your subscriptions. Set this to **Access Key** if you want to enter the **Storage Name** and **Access Key** of an existing storage account.
-	
-	- **Select storage account / Create New**: Click **Select storage account** to browse and select an existing storage account you want to associate with the cluster. Or, click **Create New** to create a new storage account. Use the field that appears to enter the name of the storage account. A green check will appear if the name is available.
-	
-	- **Choose Default Container**: Use this to enter the name of the default container to use for the cluster. While you can enter any name here, we recommend using the same name as the cluster so that you can easily recognize that the container is used for this specific cluster. 
-	
-	- **Location**: The geographic region that the storage account is in, or will be created in.
-	
-		> [AZURE.IMPORTANT] Selecting the location for the default data source will also set the location of the HDInsight cluster. The cluster and default data source must be located in the same region.
-		
 	Click **Select** to save the data source configuration.
 
 8. Click **Node Pricing Tiers** to display information about the nodes that will be created for this cluster. Set the number of worker nodes that you need for the cluster. The estimated cost of the cluster will be shown within the blade.
 
 	![Node pricing tiers blade](./media/hdinsight-apache-spark-zeppelin-notebook-jupyter-spark-sql/HDI.CreateCluster.5.png "Specify number of cluster nodes")
-	
+
 	Click **Select** to save the node pricing configuration.
 
 9. On the **New HDInsight Cluster** blade, ensure that **Pin to Startboard** is selected, and then click **Create**. This will create the cluster and add a tile for it to the Startboard of your Azure Portal. The icon will indicate that the cluster is provisioning, and will change to display the HDInsight icon once provisioning has completed.
