--- conflicted
+++ resolved
@@ -11,11 +11,7 @@
 ---
 # Compare storage options for use with Azure HDInsight clusters
 
-<<<<<<< HEAD
 Azure HDInsight users can choose between a few different Azure storage services when creating HDInsight clusters:
-=======
-Microsoft Azure HDInsight users can choose from a few different storage options when creating HDInsight clusters:
->>>>>>> 0f575645
 
 * Azure Storage
 * Azure Data Lake Storage Gen2
@@ -23,7 +19,6 @@
 
 This article provides an overview of these storage types and their unique features.
 
-<<<<<<< HEAD
 The following table summarizes the Azure Storage services that are supported with different versions of HDInsight:
 
 | Storage service | Account type | Namespace Type | Supported services | Supported performance tiers | Supported access tiers | HDInsight Version | Cluster type |
@@ -52,9 +47,6 @@
 *=This could be one or multiple Data Lake Storage Gen2 account, as long as they are all setup to use the same managed identity for cluster access.
 
 ## Use Azure Data Lake Storage Gen2 with Apache Hadoop in Azure HDInsight
-=======
-## Azure Data Lake Storage Gen2 with Apache Hadoop in Azure HDInsight
->>>>>>> 0f575645
 
 Azure Data Lake Storage Gen2 takes core features from Azure Data Lake Storage Gen1 and integrates them into Azure Blob storage. These features include a file system that is compatible with Hadoop, Azure Active Directory (Azure AD), and POSIX-based access control lists (ACLs). This combination allows you to take advantage of the performance of Azure Data Lake Storage Gen1 while also using the tiering and data life-cycle management of Blob storage.
 
@@ -118,22 +110,7 @@
 
 Azure Storage is a robust general-purpose storage solution that integrates seamlessly with HDInsight. HDInsight can use a blob container in Azure Storage as the default file system for the cluster. Through an HDFS interface, the full set of components in HDInsight can operate directly on structured or unstructured data stored as blobs.
 
-<<<<<<< HEAD
 We don't recommend that you use the default blob container for storing business data. Deleting the default blob container after each use to reduce storage cost is a good practice. The default container contains application and system logs. Make sure to retrieve the logs before deleting the container.
-=======
-When creating an Azure storage account, you can choose from several storage account types. The following table provides information on options that are supported with HDInsight.
-
-| **Storage account type** | **Supported services** | **Supported performance tiers** | **Supported access tiers** |
-|----------------------|--------------------|-----------------------------|------------------------|
-| General-purpose V2   | Blob               | Standard                    | Hot, Cool, Archive*    |
-| General-purpose V1   | Blob               | Standard                    | N/A                    |
-| Blob storage         | Blob               | Standard                    | Hot, Cool, Archive*    |
-
-*The Archive access tier is an offline tier that has a retrieval latency of several hours. Don't use this tier with HDInsight. For more information, see [Archive access tier](../storage/blobs/storage-blob-storage-tiers.md#archive-access-tier).
-
-> [!WARNING]  
-> We don't recommend using the default blob container to store business data. The default container holds application and system logs. Make sure to retrieve the logs before you delete the default blob container. Delete the blog container after each use to reduce storage costs. Also keep in mind that one blob container can't be used as the default file system for multiple clusters.
->>>>>>> 0f575645
 
 
 ### HDInsight storage architecture
