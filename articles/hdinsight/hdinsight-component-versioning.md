---
title: Apache Hadoop components and versions - Azure HDInsight 
description: Learn the Apache Hadoop components and versions in HDInsight and the service levels available in this cloud distribution of Hortonworks Data Platform.
keywords: hadoop versions,hadoop ecosystem components,hadoop components,how to check hadoop version
author: hrasheed-msft
ms.author: hrasheed
ms.reviewer: jasonh
ms.service: hdinsight
ms.custom: hdinsightactive,hdiseo17may2017
ms.topic: overview
<<<<<<< HEAD
ms.date: 06/04/2019
=======
ms.date: 06/07/2019
>>>>>>> e26e3d27
---

# What are the Apache Hadoop components and versions available with HDInsight?

Learn about the [Apache Hadoop](https://hadoop.apache.org/) ecosystem components and versions in Microsoft Azure HDInsight, as well as the Enterprise Security Package. Also, learn how to check Hadoop component versions in HDInsight.

Each HDInsight version is a cloud distribution of a version of Hortonworks Data Platform (HDP).

## Apache Hadoop components available with different HDInsight versions

Azure HDInsight supports multiple Hadoop cluster versions that can be deployed at any time. Each version choice creates a specific version of the HDP distribution and a set of components that are contained within that distribution. As of April 4, 2017, the default cluster version used by Azure HDInsight is 3.6 and is based on HDP 2.6.

The component versions associated with HDInsight cluster versions are listed in the following table: 

> [!NOTE]  
> The default version for the HDInsight service might change without notice. If you have a version dependency, specify the HDInsight version when you create your clusters with the .NET SDK with Azure PowerShell and Azure Classic CLI.

| Component | HDInsight 4.0 | HDInsight 3.6 (Default) | HDInsight 3.5 | HDInsight 3.4 | HDInsight 3.3 | HDInsight 3.2 |
|---------------------------|---------------|-----------------------------|---------------|---------------|---------------|----------------------|
| Hortonworks Data Platform | 3.0 | 2.6 | 2.5 | 2.4 | 2.3 | 2.2 |
| Apache Hadoop and YARN | 3.1.1 | 2.7.3 | 2.7.3 | 2.7.1 | 2.7.1 | 2.6.0 |
| Apache Tez | 0.9.1 | 0.7.0 | 0.7.0 | 0.7.0 | 0.7.0 | 0.5.2 |
| Apache Pig | 0.16.0 | 0.16.0 | 0.16.0 | 0.15.0 | 0.15.0 | 0.14.0 |
| Apache Hive and HCatalog | - | 1.2.1 | 1.2.1 | 1.2.1 | 1.2.1 | 0.14.0 |
| Apache Hive | 3.1.0 | 2.1.0 | - | - | - | - |
| Apache Tez Hive2 | - | 0.8.4 | - | - | - | - |
| Apache Ranger | 1.1.0 | 0.7.0 | 0.6.0 | - | - | - |
| Apache HBase | 2.0.1 | 1.1.2 | 1.1.2 | 1.1.2 | 1.1.1 | 0.98.4 |
| Apache Sqoop | 1.4.7 | 1.4.6 | 1.4.6 | 1.4.6 | 1.4.6 | 1.4.5 |
| Apache Oozie | 4.3.1 | 4.2.0 | 4.2.0 | 4.2.0 | 4.2.0 | 4.1.0 |
| Apache Zookeeper | 3.4.6 | 3.4.6 | 3.4.6 | 3.4.6 | 3.4.6 | 3.4.6 |
| Apache Storm | - | 1.1.0 | 1.0.1 | 0.10.0 | 0.10.0 | 0.9.3 |
| Apache Mahout | - | 0.9.0+ | 0.9.0+ | 0.9.0+ | 0.9.0+ | 0.9.0 |
| Apache Phoenix | 5 | 4.7.0 | 4.7.0 | 4.4.0 | 4.4.0 | 4.2.0 |
| Apache Spark | 2.3.2 | 2.3.0, 2.2.0, 2.1.0 | 1.6.2, 2.0 | 1.6.0 | 1.5.2 | 1.3.1 (Windows only) |
| Apache Livy | 0.5 | 0.4,0.4,0.3 | 0.3 | 0.3 | 0.2 | - |
| Apache Kafka | 1.1.1 | 1.1, 1.0 * (See Note below) | 0.10.0 | 0.9.0 | - | - |
| Apache Ambari | 2.7.0 | 2.6.0 | 2.4.0 | 2.2.1 | 2.1.0 | - |
| Apache Zeppelin | 0.8.0 | 0.7.0 | - | - | - | - |
| Mono | 4.2.1 | 4.2.1 | 4.2.1 | 3.2.8 | - | - |

> [!NOTE]
> Due to system performance considerations, support for Kafka version 0.10 was expired in March 2019.

## Check for current Hadoop component version information

The Hadoop ecosystem component versions associated with HDInsight cluster versions can change with updates to HDInsight. To check the Hadoop components and to verify which versions are being used for a cluster, use the Ambari REST API. The **GetComponentInformation** command retrieves information about service components. For details, see the [Apache Ambari documentation](https://github.com/apache/ambari/blob/trunk/ambari-server/docs/api/v1/index.md).

### Release notes

See [HDInsight release notes](hdinsight-release-notes.md) for additional release notes on the latest versions of HDInsight.

## Supported HDInsight versions

The following tables list the versions of HDInsight. The HDP versions that correspond to each HDInsight version are listed along with the product release dates. The support expiration and retirement dates are also provided, when they're known.

### Available versions

The following table lists the versions of HDInsight that are available in the Azure portal as well as other deployment methods like PowerShell and .NET SDK.

| HDInsight version | HDP version | VM OS | Release date | Support expiration date | Retirement date | High availability |  Availability on the Azure portal | 
| --- | --- | --- | --- | --- | --- | --- | --- |
| HDInsight 4.0 |HDP 3.0 |Ubuntu 16.0.4 LTS |September 24, 2018 | | |Yes |Yes |
| HDInsight 3.6 |HDP 2.6 |Ubuntu 16.0.4 LTS |April 4, 2017 | June 30, 2020 |December 31, 2020 |Yes |Yes |


> [!NOTE]  
> After support for a version has expired, it might not be available through the Microsoft Azure portal. However, cluster versions continue to be available using the `Version` parameter in the Windows PowerShell [New-AzHDInsightCluster](https://docs.microsoft.com/powershell/module/az.hdinsight/new-azhdinsightcluster) command and the .NET SDK until the version retirement date.
>

### Retired versions

The following table lists the versions of HDInsight that are **not** available in the Azure portal.

| HDInsight version | HDP version | VM OS | Release date | Support expiration date | Retirement date | High availability |  Availability on the Azure portal | 
| --- | --- | --- | --- | --- | --- | --- | --- |
| HDInsight 3.5 <br> (Non-Spark) |HDP 2.5 |Ubuntu 16.0.4 LTS |September 30, 2016 |September 5, 2017 |June 28, 2018 |Yes |No |
| HDInsight 3.4 |HDP 2.4 |Ubuntu 14.0.4 LTS |March 29, 2016 |December 29, 2016 |January 9, 2018 |Yes |No |
| HDInsight 3.3 |HDP 2.3 |Windows Server 2012 R2 |December 2, 2015 |June 27, 2016 |July 31, 2018 |Yes |No |
| HDInsight 3.3 |HDP 2.3 |Ubuntu 14.0.4 LTS |December 2, 2015 |June 27, 2016 |July 31, 2017 |Yes |No |
| HDInsight 3.2 |HDP 2.2 |Ubuntu 12.04 LTS or Windows Server 2012 R2 |February 18, 2015 |March 1, 2016 |April 1, 2017 |Yes |No |
| HDInsight 3.1 |HDP 2.1 |Windows Server 2012 R2 |June 24, 2014 |May 18, 2015 |June 30, 2016 |Yes |No |
| HDInsight 3.0 |HDP 2.0 |Windows Server 2012 R2 |February 11, 2014 |September 17, 2014 |June 30, 2015 |Yes |No |
| HDInsight 2.1 |HDP 1.3 |Windows Server 2012 R2 |October 28, 2013 |May 12, 2014 |May 31, 2015 |Yes |No |
| HDInsight 1.6 |HDP 1.1 | |October 28, 2013 |April 26, 2014 |May 31, 2015 |No |No |

> [!NOTE]  
> Highly available clusters with two head nodes are deployed by default for HDInsight version 2.1 and later. They are not available for HDInsight version 1.6 clusters.

## Enterprise Security Package for HDInsight

Enterprise Security is an optional package that you can add on your HDInsight cluster as part of create cluster workflow. The Enterprise Security Package supports:

- Integration with Active Directory for authentication.

    In the past, you can only create HDInsight clusters with a local admin user and a local SSH user. The local admin user can access all the files, folders, tables, and columns.  With the Enterprise Security Package, you can enable role-based access control by integrating HDInsight clusters with your own Active Directory, which include on-premises Active Directory, Azure Active Directory Domain Services, or Active Directory on IaaS virtual machine. Domain administrator on the cluster can grant users to use their own corporate (domain) user-name and password to access the cluster. 

    For more information, see:

    - [An introduction to Apache Hadoop security with domain-joined HDInsight clusters](./domain-joined/apache-domain-joined-introduction.md)
    - [Plan Azure domain-joined Apache Hadoop clusters in HDInsight](./domain-joined/apache-domain-joined-architecture.md)
    - [Configure domain-joined sandbox environment](./domain-joined/apache-domain-joined-configure.md)
    - [Configure Domain-joined HDInsight clusters using Azure Active Directory Domain Services](./domain-joined/apache-domain-joined-configure-using-azure-adds.md)

- Authorization for data

  - Integration with Apache Ranger for authorization for Hive, Spark SQL, and Yarn Queues.
  - You can set access control on files and folders.

    For more information, see:

  - [Configure Apache Hive policies in Domain-joined HDInsight](./domain-joined/apache-domain-joined-run-hive.md)

- View the audit logs to monitor accesses and the configured policies. 

### Supported cluster types

Currently, only the following cluster types support the Enterprise Security Package:

- Hadoop (HDInsight 3.6 only)
- Spark
- Interactive Query

### Support for Azure Data Lake Storage

The Enterprise Security Package supports using Azure Data Lake Storage as both the primary storage and the add-on storage.

### Pricing and service level agreement

For information on pricing and SLA for the Enterprise Security Package, see [HDInsight pricing](https://azure.microsoft.com/pricing/details/hdinsight/).


## Service level agreement for HDInsight cluster versions

The service level agreement (SLA) is defined in terms of a _support window_. The support window is the period of time that an HDInsight cluster version is supported by Microsoft Customer Service and Support. If the version has a _support expiration date_ that has passed, the HDInsight cluster is outside the support window. For more information about supported versions, see the list of [supported HDInsight cluster versions](hdinsight-migrate-from-windows-to-linux.md). The support expiration date for a specified HDInsight version X (after a newer X+1 version is available) is calculated as the later of:  

* Formula 1: Add 180 days to the date when the HDInsight cluster version X was released.
* Formula 2: Add 90 days to the date when the HDInsight cluster version X+1 is made available in Azure portal.

The _retirement date_ is the date after which the cluster version cannot be created on HDInsight. Starting July 31, 2017, you cannot resize an HDInsight cluster after its retirement date. 

> [!NOTE]  
> HDInsight Windows clusters (including versions 2.1, 3.0, 3.1, 3.2 and 3.3) run on Azure Guest OS Family version 4, which uses the 64-bit version of Windows Server 2012 R2. Azure Guest OS Family version 4 supports the .NET Framework versions 4.0, 4.5, 4.5.1, and 4.5.2.

## Hortonworks release notes associated with HDInsight versions

The section provides links to release notes for the Hortonworks Data Platform distributions and Apache components that are used with HDInsight.
* HDInsight cluster version 4.0 uses a Hadoop distribution that is based on [Hortonworks Data Platform 3.0](https://docs.hortonworks.com/HDPDocuments/HDP3/HDP-3.0.0/release-notes/content/relnotes.html)
* HDInsight cluster version 3.6 uses a Hadoop distribution that is based on [Hortonworks Data Platform 2.6](https://docs.hortonworks.com/HDPDocuments/HDP2/HDP-2.6.0/bk_release-notes/content/ch_relnotes.html).
* HDInsight cluster version 3.5 uses a Hadoop distribution that is based on [Hortonworks Data Platform 2.5](https://docs.hortonworks.com/HDPDocuments/HDP2/HDP-2.5.0/bk_release-notes/content/ch_relnotes_v250.html). HDInsight cluster version 3.5 is the _default_ Hadoop cluster that is created in the Azure portal.
* HDInsight cluster version 3.4 uses a Hadoop distribution that is based on [Hortonworks Data Platform 2.4](https://docs.hortonworks.com/HDPDocuments/HDP2/HDP-2.4.0/bk_HDP_RelNotes/content/ch_relnotes_v240.html).
* HDInsight cluster version 3.3 uses a Hadoop distribution that is based on [Hortonworks Data Platform 2.3](https://docs.hortonworks.com/HDPDocuments/HDP2/HDP-2.3.0/bk_HDP_RelNotes/content/ch_relnotes_v230.html).

  * [Apache Storm release notes](https://storm.apache.org/2015/11/05/storm0100-released.html) are available on the Apache website.
  * [Apache Hive release notes](https://issues.apache.org/jira/secure/ReleaseNote.jspa?version=12332384&styleName=Text&projectId=12310843) are available on the Apache website.
* HDInsight cluster version 3.2 uses a Hadoop distribution that is based on [Hortonworks Data Platform 2.2][hdp-2-2].

  * Release notes for specific Apache components are available as follows: [Hive 0.14](https://issues.apache.org/jira/secure/ReleaseNote.jspa?projectId=12310843&version=12326450), [Pig 0.14](https://issues.apache.org/jira/secure/ReleaseNote.jspa?projectId=12310730&version=12326954), [HBase 0.98.4](https://issues.apache.org/jira/secure/ReleaseNote.jspa?projectId=12310753&version=12326810), [Phoenix 4.2.0](https://issues.apache.org/jira/secure/ReleaseNote.jspa?projectId=12315120&version=12327581), [M/R 2.6](https://issues.apache.org/jira/secure/ReleaseNote.jspa?projectId=12310941&version=12327180), [HDFS 2.6](https://issues.apache.org/jira/secure/ReleaseNote.jspa?projectId=12310942&version=12327181), [YARN 2.6](https://issues.apache.org/jira/secure/ReleaseNote.jspa?projectId=12313722&version=12327197), [Common](https://issues.apache.org/jira/secure/ReleaseNote.jspa?projectId=12310240&version=12327179), [Tez 0.5.2](https://issues.apache.org/jira/secure/ReleaseNote.jspa?projectId=12314426&version=12328742), [Ambari 2.0](https://issues.apache.org/jira/secure/ReleaseNote.jspa?projectId=12312020&version=12327486), [Storm 0.9.3](https://issues.apache.org/jira/secure/ReleaseNote.jspa?projectId=12314820&version=12327112), and [Oozie 4.1.0](https://issues.apache.org/jira/secure/ReleaseNote.jspa?version=12324960&projectId=12311620).
* HDInsight cluster version 3.1 uses a Hadoop distribution that is based on [Hortonworks Data Platform 2.1.7][hdp-2-1-7]. HDInsight 3.1 clusters created before November, 7, 2014, are based on [Hortonworks Data Platform 2.1.1][hdp-2-1-1].
* HDInsight cluster version 3.0 uses a Hadoop distribution that is based on [Hortonworks Data Platform 2.0][hdp-2-0-8].
* HDInsight cluster version 2.1 uses a Hadoop distribution that is based on [Hortonworks Data Platform 1.3][hdp-1-3-0].
* HDInsight cluster version 1.6 uses a Hadoop distribution that is based on [Hortonworks Data Platform 1.1][hdp-1-1-0].

## Default node configuration and virtual machine sizes for clusters

The following tables list the default virtual machine (VM) sizes for HDInsight clusters.  This chart is necessary to understand the VM sizes to use when you are creating PowerShell or Azure CLI scripts to deploy HDInsight clusters.

> [!IMPORTANT]  
> If you need more than 32 worker nodes in a cluster, you must select a head node size with at least 8 cores and 14 GB of RAM.

* All supported regions except Brazil South and Japan West:

|Cluster type|Hadoop|HBase|Interactive Query|Storm|Spark|ML Server|Kafka|
|---|---|---|---|---|---|---|---|
|Head: default VM size|D12 v2|D12 v2|D13 v2|A3|D12 v2|D12 v2|D3v2|
|Head: recommended VM sizes|D3 v2|D3 v2|D13|A4 v2|D12 v2|D12 v2|A2M v2|
||D4 v2|D4 v2|D14|A8 v2|D13 v2|D13 v2|D3 v2|
||D12 v2|D12 v2|E16 v3|A2m v2|D14 v2|D14 v2|D4 v2|
||E4 v3|E4 v3|E32 v3|E4 v3|E4 v3|E4 v3|D12 v2|
|Worker: default VM size|D4 v2|D4 v2|D14 v2|D3 v2|D13 v2|D4 v2|4 D12v2 with 2 S30 disks per broker|
|Worker: recommended VM sizes|D3 v2|D3 v2|D13|D3 v2|D4 v2|D4 v2|D13 v2|
||D4 v2|D4 v2|D14|D4 v2|D12 v2|D12 v2|DS12 v2|
||D12 v2|D12 v2|E16 v3|D12 v2|D13 v2|D13 v2|DS13 v2|
||E4 v3|E4 v3|E20 v3|E4 v3|D14 v2|D14 v2|E4 v3|
||||E32 v3||E16 v3|E16 v3|ES4 v3|
||||E64 v3||E20 v3|E20 v3|E8 v3|
||||||E32 v3|E32 v3|ES8 v3|
||||||E64 v3|E64 v3||
|ZooKeeper: default VM size||A4 v2|A4 v2|A4 v2||A2 v2|D3v2|
|ZooKeeper: recommended VM sizes||A4 v2||A2 v2|||A2M v2|
|||A8 v2||A4 v2|||D3 v2|
|||A2m v2||A8 v2|||E8 v3|
|ML Services: default VM size||||||D4 v2||
|ML Services: recommended VM size||||||D4 v2||
|||||||D12 v2||
|||||||D13 v2||
|||||||D14 v2||
|||||||E16 v3||
|||||||E20 v3||
|||||||E32 v3||
|||||||E64 v3||

* Brazil South and Japan West only (no v2 sizes):

  | Cluster type | Hadoop | HBase | Interactive Query |Storm | Spark | ML Services |
  | --- | --- | --- | --- | --- | --- | --- |
  | Head: default VM size |D12 |D12  | D13 |A3 |D12 |D12 |
  | Head: recommended VM sizes |D3,<br/> D4,<br/> D12 |D3,<br/> D4,<br/> D12  | D13,<br/> D14 |A3,<br/> A4,<br/> A5 |D12,<br/> D13,<br/> D14 |D12,<br/> D13,<br/> D14 |
  | Worker: default VM size |D4 |D4  |  D14 |D3 |D13 |D4 |
  | Worker: recommended VM sizes |D3,<br/> D4,<br/> D12 |D3,<br/> D4,<br/> D12  | D13,<br/> D14 |D3,<br/> D4,<br/> D12 |D4,<br/> D12,<br/> D13,<br/> D14 | D4,<br/> D12,<br/> D13,<br/> D14 |
  | ZooKeeper: default VM size | |A4 v2 | A4 v2| A4 v2 | | A2 v2|
  | ZooKeeper: recommended VM sizes | |A2,<br/> A3,<br/> A4 | |A2,<br/> A3,<br/> A4 | | |
  | ML Services: default VM sizes | | | | | |D4 |
  | ML Services: recommended VM sizes | | | | | |D4,<br/> D12,<br/> D13,<br/> D14 |

> [!NOTE]
> - Head is known as *Nimbus* for the Storm cluster type.
> - Worker is known as *Supervisor* for the Storm cluster type.
> - Worker is known as *Region* for the HBase cluster type.

## Next steps
- [Cluster setup for Apache Hadoop, Spark, and more on HDInsight](hdinsight-hadoop-provision-linux-clusters.md)
- [Work in Apache Hadoop on HDInsight from a Windows PC](hdinsight-hadoop-windows-tools.md)

[hdp-2-2]: https://docs.hortonworks.com/HDPDocuments/HDP2/HDP-2.2.9/bk_HDP_RelNotes/content/ch_relnotes_v229.html

[hdp-2-1-7]: https://docs.hortonworks.com/HDPDocuments/HDP2/HDP-2.1.7-Win/bk_releasenotes_HDP-Win/content/ch_relnotes-HDP-2.1.7.html

[hdp-2-1-1]: https://docs.hortonworks.com/HDPDocuments/HDP2/HDP-2.1.1/bk_releasenotes_hdp_2.1/content/ch_relnotes-hdp-2.1.1.html

[hdp-2-0-8]: https://docs.hortonworks.com/HDPDocuments/HDP2/HDP-2.0.8.0/bk_releasenotes_hdp_2.0/content/ch_relnotes-hdp2.0.8.0.html

[hdp-1-3-0]: https://docs.hortonworks.com/HDPDocuments/HDP1/HDP-1.3.0/bk_releasenotes_hdp_1.x/content/ch_relnotes-hdp1.3.0_1.html

[hdp-1-1-0]: https://docs.hortonworks.com/HDPDocuments/HDP1/HDP-1.3.0/bk_releasenotes_hdp_1.x/content/ch_relnotes-hdp1.1.1.16_1.html<|MERGE_RESOLUTION|>--- conflicted
+++ resolved
@@ -8,11 +8,7 @@
 ms.service: hdinsight
 ms.custom: hdinsightactive,hdiseo17may2017
 ms.topic: overview
-<<<<<<< HEAD
-ms.date: 06/04/2019
-=======
 ms.date: 06/07/2019
->>>>>>> e26e3d27
 ---
 
 # What are the Apache Hadoop components and versions available with HDInsight?
