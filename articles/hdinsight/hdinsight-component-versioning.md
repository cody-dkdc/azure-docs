---
title: Hadoop components & versions - Azure HDInsight | Microsoft Docs
description: Learn the Hadoop components and versions in HDInsight and the service levels available in this cloud distribution of HortonWorks Data Platform.
keywords: hadoop versions,hadoop ecosystem components,hadoop components,how to check hadoop version
services: hdinsight
editor: cgronlun
manager: asadk
author: bprakash
tags: azure-portal
documentationcenter: ''

ms.assetid: 367b3f4a-f7d3-4e59-abd0-5dc59576f1ff
ms.service: hdinsight
ms.custom: hdinsightactive,hdiseo17may2017
ms.workload: big-data
ms.tgt_pltfrm: na
ms.devlang: na
ms.topic: article
<<<<<<< HEAD
ms.date: 03/27/2017
=======
ms.date: 04/14/2017
>>>>>>> a42dbad0
ms.author: bprakash
 

---
# What are the Hadoop components and versions available with HDInsight?

Learn about the Hadoop ecosystem components and versions in Azure HDInsight, as well as the Standard and Premium service levels. Also, learn how to check Hadoop component versions in HDInsight. 

Each HDInsight version is a cloud distribution of a version of the HortonWorks Data Platform (HDP).

## Hadoop components available with different HDInsight versions
Azure HDInsight supports multiple Hadoop cluster versions that can be deployed at any time. Each version choice creates a specific version of the Hortonworks Data Platform (HDP) distribution and a set of components that are contained within that distribution. The default cluster version used by Azure HDInsight is currently 3.5, and, as of February 17, 2017, based on HDP 2.5.

The component versions associated with HDInsight cluster versions are itemized in the following table: 

> [!NOTE]
> The default version from the service may change without notice. If you have a version dependency, we recommend that you specify the version when you create clusters using .NET SDK/Azure PowerShell and Azure CLI. 
>
>


| Component | HDInsight version 3.6 | HDInsight version 3.5 (Default) | HDInsight version 3.4 | HDInsight Version 3.3 | HDInsight Version 3.2 | HDInsight Version 3.1 | HDInsight Version 3.0 |
| --- | --- | --- | --- | --- | --- | --- |--- |
| Hortonworks Data Platform |2.6 |2.5 |2.4 |2.3 |2.2 |2.1.7 |2.0 |
| Apache Hadoop & YARN |2.7.3 |2.7.3 |2.7.1 |2.7.1 |2.6.0 |2.4.0 |2.2.0 |
| Apache Tez |0.7.0 |0.7.0 |0.7.0 |0.7.0 |0.5.2 |0.4.0 |-|
| Apache Pig |0.16.0 |0.16.0 |0.15.0 |0.15.0 |0.14.0 |0.12.1 |0.12.0 |
| Apache Hive & HCatalog |1.2.1 |1.2.1 |1.2.1 |1.2.1 |0.14.0 |0.13.1 |0.12.0 |
| Apache Hive2 | 2.1.0 |-|-|-|-|-|-|
| Apache Tez-Hive2 | 0.8.4 |-|-|-|-|-|-|
| Apache Ranger | 0.7.0 |0.6.0 |-|-|-|-|-|
| Apache HBase |1.1.2 |1.1.2 |1.1.2 |1.1.1 |0.98.4 |0.98.0 |-|
| Apache Sqoop |1.4.6 |1.4.6 |1.4.6 |1.4.6 |1.4.5 |1.4.4 |1.4.4 |
| Apache Oozie |4.2.0 |4.2.0 |4.2.0 |4.2.0 |4.1.0 |4.0.0 |4.0.0 |
| Apache Zookeeper |3.4.6 |3.4.6 |3.4.6 |3.4.6 |3.4.6 |3.4.5 |3.4.5 |
| Apache Storm |1.1.0 |1.0.1 |0.10.0 |0.10.0 |0.9.3 |0.9.1 |-|
| Apache Mahout |0.9.0+ |0.9.0+ |0.9.0+ |0.9.0+ |0.9.0 |0.9.0 |-|
| Apache Phoenix |4.7.0 |4.7.0 |4.4.0 |4.4.0 |4.2.0 |4.0.0.2.1.7.0-2162 |-|
| Apache Spark |2.1.0 (Linux only) |1.6.2 + 2.0 (Linux only) |1.6.0 (Linux only) |1.5.2 (Linux only/Experimental build) |1.3.1 (Windows-only) |-|-|
| Apache Kafka | 0.10.0 | 0.10.0 | 0.9.0 |-|-|-|-|
| Apache Ambari | 2.5.0 | 2.4.0 | 2.2.1 | 2.1.0 |-|-|-|
| Apache Zeppelin | 0.7.0 |-|-|-|-|-|-|
| Mono |4.2.1 |4.2.1 |3.2.8 |-|-|-|


## How to check current Hadoop component version information

<<<<<<< HEAD
| Component | HDInsight version 3.5 (Default) | HDInsight version 3.4 | HDInsight Version 3.3 | HDInsight Version 3.2 | HDInsight Version 3.1 | HDInsight Version 3.0 |
| --- | --- | --- | --- | --- | --- | --- |
| Hortonworks Data Platform |2.5 |2.4 |2.3 |2.2 |2.1.7 |2.0 |
| Apache Hadoop & YARN |2.7.3 |2.7.1 |2.7.1 |2.6.0 |2.4.0 |2.2.0 |
| Apache Tez |0.7.0 |0.7.0 |0.7.0 |0.5.2 |0.4.0 |-|
| Apache Pig |0.16.0 |0.15.0 |0.15.0 |0.14.0 |0.12.1 |0.12.0 |
| Apache Hive & HCatalog |1.2.1.2.5 |1.2.1 |1.2.1 |0.14.0 |0.13.1 |0.12.0 |
| Apache HBase |1.1.2 |1.1.2 |1.1.1 |0.98.4 |0.98.0 |-|
| Apache Sqoop |1.4.6 |1.4.6 |1.4.6 |1.4.5 |1.4.4 |1.4.4 |
| Apache Oozie |4.2.0 |4.2.0 |4.2.0 |4.1.0 |4.0.0 |4.0.0 |
| Apache Zookeeper |3.4.6 |3.4.6 |3.4.6 |3.4.6 |3.4.5 |3.4.5 |
| Apache Storm |1.0.1 |0.10.0 |0.10.0 |0.9.3 |0.9.1 |-|
| Apache Mahout |0.9.0+ |0.9.0+ |0.9.0+ |0.9.0 |0.9.0 |-|
| Apache Phoenix |4.7.0 |4.4.0 |4.4.0 |4.2.0 |4.0.0.2.1.7.0-2162 |-|
| Apache Spark |1.6.2 + 2.0 (Linux only) |1.6.0 (Linux only) |1.5.2 (Linux only/Experimental build) |1.3.1 (Windows-only) |-|-|
| Apache Kafka | 0.10.0 | 0.9.0 |-|-|-|-|
| Mono |4.2.1 |3.2.8 |-|-|-|-|
=======
The Hadoop ecosystem component versions associated with HDInsight cluster versions can change with updates to HDInsight. To check the Hadoop components and to verify which versions are being used for a cluster, use the Ambari REST API. The **GetComponentInformation** command retrieves information about service components. For details, see the [Ambari documentation][ambari-docs].
>>>>>>> a42dbad0

For Windows-based clusters only: Another way to get component versions is to log in to a cluster by using Remote Desktop and examine the contents of the "C:\apps\dist\" directory directly.

> [!IMPORTANT]
> Linux is the only operating system used on HDInsight version 3.4 or greater. For more information, see [Windows retirement on HDInsight](#hdi-version-33-nearing-retirement-date). 

### Release notes

See [HDInsight release notes](hdinsight-release-notes.md) for additional release notes on the latest versions of HDInsight.

## Supported HDInsight versions
The following table lists the versions of HDInsight currently available, the corresponding Hortonworks Data Platform versions that they use, and their release dates. When known, their support expiration and retirement dates are also provided. Note the following version information:

* Highly available clusters with two head nodes are deployed by default for HDInsight 2.1 and above. They are not available for HDInsight 1.6 clusters.
* Once the support has expired for a particular version, it may not be available through the Azure portal. The following table indicates which versions are available on the Azure Classic Portal. Cluster versions  continue to be available using the `Version` parameter in the Windows PowerShell [New-AzureRmHDInsightCluster](https://msdn.microsoft.com/library/mt619331.aspx) command and the .NET SDK until its retirement date.

| HDInsight Version | HDP Version | VM OS | High Availability | Release Date | Available on Azure portal | Support Expiration Date | Retirement Date |
| --- | --- | --- | --- | --- | --- | --- | --- |
| HDI 3.6 |HDP 2.6 |Ubuntu 16 |Yes |04/06/2017 |Yes | | |
| HDI 3.5 |HDP 2.5 |Ubuntu 16 |Yes |9/30/2016 |Yes |07/05/2017 |05/31/2018 |
| HDI 3.4 |HDP 2.4 |Ubuntu 14.0.4 LTS |Yes |03/29/2016 |Yes |12/29/2016 |1/9/2018 |
| HDI 3.3 |HDP 2.3 |Ubuntu 14.0.4 LTS or Windows Server 2012R2 |Yes |12/02/2015 |Yes |06/27/2016 |07/31/2017 |
| HDI 3.2 |HDP 2.2 |Ubuntu 12.04 LTS or Windows Server 2012R2 |Yes |2/18/2015 |No |3/1/2016 |04/01/2017 |
| HDI 3.1 |HDP 2.1 |Windows Server 2012R2 |Yes |6/24/2014 |No |05/18/2015 |06/30/2016 |
| HDI 3.0 |HDP 2.0 |Windows Server 2012R2 |Yes |02/11/2014 |No |09/17/2014 |06/30/2015 |
| HDI 2.1 |HDP 1.3 |Windows Server 2012R2 |Yes |10/28/2013 |No |05/12/2014 |05/31/2015 |
| HDI 1.6 |HDP 1.1 | |No |10/28/2013 |No |04/26/2014 |05/31/2015 |

## HDI version 3.3 nearing retirement date
The support for HDI 3.3 cluster expired on 06/27/2016 and it will be retired on 07/31/2017. If you have HDI 3.3 Cluster, then upgrade your Cluster to HDI 3.5 or HDI 3.6 soon. Retirement timelines for HDI 3.3 Windows may vary by region. If your region’s planned retirement date is different, you are notified separately.

### The service-level agreement for HDInsight cluster versions
The SLA is defined in terms of a **Support Window**. A Support Window refers to the period of time that an HDInsight cluster version is supported by Microsoft Customer Service and Support. If the version has a **Support Expiration Date** in the past, the HDInsight cluster is outside the Support Window. A list of supported HDInsight cluster versions can be found in the preceding table. The support expiration date for a given HDInsight version X (once a newer X+1 version is available) is calculated as the later of:  

* Formula 1: Add 180 days to the date HDInsight cluster version X was released.
* Formula 2: Add 90 days to the date HDInsight cluster version X+1 (the subsequent version after X) is made available in the Portal.

The **Retirement Date** is the date after which the cluster version cannot be created on HDInsight. Starting July 31, 2017, you cannot resize a cluster after its retirement date. 

> [!NOTE]
> Windows-based HDInsight clusters (including version 2.1, 3.0, 3.1, 3.2 and 3.3) run on Azure Guest OS Family 4, which uses the 64-bit version of Windows Server 2012 R2 and supports .NET Framework 4.0, 4.5, 4.5.1, and 4.5.2.
>
>

## Hortonworks release notes associated with HDInsight versions
* HDInsight cluster version 3.6 uses a Hadoop distribution that is based on [Hortonworks Data Platform 2.6](http://docs.hortonworks.com/HDPDocuments/HDP2/HDP-2.6.0/bk_release-notes/content/ch_relnotes.html). 
* HDInsight cluster version 3.5 uses a Hadoop distribution that is based on [Hortonworks Data Platform 2.5](http://docs.hortonworks.com/HDPDocuments/HDP2/HDP-2.5.0/bk_release-notes/content/ch_relnotes_v250.html). This Hadoop cluster is the **default** created when using the portal.
* HDInsight cluster version 3.4 uses a Hadoop distribution that is based on [Hortonworks Data Platform 2.4](http://docs.hortonworks.com/HDPDocuments/HDP2/HDP-2.4.0/bk_HDP_RelNotes/content/ch_relnotes_v240.html). 
* HDInsight cluster version 3.3 uses a Hadoop distribution that is based on [Hortonworks Data Platform 2.3](http://docs.hortonworks.com/HDPDocuments/HDP2/HDP-2.3.0/bk_HDP_RelNotes/content/ch_relnotes_v230.html).

  * Apache Storm release notes are available [here](https://storm.apache.org/2015/11/05/storm0100-released.html).
  * Apache Hive release notes are available [here](https://issues.apache.org/jira/secure/ReleaseNote.jspa?version=12332384&styleName=Text&projectId=12310843).
* HDInsight cluster version 3.2 uses a Hadoop distribution that is based on [Hortonworks Data Platform 2.2][hdp-2-2].  

  * Release notes for specific Apache components - [Hive 0.14](https://issues.apache.org/jira/secure/ReleaseNote.jspa?projectId=12310843&version=12326450), [Pig 0.14](https://issues.apache.org/jira/secure/ReleaseNote.jspa?projectId=12310730&version=12326954), [HBase 0.98.4](https://issues.apache.org/jira/secure/ReleaseNote.jspa?projectId=12310753&version=12326810), [Phoenix 4.2.0](https://issues.apache.org/jira/secure/ReleaseNote.jspa?projectId=12315120&version=12327581), [M/R 2.6](https://issues.apache.org/jira/secure/ReleaseNote.jspa?projectId=12310941&version=12327180), [HDFS 2.6](https://issues.apache.org/jira/secure/ReleaseNote.jspa?projectId=12310942&version=12327181), [YARN 2.6](https://issues.apache.org/jira/secure/ReleaseNote.jspa?projectId=12313722&version=12327197), [Common](https://issues.apache.org/jira/secure/ReleaseNote.jspa?projectId=12310240&version=12327179), [Tez 0.5.2](https://issues.apache.org/jira/secure/ReleaseNote.jspa?projectId=12314426&version=12328742), [Ambari 2.0](https://issues.apache.org/jira/secure/ReleaseNote.jspa?projectId=12312020&version=12327486), [Storm 0.9.3](https://issues.apache.org/jira/secure/ReleaseNote.jspa?projectId=12314820&version=12327112), [Oozie 4.1.0](https://issues.apache.org/jira/secure/ReleaseNote.jspa?version=12324960&projectId=12311620).
* HDInsight cluster version 3.1 uses a Hadoop distribution that is based on [Hortonworks Data Platform 2.1.7][hdp-2-1-7].HDInsight 3.1 clusters created before 11/7/2014 were based on the [Hortonworks Data Platform 2.1.1][hdp-2-1-1].
* HDInsight cluster version 3.0 uses a Hadoop distribution that is based on [Hortonworks Data Platform 2.0][hdp-2-0-8].
* HDInsight cluster version 2.1 uses a Hadoop distribution that is based on [Hortonworks Data Platform 1.3][hdp-1-3-0].
* HDInsight cluster version 1.6 uses a Hadoop distribution that is based on [Hortonworks Data Platform 1.1][hdp-1-1-0].

## HDInsight Standard and HDInsight Premium

Azure HDInsight provides the big data cloud offerings in two categories: **Standard** and **Premium**. The table in the following section lists the features that are available **only as part of Premium**. Features that are not explicitly called out in the table here are available as part of Standard.

> [!NOTE]
> The HDInsight Premium offering is currently in Preview and available only for Linux clusters.
>
>

| HDInsight Premium feature | Description |
| --- | --- |
| Domain-joined HDInsight clusters |Join HDInsight clusters to Azure Active Directory (AAD) domains for enterprise-level security. You can now configure a list of employees from your enterprise who can authenticate through Azure Active Directory to log on to HDInsight cluster. The enterprise admin can also configure role-based access control for Hive security using [Apache Ranger](http://hortonworks.com/apache/ranger/), thus restricting access to data to only as much as needed. Finally, the admin can audit the data accessed by employees, and any changes done to access control policies, thus achieving a high degree of governance of their corporate resources. For more information, see [Configure domain-joined HDInsight clusters](hdinsight-domain-joined-configure.md). |

### Cluster types supported for HDInsight Premium
The following table lists the HDInsight cluster type and Premium support matrix.

| Cluster type | Standard | Premium (Preview) |
| --- | --- | --- |
| Hadoop |Yes |Yes (HDInsight 3.5 & 3.6 only) |
| Spark |Yes |No |
| HBase |Yes |No |
| Storm |Yes |No |
| R Server  |Yes |No |
| Interactive Hive (Preview) |Yes |No |
| Kafka (Preview)|Yes|No| 

This table is updated as more cluster types are included in HDInsight Premium.

### Features not supported for HDInsight Premium

The following features are currently not supported for HDInsight Premium clusters.

* **No support for Azure Data Lake Store as primary storage**. You can still use Azure Data Lake Store as add-on storage with HDInsight Premium clusters.

### Pricing and SLA
For information on pricing and SLA for HDInsight Premium, see [HDInsight pricing](https://azure.microsoft.com/pricing/details/hdinsight/).

## Default node configuration and virtual machine sizes for clusters
The following tables list the default virtual machine (VM) sizes for HDInsight clusters:

> [!IMPORTANT]
> If you need more than 32 worker nodes in a cluster, you must select a head node size with at least 8 cores and 14 GB of RAM.
>
>

* All supported regions except Brazil South and Japan West:

  | Cluster type | Hadoop | HBase | Storm | Spark | R Server |
  | --- | --- | --- | --- | --- | --- |
  | Head: default VM size |D3 v2 |D3 v2 |A3 |D12 v2 |D12 v2 |
  | Head: recommended VM sizes |D3 v2, D4 v2, D12 v2 |D3 v2, D4 v2, D12 v2 |A3, A4, A5 |D12 v2, D13 v2, D14 v2 |D12 v2, D13 v2, D14 v2 |
  | Worker: default VM size |D3 v2 |D3 v2 |D3 v2 |Windows: D12 v2; Linux: D4 v2 |Windows: D12 v2; Linux: D4 v2 |
  | Worker: recommended VM sizes |D3 v2, D4 v2, D12 v2 |D3 v2, D4 v2, D12 v2 |D3 v2, D4 v2, D12 v2 |Windows: D12 v2, D13 v2, D14 v2; Linux: D4 v2, D12 v2, D13 v2, D14 v2 |Windows: D12 v2, D13 v2, D14 v2; Linux: D4 v2, D12 v2, D13 v2, D14 v2 |
  | ZooKeeper: default VM size | |A3 |A2 | | |
  | ZooKeeper: recommended VM sizes | |A3, A4, A5 |A2, A3, A4 | | |
  | Edge: default VM size | | | | |Windows: D12 v2; Linux: D4 v2 |
  | Edge: recommended VM size | | | | |Windows: D12 v2, D13 v2, D14 v2; Linux: D4 v2, D12 v2, D13 v2, D14 v2 |
* Brazil South and Japan West only (no v2 sizes here):

  | Cluster type | Hadoop | HBase | Storm | Spark | R Server |
  | --- | --- | --- | --- | --- | --- |
  | Head: default VM size |D3 |D3 |A3 |D12 |D12 |
  | Head: recommended VM sizes |D3, D4, D12 |D3, D4, D12 |A3, A4, A5 |D12, D13, D14 |D12, D13, D14 |
  | Worker: default VM size |D3 |D3 |D3 |Windows: D12; Linux: D4 |Windows: D12; Linux: D4 |
  | Worker: recommended VM sizes |D3, D4, D12 |D3, D4, D12 |D3, D4, D12 |Windows: D12, D13, D14; Linux: D4, D12, D13, D14 |Windows: D12, D13, D14; Linux: D4, D12, D13, D14 |
  | ZooKeeper: default VM size | |A2 |A2 | | |
  | ZooKeeper: recommended VM sizes | |A2, A3, A4 |A2, A3, A4 | | |
  | Edge: default VM sizes | | | | |Windows: D12; Linux: D4 |
  | Edge: recommended VM sizes | | | | |Windows: D12, D13, D14; Linux: D4, D12, D13, D14 |

> [!NOTE]
> Head is known as *Nimbus* for the Storm cluster type. Worker is known as *Region* for the HBase cluster type and as *Supervisor* for the Storm cluster type.

## Next steps
- [Cluster setup for Hadoop, Spark, and more on HDInsight](hdinsight-hadoop-provision-linux-clusters.md)
- [Work in Hadoop on HDInsight from a Windows PC](hdinsight-hadoop-windows-tools.md)

[image-hdi-versioning-versionscreen]: ./media/hdinsight-component-versioning/hdi-versioning-version-screen.png

[wa-forums]: http://azure.microsoft.com/support/forums/

[connect-excel-with-hive-ODBC]: hdinsight-connect-excel-hive-ODBC-driver.md

[hdp-2-2]: http://docs.hortonworks.com/HDPDocuments/HDP2/HDP-2.2.0/HDP_2.2.0_Release_Notes_20141202_version/index.html

[hdp-2-1-7]: http://docs.hortonworks.com/HDPDocuments/HDP2/HDP-2.1.7-Win/bk_releasenotes_HDP-Win/content/ch_relnotes-HDP-2.1.7.html

[hdp-2-1-1]: http://docs.hortonworks.com/HDPDocuments/HDP2/HDP-2.1.1/bk_releasenotes_hdp_2.1/content/ch_relnotes-hdp-2.1.1.html

[hdp-2-0-8]: http://docs.hortonworks.com/HDPDocuments/HDP2/HDP-2.0.8.0/bk_releasenotes_hdp_2.0/content/ch_relnotes-hdp2.0.8.0.html

[hdp-1-3-0]: http://docs.hortonworks.com/HDPDocuments/HDP1/HDP-1.3.0/bk_releasenotes_hdp_1.x/content/ch_relnotes-hdp1.3.0_1.html

[hdp-1-1-0]: http://docs.hortonworks.com/HDPDocuments/HDP1/HDP-Win-1.1/bk_releasenotes_HDP-Win/content/ch_relnotes-hdp-win-1.1.0_1.html

[ambari-docs]: https://github.com/apache/ambari/blob/trunk/ambari-server/docs/api/v1/index.md

[zookeeper]: http://zookeeper.apache.org/<|MERGE_RESOLUTION|>--- conflicted
+++ resolved
@@ -16,11 +16,7 @@
 ms.tgt_pltfrm: na
 ms.devlang: na
 ms.topic: article
-<<<<<<< HEAD
-ms.date: 03/27/2017
-=======
 ms.date: 04/14/2017
->>>>>>> a42dbad0
 ms.author: bprakash
  
 
@@ -68,27 +64,7 @@
 
 ## How to check current Hadoop component version information
 
-<<<<<<< HEAD
-| Component | HDInsight version 3.5 (Default) | HDInsight version 3.4 | HDInsight Version 3.3 | HDInsight Version 3.2 | HDInsight Version 3.1 | HDInsight Version 3.0 |
-| --- | --- | --- | --- | --- | --- | --- |
-| Hortonworks Data Platform |2.5 |2.4 |2.3 |2.2 |2.1.7 |2.0 |
-| Apache Hadoop & YARN |2.7.3 |2.7.1 |2.7.1 |2.6.0 |2.4.0 |2.2.0 |
-| Apache Tez |0.7.0 |0.7.0 |0.7.0 |0.5.2 |0.4.0 |-|
-| Apache Pig |0.16.0 |0.15.0 |0.15.0 |0.14.0 |0.12.1 |0.12.0 |
-| Apache Hive & HCatalog |1.2.1.2.5 |1.2.1 |1.2.1 |0.14.0 |0.13.1 |0.12.0 |
-| Apache HBase |1.1.2 |1.1.2 |1.1.1 |0.98.4 |0.98.0 |-|
-| Apache Sqoop |1.4.6 |1.4.6 |1.4.6 |1.4.5 |1.4.4 |1.4.4 |
-| Apache Oozie |4.2.0 |4.2.0 |4.2.0 |4.1.0 |4.0.0 |4.0.0 |
-| Apache Zookeeper |3.4.6 |3.4.6 |3.4.6 |3.4.6 |3.4.5 |3.4.5 |
-| Apache Storm |1.0.1 |0.10.0 |0.10.0 |0.9.3 |0.9.1 |-|
-| Apache Mahout |0.9.0+ |0.9.0+ |0.9.0+ |0.9.0 |0.9.0 |-|
-| Apache Phoenix |4.7.0 |4.4.0 |4.4.0 |4.2.0 |4.0.0.2.1.7.0-2162 |-|
-| Apache Spark |1.6.2 + 2.0 (Linux only) |1.6.0 (Linux only) |1.5.2 (Linux only/Experimental build) |1.3.1 (Windows-only) |-|-|
-| Apache Kafka | 0.10.0 | 0.9.0 |-|-|-|-|
-| Mono |4.2.1 |3.2.8 |-|-|-|-|
-=======
 The Hadoop ecosystem component versions associated with HDInsight cluster versions can change with updates to HDInsight. To check the Hadoop components and to verify which versions are being used for a cluster, use the Ambari REST API. The **GetComponentInformation** command retrieves information about service components. For details, see the [Ambari documentation][ambari-docs].
->>>>>>> a42dbad0
 
 For Windows-based clusters only: Another way to get component versions is to log in to a cluster by using Remote Desktop and examine the contents of the "C:\apps\dist\" directory directly.
 
