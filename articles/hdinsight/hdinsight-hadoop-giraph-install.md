--- conflicted
+++ resolved
@@ -1,10 +1,6 @@
 <properties
 	pageTitle="Install and use Giraph on Hadoop clusters in HDInsight | Microsoft Azure"
-<<<<<<< HEAD
-	description="Learn how to customize HDInsight cluster with Giraph. You'll use a Script Action configuration option to use a script to install Giraph."
-=======
 	description="Learn how to customize HDInsight cluster with Giraph, and how to use Giraph."
->>>>>>> 08be3281
 	services="hdinsight"
 	documentationCenter=""
 	authors="nitinme"
@@ -18,25 +14,15 @@
 	ms.tgt_pltfrm="na"
 	ms.devlang="na"
 	ms.topic="article"
-<<<<<<< HEAD
-	ms.date="07/11/2015"
-=======
 	ms.date="11/03/2015"
->>>>>>> 08be3281
 	ms.author="nitinme"/>
 
 # Install and use Giraph in HDInsight
 
 
-<<<<<<< HEAD
-> [AZURE.NOTE] The information in this article is specific to Windows-based HDInsight clusters. For information on working with Linux-based clusters, see [Install Giraph on HDInsight Hadoop clusters (Linux)](hdinsight-hadoop-giraph-install-linux.md)
-
-In this topic, you will learn how to install Giraph by using Script Action. Once you have installed Giraph, you'll also learn how to use Giraph for most typical applications, which is to process large-scale graphs.
-=======
 Learn how to customize Windows based HDInsight cluster with Giraph using Script Action, and how to use Giraph to process large-scale graphs. For information on using Giraph with a Linux-based cluster, see [Install Giraph on HDInsight Hadoop clusters (Linux)](hdinsight-hadoop-giraph-install-linux.md).
  
 You can install Giraph on any type of cluster (Hadoop, Storm, HBase, Spark) on Azure HDInsight by using *Script Action*. A sample script to install Giraph on an HDInsight cluster is available from a read-only Azure storage blob at [https://hdiconfigactions.blob.core.windows.net/giraphconfigactionv01/giraph-installer-v01.ps1](https://hdiconfigactions.blob.core.windows.net/giraphconfigactionv01/giraph-installer-v01.ps1). The sample script works only with HDInsight cluster version 3.1. For more information on HDInsight cluster versions, see [HDInsight cluster versions](hdinsight-component-versioning.md).
->>>>>>> 08be3281
 
 **Related articles**
 
@@ -53,25 +39,14 @@
 - Identifying the shortest route between two computers in a network.
 - Calculating the page rank of webpages.
 
-<<<<<<< HEAD
-
-## <a name="install"></a>How do I install Giraph?
-
-A sample script to install Giraph on an HDInsight cluster is available from a read-only Azure storage blob at [https://hdiconfigactions.blob.core.windows.net/giraphconfigactionv01/giraph-installer-v01.ps1](https://hdiconfigactions.blob.core.windows.net/giraphconfigactionv01/giraph-installer-v01.ps1). This section provides instructions on how to use the sample script while provisioning the cluster by using the Azure portal.
-=======
 
 ## Install Giraph using portal
->>>>>>> 08be3281
 
 [AZURE.INCLUDE [hdinsight-azure-preview-portal](../../includes/hdinsight-azure-preview-portal.md)]
 
-<<<<<<< HEAD
-1. Start provisioning a cluster by using the **CUSTOM CREATE** option, as described at [Provisioning a cluster using custom options](hdinsight-provision-clusters.md#portal).
-=======
 * [Install Giraph on HDInsight clusters](hdinsight-hadoop-giraph-install-v1.md)
 
 1. Start creating a cluster by using the **CUSTOM CREATE** option, as described at [Create Hadoop clusters in HDInsight](hdinsight-provision-clusters.md#portal).
->>>>>>> 08be3281
 2. On the **Script Actions** page of the wizard, click **add script action** to provide details about the script action, as shown below:
 
 	![Use Script Action to customize a cluster](./media/hdinsight-hadoop-giraph-install/hdi-script-action-giraph.png "Use Script Action to customize a cluster")
@@ -179,8 +154,6 @@
 	Visualizing this, you can verify the results by traveling the shortest paths between ID 1 and all other objects. Note that the shortest path between ID 1 and ID 4 is 5. This is the total distance between <span style="color:orange">ID 1 and 3</span>, and then <span style="color:red">ID 3 and 4</span>.
 
 	![Drawing of objects as circles with shortest paths drawn between](./media/hdinsight-hadoop-giraph-install/giraph-graph-out.png)
-<<<<<<< HEAD
-=======
 
 ## Install Giraph using Aure PowerShell
 
@@ -189,7 +162,6 @@
 ## Install Giraph using .NET SDK
 
 See [Customize HDInsight clusters using Script Action](hdinsight-hadoop-customize-cluster.md#call_scripts_using_azure_powershell). The sample demonstrates how to install Spark using the .NET SDK. You need to customize the script to use [https://hdiconfigactions.blob.core.windows.net/giraphconfigactionv01/giraph-installer-v01.ps1](https://hdiconfigactions.blob.core.windows.net/giraphconfigactionv01/giraph-installer-v01.ps1).
->>>>>>> 08be3281
 
 
 ## See also
