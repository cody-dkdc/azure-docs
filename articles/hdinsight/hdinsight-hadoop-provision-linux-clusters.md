---
title: Cluster setup for Apache Hadoop, Apache Spark, Apache Kafka, Apache HBase, or R Server - Azure HDInsight
description: Set up Hadoop, Kafka, Spark, HBase, R Server, or Storm clusters for HDInsight from a browser, the Azure classic CLI, Azure PowerShell, REST, or SDK.
keywords: hadoop cluster setup, kafka cluster setup, spark cluster setup, what is cluster in hadoop
services: hdinsight
author: hrasheed-msft
ms.author: hrasheed
ms.reviewer: jasonh
ms.service: hdinsight
ms.custom: hdinsightactive,hdiseo17may2017,seodec18
ms.topic: conceptual
ms.date: 08/27/2018
---
<<<<<<< HEAD
# Set up clusters in HDInsight with Apache: Hadoop, Spark, Kafka, and more
=======
# Set up clusters in HDInsight with Apache Hadoop, Apache Spark, Apache Kafka, and more
>>>>>>> e84dc657

[!INCLUDE [selector](../../includes/hdinsight-create-linux-cluster-selector.md)]

Learn how to set up and configure clusters in HDInsight with Apache Hadoop, Apache Spark, Apache Kafka, Interactive Query, Apache HBase, ML Services, or Apache Storm. Also, learn how to customize clusters and add security by joining them to a domain.

A Hadoop cluster consists of several virtual machines (nodes) that are used for distributed processing of tasks. Azure HDInsight handles implementation details of installation and configuration of individual nodes, so you only have to provide general configuration information. 

> [!IMPORTANT]  
> HDInsight cluster billing starts once a cluster is created and stops when the cluster is deleted. Billing is pro-rated per minute, so you should always delete your cluster when it is no longer in use. Learn how to [delete a cluster.](hdinsight-delete-cluster.md)
>

## Cluster setup methods
The following table shows the different methods you can use to set up an HDInsight cluster.

| Clusters created with | Web browser | Command line | REST API | SDK | 
| --- |:---:|:---:|:---:|:---:|
| [Azure portal](hdinsight-hadoop-create-linux-clusters-portal.md) |✔ |&nbsp; |&nbsp; |&nbsp; |
| [Azure Data Factory](hdinsight-hadoop-create-linux-clusters-adf.md) |✔ |✔ |✔ |✔ |
| [Azure Classic CLI](hdinsight-hadoop-create-linux-clusters-azure-cli.md) |&nbsp; |✔ |&nbsp; |&nbsp; |
| [Azure PowerShell](hdinsight-hadoop-create-linux-clusters-azure-powershell.md) |&nbsp; |✔ |&nbsp; |&nbsp; |
| [cURL](hdinsight-hadoop-create-linux-clusters-curl-rest.md) |&nbsp; |✔ |✔ |&nbsp; |
| [.NET SDK](hdinsight-hadoop-create-linux-clusters-dotnet-sdk.md) |&nbsp; |&nbsp; |&nbsp; |✔ |
| [Azure Resource Manager templates](hdinsight-hadoop-create-linux-clusters-arm-templates.md) |&nbsp; |✔ |&nbsp; |&nbsp; |

## Quick create: Basic cluster setup
This article walks you through setup in the [Azure portal](https://portal.azure.com), where you can create an HDInsight cluster using *Quick create* or *Custom*. 

![hdinsight create options custom quick create](./media/hdinsight-hadoop-provision-linux-clusters/hdinsight-creation-options.png)

Follow instructions on the screen to do a basic cluster setup. Details are provided below for:

* [Resource group name](#resource-group-name)
* [Cluster types and configuration](#cluster-types) 
* [Cluster login and SSH username](#cluster-login-and-ssh-username)
* [Location](#location)

> [!IMPORTANT]  
> Linux is the only operating system used on HDInsight version 3.4 or greater. For more information, see [HDInsight 3.3 retirement](hdinsight-component-versioning.md#hdinsight-windows-retirement).
>

## Resource group name 

[Azure Resource Manager](../azure-resource-manager/resource-group-overview.md) helps you work with the resources in your application as a group, referred to as an Azure resource group. You can deploy, update, monitor, or delete all the resources for your application in a single coordinated operation.

## <a name="cluster-types"></a> Cluster types and configuration
Azure HDInsight currently provides the following cluster types, each with a set of components to provide certain functionalities.

> [!IMPORTANT]  
> HDInsight clusters are available in various types, each for a single workload or technology. There is no supported method to create a cluster that combines multiple types, such as Storm and HBase on one cluster. If your solution requires technologies that are spread across multiple HDInsight cluster types, an [Azure virtual network](https://docs.microsoft.com/azure/virtual-network) can connect the required cluster types. 
>
>

| Cluster type | Functionality |
| --- | --- |
| [Hadoop](hadoop/apache-hadoop-introduction.md) |Batch query and analysis of stored data |
| [HBase](hbase/apache-hbase-overview.md) |Processing for large amounts of schemaless, NoSQL data |
| [Interactive Query](./interactive-query/apache-interactive-query-get-started.md) |In-memory caching for interactive and faster Hive queries |
| [Kafka](kafka/apache-kafka-introduction.md) | A distributed streaming platform that can be used to build real-time streaming data pipelines and applications |
| [ML Services](r-server/r-server-overview.md) |Various big data statistics, predictive modeling, and machine learning capabilities |
| [Spark](spark/apache-spark-overview.md) |In-memory processing, interactive queries, micro-batch stream processing |
| [Storm](storm/apache-storm-overview.md) |Real-time event processing |


### HDInsight version
Choose the version of HDInsight for this cluster. For more information, see [Supported HDInsight versions](hdinsight-component-versioning.md#supported-hdinsight-versions).

### Enterprise security package

For Hadoop, Spark, and Interactive Query cluster types, you can choose to enable the **Enterprise Security Package**. This package provides option to have a more secure cluster setup by using Apache Ranger and integrating with Azure Active Directory. For more information, see [Enterprise Security Package in Azure HDInsight](./domain-joined/apache-domain-joined-introduction.md).

![hdinsight create options choose enterprise security package](./media/hdinsight-hadoop-provision-linux-clusters/hdinsight-creation-enterprise-security-package.png)

For more information on creating domain-joined HDInsight cluster, see [Create domain-joined HDInsight sandbox environment](./domain-joined/apache-domain-joined-configure.md).


## Cluster login and SSH user name
With HDInsight clusters, you can configure two user accounts during cluster creation:

* HTTP user: The default user name is *admin*. It uses the basic configuration on the Azure portal. Sometimes it is called "Cluster user."
* SSH user (Linux clusters): Used to connect to the cluster through SSH. For more information, see [Use SSH with HDInsight](hdinsight-hadoop-linux-use-ssh-unix.md).

The Enterprise security package allows you to integrate HDInsight with Active Directory and Apache Ranger. Multiple users can be created using the Enterprise security package.

## <a name="location"></a>Location (regions) for clusters and storage

You don't need to specify the cluster location explicitly: The cluster is in the same location as the default storage. For a list of supported regions, click the **Region** drop-down list on [HDInsight pricing](https://go.microsoft.com/fwLink/?LinkID=282635&clcid=0x409).

## Storage endpoints for clusters

Although an on-premises installation of Hadoop uses the Hadoop Distributed File System (HDFS) for storage on the cluster, in the cloud you use storage endpoints connected to cluster. HDInsight clusters use either [Azure Data Lake Store](hdinsight-hadoop-use-data-lake-store.md) or [blobs in Azure Storage](hdinsight-hadoop-use-blob-storage.md). Using Azure Storage or Data Lake Store means you can safely delete the HDInsight clusters used for computation while still retaining your data. 

> [!WARNING]  
> Using an additional storage account in a different location from the HDInsight cluster is not supported.

During configuration, for the default storage endpoint you specify a blob container of an Azure Storage account or a Data Lake Store. The default storage contains application and system logs. Optionally, you can specify additional linked Azure Storage accounts and Data Lake Store accounts that the cluster can access. The HDInsight cluster and the dependent storage accounts must be in the same Azure location.

![Cluster storage settings: HDFS-compatible storage endpoints](./media/hdinsight-hadoop-provision-linux-clusters/hdinsight-cluster-creation-storage.png)

[!INCLUDE [secure-transfer-enabled-storage-account](../../includes/hdinsight-secure-transfer.md)]


### Optional metastores
You can create optional Hive or Apache Oozie metastores. However, not all cluster types support metastores, and Azure SQL Data Warehouse isn't compatible with metastores. 

For more information, see [Use external metadata stores in Azure HDInsight](./hdinsight-use-external-metadata-stores.md).

> [!IMPORTANT]  
> When you create a custom metastore, don't use dashes, hyphens, or spaces in the database name. This can cause the cluster creation process to fail.

### <a name="use-hiveoozie-metastore"></a>Hive metastore

If you want to retain your Hive tables after you delete an HDInsight cluster, use a custom metastore. You can then attach the metastore to another HDInsight cluster.

An HDInsight metastore that is created for one HDInsight cluster version cannot be shared across different HDInsight cluster versions. For a list of HDInsight versions, see [Supported HDInsight versions](hdinsight-component-versioning.md#supported-hdinsight-versions).

### Oozie metastore

To increase performance when using Oozie, use a custom metastore. A metastore can also provide access to Oozie job data after you delete your cluster. 

> [!IMPORTANT]  
> You cannot reuse a custom Oozie metastore. To use a custom Oozie metastore, you must provide an empty Azure SQL Database when creating the HDInsight cluster.


## Custom cluster setup
Custom cluster setup builds on the Quick create settings, and adds the following options:
- [HDInsight applications](#install-hdinsight-applications-on-clusters)
- [Cluster size](#configure-cluster-size)
- [Script actions](#advanced-settings-script-actions)
- [Virtual network](#advanced-settings-extend-clusters-with-a-virtual-network)

## Install HDInsight applications on clusters

An HDInsight application is an application that users can install on a Linux-based HDInsight cluster. You can use applications provided by Microsoft, third parties, or that you develop yourself. For more information, see [Install third-party Apache Hadoop applications on Azure HDInsight](hdinsight-apps-install-applications.md).

Most of the HDInsight applications are installed on an empty edge node.  An empty edge node is a Linux virtual machine with the same client tools installed and configured as in the head node. You can use the edge node for accessing the cluster, testing your client applications, and hosting your client applications. For more information, see [Use empty edge nodes in HDInsight](hdinsight-apps-use-edge-node.md).

## Configure cluster size

You are billed for node usage for as long as the cluster exists. Billing starts when a cluster is created and stops when the cluster is deleted. Clusters can’t be de-allocated or put on hold.

### Number of nodes for each cluster type
Each cluster type has its own number of nodes, terminology for nodes, and default VM size. In the following table, the number of nodes for each node type is in parentheses.

| Type | Nodes | Diagram |
| --- | --- | --- |
| Hadoop |Head node (2), data node (1+) |![HDInsight Hadoop cluster nodes](./media/hdinsight-hadoop-provision-linux-clusters/hdinsight-hadoop-cluster-type-nodes.png) |
| HBase |Head server (2), region server (1+), master/ZooKeeper node (3) |![HDInsight HBase cluster nodes](./media/hdinsight-hadoop-provision-linux-clusters/hdinsight-hbase-cluster-type-setup.png) |
| Storm |Nimbus node (2), supervisor server (1+), ZooKeeper node (3) |![HDInsight Storm cluster nodes](./media/hdinsight-hadoop-provision-linux-clusters/hdinsight-storm-cluster-type-setup.png) |
| Spark |Head node (2), worker node (1+), ZooKeeper node (3) (free for A1 ZooKeeper VM size) |![HDInsight Spark cluster nodes](./media/hdinsight-hadoop-provision-linux-clusters/hdinsight-spark-cluster-type-setup.png) |

For more information, see [Default node configuration and virtual machine sizes for clusters](hdinsight-component-versioning.md#default-node-configuration-and-virtual-machine-sizes-for-clusters) in "What are the Hadoop components and versions in HDInsight?"

The cost of HDInsight clusters is determined by the number of nodes and the virtual machines sizes for the nodes. 

Different cluster types have different node types, numbers of nodes, and node sizes:
* Hadoop cluster type default: 
    * Two *head nodes*  
    * Four *data nodes*
* Storm cluster type default: 
    * Two *Nimbus nodes*
    * Three *ZooKeeper nodes*
    * Four *supervisor nodes* 

If you are just trying out HDInsight, we recommend you use one data node. For more information about HDInsight pricing, see [HDInsight pricing](https://go.microsoft.com/fwLink/?LinkID=282635&clcid=0x409).

> [!NOTE]  
> The cluster size limit varies among Azure subscriptions. Contact [Azure billing support](https://docs.microsoft.com/azure/azure-supportability/how-to-create-azure-support-request) to increase the limit.
>

When you use the Azure portal to configure the cluster, the node size is available through the **Node Pricing Tiers** blade. In the portal, you can also see the cost associated with the different node sizes. 

![HDInsight VM node sizes](./media/hdinsight-hadoop-provision-linux-clusters/hdinsight-node-sizes.png)

### Virtual machine sizes 
When you deploy clusters, choose compute resources based on the solution you plan to deploy. The following VMs are used for HDInsight clusters:
* A and D1-4 series VMs: [General-purpose Linux VM sizes](https://docs.microsoft.com/azure/virtual-machines/linux/sizes-general)
* D11-14 series VM: [Memory-optimized Linux VM sizes](https://docs.microsoft.com/azure/virtual-machines/linux/sizes-memory)

To find out what value you should use to specify a VM size while creating a cluster using the different SDKs or while using Azure PowerShell, see [VM sizes to use for HDInsight clusters](../cloud-services/cloud-services-sizes-specs.md#size-tables). From this linked article, use the value in the **Size** column of the tables.

> [!IMPORTANT]  
> If you need more than 32 worker nodes in a cluster, you must select a head node size with at least 8 cores and 14 GB of RAM.
>
>

For more information, see [Sizes for virtual machines](../virtual-machines/windows/sizes.md). For information about pricing of the various sizes, see [HDInsight pricing](https://azure.microsoft.com/pricing/details/hdinsight).   

## Advanced settings: Script actions

You can install additional components or customize cluster configuration by using scripts during creation. Such scripts are invoked via **Script Action**, which is a configuration option that can be used from the Azure portal, HDInsight Windows PowerShell cmdlets, or the HDInsight .NET SDK. For more information, see [Customize HDInsight cluster using Script Action](hdinsight-hadoop-customize-cluster-linux.md).

Some native Java components, like Apache Mahout and Cascading, can be run on the cluster as Java Archive (JAR) files. These JAR files can be distributed to Azure Storage and submitted to HDInsight clusters with Hadoop job submission mechanisms. For more information, see [Submit Apache Hadoop jobs programmatically](hadoop/submit-apache-hadoop-jobs-programmatically.md).

> [!NOTE]  
> If you have issues deploying JAR files to HDInsight clusters, or calling JAR files on HDInsight clusters, contact [Microsoft Support](https://azure.microsoft.com/support/options/).
>
> Cascading is not supported by HDInsight and is not eligible for Microsoft Support. For lists of supported components, see [What's new in the cluster versions provided by HDInsight](hdinsight-component-versioning.md).
>
>

Sometimes, you want to configure the following configuration files during the creation process:

* clusterIdentity.xml
* core-site.xml
* gateway.xml
* hbase-env.xml
* hbase-site.xml
* hdfs-site.xml
* hive-env.xml
* hive-site.xml
* mapred-site
* oozie-site.xml
* oozie-env.xml
* storm-site.xml
* tez-site.xml
* webhcat-site.xml
* yarn-site.xml

For more information, see [Customize HDInsight clusters using Bootstrap](hdinsight-hadoop-customize-cluster-bootstrap.md).

## Advanced settings: Extend clusters with a virtual network
If your solution requires technologies that are spread across multiple HDInsight cluster types, an [Azure virtual network](https://docs.microsoft.com/azure/virtual-network) can connect the required cluster types. This configuration allows the clusters, and any code you deploy to them, to directly communicate with each other.

For more information on using an Azure virtual network with HDInsight, see [Extend HDInsight with Azure virtual networks](hdinsight-extend-hadoop-virtual-network.md).

For an example of using two cluster types within an Azure virtual network, see [Use Apache Spark Structured Streaming with Apache Kafka](hdinsight-apache-kafka-spark-structured-streaming.md). For more information about using HDInsight with a virtual network, including specific configuration requirements for the virtual network, see [Extend HDInsight capabilities by using Azure Virtual Network](hdinsight-extend-hadoop-virtual-network.md).

## Troubleshoot access control issues

If you run into issues with creating HDInsight clusters, see [access control requirements](hdinsight-administer-use-portal-linux.md#create-clusters).

## Next steps

- [What are HDInsight, the Apache Hadoop ecosystem, and Hadoop clusters?](hadoop/apache-hadoop-introduction.md)
- [Get started using Apache Hadoop in HDInsight](hadoop/apache-hadoop-linux-tutorial-get-started.md)
- [Work in Apache Hadoop on HDInsight from a Windows PC](hdinsight-hadoop-windows-tools.md)
<|MERGE_RESOLUTION|>--- conflicted
+++ resolved
@@ -11,11 +11,8 @@
 ms.topic: conceptual
 ms.date: 08/27/2018
 ---
-<<<<<<< HEAD
-# Set up clusters in HDInsight with Apache: Hadoop, Spark, Kafka, and more
-=======
+
 # Set up clusters in HDInsight with Apache Hadoop, Apache Spark, Apache Kafka, and more
->>>>>>> e84dc657
 
 [!INCLUDE [selector](../../includes/hdinsight-create-linux-cluster-selector.md)]
 
@@ -251,4 +248,4 @@
 
 - [What are HDInsight, the Apache Hadoop ecosystem, and Hadoop clusters?](hadoop/apache-hadoop-introduction.md)
 - [Get started using Apache Hadoop in HDInsight](hadoop/apache-hadoop-linux-tutorial-get-started.md)
-- [Work in Apache Hadoop on HDInsight from a Windows PC](hdinsight-hadoop-windows-tools.md)
+- [Work in Apache Hadoop on HDInsight from a Windows PC](hdinsight-hadoop-windows-tools.md)