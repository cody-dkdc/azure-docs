<<<<<<< HEAD
<<<<<<< HEAD
<properties
   	pageTitle="Create Hadoop, HBase, or Storm clusters on Linux in HDInsight | Microsoft Azure"
   	description="Learn how to create Hadoop, HBase, or Storm clusters on Linux for HDInsight using a browser, the Azure CLI, Azure PowerShell, REST, or through an SDK."
   	services="hdinsight"
   	documentationCenter=""
   	authors="nitinme"
   	manager="paulettm"
   	editor="cgronlun"
	tags="azure-portal"/>

<tags
   	ms.service="hdinsight"
   	ms.devlang="na"
   	ms.topic="article"
   	ms.tgt_pltfrm="na"
   	ms.workload="big-data"
   	ms.date="10/14/2015"
   	ms.author="nitinme"/>


#Create Linux-based clusters in HDInsight

[AZURE.INCLUDE [selector](../../includes/hdinsight-create-linux-cluster-selector.md)]

In this document, you will learn about the different ways to create a Linux-based HDInsight cluster on Azure, as well as optional configurations that can be used with your cluster. HDInsight provides Apache Hadoop, Apache Storm, and Apache HBase as services on the Azure cloud platform.

> [AZURE.NOTE] This document provides instructions on the different ways to create a cluster. If you are looking for a quick-start approach to create a cluster, see [Get Started with Azure HDInsight on Linux](../hdinsight-hadoop-linux-get-started.md).

## What is an HDInsight cluster?

A Hadoop cluster consists of several virtual machines (nodes,) which are used for distributed processing of tasks on the cluster. Azure abstracts the implementation details of installation and configuration of individual nodes, so you only have to provide general configuration information.

###Cluster types

There are several types of HDInsight available:

| Cluster type | Use this if you need... |
| ------------ | ----------------------------- |
| Hadoop       | query and analysis (batch jobs)     |
| HBase        | NoSQL data storage            |
| Storm        | Real-time event processing |
| Spark (Windows-only preview) | In-memory processing, interactive queries, micro-batch stream processing |

During configuration, you will select one of these types for the cluster. You can add other technologies such as Hue, Spark, or R to these basic types by using [Script Actions](#scriptaction).

Each cluster type has its own terminology for nodes within the cluster, as well as the number of nodes and the default VM size for each node type:

![HDInsight Hadoop cluster nodes](./media/hdinsight-provision-clusters/HDInsight.Hadoop.roles.png)

Hadoop clusters for HDInsight have two types nodes:

- Head node (2 nodes)
- Data node (at least 1 node)

![HDInsight HBase cluster nodes](./media/hdinsight-provision-clusters/HDInsight.HBase.roles.png)

HBase clusters for HDInsight have three types of nodes:
- Head servers (2 nodes)
- Region servers (at least 1 node)
- Master/Zookeeper nodes (3 nodes)

![HDInsight Storm cluster nodes](./media/hdinsight-provision-clusters/HDInsight.Storm.roles.png)

Storm clusters for HDInsight have three types nodes:
- Nimbus nodes (2 nodes)
- Supervisor servers (at least 1 node)
- Zookeeper nodes (3 nodes)


![HDInsight Spark cluster nodes](./media/hdinsight-provision-clusters/HDInsight.Spark.roles.png)

Spark clusters for HDInsight have three types of nodes:
- Head node (2 nodes)
- Worker node (at least 1 node)
- Zookeeper nodes (3 nodes) (Free for A1 Zookeepers VM size)

###Azure Storage for HDInsight

Each cluster type will also have one or more Azure Storage accounts associated with the cluster. HDInsight uses Azure blobs from these storage accounts as the data store for your cluster. Keeping the data separate from the cluster allows you to delete clusters when they aren't in use, and still preserve your data. You can then use the same storage account for a new cluster if you need to do more analysis. For more information, see [Use Azure Blob storage with HDInsight](../hdinsight-use-blob-storage.md).

## <a id="configuration"></a>Basic configuration options

The following sections describe the required configuration options available when creating an HDInsight cluster.

###Cluster name

The cluster name provides a unique identifier for the cluster, and is used as part of the domain name for accessing the cluster over the Internet. For example, a cluster named _mycluster_ will be available over the internet as _mycluster_.azurehdinsight.net.

The cluster name must follow the following guidelines:

- The field must contain a string that is between 3 and 63 characters
- The field can contain only letters, numbers, and hyphens

###Cluster type

Cluster type allows you to select special purpose configurations for the cluster. The following are the types available for Linux-based HDInsight:

| Cluster type | Use this if you need... |
| ------------ | ----------------------------- |
| Hadoop       | query and analysis (batch jobs)     |
| HBase        | NoSQL data storage            |
| Storm        | Real-time event processing |
| Spark (Windows-only preview) | In-memory processing, interactive queries, micro-batch stream processing |

You can add other technologies such as Hue, Spark, or R to these basic types by using [Script Actions](#scriptaction).

###Cluster operating system

You can provision HDInsight clusters on one of the following two operating systems:

- **HDInsight on Windows (Windows Server 2012 R2 Datacenter)**: Select this option if you need to integrate with Windows-based services and technologies that will run on the cluster with Hadoop, or if you are migrating from an existing Windows-based Hadoop distribution.

- **HDInsight on Linux (Ubuntu 12.04 LTS for Linux)**: Select this option if you are familiar with Linux or Unix, migrating from an existing Linux-based Hadoop solution, or want easy integration with Hadoop ecosystem components built for Linux. For more information, see [Get started with Hadoop on Linux in HDInsight](hdinsight-hadoop-linux-get-started.md).

> [AZURE.NOTE] Information in this document assumes that you are using a Linux-based HDInsight cluster. For information that is specific to Windows-based clusters, see [Create Windows-based Hadoop clusters in HDInsight](hdinsight-provision-clusters.md).

###Subscription name

If you have multiple Azure subscriptions, use this to select the one you want to use when creating the HDInsight cluster.

###Resource group

Applications are typically made up of many components, for example a web app, database, database server, storage, and 3rd party services. Azure Resource Manager (ARM) enables you to work with the resources in your application as a group, referred to as an Azure Resource Group. You can deploy, update, monitor or delete all of the resources for your application in a single, coordinated operation. You use a template for deployment and that template can work for different environments such as testing, staging and production. You can clarify billing for your organization by viewing the rolled-up costs for the entire group. For more information, see [Azure Resource Manager Overview](resource-group-overview.md).

###Credentials

There are two types of authentication used with HDInsight clusters:

* __Admin__ or __HTTPs__ user: The admin account for a cluster is primarily used when accessing web or REST services exposed by the cluster. It cannot be used to directly login to the cluster.

* __SSH username__: An SSH user account is used to remotely access the cluster using a [Secure Shell](https://en.wikipedia.org/wiki/Secure_Shell) client. This is most often used to provide a remote command-line access to the cluster head nodes.

The admin account is secured by a password, and all web communications to the cluster using the admin account should be performed over a secure HTTPS connection.

The SSH user can be authenticated using either a password or a certificate. Certificate authentication is the most secure option, however it requires the creation and maintenance of a public and private certificate pair.

For more information on using SSH with HDInsight, including how to create and use SSH keys, see one of the following articles:

* [For Linux, Unix, or Mac OS X clients - using SSH with HDInsight](hdinsight-hadoop-linux-use-ssh-unix.md)
* [For Windows clients - using SSH with HDInsight](hdinsight-hadoop-linux-use-ssh-windows.md)

###Data source

HDInsight uses Azure Blob Storage as the underlying storage for the cluster. Internally, Hadoop and other software on the cluster sees this storage as a Hadoop Distributed File System (HDFS) compatible system. 

When creating a new cluster, you must either create a new Azure Storage Account, or use an existing one.

> [AZURE.IMPORTANT] The geographic location you select for the storage account will determine the location of the HDInsight cluster, as the cluster must be in the same data center as the default storage account. 
>
> For a list of supported regions, click the **Region** drop-down list on [HDInsight pricing](https://go.microsoft.com/fwLink/?LinkID=282635&clcid=0x409).

####Default storage container

HDInsight will also create a _default storage container_ on the storage account. This is the default storage for the HDInsight cluster. 

By default, this container has the same name as the cluster. For more information on how HDInsight works with Azure Blob Storage, see [Use HDFS-compatible Azure Blob storage with Hadoop in HDInsight](hdinsight-hadoop-use-blob-storage.md).

>[AZURE.WARNING] Don't share one container for multiple clusters. This is not supported.

###Node size

You can select the size of compute resources used by the cluster. For example, if you know that you will be performing operations that need a lot of memory, you may want to select a compute resource with more memory.

> [AZURE.NOTE] Different cluster types have different node types, number of nodes, and node sizes. For example, a Hadoop cluster type has two _head nodes_ and a default of four _data nodes_, while a Storm cluster type has two _nimbus nodes_, three _zookeeper nodes_, and a default of four _supervisor nodes_.

When using the Azure preview portal to configure the cluster, the Node size is exposed through the __Node Pricing Tier__ blade, and will also display the cost associated with the different node sizes. 

> [AZURE.IMPORTANT] Billing starts once a cluster is created, and only stops when the cluster is deleted. For more information on pricing, see [HDInsight pricing details](https://azure.microsoft.com/en-us/pricing/details/hdinsight/).

##<a id="optionalconfiguration"></a>Optional configuration

The following sections describe optional configuration options, as well as scenarios that would require these configurations.

### HDInsight version

Use this to determine the version of HDInsight used for this cluster. For more information, see [Hadoop cluster versions and components in HDInsight](https://go.microsoft.com/fwLink/?LinkID=320896&clcid=0x409)

### Use Azure virtual networks

An [Azure Virtual Network](http://azure.microsoft.com/documentation/services/virtual-network/) allows you to create a secure, persistent network containing the resources you need for your solution. A virtual network allows you to:

* Connect cloud resources together in a private network (cloud-only).

	![diagram of cloud-only configuration](./media/hdinsight-hadoop-provision-linux-clusters/hdinsight-vnet-cloud-only.png)

* Connect your cloud resources to your local data-center network (site-to-site or point-to-site) by using a virtual private network (VPN).

    | Site-to-site configuration | Point-to-site configuration |
    | -------------------------- | --------------------------- |
    | Site-to-site configuration allows you to connect multiple resources from your data center to the Azure virtual network by using a hardware VPN or the Routing and Remote Access Service.<br />![diagram of site-to-site configuration](./media/hdinsight-hadoop-provision-linux-clusters/hdinsight-vnet-site-to-site.png) | Point-to-site configuration allows you to connect a specific resource to the Azure virtual network by using a software VPN.<br />![diagram of point-to-site configuration](./media/hdinsight-hadoop-provision-linux-clusters/hdinsight-vnet-point-to-site.png) |

For more information on Virtual Network features, benefits, and capabilities, see the [Azure Virtual Network overview](http://msdn.microsoft.com/library/azure/jj156007.aspx).

> [AZURE.NOTE] You must create the Azure virtual network before creating a cluster. For more information, see [How to create a Virtual Network](virtual-networks-create-vnet.md).
>
> Azure HDInsight only supports location-based Virtual Networks, and does not currently work with Affinity Group-based Virtual Networks. Use Azure PowerShell cmdlet Get-AzureVNetConfig to check whether an existing Azure virtual network is location-based. If your virtual network is not location-based, you have the following options:
>
> - Export the existing Virtual Network configuration and then create a new Virtual Network. All new Virtual Networks are by default, location-based.
> - Migrate to a location-based Virtual Network.  See [Migrate existing services to regional scope](http://azure.microsoft.com/blog/2014/11/26/migrating-existing-services-to-regional-scope/).
>
> It is highly recommended to designate a single subnet for one cluster.
>
> Currently (8/25/2015,) you can only create one Linux-based cluster in an Azure Virtual Network.
>
> You cannot use a v1 (Classic,) Azure Virtual Network with Linux-based HDInsight. The Virtual Network must be v2 (Azure Resource Manager,) in order for it to be listed as an option during the HDInsight cluster creation process in the Azure preview portal, or to be usable when creating a cluster from the Azure CLI or Azure PowerShell.
>
> If you have resources on a v1 network, and you wish to make HDInsight directly accessible to those resources through a virtual network, see [Connecting classic VNets to new VNets](../virtual-network/virtual-networks-arm-asm-s2s.md) for information on how to connect a v2 Virtual Network to a v1 Virtual Network. Once this connection is established, you can create the HDInsight cluster in the v2 Virtual Network.

### Metastore

The metastore contains Hive and Oozie metadata, such as information about Hive tables, partitions, schemas, and columns. Using the metastore helps you retain your Hive and Oozie metadata, so that you don't have to re-create Hive tables or Oozie jobs when you create a new cluster.

Using the Metastore configuration option allows you to specify an external metastore using SQL Database. This allows the metadata information to be preserved when you delete a cluster, as it is stored externally in the database. For instructions on how to create a SQL database in Azure, see [Create your first Azure SQL Database](sql-database-get-started.md).

###<a id="scriptaction"></a>Script action

You can install additional components or customize cluster configuration by using scripts during cluster provisioning. Such scripts are invoked via **Script Action**. For more information, see [Customize HDInsight cluster using Script Action](hdinsight-hadoop-customize-cluster-linux.md).

> [AZURE.IMPORTANT] Adding additional components after a cluster has been created is not supported, as these components will not be available after a cluster node is reimaged. Components installed through script actions are reinstalled as part of the reimaging process.

### Additional storage

In some cases, you may wish to add additional storage to the cluster. For example, if you have multiple Azure Storage Accounts for different geographical regions, or for different services, but want to analyze them all with HDInsight.

For more information on using secondary blob stores, see [Using Azure Blob storage with HDInsight](../hdinsight-use-blob-storage.md).

##<a id="nextsteps"></a><a id="options"></a> Creation methods

In this article, you have learned basic information about creating a Linux-based HDInsight cluster. Use the table below to find specific information on how to create a cluster using a method that best suits your needs:

| Use this to create a cluster... | Using a web browser... | Using a command-line | Using the REST API | Using an SDK | From Linux, Mac OS X, or Unix | From Windows |
| ------------------------------- |:----------------------:|:--------------------:|:------------------:|:------------:|:-----------------------------:|:------------:|
| [Azure preview portal](hdinsight-hadoop-create-linux-clusters-portal.md) | ✔     | &nbsp; | &nbsp; | &nbsp; | ✔      | ✔ |
| [Azure CLI](hdinsight-hadoop-create-linux-clusters-azure-cli.md)         | &nbsp; | ✔     | &nbsp; | &nbsp; | ✔      | ✔ |
| [Azure PowerShell](hdinsight-hadoop-create-linux-clusters-azure-powershell.md) | &nbsp; | ✔     | &nbsp; | &nbsp; | &nbsp; | ✔ |
| [cURL](hdinsight-hadoop-create-linux-clusters-curl.md) | &nbsp; | ✔     | ✔ | &nbsp; | ✔      | ✔ |
| [.NET SDK](hdinsight-hadoop-create-linux-clusters-dotnet.md) | &nbsp; | &nbsp; | &nbsp; | ✔ | ✔      | ✔ |



[hdinsight-use-mapreduce]: ../hdinsight-use-mapreduce/
[hdinsight-use-hive]: ../hdinsight-use-hive/
[hdinsight-use-pig]: ../hdinsight-use-pig/
[hdinsight-upload-data]: ../hdinsight-upload-data/
[hdinsight-sdk-documentation]: http://msdn.microsoft.com/library/dn479185.aspx


[hdinsight-customize-cluster]: ../hdinsight-hadoop-customize-cluster/
[hdinsight-get-started]: ../hdinsight-get-started/
[hdinsight-admin-powershell]: ../hdinsight-administer-use-powershell/

[hdinsight-submit-jobs]: ../hdinsight-submit-hadoop-jobs-programmatically/
[hdinsight-powershell-reference]: https://msdn.microsoft.com/library/dn858087.aspx

[azure-management-portal]: https://manage.windowsazure.com/

[azure-command-line-tools]: ../xplat-cli/
[azure-create-storageaccount]: ../storage-create-storage-account/

[azure-purchase-options]: http://azure.microsoft.com/pricing/purchase-options/
[azure-member-offers]: http://azure.microsoft.com/pricing/member-offers/
[azure-free-trial]: http://azure.microsoft.com/pricing/free-trial/
[hdi-remote]: http://azure.microsoft.com/documentation/articles/hdinsight-administer-use-management-portal/#rdp


[Powershell-install-configure]: ../install-configure-powershell/

[image-hdi-customcreatecluster]: ./media/hdinsight-get-started/HDI.CustomCreateCluster.png
[image-hdi-customcreatecluster-clusteruser]: ./media/hdinsight-get-started/HDI.CustomCreateCluster.ClusterUser.png
[image-hdi-customcreatecluster-storageaccount]: ./media/hdinsight-get-started/HDI.CustomCreateCluster.StorageAccount.png
[image-hdi-customcreatecluster-addonstorage]: ./media/hdinsight-get-started/HDI.CustomCreateCluster.AddOnStorage.png

[azure-preview-portal]: https://portal.azure.com


[image-cli-account-download-import]: ./media/hdinsight-hadoop-provision-linux-clusters/HDI.CLIAccountDownloadImport.png
[image-cli-clustercreation]: ./media/hdinsight-hadoop-provision-linux-clusters/HDI.CLIClusterCreation.png
[image-cli-clustercreation-config]: ./media/hdinsight-hadoop-provision-linux-clusters/HDI.CLIClusterCreationConfig.png
[image-cli-clusterlisting]: ./media/hdinsight-hadoop-provision-linux-clusters/HDI.CLIListClusters.png "List and show clusters"

[image-hdi-ps-provision]: ./media/hdinsight-hadoop-provision-linux-clusters/HDI.ps.provision.png
[image-hdi-ps-config-provision]: ./media/hdinsight-hadoop-provision-linux-clusters/HDI.ps.config.provision.png

[img-hdi-cluster]: ./media/hdinsight-hadoop-provision-linux-clusters/HDI.Cluster.png

  [89e2276a]: /documentation/articles/hdinsight-use-sqoop/ "Use Sqoop with HDInsight"
=======
<properties
   	pageTitle="Create Hadoop, HBase, or Storm clusters on Linux in HDInsight | Microsoft Azure"
   	description="Learn how to create Hadoop, HBase, or Storm clusters on Linux for HDInsight using a browser, the Azure CLI, Azure PowerShell, REST, or through an SDK."
   	services="hdinsight"
   	documentationCenter=""
   	authors="nitinme"
   	manager="paulettm"
   	editor="cgronlun"
	tags="azure-portal"/>

<tags
   	ms.service="hdinsight"
   	ms.devlang="na"
   	ms.topic="article"
   	ms.tgt_pltfrm="na"
   	ms.workload="big-data"
   	ms.date="10/23/2015"
   	ms.author="nitinme"/>


#Create Linux-based clusters in HDInsight

[AZURE.INCLUDE [selector](../../includes/hdinsight-create-linux-cluster-selector.md)]

In this document, you will learn about the different ways to create a Linux-based HDInsight cluster on Azure, as well as optional configurations that can be used with your cluster. HDInsight provides Apache Hadoop, Apache Storm, and Apache HBase as services on the Azure cloud platform.

> [AZURE.NOTE] This document provides instructions on the different ways to create a cluster. If you are looking for a quick-start approach to create a cluster, see [Get Started with Azure HDInsight on Linux](../hdinsight-hadoop-linux-get-started.md).

## What is an HDInsight cluster?

A Hadoop cluster consists of several virtual machines (nodes,) which are used for distributed processing of tasks on the cluster. Azure abstracts the implementation details of installation and configuration of individual nodes, so you only have to provide general configuration information.

###Cluster types

There are several types of HDInsight available:

| Cluster type | Use this if you need... |
| ------------ | ----------------------------- |
| Hadoop       | query and analysis (batch jobs)     |
| HBase        | NoSQL data storage            |
| Storm        | Real-time event processing |
| Spark (Windows-only preview) | In-memory processing, interactive queries, micro-batch stream processing |

During configuration, you will select one of these types for the cluster. You can add other technologies such as Hue, Spark, or R to these basic types by using [Script Actions](#scriptaction).

Each cluster type has its own terminology for nodes within the cluster, as well as the number of nodes and the default VM size for each node type:

> [AZURE.IMPORTANT] If you plan on more than 32 worker nodes, either at cluster creation or by scaling the cluster after creation, then you must select a head node size with at least 8 cores and 14GB ram.

![HDInsight Hadoop cluster nodes](./media/hdinsight-provision-clusters/HDInsight.Hadoop.roles.png)

Hadoop clusters for HDInsight have two types nodes:

- Head node (2 nodes)
- Data node (at least 1 node)

![HDInsight HBase cluster nodes](./media/hdinsight-provision-clusters/HDInsight.HBase.roles.png)

HBase clusters for HDInsight have three types of nodes:
- Head servers (2 nodes)
- Region servers (at least 1 node)
- Master/Zookeeper nodes (3 nodes)

![HDInsight Storm cluster nodes](./media/hdinsight-provision-clusters/HDInsight.Storm.roles.png)

Storm clusters for HDInsight have three types nodes:
- Nimbus nodes (2 nodes)
- Supervisor servers (at least 1 node)
- Zookeeper nodes (3 nodes)


![HDInsight Spark cluster nodes](./media/hdinsight-provision-clusters/HDInsight.Spark.roles.png)

Spark clusters for HDInsight have three types of nodes:
- Head node (2 nodes)
- Worker node (at least 1 node)
- Zookeeper nodes (3 nodes) (Free for A1 Zookeepers VM size)

###Azure Storage for HDInsight

Each cluster type will also have one or more Azure Storage accounts associated with the cluster. HDInsight uses Azure blobs from these storage accounts as the data store for your cluster. Keeping the data separate from the cluster allows you to delete clusters when they aren't in use, and still preserve your data. You can then use the same storage account for a new cluster if you need to do more analysis. For more information, see [Use Azure Blob storage with HDInsight](../hdinsight-use-blob-storage.md).

## <a id="configuration"></a>Basic configuration options

The following sections describe the required configuration options available when creating an HDInsight cluster.

###Cluster name

The cluster name provides a unique identifier for the cluster, and is used as part of the domain name for accessing the cluster over the Internet. For example, a cluster named _mycluster_ will be available over the internet as _mycluster_.azurehdinsight.net.

The cluster name must follow the following guidelines:

- The field must contain a string that is between 3 and 63 characters
- The field can contain only letters, numbers, and hyphens

###Cluster type

Cluster type allows you to select special purpose configurations for the cluster. The following are the types available for Linux-based HDInsight:

| Cluster type | Use this if you need... |
| ------------ | ----------------------------- |
| Hadoop       | query and analysis (batch jobs)     |
| HBase        | NoSQL data storage            |
| Storm        | Real-time event processing |
| Spark (Windows-only preview) | In-memory processing, interactive queries, micro-batch stream processing |

You can add other technologies such as Hue, Spark, or R to these basic types by using [Script Actions](#scriptaction).

###Cluster operating system

You can provision HDInsight clusters on one of the following two operating systems:

- **HDInsight on Windows (Windows Server 2012 R2 Datacenter)**: Select this option if you need to integrate with Windows-based services and technologies that will run on the cluster with Hadoop, or if you are migrating from an existing Windows-based Hadoop distribution.

- **HDInsight on Linux (Ubuntu 12.04 LTS for Linux)**: Select this option if you are familiar with Linux or Unix, migrating from an existing Linux-based Hadoop solution, or want easy integration with Hadoop ecosystem components built for Linux. For more information, see [Get started with Hadoop on Linux in HDInsight](hdinsight-hadoop-linux-get-started.md).

> [AZURE.NOTE] Information in this document assumes that you are using a Linux-based HDInsight cluster. For information that is specific to Windows-based clusters, see [Create Windows-based Hadoop clusters in HDInsight](hdinsight-provision-clusters.md).

###Subscription name

If you have multiple Azure subscriptions, use this to select the one you want to use when creating the HDInsight cluster.

###Resource group

Applications are typically made up of many components, for example a web app, database, database server, storage, and 3rd party services. Azure Resource Manager (ARM) enables you to work with the resources in your application as a group, referred to as an Azure Resource Group. You can deploy, update, monitor or delete all of the resources for your application in a single, coordinated operation. You use a template for deployment and that template can work for different environments such as testing, staging and production. You can clarify billing for your organization by viewing the rolled-up costs for the entire group. For more information, see [Azure Resource Manager Overview](resource-group-overview.md).

###Credentials

There are two types of authentication used with HDInsight clusters:

* __Admin__ or __HTTPs__ user: The admin account for a cluster is primarily used when accessing web or REST services exposed by the cluster. It cannot be used to directly login to the cluster.

* __SSH username__: An SSH user account is used to remotely access the cluster using a [Secure Shell](https://en.wikipedia.org/wiki/Secure_Shell) client. This is most often used to provide a remote command-line access to the cluster head nodes.

The admin account is secured by a password, and all web communications to the cluster using the admin account should be performed over a secure HTTPS connection.

The SSH user can be authenticated using either a password or a certificate. Certificate authentication is the most secure option, however it requires the creation and maintenance of a public and private certificate pair.

For more information on using SSH with HDInsight, including how to create and use SSH keys, see one of the following articles:

* [For Linux, Unix, or Mac OS X clients - using SSH with HDInsight](hdinsight-hadoop-linux-use-ssh-unix.md)
* [For Windows clients - using SSH with HDInsight](hdinsight-hadoop-linux-use-ssh-windows.md)

###Data source

HDInsight uses Azure Blob Storage as the underlying storage for the cluster. Internally, Hadoop and other software on the cluster sees this storage as a Hadoop Distributed File System (HDFS) compatible system. 

When creating a new cluster, you must either create a new Azure Storage Account, or use an existing one.

> [AZURE.IMPORTANT] The geographic location you select for the storage account will determine the location of the HDInsight cluster, as the cluster must be in the same data center as the default storage account. 
>
> For a list of supported regions, click the **Region** drop-down list on [HDInsight pricing](https://go.microsoft.com/fwLink/?LinkID=282635&clcid=0x409).

####Default storage container

HDInsight will also create a _default storage container_ on the storage account. This is the default storage for the HDInsight cluster. 

By default, this container has the same name as the cluster. For more information on how HDInsight works with Azure Blob Storage, see [Use HDFS-compatible Azure Blob storage with Hadoop in HDInsight](hdinsight-hadoop-use-blob-storage.md).

>[AZURE.WARNING] Don't share one container for multiple clusters. This is not supported.

###Node size

You can select the size of compute resources used by the cluster. For example, if you know that you will be performing operations that need a lot of memory, you may want to select a compute resource with more memory.

Different cluster types have different node types, number of nodes, and node sizes. For example, a Hadoop cluster type has two _head nodes_ and a default of four _data nodes_, while a Storm cluster type has two _nimbus nodes_, three _zookeeper nodes_, and a default of four _supervisor nodes_.

> [AZURE.IMPORTANT] If you plan on more than 32 worker nodes, either at cluster creation or by scaling the cluster after creation, then you must select a head node size with at least 8 cores and 14GB ram.

When using the Azure preview portal to configure the cluster, the Node size is available through the __Node Pricing Tier__ blade, and will also display the cost associated with the different node sizes. 

> [AZURE.IMPORTANT] Billing starts once a cluster is created, and only stops when the cluster is deleted. For more information on pricing, see [HDInsight pricing details](https://azure.microsoft.com/pricing/details/hdinsight/).

##<a id="optionalconfiguration"></a>Optional configuration

The following sections describe optional configuration options, as well as scenarios that would require these configurations.

### HDInsight version

Use this to determine the version of HDInsight used for this cluster. For more information, see [Hadoop cluster versions and components in HDInsight](https://go.microsoft.com/fwLink/?LinkID=320896&clcid=0x409)

### Use Azure virtual networks

An [Azure Virtual Network](http://azure.microsoft.com/documentation/services/virtual-network/) allows you to create a secure, persistent network containing the resources you need for your solution. A virtual network allows you to:

* Connect cloud resources together in a private network (cloud-only).

	![diagram of cloud-only configuration](./media/hdinsight-hadoop-provision-linux-clusters/hdinsight-vnet-cloud-only.png)

* Connect your cloud resources to your local data-center network (site-to-site or point-to-site) by using a virtual private network (VPN).

    | Site-to-site configuration | Point-to-site configuration |
    | -------------------------- | --------------------------- |
    | Site-to-site configuration allows you to connect multiple resources from your data center to the Azure virtual network by using a hardware VPN or the Routing and Remote Access Service.<br />![diagram of site-to-site configuration](./media/hdinsight-hadoop-provision-linux-clusters/hdinsight-vnet-site-to-site.png) | Point-to-site configuration allows you to connect a specific resource to the Azure virtual network by using a software VPN.<br />![diagram of point-to-site configuration](./media/hdinsight-hadoop-provision-linux-clusters/hdinsight-vnet-point-to-site.png) |

For more information on Virtual Network features, benefits, and capabilities, see the [Azure Virtual Network overview](http://msdn.microsoft.com/library/azure/jj156007.aspx).

> [AZURE.NOTE] You must create the Azure virtual network before creating a cluster. For more information, see [How to create a Virtual Network](virtual-networks-create-vnet.md).
>
> Azure HDInsight only supports location-based Virtual Networks, and does not currently work with Affinity Group-based Virtual Networks. Use Azure PowerShell cmdlet Get-AzureVNetConfig to check whether an existing Azure virtual network is location-based. If your virtual network is not location-based, you have the following options:
>
> - Export the existing Virtual Network configuration and then create a new Virtual Network. All new Virtual Networks are by default, location-based.
> - Migrate to a location-based Virtual Network.  See [Migrate existing services to regional scope](http://azure.microsoft.com/blog/2014/11/26/migrating-existing-services-to-regional-scope/).
>
> It is highly recommended to designate a single subnet for one cluster.
>
> Currently (8/25/2015,) you can only create one Linux-based cluster in an Azure Virtual Network.
>
> You cannot use a v1 (Classic,) Azure Virtual Network with Linux-based HDInsight. The Virtual Network must be v2 (Azure Resource Manager,) in order for it to be listed as an option during the HDInsight cluster creation process in the Azure preview portal, or to be usable when creating a cluster from the Azure CLI or Azure PowerShell.
>
> If you have resources on a v1 network, and you wish to make HDInsight directly accessible to those resources through a virtual network, see [Connecting classic VNets to new VNets](../virtual-network/virtual-networks-arm-asm-s2s.md) for information on how to connect a v2 Virtual Network to a v1 Virtual Network. Once this connection is established, you can create the HDInsight cluster in the v2 Virtual Network.

### Metastore

The metastore contains Hive and Oozie metadata, such as information about Hive tables, partitions, schemas, and columns. Using the metastore helps you retain your Hive and Oozie metadata, so that you don't have to re-create Hive tables or Oozie jobs when you create a new cluster.

Using the Metastore configuration option allows you to specify an external metastore using SQL Database. This allows the metadata information to be preserved when you delete a cluster, as it is stored externally in the database. For instructions on how to create a SQL database in Azure, see [Create your first Azure SQL Database](sql-database-get-started.md).

###<a id="scriptaction"></a>Script action

You can install additional components or customize cluster configuration by using scripts during cluster provisioning. Such scripts are invoked via **Script Action**. For more information, see [Customize HDInsight cluster using Script Action](hdinsight-hadoop-customize-cluster-linux.md).

> [AZURE.IMPORTANT] Adding additional components after a cluster has been created is not supported, as these components will not be available after a cluster node is reimaged. Components installed through script actions are reinstalled as part of the reimaging process.

### Additional storage

In some cases, you may wish to add additional storage to the cluster. For example, if you have multiple Azure Storage Accounts for different geographical regions, or for different services, but want to analyze them all with HDInsight.

For more information on using secondary blob stores, see [Using Azure Blob storage with HDInsight](../hdinsight-use-blob-storage.md).

##<a id="nextsteps"></a><a id="options"></a> Creation methods

In this article, you have learned basic information about creating a Linux-based HDInsight cluster. Use the table below to find specific information on how to create a cluster using a method that best suits your needs:

| Use this to create a cluster... | Using a web browser... | Using a command-line | Using the REST API | Using an SDK | From Linux, Mac OS X, or Unix | From Windows |
| ------------------------------- |:----------------------:|:--------------------:|:------------------:|:------------:|:-----------------------------:|:------------:|
| [Azure preview portal](hdinsight-hadoop-create-linux-clusters-portal.md) | ✔     | &nbsp; | &nbsp; | &nbsp; | ✔      | ✔ |
| [Azure CLI](hdinsight-hadoop-create-linux-clusters-azure-cli.md)         | &nbsp; | ✔     | &nbsp; | &nbsp; | ✔      | ✔ |
| [Azure PowerShell](hdinsight-hadoop-create-linux-clusters-azure-powershell.md) | &nbsp; | ✔     | &nbsp; | &nbsp; | &nbsp; | ✔ |
| [cURL](hdinsight-hadoop-create-linux-clusters-curl.md) | &nbsp; | ✔     | ✔ | &nbsp; | ✔      | ✔ |
| [.NET SDK](hdinsight-hadoop-create-linux-clusters-dotnet.md) | &nbsp; | &nbsp; | &nbsp; | ✔ | ✔      | ✔ |



[hdinsight-use-mapreduce]: ../hdinsight-use-mapreduce/
[hdinsight-use-hive]: ../hdinsight-use-hive/
[hdinsight-use-pig]: ../hdinsight-use-pig/
[hdinsight-upload-data]: ../hdinsight-upload-data/
[hdinsight-sdk-documentation]: http://msdn.microsoft.com/library/dn479185.aspx


[hdinsight-customize-cluster]: ../hdinsight-hadoop-customize-cluster/
[hdinsight-get-started]: ../hdinsight-get-started/
[hdinsight-admin-powershell]: ../hdinsight-administer-use-powershell/

[hdinsight-submit-jobs]: ../hdinsight-submit-hadoop-jobs-programmatically/
[hdinsight-powershell-reference]: https://msdn.microsoft.com/library/dn858087.aspx

[azure-management-portal]: https://manage.windowsazure.com/

[azure-command-line-tools]: ../xplat-cli/
[azure-create-storageaccount]: ../storage-create-storage-account/

[azure-purchase-options]: http://azure.microsoft.com/pricing/purchase-options/
[azure-member-offers]: http://azure.microsoft.com/pricing/member-offers/
[azure-free-trial]: http://azure.microsoft.com/pricing/free-trial/
[hdi-remote]: http://azure.microsoft.com/documentation/articles/hdinsight-administer-use-management-portal/#rdp


[Powershell-install-configure]: ../install-configure-powershell/

[image-hdi-customcreatecluster]: ./media/hdinsight-get-started/HDI.CustomCreateCluster.png
[image-hdi-customcreatecluster-clusteruser]: ./media/hdinsight-get-started/HDI.CustomCreateCluster.ClusterUser.png
[image-hdi-customcreatecluster-storageaccount]: ./media/hdinsight-get-started/HDI.CustomCreateCluster.StorageAccount.png
[image-hdi-customcreatecluster-addonstorage]: ./media/hdinsight-get-started/HDI.CustomCreateCluster.AddOnStorage.png

[azure-preview-portal]: https://portal.azure.com


[image-cli-account-download-import]: ./media/hdinsight-hadoop-provision-linux-clusters/HDI.CLIAccountDownloadImport.png
[image-cli-clustercreation]: ./media/hdinsight-hadoop-provision-linux-clusters/HDI.CLIClusterCreation.png
[image-cli-clustercreation-config]: ./media/hdinsight-hadoop-provision-linux-clusters/HDI.CLIClusterCreationConfig.png
[image-cli-clusterlisting]: ./media/hdinsight-hadoop-provision-linux-clusters/HDI.CLIListClusters.png "List and show clusters"

[image-hdi-ps-provision]: ./media/hdinsight-hadoop-provision-linux-clusters/HDI.ps.provision.png
[image-hdi-ps-config-provision]: ./media/hdinsight-hadoop-provision-linux-clusters/HDI.ps.config.provision.png

[img-hdi-cluster]: ./media/hdinsight-hadoop-provision-linux-clusters/HDI.Cluster.png

  [89e2276a]: /documentation/articles/hdinsight-use-sqoop/ "Use Sqoop with HDInsight"
>>>>>>> 067bd7eaa43f7196fdba51ba420d8019d435eeac
=======
<properties
   	pageTitle="Create Hadoop, HBase, or Storm clusters on Linux in HDInsight | Microsoft Azure"
   	description="Learn how to create Hadoop, HBase, or Storm clusters on Linux for HDInsight using a browser, the Azure CLI, Azure PowerShell, REST, or through an SDK."
   	services="hdinsight"
   	documentationCenter=""
   	authors="nitinme"
   	manager="paulettm"
   	editor="cgronlun"
	tags="azure-portal"/>

<tags
   	ms.service="hdinsight"
   	ms.devlang="na"
   	ms.topic="article"
   	ms.tgt_pltfrm="na"
   	ms.workload="big-data"
   	ms.date="10/23/2015"
   	ms.author="nitinme"/>


#Create Linux-based clusters in HDInsight

[AZURE.INCLUDE [selector](../../includes/hdinsight-create-linux-cluster-selector.md)]

In this document, you will learn about the different ways to create a Linux-based HDInsight cluster on Azure, as well as optional configurations that can be used with your cluster. HDInsight provides Apache Hadoop, Apache Storm, and Apache HBase as services on the Azure cloud platform.

> [AZURE.NOTE] This document provides instructions on the different ways to create a cluster. If you are looking for a quick-start approach to create a cluster, see [Get Started with Azure HDInsight on Linux](../hdinsight-hadoop-linux-get-started.md).

## What is an HDInsight cluster?

A Hadoop cluster consists of several virtual machines (nodes,) which are used for distributed processing of tasks on the cluster. Azure abstracts the implementation details of installation and configuration of individual nodes, so you only have to provide general configuration information.

###Cluster types

There are several types of HDInsight available:

| Cluster type | Use this if you need... |
| ------------ | ----------------------------- |
| Hadoop       | query and analysis (batch jobs)     |
| HBase        | NoSQL data storage            |
| Storm        | Real-time event processing |
| Spark (Windows-only preview) | In-memory processing, interactive queries, micro-batch stream processing |

During configuration, you will select one of these types for the cluster. You can add other technologies such as Hue, Spark, or R to these basic types by using [Script Actions](#scriptaction).

Each cluster type has its own terminology for nodes within the cluster, as well as the number of nodes and the default VM size for each node type:

> [AZURE.IMPORTANT] If you plan on more than 32 worker nodes, either at cluster creation or by scaling the cluster after creation, then you must select a head node size with at least 8 cores and 14GB ram.

![HDInsight Hadoop cluster nodes](./media/hdinsight-provision-clusters/HDInsight.Hadoop.roles.png)

Hadoop clusters for HDInsight have two types nodes:

- Head node (2 nodes)
- Data node (at least 1 node)

![HDInsight HBase cluster nodes](./media/hdinsight-provision-clusters/HDInsight.HBase.roles.png)

HBase clusters for HDInsight have three types of nodes:
- Head servers (2 nodes)
- Region servers (at least 1 node)
- Master/Zookeeper nodes (3 nodes)

![HDInsight Storm cluster nodes](./media/hdinsight-provision-clusters/HDInsight.Storm.roles.png)

Storm clusters for HDInsight have three types nodes:
- Nimbus nodes (2 nodes)
- Supervisor servers (at least 1 node)
- Zookeeper nodes (3 nodes)


![HDInsight Spark cluster nodes](./media/hdinsight-provision-clusters/HDInsight.Spark.roles.png)

Spark clusters for HDInsight have three types of nodes:
- Head node (2 nodes)
- Worker node (at least 1 node)
- Zookeeper nodes (3 nodes) (Free for A1 Zookeepers VM size)

###Azure Storage for HDInsight

Each cluster type will also have one or more Azure Storage accounts associated with the cluster. HDInsight uses Azure blobs from these storage accounts as the data store for your cluster. Keeping the data separate from the cluster allows you to delete clusters when they aren't in use, and still preserve your data. You can then use the same storage account for a new cluster if you need to do more analysis. For more information, see [Use Azure Blob storage with HDInsight](../hdinsight-use-blob-storage.md).

## <a id="configuration"></a>Basic configuration options

The following sections describe the required configuration options available when creating an HDInsight cluster.

###Cluster name

The cluster name provides a unique identifier for the cluster, and is used as part of the domain name for accessing the cluster over the Internet. For example, a cluster named _mycluster_ will be available over the internet as _mycluster_.azurehdinsight.net.

The cluster name must follow the following guidelines:

- The field must contain a string that is between 3 and 63 characters
- The field can contain only letters, numbers, and hyphens

###Cluster type

Cluster type allows you to select special purpose configurations for the cluster. The following are the types available for Linux-based HDInsight:

| Cluster type | Use this if you need... |
| ------------ | ----------------------------- |
| Hadoop       | query and analysis (batch jobs)     |
| HBase        | NoSQL data storage            |
| Storm        | Real-time event processing |
| Spark (Windows-only preview) | In-memory processing, interactive queries, micro-batch stream processing |

You can add other technologies such as Hue, Spark, or R to these basic types by using [Script Actions](#scriptaction).

###Cluster operating system

You can provision HDInsight clusters on one of the following two operating systems:

- **HDInsight on Windows (Windows Server 2012 R2 Datacenter)**: Select this option if you need to integrate with Windows-based services and technologies that will run on the cluster with Hadoop, or if you are migrating from an existing Windows-based Hadoop distribution.

- **HDInsight on Linux (Ubuntu 12.04 LTS for Linux)**: Select this option if you are familiar with Linux or Unix, migrating from an existing Linux-based Hadoop solution, or want easy integration with Hadoop ecosystem components built for Linux. For more information, see [Get started with Hadoop on Linux in HDInsight](hdinsight-hadoop-linux-get-started.md).

> [AZURE.NOTE] Information in this document assumes that you are using a Linux-based HDInsight cluster. For information that is specific to Windows-based clusters, see [Create Windows-based Hadoop clusters in HDInsight](hdinsight-provision-clusters.md).

###Subscription name

If you have multiple Azure subscriptions, use this to select the one you want to use when creating the HDInsight cluster.

###Resource group

Applications are typically made up of many components, for example a web app, database, database server, storage, and 3rd party services. Azure Resource Manager (ARM) enables you to work with the resources in your application as a group, referred to as an Azure Resource Group. You can deploy, update, monitor or delete all of the resources for your application in a single, coordinated operation. You use a template for deployment and that template can work for different environments such as testing, staging and production. You can clarify billing for your organization by viewing the rolled-up costs for the entire group. For more information, see [Azure Resource Manager Overview](resource-group-overview.md).

###Credentials

There are two types of authentication used with HDInsight clusters:

* __Admin__ or __HTTPs__ user: The admin account for a cluster is primarily used when accessing web or REST services exposed by the cluster. It cannot be used to directly login to the cluster.

* __SSH username__: An SSH user account is used to remotely access the cluster using a [Secure Shell](https://en.wikipedia.org/wiki/Secure_Shell) client. This is most often used to provide a remote command-line access to the cluster head nodes.

The admin account is secured by a password, and all web communications to the cluster using the admin account should be performed over a secure HTTPS connection.

The SSH user can be authenticated using either a password or a certificate. Certificate authentication is the most secure option, however it requires the creation and maintenance of a public and private certificate pair.

For more information on using SSH with HDInsight, including how to create and use SSH keys, see one of the following articles:

* [For Linux, Unix, or Mac OS X clients - using SSH with HDInsight](hdinsight-hadoop-linux-use-ssh-unix.md)
* [For Windows clients - using SSH with HDInsight](hdinsight-hadoop-linux-use-ssh-windows.md)

###Data source

HDInsight uses Azure Blob Storage as the underlying storage for the cluster. Internally, Hadoop and other software on the cluster sees this storage as a Hadoop Distributed File System (HDFS) compatible system. 

When creating a new cluster, you must either create a new Azure Storage Account, or use an existing one.

> [AZURE.IMPORTANT] The geographic location you select for the storage account will determine the location of the HDInsight cluster, as the cluster must be in the same data center as the default storage account. 
>
> For a list of supported regions, click the **Region** drop-down list on [HDInsight pricing](https://go.microsoft.com/fwLink/?LinkID=282635&clcid=0x409).

####Default storage container

HDInsight will also create a _default storage container_ on the storage account. This is the default storage for the HDInsight cluster. 

By default, this container has the same name as the cluster. For more information on how HDInsight works with Azure Blob Storage, see [Use HDFS-compatible Azure Blob storage with Hadoop in HDInsight](hdinsight-hadoop-use-blob-storage.md).

>[AZURE.WARNING] Don't share one container for multiple clusters. This is not supported.

###Node size

You can select the size of compute resources used by the cluster. For example, if you know that you will be performing operations that need a lot of memory, you may want to select a compute resource with more memory.

Different cluster types have different node types, number of nodes, and node sizes. For example, a Hadoop cluster type has two _head nodes_ and a default of four _data nodes_, while a Storm cluster type has two _nimbus nodes_, three _zookeeper nodes_, and a default of four _supervisor nodes_.

> [AZURE.IMPORTANT] If you plan on more than 32 worker nodes, either at cluster creation or by scaling the cluster after creation, then you must select a head node size with at least 8 cores and 14GB ram.

When using the Azure preview portal to configure the cluster, the Node size is available through the __Node Pricing Tier__ blade, and will also display the cost associated with the different node sizes. 

> [AZURE.IMPORTANT] Billing starts once a cluster is created, and only stops when the cluster is deleted. For more information on pricing, see [HDInsight pricing details](https://azure.microsoft.com/pricing/details/hdinsight/).

##<a id="optionalconfiguration"></a>Optional configuration

The following sections describe optional configuration options, as well as scenarios that would require these configurations.

### HDInsight version

Use this to determine the version of HDInsight used for this cluster. For more information, see [Hadoop cluster versions and components in HDInsight](https://go.microsoft.com/fwLink/?LinkID=320896&clcid=0x409)

### Use Azure virtual networks

An [Azure Virtual Network](http://azure.microsoft.com/documentation/services/virtual-network/) allows you to create a secure, persistent network containing the resources you need for your solution. A virtual network allows you to:

* Connect cloud resources together in a private network (cloud-only).

	![diagram of cloud-only configuration](./media/hdinsight-hadoop-provision-linux-clusters/hdinsight-vnet-cloud-only.png)

* Connect your cloud resources to your local data-center network (site-to-site or point-to-site) by using a virtual private network (VPN).

    | Site-to-site configuration | Point-to-site configuration |
    | -------------------------- | --------------------------- |
    | Site-to-site configuration allows you to connect multiple resources from your data center to the Azure virtual network by using a hardware VPN or the Routing and Remote Access Service.<br />![diagram of site-to-site configuration](./media/hdinsight-hadoop-provision-linux-clusters/hdinsight-vnet-site-to-site.png) | Point-to-site configuration allows you to connect a specific resource to the Azure virtual network by using a software VPN.<br />![diagram of point-to-site configuration](./media/hdinsight-hadoop-provision-linux-clusters/hdinsight-vnet-point-to-site.png) |

For more information on Virtual Network features, benefits, and capabilities, see the [Azure Virtual Network overview](http://msdn.microsoft.com/library/azure/jj156007.aspx).

> [AZURE.NOTE] You must create the Azure virtual network before creating a cluster. For more information, see [How to create a Virtual Network](virtual-networks-create-vnet.md).
>
> Azure HDInsight only supports location-based Virtual Networks, and does not currently work with Affinity Group-based Virtual Networks. Use Azure PowerShell cmdlet Get-AzureVNetConfig to check whether an existing Azure virtual network is location-based. If your virtual network is not location-based, you have the following options:
>
> - Export the existing Virtual Network configuration and then create a new Virtual Network. All new Virtual Networks are by default, location-based.
> - Migrate to a location-based Virtual Network.  See [Migrate existing services to regional scope](http://azure.microsoft.com/blog/2014/11/26/migrating-existing-services-to-regional-scope/).
>
> It is highly recommended to designate a single subnet for one cluster.
>
> Currently (8/25/2015,) you can only create one Linux-based cluster in an Azure Virtual Network.
>
> You cannot use a v1 (Classic,) Azure Virtual Network with Linux-based HDInsight. The Virtual Network must be v2 (Azure Resource Manager,) in order for it to be listed as an option during the HDInsight cluster creation process in the Azure preview portal, or to be usable when creating a cluster from the Azure CLI or Azure PowerShell.
>
> If you have resources on a v1 network, and you wish to make HDInsight directly accessible to those resources through a virtual network, see [Connecting classic VNets to new VNets](../virtual-network/virtual-networks-arm-asm-s2s.md) for information on how to connect a v2 Virtual Network to a v1 Virtual Network. Once this connection is established, you can create the HDInsight cluster in the v2 Virtual Network.

### Metastore

The metastore contains Hive and Oozie metadata, such as information about Hive tables, partitions, schemas, and columns. Using the metastore helps you retain your Hive and Oozie metadata, so that you don't have to re-create Hive tables or Oozie jobs when you create a new cluster.

Using the Metastore configuration option allows you to specify an external metastore using SQL Database. This allows the metadata information to be preserved when you delete a cluster, as it is stored externally in the database. For instructions on how to create a SQL database in Azure, see [Create your first Azure SQL Database](sql-database-get-started.md).

> [AZURE.NOTE] Metastore configuration is not available for HBase cluster types.

###<a id="scriptaction"></a>Script action

You can install additional components or customize cluster configuration by using scripts during cluster provisioning. Such scripts are invoked via **Script Action**. For more information, see [Customize HDInsight cluster using Script Action](hdinsight-hadoop-customize-cluster-linux.md).

> [AZURE.IMPORTANT] Adding additional components after a cluster has been created is not supported, as these components will not be available after a cluster node is reimaged. Components installed through script actions are reinstalled as part of the reimaging process.

### Additional storage

In some cases, you may wish to add additional storage to the cluster. For example, if you have multiple Azure Storage Accounts for different geographical regions, or for different services, but want to analyze them all with HDInsight.

For more information on using secondary blob stores, see [Using Azure Blob storage with HDInsight](../hdinsight-use-blob-storage.md).

##<a id="nextsteps"></a><a id="options"></a> Creation methods

In this article, you have learned basic information about creating a Linux-based HDInsight cluster. Use the table below to find specific information on how to create a cluster using a method that best suits your needs:

| Use this to create a cluster... | Using a web browser... | Using a command-line | Using the REST API | Using an SDK | From Linux, Mac OS X, or Unix | From Windows |
| ------------------------------- |:----------------------:|:--------------------:|:------------------:|:------------:|:-----------------------------:|:------------:|
| [Azure preview portal](hdinsight-hadoop-create-linux-clusters-portal.md) | ✔     | &nbsp; | &nbsp; | &nbsp; | ✔      | ✔ |
| [Azure CLI](hdinsight-hadoop-create-linux-clusters-azure-cli.md)         | &nbsp; | ✔     | &nbsp; | &nbsp; | ✔      | ✔ |
| [Azure PowerShell](hdinsight-hadoop-create-linux-clusters-azure-powershell.md) | &nbsp; | ✔     | &nbsp; | &nbsp; | &nbsp; | ✔ |
| [cURL](hdinsight-hadoop-create-linux-clusters-curl.md) | &nbsp; | ✔     | ✔ | &nbsp; | ✔      | ✔ |
| [.NET SDK](hdinsight-hadoop-create-linux-clusters-dotnet.md) | &nbsp; | &nbsp; | &nbsp; | ✔ | ✔      | ✔ |



[hdinsight-use-mapreduce]: ../hdinsight-use-mapreduce/
[hdinsight-use-hive]: ../hdinsight-use-hive/
[hdinsight-use-pig]: ../hdinsight-use-pig/
[hdinsight-upload-data]: ../hdinsight-upload-data/
[hdinsight-sdk-documentation]: http://msdn.microsoft.com/library/dn479185.aspx


[hdinsight-customize-cluster]: ../hdinsight-hadoop-customize-cluster/
[hdinsight-get-started]: ../hdinsight-get-started/
[hdinsight-admin-powershell]: ../hdinsight-administer-use-powershell/

[hdinsight-submit-jobs]: ../hdinsight-submit-hadoop-jobs-programmatically/
[hdinsight-powershell-reference]: https://msdn.microsoft.com/library/dn858087.aspx

[azure-management-portal]: https://manage.windowsazure.com/

[azure-command-line-tools]: ../xplat-cli/
[azure-create-storageaccount]: ../storage-create-storage-account/

[azure-purchase-options]: http://azure.microsoft.com/pricing/purchase-options/
[azure-member-offers]: http://azure.microsoft.com/pricing/member-offers/
[azure-free-trial]: http://azure.microsoft.com/pricing/free-trial/
[hdi-remote]: http://azure.microsoft.com/documentation/articles/hdinsight-administer-use-management-portal/#rdp


[Powershell-install-configure]: ../install-configure-powershell/

[image-hdi-customcreatecluster]: ./media/hdinsight-get-started/HDI.CustomCreateCluster.png
[image-hdi-customcreatecluster-clusteruser]: ./media/hdinsight-get-started/HDI.CustomCreateCluster.ClusterUser.png
[image-hdi-customcreatecluster-storageaccount]: ./media/hdinsight-get-started/HDI.CustomCreateCluster.StorageAccount.png
[image-hdi-customcreatecluster-addonstorage]: ./media/hdinsight-get-started/HDI.CustomCreateCluster.AddOnStorage.png

[azure-preview-portal]: https://portal.azure.com


[image-cli-account-download-import]: ./media/hdinsight-hadoop-provision-linux-clusters/HDI.CLIAccountDownloadImport.png
[image-cli-clustercreation]: ./media/hdinsight-hadoop-provision-linux-clusters/HDI.CLIClusterCreation.png
[image-cli-clustercreation-config]: ./media/hdinsight-hadoop-provision-linux-clusters/HDI.CLIClusterCreationConfig.png
[image-cli-clusterlisting]: ./media/hdinsight-hadoop-provision-linux-clusters/HDI.CLIListClusters.png "List and show clusters"

[image-hdi-ps-provision]: ./media/hdinsight-hadoop-provision-linux-clusters/HDI.ps.provision.png
[image-hdi-ps-config-provision]: ./media/hdinsight-hadoop-provision-linux-clusters/HDI.ps.config.provision.png

[img-hdi-cluster]: ./media/hdinsight-hadoop-provision-linux-clusters/HDI.Cluster.png

  [89e2276a]: /documentation/articles/hdinsight-use-sqoop/ "Use Sqoop with HDInsight"
>>>>>>> c8b1ffa7
<|MERGE_RESOLUTION|>--- conflicted
+++ resolved
@@ -1,5 +1,3 @@
-<<<<<<< HEAD
-<<<<<<< HEAD
 <properties
    	pageTitle="Create Hadoop, HBase, or Storm clusters on Linux in HDInsight | Microsoft Azure"
    	description="Learn how to create Hadoop, HBase, or Storm clusters on Linux for HDInsight using a browser, the Azure CLI, Azure PowerShell, REST, or through an SDK."
@@ -16,7 +14,7 @@
    	ms.topic="article"
    	ms.tgt_pltfrm="na"
    	ms.workload="big-data"
-   	ms.date="10/14/2015"
+   	ms.date="10/23/2015"
    	ms.author="nitinme"/>
 
 
@@ -47,6 +45,8 @@
 
 Each cluster type has its own terminology for nodes within the cluster, as well as the number of nodes and the default VM size for each node type:
 
+> [AZURE.IMPORTANT] If you plan on more than 32 worker nodes, either at cluster creation or by scaling the cluster after creation, then you must select a head node size with at least 8 cores and 14GB ram.
+
 ![HDInsight Hadoop cluster nodes](./media/hdinsight-provision-clusters/HDInsight.Hadoop.roles.png)
 
 Hadoop clusters for HDInsight have two types nodes:
@@ -163,11 +163,13 @@
 
 You can select the size of compute resources used by the cluster. For example, if you know that you will be performing operations that need a lot of memory, you may want to select a compute resource with more memory.
 
-> [AZURE.NOTE] Different cluster types have different node types, number of nodes, and node sizes. For example, a Hadoop cluster type has two _head nodes_ and a default of four _data nodes_, while a Storm cluster type has two _nimbus nodes_, three _zookeeper nodes_, and a default of four _supervisor nodes_.
-
-When using the Azure preview portal to configure the cluster, the Node size is exposed through the __Node Pricing Tier__ blade, and will also display the cost associated with the different node sizes. 
-
-> [AZURE.IMPORTANT] Billing starts once a cluster is created, and only stops when the cluster is deleted. For more information on pricing, see [HDInsight pricing details](https://azure.microsoft.com/en-us/pricing/details/hdinsight/).
+Different cluster types have different node types, number of nodes, and node sizes. For example, a Hadoop cluster type has two _head nodes_ and a default of four _data nodes_, while a Storm cluster type has two _nimbus nodes_, three _zookeeper nodes_, and a default of four _supervisor nodes_.
+
+> [AZURE.IMPORTANT] If you plan on more than 32 worker nodes, either at cluster creation or by scaling the cluster after creation, then you must select a head node size with at least 8 cores and 14GB ram.
+
+When using the Azure preview portal to configure the cluster, the Node size is available through the __Node Pricing Tier__ blade, and will also display the cost associated with the different node sizes. 
+
+> [AZURE.IMPORTANT] Billing starts once a cluster is created, and only stops when the cluster is deleted. For more information on pricing, see [HDInsight pricing details](https://azure.microsoft.com/pricing/details/hdinsight/).
 
 ##<a id="optionalconfiguration"></a>Optional configuration
 
@@ -213,6 +215,8 @@
 The metastore contains Hive and Oozie metadata, such as information about Hive tables, partitions, schemas, and columns. Using the metastore helps you retain your Hive and Oozie metadata, so that you don't have to re-create Hive tables or Oozie jobs when you create a new cluster.
 
 Using the Metastore configuration option allows you to specify an external metastore using SQL Database. This allows the metadata information to be preserved when you delete a cluster, as it is stored externally in the database. For instructions on how to create a SQL database in Azure, see [Create your first Azure SQL Database](sql-database-get-started.md).
+
+> [AZURE.NOTE] Metastore configuration is not available for HBase cluster types.
 
 ###<a id="scriptaction"></a>Script action
 
@@ -285,590 +289,4 @@
 
 [img-hdi-cluster]: ./media/hdinsight-hadoop-provision-linux-clusters/HDI.Cluster.png
 
-  [89e2276a]: /documentation/articles/hdinsight-use-sqoop/ "Use Sqoop with HDInsight"
-=======
-<properties
-   	pageTitle="Create Hadoop, HBase, or Storm clusters on Linux in HDInsight | Microsoft Azure"
-   	description="Learn how to create Hadoop, HBase, or Storm clusters on Linux for HDInsight using a browser, the Azure CLI, Azure PowerShell, REST, or through an SDK."
-   	services="hdinsight"
-   	documentationCenter=""
-   	authors="nitinme"
-   	manager="paulettm"
-   	editor="cgronlun"
-	tags="azure-portal"/>
-
-<tags
-   	ms.service="hdinsight"
-   	ms.devlang="na"
-   	ms.topic="article"
-   	ms.tgt_pltfrm="na"
-   	ms.workload="big-data"
-   	ms.date="10/23/2015"
-   	ms.author="nitinme"/>
-
-
-#Create Linux-based clusters in HDInsight
-
-[AZURE.INCLUDE [selector](../../includes/hdinsight-create-linux-cluster-selector.md)]
-
-In this document, you will learn about the different ways to create a Linux-based HDInsight cluster on Azure, as well as optional configurations that can be used with your cluster. HDInsight provides Apache Hadoop, Apache Storm, and Apache HBase as services on the Azure cloud platform.
-
-> [AZURE.NOTE] This document provides instructions on the different ways to create a cluster. If you are looking for a quick-start approach to create a cluster, see [Get Started with Azure HDInsight on Linux](../hdinsight-hadoop-linux-get-started.md).
-
-## What is an HDInsight cluster?
-
-A Hadoop cluster consists of several virtual machines (nodes,) which are used for distributed processing of tasks on the cluster. Azure abstracts the implementation details of installation and configuration of individual nodes, so you only have to provide general configuration information.
-
-###Cluster types
-
-There are several types of HDInsight available:
-
-| Cluster type | Use this if you need... |
-| ------------ | ----------------------------- |
-| Hadoop       | query and analysis (batch jobs)     |
-| HBase        | NoSQL data storage            |
-| Storm        | Real-time event processing |
-| Spark (Windows-only preview) | In-memory processing, interactive queries, micro-batch stream processing |
-
-During configuration, you will select one of these types for the cluster. You can add other technologies such as Hue, Spark, or R to these basic types by using [Script Actions](#scriptaction).
-
-Each cluster type has its own terminology for nodes within the cluster, as well as the number of nodes and the default VM size for each node type:
-
-> [AZURE.IMPORTANT] If you plan on more than 32 worker nodes, either at cluster creation or by scaling the cluster after creation, then you must select a head node size with at least 8 cores and 14GB ram.
-
-![HDInsight Hadoop cluster nodes](./media/hdinsight-provision-clusters/HDInsight.Hadoop.roles.png)
-
-Hadoop clusters for HDInsight have two types nodes:
-
-- Head node (2 nodes)
-- Data node (at least 1 node)
-
-![HDInsight HBase cluster nodes](./media/hdinsight-provision-clusters/HDInsight.HBase.roles.png)
-
-HBase clusters for HDInsight have three types of nodes:
-- Head servers (2 nodes)
-- Region servers (at least 1 node)
-- Master/Zookeeper nodes (3 nodes)
-
-![HDInsight Storm cluster nodes](./media/hdinsight-provision-clusters/HDInsight.Storm.roles.png)
-
-Storm clusters for HDInsight have three types nodes:
-- Nimbus nodes (2 nodes)
-- Supervisor servers (at least 1 node)
-- Zookeeper nodes (3 nodes)
-
-
-![HDInsight Spark cluster nodes](./media/hdinsight-provision-clusters/HDInsight.Spark.roles.png)
-
-Spark clusters for HDInsight have three types of nodes:
-- Head node (2 nodes)
-- Worker node (at least 1 node)
-- Zookeeper nodes (3 nodes) (Free for A1 Zookeepers VM size)
-
-###Azure Storage for HDInsight
-
-Each cluster type will also have one or more Azure Storage accounts associated with the cluster. HDInsight uses Azure blobs from these storage accounts as the data store for your cluster. Keeping the data separate from the cluster allows you to delete clusters when they aren't in use, and still preserve your data. You can then use the same storage account for a new cluster if you need to do more analysis. For more information, see [Use Azure Blob storage with HDInsight](../hdinsight-use-blob-storage.md).
-
-## <a id="configuration"></a>Basic configuration options
-
-The following sections describe the required configuration options available when creating an HDInsight cluster.
-
-###Cluster name
-
-The cluster name provides a unique identifier for the cluster, and is used as part of the domain name for accessing the cluster over the Internet. For example, a cluster named _mycluster_ will be available over the internet as _mycluster_.azurehdinsight.net.
-
-The cluster name must follow the following guidelines:
-
-- The field must contain a string that is between 3 and 63 characters
-- The field can contain only letters, numbers, and hyphens
-
-###Cluster type
-
-Cluster type allows you to select special purpose configurations for the cluster. The following are the types available for Linux-based HDInsight:
-
-| Cluster type | Use this if you need... |
-| ------------ | ----------------------------- |
-| Hadoop       | query and analysis (batch jobs)     |
-| HBase        | NoSQL data storage            |
-| Storm        | Real-time event processing |
-| Spark (Windows-only preview) | In-memory processing, interactive queries, micro-batch stream processing |
-
-You can add other technologies such as Hue, Spark, or R to these basic types by using [Script Actions](#scriptaction).
-
-###Cluster operating system
-
-You can provision HDInsight clusters on one of the following two operating systems:
-
-- **HDInsight on Windows (Windows Server 2012 R2 Datacenter)**: Select this option if you need to integrate with Windows-based services and technologies that will run on the cluster with Hadoop, or if you are migrating from an existing Windows-based Hadoop distribution.
-
-- **HDInsight on Linux (Ubuntu 12.04 LTS for Linux)**: Select this option if you are familiar with Linux or Unix, migrating from an existing Linux-based Hadoop solution, or want easy integration with Hadoop ecosystem components built for Linux. For more information, see [Get started with Hadoop on Linux in HDInsight](hdinsight-hadoop-linux-get-started.md).
-
-> [AZURE.NOTE] Information in this document assumes that you are using a Linux-based HDInsight cluster. For information that is specific to Windows-based clusters, see [Create Windows-based Hadoop clusters in HDInsight](hdinsight-provision-clusters.md).
-
-###Subscription name
-
-If you have multiple Azure subscriptions, use this to select the one you want to use when creating the HDInsight cluster.
-
-###Resource group
-
-Applications are typically made up of many components, for example a web app, database, database server, storage, and 3rd party services. Azure Resource Manager (ARM) enables you to work with the resources in your application as a group, referred to as an Azure Resource Group. You can deploy, update, monitor or delete all of the resources for your application in a single, coordinated operation. You use a template for deployment and that template can work for different environments such as testing, staging and production. You can clarify billing for your organization by viewing the rolled-up costs for the entire group. For more information, see [Azure Resource Manager Overview](resource-group-overview.md).
-
-###Credentials
-
-There are two types of authentication used with HDInsight clusters:
-
-* __Admin__ or __HTTPs__ user: The admin account for a cluster is primarily used when accessing web or REST services exposed by the cluster. It cannot be used to directly login to the cluster.
-
-* __SSH username__: An SSH user account is used to remotely access the cluster using a [Secure Shell](https://en.wikipedia.org/wiki/Secure_Shell) client. This is most often used to provide a remote command-line access to the cluster head nodes.
-
-The admin account is secured by a password, and all web communications to the cluster using the admin account should be performed over a secure HTTPS connection.
-
-The SSH user can be authenticated using either a password or a certificate. Certificate authentication is the most secure option, however it requires the creation and maintenance of a public and private certificate pair.
-
-For more information on using SSH with HDInsight, including how to create and use SSH keys, see one of the following articles:
-
-* [For Linux, Unix, or Mac OS X clients - using SSH with HDInsight](hdinsight-hadoop-linux-use-ssh-unix.md)
-* [For Windows clients - using SSH with HDInsight](hdinsight-hadoop-linux-use-ssh-windows.md)
-
-###Data source
-
-HDInsight uses Azure Blob Storage as the underlying storage for the cluster. Internally, Hadoop and other software on the cluster sees this storage as a Hadoop Distributed File System (HDFS) compatible system. 
-
-When creating a new cluster, you must either create a new Azure Storage Account, or use an existing one.
-
-> [AZURE.IMPORTANT] The geographic location you select for the storage account will determine the location of the HDInsight cluster, as the cluster must be in the same data center as the default storage account. 
->
-> For a list of supported regions, click the **Region** drop-down list on [HDInsight pricing](https://go.microsoft.com/fwLink/?LinkID=282635&clcid=0x409).
-
-####Default storage container
-
-HDInsight will also create a _default storage container_ on the storage account. This is the default storage for the HDInsight cluster. 
-
-By default, this container has the same name as the cluster. For more information on how HDInsight works with Azure Blob Storage, see [Use HDFS-compatible Azure Blob storage with Hadoop in HDInsight](hdinsight-hadoop-use-blob-storage.md).
-
->[AZURE.WARNING] Don't share one container for multiple clusters. This is not supported.
-
-###Node size
-
-You can select the size of compute resources used by the cluster. For example, if you know that you will be performing operations that need a lot of memory, you may want to select a compute resource with more memory.
-
-Different cluster types have different node types, number of nodes, and node sizes. For example, a Hadoop cluster type has two _head nodes_ and a default of four _data nodes_, while a Storm cluster type has two _nimbus nodes_, three _zookeeper nodes_, and a default of four _supervisor nodes_.
-
-> [AZURE.IMPORTANT] If you plan on more than 32 worker nodes, either at cluster creation or by scaling the cluster after creation, then you must select a head node size with at least 8 cores and 14GB ram.
-
-When using the Azure preview portal to configure the cluster, the Node size is available through the __Node Pricing Tier__ blade, and will also display the cost associated with the different node sizes. 
-
-> [AZURE.IMPORTANT] Billing starts once a cluster is created, and only stops when the cluster is deleted. For more information on pricing, see [HDInsight pricing details](https://azure.microsoft.com/pricing/details/hdinsight/).
-
-##<a id="optionalconfiguration"></a>Optional configuration
-
-The following sections describe optional configuration options, as well as scenarios that would require these configurations.
-
-### HDInsight version
-
-Use this to determine the version of HDInsight used for this cluster. For more information, see [Hadoop cluster versions and components in HDInsight](https://go.microsoft.com/fwLink/?LinkID=320896&clcid=0x409)
-
-### Use Azure virtual networks
-
-An [Azure Virtual Network](http://azure.microsoft.com/documentation/services/virtual-network/) allows you to create a secure, persistent network containing the resources you need for your solution. A virtual network allows you to:
-
-* Connect cloud resources together in a private network (cloud-only).
-
-	![diagram of cloud-only configuration](./media/hdinsight-hadoop-provision-linux-clusters/hdinsight-vnet-cloud-only.png)
-
-* Connect your cloud resources to your local data-center network (site-to-site or point-to-site) by using a virtual private network (VPN).
-
-    | Site-to-site configuration | Point-to-site configuration |
-    | -------------------------- | --------------------------- |
-    | Site-to-site configuration allows you to connect multiple resources from your data center to the Azure virtual network by using a hardware VPN or the Routing and Remote Access Service.<br />![diagram of site-to-site configuration](./media/hdinsight-hadoop-provision-linux-clusters/hdinsight-vnet-site-to-site.png) | Point-to-site configuration allows you to connect a specific resource to the Azure virtual network by using a software VPN.<br />![diagram of point-to-site configuration](./media/hdinsight-hadoop-provision-linux-clusters/hdinsight-vnet-point-to-site.png) |
-
-For more information on Virtual Network features, benefits, and capabilities, see the [Azure Virtual Network overview](http://msdn.microsoft.com/library/azure/jj156007.aspx).
-
-> [AZURE.NOTE] You must create the Azure virtual network before creating a cluster. For more information, see [How to create a Virtual Network](virtual-networks-create-vnet.md).
->
-> Azure HDInsight only supports location-based Virtual Networks, and does not currently work with Affinity Group-based Virtual Networks. Use Azure PowerShell cmdlet Get-AzureVNetConfig to check whether an existing Azure virtual network is location-based. If your virtual network is not location-based, you have the following options:
->
-> - Export the existing Virtual Network configuration and then create a new Virtual Network. All new Virtual Networks are by default, location-based.
-> - Migrate to a location-based Virtual Network.  See [Migrate existing services to regional scope](http://azure.microsoft.com/blog/2014/11/26/migrating-existing-services-to-regional-scope/).
->
-> It is highly recommended to designate a single subnet for one cluster.
->
-> Currently (8/25/2015,) you can only create one Linux-based cluster in an Azure Virtual Network.
->
-> You cannot use a v1 (Classic,) Azure Virtual Network with Linux-based HDInsight. The Virtual Network must be v2 (Azure Resource Manager,) in order for it to be listed as an option during the HDInsight cluster creation process in the Azure preview portal, or to be usable when creating a cluster from the Azure CLI or Azure PowerShell.
->
-> If you have resources on a v1 network, and you wish to make HDInsight directly accessible to those resources through a virtual network, see [Connecting classic VNets to new VNets](../virtual-network/virtual-networks-arm-asm-s2s.md) for information on how to connect a v2 Virtual Network to a v1 Virtual Network. Once this connection is established, you can create the HDInsight cluster in the v2 Virtual Network.
-
-### Metastore
-
-The metastore contains Hive and Oozie metadata, such as information about Hive tables, partitions, schemas, and columns. Using the metastore helps you retain your Hive and Oozie metadata, so that you don't have to re-create Hive tables or Oozie jobs when you create a new cluster.
-
-Using the Metastore configuration option allows you to specify an external metastore using SQL Database. This allows the metadata information to be preserved when you delete a cluster, as it is stored externally in the database. For instructions on how to create a SQL database in Azure, see [Create your first Azure SQL Database](sql-database-get-started.md).
-
-###<a id="scriptaction"></a>Script action
-
-You can install additional components or customize cluster configuration by using scripts during cluster provisioning. Such scripts are invoked via **Script Action**. For more information, see [Customize HDInsight cluster using Script Action](hdinsight-hadoop-customize-cluster-linux.md).
-
-> [AZURE.IMPORTANT] Adding additional components after a cluster has been created is not supported, as these components will not be available after a cluster node is reimaged. Components installed through script actions are reinstalled as part of the reimaging process.
-
-### Additional storage
-
-In some cases, you may wish to add additional storage to the cluster. For example, if you have multiple Azure Storage Accounts for different geographical regions, or for different services, but want to analyze them all with HDInsight.
-
-For more information on using secondary blob stores, see [Using Azure Blob storage with HDInsight](../hdinsight-use-blob-storage.md).
-
-##<a id="nextsteps"></a><a id="options"></a> Creation methods
-
-In this article, you have learned basic information about creating a Linux-based HDInsight cluster. Use the table below to find specific information on how to create a cluster using a method that best suits your needs:
-
-| Use this to create a cluster... | Using a web browser... | Using a command-line | Using the REST API | Using an SDK | From Linux, Mac OS X, or Unix | From Windows |
-| ------------------------------- |:----------------------:|:--------------------:|:------------------:|:------------:|:-----------------------------:|:------------:|
-| [Azure preview portal](hdinsight-hadoop-create-linux-clusters-portal.md) | ✔     | &nbsp; | &nbsp; | &nbsp; | ✔      | ✔ |
-| [Azure CLI](hdinsight-hadoop-create-linux-clusters-azure-cli.md)         | &nbsp; | ✔     | &nbsp; | &nbsp; | ✔      | ✔ |
-| [Azure PowerShell](hdinsight-hadoop-create-linux-clusters-azure-powershell.md) | &nbsp; | ✔     | &nbsp; | &nbsp; | &nbsp; | ✔ |
-| [cURL](hdinsight-hadoop-create-linux-clusters-curl.md) | &nbsp; | ✔     | ✔ | &nbsp; | ✔      | ✔ |
-| [.NET SDK](hdinsight-hadoop-create-linux-clusters-dotnet.md) | &nbsp; | &nbsp; | &nbsp; | ✔ | ✔      | ✔ |
-
-
-
-[hdinsight-use-mapreduce]: ../hdinsight-use-mapreduce/
-[hdinsight-use-hive]: ../hdinsight-use-hive/
-[hdinsight-use-pig]: ../hdinsight-use-pig/
-[hdinsight-upload-data]: ../hdinsight-upload-data/
-[hdinsight-sdk-documentation]: http://msdn.microsoft.com/library/dn479185.aspx
-
-
-[hdinsight-customize-cluster]: ../hdinsight-hadoop-customize-cluster/
-[hdinsight-get-started]: ../hdinsight-get-started/
-[hdinsight-admin-powershell]: ../hdinsight-administer-use-powershell/
-
-[hdinsight-submit-jobs]: ../hdinsight-submit-hadoop-jobs-programmatically/
-[hdinsight-powershell-reference]: https://msdn.microsoft.com/library/dn858087.aspx
-
-[azure-management-portal]: https://manage.windowsazure.com/
-
-[azure-command-line-tools]: ../xplat-cli/
-[azure-create-storageaccount]: ../storage-create-storage-account/
-
-[azure-purchase-options]: http://azure.microsoft.com/pricing/purchase-options/
-[azure-member-offers]: http://azure.microsoft.com/pricing/member-offers/
-[azure-free-trial]: http://azure.microsoft.com/pricing/free-trial/
-[hdi-remote]: http://azure.microsoft.com/documentation/articles/hdinsight-administer-use-management-portal/#rdp
-
-
-[Powershell-install-configure]: ../install-configure-powershell/
-
-[image-hdi-customcreatecluster]: ./media/hdinsight-get-started/HDI.CustomCreateCluster.png
-[image-hdi-customcreatecluster-clusteruser]: ./media/hdinsight-get-started/HDI.CustomCreateCluster.ClusterUser.png
-[image-hdi-customcreatecluster-storageaccount]: ./media/hdinsight-get-started/HDI.CustomCreateCluster.StorageAccount.png
-[image-hdi-customcreatecluster-addonstorage]: ./media/hdinsight-get-started/HDI.CustomCreateCluster.AddOnStorage.png
-
-[azure-preview-portal]: https://portal.azure.com
-
-
-[image-cli-account-download-import]: ./media/hdinsight-hadoop-provision-linux-clusters/HDI.CLIAccountDownloadImport.png
-[image-cli-clustercreation]: ./media/hdinsight-hadoop-provision-linux-clusters/HDI.CLIClusterCreation.png
-[image-cli-clustercreation-config]: ./media/hdinsight-hadoop-provision-linux-clusters/HDI.CLIClusterCreationConfig.png
-[image-cli-clusterlisting]: ./media/hdinsight-hadoop-provision-linux-clusters/HDI.CLIListClusters.png "List and show clusters"
-
-[image-hdi-ps-provision]: ./media/hdinsight-hadoop-provision-linux-clusters/HDI.ps.provision.png
-[image-hdi-ps-config-provision]: ./media/hdinsight-hadoop-provision-linux-clusters/HDI.ps.config.provision.png
-
-[img-hdi-cluster]: ./media/hdinsight-hadoop-provision-linux-clusters/HDI.Cluster.png
-
-  [89e2276a]: /documentation/articles/hdinsight-use-sqoop/ "Use Sqoop with HDInsight"
->>>>>>> 067bd7eaa43f7196fdba51ba420d8019d435eeac
-=======
-<properties
-   	pageTitle="Create Hadoop, HBase, or Storm clusters on Linux in HDInsight | Microsoft Azure"
-   	description="Learn how to create Hadoop, HBase, or Storm clusters on Linux for HDInsight using a browser, the Azure CLI, Azure PowerShell, REST, or through an SDK."
-   	services="hdinsight"
-   	documentationCenter=""
-   	authors="nitinme"
-   	manager="paulettm"
-   	editor="cgronlun"
-	tags="azure-portal"/>
-
-<tags
-   	ms.service="hdinsight"
-   	ms.devlang="na"
-   	ms.topic="article"
-   	ms.tgt_pltfrm="na"
-   	ms.workload="big-data"
-   	ms.date="10/23/2015"
-   	ms.author="nitinme"/>
-
-
-#Create Linux-based clusters in HDInsight
-
-[AZURE.INCLUDE [selector](../../includes/hdinsight-create-linux-cluster-selector.md)]
-
-In this document, you will learn about the different ways to create a Linux-based HDInsight cluster on Azure, as well as optional configurations that can be used with your cluster. HDInsight provides Apache Hadoop, Apache Storm, and Apache HBase as services on the Azure cloud platform.
-
-> [AZURE.NOTE] This document provides instructions on the different ways to create a cluster. If you are looking for a quick-start approach to create a cluster, see [Get Started with Azure HDInsight on Linux](../hdinsight-hadoop-linux-get-started.md).
-
-## What is an HDInsight cluster?
-
-A Hadoop cluster consists of several virtual machines (nodes,) which are used for distributed processing of tasks on the cluster. Azure abstracts the implementation details of installation and configuration of individual nodes, so you only have to provide general configuration information.
-
-###Cluster types
-
-There are several types of HDInsight available:
-
-| Cluster type | Use this if you need... |
-| ------------ | ----------------------------- |
-| Hadoop       | query and analysis (batch jobs)     |
-| HBase        | NoSQL data storage            |
-| Storm        | Real-time event processing |
-| Spark (Windows-only preview) | In-memory processing, interactive queries, micro-batch stream processing |
-
-During configuration, you will select one of these types for the cluster. You can add other technologies such as Hue, Spark, or R to these basic types by using [Script Actions](#scriptaction).
-
-Each cluster type has its own terminology for nodes within the cluster, as well as the number of nodes and the default VM size for each node type:
-
-> [AZURE.IMPORTANT] If you plan on more than 32 worker nodes, either at cluster creation or by scaling the cluster after creation, then you must select a head node size with at least 8 cores and 14GB ram.
-
-![HDInsight Hadoop cluster nodes](./media/hdinsight-provision-clusters/HDInsight.Hadoop.roles.png)
-
-Hadoop clusters for HDInsight have two types nodes:
-
-- Head node (2 nodes)
-- Data node (at least 1 node)
-
-![HDInsight HBase cluster nodes](./media/hdinsight-provision-clusters/HDInsight.HBase.roles.png)
-
-HBase clusters for HDInsight have three types of nodes:
-- Head servers (2 nodes)
-- Region servers (at least 1 node)
-- Master/Zookeeper nodes (3 nodes)
-
-![HDInsight Storm cluster nodes](./media/hdinsight-provision-clusters/HDInsight.Storm.roles.png)
-
-Storm clusters for HDInsight have three types nodes:
-- Nimbus nodes (2 nodes)
-- Supervisor servers (at least 1 node)
-- Zookeeper nodes (3 nodes)
-
-
-![HDInsight Spark cluster nodes](./media/hdinsight-provision-clusters/HDInsight.Spark.roles.png)
-
-Spark clusters for HDInsight have three types of nodes:
-- Head node (2 nodes)
-- Worker node (at least 1 node)
-- Zookeeper nodes (3 nodes) (Free for A1 Zookeepers VM size)
-
-###Azure Storage for HDInsight
-
-Each cluster type will also have one or more Azure Storage accounts associated with the cluster. HDInsight uses Azure blobs from these storage accounts as the data store for your cluster. Keeping the data separate from the cluster allows you to delete clusters when they aren't in use, and still preserve your data. You can then use the same storage account for a new cluster if you need to do more analysis. For more information, see [Use Azure Blob storage with HDInsight](../hdinsight-use-blob-storage.md).
-
-## <a id="configuration"></a>Basic configuration options
-
-The following sections describe the required configuration options available when creating an HDInsight cluster.
-
-###Cluster name
-
-The cluster name provides a unique identifier for the cluster, and is used as part of the domain name for accessing the cluster over the Internet. For example, a cluster named _mycluster_ will be available over the internet as _mycluster_.azurehdinsight.net.
-
-The cluster name must follow the following guidelines:
-
-- The field must contain a string that is between 3 and 63 characters
-- The field can contain only letters, numbers, and hyphens
-
-###Cluster type
-
-Cluster type allows you to select special purpose configurations for the cluster. The following are the types available for Linux-based HDInsight:
-
-| Cluster type | Use this if you need... |
-| ------------ | ----------------------------- |
-| Hadoop       | query and analysis (batch jobs)     |
-| HBase        | NoSQL data storage            |
-| Storm        | Real-time event processing |
-| Spark (Windows-only preview) | In-memory processing, interactive queries, micro-batch stream processing |
-
-You can add other technologies such as Hue, Spark, or R to these basic types by using [Script Actions](#scriptaction).
-
-###Cluster operating system
-
-You can provision HDInsight clusters on one of the following two operating systems:
-
-- **HDInsight on Windows (Windows Server 2012 R2 Datacenter)**: Select this option if you need to integrate with Windows-based services and technologies that will run on the cluster with Hadoop, or if you are migrating from an existing Windows-based Hadoop distribution.
-
-- **HDInsight on Linux (Ubuntu 12.04 LTS for Linux)**: Select this option if you are familiar with Linux or Unix, migrating from an existing Linux-based Hadoop solution, or want easy integration with Hadoop ecosystem components built for Linux. For more information, see [Get started with Hadoop on Linux in HDInsight](hdinsight-hadoop-linux-get-started.md).
-
-> [AZURE.NOTE] Information in this document assumes that you are using a Linux-based HDInsight cluster. For information that is specific to Windows-based clusters, see [Create Windows-based Hadoop clusters in HDInsight](hdinsight-provision-clusters.md).
-
-###Subscription name
-
-If you have multiple Azure subscriptions, use this to select the one you want to use when creating the HDInsight cluster.
-
-###Resource group
-
-Applications are typically made up of many components, for example a web app, database, database server, storage, and 3rd party services. Azure Resource Manager (ARM) enables you to work with the resources in your application as a group, referred to as an Azure Resource Group. You can deploy, update, monitor or delete all of the resources for your application in a single, coordinated operation. You use a template for deployment and that template can work for different environments such as testing, staging and production. You can clarify billing for your organization by viewing the rolled-up costs for the entire group. For more information, see [Azure Resource Manager Overview](resource-group-overview.md).
-
-###Credentials
-
-There are two types of authentication used with HDInsight clusters:
-
-* __Admin__ or __HTTPs__ user: The admin account for a cluster is primarily used when accessing web or REST services exposed by the cluster. It cannot be used to directly login to the cluster.
-
-* __SSH username__: An SSH user account is used to remotely access the cluster using a [Secure Shell](https://en.wikipedia.org/wiki/Secure_Shell) client. This is most often used to provide a remote command-line access to the cluster head nodes.
-
-The admin account is secured by a password, and all web communications to the cluster using the admin account should be performed over a secure HTTPS connection.
-
-The SSH user can be authenticated using either a password or a certificate. Certificate authentication is the most secure option, however it requires the creation and maintenance of a public and private certificate pair.
-
-For more information on using SSH with HDInsight, including how to create and use SSH keys, see one of the following articles:
-
-* [For Linux, Unix, or Mac OS X clients - using SSH with HDInsight](hdinsight-hadoop-linux-use-ssh-unix.md)
-* [For Windows clients - using SSH with HDInsight](hdinsight-hadoop-linux-use-ssh-windows.md)
-
-###Data source
-
-HDInsight uses Azure Blob Storage as the underlying storage for the cluster. Internally, Hadoop and other software on the cluster sees this storage as a Hadoop Distributed File System (HDFS) compatible system. 
-
-When creating a new cluster, you must either create a new Azure Storage Account, or use an existing one.
-
-> [AZURE.IMPORTANT] The geographic location you select for the storage account will determine the location of the HDInsight cluster, as the cluster must be in the same data center as the default storage account. 
->
-> For a list of supported regions, click the **Region** drop-down list on [HDInsight pricing](https://go.microsoft.com/fwLink/?LinkID=282635&clcid=0x409).
-
-####Default storage container
-
-HDInsight will also create a _default storage container_ on the storage account. This is the default storage for the HDInsight cluster. 
-
-By default, this container has the same name as the cluster. For more information on how HDInsight works with Azure Blob Storage, see [Use HDFS-compatible Azure Blob storage with Hadoop in HDInsight](hdinsight-hadoop-use-blob-storage.md).
-
->[AZURE.WARNING] Don't share one container for multiple clusters. This is not supported.
-
-###Node size
-
-You can select the size of compute resources used by the cluster. For example, if you know that you will be performing operations that need a lot of memory, you may want to select a compute resource with more memory.
-
-Different cluster types have different node types, number of nodes, and node sizes. For example, a Hadoop cluster type has two _head nodes_ and a default of four _data nodes_, while a Storm cluster type has two _nimbus nodes_, three _zookeeper nodes_, and a default of four _supervisor nodes_.
-
-> [AZURE.IMPORTANT] If you plan on more than 32 worker nodes, either at cluster creation or by scaling the cluster after creation, then you must select a head node size with at least 8 cores and 14GB ram.
-
-When using the Azure preview portal to configure the cluster, the Node size is available through the __Node Pricing Tier__ blade, and will also display the cost associated with the different node sizes. 
-
-> [AZURE.IMPORTANT] Billing starts once a cluster is created, and only stops when the cluster is deleted. For more information on pricing, see [HDInsight pricing details](https://azure.microsoft.com/pricing/details/hdinsight/).
-
-##<a id="optionalconfiguration"></a>Optional configuration
-
-The following sections describe optional configuration options, as well as scenarios that would require these configurations.
-
-### HDInsight version
-
-Use this to determine the version of HDInsight used for this cluster. For more information, see [Hadoop cluster versions and components in HDInsight](https://go.microsoft.com/fwLink/?LinkID=320896&clcid=0x409)
-
-### Use Azure virtual networks
-
-An [Azure Virtual Network](http://azure.microsoft.com/documentation/services/virtual-network/) allows you to create a secure, persistent network containing the resources you need for your solution. A virtual network allows you to:
-
-* Connect cloud resources together in a private network (cloud-only).
-
-	![diagram of cloud-only configuration](./media/hdinsight-hadoop-provision-linux-clusters/hdinsight-vnet-cloud-only.png)
-
-* Connect your cloud resources to your local data-center network (site-to-site or point-to-site) by using a virtual private network (VPN).
-
-    | Site-to-site configuration | Point-to-site configuration |
-    | -------------------------- | --------------------------- |
-    | Site-to-site configuration allows you to connect multiple resources from your data center to the Azure virtual network by using a hardware VPN or the Routing and Remote Access Service.<br />![diagram of site-to-site configuration](./media/hdinsight-hadoop-provision-linux-clusters/hdinsight-vnet-site-to-site.png) | Point-to-site configuration allows you to connect a specific resource to the Azure virtual network by using a software VPN.<br />![diagram of point-to-site configuration](./media/hdinsight-hadoop-provision-linux-clusters/hdinsight-vnet-point-to-site.png) |
-
-For more information on Virtual Network features, benefits, and capabilities, see the [Azure Virtual Network overview](http://msdn.microsoft.com/library/azure/jj156007.aspx).
-
-> [AZURE.NOTE] You must create the Azure virtual network before creating a cluster. For more information, see [How to create a Virtual Network](virtual-networks-create-vnet.md).
->
-> Azure HDInsight only supports location-based Virtual Networks, and does not currently work with Affinity Group-based Virtual Networks. Use Azure PowerShell cmdlet Get-AzureVNetConfig to check whether an existing Azure virtual network is location-based. If your virtual network is not location-based, you have the following options:
->
-> - Export the existing Virtual Network configuration and then create a new Virtual Network. All new Virtual Networks are by default, location-based.
-> - Migrate to a location-based Virtual Network.  See [Migrate existing services to regional scope](http://azure.microsoft.com/blog/2014/11/26/migrating-existing-services-to-regional-scope/).
->
-> It is highly recommended to designate a single subnet for one cluster.
->
-> Currently (8/25/2015,) you can only create one Linux-based cluster in an Azure Virtual Network.
->
-> You cannot use a v1 (Classic,) Azure Virtual Network with Linux-based HDInsight. The Virtual Network must be v2 (Azure Resource Manager,) in order for it to be listed as an option during the HDInsight cluster creation process in the Azure preview portal, or to be usable when creating a cluster from the Azure CLI or Azure PowerShell.
->
-> If you have resources on a v1 network, and you wish to make HDInsight directly accessible to those resources through a virtual network, see [Connecting classic VNets to new VNets](../virtual-network/virtual-networks-arm-asm-s2s.md) for information on how to connect a v2 Virtual Network to a v1 Virtual Network. Once this connection is established, you can create the HDInsight cluster in the v2 Virtual Network.
-
-### Metastore
-
-The metastore contains Hive and Oozie metadata, such as information about Hive tables, partitions, schemas, and columns. Using the metastore helps you retain your Hive and Oozie metadata, so that you don't have to re-create Hive tables or Oozie jobs when you create a new cluster.
-
-Using the Metastore configuration option allows you to specify an external metastore using SQL Database. This allows the metadata information to be preserved when you delete a cluster, as it is stored externally in the database. For instructions on how to create a SQL database in Azure, see [Create your first Azure SQL Database](sql-database-get-started.md).
-
-> [AZURE.NOTE] Metastore configuration is not available for HBase cluster types.
-
-###<a id="scriptaction"></a>Script action
-
-You can install additional components or customize cluster configuration by using scripts during cluster provisioning. Such scripts are invoked via **Script Action**. For more information, see [Customize HDInsight cluster using Script Action](hdinsight-hadoop-customize-cluster-linux.md).
-
-> [AZURE.IMPORTANT] Adding additional components after a cluster has been created is not supported, as these components will not be available after a cluster node is reimaged. Components installed through script actions are reinstalled as part of the reimaging process.
-
-### Additional storage
-
-In some cases, you may wish to add additional storage to the cluster. For example, if you have multiple Azure Storage Accounts for different geographical regions, or for different services, but want to analyze them all with HDInsight.
-
-For more information on using secondary blob stores, see [Using Azure Blob storage with HDInsight](../hdinsight-use-blob-storage.md).
-
-##<a id="nextsteps"></a><a id="options"></a> Creation methods
-
-In this article, you have learned basic information about creating a Linux-based HDInsight cluster. Use the table below to find specific information on how to create a cluster using a method that best suits your needs:
-
-| Use this to create a cluster... | Using a web browser... | Using a command-line | Using the REST API | Using an SDK | From Linux, Mac OS X, or Unix | From Windows |
-| ------------------------------- |:----------------------:|:--------------------:|:------------------:|:------------:|:-----------------------------:|:------------:|
-| [Azure preview portal](hdinsight-hadoop-create-linux-clusters-portal.md) | ✔     | &nbsp; | &nbsp; | &nbsp; | ✔      | ✔ |
-| [Azure CLI](hdinsight-hadoop-create-linux-clusters-azure-cli.md)         | &nbsp; | ✔     | &nbsp; | &nbsp; | ✔      | ✔ |
-| [Azure PowerShell](hdinsight-hadoop-create-linux-clusters-azure-powershell.md) | &nbsp; | ✔     | &nbsp; | &nbsp; | &nbsp; | ✔ |
-| [cURL](hdinsight-hadoop-create-linux-clusters-curl.md) | &nbsp; | ✔     | ✔ | &nbsp; | ✔      | ✔ |
-| [.NET SDK](hdinsight-hadoop-create-linux-clusters-dotnet.md) | &nbsp; | &nbsp; | &nbsp; | ✔ | ✔      | ✔ |
-
-
-
-[hdinsight-use-mapreduce]: ../hdinsight-use-mapreduce/
-[hdinsight-use-hive]: ../hdinsight-use-hive/
-[hdinsight-use-pig]: ../hdinsight-use-pig/
-[hdinsight-upload-data]: ../hdinsight-upload-data/
-[hdinsight-sdk-documentation]: http://msdn.microsoft.com/library/dn479185.aspx
-
-
-[hdinsight-customize-cluster]: ../hdinsight-hadoop-customize-cluster/
-[hdinsight-get-started]: ../hdinsight-get-started/
-[hdinsight-admin-powershell]: ../hdinsight-administer-use-powershell/
-
-[hdinsight-submit-jobs]: ../hdinsight-submit-hadoop-jobs-programmatically/
-[hdinsight-powershell-reference]: https://msdn.microsoft.com/library/dn858087.aspx
-
-[azure-management-portal]: https://manage.windowsazure.com/
-
-[azure-command-line-tools]: ../xplat-cli/
-[azure-create-storageaccount]: ../storage-create-storage-account/
-
-[azure-purchase-options]: http://azure.microsoft.com/pricing/purchase-options/
-[azure-member-offers]: http://azure.microsoft.com/pricing/member-offers/
-[azure-free-trial]: http://azure.microsoft.com/pricing/free-trial/
-[hdi-remote]: http://azure.microsoft.com/documentation/articles/hdinsight-administer-use-management-portal/#rdp
-
-
-[Powershell-install-configure]: ../install-configure-powershell/
-
-[image-hdi-customcreatecluster]: ./media/hdinsight-get-started/HDI.CustomCreateCluster.png
-[image-hdi-customcreatecluster-clusteruser]: ./media/hdinsight-get-started/HDI.CustomCreateCluster.ClusterUser.png
-[image-hdi-customcreatecluster-storageaccount]: ./media/hdinsight-get-started/HDI.CustomCreateCluster.StorageAccount.png
-[image-hdi-customcreatecluster-addonstorage]: ./media/hdinsight-get-started/HDI.CustomCreateCluster.AddOnStorage.png
-
-[azure-preview-portal]: https://portal.azure.com
-
-
-[image-cli-account-download-import]: ./media/hdinsight-hadoop-provision-linux-clusters/HDI.CLIAccountDownloadImport.png
-[image-cli-clustercreation]: ./media/hdinsight-hadoop-provision-linux-clusters/HDI.CLIClusterCreation.png
-[image-cli-clustercreation-config]: ./media/hdinsight-hadoop-provision-linux-clusters/HDI.CLIClusterCreationConfig.png
-[image-cli-clusterlisting]: ./media/hdinsight-hadoop-provision-linux-clusters/HDI.CLIListClusters.png "List and show clusters"
-
-[image-hdi-ps-provision]: ./media/hdinsight-hadoop-provision-linux-clusters/HDI.ps.provision.png
-[image-hdi-ps-config-provision]: ./media/hdinsight-hadoop-provision-linux-clusters/HDI.ps.config.provision.png
-
-[img-hdi-cluster]: ./media/hdinsight-hadoop-provision-linux-clusters/HDI.Cluster.png
-
-  [89e2276a]: /documentation/articles/hdinsight-use-sqoop/ "Use Sqoop with HDInsight"
->>>>>>> c8b1ffa7
+[89e2276a]: /documentation/articles/hdinsight-use-sqoop/ "Use Sqoop with HDInsight"