--- conflicted
+++ resolved
@@ -32,20 +32,8 @@
 >HDInsight cluster billing starts once a cluster is created and stops when the cluster is deleted. Billing is pro-rated per minute, so you should always delete your cluster when it is no longer in use. Learn how to [delete a cluster.](hdinsight-delete-cluster.md)
 >
 
-<<<<<<< HEAD
-| Cluster type | Functionality |
-| --- | --- |
-| [Hadoop](hdinsight-hadoop-introduction.md) |Query and analysis (batch jobs) |
-| [HBase](hdinsight-hbase-overview.md) |NoSQL data storage |
-| [Storm](hdinsight-storm-overview.md) |Real-time event processing |
-| [Spark](hdinsight-apache-spark-overview.md) |In-memory processing, interactive queries, micro-batch stream processing |
-| [Interactive Hive (Preview)](hdinsight-hadoop-use-interactive-hive.md) |In-memory caching for interactive and faster Hive queries |
-| [R Server on Spark](hdinsight-hadoop-r-server-overview.md) |A variety of big data statistics, predictive modeling, and machine learning capabilities |
-| [Kafka (Preview)](hdinsight-apache-kafka-introduction.md) | A distributed streaming platform that can be used to build real-time streaming data pipelines and applications |
-=======
 ## Cluster setup methods
 The following table shows the different methods you can use to set up an HDInsight cluster.
->>>>>>> a42dbad0
 
 | Clusters created with | Web browser | Command line | REST API | SDK | 
 | --- |:---:|:---:|:---:|:---:|
@@ -185,13 +173,9 @@
 ### Virtual machine sizes 
 When you deploy clusters, choose compute resources based on the solution you plan to deploy.
 
-<<<<<<< HEAD
-For deployment considerations to be aware of when you're planning to use these resources, see [Sizes for virtual machines](../virtual-machines/windows/sizes.md?toc=%2fazure%2fvirtual-machines%2fwindows%2ftoc.json). For information about pricing of the various sizes, see [HDInsight pricing](https://azure.microsoft.com/pricing/details/hdinsight).   
-=======
 The following VMs are used for HDInsight clusters:
 * A and D1-4 series VMs: [General-purpose Linux VM sizes](https://docs.microsoft.com/azure/virtual-machines/linux/sizes-general)
 * D11-14 series VM: [Memory-optimized Linux VM sizes](https://docs.microsoft.com/azure/virtual-machines/linux/sizes-memory)
->>>>>>> a42dbad0
 
 > [!IMPORTANT]
 > If you need more than 32 worker nodes in a cluster, you must select a head node size with at least 8 cores and 14 GB of RAM.
