--- conflicted
+++ resolved
@@ -1,307 +1,299 @@
-<properties
-   	pageTitle="Create Hadoop, HBase, Storm, or Spark clusters on Linux in HDInsight | Microsoft Azure"
-   	description="Learn how to create Hadoop, HBase, Storm, or Spark clusters on Linux for HDInsight using a browser, the Azure CLI, Azure PowerShell, REST, or through an SDK."
-   	services="hdinsight"
-   	documentationCenter=""
-   	authors="mumian"
-   	manager="paulettm"
-   	editor="cgronlun"
-	tags="azure-portal"/>
-
-<tags
-   	ms.service="hdinsight"
-   	ms.devlang="na"
-   	ms.topic="article"
-   	ms.tgt_pltfrm="na"
-   	ms.workload="big-data"
-   	ms.date="07/08/2016"
-   	ms.author="jgao"/>
-
-
-# Create Linux-based Hadoop clusters in HDInsight
-
-[AZURE.INCLUDE [selector](../../includes/hdinsight-selector-create-clusters.md)]
-
-A Hadoop cluster consists of several virtual machines (nodes) that are used for distributed processing of tasks on the cluster. Azure abstracts the implementation details of installation and configuration of individual nodes, so you only have to provide general configuration information. In this article,  you will learn these configuration settings.
-
-## Cluster types
-
-Currently, Azure HDInsight provides five different types of clusters, each with a set of components to provide certain functionalities.
-
-| Cluster type | Functionality |
-| ------------ | ----------------------------- |
-| Hadoop       | Query and analysis (batch jobs)     |
-| HBase        | NoSQL data storage            |
-| Storm        | Real-time event processing |
-| Spark (preview) | In-memory processing, interactive queries, micro-batch stream processing |
-| R Server on Spark | A variety of big data statistics, predictive modeling, and machine learning capabilities |
-
-Each cluster type has its own number of nodes within the cluster, terminology for nodes within the cluster, and default VM size for each node type. In the following table, the number of nodes for each node type is in parentheses.
-
-| Type| Nodes | Diagram|
-|-----|------|--------|
-|Hadoop| Head node (2), Data node (1+)|![HDInsight Hadoop cluster nodes](./media/hdinsight-provision-clusters/HDInsight.Hadoop.roles.png)|
-|HBase|Head server (2), Region server (1+), Master/Zookeeper node (3)|![HDInsight HBase cluster nodes](./media/hdinsight-provision-clusters/HDInsight.HBase.roles.png)|
-|Storm|Nimbus node (2), Supervisor server (1+), Zookeeper node (3)|![HDInsight Storm cluster nodes](./media/hdinsight-provision-clusters/HDInsight.Storm.roles.png)|
-|Spark|Head node (2), Worker node (1+), Zookeeper node (3) (Free for A1 Zookeepers VM size)|![HDInsight Spark cluster nodes](./media/hdinsight-provision-clusters/HDInsight.Spark.roles.png)|
-
-
-The following table lists the default VM sizes for HDInsight.
-
-|Cluster type|	Hadoop|	HBase|	Storm|	Spark|
-|------------|--------|------|-------|-------|
-|Head – Default VM size|	D3	|A3|	A3|	D12|
-|Head – Recommended VM sizes|	D3, D4, D12	|A3, A4, A5	|A3, A4, A5|	D12, D13, D14|
-|Worker – Default VM size|	D3|	D3|	D3|	D12|
-|Worker – Recommended VM sizes |	D3, D4, D12|	D3, D4, D12	|D3, D4, D12|	D12, D13, D14|
-|Zookeeper – Default VM size|	|	A2|	A2	| |
-|Zookeeper – Recommended VM sizes |		|A2, A3, A4	|A2, A3, A4	| |
-
-Note that Head is known as *Nimbus* for the Storm cluster type. Worker is known as *Region* for the HBase cluster type and as *Supervisor* for the Storm cluster type.
-
-
-
-> [AZURE.IMPORTANT] If you plan on having more than 32 worker nodes, either at cluster creation or by scaling the cluster after creation, then you must select a head node size with at least 8 cores and 14 GB of RAM.
-
-You can add other components such as Hue or R to these basic types by using [Script Actions](#customize-clusters-using-script-action).
-
-## Cluster tiers
-
-Azure HDInsight provides the big data cloud offerings in two categories: Standard and [Premium](hdinsight-component-versioning.md#hdinsight-standard-and-hdinsight-premium). HDInsight Premium includes R and other additional components. HDInsight Premium is supported only on HDInsight version 3.4.
-
-The following table lists the HDInsight cluster type and HDInsight Premium support matrix.
-
-| Cluster type | Standard | Premium  |
-|--------------|---------------|--------------|
-| Hadoop       | Yes           | Yes          |
-| Spark        | Yes           | Yes          |
-| HBase        | Yes           | No           |
-| Storm        | Yes           | No           |
-| R Server on Spark | No | Yes |
-
-This table will be updated as more cluster types are included in HDInsight Premium. The following screenshot shows the Azure portal information for choosing cluster types.
-
-![HDInsight premium configuration](./media/hdinsight-hadoop-provision-linux-clusters/hdinsight-cluster-type-configuration.png)
-
-
-## Basic configuration options
-
-The following are the basic configuration options used to create an HDInsight cluster.
-
-### Cluster name ###
-
-Cluster name is used to identify a cluster. Cluster name must be globally unique, and it must adhere to the following naming guidelines:
-
-- The field must be a string that contains between 3 and 63 characters.
-- The field can contain only letters, numbers, and hyphens.
-
-### Cluster type###
-
-See [Cluster types](#cluster-types) and [Cluster tiers](#cluster-tiers).
-
-### Operating system ###
-
-You can create HDInsight clusters on one of the following two operating systems:
-
-- HDInsight on Linux.  HDInsight provides the option of configuring Linux clusters on Azure. Configure a Linux cluster if you are familiar with Linux or Unix, migrating from an existing Linux-based Hadoop solution, or want easy integration with Hadoop ecosystem components built for Linux. For more information, see [Get started with Hadoop on Linux in HDInsight](hdinsight-hadoop-linux-tutorial-get-started.md).
-- HDInsight on Windows (Windows Server 2012 R2 Datacenter).
-
-### HDInsight version###
-
-This is used to determine the version of HDInsight needed for this cluster. For more information, see [Hadoop cluster versions and components in HDInsight](https://go.microsoft.com/fwLink/?LinkID=320896&clcid=0x409).
-
-### Subscription name###
-
-Each HDInsight cluster is tied to one Azure subscription.
-
-### Resource group name ###
-
-[Azure Resource Manager](../resource-group-overview.md) helps you work with the resources in your application as a group, referred to as an Azure Resource Group. You can deploy, update, monitor, or delete all of the resources for your application in a single coordinated operation.
-
-### Credentials###
-
-With HDInsight clusters, you can configure two user accounts during cluster creation:
-
-- HTTP user. The default user name is *admin* using the basic configuration on the Azure Portal. Sometimes it is called "Cluster user."
-- SSH User (Linux clusters). This is used to connect to the cluster using SSH. You can create additional SSH user accounts after the cluster is created by following the steps in [Use SSH with Linux-based Hadoop on HDInsight from Linux, Unix, or OS X](hdinsight-hadoop-linux-use-ssh-unix.md) or [Use SSH with Linux-based Hadoop on HDInsight from Windows](hdinsight-hadoop-linux-use-ssh-unix.md).
-
-    >[AZURE.NOTE] For Windows-based clusters, you can create an RDP user to connect to the cluster using RDP.
-
-### Data source###
-
-The original Hadoop distributed file system (HDFS) uses many local disks on the cluster. HDInsight uses Azure Blob storage for data storage. Azure Blob storage is a robust, general-purpose storage solution that integrates seamlessly with HDInsight. Through an HDFS interface, the full set of components in HDInsight can operate directly on structured or unstructured data in Blob storage. Storing data in Blob storage helps you safely delete the HDInsight clusters that are used for computation without losing user data.
-
-During configuration, you must specify an Azure storage account and an Azure Blob storage container on the Azure storage account. Some creation processes require the Azure storage account and the Blob storage container to be created beforehand. The Blob storage container is used as the default storage location by the cluster. Optionally, you can specify additional Azure Storage accounts (linked storage) that will be accessible by the cluster. The cluster can also access any Blob storage containers that are configured with full public read access or public read access for blobs only.  For more information, see [Manage Access to Azure Storage Resources](../storage/storage-manage-access-to-resources.md).
-
-![HDInsight storage](./media/hdinsight-provision-clusters/HDInsight.storage.png)
-
->[AZURE.NOTE] A Blob storage container provides a grouping of a set of blobs as shown in the following image.
-
-![Azure blob storage](./media/hdinsight-provision-clusters/Azure.blob.storage.jpg)
-
-We do not recommended using the default Blob storage container for storing business data. Deleting the default Blob storage container after each use to reduce storage cost is a good practice. Note that the default container contains application and system logs. Make sure to retrieve the logs before deleting the container.
-
->[AZURE.WARNING] Sharing one Blob storage container for multiple clusters is not supported.
-
-For more information on using secondary Blob storage, see [Using Azure Blob Storage with HDInsight](hdinsight-hadoop-use-blob-storage.md).
-
-In addition to Azure Blob storage, you can also use [Azure Data Lake Store](../data-lake-store/data-lake-store-overview.md) as a default storage account for HBase cluster in HDInsight and as linked storage for all four HDInsight cluster types. For more information, see [Create an HDInsight cluster with Data Lake Store using Azure Portal](../data-lake-store/data-lake-store-hdinsight-hadoop-use-portal.md).
-
-### Location (Region) ###
-
-The HDInsight cluster and its default storage account must be located at the same Azure location.
-
-![Azure regions](./media/hdinsight-provision-clusters/Azure.regions.png)
-
-For a list of supported regions, click the **Region** drop-down list on [HDInsight pricing](https://go.microsoft.com/fwLink/?LinkID=282635&clcid=0x409).
-
-### Node pricing tiers###
-
-Customers are billed for the usage of those nodes for the duration of the cluster’s life. Billing starts when a cluster is created and stops when the cluster is deleted. Clusters can’t be de-allocated or put on hold.
-
-Different cluster types have different node types, numbers of nodes, and node sizes. For example, a Hadoop cluster type has two _head nodes_ and a default of four _data nodes_, while a Storm cluster type has two _nimbus nodes_, three _zookeeper nodes_, and a default of four _supervisor nodes_. The cost of HDInsight clusters is determined by the number of nodes and the virtual machines sizes for the nodes. For example, if you know that you will be performing operations that need a lot of memory, you may want to select a compute resource with more memory. For learning purposes, it is recommended to use one data node. For more information about HDInsight pricing, see [HDInsight pricing](https://go.microsoft.com/fwLink/?LinkID=282635&clcid=0x409).
-
->[AZURE.NOTE] The cluster size limit varies among Azure subscriptions. Contact billing support to increase the limit.
-
->The nodes used by your cluster do not count as virtual machines because the virtual machine images used for the nodes are an implementation detail of the HDInsight service. The compute cores used by the nodes do count against the total number of compute cores available to your subscription. You can see the number of available cores and the cores that will be used by the cluster in the summary section of the Node Pricing Tiers blade when creating an HDInsight cluster.
-
-When you use the Azure portal to configure the cluster, the node size is available through the __Node Pricing Tier__ blade. You can also see the cost associated with the different node sizes. The following screenshot shows the choices for a Linux-base Hadoop cluster.
-
-![hdinsight vm node sizes](./media/hdinsight-provision-clusters/hdinsight.node.sizes.png)
-
-The following tables show the sizes supported by HDInsight clusters and the capacities they provide.
-
-#### Standard tier: A-series####
-
-In the classic deployment model, some VM sizes are slightly different in PowerShell and CLI.
-* Standard_A3 is Large
-* Standard_A4 is ExtraLarge
-
-|Size |CPU cores|Memory|NICs (Max)|Max. disk size|Max. data disks (1023 GB each)|Max. IOPS (500 per disk)|
-|---|---|---|---|---|---|---|
-|Standard_A3\Large|4|7 GB|2|Temporary = 285 GB |8|8x500|
-|Standard_A4\ExtraLarge|8|14 GB|4|Temporary = 605 GB |16|16x500|
-|Standard_A6|4|28 GB|2|Temporary = 285 GB |8|8x500|
-|Standard_A7|8|56 GB|4|Temporary = 605 GB |16|16x500|
-
-
-#### Standard tier: D-series####
-
-|Size |CPU cores|Memory|NICs (Max)|Max. disk size|Max. data disks (1023 GB each)|Max. IOPS (500 per disk)|
-|---|---|---|---|---|---|---|
-|Standard_D3 |4|14 GB|4|Temporary (SSD) =200 GB |8|8x500|
-|Standard_D4 |8|28 GB|8|Temporary (SSD) =400 GB |16|16x500|
-|Standard_D12 |4|28 GB|4|Temporary (SSD) =200 GB |8|8x500|
-|Standard_D13 |8|56 GB|8|Temporary (SSD) =400 GB |16|16x500|
-|Standard_D14 |16|112 GB|8|Temporary (SSD) =800 GB |32|32x500|
-
-#### Standard tier: Dv2-series####
-
-|Size |CPU cores|Memory|NICs (Max)|Max. disk size|Max. data disks (1023 GB each)|Max. IOPS (500 per disk)|
-|---|---|---|---|---|---|---|
-|Standard_D3_v2 |4|14 GB|4|Temporary (SSD) =200 GB |8|8x500|
-|Standard_D4_v2 |8|28 GB|8|Temporary (SSD) =400 GB |16|16x500|
-|Standard_D12_v2 |4|28 GB|4|Temporary (SSD) =200 GB |8|8x500|
-|Standard_D13_v2 |8|56 GB|8|Temporary (SSD) =400 GB |16|16x500|
-|Standard_D14_v2 |16|112 GB|8|Temporary (SSD) =800 GB |32|32x500|    
-
-For deployment considerations to be aware of when you're planning to use these resources, see [Sizes for virtual machines](../virtual-machines/virtual-machines-windows-sizes.md). For information about pricing of the various sizes, see [HDInsight Pricing](https://azure.microsoft.com/pricing/details/hdinsight).   
-
-> [AZURE.IMPORTANT] If you plan on having more than 32 worker nodes, either at cluster creation or by scaling the cluster after creation, then you must select a head node size with at least 8 cores and 14 GB of RAM.
-
-Billing starts when a cluster is created, and stops when the cluster is deleted. For more information on pricing, see [HDInsight pricing details](https://azure.microsoft.com/pricing/details/hdinsight/).
-
-
-## Use additional storage
-
-In some cases, you may wish to add additional storage to the cluster. For example, you might have multiple Azure storage accounts for different geographical regions or different services, but you want to analyze them all with HDInsight.
-
-For more information about secondary Blob storage, see [Using Azure Blob storage with HDInsight](hdinsight-hadoop-use-blob-storage.md). For more information about secondary Data Lake Storage, see [Create HDInsight clusters with Data Lake Store using Azure Portal](../data-lake-store/data-lake-store-hdinsight-hadoop-use-portal.md).
-
-
-## Use Hive/Oozie metastore
-
-We strongly recommend that you use a custom metastore if you want to retain your Hive tables after you delete your HDInsight cluster. You will be able to attach that metastore to another HDInsight cluster.
-
-> [AZURE.IMPORTANT] HDInsight metastore is not backward compatible. For example, you cannot use a metastore of an HDInsight 3.4 cluster to create an HDInsight 3.3 cluster.
-
-The metastore contains Hive and Oozie metadata, such as Hive tables, partitions, schemas, and columns. The metastore helps you to retain your Hive and Oozie metadata, so you don't need to re-create Hive tables or Oozie jobs when you create a new cluster. By default, Hive uses an embedded Azure SQL database to store this information. The embedded database can't preserve the metadata when the cluster is deleted. When you create Hive table in an HDInsight cluster with an Hive metastore configured, those tables will be retained when you recreate the cluster using the same Hive metastore.
-
-Metastore configuration is not available for HBase cluster types.
-
-> [AZURE.IMPORTANT] When creating a custom metastore, do not use a database name that contains dashes or hyphens. This can cause the cluster creation process to fail.
-
-## Use Azure virtual networks
-
-With an [Azure virtual network](https://azure.microsoft.com/documentation/services/virtual-network/), you can create a secure, persistent network containing the resources you need for your solution. With a virtual network, you can:
-
-* Connect cloud resources together in a private network (cloud-only).
-
-	![diagram of cloud-only configuration](./media/hdinsight-hadoop-provision-linux-clusters/hdinsight-vnet-cloud-only.png)
-
-* Connect your cloud resources to your local datacenter network (site-to-site or point-to-site) by using a virtual private network (VPN).
-
-| Site-to-site configuration | Point-to-site configuration |
-| -------------------------- | --------------------------- |
-| With site-to-site configuration, you can connect multiple resources from your datacenter to the Azure virtual network by using a hardware VPN or the Routing and Remote Access Service.<br />![diagram of site-to-site configuration](./media/hdinsight-hadoop-provision-linux-clusters/hdinsight-vnet-site-to-site.png) | With point-to-site configuration, you can connect a specific resource to the Azure virtual network by using a software VPN.<br />![diagram of point-to-site configuration](./media/hdinsight-hadoop-provision-linux-clusters/hdinsight-vnet-point-to-site.png) |
-
-Windows-based clusters require a v1 (Classic) virtual network, while Linux-based clusters require a v2 (Azure Resource Manager) virtual network. If you do not have the correct type of network, it will not be usable when you create the cluster.
-
-For more information about using HDInsight with a virtual network, including specific configuration requirements for the virtual network, see [Extend HDInsight capabilities by using an Azure virtual network](hdinsight-extend-hadoop-virtual-network.md).
-
-## Customize clusters using HDInsight cluster customization (bootstrap)
-
-Sometimes, you want to configure the following configuration files:
-
-- clusterIdentity.xml
-- core-site.xml
-- gateway.xml
-- hbase-env.xml
-- hbase-site.xml
-- hdfs-site.xml
-- hive-env.xml
-- hive-site.xml
-- mapred-site
-- oozie-site.xml
-- oozie-env.xml
-- storm-site.xml
-- tez-site.xml
-- webhcat-site.xml
-- yarn-site.xml
-
-To keep the changes through the lifetime of a cluster, you can use HDInsight cluster customization during the creation process, or you can use Ambari in Linux-based clusters. For more information, see [Customize HDInsight clusters using Bootstrap](hdinsight-hadoop-customize-cluster-bootstrap.md).
-
->[AZURE.NOTE] The Windows-based clusters can't retain the changes due to re-image. For more information,
-see [Role Instance Restarts Due to OS Upgrades](http://blogs.msdn.com/b/kwill/archive/2012/09/19/role-instance-restarts-due-to-os-upgrades.aspx).  To keep the changes through the clusters' lifetime, you must use HDInsight cluster customization during the creation process.
-
-## Customize clusters using Script Action
-
-You can install additional components or customize cluster configuration by using scripts during creation. Such scripts are invoked via **Script Action**, which is a configuration option that can be used from the Azure portal, HDInsight Windows PowerShell cmdlets, or the HDInsight .NET SDK. For more information, see [Customize HDInsight cluster using Script Action](hdinsight-hadoop-customize-cluster-linux.md).
-
-Some native Java components, like Mahout and Cascading, can be run on the cluster as Java Archive (JAR) files. These JAR files can be distributed to Azure Blob storage and submitted to HDInsight clusters through Hadoop job submission mechanisms. For more information, see [Submit Hadoop jobs programmatically](hdinsight-submit-hadoop-jobs-programmatically.md).
-
-<<<<<<< HEAD
-Some native Java components, like Mahout and Cascading, can be run on the cluster as JAR files. These JAR files can be distributed to Azure Blob storage, and submitted to HDInsight clusters through Hadoop job submission mechanisms. For more information, see [Submit Hadoop jobs programmatically](hdinsight-submit-hadoop-jobs-programmatically.md).
-
->[AZURE.NOTE] If you have issues deploying JAR files to HDInsight clusters or calling JAR files on HDInsight clusters, contact [Microsoft Support](https://azure.microsoft.com/support/options/).
-
-> Cascading is not supported by HDInsight, and is not eligible for Microsoft Support. For lists of supported components, see [What's new in the cluster versions provided by HDInsight?](hdinsight-component-versioning.md).
-=======
->[AZURE.NOTE] If you have issues deploying JAR files to HDInsight clusters or calling JAR files on HDInsight clusters, contact [Microsoft Support](https://azure.microsoft.com/support/options/).
-
-> Cascading is not supported by HDInsight and is not eligible for Microsoft Support. For lists of supported components, see [What's new in the cluster versions provided by HDInsight?](hdinsight-component-versioning.md)
->>>>>>> c186bb0b
-
-## Cluster creation methods
-
-In this article, you have learned basic information about creating a Linux-based HDInsight cluster. Use the following table to find specific information about how to create a cluster using a method that best suits your needs.
-
-| Clusters created with | Web browser | Command-line | REST API | SDK | Linux, Mac OS X, or Unix | Windows |
-| ------------------------------- |:----------------------:|:--------------------:|:------------------:|:------------:|:-----------------------------:|:------------:|
-| [The Azure portal](hdinsight-hadoop-create-linux-clusters-portal.md) | ✔     | &nbsp; | &nbsp; | &nbsp; | ✔      | ✔ |
-| [Azure Data Factory](hdinsight-hadoop-create-linux-clusters-adf.md) | ✔     | ✔  | ✔  |✔  | ✔      | ✔ |
-| [Azure CLI](hdinsight-hadoop-create-linux-clusters-azure-cli.md)         | &nbsp; | ✔     | &nbsp; | &nbsp; | ✔      | ✔ |
-| [Azure PowerShell](hdinsight-hadoop-create-linux-clusters-azure-powershell.md) | &nbsp; | ✔     | &nbsp; | &nbsp; | ✔ | ✔ |
-| [cURL](hdinsight-hadoop-create-linux-clusters-curl-rest.md) | &nbsp; | ✔     | ✔ | &nbsp; | ✔      | ✔ |
-| [.NET SDK](hdinsight-hadoop-create-linux-clusters-dotnet-sdk.md) | &nbsp; | &nbsp; | &nbsp; | ✔ | ✔      | ✔ |
-| [Azure Resource Manager Templates](hdinsight-hadoop-create-linux-clusters-arm-templates.md) | &nbsp; | ✔     | &nbsp; | &nbsp; | ✔      | ✔ |
+<properties
+   	pageTitle="Create Hadoop, HBase, Storm, or Spark clusters on Linux in HDInsight | Microsoft Azure"
+   	description="Learn how to create Hadoop, HBase, Storm, or Spark clusters on Linux for HDInsight using a browser, the Azure CLI, Azure PowerShell, REST, or through an SDK."
+   	services="hdinsight"
+   	documentationCenter=""
+   	authors="mumian"
+   	manager="paulettm"
+   	editor="cgronlun"
+	tags="azure-portal"/>
+
+<tags
+   	ms.service="hdinsight"
+   	ms.devlang="na"
+   	ms.topic="article"
+   	ms.tgt_pltfrm="na"
+   	ms.workload="big-data"
+   	ms.date="07/08/2016"
+   	ms.author="jgao"/>
+
+
+# Create Linux-based Hadoop clusters in HDInsight
+
+[AZURE.INCLUDE [selector](../../includes/hdinsight-selector-create-clusters.md)]
+
+A Hadoop cluster consists of several virtual machines (nodes) that are used for distributed processing of tasks on the cluster. Azure abstracts the implementation details of installation and configuration of individual nodes, so you only have to provide general configuration information. In this article,  you will learn these configuration settings.
+
+## Cluster types
+
+Currently, Azure HDInsight provides five different types of clusters, each with a set of components to provide certain functionalities.
+
+| Cluster type | Functionality |
+| ------------ | ----------------------------- |
+| Hadoop       | Query and analysis (batch jobs)     |
+| HBase        | NoSQL data storage            |
+| Storm        | Real-time event processing |
+| Spark (preview) | In-memory processing, interactive queries, micro-batch stream processing |
+| R Server on Spark | A variety of big data statistics, predictive modeling, and machine learning capabilities |
+
+Each cluster type has its own number of nodes within the cluster, terminology for nodes within the cluster, and default VM size for each node type. In the following table, the number of nodes for each node type is in parentheses.
+
+| Type| Nodes | Diagram|
+|-----|------|--------|
+|Hadoop| Head node (2), Data node (1+)|![HDInsight Hadoop cluster nodes](./media/hdinsight-provision-clusters/HDInsight.Hadoop.roles.png)|
+|HBase|Head server (2), Region server (1+), Master/Zookeeper node (3)|![HDInsight HBase cluster nodes](./media/hdinsight-provision-clusters/HDInsight.HBase.roles.png)|
+|Storm|Nimbus node (2), Supervisor server (1+), Zookeeper node (3)|![HDInsight Storm cluster nodes](./media/hdinsight-provision-clusters/HDInsight.Storm.roles.png)|
+|Spark|Head node (2), Worker node (1+), Zookeeper node (3) (Free for A1 Zookeepers VM size)|![HDInsight Spark cluster nodes](./media/hdinsight-provision-clusters/HDInsight.Spark.roles.png)|
+
+
+The following table lists the default VM sizes for HDInsight.
+
+|Cluster type|	Hadoop|	HBase|	Storm|	Spark|
+|------------|--------|------|-------|-------|
+|Head – Default VM size|	D3	|A3|	A3|	D12|
+|Head – Recommended VM sizes|	D3, D4, D12	|A3, A4, A5	|A3, A4, A5|	D12, D13, D14|
+|Worker – Default VM size|	D3|	D3|	D3|	D12|
+|Worker – Recommended VM sizes |	D3, D4, D12|	D3, D4, D12	|D3, D4, D12|	D12, D13, D14|
+|Zookeeper – Default VM size|	|	A2|	A2	| |
+|Zookeeper – Recommended VM sizes |		|A2, A3, A4	|A2, A3, A4	| |
+
+Note that Head is known as *Nimbus* for the Storm cluster type. Worker is known as *Region* for the HBase cluster type and as *Supervisor* for the Storm cluster type.
+
+
+
+> [AZURE.IMPORTANT] If you plan on having more than 32 worker nodes, either at cluster creation or by scaling the cluster after creation, then you must select a head node size with at least 8 cores and 14 GB of RAM.
+
+You can add other components such as Hue or R to these basic types by using [Script Actions](#customize-clusters-using-script-action).
+
+## Cluster tiers
+
+Azure HDInsight provides the big data cloud offerings in two categories: Standard and [Premium](hdinsight-component-versioning.md#hdinsight-standard-and-hdinsight-premium). HDInsight Premium includes R and other additional components. HDInsight Premium is supported only on HDInsight version 3.4.
+
+The following table lists the HDInsight cluster type and HDInsight Premium support matrix.
+
+| Cluster type | Standard | Premium  |
+|--------------|---------------|--------------|
+| Hadoop       | Yes           | Yes          |
+| Spark        | Yes           | Yes          |
+| HBase        | Yes           | No           |
+| Storm        | Yes           | No           |
+| R Server on Spark | No | Yes |
+
+This table will be updated as more cluster types are included in HDInsight Premium. The following screenshot shows the Azure portal information for choosing cluster types.
+
+![HDInsight premium configuration](./media/hdinsight-hadoop-provision-linux-clusters/hdinsight-cluster-type-configuration.png)
+
+
+## Basic configuration options
+
+The following are the basic configuration options used to create an HDInsight cluster.
+
+### Cluster name ###
+
+Cluster name is used to identify a cluster. Cluster name must be globally unique, and it must adhere to the following naming guidelines:
+
+- The field must be a string that contains between 3 and 63 characters.
+- The field can contain only letters, numbers, and hyphens.
+
+### Cluster type###
+
+See [Cluster types](#cluster-types) and [Cluster tiers](#cluster-tiers).
+
+### Operating system ###
+
+You can create HDInsight clusters on one of the following two operating systems:
+
+- HDInsight on Linux.  HDInsight provides the option of configuring Linux clusters on Azure. Configure a Linux cluster if you are familiar with Linux or Unix, migrating from an existing Linux-based Hadoop solution, or want easy integration with Hadoop ecosystem components built for Linux. For more information, see [Get started with Hadoop on Linux in HDInsight](hdinsight-hadoop-linux-tutorial-get-started.md).
+- HDInsight on Windows (Windows Server 2012 R2 Datacenter).
+
+### HDInsight version###
+
+This is used to determine the version of HDInsight needed for this cluster. For more information, see [Hadoop cluster versions and components in HDInsight](https://go.microsoft.com/fwLink/?LinkID=320896&clcid=0x409).
+
+### Subscription name###
+
+Each HDInsight cluster is tied to one Azure subscription.
+
+### Resource group name ###
+
+[Azure Resource Manager](../resource-group-overview.md) helps you work with the resources in your application as a group, referred to as an Azure Resource Group. You can deploy, update, monitor, or delete all of the resources for your application in a single coordinated operation.
+
+### Credentials###
+
+With HDInsight clusters, you can configure two user accounts during cluster creation:
+
+- HTTP user. The default user name is *admin* using the basic configuration on the Azure Portal. Sometimes it is called "Cluster user."
+- SSH User (Linux clusters). This is used to connect to the cluster using SSH. You can create additional SSH user accounts after the cluster is created by following the steps in [Use SSH with Linux-based Hadoop on HDInsight from Linux, Unix, or OS X](hdinsight-hadoop-linux-use-ssh-unix.md) or [Use SSH with Linux-based Hadoop on HDInsight from Windows](hdinsight-hadoop-linux-use-ssh-unix.md).
+
+    >[AZURE.NOTE] For Windows-based clusters, you can create an RDP user to connect to the cluster using RDP.
+
+### Data source###
+
+The original Hadoop distributed file system (HDFS) uses many local disks on the cluster. HDInsight uses Azure Blob storage for data storage. Azure Blob storage is a robust, general-purpose storage solution that integrates seamlessly with HDInsight. Through an HDFS interface, the full set of components in HDInsight can operate directly on structured or unstructured data in Blob storage. Storing data in Blob storage helps you safely delete the HDInsight clusters that are used for computation without losing user data.
+
+During configuration, you must specify an Azure storage account and an Azure Blob storage container on the Azure storage account. Some creation processes require the Azure storage account and the Blob storage container to be created beforehand. The Blob storage container is used as the default storage location by the cluster. Optionally, you can specify additional Azure Storage accounts (linked storage) that will be accessible by the cluster. The cluster can also access any Blob storage containers that are configured with full public read access or public read access for blobs only.  For more information, see [Manage Access to Azure Storage Resources](../storage/storage-manage-access-to-resources.md).
+
+![HDInsight storage](./media/hdinsight-provision-clusters/HDInsight.storage.png)
+
+>[AZURE.NOTE] A Blob storage container provides a grouping of a set of blobs as shown in the following image.
+
+![Azure blob storage](./media/hdinsight-provision-clusters/Azure.blob.storage.jpg)
+
+We do not recommended using the default Blob storage container for storing business data. Deleting the default Blob storage container after each use to reduce storage cost is a good practice. Note that the default container contains application and system logs. Make sure to retrieve the logs before deleting the container.
+
+>[AZURE.WARNING] Sharing one Blob storage container for multiple clusters is not supported.
+
+For more information on using secondary Blob storage, see [Using Azure Blob Storage with HDInsight](hdinsight-hadoop-use-blob-storage.md).
+
+In addition to Azure Blob storage, you can also use [Azure Data Lake Store](../data-lake-store/data-lake-store-overview.md) as a default storage account for HBase cluster in HDInsight and as linked storage for all four HDInsight cluster types. For more information, see [Create an HDInsight cluster with Data Lake Store using Azure Portal](../data-lake-store/data-lake-store-hdinsight-hadoop-use-portal.md).
+
+### Location (Region) ###
+
+The HDInsight cluster and its default storage account must be located at the same Azure location.
+
+![Azure regions](./media/hdinsight-provision-clusters/Azure.regions.png)
+
+For a list of supported regions, click the **Region** drop-down list on [HDInsight pricing](https://go.microsoft.com/fwLink/?LinkID=282635&clcid=0x409).
+
+### Node pricing tiers###
+
+Customers are billed for the usage of those nodes for the duration of the cluster’s life. Billing starts when a cluster is created and stops when the cluster is deleted. Clusters can’t be de-allocated or put on hold.
+
+Different cluster types have different node types, numbers of nodes, and node sizes. For example, a Hadoop cluster type has two _head nodes_ and a default of four _data nodes_, while a Storm cluster type has two _nimbus nodes_, three _zookeeper nodes_, and a default of four _supervisor nodes_. The cost of HDInsight clusters is determined by the number of nodes and the virtual machines sizes for the nodes. For example, if you know that you will be performing operations that need a lot of memory, you may want to select a compute resource with more memory. For learning purposes, it is recommended to use one data node. For more information about HDInsight pricing, see [HDInsight pricing](https://go.microsoft.com/fwLink/?LinkID=282635&clcid=0x409).
+
+>[AZURE.NOTE] The cluster size limit varies among Azure subscriptions. Contact billing support to increase the limit.
+
+>The nodes used by your cluster do not count as virtual machines because the virtual machine images used for the nodes are an implementation detail of the HDInsight service. The compute cores used by the nodes do count against the total number of compute cores available to your subscription. You can see the number of available cores and the cores that will be used by the cluster in the summary section of the Node Pricing Tiers blade when creating an HDInsight cluster.
+
+When you use the Azure portal to configure the cluster, the node size is available through the __Node Pricing Tier__ blade. You can also see the cost associated with the different node sizes. The following screenshot shows the choices for a Linux-base Hadoop cluster.
+
+![hdinsight vm node sizes](./media/hdinsight-provision-clusters/hdinsight.node.sizes.png)
+
+The following tables show the sizes supported by HDInsight clusters and the capacities they provide.
+
+#### Standard tier: A-series####
+
+In the classic deployment model, some VM sizes are slightly different in PowerShell and CLI.
+* Standard_A3 is Large
+* Standard_A4 is ExtraLarge
+
+|Size |CPU cores|Memory|NICs (Max)|Max. disk size|Max. data disks (1023 GB each)|Max. IOPS (500 per disk)|
+|---|---|---|---|---|---|---|
+|Standard_A3\Large|4|7 GB|2|Temporary = 285 GB |8|8x500|
+|Standard_A4\ExtraLarge|8|14 GB|4|Temporary = 605 GB |16|16x500|
+|Standard_A6|4|28 GB|2|Temporary = 285 GB |8|8x500|
+|Standard_A7|8|56 GB|4|Temporary = 605 GB |16|16x500|
+
+
+#### Standard tier: D-series####
+
+|Size |CPU cores|Memory|NICs (Max)|Max. disk size|Max. data disks (1023 GB each)|Max. IOPS (500 per disk)|
+|---|---|---|---|---|---|---|
+|Standard_D3 |4|14 GB|4|Temporary (SSD) =200 GB |8|8x500|
+|Standard_D4 |8|28 GB|8|Temporary (SSD) =400 GB |16|16x500|
+|Standard_D12 |4|28 GB|4|Temporary (SSD) =200 GB |8|8x500|
+|Standard_D13 |8|56 GB|8|Temporary (SSD) =400 GB |16|16x500|
+|Standard_D14 |16|112 GB|8|Temporary (SSD) =800 GB |32|32x500|
+
+#### Standard tier: Dv2-series####
+
+|Size |CPU cores|Memory|NICs (Max)|Max. disk size|Max. data disks (1023 GB each)|Max. IOPS (500 per disk)|
+|---|---|---|---|---|---|---|
+|Standard_D3_v2 |4|14 GB|4|Temporary (SSD) =200 GB |8|8x500|
+|Standard_D4_v2 |8|28 GB|8|Temporary (SSD) =400 GB |16|16x500|
+|Standard_D12_v2 |4|28 GB|4|Temporary (SSD) =200 GB |8|8x500|
+|Standard_D13_v2 |8|56 GB|8|Temporary (SSD) =400 GB |16|16x500|
+|Standard_D14_v2 |16|112 GB|8|Temporary (SSD) =800 GB |32|32x500|    
+
+For deployment considerations to be aware of when you're planning to use these resources, see [Sizes for virtual machines](../virtual-machines/virtual-machines-windows-sizes.md). For information about pricing of the various sizes, see [HDInsight Pricing](https://azure.microsoft.com/pricing/details/hdinsight).   
+
+> [AZURE.IMPORTANT] If you plan on having more than 32 worker nodes, either at cluster creation or by scaling the cluster after creation, then you must select a head node size with at least 8 cores and 14 GB of RAM.
+
+Billing starts when a cluster is created, and stops when the cluster is deleted. For more information on pricing, see [HDInsight pricing details](https://azure.microsoft.com/pricing/details/hdinsight/).
+
+
+## Use additional storage
+
+In some cases, you may wish to add additional storage to the cluster. For example, you might have multiple Azure storage accounts for different geographical regions or different services, but you want to analyze them all with HDInsight.
+
+For more information about secondary Blob storage, see [Using Azure Blob storage with HDInsight](hdinsight-hadoop-use-blob-storage.md). For more information about secondary Data Lake Storage, see [Create HDInsight clusters with Data Lake Store using Azure Portal](../data-lake-store/data-lake-store-hdinsight-hadoop-use-portal.md).
+
+
+## Use Hive/Oozie metastore
+
+We strongly recommend that you use a custom metastore if you want to retain your Hive tables after you delete your HDInsight cluster. You will be able to attach that metastore to another HDInsight cluster.
+
+> [AZURE.IMPORTANT] HDInsight metastore is not backward compatible. For example, you cannot use a metastore of an HDInsight 3.4 cluster to create an HDInsight 3.3 cluster.
+
+The metastore contains Hive and Oozie metadata, such as Hive tables, partitions, schemas, and columns. The metastore helps you to retain your Hive and Oozie metadata, so you don't need to re-create Hive tables or Oozie jobs when you create a new cluster. By default, Hive uses an embedded Azure SQL database to store this information. The embedded database can't preserve the metadata when the cluster is deleted. When you create Hive table in an HDInsight cluster with an Hive metastore configured, those tables will be retained when you recreate the cluster using the same Hive metastore.
+
+Metastore configuration is not available for HBase cluster types.
+
+> [AZURE.IMPORTANT] When creating a custom metastore, do not use a database name that contains dashes or hyphens. This can cause the cluster creation process to fail.
+
+## Use Azure virtual networks
+
+With an [Azure virtual network](https://azure.microsoft.com/documentation/services/virtual-network/), you can create a secure, persistent network containing the resources you need for your solution. With a virtual network, you can:
+
+* Connect cloud resources together in a private network (cloud-only).
+
+	![diagram of cloud-only configuration](./media/hdinsight-hadoop-provision-linux-clusters/hdinsight-vnet-cloud-only.png)
+
+* Connect your cloud resources to your local datacenter network (site-to-site or point-to-site) by using a virtual private network (VPN).
+
+| Site-to-site configuration | Point-to-site configuration |
+| -------------------------- | --------------------------- |
+| With site-to-site configuration, you can connect multiple resources from your datacenter to the Azure virtual network by using a hardware VPN or the Routing and Remote Access Service.<br />![diagram of site-to-site configuration](./media/hdinsight-hadoop-provision-linux-clusters/hdinsight-vnet-site-to-site.png) | With point-to-site configuration, you can connect a specific resource to the Azure virtual network by using a software VPN.<br />![diagram of point-to-site configuration](./media/hdinsight-hadoop-provision-linux-clusters/hdinsight-vnet-point-to-site.png) |
+
+Windows-based clusters require a v1 (Classic) virtual network, while Linux-based clusters require a v2 (Azure Resource Manager) virtual network. If you do not have the correct type of network, it will not be usable when you create the cluster.
+
+For more information about using HDInsight with a virtual network, including specific configuration requirements for the virtual network, see [Extend HDInsight capabilities by using an Azure virtual network](hdinsight-extend-hadoop-virtual-network.md).
+
+## Customize clusters using HDInsight cluster customization (bootstrap)
+
+Sometimes, you want to configure the following configuration files:
+
+- clusterIdentity.xml
+- core-site.xml
+- gateway.xml
+- hbase-env.xml
+- hbase-site.xml
+- hdfs-site.xml
+- hive-env.xml
+- hive-site.xml
+- mapred-site
+- oozie-site.xml
+- oozie-env.xml
+- storm-site.xml
+- tez-site.xml
+- webhcat-site.xml
+- yarn-site.xml
+
+To keep the changes through the lifetime of a cluster, you can use HDInsight cluster customization during the creation process, or you can use Ambari in Linux-based clusters. For more information, see [Customize HDInsight clusters using Bootstrap](hdinsight-hadoop-customize-cluster-bootstrap.md).
+
+>[AZURE.NOTE] The Windows-based clusters can't retain the changes due to re-image. For more information,
+see [Role Instance Restarts Due to OS Upgrades](http://blogs.msdn.com/b/kwill/archive/2012/09/19/role-instance-restarts-due-to-os-upgrades.aspx).  To keep the changes through the clusters' lifetime, you must use HDInsight cluster customization during the creation process.
+
+## Customize clusters using Script Action
+
+You can install additional components or customize cluster configuration by using scripts during creation. Such scripts are invoked via **Script Action**, which is a configuration option that can be used from the Azure portal, HDInsight Windows PowerShell cmdlets, or the HDInsight .NET SDK. For more information, see [Customize HDInsight cluster using Script Action](hdinsight-hadoop-customize-cluster-linux.md).
+
+Some native Java components, like Mahout and Cascading, can be run on the cluster as Java Archive (JAR) files. These JAR files can be distributed to Azure Blob storage and submitted to HDInsight clusters through Hadoop job submission mechanisms. For more information, see [Submit Hadoop jobs programmatically](hdinsight-submit-hadoop-jobs-programmatically.md).
+
+>[AZURE.NOTE] If you have issues deploying JAR files to HDInsight clusters or calling JAR files on HDInsight clusters, contact [Microsoft Support](https://azure.microsoft.com/support/options/).
+
+> Cascading is not supported by HDInsight and is not eligible for Microsoft Support. For lists of supported components, see [What's new in the cluster versions provided by HDInsight?](hdinsight-component-versioning.md)
+
+## Cluster creation methods
+
+In this article, you have learned basic information about creating a Linux-based HDInsight cluster. Use the following table to find specific information about how to create a cluster using a method that best suits your needs.
+
+| Clusters created with | Web browser | Command-line | REST API | SDK | Linux, Mac OS X, or Unix | Windows |
+| ------------------------------- |:----------------------:|:--------------------:|:------------------:|:------------:|:-----------------------------:|:------------:|
+| [The Azure portal](hdinsight-hadoop-create-linux-clusters-portal.md) | ✔     | &nbsp; | &nbsp; | &nbsp; | ✔      | ✔ |
+| [Azure Data Factory](hdinsight-hadoop-create-linux-clusters-adf.md) | ✔     | ✔  | ✔  |✔  | ✔      | ✔ |
+| [Azure CLI](hdinsight-hadoop-create-linux-clusters-azure-cli.md)         | &nbsp; | ✔     | &nbsp; | &nbsp; | ✔      | ✔ |
+| [Azure PowerShell](hdinsight-hadoop-create-linux-clusters-azure-powershell.md) | &nbsp; | ✔     | &nbsp; | &nbsp; | ✔ | ✔ |
+| [cURL](hdinsight-hadoop-create-linux-clusters-curl-rest.md) | &nbsp; | ✔     | ✔ | &nbsp; | ✔      | ✔ |
+| [.NET SDK](hdinsight-hadoop-create-linux-clusters-dotnet-sdk.md) | &nbsp; | &nbsp; | &nbsp; | ✔ | ✔      | ✔ |
+| [Azure Resource Manager Templates](hdinsight-hadoop-create-linux-clusters-arm-templates.md) | &nbsp; | ✔     | &nbsp; | &nbsp; | ✔      | ✔ |