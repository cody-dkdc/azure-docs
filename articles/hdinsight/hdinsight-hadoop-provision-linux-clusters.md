<properties
   	pageTitle="Provision Hadoop, HBase, or Storm clusters on Linux in HDInsight | Microsoft Azure"
   	description="Learn how to provision Hadoop clusters on Linux for HDInsight using the management portal, the command line, and the .NET SDK."
   	services="hdinsight"
   	documentationCenter=""
   	authors="nitinme"
   	manager="paulettm"
   	editor="cgronlun"
	tags="azure-portal"/>

<tags
   	ms.service="hdinsight"
   	ms.devlang="na"
   	ms.topic="article"
   	ms.tgt_pltfrm="na"
   	ms.workload="big-data"
<<<<<<< HEAD
   	ms.date="09/18/2015"
=======
   	ms.date="09/21/2015"
>>>>>>> 3d7c79e0
   	ms.author="nitinme"/>


#Provision Hadoop Linux clusters in HDInsight using custom options

In this article, you'll learn about the different ways to custom-provision a Hadoop Linux cluster on Azure HDInsight - by using the Azure portal, Azure PowerShell, Azure CLI, or the HDInsight .NET SDK.

## What is an HDInsight cluster?

Have you ever wondered why we mention clusters every time we talk about Hadoop or big data? That's because Hadoop enables distributed processing of large data, spread across different nodes of a cluster. The cluster has a master/worker architecture with a master node (also called a head node or name node) and any number of worker nodes (also called data nodes). For more information, see <a href="http://go.microsoft.com/fwlink/?LinkId=510084" target="_blank">Apache Hadoop</a>.

![HDInsight Cluster][img-hdi-cluster]


An HDInsight cluster abstracts the Hadoop implementation details so that you don't need to worry about how to communicate with different nodes of a cluster. When you provision an HDInsight cluster, you provision Azure compute resources that contain Hadoop and related applications. For more information, see [Introduction to Hadoop in HDInsight](hdinsight-hadoop-introduction.md). The data to be churned is stored in Azure Blob storage. For more information, see [Use Azure Blob storage with HDInsight](../hdinsight-use-blob-storage.md).


This article provides instructions on the different ways to provision a cluster. If you are looking at a quick-start approach to provision a cluster, see [Get Started with Azure HDInsight on Linux](../hdinsight-hadoop-linux-get-started.md).

**Prerequisites**

Before you begin this article, you must have the following:

- **An Azure subscription**. See [Get Azure free trial](http://azure.microsoft.com/documentation/videos/get-azure-free-trial-for-testing-hadoop-in-hdinsight/).
- **Secure Shell (SSH) keys**. If you want to remote into a Linux cluster by using SSH with a key instead of a password. Using a key is the recommended method as it is more secure. For instructions on how to generate SSH keys, refer to the following articles:
	-  From a Linux computer - [Use SSH with Linux-based HDInsight (Hadoop) from Linux, Unix, or OS X](hdinsight-hadoop-linux-use-ssh-unix.md).
	-  From a Windows computer - [Use SSH with Linux-based HDInsight (Hadoop) from Windows](hdinsight-hadoop-linux-use-ssh-windows.md).

## <a id="configuration"></a>Configuration options

### Additional storage

During configuration, you must specify an Azure Blob storage account and a default container. This is used as the default storage location by the cluster. Optionally, you can specify additional blobs that will also be associated with your cluster.


For more information on using secondary blob stores, see [Using Azure Blob storage with HDInsight](../hdinsight-use-blob-storage.md).


### Metastore

The metastore contains information about Hive tables, partitions, schemas, columns, etc. This information is used by Hive to locate where data is stored in Hadoop Distributed File System (HDFS), or Azure Blob storage for HDInsight. By default, Hive uses an embedded database to store this information.

When provisioning an HDInsight cluster, you can specify a SQL database that will contain the metastore for Hive. This allows the metadata information to be preserved when you delete a cluster, as it is stored externally in the SQL database. For instructions on how to create a SQL database in Azure, see [Create your first Azure SQL Database](sql-database-get-started.md).

### Customize clusters using Script action

You can install additional components or customize cluster configuration by using scripts during provisioning. Such scripts are invoked via **Script Action**. For more information, see [Customize HDInsight cluster using Script Action](hdinsight-hadoop-customize-cluster-linux.md).

> [AZURE.IMPORTANT] Adding additional components after a cluster has been provisioned is not supported, as these components will not be available after a cluster node is reimaged. Components installed through script actions are reinstalled as part of the reimaging process.

### Use Azure virtual networks

[Azure Virtual Network](http://azure.microsoft.com/documentation/services/virtual-network/) allows you to create a secure, persistent network containing the resources you need for your solution. A virtual network allows you to:

* Connect cloud resources together in a private network (cloud-only).

	![diagram of cloud-only configuration](./media/hdinsight-hadoop-provision-linux-clusters/hdinsight-vnet-cloud-only.png)

* Connect your cloud resources to your local data-center network (site-to-site or point-to-site) by using a virtual private network (VPN).

	Site-to-site configuration allows you to connect multiple resources from your data center to the Azure virtual network by using a hardware VPN or the Routing and Remote Access Service.

	![diagram of site-to-site configuration](./media/hdinsight-hadoop-provision-linux-clusters/hdinsight-vnet-site-to-site.png)

	Point-to-site configuration allows you to connect a specific resource to the Azure virtual network by using a software VPN.

	![diagram of point-to-site configuration](./media/hdinsight-hadoop-provision-linux-clusters/hdinsight-vnet-point-to-site.png)

For more information on Virtual Network features, benefits, and capabilities, see the [Azure Virtual Network overview](http://msdn.microsoft.com/library/azure/jj156007.aspx).

> [AZURE.NOTE] You must create the Azure virtual network before provisioning a cluster. For more information, see [How to create a Virtual Network](virtual-networks-create-vnet.md).
>
> Azure HDInsight only supports location-based Virtual Networks, and does not currently work with Affinity Group-based Virtual Networks. Use Azure PowerShell cmdlet Get-AzureVNetConfig to check whether an existing Azure virtual network is location-based. If your virtual network is not location-based, you have the following options:
>
> - Export the existing Virtual Network configuration and then create a new Virtual Network. All new Virtual Networks are by default, location-based.
> - Migrate to a location-based Virtual Network.  See [Migrate existing services to regional scope](http://azure.microsoft.com/blog/2014/11/26/migrating-existing-services-to-regional-scope/).
>
> It is highly recommended to designate a single subnet for one cluster.
>
> Currently (8/25/2015,) you can only provision one Linux-based cluster in an Azure Virtual Network.


## <a id="options"></a> Options for provisioning an HDInsight Linux cluster

You can provision an HDInsight Hadoop Linux cluster from a Linux computer as well as a Windows-based computer. The following table provides information on the provisioning options available from the different operating systems, and links to instructions for each.

Provision Linux clusters from a computer running this OS | Using the Azure portal | Using Azure CLI | Using Azure PowerShell | Using the .NET SDK
-----------------| --------| ------------------------| -------------------| ---------- | ---------
Linux| Click [here](#portal) | Click [here](#cli) | Not applicable | Not applicable
Mac OS X | Click [here](#portal) | Click [here](#cli) | Not applicable | Not applicable
Windows | Click [here](#portal) | Click [here](#cli) | Click [here](#powershell) | Click [here](#sdk)

### <a id="portal"></a> Using the Azure portal

HDInsight clusters use an Azure Blob storage container as the default file system. An Azure Storage account located in the same datacenter is required before you can create an HDInsight cluster. For more information, see [Use Azure Blob storage with HDInsight](../hdinsight-use-blob-storage.md). For details on creating an Azure Storage account, see [How to Create a Storage Account](../storage-create-storage-account.md).


> [AZURE.NOTE] Currently, only the **Southeast Asia**, **North Europe**, **East US**, and **South Central US** regions can host HDInsight Linux clusters.

**To create an HDInsight cluster**

1. Sign in to the [Azure Preview Portal](https://portal.azure.com).
2. Click **NEW**, Click **Data Analytics**, and then click **HDInsight**.

    ![Creating a new cluster in the Azure Preview Portal](./media/hdinsight-hadoop-provision-linux-clusters/HDI.CreateCluster.1.png "Creating a new cluster in the Azure Preview Portal")

3. Enter a **Cluster Name**, select **Hadoop** for the **Cluster Type**, and from the **Cluster Operating System** drop-down, select **Ubuntu**. A green check will appear beside the cluster name if it is available.


	> [AZURE.NOTE] To provision HBase or Storm clusters, select the approprite value for the **Cluster Type** drop-down.


	![Enter cluster name and type](./media/hdinsight-hadoop-provision-linux-clusters/HDI.CreateCluster.2.png "Enter cluster name and type")

4. If you have more than one subscription, click the **Subscription** entry to select the Azure subscription that will be used for the cluster.

5. Click **Resource Group** to see a list of existing resource groups and then select the one to create the cluster in. Or, you can click **Create New** and then enter the name of the new resource group. A green check will appear to indicate if the new group name is available.

	> [AZURE.NOTE] This entry will default to one of your existing resource groups, if any are available.

6. Click **Credentials** and then enter a password for the admin user. You must also enter an **SSH Username** and either a **PASSWORD** or **PUBLIC KEY**, which will be used to authenticate the SSH user. Using a public key is the recommended approach. Click **Select** at the bottom to save the credentials configuration.

	![Provide cluster credentials](./media/hdinsight-hadoop-provision-linux-clusters/HDI.CreateCluster.3.png "Provide cluster credentials")

	For more information on using SSH with HDInsight, see one of the following articles:

	* [Use SSH with Linux-based Hadoop on HDInsight from Linux, Unix, or OS X](hdinsight-hadoop-linux-use-ssh-unix.md)
	* [Use SSH with Linux-based Hadoop on HDInsight from Windows](hdinsight-hadoop-linux-use-ssh-windows.md)


7. Click **Data Source** to choose an existing data source for the cluster, or create a new one.

	![Data source blade](./media/hdinsight-hadoop-provision-linux-clusters/HDI.CreateCluster.4.png "Provide data source configuration")

	Currently you can select an Azure Storage Account as the data source for an HDInsight cluster. Use the following to understand the entries on the **Data Source** blade.

	- **Selection Method**: Set this to **From all subscriptions** to enable browsing of storage accounts from all your subscriptions. Set this to **Access Key** if you want to enter the **Storage Name** and **Access Key** of an existing storage account.

	- **Select storage account / Create New**: Click **Select storage account** to browse and select an existing storage account you want to associate with the cluster. Or, click **Create New** to create a new storage account. Use the field that appears to enter the name of the storage account. A green check will appear if the name is available.

	- **Choose Default Container**: Use this to enter the name of the default container to use for the cluster. While you can enter any name here, we recommend using the same name as the cluster so that you can easily recognize that the container is used for this specific cluster.

	- **Location**: The geographic region that the storage account is in, or will be created in.

		> [AZURE.IMPORTANT] Selecting the location for the default data source will also set the location of the HDInsight cluster. The cluster and default data source must be located in the same region.

	Click **Select** to save the data source configuration.

8. Click **Node Pricing Tiers** to display information about the nodes that will be created for this cluster. Set the number of worker nodes that you need for the cluster. The estimated cost of the cluster will be shown within the blade.

	![Node pricing tiers blade](./media/hdinsight-hadoop-provision-linux-clusters/HDI.CreateCluster.5.png "Specify number of cluster nodes")

	Click **Select** to save the node pricing configuration.

9. Click **Optional Configuration** to select the cluster version, as well as configure other optional settings such as joining a **Virtual Network**, setting up an **External Metastore** to hold data for Hive and Oozie, use Script Actions to customize a cluster to install custom components, or use additional storage accounts with the cluster.

	* Click the **HDInsight Version** drop-down and select the version you want to use for the cluster. For more information, see [HDInsight cluster versions](hdinsight-component-versioning.md).


	* **Virtual Network**: Select an Azure virtual network and the subnet if you want to place the cluster into a virtual network.  

		![Virtual network blade](./media/hdinsight-hadoop-provision-linux-clusters/HDI.CreateCluster.6.png "Specify virtual network details")

    	>[AZURE.NOTE] Windows based HDInsight cluster can only be placed into a classical virtual network.


	* Click **External Metastores** to specify SQL database that you want to use to save Hive and Oozie metadata associated with the cluster.

		![Custom metastores blade](./media/hdinsight-hadoop-provision-linux-clusters/HDI.CreateCluster.7.png "Specify external metastores")

		For **Use an existing SQL DB for Hive** metadata, click **Yes**, select a SQL database, and then provide the username/password for the database. Repeat these steps if you want to **Use an existing SQL DB for Oozie metadata**. Click **Select** till you are back on the **Optional Configuration** blade.

		>[AZURE.NOTE] The Azure SQL database used for the metastore must allow connectivity to other Azure services, including Azure HDInsight. On the Azure SQL database dashboard, on the right side, click the server name. This is the server on which the SQL database instance is running. Once you are on the server view, click **Configure**, and then for **Azure Services**, click **Yes**, and then click **Save**.


	* **Script Actions** if you want to use a custom script to customize a cluster, as the cluster is being created. For more information about script actions, see [Customize HDInsight clusters using Script Action](hdinsight-hadoop-customize-cluster-linux.md). On the Script Actions blade provide the details as shown in the screen capture.

		![Script action blade](./media/hdinsight-hadoop-provision-linux-clusters/HDI.CreateCluster.8.png "Specify script action")


	* Click **Azure Storage Keys** to specify additional storage accounts to associate with the cluster. In the **Azure Storage Keys** blade, click **Add a storage key**, and then select an existing storage account or create a new account.

		![Additional storage blade](./media/hdinsight-hadoop-provision-linux-clusters/HDI.CreateCluster.9.png "Specify additional storage accounts")

		Click **Select** till you are back on the **New HDInsight cluster** blade.

10. On the **New HDInsight Cluster** blade, ensure that **Pin to Startboard** is selected, and then click **Create**. This will create the cluster and add a tile for it to the Startboard of your Azure Portal. The icon will indicate that the cluster is provisioning, and will change to display the HDInsight icon once provisioning has completed.

	| While provisioning | Provisioning complete |
	| ------------------ | --------------------- |
	| ![Provisioning indicator on startboard](./media/hdinsight-hadoop-provision-linux-clusters/provisioning.png) | ![Provisioned cluster tile](./media/hdinsight-hadoop-provision-linux-clusters/provisioned.png) |

	> [AZURE.NOTE] It will take some time for the cluster to be created, usually around 15 minutes. Use the tile on the Startboard, or the **Notifications** entry on the left of the page to check on the provisioning process.

11. Once the provisioning completes, click the tile for the cluster from the Startboard to launch the cluster blade. The cluster blade provides essential information about the cluser such as the name, the resource group it belongs to, the location, the operating system, URL for the cluster dashboard, etc.

	![Cluster blade](./media/hdinsight-hadoop-provision-linux-clusters/HDI.Cluster.Blade.png "Cluster properties")

	Use the following to understand the icons at the top of this blade, and in the **Essentials** section:

	* **Settings** and **All Settings**: Displays the **Settings** blade for the cluster, which allows you to access detailed configuration information for the cluster.

	* **Dashboard**, **Cluster Dashboard**, and **URL**: These are all ways to access the cluster dashboard, which is a Web portal to run jobs on the cluster.

	* **Secure Shell**: Information needed to access the cluster using SSH.

	* **Delete**: Deletes the HDInsight cluster.

	* **Quickstart** (![cloud and thunderbolt icon = quickstart](./media/hdinsight-hadoop-provision-linux-clusters/quickstart.png)): Displays information that will help you get started using HDInsight.

	* **Users** (![users icon](./media/hdinsight-hadoop-provision-linux-clusters/users.png)): Allows you to set permissions for _portal management_ of this cluster for other users on your Azure subscription.

		> [AZURE.IMPORTANT] This _only_ affects access and permissions to this cluster in the Azure preview portal, and has no effect on who can connect to or submit jobs to the HDInsight cluster.

	* **Tags** (![tag icon](./media/hdinsight-hadoop-provision-linux-clusters/tags.png)): Tags allows you to set key/value pairs to define a custom taxonomy of your cloud services. For example, you may create a key named __project__, and then use a common value for all services associated with a specific project.

### <a id="cli"></a> Using Azure CLI

The Azure CLI is a cross-platform command-line utility that allows you to manage Azure Services. It can be used, along with Azure Resource management templates, to provision an HDInsight cluster, along with associated storage accounts and other services.

Azure Resource Management templates are JSON documents that describe a __resource group__ and all resources in it (such as HDInsight.) This template based approach allows you to define all the resources that you need for HDInsight in one template, and to manage changes to the group as a whole through __deployments__ that apply changes to the group.

The following steps walk through the process of creating a new HDInsight cluster using the Azure CLI and a template:

1. If it is not already installed, follow the steps in the [Install and configure the Azure CLI](../xplat-cli.md) document.

2. From a command-line, terminal, or shell, use the following command to authenticate to your Azure subscription:

        azure login

    You will be prompted to provide your name and password. If you have multiple Azure subscriptions, you can use `azure account set <subscriptionname>` to set the subscription that the Azure CLI commands will use.

3. Switch to Azure Resource Manager mode using the following command:

        azure config mode arm

4. Create a template for your HDInsight cluster. The following are some basic example templates:

    * [Linux-based cluster, using an SSH public key](https://github.com/matt1883/azure-quickstart-templates/tree/master/hdinsight-linux-sshpublickey)
    * [Linux-based cluster, using a password for the SSH account](https://github.com/matt1883/azure-quickstart-templates/tree/master/hdinsight-linux-sshpassword)

    Both of these templates also create the default Azure Storage Account used by HDInsight.

    The files you will need are the __azuredeploy.json__ and __azuredeploy.parameters.json__.

5. Open the __azuredeploy.parameters.json__ file in an editor, and provide values for the items in the `parameters` section:

    * __location__: The data center that the resources will be created in. You can view the `location` section in the __azuredeploy.json__ file for a list of allowed locations.
    * __clusterName__: The name of the HDInsight cluster. This name must be unique, or the deployment will fail.
    * __clusterStorageAccountName__: The name of the Azure Storage Account that will be created for the HDInsight cluster. This name must be unique, or the deployment will fail.
    * __clusterLoginPassword__: The password for the cluster admin user. This should be a secure password, as it is used to access web sites and REST services on the cluster.
    * __sshUserName__: The name of the first SSH user to create for this cluster. SSH will be used to remotely access the cluster using this account. The name must be unique, and cannot be the name of an account already in use on the cluster. Invalid names include root, storm, and hbase.
    * __sshPublicKey__: If you are using the template that requires an SSH public key, you must add your public key on this line. For more information on generating and working with public keys, see the following articles:

        * [Use SSH with Linux-based Hadoop on HDInsight from Linux, Unix, or OS X](hdinsight-hadoop-linux-use-ssh-unix.md)
        * [Use SSH with Linux-based Hadoop on HDInsight from Windows](hdinsight-hadoop-linux-use-ssh-windows.md)

    * __sshPassword__: If you are using the template that requires an SSH password, you must add a password on this line.

    Once you are done, save and close the file.

5. Use the following to create an empty resource group. Replace __RESOURCEGROUPNAME__ with the name you wish to use for this group. Replace __LOCATION__ with the data center that the group should be created in:

        azure group create RESOURCEGROUPNAME LOCATION
    
    > [AZURE.NOTE] If the location name contains spaces, put it in double quotes. For example "South Central US".

6. Use the following command to create the initial deployment for this resource group. Replace __PATHTOTEMPLATE__ with the path to the __azuredeploy.json__ template file. Replace __PATHTOPARAMETERSFILE__ with the path to the __azuredeploy.parameters.json__ file. Replace __RESOURCEGROUPNAME__ with the name of the group you created in the previous step:

        azure group deployment create -f PATHTOTEMPLATE -e PATHTOPARAMETERSFILE -g RESOURCEGROUPNAME -n InitialDeployment

    Once the deployment has been accepted, you should see a message similar to `group deployment create command ok`.

7. It may take some time for the deployment to complete, around 15 minutes. you can view information about the deployment using the following command. Replace __RESOURCEGROUPNAME__ with the name of the resource group used in the previous step:

        azure group log show -l RESOURCEGROUPNAME

    If a failure occurs during deployment, you can get more information on the failure using the following command

        azure group log show -l -v RESOURCEGROUPNAME

### <a id="powershell"></a> Using Azure PowerShell

Azure PowerShell is a powerful scripting environment that you can use to control and automate the deployment and management of your workloads in Azure. This section provides instructions on how to provision an HDInsight cluster by using Azure PowerShell. For information on configuring a workstation to run HDInsight Windows PowerShell cmdlets, see [Install and configure Azure PowerShell](../install-configure-powershell.md). For more information on using Azure PowerShell with HDInsight, see [Administer HDInsight using PowerShell](hdinsight-administer-use-powershell.md). For the list of the HDInsight Windows PowerShell cmdlets, see [HDInsight cmdlet reference](https://msdn.microsoft.com/library/azure/dn858087.aspx).


The following procedures are needed to provision an HDInsight cluster by using Azure PowerShell:

- Create an Azure resource group
- Create an Azure Storage account
- Create an Azure Blob container
- Create an HDInsight cluster

The two most important parameters that you must set to provision Linux clusters are the ones where you specify the OS type and the SSH user details:

- Make sure you specify the **-OSType** parameter as **Linux**.
- To use SSH for remote sessions on the clusters, you can specify either SSH user password or the SSH public key. If you specify both the SSH user password and the SSH public key, the key will be ignored. If you want to use the SSH key for remote sessions, you must specify a blank SSH password when prompted for one. For more information on using SSH with HDInsight, see one of the following articles:

	* [Use SSH with Linux-based Hadoop on HDInsight from Linux, Unix, or OS X](hdinsight-hadoop-linux-use-ssh-unix.md)
	* [Use SSH with Linux-based Hadoop on HDInsight from Windows](hdinsight-hadoop-linux-use-ssh-windows.md)


			# Use the new Azure Resource Manager mode
			Switch-AzureMode AzureResourceManager

			###########################################
			# Create required items, if none exist
			###########################################

			# Sign in
			Add-AzureAccount

			# Select the subscription to use
			$subscriptionName = "<SubscriptionName>"        # Provide your Subscription Name
			Select-AzureSubscription -SubscriptionName $subscriptionName

			# Register your subscription to use HDInsight
			Register-AzureProvider -ProviderNamespace "Microsoft.HDInsight" -Force

			# Create an Azure Resource Group
			$resourceGroupName = "<ResourceGroupName>"      # Provide a Resource Group name
			$location = "<Location>"                        # For example, "West US"
			New-AzureResourceGroup -Name $resourceGroupName -Location $location

			# Create an Azure Storage account
			$storageAccountName = "<StorageAcccountName>"   # Provide a Storage account name
			New-AzureStorageAccount -ResourceGroupName $resourceGroupName -StorageAccountName $storageAccountName -Location $location -Type Standard_GRS

			# Create an Azure Blob Storage container
			$containerName = "<ContainerName>"              # Provide a container name
			$storageAccountKey = Get-AzureStorageAccountKey -Name $storageAccountName -ResourceGroupName $resourceGroupName | %{ $_.Key1 }
			$destContext = New-AzureStorageContext -StorageAccountName $storageAccountName -StorageAccountKey $storageAccountKey
			New-AzureStorageContainer -Name $containerName -Context $destContext

			###########################################
			# Create an HDInsight Cluster
			###########################################

			# Skip these variables if you just created them
			$resourceGroupName = "<ResourceGroupName>"      # Provide the Resource Group name
			$storageAccountName = "<StorageAcccountName>"   # Provide the Storage account name
			$containerName = "<ContainerName>"              # Provide the container name
			$storageAccountKey = Get-AzureStorageAccountKey -Name $storageAccountName -ResourceGroupName $resourceGroupName | %{ $_.Key1 }

			# Set these variables
			$clusterName = $containerName           		# As a best practice, have the same name for the cluster and container
			$clusterNodes = <ClusterSizeInNodes>    		# The number of nodes in the HDInsight cluster
			$credentials = Get-Credential
			$sshCredentials = Get-Credential

			# The location of the HDInsight cluster. It must be in the same data center as the Storage account.
			$location = Get-AzureStorageAccount -ResourceGroupName $resourceGroupName -StorageAccountName $storageAccountName | %{$_.Location}

			# Create a new HDInsight cluster
			New-AzureHDInsightCluster -ClusterName $clusterName -ResourceGroupName $resourceGroupName -HttpCredential $credentials -Location $location -DefaultStorageAccountName "$storageAccountName.blob.core.windows.net" -DefaultStorageAccountKey $storageAccountKey -DefaultStorageContainer $containerName  -ClusterSizeInNodes $clusterNodes -ClusterType Hadoop -OSType Linux -Version "3.2" -SshCredential $sshCredentials


>[AZURE.NOTE] The values you specify for **$clusterCredentials** are used to create the Hadoop user account for the cluster. You will use this account to connect to the cluster. The values you specify for the **$sshCredentials** are used to create the SSH user for the cluster. You use this account to start a remote SSH session on the cluster and run jobs. If you use the Quick Create option from the Azure portal to provision a cluster, the default Hadoop user name is "admin" and default SSH user name is "hdiuser".

It can take several minutes before the cluster provisioning finishes.

![HDI.CLI.Provision][image-hdi-ps-provision]

###<a id="rest"></a> Using the REST API

Azure services can be managed using the Azure REST API. This means you can use a utility such as curl to directly work with the API. The following steps demonstrate how to use curl to create a new HDInsight cluster.



1. If it is not already installed, follow the steps in the [Install and configure the Azure CLI](../xplat-cli.md) document.

    > [AZURE.IMPORTANT] The Azure CLI is used to create a new Azure Active Directory service principal, which is used to obtain the authentication token used to authenticate requests to the REST API.

2. Follow the steps in the following document to create a new service principal. This will be used to generate an authentication token for use with curl requests:

    > [AZURE.IMPORTANT] When performing the step that sets permission, you must set `Owner` permission instead of `Reader`.
    >
    > You must also save the __Application Id__ value that is returned from this process, and the __Password__ used when creating the service principal, as they will be used in the following steps.
    
    * [How to Authenticate a service principal with a password (Azure CLI)](resource-group-authenticate-service-principal.md/#authenticate-service-principal-with-password---azure-cli)

3. Use the Azure CLI to retrieve the subscription ID and tenant ID for your Azure subscription:

        azure account list
    
    This will return several columns of information. The ID for your subscription will be in the __ID__ column, while the tenant ID will be in the __Tenant ID__ column.

4. Use the following to retrieve an authentication token:

        curl -X "POST" "https://login.microsoftonline.com/TENANTID/oauth2/token" -H "Content-Type: application/x-www-form-urlencoded" --data-urlencode "client_id=APPCLICATIONID" --data-urlencode "grant_type=client_credentials" --data-urlencode "client_secret=PASSWORD" --data-urlencode "resource=https://management.core.windows.net"
    
    * Replace __TENANTID__ with the tenant id for your Azure Subscription.
    * Replace __APPLICATIONID__ with the application id for the service principal you created earlier.
    * Replace __PASSWORD__ with the password you used for the service principal.
    
    This should return a JSON document, with an entry named "access_token". The value of this will be a large string of random characters. This is the access token for authenticating requests to the REST API.
    
    > [AZURE.NOTE] The access token will expire after a period of time.

5. Use the following to create a new resource group:

        curl -X "PUT" "https://management.azure.com/subscriptions/SUBSCRIPTIONID/resourcegroups/GROUPNAME?api-version=2015-01-01 -H "Authorization: Bearer AUTHTOKEN" -H "Content-Type: application/json" -d $'{ "location": "LOCATION" }'
    
    * Replace __SUBSCRIPTIONID__ with the ID you retrieved earlier from the `azure account list` command.
    * Replace __GROUPNAME__ with the name you wish to use for this resource group.
    * Replace __AUTHTOKEN__ with the access token value returned in the previous step.
    * Replace __LOCATION__ with the location that you want this group, and the HDInsight cluster and storage resources, to be created in. For example, "South Central US".

6. Use the following to create a new deployment for the resource group. This deployment will use an HDInsight template stored on GitHub.



###<a id="sdk"></a> Using the HDInsight .NET SDK
The HDInsight .NET SDK provides .NET client libraries that make it easier to work with HDInsight from a .NET Framework application. Follow the instructions below to create a Visual Studio console application and paste the code for creating a cluster.

**To create a Visual Studio console application**

1. Open Visual Studio 2013 or 2015.

2. From the **File** menu, click **New**, and then click **Project**.

3. From **New Project**, type or select the following values:

	|Property|Value|
	|--------|-----|
	|Template|Templates/Visual C#/Windows/Console Application|
	|Name|CreateHDICluster|

4. Click **OK** to create the project.

5. From the **Tools** menu, click **Nuget Package Manager**, and then click **Package Manager Console**.

6. Run the following command in the console to install the packages:

		Install-Package Microsoft.Azure.Common.Authentication -pre
		Install-Package Microsoft.Azure.Management.HDInsight -Pre

	These commands add .NET libraries and references to them to the current Visual Studio project.

6. From Solution Explorer, double-click **Program.cs** to open it, paste the following code, and provide values for the variables:

		using Microsoft.Azure;
		using Microsoft.Azure.Common.Authentication;
		using Microsoft.Azure.Common.Authentication.Factories;
		using Microsoft.Azure.Common.Authentication.Models;
		using Microsoft.Azure.Management.HDInsight;
		using Microsoft.Azure.Management.HDInsight.Models;

		namespace CreateHDICluster
		{
		    internal class Program
		    {
		        private static HDInsightManagementClient _hdiManagementClient;
		
		        private static Guid SubscriptionId = new Guid("<AZURE SUBSCRIPTION ID>");
		        private const string ResourceGroupName = "<AZURE RESOURCEGROUP NAME>";

		        private const string NewClusterName = "<HDINSIGHT CLUSTER NAME>";
		        private const int NewClusterNumNodes = <NUMBER OF NODES>;
		        private const string NewClusterLocation = "<LOCATION>";  // Must match the Azure Storage account location
		        private const string NewClusterVersion = "3.2";
		        private const HDInsightClusterType NewClusterType = HDInsightClusterType.Hadoop;
		        private const OSType NewClusterOSType = OSType.Windows;

		        private const string ExistingStorageName = "<STORAGE ACCOUNT NAME>.blob.core.windows.net";
		        private const string ExistingStorageKey = "<STORAGE ACCOUNT KEY>";
		        private const string ExistingContainer = "<DEFAULT CONTAINER NAME>"; 

		        private const string NewClusterUsername = "admin";
		        private const string NewClusterPassword = "<HTTP USER PASSWORD>";

		        private const string NewClusterSshUserName = "sshuser";
		        private const string NewClusterSshPublicKey = @"---- BEGIN SSH2 PUBLIC KEY ----
					Comment: ""rsa-key-20150731""
					AAAAB3NzaC1yc2EAAAABJQAAAQEA4QiCRLqT7fnmUA5OhYWZNlZo6lLaY1c+IRsp
					gmPCsJVGQLu6O1wqcxRqiKk7keYq8bP5s30v6bIljsLZYTnyReNUa5LtFw7eauGr
					yVt3Pve6ejfWELhbVpi0iq8uJNFA9VvRkz8IP1JmjC5jsdnJhzQZtgkIrdn3w0e6
					WVfu15kKyY8YAiynVbdV51EB0SZaSLdMZkZQ81xi4DDtCZD7qvdtWEFwLa+EHdkd
					pzO36Mtev5XvseLQqzXzZ6aVBdlXoppGHXkoGHAMNOtEWRXpAUtEccjpATsaZhQR
					zZdZlzHduhM10ofS4YOYBADt9JohporbQVHM5w6qUhIgyiPo7w==
					---- END SSH2 PUBLIC KEY ----"; //replace the public key with your own
		
		        private static void Main(string[] args)
		        {
		            var tokenCreds = GetTokenCloudCredentials();
		            var subCloudCredentials = GetSubscriptionCloudCredentials(tokenCreds, SubscriptionId);
		
		            _hdiManagementClient = new HDInsightManagementClient(subCloudCredentials);
		
		            CreateCluster();
		        }
		
		        public static SubscriptionCloudCredentials GetTokenCloudCredentials(string username = null, SecureString password = null)
		        {
		            var authFactory = new AuthenticationFactory();
		
		            var account = new AzureAccount { Type = AzureAccount.AccountType.User };
		
		            if (username != null && password != null)
		                account.Id = username;
		
		            var env = AzureEnvironment.PublicEnvironments[EnvironmentName.AzureCloud];
		
		            var accessToken =
		                authFactory.Authenticate(account, env, AuthenticationFactory.CommonAdTenant, password, ShowDialog.Auto)
		                    .AccessToken;
		
		            return new TokenCloudCredentials(accessToken);
		        }
		
		        public static SubscriptionCloudCredentials GetSubscriptionCloudCredentials(SubscriptionCloudCredentials creds, Guid subId)
		        {
		            return new TokenCloudCredentials(subId.ToString(), ((TokenCloudCredentials)creds).Token);
		        }
		
		
		        private static void CreateCluster()
		        {
		            var parameters = new ClusterCreateParameters
		            {
		                ClusterSizeInNodes = NewClusterNumNodes,
		                Location = NewClusterLocation,
		                ClusterType = NewClusterType,
		                OSType = NewClusterOSType,
		                Version = NewClusterVersion,

		                DefaultStorageAccountName = ExistingStorageName,
		                DefaultStorageAccountKey = ExistingStorageKey,
		                DefaultStorageContainer = ExistingContainer,

		                UserName = NewClusterUsername,
		                Password = NewClusterPassword,
		                SshUserName = NewClusterSshUserName,
                		SshPublicKey = NewClusterSshPublicKey
		            };
		
		            _hdiManagementClient.Clusters.Create(ResourceGroupName, NewClusterName, parameters);
		        }
			}
		}
		
10. Replace the class member values.

7. Press **F5** to run the application. A console window should open and display the status of the application. You will also be prompted to enter your Azure account credentials. It can take several minutes to create an HDInsight cluster.



##<a id="nextsteps"></a> Next steps
In this article, you have learned several ways to provision an HDInsight Hadoop cluster on Linux. To learn more, see the following articles:

- [Working with HDInsight on Linux](hdinsight-hadoop-linux-information.md): Get to know the nuances of working with an HDInsight cluster on Linux.
- [Manage HDInsight clusters using Ambari](hdinsight-hadoop-manage-ambari.md): Learn how to monitor and manage your Linux-based Hadoop on HDInsight cluster by using Ambari Web or the Ambari REST API.
- [Use MapReduce with HDInsight](hdinsight-use-mapreduce.md): Learn about the different ways to run MapReduce jobs on a cluster.
- [Use Hive with HDInsight](hdinsight-use-hive.md): Learn about the different ways of running a Hive query on a cluster.
- [Use Pig with HDInsight](hdinsight-use-pig.md): Learn about the different ways of running a Pig job on a cluster.
- [Use Azure Blob storage with HDInsight](../hdinsight-use-blob-storage.md): Learn how HDInsight uses Azure Blob storage to store data for HDInsight clusters.
- [Upload data to HDInsight](hdinsight-upload-data.md): Learn how to work with data stored in an Azure Blob storage for an HDInsight cluster.


[hdinsight-use-mapreduce]: ../hdinsight-use-mapreduce/
[hdinsight-use-hive]: ../hdinsight-use-hive/
[hdinsight-use-pig]: ../hdinsight-use-pig/
[hdinsight-upload-data]: ../hdinsight-upload-data/
[hdinsight-sdk-documentation]: http://msdn.microsoft.com/library/dn479185.aspx


[hdinsight-customize-cluster]: ../hdinsight-hadoop-customize-cluster/
[hdinsight-get-started]: ../hdinsight-get-started/
[hdinsight-admin-powershell]: ../hdinsight-administer-use-powershell/

[hdinsight-submit-jobs]: ../hdinsight-submit-hadoop-jobs-programmatically/
[hdinsight-powershell-reference]: https://msdn.microsoft.com/library/dn858087.aspx

[azure-management-portal]: https://manage.windowsazure.com/

[azure-command-line-tools]: ../xplat-cli/
[azure-create-storageaccount]: ../storage-create-storage-account/

[azure-purchase-options]: http://azure.microsoft.com/pricing/purchase-options/
[azure-member-offers]: http://azure.microsoft.com/pricing/member-offers/
[azure-free-trial]: http://azure.microsoft.com/pricing/free-trial/
[hdi-remote]: http://azure.microsoft.com/documentation/articles/hdinsight-administer-use-management-portal/#rdp


[Powershell-install-configure]: ../install-configure-powershell/

[image-hdi-customcreatecluster]: ./media/hdinsight-get-started/HDI.CustomCreateCluster.png
[image-hdi-customcreatecluster-clusteruser]: ./media/hdinsight-get-started/HDI.CustomCreateCluster.ClusterUser.png
[image-hdi-customcreatecluster-storageaccount]: ./media/hdinsight-get-started/HDI.CustomCreateCluster.StorageAccount.png
[image-hdi-customcreatecluster-addonstorage]: ./media/hdinsight-get-started/HDI.CustomCreateCluster.AddOnStorage.png

[azure-preview-portal]: https://portal.azure.com


[image-cli-account-download-import]: ./media/hdinsight-hadoop-provision-linux-clusters/HDI.CLIAccountDownloadImport.png
[image-cli-clustercreation]: ./media/hdinsight-hadoop-provision-linux-clusters/HDI.CLIClusterCreation.png
[image-cli-clustercreation-config]: ./media/hdinsight-hadoop-provision-linux-clusters/HDI.CLIClusterCreationConfig.png
[image-cli-clusterlisting]: ./media/hdinsight-hadoop-provision-linux-clusters/HDI.CLIListClusters.png "List and show clusters"

[image-hdi-ps-provision]: ./media/hdinsight-hadoop-provision-linux-clusters/HDI.ps.provision.png
[image-hdi-ps-config-provision]: ./media/hdinsight-hadoop-provision-linux-clusters/HDI.ps.config.provision.png

[img-hdi-cluster]: ./media/hdinsight-hadoop-provision-linux-clusters/HDI.Cluster.png

  [89e2276a]: /documentation/articles/hdinsight-use-sqoop/ "Use Sqoop with HDInsight"<|MERGE_RESOLUTION|>--- conflicted
+++ resolved
@@ -14,11 +14,7 @@
    	ms.topic="article"
    	ms.tgt_pltfrm="na"
    	ms.workload="big-data"
-<<<<<<< HEAD
-   	ms.date="09/18/2015"
-=======
    	ms.date="09/21/2015"
->>>>>>> 3d7c79e0
    	ms.author="nitinme"/>
 
 
@@ -382,53 +378,6 @@
 
 ![HDI.CLI.Provision][image-hdi-ps-provision]
 
-###<a id="rest"></a> Using the REST API
-
-Azure services can be managed using the Azure REST API. This means you can use a utility such as curl to directly work with the API. The following steps demonstrate how to use curl to create a new HDInsight cluster.
-
-
-
-1. If it is not already installed, follow the steps in the [Install and configure the Azure CLI](../xplat-cli.md) document.
-
-    > [AZURE.IMPORTANT] The Azure CLI is used to create a new Azure Active Directory service principal, which is used to obtain the authentication token used to authenticate requests to the REST API.
-
-2. Follow the steps in the following document to create a new service principal. This will be used to generate an authentication token for use with curl requests:
-
-    > [AZURE.IMPORTANT] When performing the step that sets permission, you must set `Owner` permission instead of `Reader`.
-    >
-    > You must also save the __Application Id__ value that is returned from this process, and the __Password__ used when creating the service principal, as they will be used in the following steps.
-    
-    * [How to Authenticate a service principal with a password (Azure CLI)](resource-group-authenticate-service-principal.md/#authenticate-service-principal-with-password---azure-cli)
-
-3. Use the Azure CLI to retrieve the subscription ID and tenant ID for your Azure subscription:
-
-        azure account list
-    
-    This will return several columns of information. The ID for your subscription will be in the __ID__ column, while the tenant ID will be in the __Tenant ID__ column.
-
-4. Use the following to retrieve an authentication token:
-
-        curl -X "POST" "https://login.microsoftonline.com/TENANTID/oauth2/token" -H "Content-Type: application/x-www-form-urlencoded" --data-urlencode "client_id=APPCLICATIONID" --data-urlencode "grant_type=client_credentials" --data-urlencode "client_secret=PASSWORD" --data-urlencode "resource=https://management.core.windows.net"
-    
-    * Replace __TENANTID__ with the tenant id for your Azure Subscription.
-    * Replace __APPLICATIONID__ with the application id for the service principal you created earlier.
-    * Replace __PASSWORD__ with the password you used for the service principal.
-    
-    This should return a JSON document, with an entry named "access_token". The value of this will be a large string of random characters. This is the access token for authenticating requests to the REST API.
-    
-    > [AZURE.NOTE] The access token will expire after a period of time.
-
-5. Use the following to create a new resource group:
-
-        curl -X "PUT" "https://management.azure.com/subscriptions/SUBSCRIPTIONID/resourcegroups/GROUPNAME?api-version=2015-01-01 -H "Authorization: Bearer AUTHTOKEN" -H "Content-Type: application/json" -d $'{ "location": "LOCATION" }'
-    
-    * Replace __SUBSCRIPTIONID__ with the ID you retrieved earlier from the `azure account list` command.
-    * Replace __GROUPNAME__ with the name you wish to use for this resource group.
-    * Replace __AUTHTOKEN__ with the access token value returned in the previous step.
-    * Replace __LOCATION__ with the location that you want this group, and the HDInsight cluster and storage resources, to be created in. For example, "South Central US".
-
-6. Use the following to create a new deployment for the resource group. This deployment will use an HDInsight template stored on GitHub.
-
 
 
 ###<a id="sdk"></a> Using the HDInsight .NET SDK
