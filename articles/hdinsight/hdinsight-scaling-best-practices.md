---
title: Scale cluster sizes - Azure HDInsight
description: Scale an Azure HDInsight cluster elastically to match your workload.
author: ashishthaps
ms.author: ashish
ms.reviewer: jasonh
ms.service: hdinsight
ms.topic: conceptual
<<<<<<< HEAD
ms.date: 02/26/2019
ms.author: ashish

=======
ms.date: 05/13/2019
>>>>>>> 6a383dfd
---
# Scale HDInsight clusters

HDInsight provides elasticity by giving you the option to scale up and scale down the number of worker nodes in your clusters. This allows you to shrink a cluster after hours or on weekends, and expand it during peak business demands.

<<<<<<< HEAD
For example, if you have some batch processing that happens once a day or once a month, the HDInsight cluster can be scaled up a few minutes prior to that scheduled event so  there will be adequate  memory and CPU compute power.  Later, after the processing is done, and usage goes down again, you can scale down the HDInsight cluster to fewer worker nodes.

=======
For example, if you have some batch processing that happens once a day or once a month, the HDInsight cluster can be scaled up a few minutes prior to that scheduled event so there will be adequate memory and CPU compute power.  Later, after the processing is done, and usage goes down again, you can scale down the HDInsight cluster to fewer worker nodes.

You can scale a cluster manually using one of the methods outlined below, or use [autoscale](hdinsight-autoscale-clusters.md) options to have the system automatically scale up and down in response to CPU, Memory, and other metrics.
>>>>>>> 6a383dfd

[!INCLUDE [updated-for-az](../../includes/updated-for-az.md)]

## Utilities to scale clusters

Microsoft provides the following utilities to scale clusters:
<<<<<<< HEAD

|Utility | Description|
|---|---|
|[PowerShell Az](https://docs.microsoft.com/powershell/azure)|[Set-AzHDInsightClusterSize](https://docs.microsoft.com/powershell/module/az.hdinsight/set-azhdinsightclustersize) -ClusterName \<Cluster Name> -TargetInstanceCount \<NewSize>|
|[PowerShell AzureRM](https://docs.microsoft.com/powershell/azure/azurerm) |[Set-AzureRmHDInsightClusterSize](https://docs.microsoft.com/powershell/module/azurerm.hdinsight/set-azurermhdinsightclustersize) -ClusterName \<Cluster Name> -TargetInstanceCount \<NewSize>|
|[Azure CLI](https://docs.microsoft.com/cli/azure/?view=azure-cli-latest)|[az hdinsight resize](https://docs.microsoft.com/cli/azure/hdinsight?view=azure-cli-latest#az-hdinsight-resize) --resource-group \<Resource group> --name \<Cluster Name> --target-instance-count \<NewSize>|
|[Azure Classic CLI](hdinsight-administer-use-command-line.md)|azure hdinsight cluster resize \<clusterName> \<Target Instance Count>|
|[Azure portal](https://portal.azure.com)|Open your HDInsight cluster pane, select **Cluster size** on the left-hand menu, then on the Cluster size pane, type in the number of worker nodes, and select Save.|  

=======

|Utility | Description|
|---|---|
|[PowerShell Az](https://docs.microsoft.com/powershell/azure)|[Set-AzHDInsightClusterSize](https://docs.microsoft.com/powershell/module/az.hdinsight/set-azhdinsightclustersize) -ClusterName \<Cluster Name> -TargetInstanceCount \<NewSize>|
|[PowerShell AzureRM](https://docs.microsoft.com/powershell/azure/azurerm) |[Set-AzureRmHDInsightClusterSize](https://docs.microsoft.com/powershell/module/azurerm.hdinsight/set-azurermhdinsightclustersize) -ClusterName \<Cluster Name> -TargetInstanceCount \<NewSize>|
|[Azure CLI](https://docs.microsoft.com/cli/azure/?view=azure-cli-latest)| [az hdinsight resize](https://docs.microsoft.com/cli/azure/hdinsight?view=azure-cli-latest#az-hdinsight-resize) --resource-group \<Resource group> --name \<Cluster Name> --target-instance-count \<NewSize>|
|[Azure CLI](hdinsight-administer-use-command-line.md)|azure hdinsight cluster resize \<clusterName> \<Target Instance Count> |
|[Azure portal](https://portal.azure.com)|Open your HDInsight cluster pane, select **Cluster size** on the left-hand menu, then on the Cluster size pane, type in the number of worker nodes, and select Save.|  

>>>>>>> 6a383dfd
![Scale cluster](./media/hdinsight-scaling-best-practices/scale-cluster-blade.png)

Using any of these methods, you can scale your HDInsight cluster up or down within minutes.

> [!IMPORTANT]  
> * The Aure classic CLI is deprecated and should only be used with the classic deployment model. For all other deployments, use the [Azure CLI](https://docs.microsoft.com/cli/azure/?view=azure-cli-latest).  
> * The PowerShell AzureRM module is deprecated.  Please use the [Az module](https://docs.microsoft.com/powershell/azure/new-azureps-module-az?view=azps-1.4.0) whenever possible.

## Scaling impacts on running jobs

When you **add** nodes to your running HDInsight cluster, any pending or running jobs will not be impacted. In addition, new jobs can be safely submitted while the scaling process is running. If the scaling operations fail for any reason, the failure is gracefully handled, leaving the cluster in a functional state.

However, if you are scaling down your cluster by **removing** nodes, any pending or running jobs will fail when the scaling operation completes. This failure is due to some of the services restarting during the process.

To address this issue, you can wait for the jobs to complete before scaling down your cluster, manually terminate the jobs, or  resubmit the jobs after the scaling operation has concluded.

To see a list of pending and running jobs, you can use the YARN ResourceManager UI, following these steps:

1. Sign in to [Azure portal](https://portal.azure.com).
2. From the left, navigate to **All services** > **Analytics** > **HDInsight Clusters**, and then select your cluster.
3. From the main view, navigate to **Cluster dashboards** > **Ambari home**. Enter your cluster login credentials.
4. From the Ambari UI, select **YARN** on the list of services on the left-hand menu.  
5. From the YARN page, select **Quick Links** and hover over the active head node, then select **ResourceManager UI**.

    ![ResourceManager UI](./media/hdinsight-scaling-best-practices/resourcemanager-ui.png)

You may directly access the ResourceManager UI with `https://<HDInsightClusterName>.azurehdinsight.net/yarnui/hn/cluster`.

You  see a list of jobs, along with their current state. In the screenshot, there is  one job currently running:

![ResourceManager UI applications](./media/hdinsight-scaling-best-practices/resourcemanager-ui-applications.png)

To  manually kill that running application, execute the following command from the SSH shell:

```bash
yarn application -kill <application_id>
```

For example:

```bash
yarn application -kill "application_1499348398273_0003"
```

## Rebalancing an Apache HBase cluster

Region servers are automatically balanced within a few minutes after completion of the scaling operation. To manually balance region servers, use the following steps:

1. Connect to the HDInsight cluster using SSH. For more information, see [Use SSH with HDInsight](hdinsight-hadoop-linux-use-ssh-unix.md).

2. Start the HBase shell:

        hbase shell

3. Use the following command to manually balance the region servers:

        balancer

## Scale down implications

As mentioned previously, any pending or running jobs are terminated at the completion of a scaling down operation. However, there are other potential implications to scaling down that may occur.

## HDInsight name node stays in safe mode after scaling down

If you shrink your cluster down to the minimum of one worker node, Apache HDFS may become stuck in safe mode when worker nodes are rebooted due to patching, or immediately after the scaling operation.

The primary cause of this is that Hive uses a few `scratchdir` files, and by default expects three replicas of each block, but there is only one replica possible if you scale down to the minimum one worker node. As a consequence, the files in the `scratchdir` become *under-replicated*. This could cause HDFS to stay in safe mode when the services are restarted after the scale operation.

When a scale down attempt happens, HDInsight relies upon the Apache Ambari management interfaces to first decommission the extra unwanted worker nodes, which replicate their HDFS blocks to other online worker nodes, and then safely scale the cluster down. HDFS goes into a safe mode during the maintenance window, and is supposed to come out once the scaling is finished. It is at this point that HDFS can become stuck in safe mode.

HDFS is configured with a `dfs.replication` setting of 3. Thus, the blocks of the scratch files are under-replicated whenever there are fewer than three worker nodes online, because there are not the expected three copies of each file block available.

You can execute a command  to bring HDFS out of safe mode. For example, if you know that the only reason safe mode is on is because the temporary files are under-replicated, then you can safely leave safe mode. This is  because the under-replicated files are Hive temporary scratch files.

```bash
hdfs dfsadmin -D 'fs.default.name=hdfs://mycluster/' -safemode leave
```

After leaving safe mode, you can manually remove the  temporary files, or wait for Hive to eventually clean them up automatically.

### Example errors when safe mode is turned on

* H070 Unable to open Hive session. org.apache.hadoop.ipc.RemoteException(org.apache.hadoop.ipc.RetriableException): org.apache.hadoop.hdfs.server.namenode.SafeModeException: **Cannot create directory** /tmp/hive/hive/819c215c-6d87-4311-97c8-4f0b9d2adcf0. **Name node is in safe mode**. The reported blocks 75 needs additional 12 blocks to reach the threshold 0.9900 of total blocks 87. The number of live datanodes 10 has reached the minimum number 0. Safe mode will be turned off automatically once the thresholds have been reached.

* H100 Unable to submit statement show databases: org.apache.thrift.transport.TTransportException: org.apache.http.conn.HttpHostConnectException: Connect to hn0-clustername.servername.internal.cloudapp.net:10001 [hn0-clustername.servername. internal.cloudapp.net/1.1.1.1] failed: **Connection refused**

* H020 Could not establish connection to hn0-hdisrv.servername.bx.internal.cloudapp.net:10001:
  org.apache.thrift.transport.TTransportException: Could not create http connection to http:\//hn0-hdisrv.servername.bx.internal.cloudapp.net:10001/. org.apache.http.conn.HttpHostConnectException: Connect to hn0-hdisrv.servername.bx.internal.cloudapp.net:10001
  [hn0-hdisrv.servername.bx.internal.cloudapp.net/10.0.0.28] failed: Connection refused: org.apache.thrift.transport.TTransportException: Could not create http connection to http:\//hn0-hdisrv.servername.bx.internal.cloudapp.net:10001/. org.apache.http.conn.HttpHostConnectException: Connect to hn0-hdisrv.servername.bx.internal.cloudapp.net:10001 [hn0-hdisrv.servername.bx.internal.cloudapp.net/10.0.0.28] failed: **Connection refused**

* From the Hive logs:
    WARN [main]: server.HiveServer2 (HiveServer2.java:startHiveServer2(442)) – Error starting HiveServer2 on attempt 21, will retry in 60 seconds
    java.lang.RuntimeException: Error applying authorization policy on hive configuration: org.apache.hadoop.ipc.RemoteException(org.apache.hadoop.ipc.RetriableException): org.apache.hadoop.hdfs.server.namenode.SafeModeException: **Cannot create directory** /tmp/hive/hive/70a42b8a-9437-466e-acbe-da90b1614374. **Name node is in safe mode**.
    The reported blocks 0 needs additional 9 blocks to reach the threshold 0.9900 of total blocks 9.
    The number of live datanodes 10 has reached the minimum number 0. **Safe mode will be turned off automatically once the thresholds have been reached**.
    at org.apache.hadoop.hdfs.server.namenode.FSNamesystem.checkNameNodeSafeMode(FSNamesystem.java:1324)

You can review the name node logs from the `/var/log/hadoop/hdfs/` folder, near the time when the cluster was scaled, to see when it entered safe mode. The log files are named `Hadoop-hdfs-namenode-hn0-clustername.*`.

The root cause of the previous errors is that Hive depends on temporary files in HDFS while running queries. When HDFS enters safe mode, Hive cannot run queries because it cannot write to HDFS. The temp files in HDFS are located in the local drive mounted to the individual worker node VMs, and replicated amongst other worker nodes at three replicas, minimum.

The `hive.exec.scratchdir` parameter in Hive is configured within `/etc/hive/conf/hive-site.xml`:

```xml
<property>
    <name>hive.exec.scratchdir</name>
    <value>hdfs://mycluster/tmp/hive</value>
</property>
```

### View the health and state of your HDFS file system

You can view a status report from each name node to see whether nodes are in safe mode. To view the report, SSH into each head node and run the following command:

```
hdfs dfsadmin -D 'fs.default.name=hdfs://mycluster/' -safemode get
```

![Safe mode off](./media/hdinsight-scaling-best-practices/safe-mode-off.png)

> [!NOTE]  
> The `-D` switch is necessary because the default file system in HDInsight is either Azure Storage or Azure Data Lake Storage. `-D` specifies that the commands execute against the local HDFS file system.

Next, you can view a report that shows the details of the HDFS state:

```
hdfs dfsadmin -D 'fs.default.name=hdfs://mycluster/' -report
```

This command results in the following on a healthy cluster where all blocks are replicated to the expected degree:

![Safe mode off](./media/hdinsight-scaling-best-practices/report.png)

HDFS supports the `fsck` command to check for  inconsistencies with various files, such as missing blocks for a file or under-replicated blocks. To run the `fsck` command against the `scratchdir` (temporary scratch disk) files:

```
hdfs fsck -D 'fs.default.name=hdfs://mycluster/' /tmp/hive/hive
```

When executed on a healthy HDFS file system with no under-replicated blocks, you see an output similar to the following:

```
Connecting to namenode via http://hn0-scalin.name.bx.internal.cloudapp.net:30070/fsck?ugi=sshuser&path=%2Ftmp%2Fhive%2Fhive
FSCK started by sshuser (auth:SIMPLE) from /10.0.0.21 for path /tmp/hive/hive at Thu Jul 06 20:07:01 UTC 2017
..Status: HEALTHY
 Total size:    53 B
 Total dirs:    5
 Total files:   2
 Total symlinks:                0 (Files currently being written: 2)
 Total blocks (validated):      2 (avg. block size 26 B)
 Minimally replicated blocks:   2 (100.0 %)
 Over-replicated blocks:        0 (0.0 %)
 Under-replicated blocks:       0 (0.0 %)
 Mis-replicated blocks:         0 (0.0 %)
 Default replication factor:    3
 Average block replication:     3.0
 Corrupt blocks:                0
 Missing replicas:              0 (0.0 %)
 Number of data-nodes:          4
 Number of racks:               1
FSCK ended at Thu Jul 06 20:07:01 UTC 2017 in 3 milliseconds


The filesystem under path '/tmp/hive/hive' is HEALTHY
```

In contrast, when the `fsck` command is executed on an HDFS file system with some under-replicated blocks, the output is similar to the following:

```
Connecting to namenode via http://hn0-scalin.name.bx.internal.cloudapp.net:30070/fsck?ugi=sshuser&path=%2Ftmp%2Fhive%2Fhive
FSCK started by sshuser (auth:SIMPLE) from /10.0.0.21 for path /tmp/hive/hive at Thu Jul 06 20:13:58 UTC 2017
.
/tmp/hive/hive/4f3f4253-e6d0-42ac-88bc-90f0ea03602c/inuse.info:  Under replicated BP-1867508080-10.0.0.21-1499348422953:blk_1073741826_1002. Target Replicas is 3 but found 1 live replica(s), 0 decommissioned replica(s) and 0 decommissioning replica(s).
.
/tmp/hive/hive/e7c03964-ff3a-4ee1-aa3c-90637a1f4591/inuse.info: CORRUPT blockpool BP-1867508080-10.0.0.21-1499348422953 block blk_1073741825

/tmp/hive/hive/e7c03964-ff3a-4ee1-aa3c-90637a1f4591/inuse.info: MISSING 1 blocks of total size 26 B.Status: CORRUPT
 Total size:    53 B
 Total dirs:    5
 Total files:   2
 Total symlinks:                0 (Files currently being written: 2)
 Total blocks (validated):      2 (avg. block size 26 B)
  ********************************
  UNDER MIN REPL'D BLOCKS:      1 (50.0 %)
  dfs.namenode.replication.min: 1
  CORRUPT FILES:        1
  MISSING BLOCKS:       1
  MISSING SIZE:         26 B
  CORRUPT BLOCKS:       1
  ********************************
 Minimally replicated blocks:   1 (50.0 %)
 Over-replicated blocks:        0 (0.0 %)
 Under-replicated blocks:       1 (50.0 %)
 Mis-replicated blocks:         0 (0.0 %)
 Default replication factor:    3
 Average block replication:     0.5
 Corrupt blocks:                1
 Missing replicas:              2 (33.333332 %)
 Number of data-nodes:          1
 Number of racks:               1
FSCK ended at Thu Jul 06 20:13:58 UTC 2017 in 28 milliseconds


The filesystem under path '/tmp/hive/hive' is CORRUPT
```

You can also view the HDFS status in Ambari UI by selecting the **HDFS** service on the left, or with  `https://<HDInsightClusterName>.azurehdinsight.net/#/main/services/HDFS/summary`.

![Ambari HDFS status](./media/hdinsight-scaling-best-practices/ambari-hdfs.png)

You may also see one or more critical errors on the active or standby NameNodes. To view the NameNode Blocks Health, select the NameNode link next to the alert.

![NameNode Blocks Health](./media/hdinsight-scaling-best-practices/ambari-hdfs-crit.png)

To clean up the scratch files, which remove the block replication errors, SSH into each head node and run the following command:

```
hadoop fs -rm -r -skipTrash hdfs://mycluster/tmp/hive/
```

> [!NOTE]  
> This command can break Hive if some jobs are still running.

### How to prevent HDInsight from getting stuck in safe mode due to under-replicated blocks

There are several ways to prevent HDInsight from being left in safe mode:

* Stop all Hive jobs before scaling down HDInsight. Alternately, schedule the scale down process to avoid conflicting with running Hive jobs.
* Manually clean up Hive's scratch `tmp` directory files in HDFS before scaling down.
* Only scale down HDInsight to three worker nodes, minimum. Avoid going as low as one worker node.
* Run the command to leave safe mode, if needed.

The following sections describe these options.

#### Stop all Hive jobs

Stop all Hive jobs before scaling down to one worker node. If  your workload is scheduled, then execute your scale-down after Hive work is done.

This helps minimize the number of scratch files in the tmp folder (if any).

#### Manually clean up Hive's scratch files

If Hive has left behind temporary files, then you can manually clean up those files before scaling down to avoid safe mode.

1. Stop Hive services and be sure all queries and jobs are completed.

2. List the contents of the `hdfs://mycluster/tmp/hive/` directory to see if it contains any files:

    ```
    hadoop fs -ls -R hdfs://mycluster/tmp/hive/hive
    ```
    
    Here is a sample output when files exist:

    ```
    sshuser@hn0-scalin:~$ hadoop fs -ls -R hdfs://mycluster/tmp/hive/hive
    drwx------   - hive hdfs          0 2017-07-06 13:40 hdfs://mycluster/tmp/hive/hive/4f3f4253-e6d0-42ac-88bc-90f0ea03602c
    drwx------   - hive hdfs          0 2017-07-06 13:40 hdfs://mycluster/tmp/hive/hive/4f3f4253-e6d0-42ac-88bc-90f0ea03602c/_tmp_space.db
    -rw-r--r--   3 hive hdfs         27 2017-07-06 13:40 hdfs://mycluster/tmp/hive/hive/4f3f4253-e6d0-42ac-88bc-90f0ea03602c/inuse.info
    -rw-r--r--   3 hive hdfs          0 2017-07-06 13:40 hdfs://mycluster/tmp/hive/hive/4f3f4253-e6d0-42ac-88bc-90f0ea03602c/inuse.lck
    drwx------   - hive hdfs          0 2017-07-06 20:30 hdfs://mycluster/tmp/hive/hive/c108f1c2-453e-400f-ac3e-e3a9b0d22699
    -rw-r--r--   3 hive hdfs         26 2017-07-06 20:30 hdfs://mycluster/tmp/hive/hive/c108f1c2-453e-400f-ac3e-e3a9b0d22699/inuse.info
    ```

3. If you know Hive is done with these files, you can remove them. Be sure that Hive does not have any queries running by looking in the Yarn ResourceManager UI page.

    Example command line to remove files from HDFS:

    ```
    hadoop fs -rm -r -skipTrash hdfs://mycluster/tmp/hive/
    ```
    
#### Scale  HDInsight to three worker nodes

If getting stuck in safe mode is a persistent problem, and the previous steps are not options, then you may want to avoid the problem by only scaling down to three worker nodes. This may not be optimal, due to cost constraints, compared to scaling down to one node. However, with only one worker node, HDFS cannot guarantee three replicas of the data are available to the cluster.

#### Run the command to leave safe mode

The final option is to watch for the rare occasion in which HDFS enters safe mode, then execute the leave safe mode command. Once you have determined that the reason HDFS has entered safe mode is due to the Hive files being under-replicated, execute the following command to leave safe mode:

* HDInsight on Linux:

    ```bash
    hdfs dfsadmin -D 'fs.default.name=hdfs://mycluster/' -safemode leave
    ```
    
* HDInsight on Windows:

    ```bash
    hdfs dfsadmin -fs hdfs://headnodehost:9000 -safemode leave
    ```
    
## Next steps

* [Automatically scale Azure HDInsight clusters](hdinsight-autoscale-clusters.md)
* [Introduction to Azure HDInsight](hadoop/apache-hadoop-introduction.md)
* [Scale clusters](hdinsight-administer-use-portal-linux.md#scale-clusters)<|MERGE_RESOLUTION|>--- conflicted
+++ resolved
@@ -6,43 +6,21 @@
 ms.reviewer: jasonh
 ms.service: hdinsight
 ms.topic: conceptual
-<<<<<<< HEAD
-ms.date: 02/26/2019
-ms.author: ashish
-
-=======
 ms.date: 05/13/2019
->>>>>>> 6a383dfd
 ---
 # Scale HDInsight clusters
 
 HDInsight provides elasticity by giving you the option to scale up and scale down the number of worker nodes in your clusters. This allows you to shrink a cluster after hours or on weekends, and expand it during peak business demands.
 
-<<<<<<< HEAD
-For example, if you have some batch processing that happens once a day or once a month, the HDInsight cluster can be scaled up a few minutes prior to that scheduled event so  there will be adequate  memory and CPU compute power.  Later, after the processing is done, and usage goes down again, you can scale down the HDInsight cluster to fewer worker nodes.
-
-=======
 For example, if you have some batch processing that happens once a day or once a month, the HDInsight cluster can be scaled up a few minutes prior to that scheduled event so there will be adequate memory and CPU compute power.  Later, after the processing is done, and usage goes down again, you can scale down the HDInsight cluster to fewer worker nodes.
 
 You can scale a cluster manually using one of the methods outlined below, or use [autoscale](hdinsight-autoscale-clusters.md) options to have the system automatically scale up and down in response to CPU, Memory, and other metrics.
->>>>>>> 6a383dfd
 
 [!INCLUDE [updated-for-az](../../includes/updated-for-az.md)]
 
 ## Utilities to scale clusters
 
 Microsoft provides the following utilities to scale clusters:
-<<<<<<< HEAD
-
-|Utility | Description|
-|---|---|
-|[PowerShell Az](https://docs.microsoft.com/powershell/azure)|[Set-AzHDInsightClusterSize](https://docs.microsoft.com/powershell/module/az.hdinsight/set-azhdinsightclustersize) -ClusterName \<Cluster Name> -TargetInstanceCount \<NewSize>|
-|[PowerShell AzureRM](https://docs.microsoft.com/powershell/azure/azurerm) |[Set-AzureRmHDInsightClusterSize](https://docs.microsoft.com/powershell/module/azurerm.hdinsight/set-azurermhdinsightclustersize) -ClusterName \<Cluster Name> -TargetInstanceCount \<NewSize>|
-|[Azure CLI](https://docs.microsoft.com/cli/azure/?view=azure-cli-latest)|[az hdinsight resize](https://docs.microsoft.com/cli/azure/hdinsight?view=azure-cli-latest#az-hdinsight-resize) --resource-group \<Resource group> --name \<Cluster Name> --target-instance-count \<NewSize>|
-|[Azure Classic CLI](hdinsight-administer-use-command-line.md)|azure hdinsight cluster resize \<clusterName> \<Target Instance Count>|
-|[Azure portal](https://portal.azure.com)|Open your HDInsight cluster pane, select **Cluster size** on the left-hand menu, then on the Cluster size pane, type in the number of worker nodes, and select Save.|  
-
-=======
 
 |Utility | Description|
 |---|---|
@@ -52,7 +30,6 @@
 |[Azure CLI](hdinsight-administer-use-command-line.md)|azure hdinsight cluster resize \<clusterName> \<Target Instance Count> |
 |[Azure portal](https://portal.azure.com)|Open your HDInsight cluster pane, select **Cluster size** on the left-hand menu, then on the Cluster size pane, type in the number of worker nodes, and select Save.|  
 
->>>>>>> 6a383dfd
 ![Scale cluster](./media/hdinsight-scaling-best-practices/scale-cluster-blade.png)
 
 Using any of these methods, you can scale your HDInsight cluster up or down within minutes.
