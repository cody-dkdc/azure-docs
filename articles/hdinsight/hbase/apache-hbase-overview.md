--- conflicted
+++ resolved
@@ -1,62 +1,58 @@
----
-title: What is Apache HBase in Azure HDInsight? 
-description: An introduction to Apache HBase in HDInsight, a NoSQL database build on Hadoop. Learn about use cases and compare HBase to other Hadoop clusters.
-author: hrasheed-msft
-ms.reviewer: jasonh
-ms.service: hdinsight
-ms.custom: hdinsightactive,hdiseo17may2017
-ms.topic: conceptual
-ms.date: 02/22/2018
-ms.author: hrasheed
----
-
-<<<<<<< HEAD
-# What is Apache HBase in HDInsight: A NoSQL database that provides BigTable-like capabilities for Apache Hadoop
-=======
-# What is Apache HBase in Azure HDInsight
-
->>>>>>> 6a383dfd
-[Apache HBase](https://hbase.apache.org/) is an open-source, NoSQL database that is built on [Apache Hadoop](https://hadoop.apache.org/) and modeled after [Google BigTable](https://cloud.google.com/bigtable/). HBase provides random access and strong consistency for large amounts of unstructured and semistructured data in a schemaless database organized by column families.
-
-From user perspective, HBase is similar to a database. Data is stored in the rows and columns of a table, and data within a row is grouped by column family. HBase is a schemaless database in the sense that neither the columns nor the type of data stored in them need to be defined before using them. The open-source code scales linearly to handle petabytes of data on thousands of nodes. It can rely on data redundancy, batch processing, and other features that are provided by distributed applications in the Hadoop ecosystem.
-
-[!INCLUDE [hdinsight-price-change](../../../includes/hdinsight-enhancements.md)]
-
-## How is Apache HBase implemented in Azure HDInsight?
-
-HDInsight HBase is offered as a managed cluster that is integrated into the Azure environment. The clusters are configured to store data directly in [Azure Storage](./../hdinsight-hadoop-use-blob-storage.md) which provides low latency and increased elasticity in performance and cost choices. This enables customers to build interactive websites that work with large datasets, to build services that store sensor and telemetry data from millions of end points, and to analyze this data with Hadoop jobs. HBase and Hadoop are good starting points for big data project in Azure; in particular, they can enable real-time applications to work with large datasets.
-
-The HDInsight implementation leverages the scale-out architecture of HBase to provide automatic sharding of tables, strong consistency for reads and writes, and automatic failover. Performance is enhanced by in-memory caching for reads and high-throughput streaming for writes. HBase cluster can be created inside virtual network. For details, see  [Create HDInsight clusters on Azure Virtual Network](./apache-hbase-provision-vnet.md).
-
-## How is data managed in HDInsight HBase?
-Data can be managed in HBase by using the `create`, `get`, `put`, and `scan` commands from the HBase shell. Data is written to the database by using `put` and read by using `get`. The `scan` command is used to obtain data from multiple rows in a table. Data can also be managed using the HBase C# API, which provides a client library on top of the HBase REST API. An HBase database can also be queried by using [Apache Hive](https://hive.apache.org/). For an introduction to these programming models, see [Get started using Apache HBase with Apache Hadoop in HDInsight](./apache-hbase-tutorial-get-started-linux.md). Co-processors are also available, which allow data processing in the nodes that host the database.
-
-> [!NOTE]  
-> Thrift is not supported by HBase in HDInsight.
-
-## Scenarios: Use cases for Apache HBase
-The canonical use case for which BigTable (and by extension, HBase) was created from web search. Search engines build indexes that map terms to the web pages that contain them. But there are many other use cases that HBase is suitable for—several of which are itemized in this section.
-
-* Key-value store
-  
-    HBase can be used as a key-value store, and it is suitable for managing message systems. Facebook uses HBase for their messaging system, and it is ideal for storing and managing Internet communications. WebTable uses HBase to search for and manage tables that are extracted from webpages.
-* Sensor data
-  
-    HBase is useful for capturing data that is collected incrementally from various sources. This includes social analytics, time series, keeping interactive dashboards up-to-date with trends and counters, and managing audit log systems. Examples include Bloomberg trader terminal and the Open Time Series Database (OpenTSDB), which stores and provides access to metrics collected about the health of server systems.
-* Real-time query
-  
-    [Apache Phoenix](https://phoenix.apache.org/) is a SQL query engine for Apache HBase. It is accessed as a JDBC driver, and it enables querying and managing HBase tables by using SQL.
-* HBase as a platform
-  
-    Applications can run on top of HBase by using it as a datastore. Examples include Phoenix, [OpenTSDB](http://opentsdb.net/), Kiji, and Titan. Applications can also integrate with HBase. Examples include [Apache Hive](https://hive.apache.org/), [Apache Pig](https://pig.apache.org/), [Solr](https://lucene.apache.org/solr/), [Apache Storm](https://storm.apache.org/), [Apache Flume](https://flume.apache.org/), [Apache Impala](https://impala.apache.org/), [Apache Spark](https://spark.apache.org/) , [Ganglia](http://ganglia.info/), and [Apache Drill](https://drill.apache.org/).
-
-## <a name="next-steps"></a>Next steps
-* [Get started using Apache HBase with Apache Hadoop in HDInsight](./apache-hbase-tutorial-get-started-linux.md)
-* [Create HDInsight clusters on Azure Virtual Network](./apache-hbase-provision-vnet.md)
-* [Configure Apache HBase replication in HDInsight](apache-hbase-replication.md)
-* [Use Apache Maven to build Java applications that use Apache HBase with HDInsight (Hadoop)](./apache-hbase-build-java-maven-linux.md)
-
-## <a name="see-also"></a>See also
-* [Apache HBase](https://hbase.apache.org/)
-* [Apache HBase Reference Guide](https://hbase.apache.org/book.html)
-* [Bigtable: A Distributed Storage System for Structured Data](https://research.google.com/archive/bigtable.html)
+---
+title: What is Apache HBase in Azure HDInsight? 
+description: An introduction to Apache HBase in HDInsight, a NoSQL database build on Hadoop. Learn about use cases and compare HBase to other Hadoop clusters.
+author: hrasheed-msft
+ms.reviewer: jasonh
+ms.service: hdinsight
+ms.custom: hdinsightactive,hdiseo17may2017
+ms.topic: conceptual
+ms.date: 02/22/2018
+ms.author: hrasheed
+---
+
+# What is Apache HBase in Azure HDInsight
+
+[Apache HBase](https://hbase.apache.org/) is an open-source, NoSQL database that is built on [Apache Hadoop](https://hadoop.apache.org/) and modeled after [Google BigTable](https://cloud.google.com/bigtable/). HBase provides random access and strong consistency for large amounts of unstructured and semistructured data in a schemaless database organized by column families.
+
+From user perspective, HBase is similar to a database. Data is stored in the rows and columns of a table, and data within a row is grouped by column family. HBase is a schemaless database in the sense that neither the columns nor the type of data stored in them need to be defined before using them. The open-source code scales linearly to handle petabytes of data on thousands of nodes. It can rely on data redundancy, batch processing, and other features that are provided by distributed applications in the Hadoop ecosystem.
+
+[!INCLUDE [hdinsight-price-change](../../../includes/hdinsight-enhancements.md)]
+
+## How is Apache HBase implemented in Azure HDInsight?
+
+HDInsight HBase is offered as a managed cluster that is integrated into the Azure environment. The clusters are configured to store data directly in [Azure Storage](./../hdinsight-hadoop-use-blob-storage.md) which provides low latency and increased elasticity in performance and cost choices. This enables customers to build interactive websites that work with large datasets, to build services that store sensor and telemetry data from millions of end points, and to analyze this data with Hadoop jobs. HBase and Hadoop are good starting points for big data project in Azure; in particular, they can enable real-time applications to work with large datasets.
+
+The HDInsight implementation leverages the scale-out architecture of HBase to provide automatic sharding of tables, strong consistency for reads and writes, and automatic failover. Performance is enhanced by in-memory caching for reads and high-throughput streaming for writes. HBase cluster can be created inside virtual network. For details, see  [Create HDInsight clusters on Azure Virtual Network](./apache-hbase-provision-vnet.md).
+
+## How is data managed in HDInsight HBase?
+Data can be managed in HBase by using the `create`, `get`, `put`, and `scan` commands from the HBase shell. Data is written to the database by using `put` and read by using `get`. The `scan` command is used to obtain data from multiple rows in a table. Data can also be managed using the HBase C# API, which provides a client library on top of the HBase REST API. An HBase database can also be queried by using [Apache Hive](https://hive.apache.org/). For an introduction to these programming models, see [Get started using Apache HBase with Apache Hadoop in HDInsight](./apache-hbase-tutorial-get-started-linux.md). Co-processors are also available, which allow data processing in the nodes that host the database.
+
+> [!NOTE]  
+> Thrift is not supported by HBase in HDInsight.
+
+## Scenarios: Use cases for Apache HBase
+The canonical use case for which BigTable (and by extension, HBase) was created from web search. Search engines build indexes that map terms to the web pages that contain them. But there are many other use cases that HBase is suitable for—several of which are itemized in this section.
+
+* Key-value store
+  
+    HBase can be used as a key-value store, and it is suitable for managing message systems. Facebook uses HBase for their messaging system, and it is ideal for storing and managing Internet communications. WebTable uses HBase to search for and manage tables that are extracted from webpages.
+* Sensor data
+  
+    HBase is useful for capturing data that is collected incrementally from various sources. This includes social analytics, time series, keeping interactive dashboards up-to-date with trends and counters, and managing audit log systems. Examples include Bloomberg trader terminal and the Open Time Series Database (OpenTSDB), which stores and provides access to metrics collected about the health of server systems.
+* Real-time query
+  
+    [Apache Phoenix](https://phoenix.apache.org/) is a SQL query engine for Apache HBase. It is accessed as a JDBC driver, and it enables querying and managing HBase tables by using SQL.
+* HBase as a platform
+  
+    Applications can run on top of HBase by using it as a datastore. Examples include Phoenix, [OpenTSDB](http://opentsdb.net/), Kiji, and Titan. Applications can also integrate with HBase. Examples include [Apache Hive](https://hive.apache.org/), [Apache Pig](https://pig.apache.org/), [Solr](https://lucene.apache.org/solr/), [Apache Storm](https://storm.apache.org/), [Apache Flume](https://flume.apache.org/), [Apache Impala](https://impala.apache.org/), [Apache Spark](https://spark.apache.org/) , [Ganglia](http://ganglia.info/), and [Apache Drill](https://drill.apache.org/).
+
+## <a name="next-steps"></a>Next steps
+* [Get started using Apache HBase with Apache Hadoop in HDInsight](./apache-hbase-tutorial-get-started-linux.md)
+* [Create HDInsight clusters on Azure Virtual Network](./apache-hbase-provision-vnet.md)
+* [Configure Apache HBase replication in HDInsight](apache-hbase-replication.md)
+* [Use Apache Maven to build Java applications that use Apache HBase with HDInsight (Hadoop)](./apache-hbase-build-java-maven-linux.md)
+
+## <a name="see-also"></a>See also
+* [Apache HBase](https://hbase.apache.org/)
+* [Apache HBase Reference Guide](https://hbase.apache.org/book.html)
+* [Bigtable: A Distributed Storage System for Structured Data](https://research.google.com/archive/bigtable.html)