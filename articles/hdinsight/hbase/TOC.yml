- name: Azure HDInsight Documentation
  href: /azure/hdinsight
<<<<<<< HEAD
- name: Apache HBase on HDInsight
  items:
  - name: Overview
    href: apache-hbase-overview.md
  - name: Apache Hadoop components on HDInsight
    href: ../hdinsight-component-versioning.md
    maintainContext: true
  - name: HDInsight 4.0
    href: ../hdinsight-version-release.md
    maintainContext: true
=======
- name: Overview
  items:
  - name: What is Apache HBase in HDInsight?
    href: apache-hbase-overview.md
- name: Quickstarts
  expanded: true
  items:
  - name: Query Apache HBase - Apache Phoenix
    href: apache-hbase-phoenix-squirrel-linux.md
  - name: Query Apache HBase - HBase Shell
    href: ./query-hbase-with-hbase-shell.md
>>>>>>> 6a383dfd
- name: Get started
  items:
  - name: Start with Apache HBase & NoSQL
    href: apache-hbase-tutorial-get-started-linux.md
  - name: Install HDInsight apps
    href: ../hdinsight-apps-install-applications.md
<<<<<<< HEAD
    maintainContext: true
  - name: Cluster capacity planning
    href: ../hdinsight-capacity-planning.md
    maintainContext: true
=======
  - name: Cluster capacity planning
    href: ../hdinsight-capacity-planning.md
- name: Concepts
  items: 
  - name: Apache Hadoop components on HDInsight
    href: ../hdinsight-component-versioning.md
  - name: HDInsight 4.0
    href: ../hdinsight-version-release.md
>>>>>>> 6a383dfd
- name: How to
  items:
  - name: Use cluster storage
    items:
    - name: Using Azure Storage
      href: ../hdinsight-hadoop-use-blob-storage.md
<<<<<<< HEAD
      maintainContext: true
    - name: Using Azure Data Lake Storage Gen2
      href: ../hdinsight-hadoop-use-data-lake-storage-gen2.md
      maintainContext: true
    - name: Using Azure Data Lake Storage Gen1
      href: ../hdinsight-hadoop-use-data-lake-store.md
      maintainContext: true
=======
    - name: Using Azure Data Lake Storage Gen2
      href: ../hdinsight-hadoop-use-data-lake-storage-gen2.md
    - name: Using Azure Data Lake Storage Gen1
      href: ../hdinsight-hadoop-use-data-lake-store.md
>>>>>>> 6a383dfd
  - name: Develop
    items:
    - name: Use the Apache HBase SDK for .NET
      href: apache-hbase-rest-sdk.md
    - name: Develop Java applications
      href: apache-hbase-build-java-maven-linux.md
    - name: Use empty edge nodes
      href: ../hdinsight-apps-use-edge-node.md
<<<<<<< HEAD
      maintainContext: true
    - name: Create non-interactive authentication .NET HDInsight applications
      href: ../hdinsight-create-non-interactive-authentication-dotnet-applications.md
      maintainContext: true
    - name: Apache Phoenix in HDInsight
      href: ../hdinsight-phoenix-in-hdinsight.md
      maintainContext: true
    - name: Use Apache Phoenix and SQLLine
      href: apache-hbase-phoenix-squirrel-linux.md
=======
    - name: Create non-interactive authentication .NET HDInsight applications
      href: ../hdinsight-create-non-interactive-authentication-dotnet-applications.md
    - name: Apache Phoenix in HDInsight
      href: ../hdinsight-phoenix-in-hdinsight.md
>>>>>>> 6a383dfd
    - name: Use the Apache Phoenix Query Server REST SDK
      href: apache-hbase-using-phoenix-query-server-rest-sdk.md
  - name: Analyze big data
    items:
      - name: Use Apache Spark to read and write Apache HBase data
        href: ../hdinsight-using-spark-query-hbase.md
<<<<<<< HEAD
        maintainContext: true
=======
>>>>>>> 6a383dfd
  - name: Extend clusters
    items:
    - name: Customize clusters using Bootstrap
      href: ../hdinsight-hadoop-customize-cluster-bootstrap.md
<<<<<<< HEAD
      maintainContext: true
    - name: Customize clusters using Script Action
      href: ../hdinsight-hadoop-customize-cluster-linux.md
      maintainContext: true
    - name: Develop script actions
      href: ../hdinsight-hadoop-script-actions-linux.md
      maintainContext: true
=======
    - name: Customize clusters using Script Action
      href: ../hdinsight-hadoop-customize-cluster-linux.md
    - name: Develop script actions
      href: ../hdinsight-hadoop-script-actions-linux.md
>>>>>>> 6a383dfd
    - name: Build HDInsight applications
      items:
      - name: Install custom apps
        href: ../hdinsight-apps-install-custom-applications.md
<<<<<<< HEAD
        maintainContext: true
=======
>>>>>>> 6a383dfd
      - name: Use REST to install apps
        href: https://msdn.microsoft.com/library/mt706515.aspx
      - name: Publish HDInsight apps to Azure Marketplace
        href: ../hdinsight-apps-publish-applications.md
<<<<<<< HEAD
        maintainContext: true
=======
>>>>>>> 6a383dfd
  - name: Secure
    items:
    - name: Use SSH with HDInsight
      href: ../hdinsight-hadoop-linux-use-ssh-unix.md
<<<<<<< HEAD
      maintainContext: true
    - name: Use SSH tunneling
      href: ../hdinsight-linux-ambari-ssh-tunnel.md
      maintainContext: true
=======
    - name: Use SSH tunneling
      href: ../hdinsight-linux-ambari-ssh-tunnel.md
>>>>>>> 6a383dfd
  - name: Manage
    items:
    - name: Create HDInsight clusters
      href: ../hdinsight-hadoop-provision-linux-clusters.md
<<<<<<< HEAD
      maintainContext: true
      items:
      - name: Use the Azure portal
        href: ../hdinsight-hadoop-create-linux-clusters-portal.md
        maintainContext: true
      - name: Use Azure Resource Manager templates
        displayName: resource manager template, arm template, resource manager group
        href: ../hdinsight-hadoop-create-linux-clusters-arm-templates.md
        maintainContext: true
=======
      items:
      - name: Use the Azure portal
        href: ../hdinsight-hadoop-create-linux-clusters-portal.md
      - name: Use Azure Resource Manager templates
        displayName: resource manager template, arm template, resource manager group
        href: ../hdinsight-hadoop-create-linux-clusters-arm-templates.md
>>>>>>> 6a383dfd
      - name: Use SDK for .NET
        href: https://docs.microsoft.com/dotnet/api/overview/azure/hdinsight?view=azure-dotnet#create-a-cluster
      - name: Use SDK for Python
        href: https://docs.microsoft.com/python/api/overview/azure/hdinsight?view=azure-python#create-a-cluster
      - name: Use SDK for Java
        href: https://docs.microsoft.com/java/api/overview/azure/hdinsight?view=azure-java-stable#create-a-cluster
      - name: Use Azure PowerShell
        href: ../hdinsight-hadoop-create-linux-clusters-azure-powershell.md
<<<<<<< HEAD
        maintainContext: true
      - name: Use cURL and the Azure REST API
        href: ../hdinsight-hadoop-create-linux-clusters-curl-rest.md
        maintainContext: true      
      - name: Use the Azure Classic CLI
        href: ../hdinsight-hadoop-create-linux-clusters-azure-cli.md
        maintainContext: true
      - name: Create on-demand clusters
        href: ../hdinsight-hadoop-create-linux-clusters-adf.md
        maintainContext: true
    - name: Create on-demand clusters
      href: ../hdinsight-hadoop-create-linux-clusters-adf.md
      maintainContext: true
    - name: Manage HDInsight clusters
      href: ../hdinsight-administer-use-portal-linux.md
      maintainContext: true
=======
      - name: Use cURL and the Azure REST API
        href: ../hdinsight-hadoop-create-linux-clusters-curl-rest.md      
      - name: Use the Azure CLI
        href: ../hdinsight-hadoop-create-linux-clusters-azure-cli.md
      - name: Create on-demand clusters
        href: ../hdinsight-hadoop-create-linux-clusters-adf.md
    - name: Create on-demand clusters
      href: ../hdinsight-hadoop-create-linux-clusters-adf.md
    - name: Manage HDInsight clusters
      href: ../hdinsight-administer-use-portal-linux.md
>>>>>>> 6a383dfd
      items:
      - name: Use SDK for .NET
        href: https://docs.microsoft.com/dotnet/api/overview/azure/hdinsight?view=azure-dotnet#management
      - name: Use SDK for Python
        href: https://docs.microsoft.com/python/api/overview/azure/hdinsight?view=azure-python
      - name: Use SDK for Java
        href: https://docs.microsoft.com/java/api/overview/azure/hdinsight?view=azure-java-stable
      - name: Use SDK for Go (Preview)
        href: https://docs.microsoft.com/azure/hdinsight/hdinsight-go-sdk-overview
      - name: Use Azure PowerShell
        href: ../hdinsight-administer-use-powershell.md
<<<<<<< HEAD
        maintainContext: true
      - name: Use the Azure Classic CLI
        href: ../hdinsight-administer-use-command-line.md
        maintainContext: true
    - name: Manage clusters using the Apache Ambari web UI
      href: ../hdinsight-hadoop-manage-ambari.md
      maintainContext: true
      items:
      - name: Optimize clusters with the Apache Ambari web UI
        href: ../hdinsight-changing-configs-via-ambari.md
        maintainContext: true
      - name: Use Apache Ambari REST API
        href: ../hdinsight-hadoop-manage-ambari-rest-api.md
        maintainContext: true
    - name: Scale an HDInsight cluster
      href: ../hdinsight-scaling-best-practices.md
      maintainContext: true
    - name: Manage logs for an HDInsight cluster
      href: ../hdinsight-log-management.md
      maintainContext: true
    - name: Add storage accounts
      href: ../hdinsight-hadoop-add-storage.md
      maintainContext: true
    - name: Upload data for Apache Hadoop jobs
      href: ../hdinsight-upload-data.md
      maintainContext: true
=======
      - name: Use the Azure CLI
        href: ../hdinsight-administer-use-command-line.md
    - name: Manage clusters using the Apache Ambari web UI
      href: ../hdinsight-hadoop-manage-ambari.md
      items:
      - name: Optimize clusters with the Apache Ambari web UI
        href: ../hdinsight-changing-configs-via-ambari.md
      - name: Use Apache Ambari REST API
        href: ../hdinsight-hadoop-manage-ambari-rest-api.md
    - name: Accelerated Writes
      href: ../hbase/apache-hbase-accelerated-writes.md
    - name: Scale an HDInsight cluster
      href: ../hdinsight-scaling-best-practices.md
    - name: Manage logs for an HDInsight cluster
      href: ../hdinsight-log-management.md
    - name: Add storage accounts
      href: ../hdinsight-hadoop-add-storage.md
    - name: Upload data for Apache Hadoop jobs
      href: ../hdinsight-upload-data.md
>>>>>>> 6a383dfd
    - name: Bulk load data into Apache Phoenix using psql
      href: apache-hbase-phoenix-psql.md
    - name: Multiple HDInsight clusters with Data Lake Storage
      href: ../hdinsight-multiple-clusters-data-lake-store.md
<<<<<<< HEAD
      maintainContext: true
    - name: Import and export data with Apache Sqoop
      href: ../hdinsight-use-sqoop.md
      maintainContext: true
=======
    - name: Import and export data with Apache Sqoop
      href: ../hdinsight-use-sqoop.md
>>>>>>> 6a383dfd
      items:
      - name: Connect with SSH
        href: ../hadoop/apache-hadoop-use-sqoop-mac-linux.md
      - name: Run using cURL
        href: ../hadoop/apache-hadoop-use-sqoop-curl.md
      - name: Run using SDK for .NET
        href: ../hadoop/apache-hadoop-use-sqoop-dotnet-sdk.md
      - name: Run using Azure PowerShell
        href: ../hadoop/apache-hadoop-use-sqoop-powershell.md
    - name: Cluster and service ports and URIs
      href: ../hdinsight-hadoop-port-settings-for-services.md
<<<<<<< HEAD
      maintainContext: true
    - name: Availability and reliability
      href: ../hdinsight-high-availability-linux.md
      maintainContext: true
    - name: Upgrade HDInsight cluster to newer version
      href: ../hdinsight-upgrade-cluster.md
      maintainContext: true
=======
    - name: Availability and reliability
      href: ../hdinsight-high-availability-linux.md
    - name: Upgrade HDInsight cluster to newer version
      href: ../hdinsight-upgrade-cluster.md
>>>>>>> 6a383dfd
    - name: Migrate Apache HBase cluster to newer version
      href: apache-hbase-migrate-new-version.md
    - name: OS patching for HDInsight cluster
      href: ../hdinsight-os-patching.md
<<<<<<< HEAD
      maintainContext: true
  - name: Troubleshoot
    href: ../hdinsight-troubleshoot-guide.md
    maintainContext: true
    items:
    - name: Troubleshoot a slow or failing HDInsight cluster
      href: ../hdinsight-troubleshoot-failed-cluster.md
      maintainContext: true
    - name: Apache Hadoop HDFS troubleshooting
      href: ../hdinsight-troubleshoot-hdfs.md
      maintainContext: true
    - name: Troubleshoot Apache HBase
      href: apache-troubleshoot-hbase.md
      maintainContext: true
    - name: Apache Hadoop YARN troubleshooting
      href: ../hdinsight-troubleshoot-yarn.md
      maintainContext: true
=======
  - name: Troubleshoot
    href: ../hdinsight-troubleshoot-guide.md
    items:
    - name: Troubleshoot a slow or failing HDInsight cluster
      href: ../hdinsight-troubleshoot-failed-cluster.md
    - name: Apache Hadoop HDFS troubleshooting
      href: ../hdinsight-troubleshoot-hdfs.md
    - name: Troubleshoot Apache HBase
      href: apache-troubleshoot-hbase.md
    - name: Apache Hadoop YARN troubleshooting
      href: ../hdinsight-troubleshoot-yarn.md
>>>>>>> 6a383dfd
    - name: Resources
      items:
      - name: Information about using HDInsight on Linux
        href: ../hdinsight-hadoop-linux-information.md
<<<<<<< HEAD
        maintainContext: true
      - name: Apache Hadoop memory and performance
        href: ../hdinsight-hadoop-stack-trace-error-messages.md
        maintainContext: true
      - name: Access Apache Hadoop YARN application logs on Linux
        href: ../hdinsight-hadoop-access-yarn-app-logs-linux.md
        maintainContext: true
      - name: Enable heap dumps for Apache Hadoop services
        href: ../hdinsight-hadoop-collect-debug-heap-dump-linux.md
        maintainContext: true
      - name: Understand and resolve WebHCat errors
        href: ../hdinsight-hadoop-templeton-webhcat-debug-errors.md
        maintainContext: true
      - name: Apache Hive settings fix Out of Memory error
        href: ../hdinsight-hadoop-hive-out-of-memory-error-oom.md
        maintainContext: true
      - name: Optimize Apache Hive queries
        href: ../hdinsight-hadoop-optimize-hive-query.md
        maintainContext: true
- name: Enterprise readiness
  items:
  - name: Securing data
    href: ../hdinsight-hadoop-create-linux-clusters-with-secure-transfer-storage.md
    maintainContext: true
  - name: Network access
    items:
    - name: HDInsight in Azure VNet
      href: ../hdinsight-extend-hadoop-virtual-network.md
      maintainContext: true
    - name: Connect HDInsight with on-premises network
      href: ../connect-on-premises-network.md
      maintainContext: true
    - name: Create Apache HBase cluster in Azure VNet
      href: apache-hbase-provision-vnet.md
    - name: Apache HBase cluster replication in Azure VNet
      href: apache-hbase-replication.md
    - name: Set up backup and replication for Apache HBase and Apache Phoenix
      href: apache-hbase-backup-replication.md
  - name: Monitoring using Azure Monitor logs
    items:
    - name: Use Azure Monitor logs
      href: ../hdinsight-hadoop-oms-log-analytics-tutorial.md
      maintainContext: true
    - name: Use queries with Azure Monitor logs
      href: ../hdinsight-hadoop-oms-log-analytics-use-queries.md
      maintainContext: true
    - name: Monitor cluster performance
      href: ../hdinsight-key-scenarios-to-monitor.md
      maintainContext: true 
    - name: Apache Phoenix performance best practices
      href: apache-hbase-phoenix-performance.md
=======
      - name: Apache Hadoop memory and performance
        href: ../hdinsight-hadoop-stack-trace-error-messages.md
      - name: Access Apache Hadoop YARN application logs on Linux
        href: ../hdinsight-hadoop-access-yarn-app-logs-linux.md
      - name: Enable heap dumps for Apache Hadoop services
        href: ../hdinsight-hadoop-collect-debug-heap-dump-linux.md
      - name: Understand and resolve WebHCat errors
        href: ../hdinsight-hadoop-templeton-webhcat-debug-errors.md
      - name: Apache Hive settings fix Out of Memory error
        href: ../hdinsight-hadoop-hive-out-of-memory-error-oom.md
      - name: Optimize Apache Hive queries
        href: ../hdinsight-hadoop-optimize-hive-query.md
>>>>>>> 6a383dfd
- name: Reference
  items:
  - name: Code samples
    href: https://azure.microsoft.com/resources/samples/?service=hdinsight
  - name: Azure PowerShell
    href: /powershell/module/az.hdinsight
  - name: SDK for .NET
    href: https://docs.microsoft.com/dotnet/api/overview/azure/hdinsight?view=azure-dotnet
  - name: SDK for Python
    href: https://docs.microsoft.com/python/api/overview/azure/hdinsight?view=azure-python
  - name: SDK for Java
    href: https://docs.microsoft.com/java/api/overview/azure/hdinsight?view=azure-java-stable
  - name: SDK for Go
    href: ../hdinsight-go-sdk-overview.md
  - name: .NET (Apache HBase)
    href: https://www.nuget.org/packages/Microsoft.HBase.Client/
  - name: REST
    href: /rest/api/hdinsight/
  - name: REST (Apache Spark)
    href: /rest/api/hdinsightspark/
  - name: Resource Manager template
    displayName: resource manager template, arm template, resource manager group
    href: /azure/templates/microsoft.hdinsight/allversions
<<<<<<< HEAD
- name: Related
  items:
  - name: Windows clusters
    items:
    - name: Migrate Windows clusters to Linux clusters
      href: ../hdinsight-migrate-from-windows-to-linux.md
      maintainContext: true
    - name: Migrate .NET solutions to Linux clusters
      href: ../hdinsight-hadoop-migrate-dotnet-to-linux.md
      maintainContext: true
=======
>>>>>>> 6a383dfd
- name: Resources
  items:
  - name: Release notes
    items:
    - name: Current release notes
      href: ../hdinsight-release-notes.md
<<<<<<< HEAD
      maintainContext: true
    - name: Archived release notes
      href: ../hdinsight-release-notes-archive.md
      maintainContext: true
=======
    - name: Archived release notes
      href: ../hdinsight-release-notes-archive.md
>>>>>>> 6a383dfd
    - name: Migrate to granular role-based access for cluster configurations
      href: ../hdinsight-migrate-granular-access-cluster-configurations.md
  - name: Azure Roadmap
    href: https://azure.microsoft.com/roadmap/?category=intelligence-analytics
  - name: Get help on the forum
    href: https://social.msdn.microsoft.com/forums/azure/en-US/home?forum=hdinsight
  - name: Learning path
    href: https://azure.microsoft.com/documentation/learning-paths/hdinsight-self-guided-hadoop-training/
  - name: Microsoft Professional Program for Big Data
    href: https://academy.microsoft.com/en-us/professional-program/big-data/
  - name: Pricing calculator
    href: https://azure.microsoft.com/pricing/calculator/
  - name: Windows tools for HDInsight
    href: ../hdinsight-hadoop-windows-tools.md
<<<<<<< HEAD
    maintainContext: true
=======
- name: Enterprise readiness
  items:
  - name: Securing data
    href: ../hdinsight-hadoop-create-linux-clusters-with-secure-transfer-storage.md
  - name: Network access
    items:
    - name: HDInsight in Azure VNet
      href: ../hdinsight-extend-hadoop-virtual-network.md
    - name: Connect HDInsight with on-premises network
      href: ../connect-on-premises-network.md
    - name: Create Apache HBase cluster in Azure VNet
      href: apache-hbase-provision-vnet.md
    - name: Apache HBase cluster replication in Azure VNet
      href: apache-hbase-replication.md
    - name: Set up backup and replication for Apache HBase and Apache Phoenix
      href: apache-hbase-backup-replication.md
  - name: Monitoring using Azure Monitor logs
    items:
    - name: Use Azure Monitor logs
      href: ../hdinsight-hadoop-oms-log-analytics-tutorial.md
    - name: Use queries with Azure Monitor logs
      href: ../hdinsight-hadoop-oms-log-analytics-use-queries.md
    - name: Monitor cluster performance
      href: ../hdinsight-key-scenarios-to-monitor.md 
    - name: Apache Phoenix performance best practices
      href: apache-hbase-phoenix-performance.md
- name: Related
  items:
  - name: Windows clusters
    items:
    - name: Migrate Windows clusters to Linux clusters
      href: ../hdinsight-migrate-from-windows-to-linux.md
    - name: Migrate .NET solutions to Linux clusters
      href: ../hdinsight-hadoop-migrate-dotnet-to-linux.md
>>>>>>> 6a383dfd
<|MERGE_RESOLUTION|>--- conflicted
+++ resolved
@@ -1,17 +1,5 @@
 - name: Azure HDInsight Documentation
   href: /azure/hdinsight
-<<<<<<< HEAD
-- name: Apache HBase on HDInsight
-  items:
-  - name: Overview
-    href: apache-hbase-overview.md
-  - name: Apache Hadoop components on HDInsight
-    href: ../hdinsight-component-versioning.md
-    maintainContext: true
-  - name: HDInsight 4.0
-    href: ../hdinsight-version-release.md
-    maintainContext: true
-=======
 - name: Overview
   items:
   - name: What is Apache HBase in HDInsight?
@@ -23,19 +11,12 @@
     href: apache-hbase-phoenix-squirrel-linux.md
   - name: Query Apache HBase - HBase Shell
     href: ./query-hbase-with-hbase-shell.md
->>>>>>> 6a383dfd
 - name: Get started
   items:
   - name: Start with Apache HBase & NoSQL
     href: apache-hbase-tutorial-get-started-linux.md
   - name: Install HDInsight apps
     href: ../hdinsight-apps-install-applications.md
-<<<<<<< HEAD
-    maintainContext: true
-  - name: Cluster capacity planning
-    href: ../hdinsight-capacity-planning.md
-    maintainContext: true
-=======
   - name: Cluster capacity planning
     href: ../hdinsight-capacity-planning.md
 - name: Concepts
@@ -44,27 +25,16 @@
     href: ../hdinsight-component-versioning.md
   - name: HDInsight 4.0
     href: ../hdinsight-version-release.md
->>>>>>> 6a383dfd
 - name: How to
   items:
   - name: Use cluster storage
     items:
     - name: Using Azure Storage
       href: ../hdinsight-hadoop-use-blob-storage.md
-<<<<<<< HEAD
-      maintainContext: true
-    - name: Using Azure Data Lake Storage Gen2
-      href: ../hdinsight-hadoop-use-data-lake-storage-gen2.md
-      maintainContext: true
-    - name: Using Azure Data Lake Storage Gen1
-      href: ../hdinsight-hadoop-use-data-lake-store.md
-      maintainContext: true
-=======
     - name: Using Azure Data Lake Storage Gen2
       href: ../hdinsight-hadoop-use-data-lake-storage-gen2.md
     - name: Using Azure Data Lake Storage Gen1
       href: ../hdinsight-hadoop-use-data-lake-store.md
->>>>>>> 6a383dfd
   - name: Develop
     items:
     - name: Use the Apache HBase SDK for .NET
@@ -73,101 +43,48 @@
       href: apache-hbase-build-java-maven-linux.md
     - name: Use empty edge nodes
       href: ../hdinsight-apps-use-edge-node.md
-<<<<<<< HEAD
-      maintainContext: true
-    - name: Create non-interactive authentication .NET HDInsight applications
-      href: ../hdinsight-create-non-interactive-authentication-dotnet-applications.md
-      maintainContext: true
-    - name: Apache Phoenix in HDInsight
-      href: ../hdinsight-phoenix-in-hdinsight.md
-      maintainContext: true
-    - name: Use Apache Phoenix and SQLLine
-      href: apache-hbase-phoenix-squirrel-linux.md
-=======
     - name: Create non-interactive authentication .NET HDInsight applications
       href: ../hdinsight-create-non-interactive-authentication-dotnet-applications.md
     - name: Apache Phoenix in HDInsight
       href: ../hdinsight-phoenix-in-hdinsight.md
->>>>>>> 6a383dfd
     - name: Use the Apache Phoenix Query Server REST SDK
       href: apache-hbase-using-phoenix-query-server-rest-sdk.md
   - name: Analyze big data
     items:
       - name: Use Apache Spark to read and write Apache HBase data
         href: ../hdinsight-using-spark-query-hbase.md
-<<<<<<< HEAD
-        maintainContext: true
-=======
->>>>>>> 6a383dfd
   - name: Extend clusters
     items:
     - name: Customize clusters using Bootstrap
       href: ../hdinsight-hadoop-customize-cluster-bootstrap.md
-<<<<<<< HEAD
-      maintainContext: true
-    - name: Customize clusters using Script Action
-      href: ../hdinsight-hadoop-customize-cluster-linux.md
-      maintainContext: true
-    - name: Develop script actions
-      href: ../hdinsight-hadoop-script-actions-linux.md
-      maintainContext: true
-=======
     - name: Customize clusters using Script Action
       href: ../hdinsight-hadoop-customize-cluster-linux.md
     - name: Develop script actions
       href: ../hdinsight-hadoop-script-actions-linux.md
->>>>>>> 6a383dfd
     - name: Build HDInsight applications
       items:
       - name: Install custom apps
         href: ../hdinsight-apps-install-custom-applications.md
-<<<<<<< HEAD
-        maintainContext: true
-=======
->>>>>>> 6a383dfd
       - name: Use REST to install apps
         href: https://msdn.microsoft.com/library/mt706515.aspx
       - name: Publish HDInsight apps to Azure Marketplace
         href: ../hdinsight-apps-publish-applications.md
-<<<<<<< HEAD
-        maintainContext: true
-=======
->>>>>>> 6a383dfd
   - name: Secure
     items:
     - name: Use SSH with HDInsight
       href: ../hdinsight-hadoop-linux-use-ssh-unix.md
-<<<<<<< HEAD
-      maintainContext: true
     - name: Use SSH tunneling
       href: ../hdinsight-linux-ambari-ssh-tunnel.md
-      maintainContext: true
-=======
-    - name: Use SSH tunneling
-      href: ../hdinsight-linux-ambari-ssh-tunnel.md
->>>>>>> 6a383dfd
   - name: Manage
     items:
     - name: Create HDInsight clusters
       href: ../hdinsight-hadoop-provision-linux-clusters.md
-<<<<<<< HEAD
-      maintainContext: true
-      items:
-      - name: Use the Azure portal
-        href: ../hdinsight-hadoop-create-linux-clusters-portal.md
-        maintainContext: true
-      - name: Use Azure Resource Manager templates
-        displayName: resource manager template, arm template, resource manager group
-        href: ../hdinsight-hadoop-create-linux-clusters-arm-templates.md
-        maintainContext: true
-=======
       items:
       - name: Use the Azure portal
         href: ../hdinsight-hadoop-create-linux-clusters-portal.md
       - name: Use Azure Resource Manager templates
         displayName: resource manager template, arm template, resource manager group
         href: ../hdinsight-hadoop-create-linux-clusters-arm-templates.md
->>>>>>> 6a383dfd
       - name: Use SDK for .NET
         href: https://docs.microsoft.com/dotnet/api/overview/azure/hdinsight?view=azure-dotnet#create-a-cluster
       - name: Use SDK for Python
@@ -176,24 +93,6 @@
         href: https://docs.microsoft.com/java/api/overview/azure/hdinsight?view=azure-java-stable#create-a-cluster
       - name: Use Azure PowerShell
         href: ../hdinsight-hadoop-create-linux-clusters-azure-powershell.md
-<<<<<<< HEAD
-        maintainContext: true
-      - name: Use cURL and the Azure REST API
-        href: ../hdinsight-hadoop-create-linux-clusters-curl-rest.md
-        maintainContext: true      
-      - name: Use the Azure Classic CLI
-        href: ../hdinsight-hadoop-create-linux-clusters-azure-cli.md
-        maintainContext: true
-      - name: Create on-demand clusters
-        href: ../hdinsight-hadoop-create-linux-clusters-adf.md
-        maintainContext: true
-    - name: Create on-demand clusters
-      href: ../hdinsight-hadoop-create-linux-clusters-adf.md
-      maintainContext: true
-    - name: Manage HDInsight clusters
-      href: ../hdinsight-administer-use-portal-linux.md
-      maintainContext: true
-=======
       - name: Use cURL and the Azure REST API
         href: ../hdinsight-hadoop-create-linux-clusters-curl-rest.md      
       - name: Use the Azure CLI
@@ -204,7 +103,6 @@
       href: ../hdinsight-hadoop-create-linux-clusters-adf.md
     - name: Manage HDInsight clusters
       href: ../hdinsight-administer-use-portal-linux.md
->>>>>>> 6a383dfd
       items:
       - name: Use SDK for .NET
         href: https://docs.microsoft.com/dotnet/api/overview/azure/hdinsight?view=azure-dotnet#management
@@ -216,34 +114,6 @@
         href: https://docs.microsoft.com/azure/hdinsight/hdinsight-go-sdk-overview
       - name: Use Azure PowerShell
         href: ../hdinsight-administer-use-powershell.md
-<<<<<<< HEAD
-        maintainContext: true
-      - name: Use the Azure Classic CLI
-        href: ../hdinsight-administer-use-command-line.md
-        maintainContext: true
-    - name: Manage clusters using the Apache Ambari web UI
-      href: ../hdinsight-hadoop-manage-ambari.md
-      maintainContext: true
-      items:
-      - name: Optimize clusters with the Apache Ambari web UI
-        href: ../hdinsight-changing-configs-via-ambari.md
-        maintainContext: true
-      - name: Use Apache Ambari REST API
-        href: ../hdinsight-hadoop-manage-ambari-rest-api.md
-        maintainContext: true
-    - name: Scale an HDInsight cluster
-      href: ../hdinsight-scaling-best-practices.md
-      maintainContext: true
-    - name: Manage logs for an HDInsight cluster
-      href: ../hdinsight-log-management.md
-      maintainContext: true
-    - name: Add storage accounts
-      href: ../hdinsight-hadoop-add-storage.md
-      maintainContext: true
-    - name: Upload data for Apache Hadoop jobs
-      href: ../hdinsight-upload-data.md
-      maintainContext: true
-=======
       - name: Use the Azure CLI
         href: ../hdinsight-administer-use-command-line.md
     - name: Manage clusters using the Apache Ambari web UI
@@ -263,20 +133,12 @@
       href: ../hdinsight-hadoop-add-storage.md
     - name: Upload data for Apache Hadoop jobs
       href: ../hdinsight-upload-data.md
->>>>>>> 6a383dfd
     - name: Bulk load data into Apache Phoenix using psql
       href: apache-hbase-phoenix-psql.md
     - name: Multiple HDInsight clusters with Data Lake Storage
       href: ../hdinsight-multiple-clusters-data-lake-store.md
-<<<<<<< HEAD
-      maintainContext: true
     - name: Import and export data with Apache Sqoop
       href: ../hdinsight-use-sqoop.md
-      maintainContext: true
-=======
-    - name: Import and export data with Apache Sqoop
-      href: ../hdinsight-use-sqoop.md
->>>>>>> 6a383dfd
       items:
       - name: Connect with SSH
         href: ../hadoop/apache-hadoop-use-sqoop-mac-linux.md
@@ -288,43 +150,14 @@
         href: ../hadoop/apache-hadoop-use-sqoop-powershell.md
     - name: Cluster and service ports and URIs
       href: ../hdinsight-hadoop-port-settings-for-services.md
-<<<<<<< HEAD
-      maintainContext: true
-    - name: Availability and reliability
-      href: ../hdinsight-high-availability-linux.md
-      maintainContext: true
-    - name: Upgrade HDInsight cluster to newer version
-      href: ../hdinsight-upgrade-cluster.md
-      maintainContext: true
-=======
     - name: Availability and reliability
       href: ../hdinsight-high-availability-linux.md
     - name: Upgrade HDInsight cluster to newer version
       href: ../hdinsight-upgrade-cluster.md
->>>>>>> 6a383dfd
     - name: Migrate Apache HBase cluster to newer version
       href: apache-hbase-migrate-new-version.md
     - name: OS patching for HDInsight cluster
       href: ../hdinsight-os-patching.md
-<<<<<<< HEAD
-      maintainContext: true
-  - name: Troubleshoot
-    href: ../hdinsight-troubleshoot-guide.md
-    maintainContext: true
-    items:
-    - name: Troubleshoot a slow or failing HDInsight cluster
-      href: ../hdinsight-troubleshoot-failed-cluster.md
-      maintainContext: true
-    - name: Apache Hadoop HDFS troubleshooting
-      href: ../hdinsight-troubleshoot-hdfs.md
-      maintainContext: true
-    - name: Troubleshoot Apache HBase
-      href: apache-troubleshoot-hbase.md
-      maintainContext: true
-    - name: Apache Hadoop YARN troubleshooting
-      href: ../hdinsight-troubleshoot-yarn.md
-      maintainContext: true
-=======
   - name: Troubleshoot
     href: ../hdinsight-troubleshoot-guide.md
     items:
@@ -336,64 +169,10 @@
       href: apache-troubleshoot-hbase.md
     - name: Apache Hadoop YARN troubleshooting
       href: ../hdinsight-troubleshoot-yarn.md
->>>>>>> 6a383dfd
     - name: Resources
       items:
       - name: Information about using HDInsight on Linux
         href: ../hdinsight-hadoop-linux-information.md
-<<<<<<< HEAD
-        maintainContext: true
-      - name: Apache Hadoop memory and performance
-        href: ../hdinsight-hadoop-stack-trace-error-messages.md
-        maintainContext: true
-      - name: Access Apache Hadoop YARN application logs on Linux
-        href: ../hdinsight-hadoop-access-yarn-app-logs-linux.md
-        maintainContext: true
-      - name: Enable heap dumps for Apache Hadoop services
-        href: ../hdinsight-hadoop-collect-debug-heap-dump-linux.md
-        maintainContext: true
-      - name: Understand and resolve WebHCat errors
-        href: ../hdinsight-hadoop-templeton-webhcat-debug-errors.md
-        maintainContext: true
-      - name: Apache Hive settings fix Out of Memory error
-        href: ../hdinsight-hadoop-hive-out-of-memory-error-oom.md
-        maintainContext: true
-      - name: Optimize Apache Hive queries
-        href: ../hdinsight-hadoop-optimize-hive-query.md
-        maintainContext: true
-- name: Enterprise readiness
-  items:
-  - name: Securing data
-    href: ../hdinsight-hadoop-create-linux-clusters-with-secure-transfer-storage.md
-    maintainContext: true
-  - name: Network access
-    items:
-    - name: HDInsight in Azure VNet
-      href: ../hdinsight-extend-hadoop-virtual-network.md
-      maintainContext: true
-    - name: Connect HDInsight with on-premises network
-      href: ../connect-on-premises-network.md
-      maintainContext: true
-    - name: Create Apache HBase cluster in Azure VNet
-      href: apache-hbase-provision-vnet.md
-    - name: Apache HBase cluster replication in Azure VNet
-      href: apache-hbase-replication.md
-    - name: Set up backup and replication for Apache HBase and Apache Phoenix
-      href: apache-hbase-backup-replication.md
-  - name: Monitoring using Azure Monitor logs
-    items:
-    - name: Use Azure Monitor logs
-      href: ../hdinsight-hadoop-oms-log-analytics-tutorial.md
-      maintainContext: true
-    - name: Use queries with Azure Monitor logs
-      href: ../hdinsight-hadoop-oms-log-analytics-use-queries.md
-      maintainContext: true
-    - name: Monitor cluster performance
-      href: ../hdinsight-key-scenarios-to-monitor.md
-      maintainContext: true 
-    - name: Apache Phoenix performance best practices
-      href: apache-hbase-phoenix-performance.md
-=======
       - name: Apache Hadoop memory and performance
         href: ../hdinsight-hadoop-stack-trace-error-messages.md
       - name: Access Apache Hadoop YARN application logs on Linux
@@ -406,7 +185,6 @@
         href: ../hdinsight-hadoop-hive-out-of-memory-error-oom.md
       - name: Optimize Apache Hive queries
         href: ../hdinsight-hadoop-optimize-hive-query.md
->>>>>>> 6a383dfd
 - name: Reference
   items:
   - name: Code samples
@@ -430,34 +208,14 @@
   - name: Resource Manager template
     displayName: resource manager template, arm template, resource manager group
     href: /azure/templates/microsoft.hdinsight/allversions
-<<<<<<< HEAD
-- name: Related
-  items:
-  - name: Windows clusters
-    items:
-    - name: Migrate Windows clusters to Linux clusters
-      href: ../hdinsight-migrate-from-windows-to-linux.md
-      maintainContext: true
-    - name: Migrate .NET solutions to Linux clusters
-      href: ../hdinsight-hadoop-migrate-dotnet-to-linux.md
-      maintainContext: true
-=======
->>>>>>> 6a383dfd
 - name: Resources
   items:
   - name: Release notes
     items:
     - name: Current release notes
       href: ../hdinsight-release-notes.md
-<<<<<<< HEAD
-      maintainContext: true
     - name: Archived release notes
       href: ../hdinsight-release-notes-archive.md
-      maintainContext: true
-=======
-    - name: Archived release notes
-      href: ../hdinsight-release-notes-archive.md
->>>>>>> 6a383dfd
     - name: Migrate to granular role-based access for cluster configurations
       href: ../hdinsight-migrate-granular-access-cluster-configurations.md
   - name: Azure Roadmap
@@ -472,9 +230,6 @@
     href: https://azure.microsoft.com/pricing/calculator/
   - name: Windows tools for HDInsight
     href: ../hdinsight-hadoop-windows-tools.md
-<<<<<<< HEAD
-    maintainContext: true
-=======
 - name: Enterprise readiness
   items:
   - name: Securing data
@@ -508,5 +263,4 @@
     - name: Migrate Windows clusters to Linux clusters
       href: ../hdinsight-migrate-from-windows-to-linux.md
     - name: Migrate .NET solutions to Linux clusters
-      href: ../hdinsight-hadoop-migrate-dotnet-to-linux.md
->>>>>>> 6a383dfd
+      href: ../hdinsight-hadoop-migrate-dotnet-to-linux.md