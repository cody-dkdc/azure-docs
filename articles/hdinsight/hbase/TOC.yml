<<<<<<< HEAD
- name: Azure HDInsight Documentation
  href: /azure/hdinsight
- name: Apache HBase on HDInsight
  items:
  - name: Overview
    href: apache-hbase-overview.md
  - name: Apache Hadoop components on HDInsight
    href: ../hdinsight-component-versioning.md
    maintainContext: true
  - name: HDInsight 4.0
    href: ../hdinsight-version-release.md
    maintainContext: true
- name: Get started
  items:
  - name: Start with Apache HBase & NoSQL
    href: apache-hbase-tutorial-get-started-linux.md
  - name: Install HDInsight apps
    href: ../hdinsight-apps-install-applications.md
    maintainContext: true
  - name: Cluster capacity planning
    href: ../hdinsight-capacity-planning.md
    maintainContext: true
- name: How to
  items:
  - name: Use cluster storage
    items:
    - name: Using Azure Storage
      href: ../hdinsight-hadoop-use-blob-storage.md
      maintainContext: true
    - name: Using Azure Data Lake Storage Gen2
      href: ../hdinsight-hadoop-use-data-lake-storage-gen2.md
      maintainContext: true
    - name: Using Azure Data Lake Storage Gen1
      href: ../hdinsight-hadoop-use-data-lake-store.md
      maintainContext: true
  - name: Develop
    items:
    - name: Use the Apache HBase .NET SDK
      href: apache-hbase-rest-sdk.md
    - name: Develop Java applications
      href: apache-hbase-build-java-maven-linux.md
    - name: Use empty edge nodes
      href: ../hdinsight-apps-use-edge-node.md
      maintainContext: true
    - name: Create non-interactive authentication .NET HDInsight applications
      href: ../hdinsight-create-non-interactive-authentication-dotnet-applications.md
      maintainContext: true
    - name: Apache Phoenix in HDInsight
      href: ../hdinsight-phoenix-in-hdinsight.md
      maintainContext: true
    - name: Use Apache Phoenix and SQLLine
      href: apache-hbase-phoenix-squirrel-linux.md
    - name: Use the Apache Phoenix Query Server REST SDK
      href: apache-hbase-using-phoenix-query-server-rest-sdk.md
  - name: Analyze big data
    items:
      - name: Use Apache Spark to read and write Apache HBase data
        href: ../hdinsight-using-spark-query-hbase.md
        maintainContext: true
  - name: Extend clusters
    items:
    - name: Customize clusters using Bootstrap
      href: ../hdinsight-hadoop-customize-cluster-bootstrap.md
      maintainContext: true
    - name: Customize clusters using Script Action
      href: ../hdinsight-hadoop-customize-cluster-linux.md
      maintainContext: true
    - name: Develop script actions
      href: ../hdinsight-hadoop-script-actions-linux.md
      maintainContext: true
    - name: Build HDInsight applications
      items:
      - name: Install custom apps
        href: ../hdinsight-apps-install-custom-applications.md
        maintainContext: true
      - name: Use REST to install apps
        href: https://msdn.microsoft.com/library/mt706515.aspx
      - name: Publish HDInsight apps to Azure Marketplace
        href: ../hdinsight-apps-publish-applications.md
        maintainContext: true
  - name: Secure
    items:
    - name: Use SSH with HDInsight
      href: ../hdinsight-hadoop-linux-use-ssh-unix.md
      maintainContext: true
    - name: Use SSH tunneling
      href: ../hdinsight-linux-ambari-ssh-tunnel.md
      maintainContext: true
  - name: Manage
    items:
    - name: Create Linux clusters
      href: ../hdinsight-hadoop-provision-linux-clusters.md
      maintainContext: true
      items:
      - name: Use Azure PowerShell
        href: ../hdinsight-hadoop-create-linux-clusters-azure-powershell.md
        maintainContext: true
      - name: Use cURL and the Azure REST API
        href: ../hdinsight-hadoop-create-linux-clusters-curl-rest.md
        maintainContext: true
      - name: Use the .NET SDK
        href: ../hdinsight-hadoop-create-linux-clusters-dotnet-sdk.md
        maintainContext: true
      - name: Use the Azure Classic CLI
        href: ../hdinsight-hadoop-create-linux-clusters-azure-cli.md
        maintainContext: true
      - name: Use the Azure portal
        href: ../hdinsight-hadoop-create-linux-clusters-portal.md
        maintainContext: true
      - name: Use Azure Resource Manager templates
        displayName: resource manager template, arm template, resource manager group
        href: ../hdinsight-hadoop-create-linux-clusters-arm-templates.md
        maintainContext: true
    - name: Create on-demand clusters
      href: ../hdinsight-hadoop-create-linux-clusters-adf.md
      maintainContext: true
    - name: Manage Apache Hadoop clusters
      href: ../hdinsight-administer-use-portal-linux.md
      maintainContext: true
      items:
      - name: Use .NET SDK
        href: ../hdinsight-administer-use-dotnet-sdk.md
        maintainContext: true
      - name: Use Azure PowerShell
        href: ../hdinsight-administer-use-powershell.md
        maintainContext: true
      - name: Use the Azure Classic CLI
        href: ../hdinsight-administer-use-command-line.md
        maintainContext: true
    - name: Manage clusters using the Apache Ambari web UI
      href: ../hdinsight-hadoop-manage-ambari.md
      maintainContext: true
      items:
      - name: Optimize clusters with the Apache Ambari web UI
        href: ../hdinsight-changing-configs-via-ambari.md
        maintainContext: true
      - name: Use Apache Ambari REST API
        href: ../hdinsight-hadoop-manage-ambari-rest-api.md
        maintainContext: true
    - name: Accelerated Writes
      href: ../hbase/apache-hbase-accelerated-writes.md
      maintainContext: true
    - name: Scale an HDInsight cluster
      href: ../hdinsight-scaling-best-practices.md
      maintainContext: true
    - name: Manage logs for an HDInsight cluster
      href: ../hdinsight-log-management.md
      maintainContext: true
    - name: Add storage accounts
      href: ../hdinsight-hadoop-add-storage.md
      maintainContext: true
    - name: Upload data for Apache Hadoop jobs
      href: ../hdinsight-upload-data.md
      maintainContext: true
    - name: Bulk load data into Apache Phoenix using psql
      href: apache-hbase-phoenix-psql.md
    - name: Multiple HDInsight clusters with Data Lake Storage
      href: ../hdinsight-multiple-clusters-data-lake-store.md
      maintainContext: true
    - name: Import and export data with Apache Sqoop
      href: ../hdinsight-use-sqoop.md
      maintainContext: true
      items:
      - name: Connect with SSH
        href: ../hadoop/apache-hadoop-use-sqoop-mac-linux.md
      - name: Run using cURL
        href: ../hadoop/apache-hadoop-use-sqoop-curl.md
      - name: Run using .NET SDK
        href: ../hadoop/apache-hadoop-use-sqoop-dotnet-sdk.md
      - name: Run using Azure PowerShell
        href: ../hadoop/apache-hadoop-use-sqoop-powershell.md
    - name: Cluster and service ports and URIs
      href: ../hdinsight-hadoop-port-settings-for-services.md
      maintainContext: true
    - name: Availability and reliability
      href: ../hdinsight-high-availability-linux.md
      maintainContext: true
    - name: Upgrade HDInsight cluster to newer version
      href: ../hdinsight-upgrade-cluster.md
      maintainContext: true
    - name: Migrate Apache HBase cluster to newer version
      href: apache-hbase-migrate-new-version.md
    - name: OS patching for HDInsight cluster
      href: ../hdinsight-os-patching.md
      maintainContext: true
  - name: Troubleshoot
    href: ../hdinsight-troubleshoot-guide.md
    maintainContext: true
    items:
    - name: Troubleshoot a slow or failing HDInsight cluster
      href: ../hdinsight-troubleshoot-failed-cluster.md
      maintainContext: true
    - name: Apache Hadoop HDFS troubleshooting
      href: ../hdinsight-troubleshoot-hdfs.md
      maintainContext: true
    - name: Troubleshoot Apache HBase
      href: apache-troubleshoot-hbase.md
      maintainContext: true
    - name: Apache Hadoop YARN troubleshooting
      href: ../hdinsight-troubleshoot-yarn.md
      maintainContext: true
    - name: Resources
      items:
      - name: Information about using HDInsight on Linux
        href: ../hdinsight-hadoop-linux-information.md
        maintainContext: true
      - name: Apache Hadoop memory and performance
        href: ../hdinsight-hadoop-stack-trace-error-messages.md
        maintainContext: true
      - name: Access Apache Hadoop YARN application logs on Linux
        href: ../hdinsight-hadoop-access-yarn-app-logs-linux.md
        maintainContext: true
      - name: Enable heap dumps for Apache Hadoop services
        href: ../hdinsight-hadoop-collect-debug-heap-dump-linux.md
        maintainContext: true
      - name: Understand and resolve WebHCat errors
        href: ../hdinsight-hadoop-templeton-webhcat-debug-errors.md
        maintainContext: true
      - name: Apache Hive settings fix Out of Memory error
        href: ../hdinsight-hadoop-hive-out-of-memory-error-oom.md
        maintainContext: true
      - name: Optimize Apache Hive queries
        href: ../hdinsight-hadoop-optimize-hive-query.md
        maintainContext: true
- name: Enterprise readiness
  items:
  - name: Securing data
    href: ../hdinsight-hadoop-create-linux-clusters-with-secure-transfer-storage.md
    maintainContext: true
  - name: Network access
    items:
    - name: HDInsight in Azure VNet
      href: ../hdinsight-extend-hadoop-virtual-network.md
      maintainContext: true
    - name: Connect HDInsight with on-premises network
      href: ../connect-on-premises-network.md
      maintainContext: true
    - name: Create Apache HBase cluster in Azure VNet
      href: apache-hbase-provision-vnet.md
    - name: Apache HBase cluster replication in Azure VNet
      href: apache-hbase-replication.md
    - name: Set up backup and replication for Apache HBase and Apache Phoenix
      href: apache-hbase-backup-replication.md
  - name: Monitoring using Azure Monitor logs
    items:
    - name: Use Azure Monitor logs
      href: ../hdinsight-hadoop-oms-log-analytics-tutorial.md
      maintainContext: true
    - name: Use queries with Azure Monitor logs
      href: ../hdinsight-hadoop-oms-log-analytics-use-queries.md
      maintainContext: true
    - name: Monitor cluster performance
      href: ../hdinsight-key-scenarios-to-monitor.md
      maintainContext: true 
    - name: Apache Phoenix performance best practices
      href: apache-hbase-phoenix-performance.md
- name: Reference
  items:
  - name: Code samples
    href: https://azure.microsoft.com/resources/samples/?service=hdinsight
  - name: Azure PowerShell
    href: /powershell/module/az.hdinsight
  - name: .NET SDK
    href: https://docs.microsoft.com/dotnet/api/overview/azure/hdinsight?view=azure-dotnet
  - name: Python SDK
    href: https://docs.microsoft.com/python/api/overview/azure/hdinsight?view=azure-python
  - name: Java SDK
    href: https://docs.microsoft.com/java/api/overview/azure/hdinsight?view=azure-java-preview
  - name: Go SDK
    href: ../hdinsight-go-sdk-overview.md
  - name: .NET (Apache HBase)
    href: https://www.nuget.org/packages/Microsoft.HBase.Client/
  - name: REST
    href: /rest/api/hdinsight/
  - name: REST (Apache Spark)
    href: /rest/api/hdinsightspark/
  - name: Resource Manager template
    displayName: resource manager template, arm template, resource manager group
    href: /azure/templates/microsoft.hdinsight/allversions
- name: Related
  items:
  - name: Windows clusters
    items:
    - name: Migrate Windows clusters to Linux clusters
      href: ../hdinsight-migrate-from-windows-to-linux.md
      maintainContext: true
    - name: Migrate .NET solutions to Linux clusters
      href: ../hdinsight-hadoop-migrate-dotnet-to-linux.md
      maintainContext: true
- name: Resources
  items:
  - name: Release notes
    href: ../hdinsight-release-notes.md
    maintainContext: true
    items:
    - name: Archived release notes
      href: ../hdinsight-release-notes-archive.md
      maintainContext: true
  - name: Azure Roadmap
    href: https://azure.microsoft.com/roadmap/?category=intelligence-analytics
  - name: Get help on the forum
    href: https://social.msdn.microsoft.com/forums/azure/en-US/home?forum=hdinsight
  - name: Learning path
    href: https://azure.microsoft.com/documentation/learning-paths/hdinsight-self-guided-hadoop-training/
  - name: Microsoft Professional Program for Big Data
    href: https://academy.microsoft.com/en-us/professional-program/big-data/
  - name: Pricing calculator
    href: https://azure.microsoft.com/pricing/calculator/
  - name: Windows tools for HDInsight
    href: ../hdinsight-hadoop-windows-tools.md
    maintainContext: true
=======
- name: Azure HDInsight Documentation
  href: /azure/hdinsight
- name: Apache HBase on HDInsight
  items:
  - name: Overview
    href: apache-hbase-overview.md
  - name: Apache Hadoop components on HDInsight
    href: ../hdinsight-component-versioning.md
    maintainContext: true
  - name: HDInsight 4.0
    href: ../hdinsight-version-release.md
    maintainContext: true
- name: Get started
  items:
  - name: Start with Apache HBase & NoSQL
    href: apache-hbase-tutorial-get-started-linux.md
  - name: Install HDInsight apps
    href: ../hdinsight-apps-install-applications.md
    maintainContext: true
  - name: Cluster capacity planning
    href: ../hdinsight-capacity-planning.md
    maintainContext: true
- name: How to
  items:
  - name: Use cluster storage
    items:
    - name: Using Azure Storage
      href: ../hdinsight-hadoop-use-blob-storage.md
      maintainContext: true
    - name: Using Azure Data Lake Storage Gen2
      href: ../hdinsight-hadoop-use-data-lake-storage-gen2.md
      maintainContext: true
    - name: Using Azure Data Lake Storage Gen1
      href: ../hdinsight-hadoop-use-data-lake-store.md
      maintainContext: true
  - name: Develop
    items:
    - name: Use the Apache HBase SDK for .NET
      href: apache-hbase-rest-sdk.md
    - name: Develop Java applications
      href: apache-hbase-build-java-maven-linux.md
    - name: Use empty edge nodes
      href: ../hdinsight-apps-use-edge-node.md
      maintainContext: true
    - name: Create non-interactive authentication .NET HDInsight applications
      href: ../hdinsight-create-non-interactive-authentication-dotnet-applications.md
      maintainContext: true
    - name: Apache Phoenix in HDInsight
      href: ../hdinsight-phoenix-in-hdinsight.md
      maintainContext: true
    - name: Use Apache Phoenix and SQLLine
      href: apache-hbase-phoenix-squirrel-linux.md
    - name: Use the Apache Phoenix Query Server REST SDK
      href: apache-hbase-using-phoenix-query-server-rest-sdk.md
  - name: Analyze big data
    items:
      - name: Use Apache Spark to read and write Apache HBase data
        href: ../hdinsight-using-spark-query-hbase.md
        maintainContext: true
  - name: Extend clusters
    items:
    - name: Customize clusters using Bootstrap
      href: ../hdinsight-hadoop-customize-cluster-bootstrap.md
      maintainContext: true
    - name: Customize clusters using Script Action
      href: ../hdinsight-hadoop-customize-cluster-linux.md
      maintainContext: true
    - name: Develop script actions
      href: ../hdinsight-hadoop-script-actions-linux.md
      maintainContext: true
    - name: Build HDInsight applications
      items:
      - name: Install custom apps
        href: ../hdinsight-apps-install-custom-applications.md
        maintainContext: true
      - name: Use REST to install apps
        href: https://msdn.microsoft.com/library/mt706515.aspx
      - name: Publish HDInsight apps to Azure Marketplace
        href: ../hdinsight-apps-publish-applications.md
        maintainContext: true
  - name: Secure
    items:
    - name: Use SSH with HDInsight
      href: ../hdinsight-hadoop-linux-use-ssh-unix.md
      maintainContext: true
    - name: Use SSH tunneling
      href: ../hdinsight-linux-ambari-ssh-tunnel.md
      maintainContext: true
  - name: Manage
    items:
    - name: Create HDInsight clusters
      href: ../hdinsight-hadoop-provision-linux-clusters.md
      maintainContext: true
      items:
      - name: Use the Azure portal
        href: ../hdinsight-hadoop-create-linux-clusters-portal.md
        maintainContext: true
      - name: Use Azure Resource Manager templates
        displayName: resource manager template, arm template, resource manager group
        href: ../hdinsight-hadoop-create-linux-clusters-arm-templates.md
        maintainContext: true
      - name: Use SDK for .NET
        href: https://docs.microsoft.com/dotnet/api/overview/azure/hdinsight?view=azure-dotnet#create-a-cluster
      - name: Use SDK for Python
        href: https://docs.microsoft.com/python/api/overview/azure/hdinsight?view=azure-python#create-a-cluster
      - name: Use SDK for Java
        href: https://docs.microsoft.com/java/api/overview/azure/hdinsight?view=azure-java-stable#create-a-cluster
      - name: Use Azure PowerShell
        href: ../hdinsight-hadoop-create-linux-clusters-azure-powershell.md
        maintainContext: true
      - name: Use cURL and the Azure REST API
        href: ../hdinsight-hadoop-create-linux-clusters-curl-rest.md
        maintainContext: true      
      - name: Use the Azure Classic CLI
        href: ../hdinsight-hadoop-create-linux-clusters-azure-cli.md
        maintainContext: true
      - name: Create on-demand clusters
        href: ../hdinsight-hadoop-create-linux-clusters-adf.md
        maintainContext: true
    - name: Create on-demand clusters
      href: ../hdinsight-hadoop-create-linux-clusters-adf.md
      maintainContext: true
    - name: Manage HDInsight clusters
      href: ../hdinsight-administer-use-portal-linux.md
      maintainContext: true
      items:
      - name: Use SDK for .NET
        href: https://docs.microsoft.com/dotnet/api/overview/azure/hdinsight?view=azure-dotnet#management
      - name: Use SDK for Python
        href: https://docs.microsoft.com/python/api/overview/azure/hdinsight?view=azure-python
      - name: Use SDK for Java
        href: https://docs.microsoft.com/java/api/overview/azure/hdinsight?view=azure-java-stable
      - name: Use SDK for Go (Preview)
        href: https://docs.microsoft.com/azure/hdinsight/hdinsight-go-sdk-overview
      - name: Use Azure PowerShell
        href: ../hdinsight-administer-use-powershell.md
        maintainContext: true
      - name: Use the Azure Classic CLI
        href: ../hdinsight-administer-use-command-line.md
        maintainContext: true
    - name: Manage clusters using the Apache Ambari web UI
      href: ../hdinsight-hadoop-manage-ambari.md
      maintainContext: true
      items:
      - name: Optimize clusters with the Apache Ambari web UI
        href: ../hdinsight-changing-configs-via-ambari.md
        maintainContext: true
      - name: Use Apache Ambari REST API
        href: ../hdinsight-hadoop-manage-ambari-rest-api.md
        maintainContext: true
    - name: Scale an HDInsight cluster
      href: ../hdinsight-scaling-best-practices.md
      maintainContext: true
    - name: Manage logs for an HDInsight cluster
      href: ../hdinsight-log-management.md
      maintainContext: true
    - name: Add storage accounts
      href: ../hdinsight-hadoop-add-storage.md
      maintainContext: true
    - name: Upload data for Apache Hadoop jobs
      href: ../hdinsight-upload-data.md
      maintainContext: true
    - name: Bulk load data into Apache Phoenix using psql
      href: apache-hbase-phoenix-psql.md
    - name: Multiple HDInsight clusters with Data Lake Storage
      href: ../hdinsight-multiple-clusters-data-lake-store.md
      maintainContext: true
    - name: Import and export data with Apache Sqoop
      href: ../hdinsight-use-sqoop.md
      maintainContext: true
      items:
      - name: Connect with SSH
        href: ../hadoop/apache-hadoop-use-sqoop-mac-linux.md
      - name: Run using cURL
        href: ../hadoop/apache-hadoop-use-sqoop-curl.md
      - name: Run using SDK for .NET
        href: ../hadoop/apache-hadoop-use-sqoop-dotnet-sdk.md
      - name: Run using Azure PowerShell
        href: ../hadoop/apache-hadoop-use-sqoop-powershell.md
    - name: Cluster and service ports and URIs
      href: ../hdinsight-hadoop-port-settings-for-services.md
      maintainContext: true
    - name: Availability and reliability
      href: ../hdinsight-high-availability-linux.md
      maintainContext: true
    - name: Upgrade HDInsight cluster to newer version
      href: ../hdinsight-upgrade-cluster.md
      maintainContext: true
    - name: Migrate Apache HBase cluster to newer version
      href: apache-hbase-migrate-new-version.md
    - name: OS patching for HDInsight cluster
      href: ../hdinsight-os-patching.md
      maintainContext: true
  - name: Troubleshoot
    href: ../hdinsight-troubleshoot-guide.md
    maintainContext: true
    items:
    - name: Troubleshoot a slow or failing HDInsight cluster
      href: ../hdinsight-troubleshoot-failed-cluster.md
      maintainContext: true
    - name: Apache Hadoop HDFS troubleshooting
      href: ../hdinsight-troubleshoot-hdfs.md
      maintainContext: true
    - name: Troubleshoot Apache HBase
      href: apache-troubleshoot-hbase.md
      maintainContext: true
    - name: Apache Hadoop YARN troubleshooting
      href: ../hdinsight-troubleshoot-yarn.md
      maintainContext: true
    - name: Resources
      items:
      - name: Information about using HDInsight on Linux
        href: ../hdinsight-hadoop-linux-information.md
        maintainContext: true
      - name: Apache Hadoop memory and performance
        href: ../hdinsight-hadoop-stack-trace-error-messages.md
        maintainContext: true
      - name: Access Apache Hadoop YARN application logs on Linux
        href: ../hdinsight-hadoop-access-yarn-app-logs-linux.md
        maintainContext: true
      - name: Enable heap dumps for Apache Hadoop services
        href: ../hdinsight-hadoop-collect-debug-heap-dump-linux.md
        maintainContext: true
      - name: Understand and resolve WebHCat errors
        href: ../hdinsight-hadoop-templeton-webhcat-debug-errors.md
        maintainContext: true
      - name: Apache Hive settings fix Out of Memory error
        href: ../hdinsight-hadoop-hive-out-of-memory-error-oom.md
        maintainContext: true
      - name: Optimize Apache Hive queries
        href: ../hdinsight-hadoop-optimize-hive-query.md
        maintainContext: true
- name: Enterprise readiness
  items:
  - name: Securing data
    href: ../hdinsight-hadoop-create-linux-clusters-with-secure-transfer-storage.md
    maintainContext: true
  - name: Network access
    items:
    - name: HDInsight in Azure VNet
      href: ../hdinsight-extend-hadoop-virtual-network.md
      maintainContext: true
    - name: Connect HDInsight with on-premises network
      href: ../connect-on-premises-network.md
      maintainContext: true
    - name: Create Apache HBase cluster in Azure VNet
      href: apache-hbase-provision-vnet.md
    - name: Apache HBase cluster replication in Azure VNet
      href: apache-hbase-replication.md
    - name: Set up backup and replication for Apache HBase and Apache Phoenix
      href: apache-hbase-backup-replication.md
  - name: Monitoring using Azure Monitor logs
    items:
    - name: Use Azure Monitor logs
      href: ../hdinsight-hadoop-oms-log-analytics-tutorial.md
      maintainContext: true
    - name: Use queries with Azure Monitor logs
      href: ../hdinsight-hadoop-oms-log-analytics-use-queries.md
      maintainContext: true
    - name: Monitor cluster performance
      href: ../hdinsight-key-scenarios-to-monitor.md
      maintainContext: true 
    - name: Apache Phoenix performance best practices
      href: apache-hbase-phoenix-performance.md
- name: Reference
  items:
  - name: Code samples
    href: https://azure.microsoft.com/resources/samples/?service=hdinsight
  - name: Azure PowerShell
    href: /powershell/module/az.hdinsight
  - name: SDK for .NET
    href: https://docs.microsoft.com/dotnet/api/overview/azure/hdinsight?view=azure-dotnet
  - name: SDK for Python
    href: https://docs.microsoft.com/python/api/overview/azure/hdinsight?view=azure-python
  - name: SDK for Java
    href: https://docs.microsoft.com/java/api/overview/azure/hdinsight?view=azure-java-stable
  - name: SDK for Go
    href: ../hdinsight-go-sdk-overview.md
  - name: .NET (Apache HBase)
    href: https://www.nuget.org/packages/Microsoft.HBase.Client/
  - name: REST
    href: /rest/api/hdinsight/
  - name: REST (Apache Spark)
    href: /rest/api/hdinsightspark/
  - name: Resource Manager template
    displayName: resource manager template, arm template, resource manager group
    href: /azure/templates/microsoft.hdinsight/allversions
- name: Related
  items:
  - name: Windows clusters
    items:
    - name: Migrate Windows clusters to Linux clusters
      href: ../hdinsight-migrate-from-windows-to-linux.md
      maintainContext: true
    - name: Migrate .NET solutions to Linux clusters
      href: ../hdinsight-hadoop-migrate-dotnet-to-linux.md
      maintainContext: true
- name: Resources
  items:
  - name: Release notes
    items:
    - name: Current release notes
      href: ../hdinsight-release-notes.md
      maintainContext: true
    - name: Archived release notes
      href: ../hdinsight-release-notes-archive.md
      maintainContext: true
    - name: Migrate to granular role-based access for cluster configurations
      href: ../hdinsight-migrate-granular-access-cluster-configurations.md
  - name: Azure Roadmap
    href: https://azure.microsoft.com/roadmap/?category=intelligence-analytics
  - name: Get help on the forum
    href: https://social.msdn.microsoft.com/forums/azure/en-US/home?forum=hdinsight
  - name: Learning path
    href: https://azure.microsoft.com/documentation/learning-paths/hdinsight-self-guided-hadoop-training/
  - name: Microsoft Professional Program for Big Data
    href: https://academy.microsoft.com/en-us/professional-program/big-data/
  - name: Pricing calculator
    href: https://azure.microsoft.com/pricing/calculator/
  - name: Windows tools for HDInsight
    href: ../hdinsight-hadoop-windows-tools.md
    maintainContext: true
>>>>>>> 7b940226
<|MERGE_RESOLUTION|>--- conflicted
+++ resolved
@@ -1,316 +1,3 @@
-<<<<<<< HEAD
-- name: Azure HDInsight Documentation
-  href: /azure/hdinsight
-- name: Apache HBase on HDInsight
-  items:
-  - name: Overview
-    href: apache-hbase-overview.md
-  - name: Apache Hadoop components on HDInsight
-    href: ../hdinsight-component-versioning.md
-    maintainContext: true
-  - name: HDInsight 4.0
-    href: ../hdinsight-version-release.md
-    maintainContext: true
-- name: Get started
-  items:
-  - name: Start with Apache HBase & NoSQL
-    href: apache-hbase-tutorial-get-started-linux.md
-  - name: Install HDInsight apps
-    href: ../hdinsight-apps-install-applications.md
-    maintainContext: true
-  - name: Cluster capacity planning
-    href: ../hdinsight-capacity-planning.md
-    maintainContext: true
-- name: How to
-  items:
-  - name: Use cluster storage
-    items:
-    - name: Using Azure Storage
-      href: ../hdinsight-hadoop-use-blob-storage.md
-      maintainContext: true
-    - name: Using Azure Data Lake Storage Gen2
-      href: ../hdinsight-hadoop-use-data-lake-storage-gen2.md
-      maintainContext: true
-    - name: Using Azure Data Lake Storage Gen1
-      href: ../hdinsight-hadoop-use-data-lake-store.md
-      maintainContext: true
-  - name: Develop
-    items:
-    - name: Use the Apache HBase .NET SDK
-      href: apache-hbase-rest-sdk.md
-    - name: Develop Java applications
-      href: apache-hbase-build-java-maven-linux.md
-    - name: Use empty edge nodes
-      href: ../hdinsight-apps-use-edge-node.md
-      maintainContext: true
-    - name: Create non-interactive authentication .NET HDInsight applications
-      href: ../hdinsight-create-non-interactive-authentication-dotnet-applications.md
-      maintainContext: true
-    - name: Apache Phoenix in HDInsight
-      href: ../hdinsight-phoenix-in-hdinsight.md
-      maintainContext: true
-    - name: Use Apache Phoenix and SQLLine
-      href: apache-hbase-phoenix-squirrel-linux.md
-    - name: Use the Apache Phoenix Query Server REST SDK
-      href: apache-hbase-using-phoenix-query-server-rest-sdk.md
-  - name: Analyze big data
-    items:
-      - name: Use Apache Spark to read and write Apache HBase data
-        href: ../hdinsight-using-spark-query-hbase.md
-        maintainContext: true
-  - name: Extend clusters
-    items:
-    - name: Customize clusters using Bootstrap
-      href: ../hdinsight-hadoop-customize-cluster-bootstrap.md
-      maintainContext: true
-    - name: Customize clusters using Script Action
-      href: ../hdinsight-hadoop-customize-cluster-linux.md
-      maintainContext: true
-    - name: Develop script actions
-      href: ../hdinsight-hadoop-script-actions-linux.md
-      maintainContext: true
-    - name: Build HDInsight applications
-      items:
-      - name: Install custom apps
-        href: ../hdinsight-apps-install-custom-applications.md
-        maintainContext: true
-      - name: Use REST to install apps
-        href: https://msdn.microsoft.com/library/mt706515.aspx
-      - name: Publish HDInsight apps to Azure Marketplace
-        href: ../hdinsight-apps-publish-applications.md
-        maintainContext: true
-  - name: Secure
-    items:
-    - name: Use SSH with HDInsight
-      href: ../hdinsight-hadoop-linux-use-ssh-unix.md
-      maintainContext: true
-    - name: Use SSH tunneling
-      href: ../hdinsight-linux-ambari-ssh-tunnel.md
-      maintainContext: true
-  - name: Manage
-    items:
-    - name: Create Linux clusters
-      href: ../hdinsight-hadoop-provision-linux-clusters.md
-      maintainContext: true
-      items:
-      - name: Use Azure PowerShell
-        href: ../hdinsight-hadoop-create-linux-clusters-azure-powershell.md
-        maintainContext: true
-      - name: Use cURL and the Azure REST API
-        href: ../hdinsight-hadoop-create-linux-clusters-curl-rest.md
-        maintainContext: true
-      - name: Use the .NET SDK
-        href: ../hdinsight-hadoop-create-linux-clusters-dotnet-sdk.md
-        maintainContext: true
-      - name: Use the Azure Classic CLI
-        href: ../hdinsight-hadoop-create-linux-clusters-azure-cli.md
-        maintainContext: true
-      - name: Use the Azure portal
-        href: ../hdinsight-hadoop-create-linux-clusters-portal.md
-        maintainContext: true
-      - name: Use Azure Resource Manager templates
-        displayName: resource manager template, arm template, resource manager group
-        href: ../hdinsight-hadoop-create-linux-clusters-arm-templates.md
-        maintainContext: true
-    - name: Create on-demand clusters
-      href: ../hdinsight-hadoop-create-linux-clusters-adf.md
-      maintainContext: true
-    - name: Manage Apache Hadoop clusters
-      href: ../hdinsight-administer-use-portal-linux.md
-      maintainContext: true
-      items:
-      - name: Use .NET SDK
-        href: ../hdinsight-administer-use-dotnet-sdk.md
-        maintainContext: true
-      - name: Use Azure PowerShell
-        href: ../hdinsight-administer-use-powershell.md
-        maintainContext: true
-      - name: Use the Azure Classic CLI
-        href: ../hdinsight-administer-use-command-line.md
-        maintainContext: true
-    - name: Manage clusters using the Apache Ambari web UI
-      href: ../hdinsight-hadoop-manage-ambari.md
-      maintainContext: true
-      items:
-      - name: Optimize clusters with the Apache Ambari web UI
-        href: ../hdinsight-changing-configs-via-ambari.md
-        maintainContext: true
-      - name: Use Apache Ambari REST API
-        href: ../hdinsight-hadoop-manage-ambari-rest-api.md
-        maintainContext: true
-    - name: Accelerated Writes
-      href: ../hbase/apache-hbase-accelerated-writes.md
-      maintainContext: true
-    - name: Scale an HDInsight cluster
-      href: ../hdinsight-scaling-best-practices.md
-      maintainContext: true
-    - name: Manage logs for an HDInsight cluster
-      href: ../hdinsight-log-management.md
-      maintainContext: true
-    - name: Add storage accounts
-      href: ../hdinsight-hadoop-add-storage.md
-      maintainContext: true
-    - name: Upload data for Apache Hadoop jobs
-      href: ../hdinsight-upload-data.md
-      maintainContext: true
-    - name: Bulk load data into Apache Phoenix using psql
-      href: apache-hbase-phoenix-psql.md
-    - name: Multiple HDInsight clusters with Data Lake Storage
-      href: ../hdinsight-multiple-clusters-data-lake-store.md
-      maintainContext: true
-    - name: Import and export data with Apache Sqoop
-      href: ../hdinsight-use-sqoop.md
-      maintainContext: true
-      items:
-      - name: Connect with SSH
-        href: ../hadoop/apache-hadoop-use-sqoop-mac-linux.md
-      - name: Run using cURL
-        href: ../hadoop/apache-hadoop-use-sqoop-curl.md
-      - name: Run using .NET SDK
-        href: ../hadoop/apache-hadoop-use-sqoop-dotnet-sdk.md
-      - name: Run using Azure PowerShell
-        href: ../hadoop/apache-hadoop-use-sqoop-powershell.md
-    - name: Cluster and service ports and URIs
-      href: ../hdinsight-hadoop-port-settings-for-services.md
-      maintainContext: true
-    - name: Availability and reliability
-      href: ../hdinsight-high-availability-linux.md
-      maintainContext: true
-    - name: Upgrade HDInsight cluster to newer version
-      href: ../hdinsight-upgrade-cluster.md
-      maintainContext: true
-    - name: Migrate Apache HBase cluster to newer version
-      href: apache-hbase-migrate-new-version.md
-    - name: OS patching for HDInsight cluster
-      href: ../hdinsight-os-patching.md
-      maintainContext: true
-  - name: Troubleshoot
-    href: ../hdinsight-troubleshoot-guide.md
-    maintainContext: true
-    items:
-    - name: Troubleshoot a slow or failing HDInsight cluster
-      href: ../hdinsight-troubleshoot-failed-cluster.md
-      maintainContext: true
-    - name: Apache Hadoop HDFS troubleshooting
-      href: ../hdinsight-troubleshoot-hdfs.md
-      maintainContext: true
-    - name: Troubleshoot Apache HBase
-      href: apache-troubleshoot-hbase.md
-      maintainContext: true
-    - name: Apache Hadoop YARN troubleshooting
-      href: ../hdinsight-troubleshoot-yarn.md
-      maintainContext: true
-    - name: Resources
-      items:
-      - name: Information about using HDInsight on Linux
-        href: ../hdinsight-hadoop-linux-information.md
-        maintainContext: true
-      - name: Apache Hadoop memory and performance
-        href: ../hdinsight-hadoop-stack-trace-error-messages.md
-        maintainContext: true
-      - name: Access Apache Hadoop YARN application logs on Linux
-        href: ../hdinsight-hadoop-access-yarn-app-logs-linux.md
-        maintainContext: true
-      - name: Enable heap dumps for Apache Hadoop services
-        href: ../hdinsight-hadoop-collect-debug-heap-dump-linux.md
-        maintainContext: true
-      - name: Understand and resolve WebHCat errors
-        href: ../hdinsight-hadoop-templeton-webhcat-debug-errors.md
-        maintainContext: true
-      - name: Apache Hive settings fix Out of Memory error
-        href: ../hdinsight-hadoop-hive-out-of-memory-error-oom.md
-        maintainContext: true
-      - name: Optimize Apache Hive queries
-        href: ../hdinsight-hadoop-optimize-hive-query.md
-        maintainContext: true
-- name: Enterprise readiness
-  items:
-  - name: Securing data
-    href: ../hdinsight-hadoop-create-linux-clusters-with-secure-transfer-storage.md
-    maintainContext: true
-  - name: Network access
-    items:
-    - name: HDInsight in Azure VNet
-      href: ../hdinsight-extend-hadoop-virtual-network.md
-      maintainContext: true
-    - name: Connect HDInsight with on-premises network
-      href: ../connect-on-premises-network.md
-      maintainContext: true
-    - name: Create Apache HBase cluster in Azure VNet
-      href: apache-hbase-provision-vnet.md
-    - name: Apache HBase cluster replication in Azure VNet
-      href: apache-hbase-replication.md
-    - name: Set up backup and replication for Apache HBase and Apache Phoenix
-      href: apache-hbase-backup-replication.md
-  - name: Monitoring using Azure Monitor logs
-    items:
-    - name: Use Azure Monitor logs
-      href: ../hdinsight-hadoop-oms-log-analytics-tutorial.md
-      maintainContext: true
-    - name: Use queries with Azure Monitor logs
-      href: ../hdinsight-hadoop-oms-log-analytics-use-queries.md
-      maintainContext: true
-    - name: Monitor cluster performance
-      href: ../hdinsight-key-scenarios-to-monitor.md
-      maintainContext: true 
-    - name: Apache Phoenix performance best practices
-      href: apache-hbase-phoenix-performance.md
-- name: Reference
-  items:
-  - name: Code samples
-    href: https://azure.microsoft.com/resources/samples/?service=hdinsight
-  - name: Azure PowerShell
-    href: /powershell/module/az.hdinsight
-  - name: .NET SDK
-    href: https://docs.microsoft.com/dotnet/api/overview/azure/hdinsight?view=azure-dotnet
-  - name: Python SDK
-    href: https://docs.microsoft.com/python/api/overview/azure/hdinsight?view=azure-python
-  - name: Java SDK
-    href: https://docs.microsoft.com/java/api/overview/azure/hdinsight?view=azure-java-preview
-  - name: Go SDK
-    href: ../hdinsight-go-sdk-overview.md
-  - name: .NET (Apache HBase)
-    href: https://www.nuget.org/packages/Microsoft.HBase.Client/
-  - name: REST
-    href: /rest/api/hdinsight/
-  - name: REST (Apache Spark)
-    href: /rest/api/hdinsightspark/
-  - name: Resource Manager template
-    displayName: resource manager template, arm template, resource manager group
-    href: /azure/templates/microsoft.hdinsight/allversions
-- name: Related
-  items:
-  - name: Windows clusters
-    items:
-    - name: Migrate Windows clusters to Linux clusters
-      href: ../hdinsight-migrate-from-windows-to-linux.md
-      maintainContext: true
-    - name: Migrate .NET solutions to Linux clusters
-      href: ../hdinsight-hadoop-migrate-dotnet-to-linux.md
-      maintainContext: true
-- name: Resources
-  items:
-  - name: Release notes
-    href: ../hdinsight-release-notes.md
-    maintainContext: true
-    items:
-    - name: Archived release notes
-      href: ../hdinsight-release-notes-archive.md
-      maintainContext: true
-  - name: Azure Roadmap
-    href: https://azure.microsoft.com/roadmap/?category=intelligence-analytics
-  - name: Get help on the forum
-    href: https://social.msdn.microsoft.com/forums/azure/en-US/home?forum=hdinsight
-  - name: Learning path
-    href: https://azure.microsoft.com/documentation/learning-paths/hdinsight-self-guided-hadoop-training/
-  - name: Microsoft Professional Program for Big Data
-    href: https://academy.microsoft.com/en-us/professional-program/big-data/
-  - name: Pricing calculator
-    href: https://azure.microsoft.com/pricing/calculator/
-  - name: Windows tools for HDInsight
-    href: ../hdinsight-hadoop-windows-tools.md
-    maintainContext: true
-=======
 - name: Azure HDInsight Documentation
   href: /azure/hdinsight
 - name: Apache HBase on HDInsight
@@ -461,6 +148,8 @@
       - name: Use Apache Ambari REST API
         href: ../hdinsight-hadoop-manage-ambari-rest-api.md
         maintainContext: true
+    - name: Accelerated Writes
+      href: ../hbase/apache-hbase-accelerated-writes.md
     - name: Scale an HDInsight cluster
       href: ../hdinsight-scaling-best-practices.md
       maintainContext: true
@@ -632,5 +321,4 @@
     href: https://azure.microsoft.com/pricing/calculator/
   - name: Windows tools for HDInsight
     href: ../hdinsight-hadoop-windows-tools.md
-    maintainContext: true
->>>>>>> 7b940226
+    maintainContext: true