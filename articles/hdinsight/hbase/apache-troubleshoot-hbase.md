--- conflicted
+++ resolved
@@ -1,4 +1,3 @@
-<<<<<<< HEAD
 ---
 title: Troubleshoot HBase by using Azure HDInsight 
 description: Get answers to common questions about working with HBase and Azure HDInsight.
@@ -340,7 +339,7 @@
 
 ### Issue
 
-A restart failure on a region server might be prevented by following best practices. We recommend that you pause heavy workload activity when you are planning to restart HBase region servers. If an application continues to connect with region servers when shutdown is in progress, the region server restart operation will be slower by several minutes. Also, it's a good idea to first flush all the tables. For a reference on how to flush tables, see [HDInsight HBase: How to improve the Apache HBase cluster restart time by flushing tables](https://blogs.msdn.microsoft.com/azuredatalake/2016/09/19/hdinsight-hbase-how-to-improve-hbase-cluster-restart-time-by-flushing-tables/).
+A restart failure on a region server might be prevented by following best practices. We recommend that you pause heavy workload activity when you are planning to restart HBase region servers. If an application continues to connect with region servers when shutdown is in progress, the region server restart operation will be slower by several minutes. Also, it's a good idea to first flush all the tables. For a reference on how to flush tables, see [HDInsight HBase: How to improve the Apache HBase cluster restart time by flushing tables](https://web.archive.org/web/20190112153155/https://blogs.msdn.microsoft.com/azuredatalake/2016/09/19/hdinsight-hbase-how-to-improve-hbase-cluster-restart-time-by-flushing-tables/).
 
 If you initiate the restart operation on HBase region servers from the Apache Ambari UI, you immediately see that the region servers went down, but they don't restart right away. 
 
@@ -414,422 +413,4 @@
    ```
 
 ### See Also
-[Troubleshoot by Using Azure HDInsight](../../hdinsight/hdinsight-troubleshoot-guide.md)
-=======
----
-title: Troubleshoot HBase by using Azure HDInsight 
-description: Get answers to common questions about working with HBase and Azure HDInsight.
-services: hdinsight
-ms.service: hdinsight
-author: hrasheed-msft
-ms.author: hrasheed
-ms.custom: hdinsightactive, seodec18
-ms.topic: conceptual
-ms.date: 12/06/2018
----
-
-# Troubleshoot Apache HBase by using Azure HDInsight
-
-Learn about the top issues and their resolutions when working with Apache HBase payloads in Apache Ambari.
-
-## How do I run hbck command reports with multiple unassigned regions?
-
-A common error message that you might see when you run the `hbase hbck` command is "multiple regions being unassigned or holes in the chain of regions."
-
-In the HBase Master UI, you can see the number of regions that are unbalanced across all region servers. Then, you can run `hbase hbck` command to see holes in the region chain.
-
-Holes might be caused by the offline regions, so fix the assignments first. 
-
-To bring the unassigned regions back to a normal state, complete the following steps:
-
-1. Sign in to the HDInsight HBase cluster by using SSH.
-2. To connect with the Apache ZooKeeper shell, run the `hbase zkcli` command.
-3. Run the `rmr /hbase/regions-in-transition` command or the `rmr /hbase-unsecure/regions-in-transition` command.
-4. To exit from the `hbase zkcli` shell, use the `exit` command.
-5. Open the Apache Ambari UI, and then restart the Active HBase Master service.
-6. Run the `hbase hbck` command again (without any options). Check the output of this command to ensure that all regions are being assigned.
-
-
-## <a name="how-do-i-fix-timeout-issues-with-hbck-commands-for-region-assignments"></a>How do I fix timeout issues when using hbck commands for region assignments?
-
-### Issue
-
-A potential cause for timeout issues when you use the `hbck` command might be that several regions are in the "in transition" state for a long time. You can see those regions as offline in the HBase Master UI. Because a high number of regions are attempting to transition, HBase Master might timeout and be unable to bring those regions back online.
-
-### Resolution steps
-
-1. Sign in to the HDInsight HBase cluster by using SSH.
-2. To connect with the Apache ZooKeeper shell, run the `hbase zkcli` command.
-3. Run the `rmr /hbase/regions-in-transition` or the `rmr /hbase-unsecure/regions-in-transition` command.
-4. To exit the `hbase zkcli` shell, use the `exit` command.
-5. In the Ambari UI, restart the Active HBase Master service.
-6. Run the `hbase hbck -fixAssignments` command again.
-
-## <a name="how-do-i-force-disable-hdfs-safe-mode-in-a-cluster"></a>How do I force-disable HDFS safe mode in a cluster?
-
-### Issue
-
-The local Apache Hadoop Distributed File System (HDFS) is stuck in safe mode on the HDInsight cluster.
-
-### Detailed description
-
-This error might be caused by a failure when you run the following HDFS command:
-
-```apache
-hdfs dfs -D "fs.default.name=hdfs://mycluster/" -mkdir /temp
-```
-
-The error you might see when you try to run the command looks like this:
-
-```apache
-hdiuser@hn0-spark2:~$ hdfs dfs -D "fs.default.name=hdfs://mycluster/" -mkdir /temp
-17/04/05 16:20:52 WARN retry.RetryInvocationHandler: Exception while invoking ClientNamenodeProtocolTranslatorPB.mkdirs over hn0-spark2.2oyzcdm4sfjuzjmj5dnmvscjpg.dx.internal.cloudapp.net/10.0.0.22:8020. Not retrying because try once and fail.
-org.apache.hadoop.ipc.RemoteException(org.apache.hadoop.hdfs.server.namenode.SafeModeException): Cannot create directory /temp. Name node is in safe mode.
-It was turned on manually. Use "hdfs dfsadmin -safemode leave" to turn safe mode off.
-        at org.apache.hadoop.hdfs.server.namenode.FSNamesystem.checkNameNodeSafeMode(FSNamesystem.java:1359)
-        at org.apache.hadoop.hdfs.server.namenode.FSNamesystem.mkdirs(FSNamesystem.java:4010)
-        at org.apache.hadoop.hdfs.server.namenode.NameNodeRpcServer.mkdirs(NameNodeRpcServer.java:1102)
-        at org.apache.hadoop.hdfs.protocolPB.ClientNamenodeProtocolServerSideTranslatorPB.mkdirs(ClientNamenodeProtocolServerSideTranslatorPB.java:630)
-        at org.apache.hadoop.hdfs.protocol.proto.ClientNamenodeProtocolProtos$ClientNamenodeProtocol$2.callBlockingMethod(ClientNamenodeProtocolProtos.java)
-        at org.apache.hadoop.ipc.ProtobufRpcEngine$Server$ProtoBufRpcInvoker.call(ProtobufRpcEngine.java:640)
-        at org.apache.hadoop.ipc.RPC$Server.call(RPC.java:982)
-        at org.apache.hadoop.ipc.Server$Handler$1.run(Server.java:2313)
-        at org.apache.hadoop.ipc.Server$Handler$1.run(Server.java:2309)
-        at java.security.AccessController.doPrivileged(Native Method)
-        at javax.security.auth.Subject.doAs(Subject.java:422)
-        at org.apache.hadoop.security.UserGroupInformation.doAs(UserGroupInformation.java:1724)
-        at org.apache.hadoop.ipc.Server$Handler.run(Server.java:2307)
-        at org.apache.hadoop.ipc.Client.getRpcResponse(Client.java:1552)
-        at org.apache.hadoop.ipc.Client.call(Client.java:1496)
-        at org.apache.hadoop.ipc.Client.call(Client.java:1396)
-        at org.apache.hadoop.ipc.ProtobufRpcEngine$Invoker.invoke(ProtobufRpcEngine.java:233)
-        at com.sun.proxy.$Proxy10.mkdirs(Unknown Source)
-        at org.apache.hadoop.hdfs.protocolPB.ClientNamenodeProtocolTranslatorPB.mkdirs(ClientNamenodeProtocolTranslatorPB.java:603)
-        at sun.reflect.NativeMethodAccessorImpl.invoke0(Native Method)
-        at sun.reflect.NativeMethodAccessorImpl.invoke(NativeMethodAccessorImpl.java:62)
-        at sun.reflect.DelegatingMethodAccessorImpl.invoke(DelegatingMethodAccessorImpl.java:43)
-        at java.lang.reflect.Method.invoke(Method.java:498)
-        at org.apache.hadoop.io.retry.RetryInvocationHandler.invokeMethod(RetryInvocationHandler.java:278)
-        at org.apache.hadoop.io.retry.RetryInvocationHandler.invoke(RetryInvocationHandler.java:194)
-        at org.apache.hadoop.io.retry.RetryInvocationHandler.invoke(RetryInvocationHandler.java:176)
-        at com.sun.proxy.$Proxy11.mkdirs(Unknown Source)
-        at org.apache.hadoop.hdfs.DFSClient.primitiveMkdir(DFSClient.java:3061)
-        at org.apache.hadoop.hdfs.DFSClient.mkdirs(DFSClient.java:3031)
-        at org.apache.hadoop.hdfs.DistributedFileSystem$24.doCall(DistributedFileSystem.java:1162)
-        at org.apache.hadoop.hdfs.DistributedFileSystem$24.doCall(DistributedFileSystem.java:1158)
-        at org.apache.hadoop.fs.FileSystemLinkResolver.resolve(FileSystemLinkResolver.java:81)
-        at org.apache.hadoop.hdfs.DistributedFileSystem.mkdirsInternal(DistributedFileSystem.java:1158)
-        at org.apache.hadoop.hdfs.DistributedFileSystem.mkdirs(DistributedFileSystem.java:1150)
-        at org.apache.hadoop.fs.FileSystem.mkdirs(FileSystem.java:1898)
-        at org.apache.hadoop.fs.shell.Mkdir.processNonexistentPath(Mkdir.java:76)
-        at org.apache.hadoop.fs.shell.Command.processArgument(Command.java:273)
-        at org.apache.hadoop.fs.shell.Command.processArguments(Command.java:255)
-        at org.apache.hadoop.fs.shell.FsCommand.processRawArguments(FsCommand.java:119)
-        at org.apache.hadoop.fs.shell.Command.run(Command.java:165)
-        at org.apache.hadoop.fs.FsShell.run(FsShell.java:297)
-        at org.apache.hadoop.util.ToolRunner.run(ToolRunner.java:76)
-        at org.apache.hadoop.util.ToolRunner.run(ToolRunner.java:90)
-        at org.apache.hadoop.fs.FsShell.main(FsShell.java:350)
-mkdir: Cannot create directory /temp. Name node is in safe mode.
-```
-
-### Probable cause
-
-The HDInsight cluster has been scaled down to a very few nodes. The number of nodes is below or close to the HDFS replication factor.
-
-### Resolution steps 
-
-1. Get the status of the HDFS on the HDInsight cluster by running the following commands:
-
-   ```apache
-   hdfs dfsadmin -D "fs.default.name=hdfs://mycluster/" -report
-   ```
-
-   ```apache
-   hdiuser@hn0-spark2:~$ hdfs dfsadmin -D "fs.default.name=hdfs://mycluster/" -report
-   Safe mode is ON
-   Configured Capacity: 3372381241344 (3.07 TB)
-   Present Capacity: 3138625077248 (2.85 TB)
-   DFS Remaining: 3102710317056 (2.82 TB)
-   DFS Used: 35914760192 (33.45 GB)
-   DFS Used%: 1.14%
-   Under replicated blocks: 0
-   Blocks with corrupt replicas: 0
-   Missing blocks: 0
-   Missing blocks (with replication factor 1): 0
-
-   -------------------------------------------------
-   Live datanodes (8):
-
-   Name: 10.0.0.17:30010 (10.0.0.17)
-   Hostname: 10.0.0.17
-   Decommission Status : Normal
-   Configured Capacity: 421547655168 (392.60 GB)
-   DFS Used: 5288128512 (4.92 GB)
-   Non DFS Used: 29087272960 (27.09 GB)
-   DFS Remaining: 387172253696 (360.58 GB)
-   DFS Used%: 1.25%
-   DFS Remaining%: 91.85%
-   Configured Cache Capacity: 0 (0 B)
-   Cache Used: 0 (0 B)
-   Cache Remaining: 0 (0 B)
-   Cache Used%: 100.00%
-   Cache Remaining%: 0.00%
-   Xceivers: 2
-   Last contact: Wed Apr 05 16:22:00 UTC 2017
-   ...
-
-   ```
-2. You also can check the integrity of the HDFS on the HDInsight cluster by using the following commands:
-
-   ```apache
-   hdiuser@hn0-spark2:~$ hdfs fsck -D "fs.default.name=hdfs://mycluster/" /
-   ```
-
-   ```apache
-   Connecting to namenode via http://hn0-spark2.2oyzcdm4sfjuzjmj5dnmvscjpg.dx.internal.cloudapp.net:30070/fsck?ugi=hdiuser&path=%2F
-   FSCK started by hdiuser (auth:SIMPLE) from /10.0.0.22 for path / at Wed Apr 05 16:40:28 UTC 2017
-   ....................................................................................................
-
-   ....................................................................................................
-   ..................Status: HEALTHY
-   Total size:    9330539472 B
-   Total dirs:    37
-   Total files:   2618
-   Total symlinks:                0 (Files currently being written: 2)
-   Total blocks (validated):      2535 (avg. block size 3680686 B)
-   Minimally replicated blocks:   2535 (100.0 %)
-   Over-replicated blocks:        0 (0.0 %)
-   Under-replicated blocks:       0 (0.0 %)
-   Mis-replicated blocks:         0 (0.0 %)
-   Default replication factor:    3
-   Average block replication:     3.0
-   Corrupt blocks:                0
-   Missing replicas:              0 (0.0 %)
-   Number of data-nodes:          8
-   Number of racks:               1
-   FSCK ended at Wed Apr 05 16:40:28 UTC 2017 in 187 milliseconds
-
-   The filesystem under path '/' is HEALTHY
-   ```
-
-3. If you determine that there are no missing, corrupt, or under-replicated blocks, or that those blocks can be ignored, run the following command to take the name node out of safe mode:
-
-   ```apache
-   hdfs dfsadmin -D "fs.default.name=hdfs://mycluster/" -safemode leave
-   ```
-
-
-## How do I fix JDBC or SQLLine connectivity issues with Apache Phoenix?
-
-### Resolution steps
-
-To connect with Apache Phoenix, you must provide the IP address of an active Apache ZooKeeper node. Ensure that the ZooKeeper service to which sqlline.py is trying to connect is up and running.
-1. Sign in to the HDInsight cluster by using SSH.
-2. Enter the following command:
-                
-   ```apache
-           "/usr/hdp/current/phoenix-client/bin/sqlline.py <IP of machine where Active Zookeeper is running"
-   ```
-
-   > [!Note] 
-   > You can get the IP address of the active ZooKeeper node from the Ambari UI. Go to **HBase** > **Quick Links** > **ZK\* (Active)** > **Zookeeper Info**. 
-
-3. If the sqlline.py connects to Phoenix and does not timeout, run the following command to validate the availability and health of Phoenix:
-
-   ```apache
-           !tables
-           !quit
-   ```      
-4. If this command works, there is no issue. The IP address provided by the user might be incorrect. However, if the command pauses for an extended time and then displays the following error, continue to step 5.
-
-   ```apache
-           Error while connecting to sqlline.py (Hbase - phoenix) Setting property: [isolation, TRANSACTION_READ_COMMITTED] issuing: !connect jdbc:phoenix:10.2.0.7 none none org.apache.phoenix.jdbc.PhoenixDriver Connecting to jdbc:phoenix:10.2.0.7 SLF4J: Class path contains multiple SLF4J bindings. 
-   ```
-
-5. Run the following commands from the head node (hn0) to diagnose the condition of the Phoenix SYSTEM.CATALOG table:
-
-   ```apache
-            hbase shell
-                
-           count 'SYSTEM.CATALOG'
-   ```
-
-   The command should return an error similar to the following: 
-
-   ```apache
-           ERROR: org.apache.hadoop.hbase.NotServingRegionException: Region SYSTEM.CATALOG,,1485464083256.c0568c94033870c517ed36c45da98129. is not online on 10.2.0.5,16020,1489466172189) 
-   ```
-6. In the Apache Ambari UI, complete the following steps to restart the HMaster service on all ZooKeeper nodes:
-
-    1. In the **Summary** section of HBase, go to **HBase** > **Active HBase Master**. 
-    2. In the **Components** section, restart the HBase Master service.
-    3. Repeat these steps for all remaining **Standby HBase Master** services. 
-
-It can take up to five minutes for the HBase Master service to stabilize and finish the recovery process. After a few minutes, repeat the sqlline.py commands to confirm that the SYSTEM.CATALOG table is up, and that it can be queried. 
-
-When the SYSTEM.CATALOG table is back to normal, the connectivity issue to Phoenix should be automatically resolved.
-
-
-## What causes a master server to fail to start?
-
-### Error 
-
-An atomic renaming failure occurs.
-
-### Detailed description
-
-During the startup process, HMaster completes many initialization steps. These include moving data from the scratch (.tmp) folder to the data folder. HMaster also looks at the write-ahead logs (WALs) folder to see if there are any unresponsive region servers, and so on. 
-
-During startup, HMaster does a basic `list` command on these folders. If at any time, HMaster sees an unexpected file in any of these folders, it throws an exception and doesn't start.  
-
-### Probable cause
-
-In the region server logs, try to identify the timeline of the file creation, and then see if there was a process crash around the time the file was created. (Contact HBase support to assist you in doing this.) This helps us provide more robust mechanisms, so that you can avoid hitting this bug, and ensure graceful process shutdowns.
-
-### Resolution steps
-
-Check the call stack and try to determine which folder might be causing the problem (for instance, it might be the WALs folder or the .tmp folder). Then, in Cloud Explorer or by using HDFS commands, try to locate the problem file. Usually, this is a \*-renamePending.json file. (The \*-renamePending.json file is a journal file that's used to implement the atomic rename operation in the WASB driver. Due to bugs in this implementation, these files can be left over after process crashes, and so on.) Force-delete this file either in Cloud Explorer or by using HDFS commands. 
-
-Sometimes, there might also be a temporary file named something like *$$$.$$$* at this location. You have to use HDFS `ls` command to see this file; you cannot see the file in Cloud Explorer. To delete this file, use the HDFS command `hdfs dfs -rm /\<path>\/\$\$\$.\$\$\$`.  
-
-After you've run these commands, HMaster should start immediately. 
-
-### Error
-
-No server address is listed in *hbase: meta* for region xxx.
-
-### Detailed description
-
-You might see a message on your Linux cluster that indicates that the *hbase: meta* table is not online. Running `hbck` might report that "hbase: meta table replicaId 0 is not found on any region." The problem might be that HMaster could not initialize after you restarted HBase. In the HMaster logs, you might see the message: "No server address listed in hbase: meta for region hbase: backup \<region name\>".  
-
-### Resolution steps
-
-1. In the HBase shell, enter the following commands (change actual values as applicable):  
-
-   ```apache
-   > scan 'hbase:meta'  
-   ```
-
-   ```apache
-   > delete 'hbase:meta','hbase:backup <region name>','<column name>'  
-   ```
-
-2. Delete the *hbase: namespace* entry. This entry might be the same error that's being reported when the *hbase: namespace* table is scanned.
-
-3. To bring up HBase in a running state, in the Ambari UI, restart the Active HMaster service.  
-
-4. In the HBase shell, to bring up all offline tables, run the following command:
-
-   ```apache 
-   hbase hbck -ignorePreCheckPermission -fixAssignments 
-   ```
-
-### Additional reading
-
-[Unable to process the HBase table](https://stackoverflow.com/questions/4794092/unable-to-access-hbase-table)
-
-
-### Error
-
-HMaster times out with a fatal exception similar to "java.io.IOException: Timedout 300000ms waiting for namespace table to be assigned."
-
-### Detailed description
-
-You might experience this issue if you have many tables and regions that have not been flushed when you restart your HMaster services. Restart might fail, and you'll see the preceding error message.  
-
-### Probable cause
-
-This is a known issue with the HMaster service. General cluster startup tasks can take a long time. HMaster shuts down because the namespace table isn’t yet assigned. This occurs only in scenarios in which large amount of unflushed data exists, and a timeout of five minutes is not sufficient.
-  
-### Resolution steps
-
-1. In the Apache Ambari UI, go to **HBase** > **Configs**. In the custom hbase-site.xml file, add the following setting: 
-
-   ```apache
-   Key: hbase.master.namespace.init.timeout Value: 2400000  
-   ```
-
-2. Restart the required services (HMaster, and possibly other HBase services).  
-
-
-## What causes a restart failure on a region server?
-
-### Issue
-
-A restart failure on a region server might be prevented by following best practices. We recommend that you pause heavy workload activity when you are planning to restart HBase region servers. If an application continues to connect with region servers when shutdown is in progress, the region server restart operation will be slower by several minutes. Also, it's a good idea to first flush all the tables. For a reference on how to flush tables, see [HDInsight HBase: How to improve the Apache HBase cluster restart time by flushing tables](https://web.archive.org/web/20190112153155/https://blogs.msdn.microsoft.com/azuredatalake/2016/09/19/hdinsight-hbase-how-to-improve-hbase-cluster-restart-time-by-flushing-tables/).
-
-If you initiate the restart operation on HBase region servers from the Apache Ambari UI, you immediately see that the region servers went down, but they don't restart right away. 
-
-Here's what's happening behind the scenes: 
-
-1. The Ambari agent sends a stop request to the region server.
-2. The Ambari agent waits for 30 seconds for the region server to shut down gracefully. 
-3. If your application continues to connect with the region server, the server won't shut down immediately. The 30-second timeout expires before shutdown occurs. 
-4. After 30 seconds, the Ambari agent sends a force-kill (`kill -9`) command to the region server. You can see this in the ambari-agent log (in the /var/log/ directory of the respective worker node):
-
-   ```apache
-           2017-03-21 13:22:09,171 - Execute['/usr/hdp/current/hbase-regionserver/bin/hbase-daemon.sh --config /usr/hdp/current/hbase-regionserver/conf stop regionserver'] {'only_if': 'ambari-sudo.sh  -H -E t
-           est -f /var/run/hbase/hbase-hbase-regionserver.pid && ps -p `ambari-sudo.sh  -H -E cat /var/run/hbase/hbase-hbase-regionserver.pid` >/dev/null 2>&1', 'on_timeout': '! ( ambari-sudo.sh  -H -E test -
-           f /var/run/hbase/hbase-hbase-regionserver.pid && ps -p `ambari-sudo.sh  -H -E cat /var/run/hbase/hbase-hbase-regionserver.pid` >/dev/null 2>&1 ) || ambari-sudo.sh -H -E kill -9 `ambari-sudo.sh  -H 
-           -E cat /var/run/hbase/hbase-hbase-regionserver.pid`', 'timeout': 30, 'user': 'hbase'}
-           2017-03-21 13:22:40,268 - Executing '! ( ambari-sudo.sh  -H -E test -f /var/run/hbase/hbase-hbase-regionserver.pid && ps -p `ambari-sudo.sh  -H -E cat /var/run/hbase/hbase-hbase-regionserver.pid` >
-           /dev/null 2>&1 ) || ambari-sudo.sh -H -E kill -9 `ambari-sudo.sh  -H -E cat /var/run/hbase/hbase-hbase-regionserver.pid`'. Reason: Execution of 'ambari-sudo.sh su hbase -l -s /bin/bash -c 'export  
-           PATH=/usr/local/sbin:/usr/local/bin:/usr/sbin:/usr/bin:/sbin:/bin:/usr/games:/usr/local/games:/var/lib/ambari-agent ; /usr/hdp/current/hbase-regionserver/bin/hbase-daemon.sh --config /usr/hdp/curre
-           nt/hbase-regionserver/conf stop regionserver was killed due timeout after 30 seconds
-           2017-03-21 13:22:40,285 - File['/var/run/hbase/hbase-hbase-regionserver.pid'] {'action': ['delete']}
-           2017-03-21 13:22:40,285 - Deleting File['/var/run/hbase/hbase-hbase-regionserver.pid']
-   ```
-   Because of the abrupt shutdown, the port associated with the process might not be released, even though the region server process is stopped. This situation can lead to an AddressBindException when the region server is starting, as shown in the following logs. You can verify this in the region-server.log in the /var/log/hbase directory on the worker nodes where the region server fails to start. 
-
-   ```apache
-
-   2017-03-21 13:25:47,061 ERROR [main] regionserver.HRegionServerCommandLine: Region server exiting
-   java.lang.RuntimeException: Failed construction of Regionserver: class org.apache.hadoop.hbase.regionserver.HRegionServer
-   at org.apache.hadoop.hbase.regionserver.HRegionServer.constructRegionServer(HRegionServer.java:2636)
-   at org.apache.hadoop.hbase.regionserver.HRegionServerCommandLine.start(HRegionServerCommandLine.java:64)
-   at org.apache.hadoop.hbase.regionserver.HRegionServerCommandLine.run(HRegionServerCommandLine.java:87)
-   at org.apache.hadoop.util.ToolRunner.run(ToolRunner.java:76)
-   at org.apache.hadoop.hbase.util.ServerCommandLine.doMain(ServerCommandLine.java:126)
-   at org.apache.hadoop.hbase.regionserver.HRegionServer.main(HRegionServer.java:2651)
-        
-   Caused by: java.lang.reflect.InvocationTargetException
-   at sun.reflect.NativeConstructorAccessorImpl.newInstance0(Native Method)
-   at sun.reflect.NativeConstructorAccessorImpl.newInstance(NativeConstructorAccessorImpl.java:57)
-   at sun.reflect.DelegatingConstructorAccessorImpl.newInstance(DelegatingConstructorAccessorImpl.java:45)
-   at java.lang.reflect.Constructor.newInstance(Constructor.java:526)
-   at org.apache.hadoop.hbase.regionserver.HRegionServer.constructRegionServer(HRegionServer.java:2634)
-   ... 5 more
-        
-   Caused by: java.net.BindException: Problem binding to /10.2.0.4:16020 : Address already in use
-   at org.apache.hadoop.hbase.ipc.RpcServer.bind(RpcServer.java:2497)
-   at org.apache.hadoop.hbase.ipc.RpcServer$Listener.<init>(RpcServer.java:580)
-   at org.apache.hadoop.hbase.ipc.RpcServer.<init>(RpcServer.java:1982)
-   at org.apache.hadoop.hbase.regionserver.RSRpcServices.<init>(RSRpcServices.java:863)
-   at org.apache.hadoop.hbase.regionserver.HRegionServer.createRpcServices(HRegionServer.java:632)
-   at org.apache.hadoop.hbase.regionserver.HRegionServer.<init>(HRegionServer.java:532)
-   ... 10 more
-        
-   Caused by: java.net.BindException: Address already in use
-   at sun.nio.ch.Net.bind0(Native Method)
-   at sun.nio.ch.Net.bind(Net.java:463)
-   at sun.nio.ch.Net.bind(Net.java:455)
-   at sun.nio.ch.ServerSocketChannelImpl.bind(ServerSocketChannelImpl.java:223)
-   at sun.nio.ch.ServerSocketAdaptor.bind(ServerSocketAdaptor.java:74)
-   at org.apache.hadoop.hbase.ipc.RpcServer.bind(RpcServer.java:2495)
-   ... 15 more
-   ```
-
-### Resolution steps
-
-1. Try to reduce the load on the HBase region servers before you initiate a restart. 
-2. Alternatively (if step 1 doesn't help), try to manually restart region servers on the worker nodes by using the following commands:
-
-   ```apache
-   sudo su - hbase -c "/usr/hdp/current/hbase-regionserver/bin/hbase-daemon.sh stop regionserver"
-   sudo su - hbase -c "/usr/hdp/current/hbase-regionserver/bin/hbase-daemon.sh start regionserver"   
-   ```
-
-### See Also
-[Troubleshoot by Using Azure HDInsight](../../hdinsight/hdinsight-troubleshoot-guide.md)
->>>>>>> 762fa4a7
+[Troubleshoot by Using Azure HDInsight](../../hdinsight/hdinsight-troubleshoot-guide.md)