--- conflicted
+++ resolved
@@ -1,12 +1,7 @@
 ---
-<<<<<<< HEAD
-title: Use Hue with Hadoop on HDInsight Linux clusters - Azure | Microsoft Docs
-description: Learn how to install and use Hue with Hadoop clusters on HDInsight Linux.
-=======
-title: Hue with Hadoop on HDInsight clusters - Azure | Microsoft Docs
+title: Hue with Hadoop on HDInsight Linux-based clusters - Azure | Microsoft Docs
 description: Learn how to install Hue on HDInsight clusters and use tunneling to route the requests to Hue. Use Hue to browse storage and run Hive or Pig.
 keywords: hue hadoop
->>>>>>> d25a481a
 services: hdinsight
 documentationcenter: ''
 author: nitinme
