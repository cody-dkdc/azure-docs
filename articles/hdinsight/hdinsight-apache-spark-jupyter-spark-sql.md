<properties
	pageTitle="Create a Spark cluster on HDInsight Linux and use Spark SQL from Jupyter for interactive analysis | Microsoft Azure"
	description="Step-by-step instructions on how to quickly create an Apache Spark cluster in HDInsight and then use Spark SQL from Jupyter notebooks to run interactive queries."
	services="hdinsight"
	documentationCenter=""
	authors="nitinme"
	manager="paulettm"
	editor="cgronlun"
	tags="azure-portal"/>

<tags
	ms.service="hdinsight"
	ms.workload="big-data"
	ms.tgt_pltfrm="na"
	ms.devlang="na"
	ms.topic="get-started-article"
<<<<<<< HEAD
	ms.date="04/08/2016"
=======
	ms.date="04/14/2016"
>>>>>>> 1b69fc6d
	ms.author="nitinme"/>


# Get started: Create Apache Spark cluster on HDInsight Linux and run interactive queries using Spark SQL (Preview)

Learn how to create an Apache Spark cluster in HDInsight and then use [Jupyter](https://jupyter.org) notebook to run Spark SQL interactive queries on the Spark cluster.

   ![Get started using Apache Spark in HDInsight](./media/hdinsight-apache-spark-jupyter-spark-sql/hdispark.getstartedflow.png  "Get started using Apache Spark in HDInsight tutorial. Steps illustrated: create a storage account; create a cluster; run Spark SQL statements")

[AZURE.INCLUDE [delete-cluster-warning](../../includes/hdinsight-delete-cluster-warning.md)]

**Prerequisites:**

- **An Azure subscription**. Before you begin this tutorial, you must have an Azure subscription. See [Get Azure free trial](https://azure.microsoft.com/documentation/videos/get-azure-free-trial-for-testing-hadoop-in-hdinsight/).

- **A Secure Shell (SSH) client**: Linux, Unix, and OS X systems provied an SSH client through the `ssh` command. For Windows systems, we recommend [PuTTY](http://www.chiark.greenend.org.uk/~sgtatham/putty/download.html).
    
- **Secure Shell (SSH) keys (optional)**: You can secure the SSH account used to connect to the cluster using either a password or a public key. Using a password gets you started quickly, and you should use this option if you want to quickly create a cluster and run some test jobs. Using a key is more secure, however it requires additional setup. You might want to use this approach when creating a production cluster. In this article, we use the password approach. For instructions on how to create and use SSH keys with HDInsight, refer to the following articles:

	-  From a Linux computer - [Use SSH with Linux-based HDInsight (Hadoop) from Linux, Unix, or OS X](hdinsight-hadoop-linux-use-ssh-unix.md).
    
	-  From a Windows computer - [Use SSH with Linux-based HDInsight (Hadoop) from Windows](hdinsight-hadoop-linux-use-ssh-windows.md).


## Create Spark cluster

In this section, you create an HDInsight version 3.3 cluster (Spark version 1.5.1) using an Azure ARM template. For information about HDInsight versions and their SLAs, see [HDInsight component versioning](hdinsight-component-versioning.md). For other cluster creation methods, see [Create HDInsight clusters](hdinsight-hadoop-provision-linux-clusters.md).

1. Click the following image to open an ARM template in the Azure Portal.         

    <a href="https://portal.azure.com/#create/Microsoft.Template/uri/https%3A%2F%2Fhditutorialdata.blob.core.windows.net%2Fusesqoop%2Fcreate-linux-based-spark-cluster-in-hdinsight.json" target="_blank"><img src="https://acom.azurecomcdn.net/80C57D/cdn/mediahandler/docarticles/dpsmedia-prod/azure.microsoft.com/en-us/documentation/articles/hdinsight-hbase-tutorial-get-started-linux/20160201111850/deploy-to-azure.png" alt="Deploy to Azure"></a>
    
    The ARM template is located in a public blob container, *https://hditutorialdata.blob.core.windows.net/armtemplates/create-linux-based-spark-cluster-in-hdinsight.json*. 
   
2. From the Parameters blade, enter the following:

    - **ClusterName**: Enter a name for the Hadoop cluster that you will create.
    - **Cluster login name and password**: The default login name is admin.
    - **SSH user name and password**.
    
    Please write down these values.  You will need them later in the tutorial.

    > [AZURE.NOTE] SSH is used to remotely access the HDInsight cluster using a command-line. The user name and password you use here is used when connecting to the cluster through SSH. Also, the SSH user name must be unique, as it creates a user account on all the HDInsight cluster nodes. The following are some of the account names reserved for use by services on the cluster, and cannot be used as the SSH user name:
    >
    > root, hdiuser, storm, hbase, ubuntu, zookeeper, hdfs, yarn, mapred, hbase, hive, oozie, falcon, sqoop, admin, tez, hcat, hdinsight-zookeeper.

	> For more information on using SSH with HDInsight, see one of the following articles:

	> * [Use SSH with Linux-based Hadoop on HDInsight from Linux, Unix, or OS X](hdinsight-hadoop-linux-use-ssh-unix.md)
	> * [Use SSH with Linux-based Hadoop on HDInsight from Windows](hdinsight-hadoop-linux-use-ssh-windows.md)

    
3.Click **OK** to save the parameters.

4.From the **Custom deployment** blade, click **Resource group** dropdown box, and then click **New** to create a new resource group. The resource group is a container that groups the cluster, the dependent storage account and other linked resource.

5.Click **Legal terms**, and then click **Create**.

6.Click **Create**. You will see a new tile titled Submitting deployment for Template deployment. It takes about around 20 minutes to create the cluster and SQL database.



## Run Spark SQL queries using a Jupyter notebook

<<<<<<< HEAD
In this section, you use Jupyter notebook to run Spark SQL queries against the Spark cluster. By default Jupyter notebook comes with a **Python2** kernel. HDInsight Spark clusters provide two additional kernels that you can use with the Jupyter notebook. These are:
=======
In this section, you use Jupyter notebook to run Spark SQL queries against the Spark cluster. HDInsight Spark clusters provide two kernels that you can use with the Jupyter notebook. These are:
>>>>>>> 1b69fc6d

* **PySpark** (for applications written in Python)
* **Spark** (for applications written in Scala)

In this article, you will use the PySpark kernel. In the article [Kernels available on Jupyter notebooks with Spark HDInsight clusters](hdinsight-apache-spark-jupyter-notebook-kernels.md#why-should-i-use-the-new-kernels) you can read in detail about the benefits of using the PySpark kernel. However, couple of key benefits of using the PySpark kernel are:

* You do not need to set the contexts for Spark and Hive. These are automatically set for you.
* You can use cell magics, such as `%%sql`, to directly run your SQL or Hive queries, without any preceding code snippets.
* The output for the SQL or Hive queries is automatically visualized.

### Create Jupyter notebook with PySpark kernel 

1. From the [Azure Portal](https://portal.azure.com/), from the startboard, click the tile for your Spark cluster (if you pinned it to the startboard). You can also navigate to your cluster under **Browse All** > **HDInsight Clusters**.   

2. From the Spark cluster blade, click **Quick Links**, and then from the **Cluster Dashboard** blade, click **Jupyter Notebook**. If prompted, enter the admin credentials for the cluster.

	> [AZURE.NOTE] You may also reach the Jupyter Notebook for your cluster by opening the following URL in your browser. Replace __CLUSTERNAME__ with the name of your cluster:
	>
	> `https://CLUSTERNAME.azurehdinsight.net/jupyter`

2. Create a new notebook. Click **New**, and then click **PySpark**.

	![Create a new Jupyter notebook](./media/hdinsight-apache-spark-jupyter-spark-sql/hdispark.note.jupyter.createnotebook.png "Create a new Jupyter notebook")

3. A new notebook is created and opened with the name Untitled.pynb. Click the notebook name at the top, and enter a friendly name.

	![Provide a name for the notebook](./media/hdinsight-apache-spark-jupyter-spark-sql/hdispark.note.jupyter.notebook.name.png "Provide a name for the notebook")

4. Because you created a notebook using the PySpark kernel, you do not need to create any contexts explicitly. The Spark and Hive contexts will be automatically created for you when you run the first code cell. You can start by importing the types required for this scenario. To do so, paste the following code snippet in a cell and press **SHIFT + ENTER**.

		from pyspark.sql.types import *
		
	Every time you run a job in Jupyter, your web browser window title will show a **(Busy)** status along with the notebook title. You will also see a solid circle next to the **PySpark** text in the top-right corner. After the job is completed, this will change to a hollow circle.

	 ![Status of a Jupyter notebook job](./media/hdinsight-apache-spark-jupyter-spark-sql/hdispark.jupyter.job.status.png "Status of a Jupyter notebook job")

4. Load sample data into a temporary table. When you create a Spark cluster in HDInsight, the sample data file, **hvac.csv**, is copied to the associated storage account under **\HdiSamples\HdiSamples\SensorSampleData\hvac**.

	In an empty cell, paste the following code example and press **SHIFT + ENTER**. This code example registers the data into a temporary table called **hvac**.

		# Load the data
		hvacText = sc.textFile("wasb:///HdiSamples/HdiSamples/SensorSampleData/hvac/HVAC.csv")
		
		# Create the schema
		hvacSchema = StructType([StructField("date", StringType(), False),StructField("time", StringType(), False),StructField("targettemp", IntegerType(), False),StructField("actualtemp", IntegerType(), False),StructField("buildingID", StringType(), False)])
		
		# Parse the data in hvacText
		hvac = hvacText.map(lambda s: s.split(",")).filter(lambda s: s[0] != "Date").map(lambda s:(str(s[0]), str(s[1]), int(s[2]), int(s[3]), str(s[6]) ))
		
		# Create a data frame
		hvacdf = sqlContext.createDataFrame(hvac,hvacSchema)
		
		# Register the data fram as a table to run queries against
		hvacdf.registerTempTable("hvac")

5. Because you are using a PySpark kernel, you can now directly run a SQL query on the temporary table **hvac** that you just created by using the `%%sql` magic. For more information about the `%%sql` magic, as well as other magics available with the PySpark kernel, see [Kernels available on Jupyter notebooks with Spark HDInsight clusters](hdinsight-apache-spark-jupyter-notebook-kernels.md#why-should-i-use-the-new-kernels).
		
		%%sql
		SELECT buildingID, (targettemp - actualtemp) AS temp_diff, date FROM hvac WHERE date = \"6/1/13\"

5. Once the job is completed successfully, the following tabular output is displayed by default.

 	![Table output of query result](./media/hdinsight-apache-spark-jupyter-spark-sql/tabular.output.png "Table output of query result")

	You can also see the results in other visualizations as well. For example, an area graph for the same output would look like the following.

	![Area graph of query result](./media/hdinsight-apache-spark-jupyter-spark-sql/area.output.png "Area graph of query result")


6. After you have finished running the application, you should shutdown the notebook to release the resources. To do so, from the **File** menu on the notebook, click **Close and Halt**. This will shutdown and close the notebook.

##Delete the cluster

[AZURE.INCLUDE [delete-cluster-warning](../../includes/hdinsight-delete-cluster-warning.md)]


## See also


* [Overview: Apache Spark on Azure HDInsight](hdinsight-apache-spark-overview.md)

### Scenarios

* [Spark with BI: Perform interactive data analysis using Spark in HDInsight with BI tools](hdinsight-apache-spark-use-bi-tools.md)

* [Spark with Machine Learning: Use Spark in HDInsight for analyzing building temperature using HVAC data](hdinsight-apache-spark-ipython-notebook-machine-learning.md)

* [Spark with Machine Learning: Use Spark in HDInsight to predict food inspection results](hdinsight-apache-spark-machine-learning-mllib-ipython.md)

* [Spark Streaming: Use Spark in HDInsight for building real-time streaming applications](hdinsight-apache-spark-eventhub-streaming.md)

* [Website log analysis using Spark in HDInsight](hdinsight-apache-spark-custom-library-website-log-analysis.md)

### Create and run applications

* [Create a standalone application using Scala](hdinsight-apache-spark-create-standalone-application.md)

* [Run jobs remotely on a Spark cluster using Livy](hdinsight-apache-spark-livy-rest-interface.md)

### Tools and extensions

* [Use HDInsight Tools Plugin for IntelliJ IDEA to create and submit Spark Scala applicatons](hdinsight-apache-spark-intellij-tool-plugin.md)

* [Use Zeppelin notebooks with a Spark cluster on HDInsight](hdinsight-apache-spark-use-zeppelin-notebook.md)

* [Kernels available for Jupyter notebook in Spark cluster for HDInsight](hdinsight-apache-spark-jupyter-notebook-kernels.md)

### Manage resources

* [Manage resources for the Apache Spark cluster in Azure HDInsight](hdinsight-apache-spark-resource-manager.md)

### Known issues

* [Known issues of Apache Spark in Azure HDInsight (Linux)](hdinsight-apache-spark-known-issues.md)


[hdinsight-versions]: hdinsight-component-versioning.md
[hdinsight-upload-data]: hdinsight-upload-data.md
[hdinsight-storage]: hdinsight-hadoop-use-blob-storage.md

[azure-purchase-options]: http://azure.microsoft.com/pricing/purchase-options/
[azure-member-offers]: http://azure.microsoft.com/pricing/member-offers/
[azure-free-trial]: http://azure.microsoft.com/pricing/free-trial/
[azure-management-portal]: https://manage.windowsazure.com/
[azure-create-storageaccount]: storage-create-storage-account.md<|MERGE_RESOLUTION|>--- conflicted
+++ resolved
@@ -14,11 +14,7 @@
 	ms.tgt_pltfrm="na"
 	ms.devlang="na"
 	ms.topic="get-started-article"
-<<<<<<< HEAD
-	ms.date="04/08/2016"
-=======
 	ms.date="04/14/2016"
->>>>>>> 1b69fc6d
 	ms.author="nitinme"/>
 
 
@@ -83,11 +79,7 @@
 
 ## Run Spark SQL queries using a Jupyter notebook
 
-<<<<<<< HEAD
-In this section, you use Jupyter notebook to run Spark SQL queries against the Spark cluster. By default Jupyter notebook comes with a **Python2** kernel. HDInsight Spark clusters provide two additional kernels that you can use with the Jupyter notebook. These are:
-=======
 In this section, you use Jupyter notebook to run Spark SQL queries against the Spark cluster. HDInsight Spark clusters provide two kernels that you can use with the Jupyter notebook. These are:
->>>>>>> 1b69fc6d
 
 * **PySpark** (for applications written in Python)
 * **Spark** (for applications written in Scala)
