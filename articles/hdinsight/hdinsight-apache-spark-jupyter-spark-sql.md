<properties
	pageTitle="Create a Spark cluster on HDInsight Linux and use Spark SQL from Jupyter for interactive analysis | Microsoft Azure"
	description="Step-by-step instructions on how to quickly create an Apache Spark cluster in HDInsight and then use Spark SQL from Jupyter notebooks to run interactive queries."
	services="hdinsight"
	documentationCenter=""
	authors="nitinme"
	manager="paulettm"
	editor="cgronlun"
	tags="azure-portal"/>

<tags
	ms.service="hdinsight"
	ms.workload="big-data"
	ms.tgt_pltfrm="na"
	ms.devlang="na"
	ms.topic="get-started-article"
<<<<<<< HEAD
	ms.date="03/07/2016"
=======
	ms.date="03/09/2016"
>>>>>>> c4ea2467
	ms.author="nitinme"/>


# Get started: Create Apache Spark cluster on Azure HDInsight (Linux) and run interactive queries using Spark SQL

Learn how to create an Apache Spark cluster in HDInsight and then use [Jupyter](https://jupyter.org) notebook to run Spark SQL interactive queries on the Spark cluster.

   ![Get started using Apache Spark in HDInsight](./media/hdinsight-apache-spark-jupyter-spark-sql/hdispark.getstartedflow.png  "Get started using Apache Spark in HDInsight tutorial. Steps illustrated: create a storage account; create a cluster; run Spark SQL statements")

[AZURE.INCLUDE [delete-cluster-warning](../../includes/hdinsight-delete-cluster-warning.md)]

**Prerequisites:**

- **An Azure subscription**. Before you begin this tutorial, you must have an Azure subscription. See [Get Azure free trial](https://azure.microsoft.com/documentation/videos/get-azure-free-trial-for-testing-hadoop-in-hdinsight/).

- **A Secure Shell (SSH) client**: Linux, Unix, and OS X systems provied an SSH client through the `ssh` command. For Windows systems, we recommend [PuTTY](http://www.chiark.greenend.org.uk/~sgtatham/putty/download.html).
    
- **Secure Shell (SSH) keys (optional)**: You can secure the SSH account used to connect to the cluster using either a password or a public key. Using a password gets you started quickly, and you should use this option if you want to quickly create a cluster and run some test jobs. Using a key is more secure, however it requires additional setup. You might want to use this approach when creating a production cluster. In this article, we use the password approach. For instructions on how to create and use SSH keys with HDInsight, refer to the following articles:

	-  From a Linux computer - [Use SSH with Linux-based HDInsight (Hadoop) from Linux, Unix, or OS X](hdinsight-hadoop-linux-use-ssh-unix.md).
    
	-  From a Windows computer - [Use SSH with Linux-based HDInsight (Hadoop) from Windows](hdinsight-hadoop-linux-use-ssh-windows.md).


## Create a Spark cluster on HDInsight Linux

In this section, you create an HDInsight version 3.3 cluster, which is based on Spark version 1.5.1. For information about HDInsight versions and their SLAs, see [HDInsight component versioning](hdinsight-component-versioning.md).

>[AZURE.NOTE] The steps in this article create an Apache Spark cluster in HDInsight by using basic configuration settings. For information about other cluster configuration settings (such as using additional storage, an Azure virtual network, or a metastore for Hive), see [Create HDInsight Spark clusters using custom options](hdinsight-hadoop-provision-linux-clusters.md).


**To create a Spark cluster**

1. Sign in to the [Azure preview portal](https://ms.portal.azure.com/).

2. Click **NEW**, click **Data + Analytics**, and then click **HDInsight**.

    ![Creating a new cluster in the Azure preview portal](./media/hdinsight-apache-spark-jupyter-spark-sql/hdispark.createcluster.1.png "Creating a new cluster in the Azure preview portal")

3. Enter a **Cluster Name**, select **Spark** for the **Cluster Type**, from the **Cluster Operating System** drop-down menu, select **Linux**, and then select the version of Spark. A green check appears beside the cluster name if it is available.

	![Enter cluster name and type](./media/hdinsight-apache-spark-jupyter-spark-sql/hdispark.createcluster.2.png "Enter cluster name and type")

4. If you have more than one subscription, click the **Subscription** entry to select the Azure subscription to use for the cluster.

5. Click **Resource Group** to see a list of existing resource groups and select where to create the cluster. Or, you can click **Create New** and then enter the name of the new resource group. A green check appears to indicate if the new group name is available.

	> [AZURE.NOTE] This entry defaults to one of your existing resource groups, if any are available.

6. Click **Credentials** and then enter a password for the admin user. You must also enter an **SSH Username**. For **SSH Authentication Type**, click **PASSWORD** and specify a password for the SSH user. Click **Select** at the bottom to save the credentials configuration.

	![Provide cluster credentials](./media/hdinsight-apache-spark-jupyter-spark-sql/hdispark.createcluster.3.png "Provide cluster credentials")

    > [AZURE.NOTE] SSH is used to remotely access the HDInsight cluster using a command-line. The user name and password you use here is used when connecting to the cluster through SSH. Also, the SSH user name must be unique, as it creates a user account on all the HDInsight cluster nodes. The following are some of the account names reserved for use by services on the cluster, and cannot be used as the SSH user name:
    >
    > root, hdiuser, storm, hbase, ubuntu, zookeeper, hdfs, yarn, mapred, hbase, hive, oozie, falcon, sqoop, admin, tez, hcat, hdinsight-zookeeper.

	For more information on using SSH with HDInsight, see one of the following articles:

	* [Use SSH with Linux-based Hadoop on HDInsight from Linux, Unix, or OS X](hdinsight-hadoop-linux-use-ssh-unix.md)
	* [Use SSH with Linux-based Hadoop on HDInsight from Windows](hdinsight-hadoop-linux-use-ssh-windows.md)


7. Click **Data Source** to choose an existing data source for the cluster, or create a new one. When you create a Hadoop cluster in HDInsight, you specify an Azure Storage account. A specific Blob storage container from that account is designated as the default file system, like in the Hadoop distributed file system (HDFS). By default, the HDInsight cluster is created in the same data center as the storage account you specify. For more information, see [Use Azure Blob storage with HDInsight][hdinsight-storage]

	![Data source blade](./media/hdinsight-apache-spark-jupyter-spark-sql/hdispark.createcluster.4.png "Provide data source configuration")

	Currently you can select an Azure Storage Account as the data source for an HDInsight cluster. Use the following to understand the entries on the **Data Source** blade.

	- **Selection Method**: Set this to **From all subscriptions** to enable browsing of storage accounts from all your subscriptions. Set this to **Access Key** if you want to enter the **Storage Name** and **Access Key** of an existing storage account.

	- **Select storage account / Create New**: Click **Select storage account** to browse and select an existing storage account you want to associate with the cluster. Or, click **Create New** to create a new storage account. Use the field that appears to enter the name of the storage account. A green check appears if the name is available.

	- **Choose Default Container**: Use this to enter the name of the default container to use for the cluster. While you can enter any name here, we recommend using the same name as the cluster so that you can easily recognize that the container is used for this specific cluster.

	- **Location**: The geographic region that the storage account is in, or will be created in.

		> [AZURE.IMPORTANT] Selecting the location for the default data source also sets the location of the HDInsight cluster. The cluster and default data source must be located in the same region.

	Click **Select** to save the data source configuration.

8. Click **Node Pricing Tiers** to display information about the nodes that will be created for this cluster. Set the number of worker nodes that you need for the cluster. The estimated cost of the cluster will be shown within the blade.

	![Node pricing tiers blade](./media/hdinsight-apache-spark-jupyter-spark-sql/hdispark.createcluster.5.png "Specify number of cluster nodes")

	Click **Select** to save the node pricing configuration.

9. On the **New HDInsight Cluster** blade, ensure that **Pin to Startboard** is selected, and then click **Create**. This creates the cluster and adds a tile for it to the Startboard of your Azure portal. The icon will indicate that the cluster is being created, and will change to display the HDInsight icon once creation has completed.

	| While creating | creation complete |
	| ------------------ | --------------------- |
	| ![Creating indicator on startboard](./media/hdinsight-apache-spark-jupyter-spark-sql/provisioning.png) | ![Provisioned cluster tile](./media/hdinsight-apache-spark-jupyter-spark-sql/provisioned.png) |

	> [AZURE.NOTE] It will take some time for the cluster to be created, usually around 15 minutes. Use the tile on the Startboard, or the **Notifications** entry on the left of the page to check on the creation process.

10. Once the creation is complete, click the tile for the Spark cluster from the Startboard to launch the cluster blade.

## <a name="jupyter"></a>Run Spark SQL queries using a Jupyter notebook

In this section, you use a Jupyter notebook to run Spark SQL queries against a Spark cluster. By default Jupyter notebook comes with a **Python2** kernel. HDInsight Spark clusters provide two additional kernels that you can use with the Jupyter notebook. These are:

* **PySpark** (for applications written in Python)
* **Spark** (for applications written in Scala)

In this article, you will use the PySpark kernel. In the article [Kernels available on Jupyter notebooks with Spark HDInsight clusters](hdinsight-apache-spark-jupyter-notebook-kernels.md#why-should-i-use-the-new-kernels) you can read in detail about the benefits of using the PySpark kernel. However, couple of key benefits of using the PySpark kernel are:

* You do not need to set the contexts for Spark, SQL, and Hive. These are automatically set for you.
* You can use different cell magics (such as %%sql or %%hive) to directly run your SQL or Hive queries, without any preceding code snippets.
* The output for SQL or Hive queries is automatically visualized.

### Create a Jupyter notebook with PySpark kernel 

1. From the [Azure Preview Portal](https://portal.azure.com/), from the startboard, click the tile for your Spark cluster (if you pinned it to the startboard). You can also navigate to your cluster under **Browse All** > **HDInsight Clusters**.   

2. From the Spark cluster blade, click **Quick Links**, and then from the **Cluster Dashboard** blade, click **Jupyter Notebook**. If prompted, enter the admin credentials for the cluster.

	> [AZURE.NOTE] You may also reach the Jupyter Notebook for your cluster by opening the following URL in your browser. Replace __CLUSTERNAME__ with the name of your cluster:
	>
	> `https://CLUSTERNAME.azurehdinsight.net/jupyter`

2. Create a new notebook. Click **New**, and then click **PySpark**.

	![Create a new Jupyter notebook](./media/hdinsight-apache-spark-jupyter-spark-sql/hdispark.note.jupyter.createnotebook.png "Create a new Jupyter notebook")

3. A new notebook is created and opened with the name Untitled.pynb. Click the notebook name at the top, and enter a friendly name.

	![Provide a name for the notebook](./media/hdinsight-apache-spark-jupyter-spark-sql/hdispark.note.jupyter.notebook.name.png "Provide a name for the notebook")

4. Because you created a notebook using the PySpark kernel, you do not need to create any contexts explicitly. The Spark, SQL, and Hive contexts will be automatically created for you when you run the first code cell. You can start by importing the types required for this scenario. To do so, paste the following code snippet in a cell and press **SHIFT + ENTER**.

		from pyspark.sql.types import *
		
	Every time you run a job in Jupyter, your web browser window title will show a **(Busy)** status along with the notebook title. You will also see a solid circle next to the **PySpark** text in the top-right corner. After the job is completed, this will change to a hollow circle.

	 ![Status of a Jupyter notebook job](./media/hdinsight-apache-spark-jupyter-spark-sql/hdispark.jupyter.job.status.png "Status of a Jupyter notebook job")

4. Load sample data into a temporary table. When you create a Spark cluster in HDInsight, the sample data file, **hvac.csv**, is copied to the associated storage account under **\HdiSamples\HdiSamples\SensorSampleData\hvac**.

	In an empty cell, paste the following code example and press **SHIFT + ENTER**. This code example registers the data into a temporary table called **hvac**.

		# Load the data
		hvacText = sc.textFile("wasb:///HdiSamples/HdiSamples/SensorSampleData/hvac/HVAC.csv")
		
		# Create the schema
		hvacSchema = StructType([StructField("date", StringType(), False),StructField("time", StringType(), False),StructField("targettemp", IntegerType(), False),StructField("actualtemp", IntegerType(), False),StructField("buildingID", StringType(), False)])
		
		# Parse the data in hvacText
		hvac = hvacText.map(lambda s: s.split(",")).filter(lambda s: s[0] != "Date").map(lambda s:(str(s[0]), str(s[1]), int(s[2]), int(s[3]), str(s[6]) ))
		
		# Create a data frame
		hvacdf = sqlContext.createDataFrame(hvac,hvacSchema)
		
		# Register the data fram as a table to run queries against
		hvacdf.registerTempTable("hvac")

5. Because you are using a PySpark kernel, you can now directly run a SQL query on the temporary table **hvac** that you just created by using the `%%sql` magic. For more information about the `%%sql` magic, as well as other magics available with the PySpark kernel, see [Kernels available on Jupyter notebooks with Spark HDInsight clusters](hdinsight-apache-spark-jupyter-notebook-kernels.md#why-should-i-use-the-new-kernels).
		
		%%sql
<<<<<<< HEAD
		SELECT buildingID, (targettemp - actualtemp) AS temp_diff, date FROM hvac WHERE date = \"6/1/13\"")
=======
		SELECT buildingID, (targettemp - actualtemp) AS temp_diff, date FROM hvac WHERE date = \"6/1/13\")
>>>>>>> c4ea2467

5. Once the job is completed successfully, the following tabular output is displayed by default.

 	![Table output of query result](./media/hdinsight-apache-spark-jupyter-spark-sql/tabular.output.png "Table output of query result")

	You can also see the results in other visualizations as well. For example, an area graph for the same output would look like the following.

	![Area graph of query result](./media/hdinsight-apache-spark-jupyter-spark-sql/area.output.png "Area graph of query result")


6. After you have finished running the application, you should shutdown the notebook to release the resources. To do so, from the **File** menu on the notebook, click **Close and Halt**. This will shutdown and close the notebook.

##Delete the cluster

[AZURE.INCLUDE [delete-cluster-warning](../../includes/hdinsight-delete-cluster-warning.md)]


## <a name="seealso"></a>See also


* [Overview: Apache Spark on Azure HDInsight](hdinsight-apache-spark-overview.md)

### Scenarios

* [Spark with BI: Perform interactive data analysis using Spark in HDInsight with BI tools](hdinsight-apache-spark-use-bi-tools.md)

* [Spark with Machine Learning: Use Spark in HDInsight for analyzing building temperature using HVAC data](hdinsight-apache-spark-ipython-notebook-machine-learning.md)

* [Spark with Machine Learning: Use Spark in HDInsight to predict food inspection results](hdinsight-apache-spark-machine-learning-mllib-ipython.md)

* [Spark Streaming: Use Spark in HDInsight for building real-time streaming applications](hdinsight-apache-spark-eventhub-streaming.md)

* [Website log analysis using Spark in HDInsight](hdinsight-apache-spark-custom-library-website-log-analysis.md)

### Create and run applications

* [Create a standalone application using Scala](hdinsight-apache-spark-create-standalone-application.md)

* [Run jobs remotely on a Spark cluster using Livy](hdinsight-apache-spark-livy-rest-interface.md)

### Tools and extensions

* [Use HDInsight Tools Plugin for IntelliJ IDEA to create and submit Spark Scala applicatons](hdinsight-apache-spark-intellij-tool-plugin.md)

* [Use Zeppelin notebooks with a Spark cluster on HDInsight](hdinsight-apache-spark-use-zeppelin-notebook.md)

* [Kernels available for Jupyter notebook in Spark cluster for HDInsight](hdinsight-apache-spark-jupyter-notebook-kernels.md)

### Manage resources

* [Manage resources for the Apache Spark cluster in Azure HDInsight](hdinsight-apache-spark-resource-manager.md)

### Known issues

* [Known issues of Apache Spark in Azure HDInsight (Linux)](hdinsight-apache-spark-known-issues.md)


[hdinsight-versions]: hdinsight-component-versioning.md
[hdinsight-upload-data]: hdinsight-upload-data.md
[hdinsight-storage]: hdinsight-hadoop-use-blob-storage.md

[azure-purchase-options]: http://azure.microsoft.com/pricing/purchase-options/
[azure-member-offers]: http://azure.microsoft.com/pricing/member-offers/
[azure-free-trial]: http://azure.microsoft.com/pricing/free-trial/
[azure-management-portal]: https://manage.windowsazure.com/
[azure-create-storageaccount]: storage-create-storage-account.md<|MERGE_RESOLUTION|>--- conflicted
+++ resolved
@@ -14,11 +14,7 @@
 	ms.tgt_pltfrm="na"
 	ms.devlang="na"
 	ms.topic="get-started-article"
-<<<<<<< HEAD
-	ms.date="03/07/2016"
-=======
 	ms.date="03/09/2016"
->>>>>>> c4ea2467
 	ms.author="nitinme"/>
 
 
@@ -177,11 +173,7 @@
 5. Because you are using a PySpark kernel, you can now directly run a SQL query on the temporary table **hvac** that you just created by using the `%%sql` magic. For more information about the `%%sql` magic, as well as other magics available with the PySpark kernel, see [Kernels available on Jupyter notebooks with Spark HDInsight clusters](hdinsight-apache-spark-jupyter-notebook-kernels.md#why-should-i-use-the-new-kernels).
 		
 		%%sql
-<<<<<<< HEAD
-		SELECT buildingID, (targettemp - actualtemp) AS temp_diff, date FROM hvac WHERE date = \"6/1/13\"")
-=======
 		SELECT buildingID, (targettemp - actualtemp) AS temp_diff, date FROM hvac WHERE date = \"6/1/13\")
->>>>>>> c4ea2467
 
 5. Once the job is completed successfully, the following tabular output is displayed by default.
 
