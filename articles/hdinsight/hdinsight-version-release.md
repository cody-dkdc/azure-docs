--- conflicted
+++ resolved
@@ -85,11 +85,7 @@
 
 ## Limitations
 
-<<<<<<< HEAD
-* HDInsight 4.0 does not support MapReduce. Use Apache Tez instead. Learn more about [Apache Tez](https://tez.apache.org/).
-=======
 * HDInsight 4.0 does not support MapReduce for Apache Hive. Use Apache Tez instead. Learn more about [Apache Tez](https://tez.apache.org/).
->>>>>>> 6a383dfd
 * HDInsight 4.0 does not support Apache Storm. 
 * Hive View is no longer available in HDInsight 4.0. 
 * Shell interpreter in Apache Zeppelin is not supported in Spark and Interactive Query clusters.
