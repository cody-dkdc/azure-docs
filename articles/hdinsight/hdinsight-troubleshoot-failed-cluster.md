--- conflicted
+++ resolved
@@ -1,12 +1,6 @@
 ---
-<<<<<<< HEAD
-title: Troubleshoot a slow or failing HDInsight cluster - Azure HDInsight
-description: Diagnose and troubleshoot a slow or failing HDInsight cluster.
-services: hdinsight
-=======
 title: Troubleshoot a slow or failing job on a HDInsight cluster - Azure HDInsight
 description: Diagnose and troubleshoot a slow or failing HDInsight cluster.
->>>>>>> 6a383dfd
 author: hrasheed-msft
 ms.author: hrasheed
 ms.reviewer: jasonh
@@ -15,17 +9,10 @@
 ms.topic: conceptual
 ms.date: 03/19/2019
 ---
-<<<<<<< HEAD
-
-# Troubleshoot a slow or failing HDInsight cluster
-
-If an HDInsight cluster  is either running slowly or failing with an  error code, you have several troubleshooting options. If your jobs are taking longer to run than expected, or you are seeing slow response times in general, there may be failures upstream from your cluster, such as the services on which the cluster runs. However, the most common cause of these slowdowns is insufficient scaling. When you create a new HDInsight cluster, select the appropriate [virtual machine sizes](hdinsight-component-versioning.md#default-node-configuration-and-virtual-machine-sizes-for-clusters).
-=======
 
 # Troubleshoot a slow or failing job on a HDInsight cluster
 
 If an application processing data on a HDInsight cluster  is either running slowly or failing with an  error code, you have several troubleshooting options. If your jobs are taking longer to run than expected, or you are seeing slow response times in general, there may be failures upstream from your cluster, such as the services on which the cluster runs. However, the most common cause of these slowdowns is insufficient scaling. When you create a new HDInsight cluster, select the appropriate [virtual machine sizes](hdinsight-component-versioning.md#default-node-configuration-and-virtual-machine-sizes-for-clusters).
->>>>>>> 6a383dfd
 
 To diagnose a slow or failing cluster, gather information about all aspects of the environment, such as  associated Azure Services, cluster configuration, and job execution information. A helpful diagnostic is to try to reproduce the  error state on another cluster.
 
