---
title: 'Tutorial: Perform extract, transform, load (ETL) operations using Hive on HDInsight - Azure '
description: Learn how to extract data from a raw CSV dataset, transform it using Hive on HDInsight, and then load the transformed data into Azure SQL database by using Apache Sqoop.
author: hrasheed-msft
ms.reviewer: jasonh

ms.service: hdinsight
ms.topic: tutorial
ms.date: 05/15/2019
ms.author: hrasheed
ms.custom: H1Hack27Feb2017,hdinsightactive,mvc
#Customer intent: As a data analyst, I need to load some data into a Hadoop cluster, transform, and then export it to an Azure SQL database
---

# Tutorial: Extract, transform, and load data using Apache Hive in Azure HDInsight

In this tutorial, you take a raw CSV data file of publicly available flight data, import it into an HDInsight cluster storage, and then transform the data using [Apache Hive](https://hive.apache.org/) in Azure HDInsight. Once the data is transformed, you load that data into an Azure SQL database using [Apache Sqoop](https://sqoop.apache.org/).

This tutorial covers the following tasks:

> [!div class="checklist"]
> * Download the sample flight data
> * Upload data to an HDInsight cluster
> * Transform the data using Hive
> * Create a table in an Azure SQL database
> * Use Sqoop to export data to an Azure SQL database

The following illustration shows a typical ETL application flow.

![ETL operation using Apache Hive on Azure HDInsight](./media/hdinsight-analyze-flight-delay-data-linux/hdinsight-etl-architecture.png "ETL operation using Apache Hive on Azure HDInsight")

If you don’t have an Azure subscription, create a [free account](https://azure.microsoft.com/free/?WT.mc_id=A261C142F) before you begin.

## Prerequisites

* An Apache Hadoop cluster on HDInsight. See [Get Started with HDInsight on Linux](hadoop/apache-hadoop-linux-tutorial-get-started.md).

* An Azure SQL Database. You use an Azure SQL database as a destination data store. If you don't have a SQL database, see [Create an Azure SQL database in the Azure portal](../sql-database/sql-database-single-database-get-started.md).

* An SSH client. For more information, see [Connect to HDInsight (Apache Hadoop) using SSH](hdinsight-hadoop-linux-use-ssh-unix.md).

## Download the flight data

1. Browse to [Research and Innovative Technology Administration, Bureau of Transportation Statistics](https://www.transtats.bts.gov/DL_SelectFields.asp?Table_ID=236&DB_Short_Name=On-Time).

2. On the page, clear all fields, and then select the following values:

   | Name | Value |
   | --- | --- |
   | Filter Year |2019 |
   | Filter Period |January |
<<<<<<< HEAD
   | Fields |Year, FlightDate, UniqueCarrier, Carrier, FlightNum, OriginAirportID, Origin, OriginCityName, OriginState, DestAirportID, Dest, DestCityName, DestState, DepDelayMinutes, ArrDelay, ArrDelayMinutes, CarrierDelay, WeatherDelay, NASDelay, SecurityDelay, LateAircraftDelay. |
   
   Clear all other fields. 
=======
   | Fields |Year, FlightDate, Reporting_Airline, DOT_ID_Reporting_Airline, Flight_Number_Reporting_Airline, OriginAirportID, Origin, OriginCityName, OriginState, DestAirportID, Dest, DestCityName, DestState, DepDelayMinutes, ArrDelay, ArrDelayMinutes, CarrierDelay, WeatherDelay, NASDelay, SecurityDelay, LateAircraftDelay. |
>>>>>>> 6a383dfd

3. Select **Download**. You get a .zip file with the data fields you selected.

## Upload data to an HDInsight cluster

There are many ways to upload data to the storage associated with an HDInsight cluster. In this section, you use `scp` to upload data. To learn about other ways to upload data, see [Upload data to HDInsight](hdinsight-upload-data.md).

1. Upload the .zip file to the HDInsight cluster head node. Edit the command below by replacing `FILENAME` with the name of the .zip file, and `CLUSTERNAME` with the name of the HDInsight cluster. Then open a command prompt, set your working directory to the file location, and then enter the command.

    ```cmd
    scp FILENAME.zip sshuser@CLUSTERNAME-ssh.azurehdinsight.net:FILENAME.zip
    ```

2. After the upload has finished, connect to the cluster by using SSH. Edit the command below by replacing `CLUSTERNAME` with the name of the HDInsight cluster. Then enter the following command:

    ```cmd
    ssh sshuser@CLUSTERNAME-ssh.azurehdinsight.net
    ```

3. Set up environment variable once an SSH connection has been established. Replace `FILE_NAME`, `SQL_SERVERNAME`, `SQL_DATABASE`, `SQL_USER`, and `SQL_PASWORD` with the appropriate values. Then enter the command:

    ```bash
    export FILENAME=FILE_NAME
    export SQLSERVERNAME=SQL_SERVERNAME
    export DATABASE=SQL_DATABASE
    export SQLUSER=SQL_USER
    export SQLPASWORD='SQL_PASWORD'
    ```

4. Unzip the .zip file by entering the command below:

    ```bash
    unzip $FILENAME.zip
    ```

5. Create a directory on HDInsight storage, and then copy the .csv file to the directory by entering the command below:

    ```bash
    hdfs dfs -mkdir -p /tutorials/flightdelays/data
    hdfs dfs -put $FILENAME.csv /tutorials/flightdelays/data/
    ```

## Transform data using a Hive query

There are many ways to run a Hive job on an HDInsight cluster. In this section, you use [Beeline](https://cwiki.apache.org/confluence/display/Hive/HiveServer2+Clients#HiveServer2Clients-Beeline%E2%80%93CommandLineShell)
 to run a Hive job. For information on other methods of running a Hive job, see [Use Apache Hive on HDInsight](./hadoop/hdinsight-use-hive.md).

As part of the Hive job, you import the data from the .csv file into a Hive table named **Delays**.

1. From the SSH prompt that you already have for the HDInsight cluster, use the following command to create, and edit a new file named **flightdelays.hql**:

    ```bash
    nano flightdelays.hql
    ```

2. Use the following text as the contents of this file:

    ```hiveql
    DROP TABLE delays_raw;
    -- Creates an external table over the csv file
    CREATE EXTERNAL TABLE delays_raw (
        YEAR string,
        FL_DATE string,
        UNIQUE_CARRIER string,
        CARRIER string,
        FL_NUM string,
        ORIGIN_AIRPORT_ID string,
        ORIGIN string,
        ORIGIN_CITY_NAME string,
        ORIGIN_CITY_NAME_TEMP string,
        ORIGIN_STATE_ABR string,
        DEST_AIRPORT_ID string,
        DEST string,
        DEST_CITY_NAME string,
        DEST_CITY_NAME_TEMP string,
        DEST_STATE_ABR string,
        DEP_DELAY_NEW float,
        ARR_DELAY_NEW float,
        CARRIER_DELAY float,
        WEATHER_DELAY float,
        NAS_DELAY float,
        SECURITY_DELAY float,
        LATE_AIRCRAFT_DELAY float)
    -- The following lines describe the format and location of the file
    ROW FORMAT DELIMITED FIELDS TERMINATED BY ','
    LINES TERMINATED BY '\n'
    STORED AS TEXTFILE
    LOCATION '/tutorials/flightdelays/data';

    -- Drop the delays table if it exists
    DROP TABLE delays;
    -- Create the delays table and populate it with data
    -- pulled in from the CSV file (via the external table defined previously)
    CREATE TABLE delays AS
    SELECT YEAR AS year,
        FL_DATE AS flight_date,
        substring(UNIQUE_CARRIER, 2, length(UNIQUE_CARRIER) -1) AS unique_carrier,
        substring(CARRIER, 2, length(CARRIER) -1) AS carrier,
        substring(FL_NUM, 2, length(FL_NUM) -1) AS flight_num,
        ORIGIN_AIRPORT_ID AS origin_airport_id,
        substring(ORIGIN, 2, length(ORIGIN) -1) AS origin_airport_code,
        substring(ORIGIN_CITY_NAME, 2) AS origin_city_name,
        substring(ORIGIN_STATE_ABR, 2, length(ORIGIN_STATE_ABR) -1)  AS origin_state_abr,
        DEST_AIRPORT_ID AS dest_airport_id,
        substring(DEST, 2, length(DEST) -1) AS dest_airport_code,
        substring(DEST_CITY_NAME,2) AS dest_city_name,
        substring(DEST_STATE_ABR, 2, length(DEST_STATE_ABR) -1) AS dest_state_abr,
        DEP_DELAY_NEW AS dep_delay_new,
        ARR_DELAY_NEW AS arr_delay_new,
        CARRIER_DELAY AS carrier_delay,
        WEATHER_DELAY AS weather_delay,
        NAS_DELAY AS nas_delay,
        SECURITY_DELAY AS security_delay,
        LATE_AIRCRAFT_DELAY AS late_aircraft_delay
    FROM delays_raw;
    ```

3. To save the file, press **Ctrl + X**, then **y**, then enter.

4. To start Hive and run the **flightdelays.hql** file, use the following command:

    ```bash
    beeline -u 'jdbc:hive2://localhost:10001/;transportMode=http' -f flightdelays.hql
    ```

5. After the **flightdelays.hql** script finishes running, use the following command to open an interactive Beeline session:

    ```bash
    beeline -u 'jdbc:hive2://localhost:10001/;transportMode=http'
    ```

6. When you receive the `jdbc:hive2://localhost:10001/>` prompt, use the following query to retrieve data from the imported flight delay data:

    ```hiveql
    INSERT OVERWRITE DIRECTORY '/tutorials/flightdelays/output'
    ROW FORMAT DELIMITED FIELDS TERMINATED BY '\t'
    SELECT regexp_replace(origin_city_name, '''', ''),
        avg(weather_delay)
    FROM delays
    WHERE weather_delay IS NOT NULL
    GROUP BY origin_city_name;
    ```

    This query retrieves a list of cities that experienced weather delays, along with the average delay time, and saves it to `/tutorials/flightdelays/output`. Later, Sqoop reads the data from this location and exports it to Azure SQL Database.

7. To exit Beeline, enter `!quit` at the prompt.

## Create a SQL database table

There are many ways to connect to SQL Database and create a table. The following steps use [FreeTDS](http://www.freetds.org/) from the HDInsight cluster.

1. To install FreeTDS, use the following command from the open SSH connection to the cluster:

    ```bash
    sudo apt-get --assume-yes install freetds-dev freetds-bin
    ```

2. After the installation finishes, use the following command to connect to the SQL Database server.

    ```bash
    TDSVER=8.0 tsql -H $SQLSERVERNAME.database.windows.net -U $SQLUSER -p 1433 -D $DATABASE -P $SQLPASWORD
    ```

    You receive output similar to the following text:

    ```
    locale is "en_US.UTF-8"
    locale charset is "UTF-8"
    using default charset "UTF-8"
    Default database being set to <yourdatabase>
    1>
    ```

3. At the `1>` prompt, enter the following lines:

    ```hiveql
    CREATE TABLE [dbo].[delays](
    [origin_city_name] [nvarchar](50) NOT NULL,
    [weather_delay] float,
    CONSTRAINT [PK_delays] PRIMARY KEY CLUSTERED
    ([origin_city_name] ASC))
    GO
    ```

    When the `GO` statement is entered, the previous statements are evaluated. This statement creates a table named **delays**, with a clustered index.

    Use the following query to verify that the table has been created:

    ```hiveql
    SELECT * FROM information_schema.tables
    GO
    ```

    The output is similar to the following text:

    ```
    TABLE_CATALOG   TABLE_SCHEMA    TABLE_NAME      TABLE_TYPE
    databaseName       dbo             delays        BASE TABLE
    ```

4. Enter `exit` at the `1>` prompt to exit the tsql utility.

## Export data to SQL database using Apache Sqoop

In the previous sections, you copied the transformed data at `/tutorials/flightdelays/output`. In this section, you use Sqoop to export the data from `/tutorials/flightdelays/output` to the table you created in Azure SQL database.

1. Verify that Sqoop can see your SQL database by entering the command below:

    ```bash
    sqoop list-databases --connect jdbc:sqlserver://$SQLSERVERNAME.database.windows.net:1433 --username $SQLUSER --password $SQLPASWORD
    ```

    This command returns a list of databases, including the database in which you created the `delays` table earlier.

2. Export data from `/tutorials/flightdelays/output` to the `delays` table by entering the command below:

    ```bash
    sqoop export --connect "jdbc:sqlserver://$SQLSERVERNAME.database.windows.net:1433;database=$DATABASE" --username $SQLUSER --password $SQLPASWORD --table 'delays' --export-dir '/tutorials/flightdelays/output' --fields-terminated-by '\t' -m 1
    ```

    Sqoop connects to the database that contains the `delays` table, and exports data from the `/tutorials/flightdelays/output` directory to the `delays` table.

3. After the sqoop command finishes, use the tsql utility to connect to the database by entering the command below:

    ```bash
    TDSVER=8.0 tsql -H $SQLSERVERNAME.database.windows.net -U $SQLUSER -p 1433 -D $DATABASE -P $SQLPASWORD
    ```

    Use the following statements to verify that the data was exported to the delays table:

    ```sql
    SELECT * FROM delays
    GO
    ```

    You should see a listing of data in the table. The table includes the city name and the average flight delay time for that city. 

    Type `exit` to exit the tsql utility.

## Clean up resources

After you complete the tutorial, you may want to delete the cluster. With HDInsight, your data is stored in Azure Storage, so you can safely delete a cluster when it is not in use. You are also charged for an HDInsight cluster, even when it is not in use. Since the charges for the cluster are many times more than the charges for storage, it makes economic sense to delete clusters when they are not in use.

To delete a cluster, see [Delete an HDInsight cluster using your browser, PowerShell, or the Azure CLI](./hdinsight-delete-cluster.md).

## Next steps

In this tutorial, you took a raw CSV data file, imported it into an HDInsight cluster storage, and then transformed the data using Apache Hive in Azure HDInsight.  Advance to the next tutorial to learn how to create HDInsight Hadoop clusters on-demand using Azure Data Factory.

> [!div class="nextstepaction"]
>[Create on-demand Apache Hadoop clusters in HDInsight using Azure Data Factory](hdinsight-hadoop-create-linux-clusters-adf.md)

To learn more ways to work with data in HDInsight, see the following articles:

* [Tutorial: Extract, transform, and load data using Apache Hive on Azure HDInsight](../storage/blobs/data-lake-storage-tutorial-extract-transform-load-hive.md)
* [Use Apache Hive with HDInsight](hadoop/hdinsight-use-hive.md)
* [Develop Java MapReduce programs for Apache Hadoop on HDInsight](hadoop/apache-hadoop-develop-deploy-java-mapreduce-linux.md)

* [Use Apache Oozie with HDInsight](hdinsight-use-oozie-linux-mac.md)
* [Use Apache Sqoop with HDInsight](hadoop/apache-hadoop-use-sqoop-mac-linux.md)<|MERGE_RESOLUTION|>--- conflicted
+++ resolved
@@ -1,318 +1,312 @@
----
-title: 'Tutorial: Perform extract, transform, load (ETL) operations using Hive on HDInsight - Azure '
-description: Learn how to extract data from a raw CSV dataset, transform it using Hive on HDInsight, and then load the transformed data into Azure SQL database by using Apache Sqoop.
-author: hrasheed-msft
-ms.reviewer: jasonh
-
-ms.service: hdinsight
-ms.topic: tutorial
-ms.date: 05/15/2019
-ms.author: hrasheed
-ms.custom: H1Hack27Feb2017,hdinsightactive,mvc
-#Customer intent: As a data analyst, I need to load some data into a Hadoop cluster, transform, and then export it to an Azure SQL database
----
-
-# Tutorial: Extract, transform, and load data using Apache Hive in Azure HDInsight
-
-In this tutorial, you take a raw CSV data file of publicly available flight data, import it into an HDInsight cluster storage, and then transform the data using [Apache Hive](https://hive.apache.org/) in Azure HDInsight. Once the data is transformed, you load that data into an Azure SQL database using [Apache Sqoop](https://sqoop.apache.org/).
-
-This tutorial covers the following tasks:
-
-> [!div class="checklist"]
-> * Download the sample flight data
-> * Upload data to an HDInsight cluster
-> * Transform the data using Hive
-> * Create a table in an Azure SQL database
-> * Use Sqoop to export data to an Azure SQL database
-
-The following illustration shows a typical ETL application flow.
-
-![ETL operation using Apache Hive on Azure HDInsight](./media/hdinsight-analyze-flight-delay-data-linux/hdinsight-etl-architecture.png "ETL operation using Apache Hive on Azure HDInsight")
-
-If you don’t have an Azure subscription, create a [free account](https://azure.microsoft.com/free/?WT.mc_id=A261C142F) before you begin.
-
-## Prerequisites
-
-* An Apache Hadoop cluster on HDInsight. See [Get Started with HDInsight on Linux](hadoop/apache-hadoop-linux-tutorial-get-started.md).
-
-* An Azure SQL Database. You use an Azure SQL database as a destination data store. If you don't have a SQL database, see [Create an Azure SQL database in the Azure portal](../sql-database/sql-database-single-database-get-started.md).
-
-* An SSH client. For more information, see [Connect to HDInsight (Apache Hadoop) using SSH](hdinsight-hadoop-linux-use-ssh-unix.md).
-
-## Download the flight data
-
-1. Browse to [Research and Innovative Technology Administration, Bureau of Transportation Statistics](https://www.transtats.bts.gov/DL_SelectFields.asp?Table_ID=236&DB_Short_Name=On-Time).
-
-2. On the page, clear all fields, and then select the following values:
-
-   | Name | Value |
-   | --- | --- |
-   | Filter Year |2019 |
-   | Filter Period |January |
-<<<<<<< HEAD
-   | Fields |Year, FlightDate, UniqueCarrier, Carrier, FlightNum, OriginAirportID, Origin, OriginCityName, OriginState, DestAirportID, Dest, DestCityName, DestState, DepDelayMinutes, ArrDelay, ArrDelayMinutes, CarrierDelay, WeatherDelay, NASDelay, SecurityDelay, LateAircraftDelay. |
-   
-   Clear all other fields. 
-=======
-   | Fields |Year, FlightDate, Reporting_Airline, DOT_ID_Reporting_Airline, Flight_Number_Reporting_Airline, OriginAirportID, Origin, OriginCityName, OriginState, DestAirportID, Dest, DestCityName, DestState, DepDelayMinutes, ArrDelay, ArrDelayMinutes, CarrierDelay, WeatherDelay, NASDelay, SecurityDelay, LateAircraftDelay. |
->>>>>>> 6a383dfd
-
-3. Select **Download**. You get a .zip file with the data fields you selected.
-
-## Upload data to an HDInsight cluster
-
-There are many ways to upload data to the storage associated with an HDInsight cluster. In this section, you use `scp` to upload data. To learn about other ways to upload data, see [Upload data to HDInsight](hdinsight-upload-data.md).
-
-1. Upload the .zip file to the HDInsight cluster head node. Edit the command below by replacing `FILENAME` with the name of the .zip file, and `CLUSTERNAME` with the name of the HDInsight cluster. Then open a command prompt, set your working directory to the file location, and then enter the command.
-
-    ```cmd
-    scp FILENAME.zip sshuser@CLUSTERNAME-ssh.azurehdinsight.net:FILENAME.zip
-    ```
-
-2. After the upload has finished, connect to the cluster by using SSH. Edit the command below by replacing `CLUSTERNAME` with the name of the HDInsight cluster. Then enter the following command:
-
-    ```cmd
-    ssh sshuser@CLUSTERNAME-ssh.azurehdinsight.net
-    ```
-
-3. Set up environment variable once an SSH connection has been established. Replace `FILE_NAME`, `SQL_SERVERNAME`, `SQL_DATABASE`, `SQL_USER`, and `SQL_PASWORD` with the appropriate values. Then enter the command:
-
-    ```bash
-    export FILENAME=FILE_NAME
-    export SQLSERVERNAME=SQL_SERVERNAME
-    export DATABASE=SQL_DATABASE
-    export SQLUSER=SQL_USER
-    export SQLPASWORD='SQL_PASWORD'
-    ```
-
-4. Unzip the .zip file by entering the command below:
-
-    ```bash
-    unzip $FILENAME.zip
-    ```
-
-5. Create a directory on HDInsight storage, and then copy the .csv file to the directory by entering the command below:
-
-    ```bash
-    hdfs dfs -mkdir -p /tutorials/flightdelays/data
-    hdfs dfs -put $FILENAME.csv /tutorials/flightdelays/data/
-    ```
-
-## Transform data using a Hive query
-
-There are many ways to run a Hive job on an HDInsight cluster. In this section, you use [Beeline](https://cwiki.apache.org/confluence/display/Hive/HiveServer2+Clients#HiveServer2Clients-Beeline%E2%80%93CommandLineShell)
- to run a Hive job. For information on other methods of running a Hive job, see [Use Apache Hive on HDInsight](./hadoop/hdinsight-use-hive.md).
-
-As part of the Hive job, you import the data from the .csv file into a Hive table named **Delays**.
-
-1. From the SSH prompt that you already have for the HDInsight cluster, use the following command to create, and edit a new file named **flightdelays.hql**:
-
-    ```bash
-    nano flightdelays.hql
-    ```
-
-2. Use the following text as the contents of this file:
-
-    ```hiveql
-    DROP TABLE delays_raw;
-    -- Creates an external table over the csv file
-    CREATE EXTERNAL TABLE delays_raw (
-        YEAR string,
-        FL_DATE string,
-        UNIQUE_CARRIER string,
-        CARRIER string,
-        FL_NUM string,
-        ORIGIN_AIRPORT_ID string,
-        ORIGIN string,
-        ORIGIN_CITY_NAME string,
-        ORIGIN_CITY_NAME_TEMP string,
-        ORIGIN_STATE_ABR string,
-        DEST_AIRPORT_ID string,
-        DEST string,
-        DEST_CITY_NAME string,
-        DEST_CITY_NAME_TEMP string,
-        DEST_STATE_ABR string,
-        DEP_DELAY_NEW float,
-        ARR_DELAY_NEW float,
-        CARRIER_DELAY float,
-        WEATHER_DELAY float,
-        NAS_DELAY float,
-        SECURITY_DELAY float,
-        LATE_AIRCRAFT_DELAY float)
-    -- The following lines describe the format and location of the file
-    ROW FORMAT DELIMITED FIELDS TERMINATED BY ','
-    LINES TERMINATED BY '\n'
-    STORED AS TEXTFILE
-    LOCATION '/tutorials/flightdelays/data';
-
-    -- Drop the delays table if it exists
-    DROP TABLE delays;
-    -- Create the delays table and populate it with data
-    -- pulled in from the CSV file (via the external table defined previously)
-    CREATE TABLE delays AS
-    SELECT YEAR AS year,
-        FL_DATE AS flight_date,
-        substring(UNIQUE_CARRIER, 2, length(UNIQUE_CARRIER) -1) AS unique_carrier,
-        substring(CARRIER, 2, length(CARRIER) -1) AS carrier,
-        substring(FL_NUM, 2, length(FL_NUM) -1) AS flight_num,
-        ORIGIN_AIRPORT_ID AS origin_airport_id,
-        substring(ORIGIN, 2, length(ORIGIN) -1) AS origin_airport_code,
-        substring(ORIGIN_CITY_NAME, 2) AS origin_city_name,
-        substring(ORIGIN_STATE_ABR, 2, length(ORIGIN_STATE_ABR) -1)  AS origin_state_abr,
-        DEST_AIRPORT_ID AS dest_airport_id,
-        substring(DEST, 2, length(DEST) -1) AS dest_airport_code,
-        substring(DEST_CITY_NAME,2) AS dest_city_name,
-        substring(DEST_STATE_ABR, 2, length(DEST_STATE_ABR) -1) AS dest_state_abr,
-        DEP_DELAY_NEW AS dep_delay_new,
-        ARR_DELAY_NEW AS arr_delay_new,
-        CARRIER_DELAY AS carrier_delay,
-        WEATHER_DELAY AS weather_delay,
-        NAS_DELAY AS nas_delay,
-        SECURITY_DELAY AS security_delay,
-        LATE_AIRCRAFT_DELAY AS late_aircraft_delay
-    FROM delays_raw;
-    ```
-
-3. To save the file, press **Ctrl + X**, then **y**, then enter.
-
-4. To start Hive and run the **flightdelays.hql** file, use the following command:
-
-    ```bash
-    beeline -u 'jdbc:hive2://localhost:10001/;transportMode=http' -f flightdelays.hql
-    ```
-
-5. After the **flightdelays.hql** script finishes running, use the following command to open an interactive Beeline session:
-
-    ```bash
-    beeline -u 'jdbc:hive2://localhost:10001/;transportMode=http'
-    ```
-
-6. When you receive the `jdbc:hive2://localhost:10001/>` prompt, use the following query to retrieve data from the imported flight delay data:
-
-    ```hiveql
-    INSERT OVERWRITE DIRECTORY '/tutorials/flightdelays/output'
-    ROW FORMAT DELIMITED FIELDS TERMINATED BY '\t'
-    SELECT regexp_replace(origin_city_name, '''', ''),
-        avg(weather_delay)
-    FROM delays
-    WHERE weather_delay IS NOT NULL
-    GROUP BY origin_city_name;
-    ```
-
-    This query retrieves a list of cities that experienced weather delays, along with the average delay time, and saves it to `/tutorials/flightdelays/output`. Later, Sqoop reads the data from this location and exports it to Azure SQL Database.
-
-7. To exit Beeline, enter `!quit` at the prompt.
-
-## Create a SQL database table
-
-There are many ways to connect to SQL Database and create a table. The following steps use [FreeTDS](http://www.freetds.org/) from the HDInsight cluster.
-
-1. To install FreeTDS, use the following command from the open SSH connection to the cluster:
-
-    ```bash
-    sudo apt-get --assume-yes install freetds-dev freetds-bin
-    ```
-
-2. After the installation finishes, use the following command to connect to the SQL Database server.
-
-    ```bash
-    TDSVER=8.0 tsql -H $SQLSERVERNAME.database.windows.net -U $SQLUSER -p 1433 -D $DATABASE -P $SQLPASWORD
-    ```
-
-    You receive output similar to the following text:
-
-    ```
-    locale is "en_US.UTF-8"
-    locale charset is "UTF-8"
-    using default charset "UTF-8"
-    Default database being set to <yourdatabase>
-    1>
-    ```
-
-3. At the `1>` prompt, enter the following lines:
-
-    ```hiveql
-    CREATE TABLE [dbo].[delays](
-    [origin_city_name] [nvarchar](50) NOT NULL,
-    [weather_delay] float,
-    CONSTRAINT [PK_delays] PRIMARY KEY CLUSTERED
-    ([origin_city_name] ASC))
-    GO
-    ```
-
-    When the `GO` statement is entered, the previous statements are evaluated. This statement creates a table named **delays**, with a clustered index.
-
-    Use the following query to verify that the table has been created:
-
-    ```hiveql
-    SELECT * FROM information_schema.tables
-    GO
-    ```
-
-    The output is similar to the following text:
-
-    ```
-    TABLE_CATALOG   TABLE_SCHEMA    TABLE_NAME      TABLE_TYPE
-    databaseName       dbo             delays        BASE TABLE
-    ```
-
-4. Enter `exit` at the `1>` prompt to exit the tsql utility.
-
-## Export data to SQL database using Apache Sqoop
-
-In the previous sections, you copied the transformed data at `/tutorials/flightdelays/output`. In this section, you use Sqoop to export the data from `/tutorials/flightdelays/output` to the table you created in Azure SQL database.
-
-1. Verify that Sqoop can see your SQL database by entering the command below:
-
-    ```bash
-    sqoop list-databases --connect jdbc:sqlserver://$SQLSERVERNAME.database.windows.net:1433 --username $SQLUSER --password $SQLPASWORD
-    ```
-
-    This command returns a list of databases, including the database in which you created the `delays` table earlier.
-
-2. Export data from `/tutorials/flightdelays/output` to the `delays` table by entering the command below:
-
-    ```bash
-    sqoop export --connect "jdbc:sqlserver://$SQLSERVERNAME.database.windows.net:1433;database=$DATABASE" --username $SQLUSER --password $SQLPASWORD --table 'delays' --export-dir '/tutorials/flightdelays/output' --fields-terminated-by '\t' -m 1
-    ```
-
-    Sqoop connects to the database that contains the `delays` table, and exports data from the `/tutorials/flightdelays/output` directory to the `delays` table.
-
-3. After the sqoop command finishes, use the tsql utility to connect to the database by entering the command below:
-
-    ```bash
-    TDSVER=8.0 tsql -H $SQLSERVERNAME.database.windows.net -U $SQLUSER -p 1433 -D $DATABASE -P $SQLPASWORD
-    ```
-
-    Use the following statements to verify that the data was exported to the delays table:
-
-    ```sql
-    SELECT * FROM delays
-    GO
-    ```
-
-    You should see a listing of data in the table. The table includes the city name and the average flight delay time for that city. 
-
-    Type `exit` to exit the tsql utility.
-
-## Clean up resources
-
-After you complete the tutorial, you may want to delete the cluster. With HDInsight, your data is stored in Azure Storage, so you can safely delete a cluster when it is not in use. You are also charged for an HDInsight cluster, even when it is not in use. Since the charges for the cluster are many times more than the charges for storage, it makes economic sense to delete clusters when they are not in use.
-
-To delete a cluster, see [Delete an HDInsight cluster using your browser, PowerShell, or the Azure CLI](./hdinsight-delete-cluster.md).
-
-## Next steps
-
-In this tutorial, you took a raw CSV data file, imported it into an HDInsight cluster storage, and then transformed the data using Apache Hive in Azure HDInsight.  Advance to the next tutorial to learn how to create HDInsight Hadoop clusters on-demand using Azure Data Factory.
-
-> [!div class="nextstepaction"]
->[Create on-demand Apache Hadoop clusters in HDInsight using Azure Data Factory](hdinsight-hadoop-create-linux-clusters-adf.md)
-
-To learn more ways to work with data in HDInsight, see the following articles:
-
-* [Tutorial: Extract, transform, and load data using Apache Hive on Azure HDInsight](../storage/blobs/data-lake-storage-tutorial-extract-transform-load-hive.md)
-* [Use Apache Hive with HDInsight](hadoop/hdinsight-use-hive.md)
-* [Develop Java MapReduce programs for Apache Hadoop on HDInsight](hadoop/apache-hadoop-develop-deploy-java-mapreduce-linux.md)
-
-* [Use Apache Oozie with HDInsight](hdinsight-use-oozie-linux-mac.md)
+---
+title: 'Tutorial: Perform extract, transform, load (ETL) operations using Hive on HDInsight - Azure '
+description: Learn how to extract data from a raw CSV dataset, transform it using Hive on HDInsight, and then load the transformed data into Azure SQL database by using Apache Sqoop.
+author: hrasheed-msft
+ms.reviewer: jasonh
+
+ms.service: hdinsight
+ms.topic: tutorial
+ms.date: 05/15/2019
+ms.author: hrasheed
+ms.custom: H1Hack27Feb2017,hdinsightactive,mvc
+#Customer intent: As a data analyst, I need to load some data into a Hadoop cluster, transform, and then export it to an Azure SQL database
+---
+
+# Tutorial: Extract, transform, and load data using Apache Hive in Azure HDInsight
+
+In this tutorial, you take a raw CSV data file of publicly available flight data, import it into an HDInsight cluster storage, and then transform the data using [Apache Hive](https://hive.apache.org/) in Azure HDInsight. Once the data is transformed, you load that data into an Azure SQL database using [Apache Sqoop](https://sqoop.apache.org/).
+
+This tutorial covers the following tasks:
+
+> [!div class="checklist"]
+> * Download the sample flight data
+> * Upload data to an HDInsight cluster
+> * Transform the data using Hive
+> * Create a table in an Azure SQL database
+> * Use Sqoop to export data to an Azure SQL database
+
+The following illustration shows a typical ETL application flow.
+
+![ETL operation using Apache Hive on Azure HDInsight](./media/hdinsight-analyze-flight-delay-data-linux/hdinsight-etl-architecture.png "ETL operation using Apache Hive on Azure HDInsight")
+
+If you don’t have an Azure subscription, create a [free account](https://azure.microsoft.com/free/?WT.mc_id=A261C142F) before you begin.
+
+## Prerequisites
+
+* An Apache Hadoop cluster on HDInsight. See [Get Started with HDInsight on Linux](hadoop/apache-hadoop-linux-tutorial-get-started.md).
+
+* An Azure SQL Database. You use an Azure SQL database as a destination data store. If you don't have a SQL database, see [Create an Azure SQL database in the Azure portal](../sql-database/sql-database-single-database-get-started.md).
+
+* An SSH client. For more information, see [Connect to HDInsight (Apache Hadoop) using SSH](hdinsight-hadoop-linux-use-ssh-unix.md).
+
+## Download the flight data
+
+1. Browse to [Research and Innovative Technology Administration, Bureau of Transportation Statistics](https://www.transtats.bts.gov/DL_SelectFields.asp?Table_ID=236&DB_Short_Name=On-Time).
+
+2. On the page, clear all fields, and then select the following values:
+
+   | Name | Value |
+   | --- | --- |
+   | Filter Year |2019 |
+   | Filter Period |January |
+   | Fields |Year, FlightDate, Reporting_Airline, DOT_ID_Reporting_Airline, Flight_Number_Reporting_Airline, OriginAirportID, Origin, OriginCityName, OriginState, DestAirportID, Dest, DestCityName, DestState, DepDelayMinutes, ArrDelay, ArrDelayMinutes, CarrierDelay, WeatherDelay, NASDelay, SecurityDelay, LateAircraftDelay. |
+
+3. Select **Download**. You get a .zip file with the data fields you selected.
+
+## Upload data to an HDInsight cluster
+
+There are many ways to upload data to the storage associated with an HDInsight cluster. In this section, you use `scp` to upload data. To learn about other ways to upload data, see [Upload data to HDInsight](hdinsight-upload-data.md).
+
+1. Upload the .zip file to the HDInsight cluster head node. Edit the command below by replacing `FILENAME` with the name of the .zip file, and `CLUSTERNAME` with the name of the HDInsight cluster. Then open a command prompt, set your working directory to the file location, and then enter the command.
+
+    ```cmd
+    scp FILENAME.zip sshuser@CLUSTERNAME-ssh.azurehdinsight.net:FILENAME.zip
+    ```
+
+2. After the upload has finished, connect to the cluster by using SSH. Edit the command below by replacing `CLUSTERNAME` with the name of the HDInsight cluster. Then enter the following command:
+
+    ```cmd
+    ssh sshuser@CLUSTERNAME-ssh.azurehdinsight.net
+    ```
+
+3. Set up environment variable once an SSH connection has been established. Replace `FILE_NAME`, `SQL_SERVERNAME`, `SQL_DATABASE`, `SQL_USER`, and `SQL_PASWORD` with the appropriate values. Then enter the command:
+
+    ```bash
+    export FILENAME=FILE_NAME
+    export SQLSERVERNAME=SQL_SERVERNAME
+    export DATABASE=SQL_DATABASE
+    export SQLUSER=SQL_USER
+    export SQLPASWORD='SQL_PASWORD'
+    ```
+
+4. Unzip the .zip file by entering the command below:
+
+    ```bash
+    unzip $FILENAME.zip
+    ```
+
+5. Create a directory on HDInsight storage, and then copy the .csv file to the directory by entering the command below:
+
+    ```bash
+    hdfs dfs -mkdir -p /tutorials/flightdelays/data
+    hdfs dfs -put $FILENAME.csv /tutorials/flightdelays/data/
+    ```
+
+## Transform data using a Hive query
+
+There are many ways to run a Hive job on an HDInsight cluster. In this section, you use [Beeline](https://cwiki.apache.org/confluence/display/Hive/HiveServer2+Clients#HiveServer2Clients-Beeline%E2%80%93CommandLineShell)
+ to run a Hive job. For information on other methods of running a Hive job, see [Use Apache Hive on HDInsight](./hadoop/hdinsight-use-hive.md).
+
+As part of the Hive job, you import the data from the .csv file into a Hive table named **Delays**.
+
+1. From the SSH prompt that you already have for the HDInsight cluster, use the following command to create, and edit a new file named **flightdelays.hql**:
+
+    ```bash
+    nano flightdelays.hql
+    ```
+
+2. Use the following text as the contents of this file:
+
+    ```hiveql
+    DROP TABLE delays_raw;
+    -- Creates an external table over the csv file
+    CREATE EXTERNAL TABLE delays_raw (
+        YEAR string,
+        FL_DATE string,
+        UNIQUE_CARRIER string,
+        CARRIER string,
+        FL_NUM string,
+        ORIGIN_AIRPORT_ID string,
+        ORIGIN string,
+        ORIGIN_CITY_NAME string,
+        ORIGIN_CITY_NAME_TEMP string,
+        ORIGIN_STATE_ABR string,
+        DEST_AIRPORT_ID string,
+        DEST string,
+        DEST_CITY_NAME string,
+        DEST_CITY_NAME_TEMP string,
+        DEST_STATE_ABR string,
+        DEP_DELAY_NEW float,
+        ARR_DELAY_NEW float,
+        CARRIER_DELAY float,
+        WEATHER_DELAY float,
+        NAS_DELAY float,
+        SECURITY_DELAY float,
+        LATE_AIRCRAFT_DELAY float)
+    -- The following lines describe the format and location of the file
+    ROW FORMAT DELIMITED FIELDS TERMINATED BY ','
+    LINES TERMINATED BY '\n'
+    STORED AS TEXTFILE
+    LOCATION '/tutorials/flightdelays/data';
+
+    -- Drop the delays table if it exists
+    DROP TABLE delays;
+    -- Create the delays table and populate it with data
+    -- pulled in from the CSV file (via the external table defined previously)
+    CREATE TABLE delays AS
+    SELECT YEAR AS year,
+        FL_DATE AS flight_date,
+        substring(UNIQUE_CARRIER, 2, length(UNIQUE_CARRIER) -1) AS unique_carrier,
+        substring(CARRIER, 2, length(CARRIER) -1) AS carrier,
+        substring(FL_NUM, 2, length(FL_NUM) -1) AS flight_num,
+        ORIGIN_AIRPORT_ID AS origin_airport_id,
+        substring(ORIGIN, 2, length(ORIGIN) -1) AS origin_airport_code,
+        substring(ORIGIN_CITY_NAME, 2) AS origin_city_name,
+        substring(ORIGIN_STATE_ABR, 2, length(ORIGIN_STATE_ABR) -1)  AS origin_state_abr,
+        DEST_AIRPORT_ID AS dest_airport_id,
+        substring(DEST, 2, length(DEST) -1) AS dest_airport_code,
+        substring(DEST_CITY_NAME,2) AS dest_city_name,
+        substring(DEST_STATE_ABR, 2, length(DEST_STATE_ABR) -1) AS dest_state_abr,
+        DEP_DELAY_NEW AS dep_delay_new,
+        ARR_DELAY_NEW AS arr_delay_new,
+        CARRIER_DELAY AS carrier_delay,
+        WEATHER_DELAY AS weather_delay,
+        NAS_DELAY AS nas_delay,
+        SECURITY_DELAY AS security_delay,
+        LATE_AIRCRAFT_DELAY AS late_aircraft_delay
+    FROM delays_raw;
+    ```
+
+3. To save the file, press **Ctrl + X**, then **y**, then enter.
+
+4. To start Hive and run the **flightdelays.hql** file, use the following command:
+
+    ```bash
+    beeline -u 'jdbc:hive2://localhost:10001/;transportMode=http' -f flightdelays.hql
+    ```
+
+5. After the **flightdelays.hql** script finishes running, use the following command to open an interactive Beeline session:
+
+    ```bash
+    beeline -u 'jdbc:hive2://localhost:10001/;transportMode=http'
+    ```
+
+6. When you receive the `jdbc:hive2://localhost:10001/>` prompt, use the following query to retrieve data from the imported flight delay data:
+
+    ```hiveql
+    INSERT OVERWRITE DIRECTORY '/tutorials/flightdelays/output'
+    ROW FORMAT DELIMITED FIELDS TERMINATED BY '\t'
+    SELECT regexp_replace(origin_city_name, '''', ''),
+        avg(weather_delay)
+    FROM delays
+    WHERE weather_delay IS NOT NULL
+    GROUP BY origin_city_name;
+    ```
+
+    This query retrieves a list of cities that experienced weather delays, along with the average delay time, and saves it to `/tutorials/flightdelays/output`. Later, Sqoop reads the data from this location and exports it to Azure SQL Database.
+
+7. To exit Beeline, enter `!quit` at the prompt.
+
+## Create a SQL database table
+
+There are many ways to connect to SQL Database and create a table. The following steps use [FreeTDS](http://www.freetds.org/) from the HDInsight cluster.
+
+1. To install FreeTDS, use the following command from the open SSH connection to the cluster:
+
+    ```bash
+    sudo apt-get --assume-yes install freetds-dev freetds-bin
+    ```
+
+2. After the installation finishes, use the following command to connect to the SQL Database server.
+
+    ```bash
+    TDSVER=8.0 tsql -H $SQLSERVERNAME.database.windows.net -U $SQLUSER -p 1433 -D $DATABASE -P $SQLPASWORD
+    ```
+
+    You receive output similar to the following text:
+
+    ```
+    locale is "en_US.UTF-8"
+    locale charset is "UTF-8"
+    using default charset "UTF-8"
+    Default database being set to <yourdatabase>
+    1>
+    ```
+
+3. At the `1>` prompt, enter the following lines:
+
+    ```hiveql
+    CREATE TABLE [dbo].[delays](
+    [origin_city_name] [nvarchar](50) NOT NULL,
+    [weather_delay] float,
+    CONSTRAINT [PK_delays] PRIMARY KEY CLUSTERED
+    ([origin_city_name] ASC))
+    GO
+    ```
+
+    When the `GO` statement is entered, the previous statements are evaluated. This statement creates a table named **delays**, with a clustered index.
+
+    Use the following query to verify that the table has been created:
+
+    ```hiveql
+    SELECT * FROM information_schema.tables
+    GO
+    ```
+
+    The output is similar to the following text:
+
+    ```
+    TABLE_CATALOG   TABLE_SCHEMA    TABLE_NAME      TABLE_TYPE
+    databaseName       dbo             delays        BASE TABLE
+    ```
+
+4. Enter `exit` at the `1>` prompt to exit the tsql utility.
+
+## Export data to SQL database using Apache Sqoop
+
+In the previous sections, you copied the transformed data at `/tutorials/flightdelays/output`. In this section, you use Sqoop to export the data from `/tutorials/flightdelays/output` to the table you created in Azure SQL database.
+
+1. Verify that Sqoop can see your SQL database by entering the command below:
+
+    ```bash
+    sqoop list-databases --connect jdbc:sqlserver://$SQLSERVERNAME.database.windows.net:1433 --username $SQLUSER --password $SQLPASWORD
+    ```
+
+    This command returns a list of databases, including the database in which you created the `delays` table earlier.
+
+2. Export data from `/tutorials/flightdelays/output` to the `delays` table by entering the command below:
+
+    ```bash
+    sqoop export --connect "jdbc:sqlserver://$SQLSERVERNAME.database.windows.net:1433;database=$DATABASE" --username $SQLUSER --password $SQLPASWORD --table 'delays' --export-dir '/tutorials/flightdelays/output' --fields-terminated-by '\t' -m 1
+    ```
+
+    Sqoop connects to the database that contains the `delays` table, and exports data from the `/tutorials/flightdelays/output` directory to the `delays` table.
+
+3. After the sqoop command finishes, use the tsql utility to connect to the database by entering the command below:
+
+    ```bash
+    TDSVER=8.0 tsql -H $SQLSERVERNAME.database.windows.net -U $SQLUSER -p 1433 -D $DATABASE -P $SQLPASWORD
+    ```
+
+    Use the following statements to verify that the data was exported to the delays table:
+
+    ```sql
+    SELECT * FROM delays
+    GO
+    ```
+
+    You should see a listing of data in the table. The table includes the city name and the average flight delay time for that city. 
+
+    Type `exit` to exit the tsql utility.
+
+## Clean up resources
+
+After you complete the tutorial, you may want to delete the cluster. With HDInsight, your data is stored in Azure Storage, so you can safely delete a cluster when it is not in use. You are also charged for an HDInsight cluster, even when it is not in use. Since the charges for the cluster are many times more than the charges for storage, it makes economic sense to delete clusters when they are not in use.
+
+To delete a cluster, see [Delete an HDInsight cluster using your browser, PowerShell, or the Azure CLI](./hdinsight-delete-cluster.md).
+
+## Next steps
+
+In this tutorial, you took a raw CSV data file, imported it into an HDInsight cluster storage, and then transformed the data using Apache Hive in Azure HDInsight.  Advance to the next tutorial to learn how to create HDInsight Hadoop clusters on-demand using Azure Data Factory.
+
+> [!div class="nextstepaction"]
+>[Create on-demand Apache Hadoop clusters in HDInsight using Azure Data Factory](hdinsight-hadoop-create-linux-clusters-adf.md)
+
+To learn more ways to work with data in HDInsight, see the following articles:
+
+* [Tutorial: Extract, transform, and load data using Apache Hive on Azure HDInsight](../storage/blobs/data-lake-storage-tutorial-extract-transform-load-hive.md)
+* [Use Apache Hive with HDInsight](hadoop/hdinsight-use-hive.md)
+* [Develop Java MapReduce programs for Apache Hadoop on HDInsight](hadoop/apache-hadoop-develop-deploy-java-mapreduce-linux.md)
+
+* [Use Apache Oozie with HDInsight](hdinsight-use-oozie-linux-mac.md)
 * [Use Apache Sqoop with HDInsight](hadoop/apache-hadoop-use-sqoop-mac-linux.md)