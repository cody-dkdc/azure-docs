---
title: 'Tutorial: Perform extract, transform, load (ETL) operations using Hive on HDInsight - Azure | Microsoft Docs'
description: Learn how to extract data from a raw CSV dataset, transform it using Hive on HDInsight, and then load the transformed data into Azure SQL database by using Sqoop.
services: hdinsight
documentationcenter: ''
author: Blackmist
manager: cgronlun
editor: cgronlun
tags: azure-portal

ms.assetid: 0c23a079-981a-4079-b3f7-ad147b4609e5
ms.service: hdinsight
ms.workload: big-data
ms.tgt_pltfrm: na
ms.devlang: na
<<<<<<< HEAD
ms.topic: tutorial
ms.date: 05/07/2018
=======
ms.topic: conceptual
ms.date: 04/23/2018
>>>>>>> 880d59d6
ms.author: larryfr
ms.custom: H1Hack27Feb2017,hdinsightactive,mvc
#Customer intent: As a data analyst, I need to load some data into a Hadoop cluster, transform, and then export it to an Azure SQL database
---

# Tutorial: Extract, transform, and load data using Apache Hive on Azure HDInsight

In this tutorial, you take a raw CSV data file, import it into an HDInsight cluster storage, and then transform the data using Apache Hive on Azure HDInsight. Once the data is transformed, you load that data into an Azure SQL database using Apache Sqoop. In this article, you use publicly available flight data.

> [!IMPORTANT]
> The steps in this document require an HDInsight cluster that uses Linux. Linux is the only operating system used on Azure HDInsight version 3.4 or later. For more information, see [HDInsight retirement on Windows](hdinsight-component-versioning.md#hdinsight-windows-retirement).

This tutorial covers the following tasks: 

> [!div class="checklist"]
> * Download the sample flight data
> * Upload data to an HDInsight cluster
> * Transform the data using Hive
> * Create a table in Azure SQL database
> * Use Sqoop to export data to Azure SQL database


The following illustration shows a typical ETL application flow.

![ETL operation using Apache Hive on Azure HDInsight](./media/hdinsight-analyze-flight-delay-data-linux/hdinsight-etl-architecture.png "ETL operation using Apache Hive on Azure HDInsight")

If you don't have an Azure subscription, [create a free account](https://azure.microsoft.com/free/) before you begin.

## Prerequisites

* **A Linux-based Hadoop cluster on HDInsight**. See [Get started using Hadoop in HDInsight](hadoop/apache-hadoop-linux-tutorial-get-started.md) for steps on how to create a new Linux-based HDInsight cluster.

* **Azure SQL Database**. You use an Azure SQL database as a destination data store. If you don't have a SQL database, see [Create an Azure SQL database in the Azure portal](../sql-database/sql-database-get-started.md).

* **Azure CLI 2.0**. If you haven't installed the Azure CLI, see [Install the Azure CLI](https://docs.microsoft.com/cli/azure/install-azure-cli?view=azure-cli-latest) for more steps.

<<<<<<< HEAD
## Download the sample flight data
=======
* **An SSH client**. For more information, see [Connect to HDInsight (Hadoop) using SSH](hdinsight-hadoop-linux-use-ssh-unix.md).

## Download the flight data
>>>>>>> 880d59d6

1. Browse to [Research and Innovative Technology Administration, Bureau of Transportation Statistics][rita-website].

2. On the page, select the following values:

   | Name | Value |
   | --- | --- |
   | Filter Year |2013 |
   | Filter Period |January |
   | Fields |Year, FlightDate, UniqueCarrier, Carrier, FlightNum, OriginAirportID, Origin, OriginCityName, OriginState, DestAirportID, Dest, DestCityName, DestState, DepDelayMinutes, ArrDelay, ArrDelayMinutes, CarrierDelay, WeatherDelay, NASDelay, SecurityDelay, LateAircraftDelay. |
   Clear all other fields. 

3. Select **Download**. You get a .zip file with the data fields you selected.

## Upload data to an HDInsight cluster

There are many ways to upload data to the storage associated with an HDInsight cluster. In this section, you use `scp` to upload data. To learn about other ways to upload data, see [Upload data to HDInsight](hdinsight-upload-data.md).

1. Open a command prompt and use the following command to upload the .zip file to the HDInsight cluster head node:

    ```bash
    scp FILENAME.zip sshuser@clustername-ssh.azurehdinsight.net:
    ```
<<<<<<< HEAD
    scp <FILENAME>.zip <SSH-USERNAME>@<CLUSTERNAME>-ssh.azurehdinsight.net:<FILENAME.zip>
    ```

    Replace *\<FILENAME>* with the name of the .zip file. Replace *\<SSH-USERNAME>* with the SSH login for the HDInsight cluster. Replace *\<CLUSTERNAME>* with the name of the HDInsight cluster. 
=======
>>>>>>> 880d59d6

    Replace `FILENAME` with the name of the .zip file. Replace `sshuser` with the SSH login for the HDInsight cluster. Replace `clustername` with the name of the HDInsight cluster.

2. After the upload has finished, connect to the cluster by using SSH. On the command prompt, enter the following command:

<<<<<<< HEAD
    ```
    ssh <SSH-USERNAME>@<CLUSTERNAME>-ssh.azurehdinsight.net
    ```

    For more information, see [Connect to HDInsight (Hadoop) using SSH](hdinsight-hadoop-linux-use-ssh-unix.md).

3. Use the following command to unzip the .zip file:

    ```
    unzip <FILENAME>.zip
=======
    ```bash
    ssh sshuser@clustername-ssh.azurehdinsight.net
    ```

3. Use the following command to unzip the .zip file:

    ```bash
    unzip FILENAME.zip
>>>>>>> 880d59d6
    ```

    This command extracts a .csv file that is roughly 60 MB.

4. Use the following commands to create a directory on HDInsight storage, and then copy the .csv file to the directory:

    ```bash
    hdfs dfs -mkdir -p /tutorials/flightdelays/data
    hdfs dfs -put <FILENAME>.csv /tutorials/flightdelays/data/
    ```

## Transform data using a Hive query

There are many ways to run a Hive job on an HDInsight cluster. In this section, you use Beeline to run a Hive job. For information on other methods of running a Hive job, see [Use Hive on HDInsight](./hadoop/hdinsight-use-hive.md).

As part of the Hive job, you import the data from the .csv file into a Hive table named **Delays**.

1. From the SSH prompt that you already have for the HDInsight cluster, use the following command to create and edit a new file named **flightdelays.hql**:

<<<<<<< HEAD
    ```
    vim flightdelays.hql
=======
    ```bash
    nano flightdelays.hql
>>>>>>> 880d59d6
    ```

2. Use the following text as the contents of this file:

    ```hiveql
    DROP TABLE delays_raw;
    -- Creates an external table over the csv file
    CREATE EXTERNAL TABLE delays_raw (
        YEAR string,
        FL_DATE string,
        UNIQUE_CARRIER string,
        CARRIER string,
        FL_NUM string,
        ORIGIN_AIRPORT_ID string,
        ORIGIN string,
        ORIGIN_CITY_NAME string,
        ORIGIN_CITY_NAME_TEMP string,
        ORIGIN_STATE_ABR string,
        DEST_AIRPORT_ID string,
        DEST string,
        DEST_CITY_NAME string,
        DEST_CITY_NAME_TEMP string,
        DEST_STATE_ABR string,
        DEP_DELAY_NEW float,
        ARR_DELAY_NEW float,
        CARRIER_DELAY float,
        WEATHER_DELAY float,
        NAS_DELAY float,
        SECURITY_DELAY float,
        LATE_AIRCRAFT_DELAY float)
    -- The following lines describe the format and location of the file
    ROW FORMAT DELIMITED FIELDS TERMINATED BY ','
    LINES TERMINATED BY '\n'
    STORED AS TEXTFILE
    LOCATION '/tutorials/flightdelays/data';

    -- Drop the delays table if it exists
    DROP TABLE delays;
    -- Create the delays table and populate it with data
    -- pulled in from the CSV file (via the external table defined previously)
    CREATE TABLE delays AS
    SELECT YEAR AS year,
        FL_DATE AS flight_date,
        substring(UNIQUE_CARRIER, 2, length(UNIQUE_CARRIER) -1) AS unique_carrier,
        substring(CARRIER, 2, length(CARRIER) -1) AS carrier,
        substring(FL_NUM, 2, length(FL_NUM) -1) AS flight_num,
        ORIGIN_AIRPORT_ID AS origin_airport_id,
        substring(ORIGIN, 2, length(ORIGIN) -1) AS origin_airport_code,
        substring(ORIGIN_CITY_NAME, 2) AS origin_city_name,
        substring(ORIGIN_STATE_ABR, 2, length(ORIGIN_STATE_ABR) -1)  AS origin_state_abr,
        DEST_AIRPORT_ID AS dest_airport_id,
        substring(DEST, 2, length(DEST) -1) AS dest_airport_code,
        substring(DEST_CITY_NAME,2) AS dest_city_name,
        substring(DEST_STATE_ABR, 2, length(DEST_STATE_ABR) -1) AS dest_state_abr,
        DEP_DELAY_NEW AS dep_delay_new,
        ARR_DELAY_NEW AS arr_delay_new,
        CARRIER_DELAY AS carrier_delay,
        WEATHER_DELAY AS weather_delay,
        NAS_DELAY AS nas_delay,
        SECURITY_DELAY AS security_delay,
        LATE_AIRCRAFT_DELAY AS late_aircraft_delay
    FROM delays_raw;
    ```

2. To save the file, press **Esc** and then enter `:x`.

3. To start Hive and run the **flightdelays.hql** file, use the following command:

    ```bash
    beeline -u 'jdbc:hive2://localhost:10001/;transportMode=http' -f flightdelays.hql
    ```

4. After the __flightdelays.hql__ script finishes running, use the following command to open an interactive Beeline session:

    ```bash
    beeline -u 'jdbc:hive2://localhost:10001/;transportMode=http'
    ```

5. When you receive the `jdbc:hive2://localhost:10001/>` prompt, use the following query to retrieve data from the imported flight delay data:

    ```hiveql
    INSERT OVERWRITE DIRECTORY '/tutorials/flightdelays/output'
    ROW FORMAT DELIMITED FIELDS TERMINATED BY '\t'
    SELECT regexp_replace(origin_city_name, '''', ''),
        avg(weather_delay)
    FROM delays
    WHERE weather_delay IS NOT NULL
    GROUP BY origin_city_name;
    ```

    This query retrieves a list of cities that experienced weather delays, along with the average delay time, and saves it to `/tutorials/flightdelays/output`. Later, Sqoop reads the data from this location and exports it to Azure SQL Database.

6. To exit Beeline, enter `!quit` at the prompt.

## Create a SQL database table

This section assumes that you have already created an Azure SQL database. If you don't already have a SQL database, use the information in [Create an Azure SQL database in the Azure portal](../sql-database/sql-database-get-started.md) to create one.

If you already have a SQL database, you must get the server name. To find the server, name in the [Azure portal](https://portal.azure.com), select **SQL Databases**, and then filter on the name of the database that you choose to use. The server name is listed in the **Server name** column.

![Get Azure SQL server details](./media/hdinsight-analyze-flight-delay-data-linux/get-azure-sql-server-details.png "Get Azure SQL server details")

> [!NOTE]
> There are many ways to connect to SQL Database and create a table. The following steps use [FreeTDS](http://www.freetds.org/) from the HDInsight cluster.


1. To install FreeTDS, use the following command from an SSH connection to the cluster:

    ```bash
    sudo apt-get --assume-yes install freetds-dev freetds-bin
    ```

3. After the installation finishes, use the following command to connect to the SQL Database server. Replace **serverName** with the SQL Database server name. Replace **adminLogin** and **adminPassword** with the login for SQL Database. Replace **databaseName** with the database name.

    ```bash
    TDSVER=8.0 tsql -H <serverName>.database.windows.net -U <adminLogin> -p 1433 -D <databaseName>
    ```

    When prompted, enter the password for the SQL Database admin login.

    You receive output similar to the following text:

    ```
    locale is "en_US.UTF-8"
    locale charset is "UTF-8"
    using default charset "UTF-8"
    Default database being set to sqooptest
    1>
    ```

4. At the `1>` prompt, enter the following lines:

    ```hiveql
    CREATE TABLE [dbo].[delays](
    [origin_city_name] [nvarchar](50) NOT NULL,
    [weather_delay] float,
    CONSTRAINT [PK_delays] PRIMARY KEY CLUSTERED   
    ([origin_city_name] ASC))
    GO
    ```

    When the `GO` statement is entered, the previous statements are evaluated. This query creates a table named **delays**, with a clustered index.

    Use the following query to verify that the table has been created:

    ```hiveql
    SELECT * FROM information_schema.tables
    GO
    ```

    The output is similar to the following text:

    ```
    TABLE_CATALOG   TABLE_SCHEMA    TABLE_NAME      TABLE_TYPE
    databaseName       dbo             delays        BASE TABLE
    ```

5. Enter `exit` at the `1>` prompt to exit the tsql utility.

## Export data to SQL database using Sqoop

In the previous sections, you copied the transformed data at `/tutorials/flightdelays/output`. In this section, you use Sqoop to export the data from '/tutorials/flightdelays/output` to the table you created in Azure SQL database. 

1. Use the following command to verify that Sqoop can see your SQL database:

    ```bash
    sqoop list-databases --connect jdbc:sqlserver://<serverName>.database.windows.net:1433 --username <adminLogin> --password <adminPassword>
    ```

    This command returns a list of databases, including the database in which you created the delays table earlier.

2. Use the following command to export data from hivesampletable to the delays table:

    ```bash
    sqoop export --connect 'jdbc:sqlserver://<serverName>.database.windows.net:1433;database=<databaseName>' --username <adminLogin> --password <adminPassword> --table 'delays' --export-dir '/tutorials/flightdelays/output' --fields-terminated-by '\t' -m 1
    ```

    Sqoop connects to the database that contains the delays table, and exports data from the `/tutorials/flightdelays/output` directory to the delays table.

3. After the sqoop command finishes, use the tsql utility to connect to the database:

    ```bash
    TDSVER=8.0 tsql -H <serverName>.database.windows.net -U <adminLogin> -P <adminPassword> -p 1433 -D <databaseName>
    ```

    Use the following statements to verify that the data was exported to the delays table:

    ```sql
    SELECT * FROM delays
    GO
    ```

    You should see a listing of data in the table. The table includes the city name and the average flight delay time for that city. 

    Type `exit` to exit the tsql utility.

## Next steps

In this tutorial, you learned how to perform extract, transform, and load data operations using an Apache Hadoop cluster in HDInsight. Advance to the next tutorial to learn how to create HDInsight Hadoop clusters on-demand using Azure Data Factory.

> [!div class="nextstepaction"]
>[Create on-demand Hadoop clusters in HDInsight using Azure Data Factory](hdinsight-hadoop-create-linux-clusters-adf.md)

To learn more ways to work with data in HDInsight, see the following articles:

* [Use Hive with HDInsight][hdinsight-use-hive]
* [Use Pig with HDInsight][hdinsight-use-pig]
* [Develop Java MapReduce programs for Hadoop on HDInsight][hdinsight-develop-mapreduce]
* [Develop Python streaming MapReduce programs for HDInsight][hdinsight-develop-streaming]
* [Use Oozie with HDInsight][hdinsight-use-oozie]
* [Use Sqoop with HDInsight][hdinsight-use-sqoop]



[azure-purchase-options]: http://azure.microsoft.com/pricing/purchase-options/
[azure-member-offers]: http://azure.microsoft.com/pricing/member-offers/
[azure-free-trial]: http://azure.microsoft.com/pricing/free-trial/


[rita-website]: http://www.transtats.bts.gov/DL_SelectFields.asp?Table_ID=236&DB_Short_Name=On-Time
[cindygross-hive-tables]: http://blogs.msdn.com/b/cindygross/archive/2013/02/06/hdinsight-hive-internal-and-external-tables-intro.aspx

[hdinsight-use-oozie]: hdinsight-use-oozie-linux-mac.md
[hdinsight-use-hive]:hadoop/hdinsight-use-hive.md
[hdinsight-provision]: hdinsight-hadoop-provision-linux-clusters.md
[hdinsight-storage]: hdinsight-hadoop-use-blob-storage.md
[hdinsight-upload-data]: hdinsight-upload-data.md
[hdinsight-get-started]: hadoop/apache-hadoop-linux-tutorial-get-started.md
[hdinsight-use-sqoop]:hadoop/apache-hadoop-use-sqoop-mac-linux.md
[hdinsight-use-pig]:hadoop/hdinsight-use-pig.md
[hdinsight-develop-streaming]:hadoop/apache-hadoop-streaming-python.md
[hdinsight-develop-mapreduce]:hadoop/apache-hadoop-develop-deploy-java-mapreduce-linux.md

[hadoop-hiveql]: https://cwiki.apache.org/confluence/display/Hive/LanguageManual+DDL

[technetwiki-hive-error]: http://social.technet.microsoft.com/wiki/contents/articles/23047.hdinsight-hive-error-unable-to-rename.aspx<|MERGE_RESOLUTION|>--- conflicted
+++ resolved
@@ -13,13 +13,8 @@
 ms.workload: big-data
 ms.tgt_pltfrm: na
 ms.devlang: na
-<<<<<<< HEAD
 ms.topic: tutorial
 ms.date: 05/07/2018
-=======
-ms.topic: conceptual
-ms.date: 04/23/2018
->>>>>>> 880d59d6
 ms.author: larryfr
 ms.custom: H1Hack27Feb2017,hdinsightactive,mvc
 #Customer intent: As a data analyst, I need to load some data into a Hadoop cluster, transform, and then export it to an Azure SQL database
@@ -56,13 +51,9 @@
 
 * **Azure CLI 2.0**. If you haven't installed the Azure CLI, see [Install the Azure CLI](https://docs.microsoft.com/cli/azure/install-azure-cli?view=azure-cli-latest) for more steps.
 
-<<<<<<< HEAD
-## Download the sample flight data
-=======
 * **An SSH client**. For more information, see [Connect to HDInsight (Hadoop) using SSH](hdinsight-hadoop-linux-use-ssh-unix.md).
 
 ## Download the flight data
->>>>>>> 880d59d6
 
 1. Browse to [Research and Innovative Technology Administration, Bureau of Transportation Statistics][rita-website].
 
@@ -84,41 +75,24 @@
 1. Open a command prompt and use the following command to upload the .zip file to the HDInsight cluster head node:
 
     ```bash
-    scp FILENAME.zip sshuser@clustername-ssh.azurehdinsight.net:
-    ```
-<<<<<<< HEAD
     scp <FILENAME>.zip <SSH-USERNAME>@<CLUSTERNAME>-ssh.azurehdinsight.net:<FILENAME.zip>
     ```
 
-    Replace *\<FILENAME>* with the name of the .zip file. Replace *\<SSH-USERNAME>* with the SSH login for the HDInsight cluster. Replace *\<CLUSTERNAME>* with the name of the HDInsight cluster. 
-=======
->>>>>>> 880d59d6
-
-    Replace `FILENAME` with the name of the .zip file. Replace `sshuser` with the SSH login for the HDInsight cluster. Replace `clustername` with the name of the HDInsight cluster.
+    Replace *FILENAME* with the name of the .zip file. Replace *USERNAME* with the SSH login for the HDInsight cluster. Replace *CLUSTERNAME* with the name of the HDInsight cluster.
+
+   > [!NOTE]
+   > If you use a password to authenticate your SSH login, you're prompted for the password. If you use a public key, you might need to use the `-i` parameter and specify the path to the matching private key. For example, `scp -i ~/.ssh/id_rsa FILENAME.zip USERNAME@CLUSTERNAME-ssh.azurehdinsight.net:`.
 
 2. After the upload has finished, connect to the cluster by using SSH. On the command prompt, enter the following command:
 
-<<<<<<< HEAD
-    ```
-    ssh <SSH-USERNAME>@<CLUSTERNAME>-ssh.azurehdinsight.net
-    ```
-
-    For more information, see [Connect to HDInsight (Hadoop) using SSH](hdinsight-hadoop-linux-use-ssh-unix.md).
+    ```bash
+    ssh sshuser@clustername-ssh.azurehdinsight.net
+    ```
 
 3. Use the following command to unzip the .zip file:
 
-    ```
-    unzip <FILENAME>.zip
-=======
-    ```bash
-    ssh sshuser@clustername-ssh.azurehdinsight.net
-    ```
-
-3. Use the following command to unzip the .zip file:
-
     ```bash
     unzip FILENAME.zip
->>>>>>> 880d59d6
     ```
 
     This command extracts a .csv file that is roughly 60 MB.
@@ -138,13 +112,8 @@
 
 1. From the SSH prompt that you already have for the HDInsight cluster, use the following command to create and edit a new file named **flightdelays.hql**:
 
-<<<<<<< HEAD
-    ```
-    vim flightdelays.hql
-=======
     ```bash
     nano flightdelays.hql
->>>>>>> 880d59d6
     ```
 
 2. Use the following text as the contents of this file:
