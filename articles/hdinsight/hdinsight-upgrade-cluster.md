--- conflicted
+++ resolved
@@ -2,18 +2,11 @@
 title: Upgrade HDInsight cluster to a newer version -Azure 
 description: Learn how to Upgrade HDInsight cluster to a newer version.
 services: hdinsight
+ms.service: hdinsight
 author: omidm1
 ms.author: omidm
-<<<<<<< HEAD
-ms.service: hdinsight
 ms.custom: hdinsightactive
 ms.topic: conceptual
-=======
-ms.assetid: 60eb573c-e639-4815-9fc6-ea8b106d8dbc
-ms.service: hdinsight
-ms.custom: hdinsightactive
-ms.topic: article
->>>>>>> 710e8fae
 ms.date: 04/04/2017
 ---
 # Upgrade HDInsight cluster to a newer version
