---
title: What are HDInsight and the Hadoop and Spark technology stack? - Azure | Microsoft Docs
description: An introduction to HDInsight, and to the Hadoop and Spark technology stack and components, including Kafka, Hive, Storm, and HBase for big data analysis.
keywords: azure hadoop, hadoop azure, hadoop intro, hadoop introduction, hadoop technology stack, intro to hadoop, introduction to hadoop, what is a hadoop cluster, what is hadoop cluster, what is hadoop used for
services: hdinsight
documentationcenter: ''
author: cjgronlund
manager: jhubbard
editor: cgronlun

ms.assetid: e56a396a-1b39-43e0-b543-f2dee5b8dd3a
ms.service: hdinsight
ms.custom: hdinsightactive,hdiseo17may2017
ms.devlang: na
ms.topic: get-started-article
ms.tgt_pltfrm: na
ms.workload: big-data
ms.date: 12/13/2017
ms.author: cgronlun

---
# Introduction to Azure HDInsight and the Hadoop and Spark technology stack
This article provides an introduction to Azure HDInsight. Azure HDInsight is a fully managed, full-spectrum, open-source analytics service for enterprises. You can use open-source frameworks such as Hadoop, Spark, Hive, LLAP, Kafka, Storm, R, and more. 

[!INCLUDE [hdinsight-price-change](../../../includes/hdinsight-enhancements.md)]

[Apache Hadoop](http://hadoop.apache.org/) was the original open-source framework for distributed processing and analysis of big data sets on clusters. The Hadoop technology stack includes related software and utilities, including Apache Hive, HBase, Spark, Kafka, and many others. 

To see available Hadoop technology stack components on HDInsight, see [Components and versions available with HDInsight][component-versioning]. To read more about Hadoop in HDInsight, see the [Azure features page for HDInsight](https://azure.microsoft.com/services/hdinsight/).

[Apache Spark](http://spark.apache.org) is an open-source, parallel-processing framework that supports in-memory processing to boost the performance of big-data analytic applications. To read more about Spark in HDInsight, see the [Introduction to Spark on Azure HDInsight](../spark/apache-spark-overview.md). 

<a href="https://ms.portal.azure.com/#create/Microsoft.HDInsightCluster" target="_blank"><img src="./media/apache-hadoop-introduction/deploy-to-azure.png" alt="Deploy an Azure HDInsight cluster"></a>

## What is HDInsight and the Hadoop technology stack? 
Azure HDInsight is a cloud distribution of the Hadoop components from the [Hortonworks Data Platform (HDP)](https://hortonworks.com/products/data-center/hdp/). Azure HDInsight makes it easy, fast, and cost-effective to process massive amounts of data. You can use the most popular open-source frameworks such as Hadoop, Spark, Hive, LLAP, Kafka, Storm, R, and more. With these frameworks, you can enable a broad range of scenarios such as extract, transform, and load (ETL), data warehousing, machine learning, and IoT.

## What is big data?

Big data is collected in escalating volumes, at higher velocities, and in a greater variety of formats. It can be historical (meaning stored) or real-time (meaning streamed from the source). See [Scenarios for using HDInsight](#scenarios-for-using-hdinsight) to learn about the most common use cases for big data.

## Why should I use HDInsight?

This section lists the capabilities of Azure HDInsight.


|Capability  |Description  |
|---------|---------|
|Cloud native     |     Azure HDInsight enables you to create optimized clusters for [Hadoop](apache-hadoop-linux-tutorial-get-started.md), [Spark](../spark/apache-spark-jupyter-spark-sql.md), [Interactive query (LLAP)](../interactive-query/apache-interactive-query-get-started.md), [Kafka](../kafka/apache-kafka-get-started.md), [Storm](../storm/apache-storm-tutorial-get-started-linux.md), [HBase](../hbase/apache-hbase-tutorial-get-started-linux.md), and [R Server](../r-server/r-server-get-started.md) on Azure. HDInsight also provides an end-to-end SLA on all your production workloads.  |
|Low-cost and scalable     | HDInsight enables you to [scale](../hdinsight-administer-use-portal-linux.md) workloads up or down. You can reduce costs by [creating clusters on demand](../hdinsight-hadoop-create-linux-clusters-adf.md) and paying only for what you use. You can also build data pipelines to operationalize your jobs. Decoupled compute and storage provide better performance and flexibility. |
|Secure and compliant    | HDInsight enables you to protect your enterprise data assets with [Azure Virtual Network](../hdinsight-extend-hadoop-virtual-network.md), [encryption](../hdinsight-hadoop-create-linux-clusters-with-secure-transfer-storage.md), and integration with [Azure Active Directory](../domain-joined/apache-domain-joined-introduction.md). HDInsight also meets the most popular industry and government [compliance standards](https://azure.microsoft.com/overview/trusted-cloud).        |
|Monitoring    | Azure HDInsight integrates with [Azure Log Analytics](../hdinsight-hadoop-oms-log-analytics-tutorial.md) to provide a single interface with which you can monitor all your clusters.        |
|Global availability | HDInsight is available in more [regions](https://azure.microsoft.com/regions/services/) than any other big data analytics offering. Azure HDInsight is also available in Azure Government, China, and Germany, which allows you to meet your enterprise needs in key sovereign areas. |  
|Productivity     |  Azure HDInsight enables you to use rich productive tools for Hadoop and Spark with your preferred development environments. These develpment environments include  [Visual Studio](apache-hadoop-visual-studio-tools-get-started.md), [Eclipse](../spark/apache-spark-eclipse-tool-plugin.md), and [IntelliJ](../spark/apache-spark-intellij-tool-plugin.md) for Scala, Python, R, Java, and .NET support. Data scientists can also collaborate using popular notebooks such as [Jupyter](../spark/apache-spark-jupyter-notebook-kernels.md) and [Zeppelin](../spark/apache-spark-zeppelin-notebook.md).    |
|Extensibility     |  You can extend the HDInsight clusters by installing components by using [script actions](../hdinsight-hadoop-customize-cluster-linux.md) (Hue, Presto, and so on), by [adding edge nodes](../hdinsight-apps-use-edge-node.md), or by [integrating with other big data certified applications](../hdinsight-apps-install-applications.md). HDInsight enables seamless integration with the most popular big data solutions with a [one-click](https://azure.microsoft.com/services/hdinsight/partner-ecosystem/) deployment.|

## Scenarios for using HDInsight

Azure HDInsight can be used for a variety of scenarios in big data processing. Big data is being collected in escalating volumes, at higher velocities, and in a greater variety of formats. It can be historical data (data that's already collected and stored) or real-time data (data that's directly streamed from the source). The scenarios for processing such data can be summarized in the following categories: 

### Batch processing (ETL)

Extract, transform, and load (ETL) is a process where unstructured or structured data is extracted from heterogeneous data sources. It's then transformed into a structured format and loaded into a data store. You can use the transformed data for data science or data warehousing.

### Internet of Things (IoT)

You can use HDInsight to process streaming data that's received in real time from a variety of devices. For more information, [read this blog post from Azure that announces the public preview of Apache Kafka on HDInsight with Azure Managed disks](https://azure.microsoft.com/blog/announcing-public-preview-of-apache-kafka-on-hdinsight-with-azure-managed-disks/).

![HDInsight architecture: Internet of Things](./media/apache-hadoop-introduction/hdinsight-architecture-iot.png) 

### Data science

You can use HDInsight to build applications that extract critical insights from data. You can also use Azure Machine Learning on top of that to predict future trends for your business. For more information, [read this customer story](https://customers.microsoft.com/story/pros).

![HDInsight architecture: Data science](./media/apache-hadoop-introduction/hdinsight-architecture-data-science.png)

### Data warehousing

You can use HDInsight to perform interactive queries at petabyte scales over structured or unstructured data in any format. You can also build models connecting them to BI tools. For more information, [read this customer story](https://customers.microsoft.com/story/milliman). 

![HDInsight architecture: Data warehousing](./media/apache-hadoop-introduction/hdinsight-architecture-data-warehouse.png)

### Hybrid

You can use HDInsight to extend your existing on-premises big data infrastructure to Azure to leverage the advanced analytics capabilities of the cloud.

![HDInsight architecture: Hybrid](./media/apache-hadoop-introduction/hdinsight-architecture-hybrid.png)

## <a name="overview"></a>Cluster types in HDInsight
HDInsight includes specific cluster types and cluster customization capabilities, such as the capability to add components, utilities, and languages.

### Spark, Kafka, Interactive Query, HBase, customized, and other cluster types
HDInsight offers the following cluster types:

* **[Apache Hadoop](https://wiki.apache.org/hadoop)**: A framework that uses [HDFS](#hdfs), [YARN](#yarn) resource management, and a simple [MapReduce](#mapreduce) programming model to process and analyze batch data in parallel.

* **[Apache Spark](http://spark.apache.org/)**: A parallel processing framework that supports in-memory processing to boost the performance of big-data analysis applications. Spark works for SQL, streaming data, and machine learning. See [What is Apache Spark in HDInsight?](../spark/apache-spark-overview.md)

* **[Apache HBase](http://hbase.apache.org/)**: A NoSQL database built on Hadoop that provides random access and strong consistency for large amounts of unstructured and semi-structured data--potentially billions of rows times millions of columns. See [What is HBase on HDInsight?](../hbase/apache-hbase-overview.md)

* **[Microsoft R Server](https://msdn.microsoft.com/microsoft-r/rserver)**: A server for hosting and managing parallel, distributed R processes. It provides data scientists, statisticians, and R programmers with on-demand access to scalable, distributed methods of analytics on HDInsight. See [Overview of R Server on HDInsight](../r-server/r-server-overview.md).
<<<<<<< HEAD

* **[Apache Storm](https://storm.incubator.apache.org/)**: A distributed, real-time computation system for processing large streams of data fast. Storm is offered as a managed cluster in HDInsight. See [Analyze real-time sensor data using Storm and Hadoop](../storm/apache-storm-sensor-data-analysis.md).

=======
* **[Apache Storm](https://storm.incubator.apache.org/)**: A distributed, real-time computation system for processing large streams of data fast. Storm is offered as a managed cluster in HDInsight. See [Use Storm in HDInsight](../storm/apache-storm-tutorial-get-started-linux.md).
>>>>>>> b21b7bc6
* **[Apache Interactive Query preview (AKA: Live Long and Process)](https://cwiki.apache.org/confluence/display/Hive/LLAP)**: In-memory caching for interactive and faster Hive queries. See [Use Interactive Query in HDInsight](../interactive-query/apache-interactive-query-get-started.md).

* **[Apache Kafka](https://kafka.apache.org/)**: An open-source platform that's used for building streaming data pipelines and applications. Kafka also provides message-queue functionality that allows you to publish and subscribe to data streams. See [Introduction to Apache Kafka on HDInsight](../kafka/apache-kafka-introduction.md).

## Open-source components in HDInsight

Azure HDInsight enables you to create clusters with open-source frameworks such as Hadoop, Spark, Hive, LLAP, Kafka, Storm, HBase, and R. These clusters, by default, come with other open-source components that are included on the cluster such as [Ambari](https://github.com/apache/ambari/blob/trunk/ambari-server/docs/api/v1/index.md), [Avro](http://avro.apache.org/docs/current/spec.html), [Hive](http://hive.apache.org), [HCatalog](https://cwiki.apache.org/confluence/display/Hive/HCatalog/), [Mahout](https://mahout.apache.org/), [MapReduce](http://wiki.apache.org/hadoop/MapReduce), [YARN](http://hadoop.apache.org/docs/current/hadoop-yarn/hadoop-yarn-site/YARN.html), [Phoenix](http://phoenix.apache.org/), [Pig](http://pig.apache.org/), [Sqoop](http://sqoop.apache.org/), [Tez](http://tez.apache.org/), [Oozie](http://oozie.apache.org/), [ZooKeeper](http://zookeeper.apache.org/).  


## Programming languages in HDInsight
HDInsight clusters, including Spark, HBase, Kafka, Hadoop, and others, support many programming languages. Some programming languages aren't installed by default. For libraries, modules, or packages that are not installed by default, [use a script action to install the component](../hdinsight-hadoop-script-actions-linux.md). 

### Default programming language support
By default, HDInsight clusters support:

* Java
* Python

You can install additional languages by using [script actions](../hdinsight-hadoop-script-actions-linux.md).

### Java virtual machine (JVM) languages
Many languages other than Java can run on a Java virtual machine (JVM). However, if you run some of these languages, you might have to install additional components on the cluster.

The following JVM-based languages are supported on HDInsight clusters:

* Clojure
* Jython (Python for Java)
* Scala

### Hadoop-specific languages
HDInsight clusters support the following languages that are specific to the Hadoop technology stack:

* Pig Latin for Pig jobs
* HiveQL for Hive jobs and SparkSQL

## Business intelligence on HDInsight
Familiar business intelligence (BI) tools retrieve, analyze, and report data that is integrated with HDInsight by using either the Power Query add-in or the Microsoft Hive ODBC Driver:

* [Apache Spark BI using data visualization tools with Azure HDInsight](../spark/apache-spark-use-bi-tools.md)

* [Visualize Hive data with Microsoft Power BI in Azure HDInsight](apache-hadoop-connect-hive-power-bi.md) 

* [Visualize Interactive Query Hive data with Power BI in Azure HDInsight](../interactive-query/apache-hadoop-connect-hive-power-bi-directquery.md)

* [Connect Excel to Hadoop with Power Query](apache-hadoop-connect-excel-power-query.md): Learn how to use Microsoft Power Query for Excel to connect Excel to the Azure Storage account that stores the data from your HDInsight cluster. Windows Workstation is required. 

* [Connect Excel to Hadoop with the Microsoft Hive ODBC Driver](apache-hadoop-connect-excel-hive-odbc-driver.md): Learn how to import data from HDInsight with the Microsoft Hive ODBC Driver. Windows Workstation is required. 

* [Microsoft Cloud Platform](http://www.microsoft.com/server-cloud/solutions/business-intelligence/default.aspx): Learn about Power BI for Office 365, download the SQL Server trial, and set up SharePoint Server 2013 and SQL Server BI.

* [SQL Server Analysis Services](http://msdn.microsoft.com/library/hh231701.aspx)

* [SQL Server Reporting Services](http://msdn.microsoft.com/library/ms159106.aspx)


## Next steps

* [Get started with Hadoop in HDInsight](apache-hadoop-linux-tutorial-get-started.md)
* [Get started with Spark in HDInsight](../spark/apache-spark-jupyter-spark-sql.md)
* [Get started with Kafka on HDInsight](../kafka/apache-kafka-get-started.md)
* [Get started with Storm on HDInsight](../storm/apache-storm-tutorial-get-started-linux.md)
* [Get started with HBase on HDInsight](../hbase/apache-hbase-tutorial-get-started-linux.md)
* [Get started with Interactive Query (LLAP) on HDInsight](../interactive-query/apache-interactive-query-get-started.md)
* [Get started with R Server on HDInsight](../r-server/r-server-get-started.md)
* [Manage HDInsight clusters](../hdinsight-administer-use-portal-linux.md)
* [Secure your HDInsight clusters](../domain-joined/apache-domain-joined-introduction.md)
* [Monitor HDInsight clusters](../hdinsight-hadoop-oms-log-analytics-tutorial.md)


[component-versioning]: ../hdinsight-component-versioning.md
[zookeeper]: http://zookeeper.apache.org/
<|MERGE_RESOLUTION|>--- conflicted
+++ resolved
@@ -99,13 +99,9 @@
 * **[Apache HBase](http://hbase.apache.org/)**: A NoSQL database built on Hadoop that provides random access and strong consistency for large amounts of unstructured and semi-structured data--potentially billions of rows times millions of columns. See [What is HBase on HDInsight?](../hbase/apache-hbase-overview.md)
 
 * **[Microsoft R Server](https://msdn.microsoft.com/microsoft-r/rserver)**: A server for hosting and managing parallel, distributed R processes. It provides data scientists, statisticians, and R programmers with on-demand access to scalable, distributed methods of analytics on HDInsight. See [Overview of R Server on HDInsight](../r-server/r-server-overview.md).
-<<<<<<< HEAD
 
 * **[Apache Storm](https://storm.incubator.apache.org/)**: A distributed, real-time computation system for processing large streams of data fast. Storm is offered as a managed cluster in HDInsight. See [Analyze real-time sensor data using Storm and Hadoop](../storm/apache-storm-sensor-data-analysis.md).
 
-=======
-* **[Apache Storm](https://storm.incubator.apache.org/)**: A distributed, real-time computation system for processing large streams of data fast. Storm is offered as a managed cluster in HDInsight. See [Use Storm in HDInsight](../storm/apache-storm-tutorial-get-started-linux.md).
->>>>>>> b21b7bc6
 * **[Apache Interactive Query preview (AKA: Live Long and Process)](https://cwiki.apache.org/confluence/display/Hive/LLAP)**: In-memory caching for interactive and faster Hive queries. See [Use Interactive Query in HDInsight](../interactive-query/apache-interactive-query-get-started.md).
 
 * **[Apache Kafka](https://kafka.apache.org/)**: An open-source platform that's used for building streaming data pipelines and applications. Kafka also provides message-queue functionality that allows you to publish and subscribe to data streams. See [Introduction to Apache Kafka on HDInsight](../kafka/apache-kafka-introduction.md).
@@ -176,4 +172,4 @@
 
 
 [component-versioning]: ../hdinsight-component-versioning.md
-[zookeeper]: http://zookeeper.apache.org/
+[zookeeper]: http://zookeeper.apache.org/