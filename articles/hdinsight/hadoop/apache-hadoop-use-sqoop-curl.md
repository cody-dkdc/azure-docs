--- conflicted
+++ resolved
@@ -22,15 +22,11 @@
 ## Prerequisites
 To complete the steps in this article, you will need the following:
 
-<<<<<<< HEAD
+
 * Complete [Use Apache Sqoop with Hadoop in HDInsight](hdinsight-use-sqoop.md#create-cluster-and-sql-database) to configure an environment with a HDInsight cluster and a Azure SQL database.
-* [Curl](http://curl.haxx.se/). Curl is a tool to transfer data from or to a HDInsight cluster.
-* [jq](http://stedolan.github.io/jq/). The jq utility is used to process the JSON data returned from REST requests.
-=======
-* Complete [Use Sqoop with Hadoop in HDInsight](hdinsight-use-sqoop.md#create-cluster-and-sql-database) to configure an environment with a HDInsight cluster and a Azure SQL database.
 * [Curl](https://curl.haxx.se/). Curl is a tool to transfer data from or to a HDInsight cluster.
 * [jq](https://stedolan.github.io/jq/). The jq utility is used to process the JSON data returned from REST requests.
->>>>>>> 5a0ad9f2
+
 
 ## Submit Apache Sqoop jobs by using Curl
 > [!NOTE]  
