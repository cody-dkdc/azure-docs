---
title: Use Apache Hadoop Pig with REST in HDInsight - Azure 
description: Learn how to use REST to run Pig Latin jobs on an Apache Hadoop cluster in Azure HDInsight.
services: hdinsight
author: hrasheed-msft
ms.reviewer: jasonh

ms.service: hdinsight
ms.custom: hdinsightactive
ms.topic: conceptual
ms.date: 04/10/2018
ms.author: hrasheed

---
# Run Apache Pig jobs with Apache Hadoop on HDInsight by using REST

[!INCLUDE [pig-selector](../../../includes/hdinsight-selector-use-pig.md)]

Learn how to run Apache Pig Latin jobs by making REST requests to an Azure HDInsight cluster. Curl is used to demonstrate how you can interact with HDInsight using the WebHCat REST API.

> [!NOTE]  
> If you are already familiar with using Linux-based Apache Hadoop servers, but are new to HDInsight, see [Linux-based HDInsight Tips](../hdinsight-hadoop-linux-information.md).

## <a id="prereq"></a>Prerequisites

* An Azure HDInsight (Hadoop on HDInsight) cluster (Linux-based or Windows-based)

  > [!IMPORTANT]  
  > Linux is the only operating system used on HDInsight version 3.4 or greater. For more information, see [HDInsight retirement on Windows](../hdinsight-component-versioning.md#hdinsight-windows-retirement).

* [Curl](https://curl.haxx.se/)

* [jq](https://stedolan.github.io/jq/)

## <a id="curl"></a>Run Apache Pig jobs by using Curl

<<<<<<< HEAD
> [!NOTE]  
> The REST API is secured via [basic access authentication](http://en.wikipedia.org/wiki/Basic_access_authentication). Always make requests by using Secure HTTP (HTTPS) to ensure that your credentials are securely sent to the server.
=======
> [!NOTE]
> The REST API is secured via [basic access authentication](https://en.wikipedia.org/wiki/Basic_access_authentication). Always make requests by using Secure HTTP (HTTPS) to ensure that your credentials are securely sent to the server.
>>>>>>> 5a0ad9f2
>
> When using the commands in this section, replace `USERNAME` with the user to authenticate to the cluster, and replace `PASSWORD` with the password for the user account. Replace `CLUSTERNAME` with the name of your cluster.
>


1. From a command line, use the following command to verify that you can connect to your HDInsight cluster:

    ```bash
    curl -u USERNAME:PASSWORD -G https://CLUSTERNAME.azurehdinsight.net/templeton/v1/status
    ```

    You should receive the following JSON response:

        {"status":"ok","version":"v1"}

    The parameters used in this command are as follows:

    * **-u**: The user name and password used to authenticate the request
    * **-G**: Indicates that this request is a GET request

     The beginning of the URL, **https://CLUSTERNAME.azurehdinsight.net/templeton/v1**, is the same for all requests. The path, **/status**, indicates that the request is to return the status of WebHCat (also known as Templeton) for the server.

2. Use the following code to submit a Pig Latin job to the cluster:

    ```bash
    curl -u USERNAME:PASSWORD -d user.name=USERNAME -d execute="LOGS=LOAD+'/example/data/sample.log';LEVELS=foreach+LOGS+generate+REGEX_EXTRACT($0,'(TRACE|DEBUG|INFO|WARN|ERROR|FATAL)',1)+as+LOGLEVEL;FILTEREDLEVELS=FILTER+LEVELS+by+LOGLEVEL+is+not+null;GROUPEDLEVELS=GROUP+FILTEREDLEVELS+by+LOGLEVEL;FREQUENCIES=foreach+GROUPEDLEVELS+generate+group+as+LOGLEVEL,COUNT(FILTEREDLEVELS.LOGLEVEL)+as+count;RESULT=order+FREQUENCIES+by+COUNT+desc;DUMP+RESULT;" -d statusdir="/example/pigcurl" https://CLUSTERNAME.azurehdinsight.net/templeton/v1/pig
    ```

    The parameters used in this command are as follows:

    * **-d**: Because `-G` is not used, the request defaults to the POST method. `-d` specifies the data values that are sent with the request.

    * **user.name**: The user who is running the command
    * **execute**: The Pig Latin statements to execute
    * **statusdir**: The directory that the status for this job is written to

    > [!NOTE]  
    > Notice that the spaces in Pig Latin statements are replaced by the `+` character when used with Curl.

    This command should return a job ID that can be used to check the status of the job, for example:

        {"id":"job_1415651640909_0026"}

3. To check the status of the job, use the following command

     ```bash
    curl -G -u USERNAME:PASSWORD -d user.name=USERNAME https://CLUSTERNAME.azurehdinsight.net/templeton/v1/jobs/JOBID | jq .status.state
    ```

     Replace `JOBID` with the value returned in the previous step. For example, if the return value was `{"id":"job_1415651640909_0026"}`, then `JOBID` is `job_1415651640909_0026`.

    If the job has finished, the state is **SUCCEEDED**.

    > [!NOTE]  
    > This Curl request returns a JavaScript Object Notation (JSON) document with information about the job, and jq is used to retrieve only the state value.

## <a id="results"></a>View results

When the state of the job has changed to **SUCCEEDED**, you can retrieve the results of the job. The `statusdir` parameter passed with the query contains the location of the output file; in this case, `/example/pigcurl`.

HDInsight can use either Azure Storage or Azure Data Lake Storage as the default data store. There are various ways to get at the data depending on which one you use. For more information, see the storage section of the [Linux-based HDInsight information](../hdinsight-hadoop-linux-information.md#hdfs-azure-storage-and-data-lake-store) document.

## <a id="summary"></a>Summary

As demonstrated in this document, you can use a raw HTTP request to run, monitor, and view the results of Pig jobs on your HDInsight cluster.

For more information about the REST interface used in this article, see the [WebHCat Reference](https://cwiki.apache.org/confluence/display/Hive/WebHCat+Reference).

## <a id="nextsteps"></a>Next steps

For general information about Pig on HDInsight:

* [Use Apache Pig with Apache Hadoop on HDInsight](hdinsight-use-pig.md)

For information about other ways you can work with Hadoop on HDInsight:

* [Use Apache Hive with Apache Hadoop on HDInsight](hdinsight-use-hive.md)
* [Use MapReduce with Apache Hadoop on HDInsight](hdinsight-use-mapreduce.md)<|MERGE_RESOLUTION|>--- conflicted
+++ resolved
@@ -34,13 +34,9 @@
 
 ## <a id="curl"></a>Run Apache Pig jobs by using Curl
 
-<<<<<<< HEAD
-> [!NOTE]  
-> The REST API is secured via [basic access authentication](http://en.wikipedia.org/wiki/Basic_access_authentication). Always make requests by using Secure HTTP (HTTPS) to ensure that your credentials are securely sent to the server.
-=======
+
 > [!NOTE]
 > The REST API is secured via [basic access authentication](https://en.wikipedia.org/wiki/Basic_access_authentication). Always make requests by using Secure HTTP (HTTPS) to ensure that your credentials are securely sent to the server.
->>>>>>> 5a0ad9f2
 >
 > When using the commands in this section, replace `USERNAME` with the user to authenticate to the cluster, and replace `PASSWORD` with the password for the user account. Replace `CLUSTERNAME` with the name of your cluster.
 >
