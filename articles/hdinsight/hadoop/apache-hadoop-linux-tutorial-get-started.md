--- conflicted
+++ resolved
@@ -16,11 +16,7 @@
 
 In this quickstart, you learn how to create an Apache Hadoop cluster in Azure HDInsight using a Resource Manager template.
 
-<<<<<<< HEAD
-In this quickstart, you use a Resource Manager template to create an HDInsight Hadoop cluster. You can also create a cluster using the [Azure Portal](apache-hadoop-linux-create-cluster-get-started-portal.md).  Similar templates can be viewed at [Azure quickstart templates](https://azure.microsoft.com/resources/templates/?resourceType=Microsoft.Hdinsight&pageNumber=1&sort=Popular). The template reference can be found [here](https://docs.microsoft.com/azure/templates/microsoft.hdinsight/allversions).
-=======
 Similar templates can be viewed at [Azure quickstart templates](https://azure.microsoft.com/resources/templates/?resourceType=Microsoft.Hdinsight&pageNumber=1&sort=Popular). The template reference can be found [here](https://docs.microsoft.com/azure/templates/microsoft.hdinsight/allversions).  You can also create a cluster using the [Azure portal](apache-hadoop-linux-create-cluster-get-started-portal.md).  
->>>>>>> 6a383dfd
 
 Currently HDInsight comes with [seven different cluster types](./apache-hadoop-introduction.md#cluster-types-in-hdinsight). Each cluster type supports a different set of components. All cluster types support Hive. For a list of supported components in HDInsight, see [What's new in the Hadoop cluster versions provided by HDInsight?](../hdinsight-component-versioning.md)  
 
@@ -44,82 +40,6 @@
     |**Cluster Type**     | Select **hadoop**. |
     |**Cluster login name and password**     | The default login name is **admin**. The password must be at least 10 characters in length and must contain at least one digit, one uppercase, and one lower case letter, one non-alphanumeric character (except characters ' " ` \). Make sure you **do not provide** common passwords such as "Pass@word1".|
     |**SSH username and password**     | The default username is **sshuser**.  You can rename the SSH username.  The SSH user password has the same requirements as the cluster login password.|
-<<<<<<< HEAD
-       
-    Some properties have been hardcoded in the template.  You can configure these values from the template. For more explanation of these properties, see [Create Apache Hadoop clusters in HDInsight](../hdinsight-hadoop-provision-linux-clusters.md).
-
-3. Select **I agree to the terms and conditions stated above**, and then select **Purchase**. You will receive a notification that your deployment is in progress.  It takes about 20 minutes to create a cluster.
-
-4. Once the cluster is created, you will receive a **Deployment succeeded** notification with a **Go to resource group** link.  Your **Resource group** page will list your new HDInsight cluster and the default storage associated with the cluster. Each cluster has an [Azure Storage account](../hdinsight-hadoop-use-blob-storage.md) or an [Azure Data Lake Storage account](../hdinsight-hadoop-use-data-lake-store.md) dependency. It is referred as the default storage account. The HDInsight cluster and its default storage account must be co-located in the same Azure region. Deleting clusters does not delete the storage account.
-
-> [!NOTE]  
-> For other cluster creation methods and understanding the properties used in this tutorial, see [Create HDInsight clusters](../hdinsight-hadoop-provision-linux-clusters.md).       
-
-
-## Use VSCode to run Hive queries
-
-How to get HDInsight Tools in VSCode, see [Use Azure HDInsight Tools for Visual Studio Code](../hdinsight-for-vscode.md).
-
-### Submit interactive Hive queries
-
-With HDInsight Tools for VSCode, you can submit interactive Hive queries to HDInsight interactive query clusters.
-
-1. Create a new work folder and a new Hive script file if you don't already have them.
-
-2. Connect to your Azure account, and then configure the default cluster if you haven't already done so.
-
-3. Copy and paste the following code into your Hive file, and then save it.
-
-    ```hiveql
-    SELECT * FROM hivesampletable;
-    ```
-4. Right-click the script editor, and then select **HDInsight: Hive Interactive** to submit the query. The tools also allow you to submit a block of code instead of the whole script file using the context menu. Soon after, the query results appear in a new tab.
-
-   ![Interactive Hive result](./media/apache-hadoop-linux-tutorial-get-started/interactive-hive-result.png)
-
-    - **RESULTS** panel: You can save the whole result as CSV, JSON, or Excel file to local path, or just select multiple lines.
-
-    - **MESSAGES** panel: When you select **Line** number, it jumps to the first line of the running script.
-
-Running the interactive query takes much less time than [running an Apache Hive batch job](#submit-hive-batch-scripts).
-
-### Submit Hive batch scripts
-
-1. Create a new work folder and a new Hive script file if you don't already have them.
-
-2. Connect to your Azure account, and then configure the default cluster if you haven't already done so.
-
-3. Copy and paste the following code into your Hive file, and then save it.
-
-    ```hiveql
-    SELECT * FROM hivesampletable;
-    ```
-4. Right-click the script editor, and then select **HDInsight: Hive Batch** to submit a Hive job. 
-
-5. Select the cluster to which you want to submit.  
-
-    After you submit a Hive job, the submission success info and jobid appears in the **OUTPUT** panel. The Hive job also opens **WEB BROWSER**, which shows the real-time job  logs and status.
-
-   ![submit Hive job result](./media/apache-hadoop-linux-tutorial-get-started/submit-Hivejob-result.png)
-
-[Submitting interactive Apache Hive queries](#submit-interactive-hive-queries) takes much less time than submitting a batch job.
-
-## Use VisualStudio to run Hive queries
-
-How to get HDInsight Tools in Visual Studio, see [Use Data Lake Tools for Visual Studio](./apache-hadoop-visual-studio-tools-get-started.md).
-
-### Run Hive queries
-
-You have two options for creating and running Hive queries:
-
-* Create ad hoc queries
-* Create a Hive application
-
-To create and run ad hoc queries:
-
-1. In **Server Explorer**, select **Azure** > **HDInsight Clusters**.
-=======
->>>>>>> 6a383dfd
 
     Some properties have been hardcoded in the template.  You can configure these values from the template. For more explanation of these properties, see [Create Apache Hadoop clusters in HDInsight](../hdinsight-hadoop-provision-linux-clusters.md).
 
