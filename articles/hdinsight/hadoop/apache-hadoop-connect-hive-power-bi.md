--- conflicted
+++ resolved
@@ -15,11 +15,7 @@
 ms.tgt_pltfrm: na
 ms.devlang: na
 ms.topic: article
-<<<<<<< HEAD
-ms.date: 12/19/2017
-=======
 ms.date: 01/03/2018
->>>>>>> db20a32c
 ms.author: jgao
 
 ---
