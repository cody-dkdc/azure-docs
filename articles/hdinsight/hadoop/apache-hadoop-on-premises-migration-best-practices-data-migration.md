--- conflicted
+++ resolved
@@ -28,20 +28,6 @@
 
 The following table has approximate data transfer duration based on the data volume and network bandwidth. Use a Data box if the data migration is expected to take more than three weeks.
 
-<<<<<<< HEAD
-|**Data Qty**|**Network Bandwidth**||| |
-|---|---|---|---|---|
-|| **45 Mbps (T3)**|**100 Mbps**|**1 Gbps**|**10 Gbps**|
-|1 TB|2 days|1 day| 2 hours| 14 minutes |
-|10 TB|22 days|10 days|1 day| 2 hours |
-|35 TB|76 days|34 days|3 days| 8 hours |
-|80 TB|173 days|78 days|8 days| 19 hours |
-|100 TB|216 days|97 days|10 days| 1 day |
-|200 TB|1 year|194 days|19 days| 2 days |
-|500 TB|3 years|1 year|49 days| 5 days |
-|1 PB|6 years|3 years|97 days| 10 days |
-|2 PB|12 years|5 years|194 days| 19 days |
-=======
 |**Data Qty**|**Network Bandwidth**||||
 |---|---|---|---|---|
 || **45 Mbps (T3)**|**100 Mbps**|**1 Gbps**|**10 Gbps**|
@@ -54,7 +40,6 @@
 |500 TB|3 years|1 year|49 days|5 days|
 |1 PB|6 years|3 years|97 days|10 days|
 |2 PB|12 years|5 years|194 days|19 days|
->>>>>>> 32d9e8af
 
 Tools native to Azure, like Apache Hadoop  DistCp, Azure Data Factory, and AzureCp, can be used to transfer data over the network. The third-party tool WANDisco can also be used for the same purpose. Apache Kafka Mirrormaker and Apache Sqoop can be used for ongoing data transfer from on-premises to Azure storage systems.
 
