--- conflicted
+++ resolved
@@ -93,11 +93,7 @@
 
 * [Visualize Apache Hive data with Microsoft Power BI in Azure HDInsight](apache-hadoop-connect-hive-power-bi.md).
 * [Visualize Interactive Query Hive data with Power BI in Azure HDInsight](../interactive-query/apache-hadoop-connect-hive-power-bi-directquery.md).
-<<<<<<< HEAD
-* [Use Apache Zeppelin to run Apache Hive queries in Azure HDInsight](./../hdinsight-connect-hive-zeppelin.md).
-=======
 * [Use Apache Zeppelin to run Apache Hive queries in Azure HDInsight](../interactive-query/hdinsight-connect-hive-zeppelin.md).
->>>>>>> 6a383dfd
 * [Connect Excel to Apache Hadoop by using Power Query](apache-hadoop-connect-excel-power-query.md).
 * [Connect to Azure HDInsight and run Apache Hive queries using Data Lake Tools for Visual Studio](apache-hadoop-visual-studio-tools-get-started.md).
 * [Use Azure HDInsight Tool for Visual Studio Code](../hdinsight-for-vscode.md).
