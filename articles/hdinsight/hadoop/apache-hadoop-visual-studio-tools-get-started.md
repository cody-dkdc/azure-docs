---
title: Connect to Apache Hadoop using Data Lake Tools for Visual Studio - Azure HDInsight
description: Learn how to install and use Data Lake Tools for Visual Studio to connect to Apache Hadoop clusters in Azure HDInsight, and then run Hive queries.
keywords: hadoop tools,hive query,visual studio,visual studio hadoop
author: hrasheed-msft
ms.author: hrasheed
ms.reviewer: jasonh
ms.service: hdinsight
ms.custom: hdinsightactive,hdiseo17may2017,seodec18
ms.topic: conceptual
ms.date: 02/21/2019
---
# Use Data Lake Tools for Visual Studio to connect to Azure HDInsight and run Apache Hive queries

Learn how to use [Microsoft Azure Data Lake and Stream Analytics Tools for Visual Studio](https://www.microsoft.com/download/details.aspx?id=49504) (also called Data Lake Tools) to connect to Apache Hadoop clusters in [Azure HDInsight](../hdinsight-hadoop-introduction.md) and submit Hive queries.  

For more information about using HDInsight, see [Introduction to HDInsight](../hdinsight-hadoop-introduction.md) and [Get started with HDInsight](apache-hadoop-linux-tutorial-get-started.md).  

For more information about connecting to an Apache Storm cluster, see [Develop C# topologies for Apache Storm on HDInsight by using Visual Studio](../storm/apache-storm-develop-csharp-visual-studio-topology.md).

You can use Data Lake Tools for Visual Studio to access Azure Data Lake Analytics and HDInsight. For information about Data Lake Tools, see [Develop U-SQL scripts by using Data Lake Tools for Visual Studio](../../data-lake-analytics/data-lake-analytics-data-lake-tools-get-started.md).

## Prerequisites

To complete this tutorial and use Data Lake Tools for Visual Studio, you need the following items:

* An Azure HDInsight cluster. To create an HDInsight cluster, see [Get started by using Apache Hadoop in Azure HDInsight](apache-hadoop-linux-tutorial-get-started.md). To run interactive Apache Hive queries, you need an [HDInsight Interactive Query](../interactive-query/apache-interactive-query-get-started.md) cluster.  

<<<<<<< HEAD
* [Visual Studio](https://visualstudio.microsoft.com/downloads/) (2013 or newer).  The [Visual Studio Community edition](https://visualstudio.microsoft.com/vs/community/) is free.  See also, [Install Visual Studio 2017](https://docs.microsoft.com/visualstudio/install/install-visual-studio).
=======
* [Visual Studio](https://visualstudio.microsoft.com/downloads/) (2013 or newer).  The [Visual Studio Community edition](https://visualstudio.microsoft.com/vs/community/) is free.  See also, [Install Visual Studio 2017](https://docs.microsoft.com/visualstudio/install/install-visual-studio) and [Visual Studio 2019](https://visualstudio.microsoft.com/downloads/).
>>>>>>> 6a383dfd

  > [!IMPORTANT]  
  > Data Lake Tools is no longer supported for Visual Studio 2013. 

## Install Data Lake Tools for Visual Studio  
<a name="install-or-update-data-lake-tools-for-visual-studio"></a>

<<<<<<< HEAD
* Visual Studio 2017  
=======
* Visual Studio 2017 or Visual Studio 2019  
>>>>>>> 6a383dfd
  During installation, ensure you include at least Workloads **Azure development** or **Data storage and processing**.  

  For existing installations, from the menu bar, navigate to **Tools** > **Get Tools and Features...** to open Visual Studio Installer.  Then select at least Workloads **Azure development** or **Data storage and processing**.

  ![Screenshot of Visual Studio Installer](./media/apache-hadoop-visual-studio-tools-get-started/vs2017_installation.png)

* Visual Studio 2013 and 2015  
  [Download Data Lake Tools](https://www.microsoft.com/download/details.aspx?id=49504). Choose the version of Data Lake Tools that matches your version of Visual Studio.  

> [!NOTE]  
> Currently, only the English version of Data Lake Tools for Visual Studio is available.

## Update Data Lake Tools for Visual Studio  

1. Open Visual Studio.

2. From the menu bar, navigate to **Tools** > **Extensions and Updates...**.

3. From the **Extensions and Updates** window, expand **Updates** on the left.

4. If an update is available, **Azure Data Lake and Stream Analytic Tools** will appear in the main window.  Select **Update**.

> [!NOTE]  
> You can use only Data Lake Tools version 2.3.0.0 or later to connect to Interactive Query clusters and run interactive Hive queries.

## Connect to Azure subscriptions
You can use Data Lake Tools for Visual Studio to connect to your HDInsight clusters, perform some basic management operations, and run Hive queries.

> [!NOTE]  
> For information about connecting to a generic Hadoop cluster, see [Write and submit Hive queries by using Visual Studio](https://blogs.msdn.com/b/xiaoyong/archive/2015/05/04/how-to-write-and-submit-hive-queries-using-visual-studio.aspx).

To connect to your Azure subscription:

1. Open Visual Studio.

2. From the menu bar, navigate to **View** > **Server Explorer**.
<<<<<<< HEAD

3. From Server Explorer, right-click **Azure**, select   **Connect to Microsoft Azure Subscription...**, and complete the sign in process.

4. From Server Explorer, a list of existing HDInsight clusters appears. If you don't have any clusters, you can create one by using the Azure portal, Azure PowerShell, or the HDInsight SDK. For more information, see [Create HDInsight clusters](../hdinsight-hadoop-provision-linux-clusters.md).

   ![Screenshot of the Data Lake Tools for Visual Studio cluster list in Server Explorer](./media/apache-hadoop-visual-studio-tools-get-started/hdinsight.visual.studio.tools.server.explorer.png "Data Lake Tools for Visual Studio cluster list in Server Explorer")

=======

3. From Server Explorer, right-click **Azure**, select   **Connect to Microsoft Azure Subscription...**, and complete the sign in process.

4. From Server Explorer, a list of existing HDInsight clusters appears. If you don't have any clusters, you can create one by using the Azure portal, Azure PowerShell, or the HDInsight SDK. For more information, see [Create HDInsight clusters](../hdinsight-hadoop-provision-linux-clusters.md).

   ![Screenshot of the Data Lake Tools for Visual Studio cluster list in Server Explorer](./media/apache-hadoop-visual-studio-tools-get-started/hdinsight-visual-studio-tools-server-explorer.png "Data Lake Tools for Visual Studio cluster list in Server Explorer")

>>>>>>> 6a383dfd
5. Expand an HDInsight cluster. **Hive Databases**, a default storage account, linked storage accounts, and **Hadoop Service log** appear. You can further expand the entities.

After you've connected to your Azure subscription, you can perform the following tasks.

To connect to the Azure portal from Visual Studio:

1. From Server Explorer, navigate to **Azure** > **HDInsight** and select your cluster.
<<<<<<< HEAD

2. Right-click an HDInsight cluster, and select **Manage Cluster in Azure portal**.

To ask questions and/or provide feedback from Visual Studio:

1. From Server Explorer, navigate to **Azure** > **HDInsight**.

2. Right-click **HDInsight** and select either **MSDN Forum** to ask questions, or **Give Feedback** to give feedback.
=======

2. Right-click an HDInsight cluster, and select **Manage Cluster in Azure Portal**.

To ask questions and/or provide feedback from Visual Studio:

1. From Server Explorer, navigate to **Azure** > **HDInsight**.

2. Right-click **HDInsight** and select either **MSDN Forum** to ask questions, or **Give Feedback** to give feedback.
## Link a cluster
You could link a cluster by right clicking on **HDInsight** then select **Link a HDInsight Cluster**. Enter **Connection Url**, **user name** and **password**, click **Next** then **Finish**, the cluster should be listed under HDInsight node successful.

![Screenshot of Data Lake Tools for Visual Studio link cluster dialog](./media/apache-hadoop-visual-studio-tools-get-started/hdinsight-visual-studio-tools-link-cluster-dialog.png)

Right click on the linked cluster, select **Edit**, user could update the cluster information. Note that Add HDInsight cluster only supports Hive for now.

![Screenshot of Data Lake Tools for Visual Studio link cluster update](./media/apache-hadoop-visual-studio-tools-get-started/hdinsight-visual-studio-tools-link-cluster-update.png)
>>>>>>> 6a383dfd

## Explore linked resources
From Server Explorer, you can see the default storage account and any linked storage accounts. If you expand the default storage account, you can see the containers on the storage account. The default storage account and the default container are marked. Right-click any of the containers to view the container contents.

![Screenshot of Data Lake Tools for Visual Studio list linked resources in Server Explorer](./media/apache-hadoop-visual-studio-tools-get-started/hdinsight-visual-studio-tools-linked-resources.png "List linked resources")

After opening a container, you can use the following buttons to upload, delete, and download blobs:

![Screenshot of Data Lake Tools for Visual Studio blob operations in Server Explorer](./media/apache-hadoop-visual-studio-tools-get-started/hdinsight-visual-studio-tools-blob-operations.png "Upload, delete, and download blobs in Server Explorer")

## Run interactive Apache Hive queries
[Apache Hive](https://hive.apache.org) is a data warehouse infrastructure that's built on Hadoop. Hive is used for data summarization, queries, and analysis. You can use Data Lake Tools for Visual Studio to run Hive queries from Visual Studio. For more information about Hive, see [Use Apache Hive with HDInsight](hdinsight-use-hive.md).

<<<<<<< HEAD
[Interactive Query](../interactive-query/apache-interactive-query-get-started.md) uses [Hive on LLAP](https://cwiki.apache.org/confluence/display/Hive/LLAP) in Apache Hive 2.1. Interactive Query brings interactivity to complex data warehouse-style queries on large, stored datasets. Running Hive queries on Interactive Query is much faster compared to traditional Hive batch jobs. For more information, see Run Apache Hive batch jobs.
=======
[Interactive Query](../interactive-query/apache-interactive-query-get-started.md) uses [Hive on LLAP](https://cwiki.apache.org/confluence/display/Hive/LLAP) in Apache Hive 2.1. Interactive Query brings interactivity to complex data warehouse-style queries on large, stored datasets. Running Hive queries on Interactive Query is much faster compared to traditional Hive batch jobs. 
>>>>>>> 6a383dfd

> [!NOTE]  
> You can run interactive Hive queries only when you connect to an [HDInsight Interactive Query](../interactive-query/apache-interactive-query-get-started.md) cluster.

You can also use Data Lake Tools for Visual Studio to see what’s inside a Hive job. Data Lake Tools for Visual Studio collects and surfaces the Yarn logs of certain Hive jobs.

From Server Explorer, navigate to **Azure** > **HDInsight** and select your cluster.  This will be the starting point in Server Explorer for the sections to follow.

### View hivesampletable
All HDInsight clusters have a default sample Hive table called `hivesampletable`.  

From your cluster, navigate to **Hive Databases** > **default** > **hivesampletable**.

* To view `hivesampletable` schema:  
Expand **hivesampletable**.
<<<<<<< HEAD

* To view `hivesampletable` data:  
Right-click **hivesampletable**, and select **View Top 100 Rows**.  This is equivalent to running the following Hive query by using the Hive ODBC driver:

   `SELECT * FROM hivesampletable LIMIT 100`

  You can customize the row count.

  ![Screenshot of an HDInsight Hive Visual Studio schema query](./media/apache-hadoop-visual-studio-tools-get-started/hdinsight.visual.studio.tools.hive.schema.png "Hive query results")
=======

* To view `hivesampletable` data:  
Right-click **hivesampletable**, and select **View Top 100 Rows**.  This is equivalent to running the following Hive query by using the Hive ODBC driver:

   `SELECT * FROM hivesampletable LIMIT 100`

  You can customize the row count.

  ![Screenshot of an HDInsight Hive Visual Studio schema query](./media/apache-hadoop-visual-studio-tools-get-started/hdinsight-visual-studio-tools-hive-schema.png "Hive query results")
>>>>>>> 6a383dfd

### Create Hive tables
To create a Hive table, you can use the GUI or you can use Hive queries. For information about using Hive queries, see [Run Apache Hive queries](#run.queries).

1. From your cluster, navigate to **Hive Databases** > **default**.

2. Right-click **default**, and select **Create Table**.

3. Configure the table as desired.  

4. Select **Create Table** to submit the job to create the new Hive table.
<<<<<<< HEAD

    ![Screenshot of the HDInsight Visual Studio Tools Create Table window](./media/apache-hadoop-visual-studio-tools-get-started/hdinsight.visual.studio.tools.create.hive.table.png "Create Hive table")

=======

    ![Screenshot of the HDInsight Visual Studio Tools Create Table window](./media/apache-hadoop-visual-studio-tools-get-started/hdinsight-visual-studio-tools-create-hive-table.png "Create Hive table")

>>>>>>> 6a383dfd
### <a name="run.queries"></a>Create and run Hive queries
You have two options for creating and running Hive queries:

* Create ad hoc queries
* Create a Hive application

<<<<<<< HEAD
To create, and run ad hoc queries:

1. Right-click the cluster where you want to run the query, and select **Write a Hive Query**.  

2. Enter the Hive queries.  

    The Hive editor supports IntelliSense. Data Lake Tools for Visual Studio supports loading remote metadata when you edit your Hive script. For example, if you type `SELECT * FROM`, IntelliSense lists all the suggested table names. When a table name is specified, IntelliSense lists the column names. The tools support most Hive DML statements, subqueries, and built-in UDFs.

    ![Screenshot of an HDInsight Visual Studio Tools IntelliSense example 1](./media/apache-hadoop-visual-studio-tools-get-started/hdinsight.visual.studio.tools.intellisense.table.names.png "U-SQL IntelliSense")

    ![Screenshot of an HDInsight Visual Studio Tools IntelliSense example 2](./media/apache-hadoop-visual-studio-tools-get-started/hdinsight.visual.studio.tools.intellisense.column.names.png "U-SQL IntelliSense")
=======
To create, and run ad-hoc queries:

1. Right-click the cluster where you want to run the query, and select **Write a Hive Query**.  

2. Enter the Hive queries.  

    The Hive editor supports IntelliSense. Data Lake Tools for Visual Studio supports loading remote metadata when you edit your Hive script. For example, if you type `SELECT * FROM`, IntelliSense lists all the suggested table names. When a table name is specified, IntelliSense lists the column names. The tools support most Hive DML statements, subqueries, and built-in UDFs.

    ![Screenshot of an HDInsight Visual Studio Tools IntelliSense example 1](./media/apache-hadoop-visual-studio-tools-get-started/hdinsight-visual-studio-tools-intellisense-table-names.png "U-SQL IntelliSense")

    ![Screenshot of an HDInsight Visual Studio Tools IntelliSense example 2](./media/apache-hadoop-visual-studio-tools-get-started/hdinsight-visual-studio-tools-intellisense-column-names.png "U-SQL IntelliSense")
>>>>>>> 6a383dfd

   > [!NOTE]  
   > IntelliSense suggests only the metadata of the cluster that is selected in the HDInsight toolbar.

3. Choose execution mode:

    * **Interactive**  

      Ensure **Interactive** is selected and then select **Execute**.

      ![Screenshot of query and execute](./media/apache-hadoop-visual-studio-tools-get-started/execute.png)  

    * **Batch**  

      Ensure **Batch** is selected and then select **Submit**.  If you select the advanced submit option, configure **Job Name**, **Arguments**, **Additional Configurations**, and **Status Directory** for the script.

      ![Screenshot of query and batch](./media/apache-hadoop-visual-studio-tools-get-started/batch.png)  

<<<<<<< HEAD
      ![Screenshot of an HDInsight Hadoop Hive query](./media/apache-hadoop-visual-studio-tools-get-started/hdinsight.visual.studio.tools.submit.jobs.advanced.png "Submit queries")

      > [!NOTE]  
      > You can not submit batches to Interactive Query clusters.  You must use interactive mode.

To create and run a Hive solution:

1. From the menu bar, navigate to **File** > **New** > **Project...**.

2. In the left pane, navigate to **Installed** > **Azure Data Lake** > **HIVE (HDInsight)**.  

3. In the middle pane, select **Hive Application**. Enter the properties, and then select **OK**.

    ![Screenshot of an HDInsight Visual Studio Tools new Hive project](./media/apache-hadoop-visual-studio-tools-get-started/hdinsight.visual.studio.tools.new.hive.project.png "Create Hive applications from Visual Studio")

4. In **Solution Explorer**, double-click **Script.hql** to open the script.

### View job summary and output

The job summary varies slightly between **Batch** and **Interactive** mode.

![Job summary](./media/apache-hadoop-visual-studio-tools-get-started/jobSummary.png "Hive job summary")

Use the **Refresh** button to update the status until the job status changes to **Finished**.  

* For the job details from **Batch** mode, select the links at the bottom to see **Job Query**, **Job Output**, **Job log**, or **Yarn log**.

* For the job details from **Interactive** mode, see tabs **Output** and **HiveServer2 Output**.

  ![job details](./media/apache-hadoop-visual-studio-tools-get-started/tabs.png "Hive job details")

=======
      ![Screenshot of an HDInsight Hadoop Hive query](./media/apache-hadoop-visual-studio-tools-get-started/hdinsight-visual-studio-tools-submit-jobs-advanced.png "Submit queries")

      > [!NOTE]  
      > You can not submit batches to Interactive Query clusters.  You must use interactive mode.

To create and run a Hive solution:

1. From the menu bar, navigate to **File** > **New** > **Project...**.

2. In the left pane, navigate to **Installed** > **Azure Data Lake** > **HIVE (HDInsight)**.  

3. In the middle pane, select **Hive Application**. Enter the properties, and then select **OK**.

    ![Screenshot of an HDInsight Visual Studio Tools new Hive project](./media/apache-hadoop-visual-studio-tools-get-started/hdinsight-visual-studio-tools-new-hive-project.png "Create Hive applications from Visual Studio")

4. In **Solution Explorer**, double-click **Script.hql** to open the script.

### View job summary and output

The job summary varies slightly between **Batch** and **Interactive** mode.

![Job summary](./media/apache-hadoop-visual-studio-tools-get-started/jobSummary.png "Hive job summary")

Use the **Refresh** button to update the status until the job status changes to **Finished**.  

* For the job details from **Batch** mode, select the links at the bottom to see **Job Query**, **Job Output**, **Job log**, or **Yarn log**.

* For the job details from **Interactive** mode, see tabs **Output** and **HiveServer2 Output**.

  ![job details](./media/apache-hadoop-visual-studio-tools-get-started/tabs.png "Hive job details")

>>>>>>> 6a383dfd
### View job graph

Currently, job graphs are only shown for Hive jobs that use Tez as the execution engine.  For information about enabling Tez, see [Use Apache Hive in HDInsight](hdinsight-use-hive.md).  See also, [Use Apache Tez instead of Map Reduce](../hdinsight-hadoop-optimize-hive-query.md#use-apache-tez-instead-of-map-reduce).  

To view all the operators inside the vertex, double-click on the vertices of the job graph. You can also point to a specific operator to see more details about the operator.
<<<<<<< HEAD

The job graph may not appear even if Tez is specified as the execution engine if no Tez application is launched.  This might happen because the job does not contain DML statements, or the DML statements can return without launching a Tez application. For example, `SELECT * FROM table1` will not launch the Tez application.

![Job graph](./media/apache-hadoop-visual-studio-tools-get-started/hdinsight.fast.path.hive.execution.png "Hive job summary")

=======

The job graph may not appear even if Tez is specified as the execution engine if no Tez application is launched.  This might happen because the job does not contain DML statements, or the DML statements can return without launching a Tez application. For example, `SELECT * FROM table1` will not launch the Tez application.

![Job graph](./media/apache-hadoop-visual-studio-tools-get-started/hdinsight-fast-path-hive-execution.png "Hive job summary")

>>>>>>> 6a383dfd

### Task Execution Detail

From the job graph, you can select **Task Execution Detail** to get structured and visualized information for Hive jobs. You can also get more job details. If performance issues occur, you can use the view to get more details about the issue. For example, you can get information about how each task operates, and detailed information about each task
(data read/write, schedule/start/end time, and so on). Use the information to tune job configurations or system architecture based on the visualized information.

![Screenshot of the Data Lake Visual Studio Tools Task Execution View window](./media/apache-hadoop-visual-studio-tools-get-started/hdinsight-visual-studio-tools-task-execution-view.png "Task Execution View")


### View Hive jobs
You can view job queries, job output, job logs, and Yarn logs for Hive jobs.

<<<<<<< HEAD
In the most recent release of the tools, you can see what’s inside your Hive jobs by collecting and surfacing Yarn logs. A Yarn log can help you investigating performance issues. For more information about how HDInsight collects Yarn logs, see [Access HDInsight application logs programmatically](../hdinsight-hadoop-access-yarn-app-logs-linux.md).
=======
In the most recent release of the tools, you can see what’s inside your Hive jobs by collecting and surfacing Yarn logs. A Yarn log can help you investigating performance issues. For more information about how HDInsight collects Yarn logs, see [Access HDInsight application logs programmatically](../hdinsight-hadoop-access-yarn-app-logs.md).
>>>>>>> 6a383dfd

To view Hive jobs:

1. Right-click an HDInsight cluster, and select **View Jobs**. A list of the Hive jobs that ran on the cluster appears.  

2. Select a job. In the **Hive Job Summary** window, select one of the following:
<<<<<<< HEAD
   - **Job Query**
   - **Job Output**
   - **Job Log**  
   - **Yarn log**

     ![Screenshot of the HDInsight Visual Studio Tools View Hive Jobs window](./media/apache-hadoop-visual-studio-tools-get-started/hdinsight.visual.studio.tools.view.hive.jobs.png "View Hive jobs")
=======
    - **Job Query**
    - **Job Output**
    - **Job Log**  
    - **Yarn log**

    ![Screenshot of the HDInsight Visual Studio Tools View Hive Jobs window](./media/apache-hadoop-visual-studio-tools-get-started/hdinsight-visual-studio-tools-view-hive-jobs.png "View Hive jobs")
>>>>>>> 6a383dfd


## Run Apache Pig scripts

1. From the menu bar, navigate to **File** > **New** > **Project...**.

2. In the left pane, navigate to **Installed** > **Azure Data Lake** > **Pig (HDInsight)**.  

3. In the middle pane, select **Pig Application**. Enter the properties, and then select **OK**.

4. In **Solution Explorer**, double-click **Script.pig** to open the script.

## Feedback and known issues
* An issue in which results that are started with null values aren't shown has been fixed. If you're blocked on this issue, contact the support team.
* The HQL script that Visual Studio creates is encoded, depending on the user’s local region setting. The script doesn't execute correctly if you upload the script to a cluster as a binary file.

## Next steps
In this article, you learned how to use the Data Lake Tools for Visual Studio package to connect to HDInsight clusters from Visual Studio. You also learned how to run a Hive query. For more information, see these articles:

* [Run Apache Hive queries using the Data Lake tools for Visual Studio](apache-hadoop-use-hive-visual-studio.md)
* [Use Hadoop Hive in HDInsight](hdinsight-use-hive.md)
* [Get started using Apache Hadoop in HDInsight](apache-hadoop-linux-tutorial-get-started.md)
* [Submit Apache Hadoop jobs in HDInsight](submit-apache-hadoop-jobs-programmatically.md)
* [Analyze Twitter data with Apache Hadoop in HDInsight](../hdinsight-analyze-twitter-data-linux.md)
<|MERGE_RESOLUTION|>--- conflicted
+++ resolved
@@ -2,6 +2,7 @@
 title: Connect to Apache Hadoop using Data Lake Tools for Visual Studio - Azure HDInsight
 description: Learn how to install and use Data Lake Tools for Visual Studio to connect to Apache Hadoop clusters in Azure HDInsight, and then run Hive queries.
 keywords: hadoop tools,hive query,visual studio,visual studio hadoop
+services: hdinsight
 author: hrasheed-msft
 ms.author: hrasheed
 ms.reviewer: jasonh
@@ -26,11 +27,7 @@
 
 * An Azure HDInsight cluster. To create an HDInsight cluster, see [Get started by using Apache Hadoop in Azure HDInsight](apache-hadoop-linux-tutorial-get-started.md). To run interactive Apache Hive queries, you need an [HDInsight Interactive Query](../interactive-query/apache-interactive-query-get-started.md) cluster.  
 
-<<<<<<< HEAD
-* [Visual Studio](https://visualstudio.microsoft.com/downloads/) (2013 or newer).  The [Visual Studio Community edition](https://visualstudio.microsoft.com/vs/community/) is free.  See also, [Install Visual Studio 2017](https://docs.microsoft.com/visualstudio/install/install-visual-studio).
-=======
 * [Visual Studio](https://visualstudio.microsoft.com/downloads/) (2013 or newer).  The [Visual Studio Community edition](https://visualstudio.microsoft.com/vs/community/) is free.  See also, [Install Visual Studio 2017](https://docs.microsoft.com/visualstudio/install/install-visual-studio) and [Visual Studio 2019](https://visualstudio.microsoft.com/downloads/).
->>>>>>> 6a383dfd
 
   > [!IMPORTANT]  
   > Data Lake Tools is no longer supported for Visual Studio 2013. 
@@ -38,11 +35,7 @@
 ## Install Data Lake Tools for Visual Studio  
 <a name="install-or-update-data-lake-tools-for-visual-studio"></a>
 
-<<<<<<< HEAD
-* Visual Studio 2017  
-=======
 * Visual Studio 2017 or Visual Studio 2019  
->>>>>>> 6a383dfd
   During installation, ensure you include at least Workloads **Azure development** or **Data storage and processing**.  
 
   For existing installations, from the menu bar, navigate to **Tools** > **Get Tools and Features...** to open Visual Studio Installer.  Then select at least Workloads **Azure development** or **Data storage and processing**.
@@ -79,23 +72,13 @@
 1. Open Visual Studio.
 
 2. From the menu bar, navigate to **View** > **Server Explorer**.
-<<<<<<< HEAD
 
 3. From Server Explorer, right-click **Azure**, select   **Connect to Microsoft Azure Subscription...**, and complete the sign in process.
 
 4. From Server Explorer, a list of existing HDInsight clusters appears. If you don't have any clusters, you can create one by using the Azure portal, Azure PowerShell, or the HDInsight SDK. For more information, see [Create HDInsight clusters](../hdinsight-hadoop-provision-linux-clusters.md).
 
-   ![Screenshot of the Data Lake Tools for Visual Studio cluster list in Server Explorer](./media/apache-hadoop-visual-studio-tools-get-started/hdinsight.visual.studio.tools.server.explorer.png "Data Lake Tools for Visual Studio cluster list in Server Explorer")
-
-=======
-
-3. From Server Explorer, right-click **Azure**, select   **Connect to Microsoft Azure Subscription...**, and complete the sign in process.
-
-4. From Server Explorer, a list of existing HDInsight clusters appears. If you don't have any clusters, you can create one by using the Azure portal, Azure PowerShell, or the HDInsight SDK. For more information, see [Create HDInsight clusters](../hdinsight-hadoop-provision-linux-clusters.md).
-
    ![Screenshot of the Data Lake Tools for Visual Studio cluster list in Server Explorer](./media/apache-hadoop-visual-studio-tools-get-started/hdinsight-visual-studio-tools-server-explorer.png "Data Lake Tools for Visual Studio cluster list in Server Explorer")
 
->>>>>>> 6a383dfd
 5. Expand an HDInsight cluster. **Hive Databases**, a default storage account, linked storage accounts, and **Hadoop Service log** appear. You can further expand the entities.
 
 After you've connected to your Azure subscription, you can perform the following tasks.
@@ -103,16 +86,6 @@
 To connect to the Azure portal from Visual Studio:
 
 1. From Server Explorer, navigate to **Azure** > **HDInsight** and select your cluster.
-<<<<<<< HEAD
-
-2. Right-click an HDInsight cluster, and select **Manage Cluster in Azure portal**.
-
-To ask questions and/or provide feedback from Visual Studio:
-
-1. From Server Explorer, navigate to **Azure** > **HDInsight**.
-
-2. Right-click **HDInsight** and select either **MSDN Forum** to ask questions, or **Give Feedback** to give feedback.
-=======
 
 2. Right-click an HDInsight cluster, and select **Manage Cluster in Azure Portal**.
 
@@ -129,7 +102,6 @@
 Right click on the linked cluster, select **Edit**, user could update the cluster information. Note that Add HDInsight cluster only supports Hive for now.
 
 ![Screenshot of Data Lake Tools for Visual Studio link cluster update](./media/apache-hadoop-visual-studio-tools-get-started/hdinsight-visual-studio-tools-link-cluster-update.png)
->>>>>>> 6a383dfd
 
 ## Explore linked resources
 From Server Explorer, you can see the default storage account and any linked storage accounts. If you expand the default storage account, you can see the containers on the storage account. The default storage account and the default container are marked. Right-click any of the containers to view the container contents.
@@ -143,11 +115,7 @@
 ## Run interactive Apache Hive queries
 [Apache Hive](https://hive.apache.org) is a data warehouse infrastructure that's built on Hadoop. Hive is used for data summarization, queries, and analysis. You can use Data Lake Tools for Visual Studio to run Hive queries from Visual Studio. For more information about Hive, see [Use Apache Hive with HDInsight](hdinsight-use-hive.md).
 
-<<<<<<< HEAD
-[Interactive Query](../interactive-query/apache-interactive-query-get-started.md) uses [Hive on LLAP](https://cwiki.apache.org/confluence/display/Hive/LLAP) in Apache Hive 2.1. Interactive Query brings interactivity to complex data warehouse-style queries on large, stored datasets. Running Hive queries on Interactive Query is much faster compared to traditional Hive batch jobs. For more information, see Run Apache Hive batch jobs.
-=======
 [Interactive Query](../interactive-query/apache-interactive-query-get-started.md) uses [Hive on LLAP](https://cwiki.apache.org/confluence/display/Hive/LLAP) in Apache Hive 2.1. Interactive Query brings interactivity to complex data warehouse-style queries on large, stored datasets. Running Hive queries on Interactive Query is much faster compared to traditional Hive batch jobs. 
->>>>>>> 6a383dfd
 
 > [!NOTE]  
 > You can run interactive Hive queries only when you connect to an [HDInsight Interactive Query](../interactive-query/apache-interactive-query-get-started.md) cluster.
@@ -163,7 +131,6 @@
 
 * To view `hivesampletable` schema:  
 Expand **hivesampletable**.
-<<<<<<< HEAD
 
 * To view `hivesampletable` data:  
 Right-click **hivesampletable**, and select **View Top 100 Rows**.  This is equivalent to running the following Hive query by using the Hive ODBC driver:
@@ -172,18 +139,7 @@
 
   You can customize the row count.
 
-  ![Screenshot of an HDInsight Hive Visual Studio schema query](./media/apache-hadoop-visual-studio-tools-get-started/hdinsight.visual.studio.tools.hive.schema.png "Hive query results")
-=======
-
-* To view `hivesampletable` data:  
-Right-click **hivesampletable**, and select **View Top 100 Rows**.  This is equivalent to running the following Hive query by using the Hive ODBC driver:
-
-   `SELECT * FROM hivesampletable LIMIT 100`
-
-  You can customize the row count.
-
   ![Screenshot of an HDInsight Hive Visual Studio schema query](./media/apache-hadoop-visual-studio-tools-get-started/hdinsight-visual-studio-tools-hive-schema.png "Hive query results")
->>>>>>> 6a383dfd
 
 ### Create Hive tables
 To create a Hive table, you can use the GUI or you can use Hive queries. For information about using Hive queries, see [Run Apache Hive queries](#run.queries).
@@ -195,23 +151,16 @@
 3. Configure the table as desired.  
 
 4. Select **Create Table** to submit the job to create the new Hive table.
-<<<<<<< HEAD
-
-    ![Screenshot of the HDInsight Visual Studio Tools Create Table window](./media/apache-hadoop-visual-studio-tools-get-started/hdinsight.visual.studio.tools.create.hive.table.png "Create Hive table")
-
-=======
 
     ![Screenshot of the HDInsight Visual Studio Tools Create Table window](./media/apache-hadoop-visual-studio-tools-get-started/hdinsight-visual-studio-tools-create-hive-table.png "Create Hive table")
 
->>>>>>> 6a383dfd
 ### <a name="run.queries"></a>Create and run Hive queries
 You have two options for creating and running Hive queries:
 
-* Create ad hoc queries
+* Create ad-hoc queries
 * Create a Hive application
 
-<<<<<<< HEAD
-To create, and run ad hoc queries:
+To create, and run ad-hoc queries:
 
 1. Right-click the cluster where you want to run the query, and select **Write a Hive Query**.  
 
@@ -219,22 +168,9 @@
 
     The Hive editor supports IntelliSense. Data Lake Tools for Visual Studio supports loading remote metadata when you edit your Hive script. For example, if you type `SELECT * FROM`, IntelliSense lists all the suggested table names. When a table name is specified, IntelliSense lists the column names. The tools support most Hive DML statements, subqueries, and built-in UDFs.
 
-    ![Screenshot of an HDInsight Visual Studio Tools IntelliSense example 1](./media/apache-hadoop-visual-studio-tools-get-started/hdinsight.visual.studio.tools.intellisense.table.names.png "U-SQL IntelliSense")
-
-    ![Screenshot of an HDInsight Visual Studio Tools IntelliSense example 2](./media/apache-hadoop-visual-studio-tools-get-started/hdinsight.visual.studio.tools.intellisense.column.names.png "U-SQL IntelliSense")
-=======
-To create, and run ad-hoc queries:
-
-1. Right-click the cluster where you want to run the query, and select **Write a Hive Query**.  
-
-2. Enter the Hive queries.  
-
-    The Hive editor supports IntelliSense. Data Lake Tools for Visual Studio supports loading remote metadata when you edit your Hive script. For example, if you type `SELECT * FROM`, IntelliSense lists all the suggested table names. When a table name is specified, IntelliSense lists the column names. The tools support most Hive DML statements, subqueries, and built-in UDFs.
-
     ![Screenshot of an HDInsight Visual Studio Tools IntelliSense example 1](./media/apache-hadoop-visual-studio-tools-get-started/hdinsight-visual-studio-tools-intellisense-table-names.png "U-SQL IntelliSense")
 
     ![Screenshot of an HDInsight Visual Studio Tools IntelliSense example 2](./media/apache-hadoop-visual-studio-tools-get-started/hdinsight-visual-studio-tools-intellisense-column-names.png "U-SQL IntelliSense")
->>>>>>> 6a383dfd
 
    > [!NOTE]  
    > IntelliSense suggests only the metadata of the cluster that is selected in the HDInsight toolbar.
@@ -253,8 +189,7 @@
 
       ![Screenshot of query and batch](./media/apache-hadoop-visual-studio-tools-get-started/batch.png)  
 
-<<<<<<< HEAD
-      ![Screenshot of an HDInsight Hadoop Hive query](./media/apache-hadoop-visual-studio-tools-get-started/hdinsight.visual.studio.tools.submit.jobs.advanced.png "Submit queries")
+      ![Screenshot of an HDInsight Hadoop Hive query](./media/apache-hadoop-visual-studio-tools-get-started/hdinsight-visual-studio-tools-submit-jobs-advanced.png "Submit queries")
 
       > [!NOTE]  
       > You can not submit batches to Interactive Query clusters.  You must use interactive mode.
@@ -267,7 +202,7 @@
 
 3. In the middle pane, select **Hive Application**. Enter the properties, and then select **OK**.
 
-    ![Screenshot of an HDInsight Visual Studio Tools new Hive project](./media/apache-hadoop-visual-studio-tools-get-started/hdinsight.visual.studio.tools.new.hive.project.png "Create Hive applications from Visual Studio")
+    ![Screenshot of an HDInsight Visual Studio Tools new Hive project](./media/apache-hadoop-visual-studio-tools-get-started/hdinsight-visual-studio-tools-new-hive-project.png "Create Hive applications from Visual Studio")
 
 4. In **Solution Explorer**, double-click **Script.hql** to open the script.
 
@@ -285,57 +220,16 @@
 
   ![job details](./media/apache-hadoop-visual-studio-tools-get-started/tabs.png "Hive job details")
 
-=======
-      ![Screenshot of an HDInsight Hadoop Hive query](./media/apache-hadoop-visual-studio-tools-get-started/hdinsight-visual-studio-tools-submit-jobs-advanced.png "Submit queries")
-
-      > [!NOTE]  
-      > You can not submit batches to Interactive Query clusters.  You must use interactive mode.
-
-To create and run a Hive solution:
-
-1. From the menu bar, navigate to **File** > **New** > **Project...**.
-
-2. In the left pane, navigate to **Installed** > **Azure Data Lake** > **HIVE (HDInsight)**.  
-
-3. In the middle pane, select **Hive Application**. Enter the properties, and then select **OK**.
-
-    ![Screenshot of an HDInsight Visual Studio Tools new Hive project](./media/apache-hadoop-visual-studio-tools-get-started/hdinsight-visual-studio-tools-new-hive-project.png "Create Hive applications from Visual Studio")
-
-4. In **Solution Explorer**, double-click **Script.hql** to open the script.
-
-### View job summary and output
-
-The job summary varies slightly between **Batch** and **Interactive** mode.
-
-![Job summary](./media/apache-hadoop-visual-studio-tools-get-started/jobSummary.png "Hive job summary")
-
-Use the **Refresh** button to update the status until the job status changes to **Finished**.  
-
-* For the job details from **Batch** mode, select the links at the bottom to see **Job Query**, **Job Output**, **Job log**, or **Yarn log**.
-
-* For the job details from **Interactive** mode, see tabs **Output** and **HiveServer2 Output**.
-
-  ![job details](./media/apache-hadoop-visual-studio-tools-get-started/tabs.png "Hive job details")
-
->>>>>>> 6a383dfd
 ### View job graph
 
 Currently, job graphs are only shown for Hive jobs that use Tez as the execution engine.  For information about enabling Tez, see [Use Apache Hive in HDInsight](hdinsight-use-hive.md).  See also, [Use Apache Tez instead of Map Reduce](../hdinsight-hadoop-optimize-hive-query.md#use-apache-tez-instead-of-map-reduce).  
 
 To view all the operators inside the vertex, double-click on the vertices of the job graph. You can also point to a specific operator to see more details about the operator.
-<<<<<<< HEAD
 
 The job graph may not appear even if Tez is specified as the execution engine if no Tez application is launched.  This might happen because the job does not contain DML statements, or the DML statements can return without launching a Tez application. For example, `SELECT * FROM table1` will not launch the Tez application.
 
-![Job graph](./media/apache-hadoop-visual-studio-tools-get-started/hdinsight.fast.path.hive.execution.png "Hive job summary")
-
-=======
-
-The job graph may not appear even if Tez is specified as the execution engine if no Tez application is launched.  This might happen because the job does not contain DML statements, or the DML statements can return without launching a Tez application. For example, `SELECT * FROM table1` will not launch the Tez application.
-
 ![Job graph](./media/apache-hadoop-visual-studio-tools-get-started/hdinsight-fast-path-hive-execution.png "Hive job summary")
 
->>>>>>> 6a383dfd
 
 ### Task Execution Detail
 
@@ -348,32 +242,19 @@
 ### View Hive jobs
 You can view job queries, job output, job logs, and Yarn logs for Hive jobs.
 
-<<<<<<< HEAD
-In the most recent release of the tools, you can see what’s inside your Hive jobs by collecting and surfacing Yarn logs. A Yarn log can help you investigating performance issues. For more information about how HDInsight collects Yarn logs, see [Access HDInsight application logs programmatically](../hdinsight-hadoop-access-yarn-app-logs-linux.md).
-=======
 In the most recent release of the tools, you can see what’s inside your Hive jobs by collecting and surfacing Yarn logs. A Yarn log can help you investigating performance issues. For more information about how HDInsight collects Yarn logs, see [Access HDInsight application logs programmatically](../hdinsight-hadoop-access-yarn-app-logs.md).
->>>>>>> 6a383dfd
 
 To view Hive jobs:
 
 1. Right-click an HDInsight cluster, and select **View Jobs**. A list of the Hive jobs that ran on the cluster appears.  
 
 2. Select a job. In the **Hive Job Summary** window, select one of the following:
-<<<<<<< HEAD
-   - **Job Query**
-   - **Job Output**
-   - **Job Log**  
-   - **Yarn log**
-
-     ![Screenshot of the HDInsight Visual Studio Tools View Hive Jobs window](./media/apache-hadoop-visual-studio-tools-get-started/hdinsight.visual.studio.tools.view.hive.jobs.png "View Hive jobs")
-=======
     - **Job Query**
     - **Job Output**
     - **Job Log**  
     - **Yarn log**
 
     ![Screenshot of the HDInsight Visual Studio Tools View Hive Jobs window](./media/apache-hadoop-visual-studio-tools-get-started/hdinsight-visual-studio-tools-view-hive-jobs.png "View Hive jobs")
->>>>>>> 6a383dfd
 
 
 ## Run Apache Pig scripts
@@ -397,4 +278,4 @@
 * [Use Hadoop Hive in HDInsight](hdinsight-use-hive.md)
 * [Get started using Apache Hadoop in HDInsight](apache-hadoop-linux-tutorial-get-started.md)
 * [Submit Apache Hadoop jobs in HDInsight](submit-apache-hadoop-jobs-programmatically.md)
-* [Analyze Twitter data with Apache Hadoop in HDInsight](../hdinsight-analyze-twitter-data-linux.md)
+* [Analyze Twitter data with Apache Hadoop in HDInsight](../hdinsight-analyze-twitter-data.md)
