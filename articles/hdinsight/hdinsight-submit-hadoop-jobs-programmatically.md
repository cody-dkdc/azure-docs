--- conflicted
+++ resolved
@@ -1,31 +1,27 @@
-<properties
-	pageTitle="Submit Hadoop jobs in HDInsight | Microsoft Azure"
-	description="Learn how to submit Hadoop jobs to Azure HDInsight Hadoop."
-	editor="cgronlun"
-	manager="paulettm"
-	services="hdinsight"
-	documentationCenter=""
-	tags="azure-portal"
-	authors="mumian"/>
-
-<tags
-	ms.service="hdinsight"
-	ms.workload="big-data"
-	ms.tgt_pltfrm="na"
-	ms.devlang="na"
-	ms.topic="article"
-<<<<<<< HEAD
-	ms.date="04/06/2016"
-=======
-	ms.date="06/28/2016"
->>>>>>> c186bb0b
-	ms.author="jgao"/>
-
-# Submit Hadoop jobs in HDInsight
-
-See: 
-
-- [Use Hive in HDInsight](hdinsight-use-hive.md)
-- [Use Pig in HDInsight](hdinsight-use-pig.md)
-- [Use Sqoop in HDInsight](hdinsight-use-sqoop.md)
+<properties
+	pageTitle="Submit Hadoop jobs in HDInsight | Microsoft Azure"
+	description="Learn how to submit Hadoop jobs to Azure HDInsight Hadoop."
+	editor="cgronlun"
+	manager="paulettm"
+	services="hdinsight"
+	documentationCenter=""
+	tags="azure-portal"
+	authors="mumian"/>
+
+<tags
+	ms.service="hdinsight"
+	ms.workload="big-data"
+	ms.tgt_pltfrm="na"
+	ms.devlang="na"
+	ms.topic="article"
+	ms.date="06/28/2016"
+	ms.author="jgao"/>
+
+# Submit Hadoop jobs in HDInsight
+
+See: 
+
+- [Use Hive in HDInsight](hdinsight-use-hive.md)
+- [Use Pig in HDInsight](hdinsight-use-pig.md)
+- [Use Sqoop in HDInsight](hdinsight-use-sqoop.md)
 - [Use Oozie in HDInsight](hdinsight-use-oozie.md)