<properties
	pageTitle="Submit Hadoop jobs in HDInsight | Microsoft Azure"
	description="Learn how to submit Hadoop jobs to Azure HDInsight Hadoop."
	editor="cgronlun"
	manager="paulettm"
	services="hdinsight"
	documentationCenter=""
	tags="azure-portal"
	authors="mumian"/>

<tags
	ms.service="hdinsight"
	ms.workload="big-data"
	ms.tgt_pltfrm="na"
	ms.devlang="na"
	ms.topic="article"
<<<<<<< HEAD
	ms.date="02/29/2016"
=======
	ms.date="03/09/2016"
>>>>>>> c4ea2467
	ms.author="jgao"/>

# Submit Hadoop jobs in HDInsight

Learn how to use Azure PowerShell to submit MapReduce and Hive jobs, and how to use the HDInsight .NET SDK to submit MapReduce, Hadoop streaming, and Hive jobs.

> [AZURE.NOTE] The steps in this article must be performed from a Windows client. For information on using a Linux, OS X, or Unix client to work with MapReduce, Hive, or Pig on HDInsight, see the following articles and select either the **SSH** or **Curl** links within each:
>
> - [Use Hive with HDInsight](hdinsight-use-hive.md)
> - [Use Pig with HDInsight](hdinsight-use-pig.md)
> - [Use MapReduce with HDInsight](hdinsight-use-mapreduce.md)

##Prerequisites

Before you begin this article, you must have the following:

- **An Azure HDInsight cluster**. For instructions, see [Get started with HDInsight][hdinsight-get-started] or [Create Hadoop clusters in HDInsight][hdinsight-provision].
- **A workstation with Azure PowerShell**. See [Install Azure PowerShell 1.0 and greater](hdinsight-administer-use-powershell.md#install-azure-powershell-10-and-greater).

##Submit MapReduce jobs using PowerShell

See [Run Hadoop MapReduce samples in Windows-based HDInsight](hdinsight-run-samples.md).

##Submit Hive jobs using  PowerShell

See [Run Hive queries using PowerShell](hdinsight-hadoop-use-hive-powershell.md)

## Submit Hive jobs using Visual Studio

See [Get started using HDInsight Hadoop Tools for Visual Studio][hdinsight-visual-studio-tools].

##Submit Sqoop jobs using PowerShell

See [Use Sqoop with HDInsight][hdinsight-use-sqoop].

##Submit Hive/Pig/Sqoop jobs using HDInsight .NET SDK
The HDInsight .NET SDK provides .NET client libraries, which makes it easier to work with HDInsight clusters from .NET. 

**To Submit jobs**

1. Create a C# console application in Visual Studio.
2. From the Nuget Package Manager Console, run the following command.

		Install-Package Microsoft.Azure.Common.Authentication -Pre
		Install-Package Microsoft.Azure.Management.HDInsight -Pre
		Install-Package Microsoft.Azure.Management.HDInsight.Job -Pre
2. Use the following code:

		using System;
		using System.Collections.Generic;
		using System.Linq;
		using System.Security;
		
		using Microsoft.Azure;
		using Microsoft.Azure.Common.Authentication;
		using Microsoft.Azure.Common.Authentication.Factories;
		using Microsoft.Azure.Common.Authentication.Models;
        using Microsoft.Azure.Management.Resources;
		using Microsoft.Azure.Management.HDInsight;
		using Microsoft.Azure.Management.HDInsight.Job;
		using Microsoft.Azure.Management.HDInsight.Job.Models;
		using Hyak.Common;
		
		namespace SubmitHDInsightJobDotNet
		{
			class Program
			{
				private static HDInsightManagementClient _hdiManagementClient;
				private static HDInsightJobManagementClient _hdiJobManagementClient;
		
				private static Guid SubscriptionId = new Guid("<Your Subscription ID>");
				private const string ResourceGroupName = "<Your Resource Group Name>";
		
				private const string ExistingClusterName = "<Your HDInsight Cluster Name>";
				private const string ExistingClusterUri = ExistingClusterName + ".azurehdinsight.net";
				private const string ExistingClusterUsername = "<Cluster Username>";
				private const string ExistingClusterPassword = "<Cluster User Password>";
                
                private const string DefaultStorageAccountName = "<Default Storage Account Name>";
                private const string DefaultStorageAccountKey = "<Default Storage Account Key>";
                private const string DefaultStorageContainerName = "<Default Blob Container Name>";
		
				static void Main(string[] args)
				{
					System.Console.WriteLine("Running");
		
					var tokenCreds = GetTokenCloudCredentials();
					var subCloudCredentials = GetSubscriptionCloudCredentials(tokenCreds, SubscriptionId);

					var resourceManagementClient = new ResourceManagementClient(subCloudCredentials);  
 					var rpResult = resourceManagementClient.Providers.Register("Microsoft.HDInsight");  

					_hdiManagementClient = new HDInsightManagementClient(subCloudCredentials);
		
					var clusterCredentials = new BasicAuthenticationCloudCredentials { Username = ExistingClusterUsername, Password = ExistingClusterPassword };
					_hdiJobManagementClient = new HDInsightJobManagementClient(ExistingClusterUri, clusterCredentials);
		
					SubmitHiveJob();
					SubmitPigJob();
					SubmitSqoopJob();
				}
		
				public static TokenCloudCredentials GetTokenCloudCredentials(string username = null, SecureString password = null)
				{
					var authFactory = new AuthenticationFactory();
		
					var account = new AzureAccount { Type = AzureAccount.AccountType.User };
		
					if (username != null && password != null)
						account.Id = username;
		
					var env = AzureEnvironment.PublicEnvironments[EnvironmentName.AzureCloud];
		
					var accessToken =
						authFactory.Authenticate(account, env, AuthenticationFactory.CommonAdTenant, password, ShowDialog.Auto)
							.AccessToken;
		
					return new TokenCloudCredentials(accessToken);
				}
		
				public static SubscriptionCloudCredentials GetSubscriptionCloudCredentials(TokenCloudCredentials creds, Guid subId)
				{
					return new TokenCloudCredentials(subId.ToString(), creds.Token);
				}
		
				private static void SubmitPigJob()
				{
					var parameters = new PigJobSubmissionParameters
					{
						UserName = ExistingClusterUsername,
						Query = @"LOGS = LOAD 'wasb:///example/data/sample.log';
							LEVELS = foreach LOGS generate REGEX_EXTRACT($0, '(TRACE|DEBUG|INFO|WARN|ERROR|FATAL)', 1)  as LOGLEVEL;
							FILTEREDLEVELS = FILTER LEVELS by LOGLEVEL is not null;
							GROUPEDLEVELS = GROUP FILTEREDLEVELS by LOGLEVEL;
							FREQUENCIES = foreach GROUPEDLEVELS generate group as LOGLEVEL, COUNT(FILTEREDLEVELS.LOGLEVEL) as COUNT;
							RESULT = order FREQUENCIES by COUNT desc;
							DUMP RESULT;"
					};
		
					System.Console.WriteLine("Submitting the Pig job to the cluster...");
					var response = _hdiJobManagementClient.JobManagement.SubmitPigJob(parameters);
					System.Console.WriteLine("Validating that the response is as expected...");
					System.Console.WriteLine("Response status code is " + response.StatusCode);
					System.Console.WriteLine("Validating the response object...");
					System.Console.WriteLine("JobId is " + response.JobSubmissionJsonResponse.Id);
				}
		
				private static void SubmitHiveJob()
				{
					Dictionary<string, string> defines = new Dictionary<string, string> { { "hive.execution.engine", "ravi" }, { "hive.exec.reducers.max", "1" } };
					List<string> args = new List<string> { { "argA" }, { "argB" } };
					var parameters = new HiveJobSubmissionParameters
					{
						UserName = ExistingClusterUsername,
						Query = "SHOW TABLES",
						Defines = ConvertDefinesToString(defines),
						Arguments = ConvertArgsToString(args)
					};
		
                    Console.WriteLine("Submitting the Hive job to the cluster...");
                    var jobResponse = _hdiJobManagementClient.JobManagement.SubmitHiveJob(parameters);
                    var jobId = jobResponse.JobSubmissionJsonResponse.Id;
                    Console.WriteLine("Validating that the response is as expected...");
                    Console.WriteLine("Response status code is " + jobResponse.StatusCode);
                    Console.WriteLine("Validating the response object...");
                    Console.WriteLine("JobId is " + jobId);

                    Console.WriteLine("Waiting for the job completion ...");
                    // Wait for job completion
                    var jobDetail = _hdiJobManagementClient.JobManagement.GetJob(jobId).JobDetail;
                    while (!jobDetail.Status.JobComplete)
                    {
                        jobDetail = _hdiJobManagementClient.JobManagement.GetJob(jobId).JobDetail;
                    }

                    // Get job output
                    var outputResponse = _hdiJobManagementClient.JobManagement.GetJobOutput(jobId, DefaultStorageAccountName, DefaultStorageAccountKey,
                        DefaultStorageContainerName);
				}
		
				private static void SubmitSqoopJob()
				{
					var sqlDatabaseServerName = "<SQLDatabaseServerName>";
					var sqlDatabaseLogin = "<SQLDatabaseLogin>";
					var sqlDatabaseLoginPassword = "<SQLDatabaseLoginPassword>";
					var sqlDatabaseDatabaseName = "hdisqoop";
		
					var tableName = "log4jlogs";
					var exportDir = "/tutorials/usesqoop/data";
		
					// Connection string for using Azure SQL Database.
					// Comment if using SQL Server
					var connectionString = "jdbc:sqlserver://" + sqlDatabaseServerName + ".database.windows.net;user=" + sqlDatabaseLogin + "@" + sqlDatabaseServerName + ";password=" + sqlDatabaseLoginPassword + ";database=" + sqlDatabaseDatabaseName;
					// Connection string for using SQL Server.
					// Uncomment if using SQL Server
					//var connectionString = "jdbc:sqlserver://" + sqlDatabaseServerName + ";user=" + sqlDatabaseLogin + ";password=" + sqlDatabaseLoginPassword + ";database=" + sqlDatabaseDatabaseName;
		
					var parameters = new SqoopJobSubmissionParameters
					{
						UserName = ExistingClusterUsername,
						Command = "export --connect " + connectionString + " --table " + tableName + "_mobile --export-dir " + exportDir + "_mobile --fields-terminated-by \\t -m 1"
					};
		
					System.Console.WriteLine("Submitting the Sqoop job to the cluster...");
					var response = _hdiJobManagementClient.JobManagement.SubmitSqoopJob(parameters);
					System.Console.WriteLine("Validating that the response is as expected...");
					System.Console.WriteLine("Response status code is " + response.StatusCode);
					System.Console.WriteLine("Validating the response object...");
					System.Console.WriteLine("JobId is " + response.JobSubmissionJsonResponse.Id);
				}
		
				private static string ConvertDefinesToString(Dictionary<string, string> defines)
				{
					if (defines.Count == 0)
					{
						return null;
					}
		
					return "&define=" + string.Join("&define=", defines.Select(x => x.Key + "%3D" + x.Value).ToArray());
				}
				private static string ConvertArgsToString(List<string> args)
				{
					if (args.Count == 0)
					{
						return null;
					}
		
					return string.Join("&arg=", args.ToArray());
				}
			}
		}

5. Press **F5** to run the application.

##Submit jobs using the HDInsight Tools for Visual Studio

Using the HDInsight Tools for Visual Studio, you can run Hive queries and Pig scripts. See [Get started using Visual Studio Hadoop tools for HDInsight](hdinsight-hadoop-visual-studio-tools-get-started.md).

##Next steps
In this article, you have learned several ways to create an HDInsight cluster. To learn more, see the following articles:

* [Get started with Azure HDInsight][hdinsight-get-started]
* [Create Hadoop clusters in HDInsight][hdinsight-provision]
* [Manage HDInsight by using PowerShell][hdinsight-admin-powershell]
* [HDInsight Cmdlet Reference Documentation][hdinsight-powershell-reference]
* [Use Hive with HDInsight][hdinsight-use-hive]
* [Use Pig with HDInsight][hdinsight-use-pig]


[azure-certificate]: http://msdn.microsoft.com/library/windowsazure/gg551722.aspx
[azure-management-portal]: https://portal.azure.com/

[hdinsight-visual-studio-tools]: ../HDInsight/hdinsight-hadoop-visual-studio-tools-get-started.md
[hdinsight-use-sqoop]: hdinsight-use-sqoop.md
[hdinsight-provision]: hdinsight-provision-clusters.md
[hdinsight-use-mapreduce]: hdinsight-use-mapreduce.md
[hdinsight-use-hive]: hdinsight-use-hive.md
[hdinsight-use-pig]: hdinsight-use-pig.md
[hdinsight-get-started]: hdinsight-hadoop-linux-tutorial-get-started.md
[hdinsight-storage]: ../hdinsight-hadoop-use-blob-storage.md
[hdinsight-admin-powershell]: hdinsight-administer-use-powershell.md
[hdinsight-develop-streaming-jobs]: hdinsight-hadoop-develop-deploy-streaming-jobs.md

[hdinsight-powershell-reference]: https://msdn.microsoft.com/library/dn858087.aspx

[powershell-install-configure]: powershell-install-configure.md

[image-hdi-gettingstarted-runmrjob]: ./media/hdinsight-submit-hadoop-jobs-programmatically/HDI.GettingStarted.RunMRJob.png
[image-hdi-gettingstarted-mrjoboutput]: ./media/hdinsight-submit-hadoop-jobs-programmatically/HDI.GettingStarted.MRJobOutput.png

[apache-hive]: http://hive.apache.org/
<|MERGE_RESOLUTION|>--- conflicted
+++ resolved
@@ -1,292 +1,288 @@
-<properties
-	pageTitle="Submit Hadoop jobs in HDInsight | Microsoft Azure"
-	description="Learn how to submit Hadoop jobs to Azure HDInsight Hadoop."
-	editor="cgronlun"
-	manager="paulettm"
-	services="hdinsight"
-	documentationCenter=""
-	tags="azure-portal"
-	authors="mumian"/>
-
-<tags
-	ms.service="hdinsight"
-	ms.workload="big-data"
-	ms.tgt_pltfrm="na"
-	ms.devlang="na"
-	ms.topic="article"
-<<<<<<< HEAD
-	ms.date="02/29/2016"
-=======
-	ms.date="03/09/2016"
->>>>>>> c4ea2467
-	ms.author="jgao"/>
-
-# Submit Hadoop jobs in HDInsight
-
-Learn how to use Azure PowerShell to submit MapReduce and Hive jobs, and how to use the HDInsight .NET SDK to submit MapReduce, Hadoop streaming, and Hive jobs.
-
-> [AZURE.NOTE] The steps in this article must be performed from a Windows client. For information on using a Linux, OS X, or Unix client to work with MapReduce, Hive, or Pig on HDInsight, see the following articles and select either the **SSH** or **Curl** links within each:
->
-> - [Use Hive with HDInsight](hdinsight-use-hive.md)
-> - [Use Pig with HDInsight](hdinsight-use-pig.md)
-> - [Use MapReduce with HDInsight](hdinsight-use-mapreduce.md)
-
-##Prerequisites
-
-Before you begin this article, you must have the following:
-
-- **An Azure HDInsight cluster**. For instructions, see [Get started with HDInsight][hdinsight-get-started] or [Create Hadoop clusters in HDInsight][hdinsight-provision].
-- **A workstation with Azure PowerShell**. See [Install Azure PowerShell 1.0 and greater](hdinsight-administer-use-powershell.md#install-azure-powershell-10-and-greater).
-
-##Submit MapReduce jobs using PowerShell
-
-See [Run Hadoop MapReduce samples in Windows-based HDInsight](hdinsight-run-samples.md).
-
-##Submit Hive jobs using  PowerShell
-
-See [Run Hive queries using PowerShell](hdinsight-hadoop-use-hive-powershell.md)
-
-## Submit Hive jobs using Visual Studio
-
-See [Get started using HDInsight Hadoop Tools for Visual Studio][hdinsight-visual-studio-tools].
-
-##Submit Sqoop jobs using PowerShell
-
-See [Use Sqoop with HDInsight][hdinsight-use-sqoop].
-
-##Submit Hive/Pig/Sqoop jobs using HDInsight .NET SDK
-The HDInsight .NET SDK provides .NET client libraries, which makes it easier to work with HDInsight clusters from .NET. 
-
-**To Submit jobs**
-
-1. Create a C# console application in Visual Studio.
-2. From the Nuget Package Manager Console, run the following command.
-
-		Install-Package Microsoft.Azure.Common.Authentication -Pre
-		Install-Package Microsoft.Azure.Management.HDInsight -Pre
-		Install-Package Microsoft.Azure.Management.HDInsight.Job -Pre
-2. Use the following code:
-
-		using System;
-		using System.Collections.Generic;
-		using System.Linq;
-		using System.Security;
-		
-		using Microsoft.Azure;
-		using Microsoft.Azure.Common.Authentication;
-		using Microsoft.Azure.Common.Authentication.Factories;
-		using Microsoft.Azure.Common.Authentication.Models;
-        using Microsoft.Azure.Management.Resources;
-		using Microsoft.Azure.Management.HDInsight;
-		using Microsoft.Azure.Management.HDInsight.Job;
-		using Microsoft.Azure.Management.HDInsight.Job.Models;
-		using Hyak.Common;
-		
-		namespace SubmitHDInsightJobDotNet
-		{
-			class Program
-			{
-				private static HDInsightManagementClient _hdiManagementClient;
-				private static HDInsightJobManagementClient _hdiJobManagementClient;
-		
-				private static Guid SubscriptionId = new Guid("<Your Subscription ID>");
-				private const string ResourceGroupName = "<Your Resource Group Name>";
-		
-				private const string ExistingClusterName = "<Your HDInsight Cluster Name>";
-				private const string ExistingClusterUri = ExistingClusterName + ".azurehdinsight.net";
-				private const string ExistingClusterUsername = "<Cluster Username>";
-				private const string ExistingClusterPassword = "<Cluster User Password>";
-                
-                private const string DefaultStorageAccountName = "<Default Storage Account Name>";
-                private const string DefaultStorageAccountKey = "<Default Storage Account Key>";
-                private const string DefaultStorageContainerName = "<Default Blob Container Name>";
-		
-				static void Main(string[] args)
-				{
-					System.Console.WriteLine("Running");
-		
-					var tokenCreds = GetTokenCloudCredentials();
-					var subCloudCredentials = GetSubscriptionCloudCredentials(tokenCreds, SubscriptionId);
-
-					var resourceManagementClient = new ResourceManagementClient(subCloudCredentials);  
- 					var rpResult = resourceManagementClient.Providers.Register("Microsoft.HDInsight");  
-
-					_hdiManagementClient = new HDInsightManagementClient(subCloudCredentials);
-		
-					var clusterCredentials = new BasicAuthenticationCloudCredentials { Username = ExistingClusterUsername, Password = ExistingClusterPassword };
-					_hdiJobManagementClient = new HDInsightJobManagementClient(ExistingClusterUri, clusterCredentials);
-		
-					SubmitHiveJob();
-					SubmitPigJob();
-					SubmitSqoopJob();
-				}
-		
-				public static TokenCloudCredentials GetTokenCloudCredentials(string username = null, SecureString password = null)
-				{
-					var authFactory = new AuthenticationFactory();
-		
-					var account = new AzureAccount { Type = AzureAccount.AccountType.User };
-		
-					if (username != null && password != null)
-						account.Id = username;
-		
-					var env = AzureEnvironment.PublicEnvironments[EnvironmentName.AzureCloud];
-		
-					var accessToken =
-						authFactory.Authenticate(account, env, AuthenticationFactory.CommonAdTenant, password, ShowDialog.Auto)
-							.AccessToken;
-		
-					return new TokenCloudCredentials(accessToken);
-				}
-		
-				public static SubscriptionCloudCredentials GetSubscriptionCloudCredentials(TokenCloudCredentials creds, Guid subId)
-				{
-					return new TokenCloudCredentials(subId.ToString(), creds.Token);
-				}
-		
-				private static void SubmitPigJob()
-				{
-					var parameters = new PigJobSubmissionParameters
-					{
-						UserName = ExistingClusterUsername,
-						Query = @"LOGS = LOAD 'wasb:///example/data/sample.log';
-							LEVELS = foreach LOGS generate REGEX_EXTRACT($0, '(TRACE|DEBUG|INFO|WARN|ERROR|FATAL)', 1)  as LOGLEVEL;
-							FILTEREDLEVELS = FILTER LEVELS by LOGLEVEL is not null;
-							GROUPEDLEVELS = GROUP FILTEREDLEVELS by LOGLEVEL;
-							FREQUENCIES = foreach GROUPEDLEVELS generate group as LOGLEVEL, COUNT(FILTEREDLEVELS.LOGLEVEL) as COUNT;
-							RESULT = order FREQUENCIES by COUNT desc;
-							DUMP RESULT;"
-					};
-		
-					System.Console.WriteLine("Submitting the Pig job to the cluster...");
-					var response = _hdiJobManagementClient.JobManagement.SubmitPigJob(parameters);
-					System.Console.WriteLine("Validating that the response is as expected...");
-					System.Console.WriteLine("Response status code is " + response.StatusCode);
-					System.Console.WriteLine("Validating the response object...");
-					System.Console.WriteLine("JobId is " + response.JobSubmissionJsonResponse.Id);
-				}
-		
-				private static void SubmitHiveJob()
-				{
-					Dictionary<string, string> defines = new Dictionary<string, string> { { "hive.execution.engine", "ravi" }, { "hive.exec.reducers.max", "1" } };
-					List<string> args = new List<string> { { "argA" }, { "argB" } };
-					var parameters = new HiveJobSubmissionParameters
-					{
-						UserName = ExistingClusterUsername,
-						Query = "SHOW TABLES",
-						Defines = ConvertDefinesToString(defines),
-						Arguments = ConvertArgsToString(args)
-					};
-		
-                    Console.WriteLine("Submitting the Hive job to the cluster...");
-                    var jobResponse = _hdiJobManagementClient.JobManagement.SubmitHiveJob(parameters);
-                    var jobId = jobResponse.JobSubmissionJsonResponse.Id;
-                    Console.WriteLine("Validating that the response is as expected...");
-                    Console.WriteLine("Response status code is " + jobResponse.StatusCode);
-                    Console.WriteLine("Validating the response object...");
-                    Console.WriteLine("JobId is " + jobId);
-
-                    Console.WriteLine("Waiting for the job completion ...");
-                    // Wait for job completion
-                    var jobDetail = _hdiJobManagementClient.JobManagement.GetJob(jobId).JobDetail;
-                    while (!jobDetail.Status.JobComplete)
-                    {
-                        jobDetail = _hdiJobManagementClient.JobManagement.GetJob(jobId).JobDetail;
-                    }
-
-                    // Get job output
-                    var outputResponse = _hdiJobManagementClient.JobManagement.GetJobOutput(jobId, DefaultStorageAccountName, DefaultStorageAccountKey,
-                        DefaultStorageContainerName);
-				}
-		
-				private static void SubmitSqoopJob()
-				{
-					var sqlDatabaseServerName = "<SQLDatabaseServerName>";
-					var sqlDatabaseLogin = "<SQLDatabaseLogin>";
-					var sqlDatabaseLoginPassword = "<SQLDatabaseLoginPassword>";
-					var sqlDatabaseDatabaseName = "hdisqoop";
-		
-					var tableName = "log4jlogs";
-					var exportDir = "/tutorials/usesqoop/data";
-		
-					// Connection string for using Azure SQL Database.
-					// Comment if using SQL Server
-					var connectionString = "jdbc:sqlserver://" + sqlDatabaseServerName + ".database.windows.net;user=" + sqlDatabaseLogin + "@" + sqlDatabaseServerName + ";password=" + sqlDatabaseLoginPassword + ";database=" + sqlDatabaseDatabaseName;
-					// Connection string for using SQL Server.
-					// Uncomment if using SQL Server
-					//var connectionString = "jdbc:sqlserver://" + sqlDatabaseServerName + ";user=" + sqlDatabaseLogin + ";password=" + sqlDatabaseLoginPassword + ";database=" + sqlDatabaseDatabaseName;
-		
-					var parameters = new SqoopJobSubmissionParameters
-					{
-						UserName = ExistingClusterUsername,
-						Command = "export --connect " + connectionString + " --table " + tableName + "_mobile --export-dir " + exportDir + "_mobile --fields-terminated-by \\t -m 1"
-					};
-		
-					System.Console.WriteLine("Submitting the Sqoop job to the cluster...");
-					var response = _hdiJobManagementClient.JobManagement.SubmitSqoopJob(parameters);
-					System.Console.WriteLine("Validating that the response is as expected...");
-					System.Console.WriteLine("Response status code is " + response.StatusCode);
-					System.Console.WriteLine("Validating the response object...");
-					System.Console.WriteLine("JobId is " + response.JobSubmissionJsonResponse.Id);
-				}
-		
-				private static string ConvertDefinesToString(Dictionary<string, string> defines)
-				{
-					if (defines.Count == 0)
-					{
-						return null;
-					}
-		
-					return "&define=" + string.Join("&define=", defines.Select(x => x.Key + "%3D" + x.Value).ToArray());
-				}
-				private static string ConvertArgsToString(List<string> args)
-				{
-					if (args.Count == 0)
-					{
-						return null;
-					}
-		
-					return string.Join("&arg=", args.ToArray());
-				}
-			}
-		}
-
-5. Press **F5** to run the application.
-
-##Submit jobs using the HDInsight Tools for Visual Studio
-
-Using the HDInsight Tools for Visual Studio, you can run Hive queries and Pig scripts. See [Get started using Visual Studio Hadoop tools for HDInsight](hdinsight-hadoop-visual-studio-tools-get-started.md).
-
-##Next steps
-In this article, you have learned several ways to create an HDInsight cluster. To learn more, see the following articles:
-
-* [Get started with Azure HDInsight][hdinsight-get-started]
-* [Create Hadoop clusters in HDInsight][hdinsight-provision]
-* [Manage HDInsight by using PowerShell][hdinsight-admin-powershell]
-* [HDInsight Cmdlet Reference Documentation][hdinsight-powershell-reference]
-* [Use Hive with HDInsight][hdinsight-use-hive]
-* [Use Pig with HDInsight][hdinsight-use-pig]
-
-
-[azure-certificate]: http://msdn.microsoft.com/library/windowsazure/gg551722.aspx
-[azure-management-portal]: https://portal.azure.com/
-
-[hdinsight-visual-studio-tools]: ../HDInsight/hdinsight-hadoop-visual-studio-tools-get-started.md
-[hdinsight-use-sqoop]: hdinsight-use-sqoop.md
-[hdinsight-provision]: hdinsight-provision-clusters.md
-[hdinsight-use-mapreduce]: hdinsight-use-mapreduce.md
-[hdinsight-use-hive]: hdinsight-use-hive.md
-[hdinsight-use-pig]: hdinsight-use-pig.md
-[hdinsight-get-started]: hdinsight-hadoop-linux-tutorial-get-started.md
-[hdinsight-storage]: ../hdinsight-hadoop-use-blob-storage.md
-[hdinsight-admin-powershell]: hdinsight-administer-use-powershell.md
-[hdinsight-develop-streaming-jobs]: hdinsight-hadoop-develop-deploy-streaming-jobs.md
-
-[hdinsight-powershell-reference]: https://msdn.microsoft.com/library/dn858087.aspx
-
-[powershell-install-configure]: powershell-install-configure.md
-
-[image-hdi-gettingstarted-runmrjob]: ./media/hdinsight-submit-hadoop-jobs-programmatically/HDI.GettingStarted.RunMRJob.png
-[image-hdi-gettingstarted-mrjoboutput]: ./media/hdinsight-submit-hadoop-jobs-programmatically/HDI.GettingStarted.MRJobOutput.png
-
-[apache-hive]: http://hive.apache.org/
+<properties
+	pageTitle="Submit Hadoop jobs in HDInsight | Microsoft Azure"
+	description="Learn how to submit Hadoop jobs to Azure HDInsight Hadoop."
+	editor="cgronlun"
+	manager="paulettm"
+	services="hdinsight"
+	documentationCenter=""
+	tags="azure-portal"
+	authors="mumian"/>
+
+<tags
+	ms.service="hdinsight"
+	ms.workload="big-data"
+	ms.tgt_pltfrm="na"
+	ms.devlang="na"
+	ms.topic="article"
+	ms.date="03/09/2016"
+	ms.author="jgao"/>
+
+# Submit Hadoop jobs in HDInsight
+
+Learn how to use Azure PowerShell to submit MapReduce and Hive jobs, and how to use the HDInsight .NET SDK to submit MapReduce, Hadoop streaming, and Hive jobs.
+
+> [AZURE.NOTE] The steps in this article must be performed from a Windows client. For information on using a Linux, OS X, or Unix client to work with MapReduce, Hive, or Pig on HDInsight, see the following articles and select either the **SSH** or **Curl** links within each:
+>
+> - [Use Hive with HDInsight](hdinsight-use-hive.md)
+> - [Use Pig with HDInsight](hdinsight-use-pig.md)
+> - [Use MapReduce with HDInsight](hdinsight-use-mapreduce.md)
+
+##Prerequisites
+
+Before you begin this article, you must have the following:
+
+- **An Azure HDInsight cluster**. For instructions, see [Get started with HDInsight][hdinsight-get-started] or [Create Hadoop clusters in HDInsight][hdinsight-provision].
+- **A workstation with Azure PowerShell**. See [Install Azure PowerShell 1.0 and greater](hdinsight-administer-use-powershell.md#install-azure-powershell-10-and-greater).
+
+##Submit MapReduce jobs using PowerShell
+
+See [Run Hadoop MapReduce samples in Windows-based HDInsight](hdinsight-run-samples.md).
+
+##Submit Hive jobs using  PowerShell
+
+See [Run Hive queries using PowerShell](hdinsight-hadoop-use-hive-powershell.md)
+
+## Submit Hive jobs using Visual Studio
+
+See [Get started using HDInsight Hadoop Tools for Visual Studio][hdinsight-visual-studio-tools].
+
+##Submit Sqoop jobs using PowerShell
+
+See [Use Sqoop with HDInsight][hdinsight-use-sqoop].
+
+##Submit Hive/Pig/Sqoop jobs using HDInsight .NET SDK
+The HDInsight .NET SDK provides .NET client libraries, which makes it easier to work with HDInsight clusters from .NET. 
+
+**To Submit jobs**
+
+1. Create a C# console application in Visual Studio.
+2. From the Nuget Package Manager Console, run the following command.
+
+		Install-Package Microsoft.Azure.Common.Authentication -Pre
+		Install-Package Microsoft.Azure.Management.HDInsight -Pre
+		Install-Package Microsoft.Azure.Management.HDInsight.Job -Pre
+2. Use the following code:
+
+		using System;
+		using System.Collections.Generic;
+		using System.Linq;
+		using System.Security;
+		
+		using Microsoft.Azure;
+		using Microsoft.Azure.Common.Authentication;
+		using Microsoft.Azure.Common.Authentication.Factories;
+		using Microsoft.Azure.Common.Authentication.Models;
+        using Microsoft.Azure.Management.Resources;
+		using Microsoft.Azure.Management.HDInsight;
+		using Microsoft.Azure.Management.HDInsight.Job;
+		using Microsoft.Azure.Management.HDInsight.Job.Models;
+		using Hyak.Common;
+		
+		namespace SubmitHDInsightJobDotNet
+		{
+			class Program
+			{
+				private static HDInsightManagementClient _hdiManagementClient;
+				private static HDInsightJobManagementClient _hdiJobManagementClient;
+		
+				private static Guid SubscriptionId = new Guid("<Your Subscription ID>");
+				private const string ResourceGroupName = "<Your Resource Group Name>";
+		
+				private const string ExistingClusterName = "<Your HDInsight Cluster Name>";
+				private const string ExistingClusterUri = ExistingClusterName + ".azurehdinsight.net";
+				private const string ExistingClusterUsername = "<Cluster Username>";
+				private const string ExistingClusterPassword = "<Cluster User Password>";
+                
+                private const string DefaultStorageAccountName = "<Default Storage Account Name>";
+                private const string DefaultStorageAccountKey = "<Default Storage Account Key>";
+                private const string DefaultStorageContainerName = "<Default Blob Container Name>";
+		
+				static void Main(string[] args)
+				{
+					System.Console.WriteLine("Running");
+		
+					var tokenCreds = GetTokenCloudCredentials();
+					var subCloudCredentials = GetSubscriptionCloudCredentials(tokenCreds, SubscriptionId);
+
+					var resourceManagementClient = new ResourceManagementClient(subCloudCredentials);  
+ 					var rpResult = resourceManagementClient.Providers.Register("Microsoft.HDInsight");  
+
+					_hdiManagementClient = new HDInsightManagementClient(subCloudCredentials);
+		
+					var clusterCredentials = new BasicAuthenticationCloudCredentials { Username = ExistingClusterUsername, Password = ExistingClusterPassword };
+					_hdiJobManagementClient = new HDInsightJobManagementClient(ExistingClusterUri, clusterCredentials);
+		
+					SubmitHiveJob();
+					SubmitPigJob();
+					SubmitSqoopJob();
+				}
+		
+				public static TokenCloudCredentials GetTokenCloudCredentials(string username = null, SecureString password = null)
+				{
+					var authFactory = new AuthenticationFactory();
+		
+					var account = new AzureAccount { Type = AzureAccount.AccountType.User };
+		
+					if (username != null && password != null)
+						account.Id = username;
+		
+					var env = AzureEnvironment.PublicEnvironments[EnvironmentName.AzureCloud];
+		
+					var accessToken =
+						authFactory.Authenticate(account, env, AuthenticationFactory.CommonAdTenant, password, ShowDialog.Auto)
+							.AccessToken;
+		
+					return new TokenCloudCredentials(accessToken);
+				}
+		
+				public static SubscriptionCloudCredentials GetSubscriptionCloudCredentials(TokenCloudCredentials creds, Guid subId)
+				{
+					return new TokenCloudCredentials(subId.ToString(), creds.Token);
+				}
+		
+				private static void SubmitPigJob()
+				{
+					var parameters = new PigJobSubmissionParameters
+					{
+						UserName = ExistingClusterUsername,
+						Query = @"LOGS = LOAD 'wasb:///example/data/sample.log';
+							LEVELS = foreach LOGS generate REGEX_EXTRACT($0, '(TRACE|DEBUG|INFO|WARN|ERROR|FATAL)', 1)  as LOGLEVEL;
+							FILTEREDLEVELS = FILTER LEVELS by LOGLEVEL is not null;
+							GROUPEDLEVELS = GROUP FILTEREDLEVELS by LOGLEVEL;
+							FREQUENCIES = foreach GROUPEDLEVELS generate group as LOGLEVEL, COUNT(FILTEREDLEVELS.LOGLEVEL) as COUNT;
+							RESULT = order FREQUENCIES by COUNT desc;
+							DUMP RESULT;"
+					};
+		
+					System.Console.WriteLine("Submitting the Pig job to the cluster...");
+					var response = _hdiJobManagementClient.JobManagement.SubmitPigJob(parameters);
+					System.Console.WriteLine("Validating that the response is as expected...");
+					System.Console.WriteLine("Response status code is " + response.StatusCode);
+					System.Console.WriteLine("Validating the response object...");
+					System.Console.WriteLine("JobId is " + response.JobSubmissionJsonResponse.Id);
+				}
+		
+				private static void SubmitHiveJob()
+				{
+					Dictionary<string, string> defines = new Dictionary<string, string> { { "hive.execution.engine", "ravi" }, { "hive.exec.reducers.max", "1" } };
+					List<string> args = new List<string> { { "argA" }, { "argB" } };
+					var parameters = new HiveJobSubmissionParameters
+					{
+						UserName = ExistingClusterUsername,
+						Query = "SHOW TABLES",
+						Defines = ConvertDefinesToString(defines),
+						Arguments = ConvertArgsToString(args)
+					};
+		
+                    Console.WriteLine("Submitting the Hive job to the cluster...");
+                    var jobResponse = _hdiJobManagementClient.JobManagement.SubmitHiveJob(parameters);
+                    var jobId = jobResponse.JobSubmissionJsonResponse.Id;
+                    Console.WriteLine("Validating that the response is as expected...");
+                    Console.WriteLine("Response status code is " + jobResponse.StatusCode);
+                    Console.WriteLine("Validating the response object...");
+                    Console.WriteLine("JobId is " + jobId);
+
+                    Console.WriteLine("Waiting for the job completion ...");
+                    // Wait for job completion
+                    var jobDetail = _hdiJobManagementClient.JobManagement.GetJob(jobId).JobDetail;
+                    while (!jobDetail.Status.JobComplete)
+                    {
+                        jobDetail = _hdiJobManagementClient.JobManagement.GetJob(jobId).JobDetail;
+                    }
+
+                    // Get job output
+                    var outputResponse = _hdiJobManagementClient.JobManagement.GetJobOutput(jobId, DefaultStorageAccountName, DefaultStorageAccountKey,
+                        DefaultStorageContainerName);
+				}
+		
+				private static void SubmitSqoopJob()
+				{
+					var sqlDatabaseServerName = "<SQLDatabaseServerName>";
+					var sqlDatabaseLogin = "<SQLDatabaseLogin>";
+					var sqlDatabaseLoginPassword = "<SQLDatabaseLoginPassword>";
+					var sqlDatabaseDatabaseName = "hdisqoop";
+		
+					var tableName = "log4jlogs";
+					var exportDir = "/tutorials/usesqoop/data";
+		
+					// Connection string for using Azure SQL Database.
+					// Comment if using SQL Server
+					var connectionString = "jdbc:sqlserver://" + sqlDatabaseServerName + ".database.windows.net;user=" + sqlDatabaseLogin + "@" + sqlDatabaseServerName + ";password=" + sqlDatabaseLoginPassword + ";database=" + sqlDatabaseDatabaseName;
+					// Connection string for using SQL Server.
+					// Uncomment if using SQL Server
+					//var connectionString = "jdbc:sqlserver://" + sqlDatabaseServerName + ";user=" + sqlDatabaseLogin + ";password=" + sqlDatabaseLoginPassword + ";database=" + sqlDatabaseDatabaseName;
+		
+					var parameters = new SqoopJobSubmissionParameters
+					{
+						UserName = ExistingClusterUsername,
+						Command = "export --connect " + connectionString + " --table " + tableName + "_mobile --export-dir " + exportDir + "_mobile --fields-terminated-by \\t -m 1"
+					};
+		
+					System.Console.WriteLine("Submitting the Sqoop job to the cluster...");
+					var response = _hdiJobManagementClient.JobManagement.SubmitSqoopJob(parameters);
+					System.Console.WriteLine("Validating that the response is as expected...");
+					System.Console.WriteLine("Response status code is " + response.StatusCode);
+					System.Console.WriteLine("Validating the response object...");
+					System.Console.WriteLine("JobId is " + response.JobSubmissionJsonResponse.Id);
+				}
+		
+				private static string ConvertDefinesToString(Dictionary<string, string> defines)
+				{
+					if (defines.Count == 0)
+					{
+						return null;
+					}
+		
+					return "&define=" + string.Join("&define=", defines.Select(x => x.Key + "%3D" + x.Value).ToArray());
+				}
+				private static string ConvertArgsToString(List<string> args)
+				{
+					if (args.Count == 0)
+					{
+						return null;
+					}
+		
+					return string.Join("&arg=", args.ToArray());
+				}
+			}
+		}
+
+5. Press **F5** to run the application.
+
+##Submit jobs using the HDInsight Tools for Visual Studio
+
+Using the HDInsight Tools for Visual Studio, you can run Hive queries and Pig scripts. See [Get started using Visual Studio Hadoop tools for HDInsight](hdinsight-hadoop-visual-studio-tools-get-started.md).
+
+##Next steps
+In this article, you have learned several ways to create an HDInsight cluster. To learn more, see the following articles:
+
+* [Get started with Azure HDInsight][hdinsight-get-started]
+* [Create Hadoop clusters in HDInsight][hdinsight-provision]
+* [Manage HDInsight by using PowerShell][hdinsight-admin-powershell]
+* [HDInsight Cmdlet Reference Documentation][hdinsight-powershell-reference]
+* [Use Hive with HDInsight][hdinsight-use-hive]
+* [Use Pig with HDInsight][hdinsight-use-pig]
+
+
+[azure-certificate]: http://msdn.microsoft.com/library/windowsazure/gg551722.aspx
+[azure-management-portal]: https://portal.azure.com/
+
+[hdinsight-visual-studio-tools]: ../HDInsight/hdinsight-hadoop-visual-studio-tools-get-started.md
+[hdinsight-use-sqoop]: hdinsight-use-sqoop.md
+[hdinsight-provision]: hdinsight-provision-clusters.md
+[hdinsight-use-mapreduce]: hdinsight-use-mapreduce.md
+[hdinsight-use-hive]: hdinsight-use-hive.md
+[hdinsight-use-pig]: hdinsight-use-pig.md
+[hdinsight-get-started]: hdinsight-hadoop-linux-tutorial-get-started.md
+[hdinsight-storage]: ../hdinsight-hadoop-use-blob-storage.md
+[hdinsight-admin-powershell]: hdinsight-administer-use-powershell.md
+[hdinsight-develop-streaming-jobs]: hdinsight-hadoop-develop-deploy-streaming-jobs.md
+
+[hdinsight-powershell-reference]: https://msdn.microsoft.com/library/dn858087.aspx
+
+[powershell-install-configure]: powershell-install-configure.md
+
+[image-hdi-gettingstarted-runmrjob]: ./media/hdinsight-submit-hadoop-jobs-programmatically/HDI.GettingStarted.RunMRJob.png
+[image-hdi-gettingstarted-mrjoboutput]: ./media/hdinsight-submit-hadoop-jobs-programmatically/HDI.GettingStarted.MRJobOutput.png
+
+[apache-hive]: http://hive.apache.org/