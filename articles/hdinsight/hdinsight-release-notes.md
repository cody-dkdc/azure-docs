--- conflicted
+++ resolved
@@ -1,140 +1,136 @@
----
-title: Release notes for Azure HDInsight 
-description: Latest release notes for Azure HDInsight. Get development tips and details for Hadoop, Spark, R Server, Hive, and more.
-<<<<<<< HEAD
-services: hdinsight
-=======
->>>>>>> 6a383dfd
-author: hrasheed-msft
-ms.author: hrasheed
-ms.reviewer: jasonh
-ms.custom: hdinsightactive
-ms.service: hdinsight
-ms.topic: conceptual
-ms.date: 04/15/2019
----
-# Release notes for Azure HDInsight
-
-This article provides information about the **most recent** Azure HDInsight release updates. For information on earlier releases, see [HDInsight Release Notes Archive](hdinsight-release-notes-archive.md).
-
-> [!IMPORTANT]  
-> Linux is the only operating system used on HDInsight version 3.4 or greater. For more information, see [HDInsight versioning article](hdinsight-component-versioning.md).
-
-## Summary
-
-Azure HDInsight is one of the most popular services among enterprise customers for open-source Apache Hadoop and Apache Spark analytics on Azure.
-
-## New features
-
-For more information on important changes with HDInsight 4.0., see [What's new in HDI 4.0?](../hdinsight/hdinsight-version-release.md).
-
-## Component versions
-
-The official Apache versions of all HDInsight 4.0 components are given below. The components listed are releases of the most recent stable versions available.
-
-- Apache Ambari 2.7.1
-- Apache Hadoop 3.1.1
-- Apache HBase 2.0.0
-- Apache Hive 3.1.0
-- Apache Kafka 1.1.1
-- Apache Mahout 0.9.0+
-- Apache Oozie 4.2.0
-- Apache Phoenix 4.7.0
-- Apache Pig 0.16.0
-- Apache Ranger 0.7.0
-- Apache Slider 0.92.0
-- Apache Spark 2.3.1
-- Apache Sqoop 1.4.7
-- Apache TEZ 0.9.1
-- Apache Zeppelin 0.8.0
-- Apache ZooKeeper 3.4.6
-
-Later versions of Apache components are sometimes bundled in the HDP distribution in addition to the versions listed above. In this case, these later versions are listed in the Technical Previews table and should not substitute for the Apache component versions of the above list in a production environment.
-
-## Apache patch information
-
-For more information on patches available in HDInsight 4.0, see the patch listing for each product in the table below.
-
-| Product name | Patch information |
-|---|---|
-| Ambari | [Ambari patch information](https://docs.hortonworks.com/HDPDocuments/Ambari-2.7.1.0/bk_ambari-release-notes/content/ambari_relnotes-2.7.1.0-patch-information.html) |
-| Hadoop | [Hadoop patch information](https://docs.hortonworks.com/HDPDocuments/HDP3/HDP-3.0.1/release-notes/content/patch_hadoop.html) |
-| HBase | [HBase patch information](https://docs.hortonworks.com/HDPDocuments/HDP3/HDP-3.0.1/release-notes/content/patch_hbase.html) |
-| Hive  | This release provides Hive 3.1.0 with no additional Apache patches.  |
-| Kafka | This release provides Kafka 1.1.1 with no additional Apache patches. |
-| Oozie | [Oozie patch information](https://docs.hortonworks.com/HDPDocuments/HDP3/HDP-3.0.1/release-notes/content/patch_oozie.html) |
-| Phoenix | [Phoenix patch information](https://docs.hortonworks.com/HDPDocuments/HDP3/HDP-3.0.1/release-notes/content/patch_phoenix.html) |
-| Pig | [Pig patch information](https://docs.hortonworks.com/HDPDocuments/HDP3/HDP-3.0.1/release-notes/content/patch_pig.html) |
-| Ranger | [Ranger patch information](https://docs.hortonworks.com/HDPDocuments/HDP3/HDP-3.0.1/release-notes/content/patch_ranger.html) |
-| Spark | [Spark patch information](https://docs.hortonworks.com/HDPDocuments/HDP3/HDP-3.0.1/release-notes/content/patch_spark.html) |
-| Sqoop | This release provides Sqoop 1.4.7 with no additional Apache patches. |
-| Tez | This release provides Tez 0.9.1 with no additional Apache patches. |
-| Zeppelin | This release provides Zeppelin 0.8.0 with no additional Apache patches. |
-| Zookeeper | [Zookeeper patch information](https://docs.hortonworks.com/HDPDocuments/HDP3/HDP-3.0.1/release-notes/content/patch_zookeeper.html) |
-
-## Fixed Common Vulnerabilities and Exposures
-
-For more information on security issues resolved in this release, see Hortonworks' [Fixed Common Vulnerabilities and Exposures for HDP 3.0.1](https://docs.hortonworks.com/HDPDocuments/HDP3/HDP-3.0.1/release-notes/content/cve.html).
-
-## Known issues
-
-### Replication is broken for Secure HBase with default installation
-
-For HDInsight 4.0, do the following steps:
-
-1. Enable inter-cluster communication.
-1. Sign in to the active headnode.
-1. Download a script to enable replication with the following command:
-
-    ```
-    sudo wget https://raw.githubusercontent.com/Azure/hbase-utils/master/replication/hdi_enable_replication.sh
-    ```
-1. Type the command `sudo kinit <domainuser>`.
-1. Type the following command to run the script:
-
-    ```
-    sudo bash hdi_enable_replication.sh -m <hn0> -s <srclusterdns> -d <dstclusterdns> -sp <srcclusterpasswd> -dp <dstclusterpasswd> -copydata
-    ```
-For HDInsight 3.6, do the following:
-
-1. Sign in to active HMaster ZK.
-1. Download a script to enable replication with the following command:
-    ```
-    sudo wget https://raw.githubusercontent.com/Azure/hbase-utils/master/replication/hdi_enable_replication.sh
-    ```
-1. Type the command `sudo kinit -k -t /etc/security/keytabs/hbase.service.keytab hbase/<FQDN>@<DOMAIN>`.
-1. Type the following command:
-
-    ```bash
-    sudo bash hdi_enable_replication.sh -s <srclusterdns> -d <dstclusterdns> -sp <srcclusterpasswd> -dp <dstclusterpasswd> -copydata
-    ```
-
-### Phoenix Sqlline stops working after migrating HBase cluster to HDInsight 4.0
-
-Do the following steps:
-
-1. Drop the following Phoenix tables:
-    1. `SYSTEM.FUNCTION`
-    1. `SYSTEM.SEQUENCE`
-    1. `SYSTEM.STATS`
-    1. `SYSTEM.MUTEX`
-    1. `SYSTEM.CATALOG`
-1. If you can't delete any of the tables, restart HBase to clear any connections to the tables.
-1. Run `sqlline.py` again. Phoenix will re-create all of the tables that were deleted in step 1.
-1. Regenerate Phoenix tables and views for your HBase data.
-
-### Phoenix Sqlline stops working after replicating HBase Phoenix metadata from HDInsight 3.6 to 4.0
-
-Do the following steps:
-
-1. Before doing the replication, go to the destination 4.0 cluster and execute `sqlline.py`. This command will generate Phoenix tables like `SYSTEM.MUTEX` and `SYSTEM.LOG` that only exist in 4.0.
-1. Drop the following tables:
-    1. `SYSTEM.FUNCTION`
-    1. `SYSTEM.SEQUENCE`
-    1. `SYSTEM.STATS`
-    1. `SYSTEM.CATALOG`
-1. Start the HBase replication
-
-## Deprecation
-
-Apache Storm and ML services aren't available in HDInsight 4.0.
+---
+title: Release notes for Azure HDInsight 
+description: Latest release notes for Azure HDInsight. Get development tips and details for Hadoop, Spark, R Server, Hive, and more.
+author: hrasheed-msft
+ms.author: hrasheed
+ms.reviewer: jasonh
+ms.custom: hdinsightactive
+ms.service: hdinsight
+ms.topic: conceptual
+ms.date: 04/15/2019
+---
+# Release notes for Azure HDInsight
+
+This article provides information about the **most recent** Azure HDInsight release updates. For information on earlier releases, see [HDInsight Release Notes Archive](hdinsight-release-notes-archive.md).
+
+> [!IMPORTANT]  
+> Linux is the only operating system used on HDInsight version 3.4 or greater. For more information, see [HDInsight versioning article](hdinsight-component-versioning.md).
+
+## Summary
+
+Azure HDInsight is one of the most popular services among enterprise customers for open-source Apache Hadoop and Apache Spark analytics on Azure.
+
+## New features
+
+For more information on important changes with HDInsight 4.0., see [What's new in HDI 4.0?](../hdinsight/hdinsight-version-release.md).
+
+## Component versions
+
+The official Apache versions of all HDInsight 4.0 components are given below. The components listed are releases of the most recent stable versions available.
+
+- Apache Ambari 2.7.1
+- Apache Hadoop 3.1.1
+- Apache HBase 2.0.0
+- Apache Hive 3.1.0
+- Apache Kafka 1.1.1
+- Apache Mahout 0.9.0+
+- Apache Oozie 4.2.0
+- Apache Phoenix 4.7.0
+- Apache Pig 0.16.0
+- Apache Ranger 0.7.0
+- Apache Slider 0.92.0
+- Apache Spark 2.3.1
+- Apache Sqoop 1.4.7
+- Apache TEZ 0.9.1
+- Apache Zeppelin 0.8.0
+- Apache ZooKeeper 3.4.6
+
+Later versions of Apache components are sometimes bundled in the HDP distribution in addition to the versions listed above. In this case, these later versions are listed in the Technical Previews table and should not substitute for the Apache component versions of the above list in a production environment.
+
+## Apache patch information
+
+For more information on patches available in HDInsight 4.0, see the patch listing for each product in the table below.
+
+| Product name | Patch information |
+|---|---|
+| Ambari | [Ambari patch information](https://docs.hortonworks.com/HDPDocuments/Ambari-2.7.1.0/bk_ambari-release-notes/content/ambari_relnotes-2.7.1.0-patch-information.html) |
+| Hadoop | [Hadoop patch information](https://docs.hortonworks.com/HDPDocuments/HDP3/HDP-3.0.1/release-notes/content/patch_hadoop.html) |
+| HBase | [HBase patch information](https://docs.hortonworks.com/HDPDocuments/HDP3/HDP-3.0.1/release-notes/content/patch_hbase.html) |
+| Hive  | This release provides Hive 3.1.0 with no additional Apache patches.  |
+| Kafka | This release provides Kafka 1.1.1 with no additional Apache patches. |
+| Oozie | [Oozie patch information](https://docs.hortonworks.com/HDPDocuments/HDP3/HDP-3.0.1/release-notes/content/patch_oozie.html) |
+| Phoenix | [Phoenix patch information](https://docs.hortonworks.com/HDPDocuments/HDP3/HDP-3.0.1/release-notes/content/patch_phoenix.html) |
+| Pig | [Pig patch information](https://docs.hortonworks.com/HDPDocuments/HDP3/HDP-3.0.1/release-notes/content/patch_pig.html) |
+| Ranger | [Ranger patch information](https://docs.hortonworks.com/HDPDocuments/HDP3/HDP-3.0.1/release-notes/content/patch_ranger.html) |
+| Spark | [Spark patch information](https://docs.hortonworks.com/HDPDocuments/HDP3/HDP-3.0.1/release-notes/content/patch_spark.html) |
+| Sqoop | This release provides Sqoop 1.4.7 with no additional Apache patches. |
+| Tez | This release provides Tez 0.9.1 with no additional Apache patches. |
+| Zeppelin | This release provides Zeppelin 0.8.0 with no additional Apache patches. |
+| Zookeeper | [Zookeeper patch information](https://docs.hortonworks.com/HDPDocuments/HDP3/HDP-3.0.1/release-notes/content/patch_zookeeper.html) |
+
+## Fixed Common Vulnerabilities and Exposures
+
+For more information on security issues resolved in this release, see Hortonworks' [Fixed Common Vulnerabilities and Exposures for HDP 3.0.1](https://docs.hortonworks.com/HDPDocuments/HDP3/HDP-3.0.1/release-notes/content/cve.html).
+
+## Known issues
+
+### Replication is broken for Secure HBase with default installation
+
+For HDInsight 4.0, do the following steps:
+
+1. Enable inter-cluster communication.
+1. Sign in to the active headnode.
+1. Download a script to enable replication with the following command:
+
+    ```
+    sudo wget https://raw.githubusercontent.com/Azure/hbase-utils/master/replication/hdi_enable_replication.sh
+    ```
+1. Type the command `sudo kinit <domainuser>`.
+1. Type the following command to run the script:
+
+    ```
+    sudo bash hdi_enable_replication.sh -m <hn0> -s <srclusterdns> -d <dstclusterdns> -sp <srcclusterpasswd> -dp <dstclusterpasswd> -copydata
+    ```
+For HDInsight 3.6, do the following:
+
+1. Sign in to active HMaster ZK.
+1. Download a script to enable replication with the following command:
+    ```
+    sudo wget https://raw.githubusercontent.com/Azure/hbase-utils/master/replication/hdi_enable_replication.sh
+    ```
+1. Type the command `sudo kinit -k -t /etc/security/keytabs/hbase.service.keytab hbase/<FQDN>@<DOMAIN>`.
+1. Type the following command:
+
+    ```bash
+    sudo bash hdi_enable_replication.sh -s <srclusterdns> -d <dstclusterdns> -sp <srcclusterpasswd> -dp <dstclusterpasswd> -copydata
+    ```
+
+### Phoenix Sqlline stops working after migrating HBase cluster to HDInsight 4.0
+
+Do the following steps:
+
+1. Drop the following Phoenix tables:
+    1. `SYSTEM.FUNCTION`
+    1. `SYSTEM.SEQUENCE`
+    1. `SYSTEM.STATS`
+    1. `SYSTEM.MUTEX`
+    1. `SYSTEM.CATALOG`
+1. If you can't delete any of the tables, restart HBase to clear any connections to the tables.
+1. Run `sqlline.py` again. Phoenix will re-create all of the tables that were deleted in step 1.
+1. Regenerate Phoenix tables and views for your HBase data.
+
+### Phoenix Sqlline stops working after replicating HBase Phoenix metadata from HDInsight 3.6 to 4.0
+
+Do the following steps:
+
+1. Before doing the replication, go to the destination 4.0 cluster and execute `sqlline.py`. This command will generate Phoenix tables like `SYSTEM.MUTEX` and `SYSTEM.LOG` that only exist in 4.0.
+1. Drop the following tables:
+    1. `SYSTEM.FUNCTION`
+    1. `SYSTEM.SEQUENCE`
+    1. `SYSTEM.STATS`
+    1. `SYSTEM.CATALOG`
+1. Start the HBase replication
+
+## Deprecation
+
+Apache Storm and ML services aren't available in HDInsight 4.0.