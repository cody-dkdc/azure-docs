---
title: Get started with R Server on HDInsight | Microsoft Docs
description: Learn how to create a Apache Spark on HDInsight cluster that includes R Server, and then submit an R script on the cluster.
services: HDInsight
documentationcenter: ''
author: jeffstokes72
manager: jhubbard
editor: cgronlun

ms.assetid: b5e111f3-c029-436c-ba22-c54a4a3016e3
ms.service: HDInsight
ms.custom: hdinsightactive
ms.devlang: R
ms.topic: get-started-article
ms.tgt_pltfrm: na
ms.workload: data-services
ms.date: 02/28/2017
ms.author: jeffstok

---
# Get started using R Server on HDInsight
HDInsight includes an R Server option to be integrated into your HDInsight cluster. This allows R scripts to use Spark and MapReduce to run distributed computations. In this document, you learn how to create an R Server on HDInsight cluster and then run an R script that demonstrates using Spark for distributed R computations.

## Prerequisites
* **An Azure subscription**: Before you begin this tutorial, you must have an Azure subscription. Go to [Get a Azure free trial](https://azure.microsoft.com/documentation/videos/get-azure-free-trial-for-testing-hadoop-in-hdinsight/) for more information.
* **A Secure Shell (SSH) client**: An SSH client is used to remotely connect to the HDInsight cluster and run commands directly on the cluster. For more information, see [Use SSH with HDInsight](hdinsight-hadoop-linux-use-ssh-unix.md).

  * **SSH keys (optional)**: You can secure the SSH account used to connect to the cluster using either a password or a public key. Using a password is easier, and allows you to get started without having to create a public/private key pair. However, using a key is more secure.

      The steps in this document assume that you are using a password.

### Access control requirements
[!INCLUDE [access-control](../../includes/hdinsight-access-control-requirements.md)]

## Create the cluster
> [!NOTE]
> The steps in this document guide you through how to create an R Server on HDInsight cluster using basic configuration information. For other cluster configuration settings (such as adding additional storage accounts, using an Azure Virtual Network, or creating a metastore for Hive,) see [Create Linux-based HDInsight clusters](hdinsight-hadoop-provision-linux-clusters.md). To create an R Server using an Azure Resource Management template, see [Deploy an R-server HDInsight cluster](https://azure.microsoft.com/resources/templates/101-hdinsight-rserver/).
>
>

1. Sign in to the [Azure portal](https://portal.azure.com).

2. Select **NEW**, **Intelligence+ Analytics**, and then **HDInsight**.

    ![Image of creating a new cluster](./media/hdinsight-getting-started-with-r/newcluster.png)

3. In the **Quick create** experience, enter a name for the cluster in the **Cluster Name** field. If you have multiple Azure subscriptions, use the **Subscription** entry to select the one you want to use.

    ![Cluster name and subscription selections](./media/hdinsight-getting-started-with-r/clustername.png)

4. Select **Cluster type** to open the **Cluster configuration** blade. On the **Cluster Configuration** blade, select the following options:

   * **Cluster Type**: R Server
   * **Version**: select the version of R Server to install on the cluster. Select the newest version for the latest capabilities. Other versions are available if needed for compatibility. Release notes for each of the available versions are available [here](https://msdn.microsoft.com/en-us/microsoft-r/notes/r-server-notes).
   * **R Studio community edition for R Server**: this browser-based IDE is installed by default on the edge node.  If you would prefer to not have it installed, then un-check the check box. If you choose to have it installed then you’ll find the URL for accessing the RStudio Server login on a portal application blade for your cluster once it’s been created.

   Leave the other options at the default values and use the **Select** button to save the cluster type.

<<<<<<< HEAD
   
=======
   ![Cluster type blade screenshot](./media/hdinsight-getting-started-with-r/clustertypeconfig.png)
>>>>>>> cc9e81de

5. Enter a **Cluster login username** and **Cluster login password**.

   Specify an **SSH Username**.  SSH is used to remotely connect to the cluster using a **Secure Shell (SSH)** client. You can either specify the SSH user in this dialog or after the cluster has been created (Configuration tab for the cluster). R Server is configured to expect an **SSH username** of “remoteuser”.  **If you use a different username, you will have to perform an additional step after the cluster is created.**

   Leave the box checked for **Use same password as cluster login** to use **PASSWORD** as the authentication type unless you prefer use of a public key.  You’ll need a public/private key pair if you’d like to access R Server on the cluster via a remote client, for example RTVS, RStudio or another desktop IDE. You will need to choose an SSH password if you install RStudio Server community edition.     

   To create and use a public/private key pair un-check **Use same password as cluster login** and then select **PUBLIC KEY** and proceed as follows.  These instructions assume that you have Cygwin with ssh-keygen or equivalent installed.

   * Generate a public/private key pair from the command prompt on your laptop:

   `ssh-keygen -t rsa -b 2048`

   * Follow the prompt to name a key file and then enter a passphrase for added security. Your screen should look something like the following:

   ![SSH cmd line in Windows](./media/hdinsight-getting-started-with-r/sshcmdline.png)

   * This creates a private key file and a public key file under the name <private-key-filename>.pub, for example furiosa and furiosa.pub.

   ![SSH dir](./media/hdinsight-getting-started-with-r/dir.png)

   * Then specify the public key file (*.pub) when assigning HDI cluster credentials and finally confirm your resource group and region and select **Next**

   ![Credentials blade](./media/hdinsight-getting-started-with-r/publickeyfile.png)  

   * Change permissions on the private keyfile on your laptop

   `chmod 600 <private-key-filename>`

   * Use the private key file with SSH for remote login

   `ssh –i <private-key-filename> remoteuser@<hostname public ip>`

   or as part the definition of your Hadoop Spark compute context for R Server on the client (see Using Microsoft R Server as a Hadoop Client in the [Creating a Compute Context for Spark](https://msdn.microsoft.com/microsoft-r/scaler-spark-getting-started#creating-a-compute-context-for-spark) section of the online [Get started with SacaleR on Apache Spark document](https://msdn.microsoft.com/microsoft-r/scaler-spark-getting-started).)

6. The quick create transitions you to the **Storage** blade to select the storage account settings to be used for the primary location of the HDFS file system used by the cluster. Select either a new or existing Azure Storage account or an existing Data Lake Storage account.

   1. If you select an Azure Storage account you may select an existing storage account by selecting **Select a storage account** and then selecting the account. Or create a new account using the **Create New** link in the **Select a storage account** section.

      > [!NOTE]
      > If you select **New** you must enter a name for the new storage account. A green check will appear if the name is accepted.

      The **Default Container** will default to the name of the cluster. Leave this as the value.

      If a new storage account option was selected a prompt to select **Location** will be given to select which region to create the storage account.  

         ![Data source blade](./media/hdinsight-getting-started-with-r/datastore.png)  

      > [!IMPORTANT]
      > Selecting the location for the default data source will also set the location of the HDInsight cluster. The cluster and default data source must be in the same region.

   2. If you select use of an existing Data Lake Store then select the ADLS storage account to use and add the cluster ADD identity to your cluster to allow access to the store. For more information on this process review [Creating HDInsight cluster with Data Lake Store using Azure portal](https://docs.microsoft.com/azure/data-lake-store/data-lake-store-hdinsight-hadoop-use-portal).

<<<<<<< HEAD
      Use the **Select** button to save the data source configuration.
=======
   Use the **Select** button to save the data source configuration.
>>>>>>> cc9e81de


7. The **Summary** blade will then display to validate all your settings. Here you can change your **Cluster size** to modify the number of servers in your cluster and also specify any **Script actions** you want to run. Unless you know that you need a larger cluster, leave the number of worker nodes at the default of `4`. The estimated cost of the cluster will be shown within the blade.

   ![cluster summary](./media/hdinsight-getting-started-with-r/clustersummary.png)

   > [!NOTE]
   > If needed, you can re-size your cluster later through the Portal (Cluster -> Settings -> Scale Cluster) to increase or decrease the number of worker nodes.  This can be useful for idling down the cluster when not in use, or for adding capacity to meet the needs of larger tasks.
   >
<<<<<<< HEAD
   > 
=======
   >
>>>>>>> cc9e81de

    Some factors to keep in mind when sizing your cluster, the data nodes, and the edge node include:  

   * The performance of distributed R Server analyses on Spark is proportional to the number of worker nodes when the data is large.  

   * The performance of R Server analyses is linear in the size of data being analyzed. For example:  

     * For small to modest data, performance will be best when analyzed in a local compute context on the edge node.  For more information on the scenarios under which the local and Spark compute contexts work best see  Compute context options for R Server on HDInsight.<br>
     * If you log in to the edge node and run your R script then all but the ScaleR rx-functions will execute <strong>locally</strong> on the edge node so the memory and number of cores of the edge node should be sized accordingly. The same applies if you use R Server on HDI as a remote compute context from your laptop.

     ![Node pricing tiers blade](./media/hdinsight-getting-started-with-r/pricingtier.png)

     Use the **Select** button to save the node pricing configuration.

<<<<<<< HEAD
8. Select the **Resource Group** to use by either selecting an existing resource group or creating a new one. If you select **Create New** then enter the name of the new resource group. A green check will appear to indicate that the new group name is available.

   ![Node pricing tiers blade](./media/hdinsight-getting-started-with-r/useexistingrg.png)

   

9. After reviewing your selections, it is now time to create the cluster. To do so select **Pin to Startboard** and then **Create**. This will create the cluster and add a tile for it to the Startboard of your Azure Portal.

   You will note that there is also a link for **Automation options**. Clicking on this link will display scripts that can be used to automate the creation of a cluster with the selected configuration. These scripts are also available from the Azure Portal entry for your cluster once it has been created.

   | While creating                           | Creation complete                        |
   | ---------------------------------------- | ---------------------------------------- |
   | ![Creating indicator on startboard](./media/hdinsight-getting-started-with-r/provisioning.png) | ![Created cluster tile](./media/hdinsight-getting-started-with-r/provisioned.png) |
=======
   You will note that there is also a link for **Download template and parameters**. Clicking on this link will display scripts that can be used to automate the creation of a cluster with the selected configuration. These scripts are also available from the Azure portal entry for your cluster once it has been created.
>>>>>>> cc9e81de

   > [!NOTE]
   > It will take some time for the cluster to be created, usually around 20 minutes. Use the tile on the Startboard, or the **Notifications** entry on the left of the page to check on the creation process.
   >
<<<<<<< HEAD
   > 
=======
   >
>>>>>>> cc9e81de

## Connect to RStudio Server

If you’ve chosen to include RStudio Server community edition in your installation then you can access the RStudio login via two different methods.

1. Either by going to the following URL (where **CLUSTERNAME** is the name of the cluster you've created):

    https://**CLUSTERNAME**.azurehdinsight.net/rstudio/

2. Or by opening the entry for your cluster in the Azure portal, selecting the R Server Dashboards quick link and then selecting the R Studio Dashboard:

     ![Access the R studio dashboard](./media/hdinsight-getting-started-with-r/rstudiodashboard1.png)

     ![Access the R studio dashboard](./media/hdinsight-getting-started-with-r/rstudiodashboard2.png)

   > [!IMPORTANT]
   > No matter the method, the first time you log in you will need to authenticate two times.  At the first authentication, provide the cluster Admin userid and password. At the second prompt provide the SSH userid and password. Subsequent logins will only require the SSH password and userid.

## Connect to the R Server edge node
Connect to R Server edge node of the HDInsight cluster using SSH:

   `ssh USERNAME@CLUSTERNAME-ed-ssh.azurehdinsight.net`

> [!NOTE]
> You can also find the `USERNAME@CLUSTERNAME-ed-ssh.azurehdinsight.net` address in the Azure portal by selecting your cluster then **All Settings**, **Apps**, and **RServer**. This will display the SSH Endpoint information for the edge node.
>
> ![Image of the SSH Endpoint for the edge node](./media/hdinsight-getting-started-with-r/sshendpoint.png)
>
>

If you used a password to secure your SSH user account you will be prompted to enter it. If you used a public key, you may have to use the `-i` parameter to specify the matching private key. For example, `ssh -i ~/.ssh/id_rsa USERNAME@CLUSTERNAME-ed-ssh.azurehdinsight.net`.

For more information, see [Use SSH with HDInsight](hdinsight-hadoop-linux-use-ssh-unix.md).

Once connected, you will arrive at a prompt similar to the following.

`username@ed00-myrser:~$`

## Use the R console

1. From the SSH session, use the following command to start the R console.  

   ```
   R

   You will see output similar to the following.
   R version 3.2.2 (2015-08-14) -- "Fire Safety"
   Copyright (C) 2015 The R Foundation for Statistical Computing
   Platform: x86_64-pc-linux-gnu (64-bit)

   R is free software and comes with ABSOLUTELY NO WARRANTY.
   You are welcome to redistribute it under certain conditions.
   Type 'license()' or 'licence()' for distribution details.

   Natural language support but running in an English locale

   R is a collaborative project with many contributors.
   Type 'contributors()' for more information and
   'citation()' on how to cite R or R packages in publications.

   Type 'demo()' for some demos, 'help()' for on-line help, or
   'help.start()' for an HTML browser interface to help.
   Type 'q()' to quit R.

   Microsoft R Server version 8.0: an enhanced distribution of R
   Microsoft packages Copyright (C) 2016 Microsoft Corporation

   Type 'readme()' for release notes.
   >
   ```

2. From the `>` prompt, you can enter R code. R server includes packages that allow you to easily interact with Hadoop and run distributed computations. For example, use the following command to view the root of the default file system for the HDInsight cluster.

`rxHadoopListFiles("/")`

You can also use the WASB style addressing.

`rxHadoopListFiles("wasbs:///")`

## Using R Server on HDI from a remote instance of Microsoft R Server or Microsoft R Client
Per the section above regarding use of public/private key pairs to access the cluster, it is possible to set up access to the HDI Hadoop Spark compute context from a remote instance of Microsoft R Server or Microsoft R Client running on a desktop or laptop (see Using Microsoft R Server as a Hadoop Client in the [Creating a Compute Context for Spark](https://msdn.microsoft.com/microsoft-r/scaler-spark-getting-started#creating-a-compute-context-for-spark) section of the online [RevoScaleR Hadoop Spark Getting Started guide](https://msdn.microsoft.com/microsoft-r/scaler-spark-getting-started)).  To do so you will need to specify the following options when defining the RxSpark compute context on your laptop: hdfsShareDir, shareDir, sshUsername, sshHostname, sshSwitches, and sshProfileScript. For example:

```
    myNameNode <- "default"
    myPort <- 0

    mySshHostname  <- 'rkrrehdi1-ed-ssh.azurehdinsight.net'  # HDI secure shell hostname
    mySshUsername  <- 'remoteuser'# HDI SSH username
    mySshSwitches  <- '-i /cygdrive/c/Data/R/davec'   # HDI SSH private key

    myhdfsShareDir <- paste("/user/RevoShare", mySshUsername, sep="/")
    myShareDir <- paste("/var/RevoShare" , mySshUsername, sep="/")

    mySparkCluster <- RxSpark(
      hdfsShareDir = myhdfsShareDir,
      shareDir     = myShareDir,
      sshUsername  = mySshUsername,
      sshHostname  = mySshHostname,
      sshSwitches  = mySshSwitches,
      sshProfileScript = '/etc/profile',
      nameNode     = myNameNode,
      port         = myPort,
      consoleOutput= TRUE
    )
```


## Use a compute context
A compute context allows you to control whether computation will be performed locally on the edge node, or whether it will be distributed across the nodes in the HDInsight cluster.

1. From RStudio Server or the R console (in an SSH session), use the following to load example data into the default storage for HDInsight.

        # Set the HDFS (WASB) location of example data
        bigDataDirRoot <- "/example/data"

        # create a local folder for storaging data temporarily
        source <- "/tmp/AirOnTimeCSV2012"
        dir.create(source)

        # Download data to the tmp folder
        remoteDir <- "http://packages.revolutionanalytics.com/datasets/AirOnTimeCSV2012"
        download.file(file.path(remoteDir, "airOT201201.csv"), file.path(source, "airOT201201.csv"))
        download.file(file.path(remoteDir, "airOT201202.csv"), file.path(source, "airOT201202.csv"))
        download.file(file.path(remoteDir, "airOT201203.csv"), file.path(source, "airOT201203.csv"))
        download.file(file.path(remoteDir, "airOT201204.csv"), file.path(source, "airOT201204.csv"))
        download.file(file.path(remoteDir, "airOT201205.csv"), file.path(source, "airOT201205.csv"))
        download.file(file.path(remoteDir, "airOT201206.csv"), file.path(source, "airOT201206.csv"))
        download.file(file.path(remoteDir, "airOT201207.csv"), file.path(source, "airOT201207.csv"))
        download.file(file.path(remoteDir, "airOT201208.csv"), file.path(source, "airOT201208.csv"))
        download.file(file.path(remoteDir, "airOT201209.csv"), file.path(source, "airOT201209.csv"))
        download.file(file.path(remoteDir, "airOT201210.csv"), file.path(source, "airOT201210.csv"))
        download.file(file.path(remoteDir, "airOT201211.csv"), file.path(source, "airOT201211.csv"))
        download.file(file.path(remoteDir, "airOT201212.csv"), file.path(source, "airOT201212.csv"))

        # Set directory in bigDataDirRoot to load the data into
        inputDir <- file.path(bigDataDirRoot,"AirOnTimeCSV2012")

        # Make the directory
        rxHadoopMakeDir(inputDir)

        # Copy the data from source to input
        rxHadoopCopyFromLocal(source, bigDataDirRoot)

2. Next, let's create some data info and define two data sources so that we can work with the data.

        # Define the HDFS (WASB) file system
        hdfsFS <- RxHdfsFileSystem()

        # Create info list for the airline data
        airlineColInfo <- list(
             DAY_OF_WEEK = list(type = "factor"),
             ORIGIN = list(type = "factor"),
             DEST = list(type = "factor"),
             DEP_TIME = list(type = "integer"),
             ARR_DEL15 = list(type = "logical"))

        # get all the column names
        varNames <- names(airlineColInfo)

        # Define the text data source in hdfs
        airOnTimeData <- RxTextData(inputDir, colInfo = airlineColInfo, varsToKeep = varNames, fileSystem = hdfsFS)

        # Define the text data source in local system
        airOnTimeDataLocal <- RxTextData(source, colInfo = airlineColInfo, varsToKeep = varNames)

        # formula to use
        formula = "ARR_DEL15 ~ ORIGIN + DAY_OF_WEEK + DEP_TIME + DEST"

3. Let's run a logistic regression over the data using the local compute context.

        # Set a local compute context
        rxSetComputeContext("local")

        # Run a logistic regression
        system.time(
           modelLocal <- rxLogit(formula, data = airOnTimeDataLocal)
        )

        # Display a summary
        summary(modelLocal)

    You should see output that ends with lines similar to the following.

        Data: airOnTimeDataLocal (RxTextData Data Source)
        File name: /tmp/AirOnTimeCSV2012
        Dependent variable(s): ARR_DEL15
        Total independent variables: 634 (Including number dropped: 3)
        Number of valid observations: 6005381
        Number of missing observations: 91381
        -2*LogLikelihood: 5143814.1504 (Residual deviance on 6004750 degrees of freedom)

        Coefficients:
                         Estimate Std. Error z value Pr(>|z|)
         (Intercept)   -3.370e+00  1.051e+00  -3.208  0.00134 **
         ORIGIN=JFK     4.549e-01  7.915e-01   0.575  0.56548
         ORIGIN=LAX     5.265e-01  7.915e-01   0.665  0.50590
         ......
         DEST=SHD       5.975e-01  9.371e-01   0.638  0.52377
         DEST=TTN       4.563e-01  9.520e-01   0.479  0.63172
         DEST=LAR      -1.270e+00  7.575e-01  -1.676  0.09364 .
         DEST=BPT         Dropped    Dropped Dropped  Dropped

         ---

         Signif. codes:  0 ‘***’ 0.001 ‘**’ 0.01 ‘*’ 0.05 ‘.’ 0.1 ‘ ’ 1

         Condition number of final variance-covariance matrix: 11904202
         Number of iterations: 7

4. Next, let's run the same logistic regression using the Spark context. The Spark context will distribute the processing over all the worker nodes in the HDInsight cluster.

        # Define the Spark compute context
        mySparkCluster <- RxSpark()

        # Set the compute context
        rxSetComputeContext(mySparkCluster)

        # Run a logistic regression
        system.time(  
           modelSpark <- rxLogit(formula, data = airOnTimeData)
        )
        
        # Display a summary
        summary(modelSpark)


   > [!NOTE]
   > You can also use MapReduce to distribute computation across cluster nodes. For more information on compute context, see [Compute context options for R Server on HDInsight](hdinsight-hadoop-r-server-compute-contexts.md).
<<<<<<< HEAD
   >
   > 
=======

>>>>>>> cc9e81de

## Distribute R code to multiple nodes
With R Server you can easily take existing R code and run it across multiple nodes in the cluster by using `rxExec`. This is useful when doing a parameter sweep or simulations. The following is an example of how to use `rxExec`.

`rxExec( function() {Sys.info()["nodename"]}, timesToRun = 4 )`

If you are still using the Spark or MapReduce context, this will return the nodename value for the worker nodes that the code `(Sys.info()["nodename"])` is ran on. For example, on a four node cluster, you may receive output similar to the following.


    ```
    $rxElem1
        nodename
    "wn3-myrser"

    $rxElem2
        nodename
    "wn0-myrser"

    $rxElem3
        nodename
    "wn3-myrser"

    $rxElem4
        nodename
    "wn3-myrser"
    ```

## Accessing Data in Hive and Parquet
A new feature available in R Server 9.0 and above allows direct access to data in Hive and Parquet for use by ScaleR functions in the Spark compute context. These capabilities are available through new ScaleR data source functions called RxHiveData and RxParquetData that work through use of Spark SQL to load data directly into a Spark DataFrame for analysis by ScaleR.  

The following provides some sample code on use of the new functions:



    ```
    #..create a Spark compute context

    myHadoopCluster <- rxSparkConnect(reset = TRUE)
    ```


    ```
    #..retrieve some sample data from Hive and run a model

    hiveData <- RxHiveData("select * from hivesampletable",
                     colInfo = list(devicemake = list(type = "factor")))
    rxGetInfo(hiveData, getVarInfo = TRUE)

    rxLinMod(querydwelltime ~ devicemake, data=hiveData)
    ```

    ```
    #..retrieve some sample data from Parquet and run a model

    rxHadoopMakeDir('/share')
    rxHadoopCopyFromLocal(file.path(rxGetOption('sampleDataDir'), 'claimsParquet/'), '/share/')
    pqData <- RxParquetData('/share/claimsParquet',
                     colInfo = list(
    		    age    = list(type = "factor"),
    		   car.age = list(type = "factor"),
    		      type = list(type = "factor")
    		 ) )
    rxGetInfo(pqData, getVarInfo = TRUE)

    rxNaiveBayes(type ~ age + cost, data = pqData)
    ```


    ```
    #..check on Spark data objects, cleanup, and close the Spark session

    lsObj <- rxSparkListData() # two data objs are cached
    lsObj
    rxSparkRemoveData(lsObj)
    rxSparkListData() # it should show empty list
    rxSparkDisconnect(myHadoopCluster)
    ```

For additional info on use of these new functions see the online help in R Server through use of the ?RxHivedata and ?RxParquetData commands.  


## Install R packages
If you would like to install additional R packages on the edge node, you can use `install.packages()` directly from within the R console when connected to the edge node through SSH. However, if you need to install R packages on the worker nodes of the cluster, you must use a Script Action.

Script Actions are Bash scripts that are used to make configuration changes to the HDInsight cluster, or to install additional software. In this case, to install additional R packages. To install additional packages using a Script Action, use the following steps.

> [!IMPORTANT]
> Using Script Actions to install additional R packages can only be used after the cluster has been created. It should not be used during cluster creation, as the script relies on R Server being completely installed and configured.
>
>

1. From the [Azure portal](https://portal.azure.com), select your R Server on HDInsight cluster.

2. From the **Settings** blade select **Script Actions** and then **Submit New** to submit a new Script Action.

   ![Image of script actions blade](./media/hdinsight-getting-started-with-r/scriptaction.png)

3. From the **Submit script action** blade, provide the following information.

   * **Name**: A friendly name to identify this script

   * **Bash script URI**: `http://mrsactionscripts.blob.core.windows.net/rpackages-v01/InstallRPackages.sh`

   * **Head**: This should be **un-checked**

   * **Worker**: This should be **checked**

   * **Edge nodes**: This should be **un-checked**.

   * **Zookeeper**: This should be **un-checked**

   * **Parameters**: The R packages to be installed. For example, `bitops stringr arules`

   * **Persist this script...**: This should be **Checked**  

   > [!NOTE]
   > 1. By default, all R packages are installed from a snapshot of the Microsoft MRAN repository consistent with the version of R Server that has been installed.  If you would like to install newer versions of packages then there is some risk of incompatibility, however this is possible by specifying `useCRAN` as the first element of the package list, for example `useCRAN bitops, stringr, arules`.  
   > 2. Some R packages will require additional Linux system libraries. For convenience, we have pre-installed the dependencies needed by the top 100 most popular R packages. However, if the R package(s) you install require libraries beyond these then you must download the base script used here and add steps to install the system libraries. You must then upload the modified script to a public blob container in Azure storage and use the modified script to install the packages.
   >    For more information on developing Script Actions, see [Script Action development](hdinsight-hadoop-script-actions-linux.md).  
   >
   >

   ![Adding a script action](./media/hdinsight-getting-started-with-r/submitscriptaction.png)

4. Select **Create** to run the script. Once the script completes, the R packages will be available on all worker nodes.

## Using Microsoft R Server Operationalization
When your data modeling is complete, you can operationalize the model to make predictions. To configure for Microsoft R Server operationalization perform the steps below.

First, ssh into the Edge node. For example, ```ssh -L USERNAME@CLUSTERNAME-ed-ssh.azurehdinsight.net```.

After using ssh, change directory to the following directory and sudo the dotnet dll as shown below.

```
   cd /usr/lib64/microsoft-deployr/9.0.1/Microsoft.DeployR.Utils.AdminUtil
   sudo dotnet Microsoft.DeployR.Utils.AdminUtil.dll
```

To configure Microsoft R Server operationalization with a One-box configuration do the following;

* Select “1. Configure R Server for Operationalization”
* Select “A. One-box (web + compute nodes)”
* Enter a password for the **admin** user

![one box op](./media/hdinsight-hadoop-r-server-get-started/admin-util-one-box-.png)

As an optional step you can perform Diagnostic checks by running a diagnostic test as shown below.

* Select “6. Run diagnostic tests”
* Select “A. Test configuration”
* Enter Username = “admin” and password from configuration step above
* Confirm Overall Health = pass
* Exit the Admin Utility
* Exit SSH

![Diagnostic for op](./media/hdinsight-hadoop-r-server-get-started/admin-util-diagnostics.png)

At this stage, the configuration for Operationalization is complete. Now you can use the ‘mrsdeploy’ package on your RClient to connect to the Operationalization on Edge node and start using its features like [remote execution](https://msdn.microsoft.com/microsoft-r/operationalize/remote-execution) and [web-services](https://msdn.microsoft.com/microsoft-r/mrsdeploy/mrsdeploy-websrv-vignette). Depending on whether your cluster is set up on a virtual network or not, you may need to set up port forward tunneling through SSH login, as explained below:

### RServer Cluster on virtual network

Make sure you allow traffic through port 12800 to the Edge node. That way, you can use the Edge node to connect to the Operationalization feature.

```
library(mrsdeploy)

remoteLogin(
    deployr_endpoint = "http://[your-cluster-name]-ed-ssh.azurehdinsight.net:12800",
    username = "admin",
    password = "xxxxxxx"
)
```

If the remoteLogin() cannot connect to the Edge node, but if you can SSH to the Edge node, you need to verify if the rule to allow traffic on port 12800 has been set properly or not. If you continue to face the issue, you can use a workaround by setting up port forward tunneling through SSH.

### RServer Cluster not set up on virtual network

If your cluster is not set up on vnet OR if you are having troubles with connectivity through vnet, you can use SSH port forward tunneling as below:

```
ssh -L localhost:12800:localhost:12800 USERNAME@CLUSTERNAME-ed-ssh.azurehdinsight.net
```

On Putty, you can set it up as well.

![putty ssh connection](./media/hdinsight-hadoop-r-server-get-started/putty.png)

Once your SSH session is active, the traffic from your machine’s port 12800 will be forwarded to the Edge node’s port 12800 through SSH session. Make sure you use `127.0.0.1:12800` in your remoteLogin() method. This will log in to the Edge node’s operationalization through port forwarding.

```
library(mrsdeploy)

remoteLogin(
    deployr_endpoint = "http://127.0.0.1:12800",
    username = "admin",
    password = "xxxxxxx"
)
```

## How to scale Microsoft R Server Operationalization compute nodes on HDInsight worker nodes?


### Decommission the worker node(s)
Microsoft R Server is currently not managed through Yarn. If the worker nodes are not decommissioned, Yarn resource manager will not work as expected because it will not be aware of the resources being taken up by the server. In order to avoid that, we recommend decommissioning the worker nodes where you want to scale the compute nodes to.

Steps to decommissioning worker nodes:

* Log in to HDI cluster's Ambari console and click on "hosts" tab
* Select worker nodes (to be decommissioned), Click on "Actions" > "Selected Hosts" > "Hosts" > click on "Turn ON Maintenance Mode". For example, in the image below we have selected wn3 and wn4 to decommission.  

   ![decommission worker nodes](./media/hdinsight-hadoop-r-server-get-started/get-started-operationalization.png)  

* Select "Actions" > "Selected Hosts" > "DataNodes" > click on "Decommission"
* Select "Actions" > "Selected Hosts" > "NodeManagers" > click on "Decommission"
* Select "Actions" > "Selected Hosts" > "DataNodes" > click on "Stop"
* Select "Actions" > "Selected Hosts" > "NodeManagers" > click on "Stop"
* Select "Actions" > "Selected Hosts" > "Hosts" > click on "Stop All Components"
* Unselect the worker nodes and Select the head nodes
* Select "Actions" > "Selected Hosts" > "Hosts" > "Restart All Components


###	Configure Compute nodes on each decommissioned worker node(s)

* SSH into each decommissioned worker node
* Run admin utility using `dotnet /usr/lib64/microsoft-deployr/9.0.1/Microsoft.DeployR.Utils.AdminUtil/Microsoft.DeployR.Utils.AdminUtil.dll`
* Enter "1" to select option "1. Configure R Server for Operationalization"
* Enter "c" to select option "C. Compute node". This will configure compute node on the worker node.
* Exit the Admin Utility

### Add compute nodes details on Web Node
Once all decommissioned worker nodes have been configured to run compute node, come back on the Edge node and add decommissioned worker nodes' IP addresses in the Microsoft R Server web node's configuration:

* SSH into the Edge node
* Run `vi /usr/lib64/microsoft-deployr/9.0.1/Microsoft.DeployR.Server.WebAPI/appsettings.json`
* Look for the "URIs" section, and add worker node's IP and port details.

![decommission worker nodes cmdline](./media/hdinsight-hadoop-r-server-get-started/get-started-op-cmd.png)

## Next steps
Now that you understand how to create a new HDInsight cluster that includes R Server, and the basics of using the R console from an SSH session, use the following to discover other ways of working with R Server on HDInsight.

* [Add RStudio Server to HDInsight (if not installed during cluster creation)](hdinsight-hadoop-r-server-install-r-studio.md)
* [Compute context options for R Server on HDInsight](hdinsight-hadoop-r-server-compute-contexts.md)
* [Azure Storage options for R Server on HDInsight](hdinsight-hadoop-r-server-storage.md)<|MERGE_RESOLUTION|>--- conflicted
+++ resolved
@@ -56,11 +56,7 @@
 
    Leave the other options at the default values and use the **Select** button to save the cluster type.
 
-<<<<<<< HEAD
-   
-=======
    ![Cluster type blade screenshot](./media/hdinsight-getting-started-with-r/clustertypeconfig.png)
->>>>>>> cc9e81de
 
 5. Enter a **Cluster login username** and **Cluster login password**.
 
@@ -114,11 +110,7 @@
 
    2. If you select use of an existing Data Lake Store then select the ADLS storage account to use and add the cluster ADD identity to your cluster to allow access to the store. For more information on this process review [Creating HDInsight cluster with Data Lake Store using Azure portal](https://docs.microsoft.com/azure/data-lake-store/data-lake-store-hdinsight-hadoop-use-portal).
 
-<<<<<<< HEAD
-      Use the **Select** button to save the data source configuration.
-=======
    Use the **Select** button to save the data source configuration.
->>>>>>> cc9e81de
 
 
 7. The **Summary** blade will then display to validate all your settings. Here you can change your **Cluster size** to modify the number of servers in your cluster and also specify any **Script actions** you want to run. Unless you know that you need a larger cluster, leave the number of worker nodes at the default of `4`. The estimated cost of the cluster will be shown within the blade.
@@ -128,11 +120,7 @@
    > [!NOTE]
    > If needed, you can re-size your cluster later through the Portal (Cluster -> Settings -> Scale Cluster) to increase or decrease the number of worker nodes.  This can be useful for idling down the cluster when not in use, or for adding capacity to meet the needs of larger tasks.
    >
-<<<<<<< HEAD
-   > 
-=======
    >
->>>>>>> cc9e81de
 
     Some factors to keep in mind when sizing your cluster, the data nodes, and the edge node include:  
 
@@ -147,32 +135,12 @@
 
      Use the **Select** button to save the node pricing configuration.
 
-<<<<<<< HEAD
-8. Select the **Resource Group** to use by either selecting an existing resource group or creating a new one. If you select **Create New** then enter the name of the new resource group. A green check will appear to indicate that the new group name is available.
-
-   ![Node pricing tiers blade](./media/hdinsight-getting-started-with-r/useexistingrg.png)
-
-   
-
-9. After reviewing your selections, it is now time to create the cluster. To do so select **Pin to Startboard** and then **Create**. This will create the cluster and add a tile for it to the Startboard of your Azure Portal.
-
-   You will note that there is also a link for **Automation options**. Clicking on this link will display scripts that can be used to automate the creation of a cluster with the selected configuration. These scripts are also available from the Azure Portal entry for your cluster once it has been created.
-
-   | While creating                           | Creation complete                        |
-   | ---------------------------------------- | ---------------------------------------- |
-   | ![Creating indicator on startboard](./media/hdinsight-getting-started-with-r/provisioning.png) | ![Created cluster tile](./media/hdinsight-getting-started-with-r/provisioned.png) |
-=======
    You will note that there is also a link for **Download template and parameters**. Clicking on this link will display scripts that can be used to automate the creation of a cluster with the selected configuration. These scripts are also available from the Azure portal entry for your cluster once it has been created.
->>>>>>> cc9e81de
 
    > [!NOTE]
    > It will take some time for the cluster to be created, usually around 20 minutes. Use the tile on the Startboard, or the **Notifications** entry on the left of the page to check on the creation process.
    >
-<<<<<<< HEAD
-   > 
-=======
    >
->>>>>>> cc9e81de
 
 ## Connect to RStudio Server
 
@@ -401,12 +369,7 @@
 
    > [!NOTE]
    > You can also use MapReduce to distribute computation across cluster nodes. For more information on compute context, see [Compute context options for R Server on HDInsight](hdinsight-hadoop-r-server-compute-contexts.md).
-<<<<<<< HEAD
-   >
-   > 
-=======
-
->>>>>>> cc9e81de
+
 
 ## Distribute R code to multiple nodes
 With R Server you can easily take existing R code and run it across multiple nodes in the cluster by using `rxExec`. This is useful when doing a parameter sweep or simulations. The following is an example of how to use `rxExec`.
