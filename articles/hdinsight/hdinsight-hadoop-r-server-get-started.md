--- conflicted
+++ resolved
@@ -55,29 +55,12 @@
    * **Cluster Type**: R Server
    * **Version**: select the version of R Server to install on the cluster. Select the newest version for the latest capabilities. Other versions are available if needed for compatibility. Release notes for each of the available versions are available [here](https://msdn.microsoft.com/en-us/microsoft-r/notes/r-server-notes).
    * **R Studio community edition for R Server**: this browser-based IDE is installed by default on the edge node.  If you would prefer to not have it installed, then un-check the check box. If you choose to have it installed then you’ll find the URL for accessing the RStudio Server login on a portal application blade for your cluster once it’s been created.
-<<<<<<< HEAD
+
    Leave the other options at the default values and use the **Select** button to save the cluster type.
    
    ![Cluster type blade screenshot](./media/hdinsight-getting-started-with-r/clustertypeconfig.png)
          
 5. Enter a **Cluster login username** and **Cluster login password**.
-=======
-     Leave the other options at the default values and use the **Select** button to save the cluster type.
-
-     ![Cluster type blade screenshot](./media/hdinsight-getting-started-with-r/clustertypeconfig.png)
-
-   
-
-5. Select **Credentials** and enter a **Cluster Login Username** and **Cluster Login Password**.
-
-    Enter an **SSH Username**.  SSH is used to remotely connect to the cluster using a **Secure Shell (SSH)** client. You can either specify the SSH user in this dialog or after the cluster has been created (Configuration tab for the cluster). R Server is configured to expect a **SSH username** of “remoteuser”.  If you use a different username, you will have to perform an additional step after the cluster is created.
-
-    ![Credentials blade](./media/hdinsight-getting-started-with-r/clustercredentials.png)
-
-    **SSH Authentication Type**: Select **PASSWORD** as the authentication type unless you prefer use of a public key.  You’ll need a public/private key pair if you’d like to access R Server on the cluster via a remote client, e.g. RTVS, RStudio or another desktop IDE. Note that you will need to choose SSH password if you install RStudio Server community edition.     
-
-    To create and use a public/private key pair select ‘PUBLIC KEY’ and proceed as follows.  These instructions assume that you have Cygwin with ssh-keygen or equivalent installed.
->>>>>>> 80492891
 
    Specify an **SSH Username**.  SSH is used to remotely connect to the cluster using a **Secure Shell (SSH)** client. You can either specify the SSH user in this dialog or after the cluster has been created (Configuration tab for the cluster). R Server is configured to expect an **SSH username** of “remoteuser”.  **If you use a different username, you will have to perform an additional step after the cluster is created.**
    
@@ -129,11 +112,7 @@
 
    2. If you select use of an existing Data Lake Store then select the ADLS storage account to use and add the cluster ADD identity to your cluster to allow access to the store. For more information on this process review [Creating HDInsight cluster with Data Lake Store using Azure portal](https://docs.microsoft.com/azure/data-lake-store/data-lake-store-hdinsight-hadoop-use-portal).
 
-<<<<<<< HEAD
-   Use the **Select** button to save the data source configuration.
-=======
-      Use the **Select** button to save the data source configuration.
->>>>>>> 80492891
+   Use the **Select** button to save the data source configuration.
 
 
 7. The **Summary** blade will then display to validate all your settings. Here you can change your **Cluster size** to modify the number of servers in your cluster and also specify any **Script actions** you want to run. Unless you know that you need a larger cluster, leave the number of worker nodes at the default of `4`. The estimated cost of the cluster will be shown within the blade.
@@ -158,23 +137,7 @@
 
      Use the **Select** button to save the node pricing configuration.
 
-<<<<<<< HEAD
    You will note that there is also a link for **Download template and parameters**. Clicking on this link will display scripts that can be used to automate the creation of a cluster with the selected configuration. These scripts are also available from the Azure portal entry for your cluster once it has been created.
-=======
-8. Select the **Resource Group** to use by either selecting an existing resource group or creating a new one. If you select **Create New** then enter the name of the new resource group. A green check will appear to indicate that the new group name is available.
-
-   ![Node pricing tiers blade](./media/hdinsight-getting-started-with-r/useexistingrg.png)
-
-   
-
-9. After reviewing your selections, it is now time to create the cluster. To do so select **Pin to Startboard** and then **Create**. This will create the cluster and add a tile for it to the Startboard of your Azure portal.
-
-   You will note that there is also a link for **Automation options**. Clicking on this link will display scripts that can be used to automate the creation of a cluster with the selected configuration. These scripts are also available from the Azure portal entry for your cluster once it has been created.
-
-   | While creating                           | Creation complete                        |
-   | ---------------------------------------- | ---------------------------------------- |
-   | ![Creating indicator on startboard](./media/hdinsight-getting-started-with-r/provisioning.png) | ![Created cluster tile](./media/hdinsight-getting-started-with-r/provisioned.png) |
->>>>>>> 80492891
 
    > [!NOTE]
    > It will take some time for the cluster to be created, usually around 20 minutes. Use the tile on the Startboard, or the **Notifications** entry on the left of the page to check on the creation process.
@@ -408,13 +371,8 @@
    > [!NOTE]
    > You can also use MapReduce to distribute computation across cluster nodes. For more information on compute context, see [Compute context options for R Server on HDInsight](hdinsight-hadoop-r-server-compute-contexts.md).
    >
-<<<<<<< HEAD
-   > ​
-   
-=======
-   > 
-
->>>>>>> 80492891
+   >
+   
 ## Distribute R code to multiple nodes
 With R Server you can easily take existing R code and run it across multiple nodes in the cluster by using `rxExec`. This is useful when doing a parameter sweep or simulations. The following is an example of how to use `rxExec`.
 
