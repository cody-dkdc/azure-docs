---
title: Use script action to install Zeppelin on Azure HDInsight Spark cluster | Microsoft Docs
description: Step-by-step instructions on how to install and use Zeppelin notebooks with Spark clusters on Azure HDInsight Linux.
services: hdinsight
documentationcenter: ''
author: nitinme
manager: jhubbard
editor: cgronlun

ms.assetid: cb276220-fb02-49e2-ac55-434fcb759629
ms.service: hdinsight
ms.custom: hdinsightactive
ms.workload: big-data
ms.tgt_pltfrm: na
ms.devlang: na
ms.topic: article
<<<<<<< HEAD
ms.date: 04/03/2017
=======
ms.date: 05/10/2017
>>>>>>> a42dbad0
ms.author: nitinme

---
# Install Zeppelin notebooks for Apache Spark cluster on HDInsight

Learn how to install Zeppelin notebooks on Apache Spark clusters and how to use the Zeppelin notebooks to run Spark jobs.

> [!IMPORTANT]
> If you provisioned a Spark 1.6 cluster on HDInsight 3.5, you can access Zeppelin by default using the instructions at [Use Zeppelin notebooks with Apache Spark cluster on HDInsight Linux](hdinsight-apache-spark-zeppelin-notebook.md). If you want to use Zeppelin on HDInsight cluster versions 3.3 or 3.4, you must follow the instructions in this article to install Zeppelin.
>
> Using the scripts in this article to install Zeppelin on Spark 2.0 clusters is not supported.

## Prerequisites

* You must have an Azure subscription. See [Get Azure free trial](https://azure.microsoft.com/documentation/videos/get-azure-free-trial-for-testing-hadoop-in-hdinsight/).
* An Apache Spark cluster on HDInsight. For instructions, see [Create Apache Spark clusters in Azure HDInsight](hdinsight-apache-spark-jupyter-spark-sql.md).


## Install Zeppelin on a Spark cluster
You can install Zeppelin on a Spark cluster using script action. Script action uses custom scripts to install components on the cluster that are not available by default. You can use the custom script to install Zeppelin from the Azure Portal, by using HDInsight .NET SDK, or by using Azure PowerShell. You can use the script to install Zeppelin either as part of cluster creation, or after the cluster is up and running. Links in the sections below provide the instructions on how to do so.

### Using the Azure Portal
For instructions on how to use the Azure Portal to run script action to install Zeppelin, see [Customize HDInsight clusters using Script Action](hdinsight-hadoop-customize-cluster-linux.md#use-a-script-action-during-cluster-creation). You must make a couple of changes to the instructions in that article.

* You must use the script to install Zeppelin. The custom script to install Zeppelin on a Spark cluster on HDInsight is available from the following links:

  * For Spark 1.6.0 clusters - `https://hdiconfigactions.blob.core.windows.net/linuxincubatorzeppelinv01/install-zeppelin-spark160-v01.sh`
  * For Spark 1.5.2 clusters - `https://hdiconfigactions.blob.core.windows.net/linuxincubatorzeppelinv01/install-zeppelin-spark151-v01.sh`
* You must run the script action only on the headnode.
* The script does not need any parameters.

### Using HDInsight .NET SDK
For instructions on how to use HDInsight .NET SDK to run script action to install Zeppelin, see [Customize HDInsight clusters using Script Action](hdinsight-hadoop-customize-cluster-linux.md#use-a-script-action-during-cluster-creation). You must make a couple of changes to the instructions in that article.

* You must use the script to install Zeppelin. The custom script to install Zeppelin on a Spark cluster on HDInsight is available from the following links:

  * For Spark 1.6.0 clusters - `https://hdiconfigactions.blob.core.windows.net/linuxincubatorzeppelinv01/install-zeppelin-spark160-v01.sh`
  * For Spark 1.5.2 clusters - `https://hdiconfigactions.blob.core.windows.net/linuxincubatorzeppelinv01/install-zeppelin-spark151-v01.sh`
* The script does not need any parameters.
* Set the cluster type you are creating to Spark.

### Using Azure PowerShell

The following example demonstrates how to configure Zeppelin using PowerShell:

* For Spark 1.6.0 clusters - `https://hdiconfigactions.blob.core.windows.net/linuxincubatorzeppelinv01/install-zeppelin-spark160-v01.sh`
* For Spark 1.5.2 clusters - `https://hdiconfigactions.blob.core.windows.net/linuxincubatorzeppelinv01/install-zeppelin-spark151-v01.sh`

[!code-powershell[main](../../powershell_scripts/hdinsight/create-cluster/create-cluster-with-zeppelin.ps1?range=59-83)]

> [!IMPORTANT]
> This example is not a full script. It only demonstrates how to create a new configuration object that uses the script action to install Zeppelin. For a full example of creating an HDInsight cluster using PowerShell, see the [Create HDInsight using PowerShell](hdinsight-hadoop-create-linux-clusters-azure-powershell.md) document.

## Access the Zeppelin notebook

Once you have successfully installed Zeppelin using script action, you can use the following steps to access Zeppelin notebook on the Spark cluster by following the steps below. In this section, you will see how to run %sql and %hive statements.

1. From the web browser, open the following endpoint:

        https://CLUSTERNAME.azurehdinsight.net/zeppelin

   
2. Create a new notebook. From the header pane, click **Notebook**, and then click **Create New Note**.

    ![Create a new Zeppelin notebook](./media/hdinsight-apache-spark-use-zeppelin-notebook/hdinsight-create-new-zeppelin.png "Create a new Zeppelin notebook")

    On the same page, under the **Notebook** heading, you should see a new notebook with the name starting with **Note XXXXXXXXX**. Click the new notebook.
3. On the web page for the new notebook, click the heading, and change the name of the notebook if you want to. Press ENTER to save the name change. Also, make sure the notebook header shows a **Connected** status in the top-right corner.

    ![Zeppelin notebook status](./media/hdinsight-apache-spark-use-zeppelin-notebook/hdinsight-zeppelin-connected.png "Zeppelin notebook status")

### Run SQL statements
1. Load sample data into a temporary table. When you create a Spark cluster in HDInsight, the sample data file, **hvac.csv**, is copied to the associated storage account under **\HdiSamples\SensorSampleData\hvac**.

    In the empty paragraph that is created by default in the new notebook, paste the following snippet.

        // Create an RDD using the default Spark context, sc
        val hvacText = sc.textFile("wasbs:///HdiSamples/HdiSamples/SensorSampleData/hvac/HVAC.csv")

        // Define a schema
        case class Hvac(date: String, time: String, targettemp: Integer, actualtemp: Integer, buildingID: String)

        // Map the values in the .csv file to the schema
        val hvac = hvacText.map(s => s.split(",")).filter(s => s(0) != "Date").map(
            s => Hvac(s(0),
                    s(1),
                    s(2).toInt,
                    s(3).toInt,
                    s(6)
            )
        ).toDF()

        // Register as a temporary table called "hvac"
        hvac.registerTempTable("hvac")

    Press **SHIFT + ENTER** or click the **Play** button for the paragraph to run the snippet. The status on the right-corner of the paragraph should progress from READY, PENDING, RUNNING to FINISHED. The output shows up at the bottom of the same paragraph. The screenshot looks like the following:

    ![Create a temporary table from raw data](./media/hdinsight-apache-spark-use-zeppelin-notebook/hdinsight-zeppelin-load-data.png "Create a temporary table from raw data")

    You can also provide a title to each paragraph. From the right-hand corner, click the **Settings** icon, and then click **Show title**.
2. You can now run Spark SQL statements on the **hvac** table. Paste the following query in a new paragraph. The query retrieves the building ID and the difference between the target and actual temperatures for each building on a given date. Press **SHIFT + ENTER**.

        %sql
        select buildingID, (targettemp - actualtemp) as temp_diff, date
        from hvac
        where date = "6/1/13"

    The **%sql** statement at the beginning tells the notebook to use the Spark  SQL interpreter. You can look at the defined interpreters from the **Interpreter** tab in the notebook header.

    The following screenshot shows the output.

    ![Run a Spark SQL statement using the notebook](./media/hdinsight-apache-spark-use-zeppelin-notebook/hdinsight-zeppelin-spark-sql-query-1.png "Run a Spark SQL statement using the notebook")

     Click the display options (highlighted in rectangle) to switch between different representations for the same output. Click **Settings** to choose what consitutes the key and values in the output. The screen capture above uses **buildingID** as the key and the average of **temp_diff** as the value.
3. You can also run Spark SQL statements using variables in the query. The next snippet shows how to define a variable, **Temp**, in the query with the possible values you want to query with. When you first run the query, a drop-down is automatically populated with the values you specified for the variable.

        %sql
        select buildingID, date, targettemp, (targettemp - actualtemp) as temp_diff
        from hvac
        where targettemp > "${Temp = 65,65|75|85}"

    Paste this snippet in a new paragraph and press **SHIFT + ENTER**. The following screenshot shows the output.

    ![Run a Spark SQL statement using the notebook](./media/hdinsight-apache-spark-use-zeppelin-notebook/hdinsight-zeppelin-spark-sql-query-2.png "Run a Spark SQL statement using the notebook")

    For subsequent queries, you can select a new value from the drop-down and run the query again. Click **Settings** to choose what consitutes the key and values in the output. The screen capture above uses **buildingID** as the key, the average of **temp_diff** as the value, and **targettemp** as the group.
4. Restart the Spark SQL interpreter to exit the application. Click the **Interpreter** tab at the top, and for the Spark interpreter, click **Restart**.

    ![Restart the Zeppelin intepreter](./media/hdinsight-apache-spark-use-zeppelin-notebook/hdinsight-zeppelin-restart-interpreter.png "Restart the Zeppelin intepreter")

### Run hive statements
1. From the Zeppelin notebook, click the **Interpreter** button.

    ![Update Hive interpreter](./media/hdinsight-apache-spark-use-zeppelin-notebook/zeppelin-update-hive-interpreter-1.png "Update Hive interpreter")
2. For the **hive** interpreter, click **edit**.

    ![Update Hive interpreter](./media/hdinsight-apache-spark-use-zeppelin-notebook/zeppelin-update-hive-interpreter-2.png "Update Hive interpreter")

    Update the following properties.

   * Set **default.password** to the password you specified for the admin user while creating the HDInsight Spark cluster.
   * Set **default.url** to `jdbc:hive2://<spark_cluster_name>.azurehdinsight.net:443/default;ssl=true?hive.server2.transport.mode=http;hive.server2.thrift.http.path=/hive2`. Replace **\<spark_cluster_name>** with the name of your Spark cluster.
   * Set **default.user** to the name of the admin user you specified while creating the cluster. For example, *admin*.
3. Click **Save** and when prompted to restart the hive interpreter, click **OK**.
4. Create a new notebook and run the following statement to list all the hive tables on the cluster.

        %hive
        SHOW TABLES

    By default, an HDInsight cluster has a sample table called **hivesampletable** so you should see the following output.

    ![Hive output](./media/hdinsight-apache-spark-use-zeppelin-notebook/zeppelin-update-hive-interpreter-3.png "Hive output")
5. Run the following statement to list the records in the table.

        %hive
        SELECT * FROM hivesampletable LIMIT 5

    You should an output like the following.

    ![Hive output](./media/hdinsight-apache-spark-use-zeppelin-notebook/zeppelin-update-hive-interpreter-4.png "Hive output")

## <a name="seealso"></a>See also
* [Overview: Apache Spark on Azure HDInsight](hdinsight-apache-spark-overview.md)

### Scenarios
* [Spark with BI: Perform interactive data analysis using Spark in HDInsight with BI tools](hdinsight-apache-spark-use-bi-tools.md)
* [Spark with Machine Learning: Use Spark in HDInsight for analyzing building temperature using HVAC data](hdinsight-apache-spark-ipython-notebook-machine-learning.md)
* [Spark with Machine Learning: Use Spark in HDInsight to predict food inspection results](hdinsight-apache-spark-machine-learning-mllib-ipython.md)
* [Spark Streaming: Use Spark in HDInsight for building real-time streaming applications](hdinsight-apache-spark-eventhub-streaming.md)
* [Website log analysis using Spark in HDInsight](hdinsight-apache-spark-custom-library-website-log-analysis.md)

### Create and run applications
* [Create a standalone application using Scala](hdinsight-apache-spark-create-standalone-application.md)
* [Run jobs remotely on a Spark cluster using Livy](hdinsight-apache-spark-livy-rest-interface.md)

### Tools and extensions
* [Use HDInsight Tools Plugin for IntelliJ IDEA to create and submit Spark Scala applicatons](hdinsight-apache-spark-intellij-tool-plugin.md)
* [Use HDInsight Tools Plugin for IntelliJ IDEA to debug Spark applications remotely](hdinsight-apache-spark-intellij-tool-plugin-debug-jobs-remotely.md)
* [Kernels available for Jupyter notebook in Spark cluster for HDInsight](hdinsight-apache-spark-jupyter-notebook-kernels.md)
* [Use external packages with Jupyter notebooks](hdinsight-apache-spark-jupyter-notebook-use-external-packages.md)
* [Install Jupyter on your computer and connect to an HDInsight Spark cluster](hdinsight-apache-spark-jupyter-notebook-install-locally.md)

### Manage resources
* [Manage resources for the Apache Spark cluster in Azure HDInsight](hdinsight-apache-spark-resource-manager.md)
* [Track and debug jobs running on an Apache Spark cluster in HDInsight](hdinsight-apache-spark-job-debugging.md)

[hdinsight-versions]: hdinsight-component-versioning.md
[hdinsight-upload-data]: hdinsight-upload-data.md
[hdinsight-storage]: hdinsight-hadoop-use-blob-storage.md

[azure-purchase-options]: http://azure.microsoft.com/pricing/purchase-options/
[azure-member-offers]: http://azure.microsoft.com/pricing/member-offers/
[azure-free-trial]: http://azure.microsoft.com/pricing/free-trial/
[azure-management-portal]: https://manage.windowsazure.com/
[azure-create-storageaccount]: storage-create-storage-account.md<|MERGE_RESOLUTION|>--- conflicted
+++ resolved
@@ -14,11 +14,7 @@
 ms.tgt_pltfrm: na
 ms.devlang: na
 ms.topic: article
-<<<<<<< HEAD
-ms.date: 04/03/2017
-=======
 ms.date: 05/10/2017
->>>>>>> a42dbad0
 ms.author: nitinme
 
 ---
