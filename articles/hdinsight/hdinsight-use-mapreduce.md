---
title: MapReduce with Hadoop on HDInsight | Microsoft Docs
description: Learn how to run MapReduce jobs on Hadoop in HDInsight clusters.
services: hdinsight
documentationcenter: ''
author: Blackmist
manager: jhubbard
editor: cgronlun
tags: azure-portal

ms.assetid: 7f321501-d62c-4ffc-b5d6-102ecba6dd76
ms.service: hdinsight
ms.custom: hdinsightactive
ms.devlang: na
ms.topic: article
ms.tgt_pltfrm: na
ms.workload: big-data
ms.date: 04/03/2017
ms.author: larryfr

---
# Use MapReduce in Hadoop on HDInsight

Learn how to run MapReduce jobs on HDInsight clusters. Use the following table to discover the various ways that MapReduce can be used with HDInsight:

| **Use this**... | **...to do this** | ...with this **cluster operating system** | ...from this **client operating system** |
|:--- |:--- |:--- |:--- |
| [SSH](hdinsight-hadoop-use-mapreduce-ssh.md) |Use the Hadoop command through **SSH** |Linux |Linux, Unix, Mac OS X, or Windows |
| [REST](hdinsight-hadoop-use-mapreduce-curl.md) |Submit the job remotely by using **REST** (examples use cURL) |Linux or Windows |Linux, Unix, Mac OS X, or Windows |
| [Windows PowerShell](hdinsight-hadoop-use-mapreduce-powershell.md) |Submit the job remotely by using **Windows PowerShell** |Linux or Windows |Windows |
| [Remote Desktop](hdinsight-hadoop-use-mapreduce-remote-desktop.md) (HDInsight 3.2 and 3.3) |Use the Hadoop command through **Remote Desktop** |Windows |Windows |
<<<<<<< HEAD

> [!IMPORTANT]
> Linux is the only operating system used on HDInsight version 3.4 or greater. For more information, see [HDInsight 3.2 and 3.3 deprecation](hdinsight-component-versioning.md#hdi-version-32-and-33-nearing-deprecation-date).

## <a id="whatis"></a>What is MapReduce

=======

> [!IMPORTANT]
> Linux is the only operating system used on HDInsight version 3.4 or greater. For more information, see [HDInsight retirement on Windows](hdinsight-component-versioning.md#hdi-version-33-nearing-retirement-date).

## <a id="whatis"></a>What is MapReduce

>>>>>>> a42dbad0
Hadoop MapReduce is a software framework for writing jobs that process vast amounts of data. Input data is split into independent chunks, which are then processed in parallel across the nodes in your cluster. A MapReduce job consists of two functions:

* **Mapper**: Consumes input data, analyzes it (usually with filter and sorting operations), and emits tuples (key-value pairs)

* **Reducer**: Consumes tuples emitted by the Mapper and performs a summary operation that creates a smaller, combined result from the Mapper data

A basic word count MapReduce job example is illustrated in the following diagram:

![HDI.WordCountDiagram][image-hdi-wordcountdiagram]

The output of this job is a count of how many times each word occurred in the text that was analyzed.

* The mapper takes each line from the input text as an input and breaks it into words. It emits a key/value pair each time a word occurs of the word is followed by a 1. The output is sorted before sending it to reducer.
* The reducer sums these individual counts for each word and emits a single key/value pair that contains the word followed by the sum of its occurrences.

MapReduce can be implemented in various languages. Java is the most common implementation, and is used for demonstration purposes in this document.

<<<<<<< HEAD
## Hadoop Streaming

Languages or frameworks that are based on Java and the Java Virtual Machine can be ran directly as a MapReduce job. Others, such as C#, Python, or standalone executables, must use Hadoop streaming.
=======
## Development languages

Languages or frameworks that are based on Java and the Java Virtual Machine can be ran directly as a MapReduce job. The example used in this document is a Java MapReduce application. Non-Java languages, such as C#, Python, or standalone executables, must use Hadoop streaming.
>>>>>>> a42dbad0

Hadoop streaming communicates with the mapper and reducer over STDIN and STDOUT. The mapper and reducer read data a line at a time from STDIN, and write the output to STDOUT. Each line read or emitted by the mapper and reducer must be in the format of a key/value pair, delimited by a tab character:

    [key]/t[value]

For more information, see [Hadoop Streaming](http://hadoop.apache.org/docs/r1.2.1/streaming.html).

<<<<<<< HEAD
For examples of using Hadoop streaming with HDInsight, see the following document:

* [Develop Python MapReduce jobs](hdinsight-hadoop-streaming-python.md)

## <a id="data"></a>Example data

HDInsight provides various example data sets, which are stored in the `/example/data` and `/HdiSamples` directory. These directories are in the default storage for your cluster. In this document, we use the `/example/data/gutenberg/davinci.txt` file. This file contains the notebooks of Leonardo Da Vinci.

## <a id="job"></a>Example MapReduce

An example MapReduce word count application is included with your HDInsight cluster. This example is located at `/example/jars/hadoop-mapreduce-examples.jar` on the default storage for your cluster.

=======
For examples of using Hadoop streaming with HDInsight, see the following documents:

* [Develop C# MapReduce jobs](hdinsight-hadoop-dotnet-csharp-mapreduce-streaming.md)

* [Develop Python MapReduce jobs](hdinsight-hadoop-streaming-python.md)

## <a id="data"></a>Example data

HDInsight provides various example data sets, which are stored in the `/example/data` and `/HdiSamples` directory. These directories are in the default storage for your cluster. In this document, we use the `/example/data/gutenberg/davinci.txt` file. This file contains the notebooks of Leonardo Da Vinci.

## <a id="job"></a>Example MapReduce

An example MapReduce word count application is included with your HDInsight cluster. This example is located at `/example/jars/hadoop-mapreduce-examples.jar` on the default storage for your cluster.

>>>>>>> a42dbad0
The following Java code is the source of the MapReduce application contained in the `hadoop-mapreduce-examples.jar` file:

```java
package org.apache.hadoop.examples;

import java.io.IOException;
import java.util.StringTokenizer;

import org.apache.hadoop.conf.Configuration;
import org.apache.hadoop.fs.Path;
import org.apache.hadoop.io.IntWritable;
import org.apache.hadoop.io.Text;
import org.apache.hadoop.mapreduce.Job;
import org.apache.hadoop.mapreduce.Mapper;
import org.apache.hadoop.mapreduce.Reducer;
import org.apache.hadoop.mapreduce.lib.input.FileInputFormat;
import org.apache.hadoop.mapreduce.lib.output.FileOutputFormat;
import org.apache.hadoop.util.GenericOptionsParser;

public class WordCount {

    public static class TokenizerMapper
        extends Mapper<Object, Text, Text, IntWritable>{

    private final static IntWritable one = new IntWritable(1);
    private Text word = new Text();

    public void map(Object key, Text value, Context context
                    ) throws IOException, InterruptedException {
        StringTokenizer itr = new StringTokenizer(value.toString());
        while (itr.hasMoreTokens()) {
        word.set(itr.nextToken());
        context.write(word, one);
        }
    }
    }

    public static class IntSumReducer
        extends Reducer<Text,IntWritable,Text,IntWritable> {
    private IntWritable result = new IntWritable();

    public void reduce(Text key, Iterable<IntWritable> values,
                        Context context
                        ) throws IOException, InterruptedException {
        int sum = 0;
        for (IntWritable val : values) {
        sum += val.get();
        }
        result.set(sum);
        context.write(key, result);
    }
    }

    public static void main(String[] args) throws Exception {
    Configuration conf = new Configuration();
    String[] otherArgs = new GenericOptionsParser(conf, args).getRemainingArgs();
    if (otherArgs.length != 2) {
        System.err.println("Usage: wordcount <in> <out>");
        System.exit(2);
    }
    Job job = new Job(conf, "word count");
    job.setJarByClass(WordCount.class);
    job.setMapperClass(TokenizerMapper.class);
    job.setCombinerClass(IntSumReducer.class);
    job.setReducerClass(IntSumReducer.class);
    job.setOutputKeyClass(Text.class);
    job.setOutputValueClass(IntWritable.class);
    FileInputFormat.addInputPath(job, new Path(otherArgs[0]));
    FileOutputFormat.setOutputPath(job, new Path(otherArgs[1]));
    System.exit(job.waitForCompletion(true) ? 0 : 1);
    }
}
```

For instructions to write your own MapReduce applications, see the following documents:

* [Develop Java MapReduce applications for HDInsight](hdinsight-develop-deploy-java-mapreduce-linux.md)

* [Develop Python MapReduce applications for HDInsight](hdinsight-hadoop-streaming-python.md)

## <a id="run"></a>Run the MapReduce

HDInsight can run HiveQL jobs by using various methods. Use the following table to decide which method is right for you, then follow the link for a walkthrough.

| **Use this**... | **...to do this** | ...with this **cluster operating system** | ...from this **client operating system** |
|:--- |:--- |:--- |:--- |
| [SSH](hdinsight-hadoop-use-mapreduce-ssh.md) |Use the Hadoop command through **SSH** |Linux |Linux, Unix, Mac OS X, or Windows |
| [Curl](hdinsight-hadoop-use-mapreduce-curl.md) |Submit the job remotely by using **REST** |Linux or Windows |Linux, Unix, Mac OS X, or Windows |
| [Windows PowerShell](hdinsight-hadoop-use-mapreduce-powershell.md) |Submit the job remotely by using **Windows PowerShell** |Linux or Windows |Windows |
| [Remote Desktop](hdinsight-hadoop-use-mapreduce-remote-desktop.md) (HDInsight 3.2 and 3.3) |Use the Hadoop command through **Remote Desktop** |Windows |Windows |

> [!IMPORTANT]
<<<<<<< HEAD
> Linux is the only operating system used on HDInsight version 3.4 or greater. For more information, see [HDInsight 3.2 and 3.3 deprecation](hdinsight-component-versioning.md#hdi-version-32-and-33-nearing-deprecation-date).
=======
> Linux is the only operating system used on HDInsight version 3.4 or greater. For more information, see [HDInsight retirement on Windows](hdinsight-component-versioning.md#hdi-version-33-nearing-retirement-date).
>>>>>>> a42dbad0

## <a id="nextsteps"></a>Next steps

To learn more about working with data in HDInsight, see the following documents:

* [Develop Java MapReduce programs for HDInsight](hdinsight-develop-deploy-java-mapreduce-linux.md)

* [Develop Python streaming MapReduce programs for HDInsight](hdinsight-hadoop-streaming-python.md)

* [Develop Scalding MapReduce jobs with Apache Hadoop on HDInsight](hdinsight-hadoop-mapreduce-scalding.md)

* [Use Hive with HDInsight][hdinsight-use-hive]

* [Use Pig with HDInsight][hdinsight-use-pig]


[hdinsight-upload-data]: hdinsight-upload-data.md
[hdinsight-get-started]: hdinsight-hadoop-linux-tutorial-get-started.md
[hdinsight-develop-mapreduce-jobs]: hdinsight-develop-deploy-java-mapreduce-linux.md
[hdinsight-use-hive]: hdinsight-use-hive.md
[hdinsight-use-pig]: hdinsight-use-pig.md


[powershell-install-configure]: /powershell/azureps-cmdlets-docs

[image-hdi-wordcountdiagram]: ./media/hdinsight-use-mapreduce/HDI.WordCountDiagram.gif<|MERGE_RESOLUTION|>--- conflicted
+++ resolved
@@ -29,21 +29,12 @@
 | [REST](hdinsight-hadoop-use-mapreduce-curl.md) |Submit the job remotely by using **REST** (examples use cURL) |Linux or Windows |Linux, Unix, Mac OS X, or Windows |
 | [Windows PowerShell](hdinsight-hadoop-use-mapreduce-powershell.md) |Submit the job remotely by using **Windows PowerShell** |Linux or Windows |Windows |
 | [Remote Desktop](hdinsight-hadoop-use-mapreduce-remote-desktop.md) (HDInsight 3.2 and 3.3) |Use the Hadoop command through **Remote Desktop** |Windows |Windows |
-<<<<<<< HEAD
-
-> [!IMPORTANT]
-> Linux is the only operating system used on HDInsight version 3.4 or greater. For more information, see [HDInsight 3.2 and 3.3 deprecation](hdinsight-component-versioning.md#hdi-version-32-and-33-nearing-deprecation-date).
-
-## <a id="whatis"></a>What is MapReduce
-
-=======
 
 > [!IMPORTANT]
 > Linux is the only operating system used on HDInsight version 3.4 or greater. For more information, see [HDInsight retirement on Windows](hdinsight-component-versioning.md#hdi-version-33-nearing-retirement-date).
 
 ## <a id="whatis"></a>What is MapReduce
 
->>>>>>> a42dbad0
 Hadoop MapReduce is a software framework for writing jobs that process vast amounts of data. Input data is split into independent chunks, which are then processed in parallel across the nodes in your cluster. A MapReduce job consists of two functions:
 
 * **Mapper**: Consumes input data, analyzes it (usually with filter and sorting operations), and emits tuples (key-value pairs)
@@ -61,15 +52,9 @@
 
 MapReduce can be implemented in various languages. Java is the most common implementation, and is used for demonstration purposes in this document.
 
-<<<<<<< HEAD
-## Hadoop Streaming
-
-Languages or frameworks that are based on Java and the Java Virtual Machine can be ran directly as a MapReduce job. Others, such as C#, Python, or standalone executables, must use Hadoop streaming.
-=======
 ## Development languages
 
 Languages or frameworks that are based on Java and the Java Virtual Machine can be ran directly as a MapReduce job. The example used in this document is a Java MapReduce application. Non-Java languages, such as C#, Python, or standalone executables, must use Hadoop streaming.
->>>>>>> a42dbad0
 
 Hadoop streaming communicates with the mapper and reducer over STDIN and STDOUT. The mapper and reducer read data a line at a time from STDIN, and write the output to STDOUT. Each line read or emitted by the mapper and reducer must be in the format of a key/value pair, delimited by a tab character:
 
@@ -77,20 +62,6 @@
 
 For more information, see [Hadoop Streaming](http://hadoop.apache.org/docs/r1.2.1/streaming.html).
 
-<<<<<<< HEAD
-For examples of using Hadoop streaming with HDInsight, see the following document:
-
-* [Develop Python MapReduce jobs](hdinsight-hadoop-streaming-python.md)
-
-## <a id="data"></a>Example data
-
-HDInsight provides various example data sets, which are stored in the `/example/data` and `/HdiSamples` directory. These directories are in the default storage for your cluster. In this document, we use the `/example/data/gutenberg/davinci.txt` file. This file contains the notebooks of Leonardo Da Vinci.
-
-## <a id="job"></a>Example MapReduce
-
-An example MapReduce word count application is included with your HDInsight cluster. This example is located at `/example/jars/hadoop-mapreduce-examples.jar` on the default storage for your cluster.
-
-=======
 For examples of using Hadoop streaming with HDInsight, see the following documents:
 
 * [Develop C# MapReduce jobs](hdinsight-hadoop-dotnet-csharp-mapreduce-streaming.md)
@@ -105,7 +76,6 @@
 
 An example MapReduce word count application is included with your HDInsight cluster. This example is located at `/example/jars/hadoop-mapreduce-examples.jar` on the default storage for your cluster.
 
->>>>>>> a42dbad0
 The following Java code is the source of the MapReduce application contained in the `hadoop-mapreduce-examples.jar` file:
 
 ```java
@@ -198,11 +168,7 @@
 | [Remote Desktop](hdinsight-hadoop-use-mapreduce-remote-desktop.md) (HDInsight 3.2 and 3.3) |Use the Hadoop command through **Remote Desktop** |Windows |Windows |
 
 > [!IMPORTANT]
-<<<<<<< HEAD
-> Linux is the only operating system used on HDInsight version 3.4 or greater. For more information, see [HDInsight 3.2 and 3.3 deprecation](hdinsight-component-versioning.md#hdi-version-32-and-33-nearing-deprecation-date).
-=======
 > Linux is the only operating system used on HDInsight version 3.4 or greater. For more information, see [HDInsight retirement on Windows](hdinsight-component-versioning.md#hdi-version-33-nearing-retirement-date).
->>>>>>> a42dbad0
 
 ## <a id="nextsteps"></a>Next steps
 
