--- conflicted
+++ resolved
@@ -14,11 +14,7 @@
 ms.topic: article
 ms.tgt_pltfrm: na
 ms.workload: big-data
-<<<<<<< HEAD
-ms.date: 04/04/2017
-=======
 ms.date: 04/12/2017
->>>>>>> a42dbad0
 ms.author: larryfr
 
 ---
@@ -52,11 +48,7 @@
 
 2. Delete the Windows-based cluster.
 
-<<<<<<< HEAD
-3. Create a Linux-based cluster using the same default data store that the Windows-based cluster used. The new cluster can to continue working against your existing production data.
-=======
 3. Create a Linux-based cluster using the same default data store that the Windows-based cluster used. The Linux-based cluster can continue working against your existing production data.
->>>>>>> a42dbad0
 
 4. Import any transient data you backed up.
 
@@ -103,29 +95,17 @@
     The `-p` switch enables the creation of all directories in
     the path.
 
-<<<<<<< HEAD
-#### Direct copy between Azure Storage blobs
-=======
 #### Direct copy between blobs in Azure Storage
->>>>>>> a42dbad0
 
 Alternatively, you may want to use the `Start-AzureStorageBlobCopy` Azure PowerShell cmdlet to copy blobs between storage accounts outside of HDInsight. For more information, see the How to manage Azure Blobs section of Using Azure PowerShell with Azure Storage.
 
 ## Client-side technologies
 
-<<<<<<< HEAD
-In general, client-side technologies such as [Azure PowerShell cmdlets](/powershell/azureps-cmdlets-docs), [Azure CLI](../cli-install-nodejs.md), or the [.NET SDK for Hadoop](https://hadoopsdk.codeplex.com/) continue to work the same with Linux-based clusters, as they rely on REST APIs that are the same across both cluster OS types.
+Client-side technologies such as [Azure PowerShell cmdlets](/powershell/azureps-cmdlets-docs), [Azure CLI](../cli-install-nodejs.md), or the [.NET SDK for Hadoop](https://hadoopsdk.codeplex.com/) continue to work Linux-based clusters. These technologies rely on REST APIs that are the same across both cluster OS types.
 
 ## Server-side technologies
 
-The following table provides guidance on migrating server-side components that are Windows specific.
-=======
-Client-side technologies such as [Azure PowerShell cmdlets](/powershell/azureps-cmdlets-docs), [Azure CLI](../cli-install-nodejs.md), or the [.NET SDK for Hadoop](https://hadoopsdk.codeplex.com/) continue to work Linux-based clusters. These technologies rely on REST APIs that are the same across both cluster OS types.
-
-## Server-side technologies
-
 The following table provides guidance on migrating server-side components that are Windows-specific.
->>>>>>> a42dbad0
 
 | If you are using this technology... | Take this action... |
 | --- | --- |
@@ -143,11 +123,7 @@
 
 ### SSH User
 
-<<<<<<< HEAD
-Linux-based HDInsight clusters use the **Secure Shell (SSH)** protocol to provide remote access to the cluster nodes. Unlike Remote Desktop for Windows-based clusters, most SSH clients do not provide a graphical user experience, but instead provides a command line that allows you to run commands on the cluster. Some clients (such as [MobaXterm](http://mobaxterm.mobatek.net/)) provide a graphical file system browser in addition to a remote command line.
-=======
 Linux-based HDInsight clusters use the **Secure Shell (SSH)** protocol to provide remote access to the cluster nodes. Unlike Remote Desktop for Windows-based clusters, most SSH clients do not provide a graphical user experience. Instead, SSH clients provide a command line that allows you to run commands on the cluster. Some clients (such as [MobaXterm](http://mobaxterm.mobatek.net/)) provide a graphical file system browser in addition to a remote command line.
->>>>>>> a42dbad0
 
 During cluster creation, you must provide an SSH user and either a **password** or **public key certificate** for authentication.
 
@@ -218,12 +194,9 @@
 
 ### Hive
 
-<<<<<<< HEAD
-=======
 > [!IMPORTANT]
 > If you use an external Hive metastore, you should back up the metastore before using it with Linux-based HDInsight. Linux-based HDInsight is available with newer versions of Hive, which may have incompatibilities with metastores created by earlier versions.
 
->>>>>>> a42dbad0
 The following chart provides guidance on migrating your Hive workloads.
 
 | On Windows-based, I use... | On Linux-based... |
