---
title: Configure a HDInsight cluster with Enterprise Security Package by using Azure AD-DS
description: Learn how to set up and configure a HDInsight Enterprise Security Package cluster by using Azure Active Directory Domain Services.
services: hdinsight
ms.service: hdinsight
author: hrasheed-msft
ms.author: hrasheed
ms.reviewer: hrasheed
ms.topic: conceptual
ms.date: 10/9/2018
---
# Configure a HDInsight cluster with Enterprise Security Package by using Azure Active Directory Domain Services

Enterprise Security Package (ESP) clusters provide multi-user access on Azure HDInsight clusters. HDInsight clusters with ESP are connected to a domain so that domain users can use their domain credentials to authenticate with the clusters and run big data jobs. 

In this article, you learn how to configure a HDInsight cluster with ESP by using Azure Active Directory Domain Services (Azure AD-DS).

>[!NOTE]
>ESP is GA in HDI 3.6 for Spark, Interactive, and Hadoop. ESP for HBase and Kafka cluster types is in preview.

## Enable Azure AD-DS

> [!NOTE]
> Only tenant administrators have the privileges to create an Azure AD-DS instance. If the cluster storage is Azure Data Lake Store (ADLS) Gen1 or Gen2, disable Multi-Factor Authentication (MFA) only for users who will access the cluster. If the cluster storage is Azure Blob Storage (WASB), do not disable MFA.

Enabling AzureAD-DS is a prerequisite before you can create a HDInsight cluster with ESP. For more information, see [Enable Azure Active Directory Domain Services using the Azure portal](../../active-directory-domain-services/active-directory-ds-getting-started.md). 

When Azure AD-DS is enabled, all users and objects start synchronizing from Azure Active Directory to Azure AD-DS by default. The length of the sync operation depends on the number of objects in Azure AD. The sync could take a few days for hundreds of thousands of objects. 

Customers can choose to sync only the groups that need access to the HDInsight clusters. This option of syncing only certain groups is called *scoped synchronization*. See [Configure Scoped Synchronization from Azure AD to your managed domain](https://docs.microsoft.com/en-us/azure/active-directory-domain-services/active-directory-ds-scoped-synchronization) for instructions.

After you enable Azure AD-DS, a local Domain Name Service (DNS) server runs on the AD Virtual Machines (VMs). Configure your Azure AD-DS Virtual Network (VNET) to use these custom DNS servers. To locate the right IP addresses, select **Properties** under the **Manage** category and look at the IP Addresses listed beneath **IP Address on Virtual Network**.

![Locate IP Addresses for Local DNS Servers](./media/apache-domain-joined-configure-using-azure-adds/hdinsight-aadds-dns.png)

Change the configuration of the DNS servers in the Azure AD-DS VNET to use these custom IPs by selecting **DNS Servers** under the **Settings** category. Then click the radio button next to **Custom**, enter the first IP Address in the text box below, and click **Save**. Add additional IP Addresses using the same steps.

![Updating the VNET DNS Configuration](./media/apache-domain-joined-configure-using-azure-adds/hdinsight-aadds-vnet-configuration.png)



When enabling secure LDAP, put the domain name in the subject name or the subject alternative name in the certificate. For example, if your domain name is *contoso.com*, make sure that exact name exists in your certificate subject name or subject alternative name. For more information, see [Configure secure LDAP for an Azure AD-DS managed domain](../../active-directory-domain-services/active-directory-ds-admin-guide-configure-secure-ldap.md).

## Check Azure AD-DS health status

View the health status of your Azure Active Directory Domain Services by selecting **Health** under the **Manage** category. Make sure the status of Azure AD-DS is green (running) and the synchronization is complete.

![Azure Active Directory Domain Services health](./media/apache-domain-joined-configure-using-azure-adds/hdinsight-aadds-health.png)

## Add managed identity

A **user-assigned managed identity** is used to simplify domain services operations. When you assign the managed identity to the HDInsight Domain Services Contributor role, it can read, create, modify, and delete domain services operations. Certain domain services operations such as creating OUs and service principles are needed for the HDInsight Enterprise Security Package. Managed identities can be created in any subscription. For more information, see [Managed identities for Azure resources](../../active-directory/managed-identities-azure-resources/overview.md).

To set up a managed identity for use with HDInsight ESP clusters, create a user-assigned managed identity if you don’t have one already. See [Create, list, delete, or assign a role to a user-assigned managed identity using the Azure portal](https://docs.microsoft.com/en-us/azure/active-directory/managed-identities-azure-resources/how-to-manage-ua-identity-portal) for instructions. Next, assign the managed identity to the **HDInsight Domain Services Contributor** role in Azure AD-DS Access control (AAD-DS admin privileges are required to make this role assignment).

![Azure Active Directory Domain Services Access control](./media/apache-domain-joined-configure-using-azure-adds/hdinsight-configure-managed-identity.png)

<<<<<<< HEAD
Assigning a managed identity to the **HDInsight Domain Services Contributor** role ensures that the identity has proper access to perform certain domain services operations on the AAD-DS domain.

Once the managed identity is created and given the correct role, the AAD-DS admin can set up who can use this managed identity. To set up users for the managed identity, the admin should select the managed identity in the portal, then click **Access Control (IAM)** under **Overview**. Then, on the right, assign the “Managed Identity Operator” role to the users or groups that want to create HDInsight ESP clusters. For example, the AAD-DS admin can assign this role to the “MarketingTeam” group for the “sjmsi” managed identity as shown in the picture below.

![HDInsight Managed Identity Operator Role Assignment](./media/apache-domain-joined-configure-using-azure-adds/hdinsight-managed-identity-operator-role-assignment.png)
=======
Assigning a managed identity to the **HDInsight Domain Services Contributor** role ensures that the identity has proper access to perform certain domain services operations on the Azure AD-DS domain. For more information, see [What is managed identities for Azure resources](../../active-directory/managed-identities-azure-resources/overview.md).
>>>>>>> 03a14dfe

## Create a HDInsight cluster with ESP

The next step is to create the HDInsight cluster with ESP enabled using Azure AD-DS.

It's easier to place both the Azure AD-DS instance and the HDInsight cluster in the same Azure virtual network. If they are in different virtual networks, you must peer those virtual networks so that HDInsight VMs are visible to the domain controller and can be added to the domain. For more information, see [Virtual network peering](../../virtual-network/virtual-network-peering-overview.md). To test if peering is done correctly, join a VM to the HDInsight VNET/Subnet and ping the domain name or run **ldp.exe** to access Azure AD-DS domain.

After the VNETs are peered, configure the HDInsight VNET to use a custom DNS server and input the Azure AD-DS private IPs as the DNS server addresses. When both VNETs use the same DNS servers, your custom domain name will resolve to the right IP and will be reachable from HDInsight. For example if your domain name is “contoso.com” then after this step, pinging “contoso.com” should resolve to the right Azure AD-DS IP. You can then join a VM to this domain.

![Configuring Custom DNS Servers for Peered VNET](./media/apache-domain-joined-configure-using-azure-adds/hdinsight-aadds-peered-vnet-configuration.png)

When you create an HDInsight cluster, you can enable Enterprise Security Package in the custom tab.

![Azure HDInsight Security and networking](./media/apache-domain-joined-configure-using-azure-adds/hdinsight-create-cluster-security-networking.png)

Once you enable ESP, common misconfigurations related to Azure AD-DS will be automatically detected and validated.

![Azure HDInsight Enterprise security package domain validation](./media/apache-domain-joined-configure-using-azure-adds/hdinsight-create-cluster-esp-domain-validate.png)

Early detection saves time by allowing you to fix errors before creating the cluster.

![Azure HDInsight Enterprise security package failed domain validation](./media/apache-domain-joined-configure-using-azure-adds/hdinsight-create-cluster-esp-domain-validate-failed.png)

When you create a HDInsight cluster with ESP, you must supply the following parameters:

- **Cluster admin user**: Choose an admin for your cluster from your synced Azure AD-DS. This account must be already synced and available in Azure AD-DS.

- **Cluster access groups**: The security groups whose users you want to sync to the cluster should be available in Azure AD-DS. For example, HiveUsers group. For more information, see [Create a group and add members in Azure Active Directory](../../active-directory/fundamentals/active-directory-groups-create-azure-portal.md).

- **LDAPS URL**: An example is ldaps://contoso.com:636.

The following screenshot shows a successful configuration in the Azure portal:

![Azure HDInsight ESP Active Directory Domain Services configuration](./media/apache-domain-joined-configure-using-azure-adds/hdinsight-domain-joined-configuration-azure-aads-portal.png).

The managed identity you created can be chosen in from the user-assigned managed identity dropdown when creating a new cluster.

![Azure HDInsight ESP Active Directory Domain Services configuration](./media/apache-domain-joined-configure-using-azure-adds/hdinsight-identity-managed-identity.png).


## Next steps
* For configuring Hive policies and running Hive queries, see [Configure Hive policies for HDInsight clusters with ESP](apache-domain-joined-run-hive.md).
* For using SSH to connect to HDInsight clusters with ESP, see [Use SSH with Linux-based Hadoop on HDInsight from Linux, Unix, or OS X](../hdinsight-hadoop-linux-use-ssh-unix.md#domainjoined).<|MERGE_RESOLUTION|>--- conflicted
+++ resolved
@@ -55,15 +55,12 @@
 
 ![Azure Active Directory Domain Services Access control](./media/apache-domain-joined-configure-using-azure-adds/hdinsight-configure-managed-identity.png)
 
-<<<<<<< HEAD
 Assigning a managed identity to the **HDInsight Domain Services Contributor** role ensures that the identity has proper access to perform certain domain services operations on the AAD-DS domain.
 
 Once the managed identity is created and given the correct role, the AAD-DS admin can set up who can use this managed identity. To set up users for the managed identity, the admin should select the managed identity in the portal, then click **Access Control (IAM)** under **Overview**. Then, on the right, assign the “Managed Identity Operator” role to the users or groups that want to create HDInsight ESP clusters. For example, the AAD-DS admin can assign this role to the “MarketingTeam” group for the “sjmsi” managed identity as shown in the picture below.
 
 ![HDInsight Managed Identity Operator Role Assignment](./media/apache-domain-joined-configure-using-azure-adds/hdinsight-managed-identity-operator-role-assignment.png)
-=======
-Assigning a managed identity to the **HDInsight Domain Services Contributor** role ensures that the identity has proper access to perform certain domain services operations on the Azure AD-DS domain. For more information, see [What is managed identities for Azure resources](../../active-directory/managed-identities-azure-resources/overview.md).
->>>>>>> 03a14dfe
+
 
 ## Create a HDInsight cluster with ESP
 
