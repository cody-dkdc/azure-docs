---
title: HDInsight - domain-joined HDInsight clusters - Azure
description: Learn ....
services: hdinsight
author: omidm1
manager: jhubbard
editor: cgronlun
tags: azure-portal

ms.assetid: 7dc6847d-10d4-4b5c-9c83-cc513cf91965
ms.service: hdinsight
ms.custom: hdinsightactive
ms.topic: conceptual
ms.date: 05/30/2018
ms.author: omidm

---
# An introduction to Hadoop security with domain-joined HDInsight clusters

<<<<<<< HEAD
Azure HDInsight until today supported only a single user local admin. This worked great for smaller application teams or departments. As Hadoop based workloads gained more popularity in the enterprise sector, the need for enterprise grade capabilities like active directory-based authentication, multi-user support, and role-based access control became increasingly important. Using Domain-joined HDInsight clusters, you can create an HDInsight cluster joined to an Active Directory domain, configure a list of employees from the enterprise who can authenticate through Azure Active Directory to log on to HDInsight cluster. Anyone outside the enterprise cannot log on or access the HDInsight cluster. The enterprise admin can configure role-based access control for Hive security using [Apache Ranger](http://hortonworks.com/apache/ranger/), thus restricting access to data to only as much as needed. Finally, the admin can audit the data access by employees, and any changes done to access control policies, thus achieving a high degree of governance of their corporate resources.
=======
Azure HDInsight until today supported only a single user local admin. This worked great for smaller application teams or departments. As Hadoop based workloads gained more popularity in the enterprise sector, the need for enterprise grade capabilities like active directory based authentication, multi-user support, and role-based access control became increasingly important. Using Domain-joined HDInsight clusters, you can create an HDInsight cluster joined to an Active Directory domain, configure a list of employees from the enterprise who can authenticate through Azure Active Directory to log on to HDInsight cluster. Anyone outside the enterprise cannot log on or access the HDInsight cluster. The enterprise admin can configure role-based access control for Hive security using [Apache Ranger](http://hortonworks.com/apache/ranger/), thus restricting access to data to only as much as needed. Finally, the admin can audit the data access by employees, and any changes done to access control policies, thus achieving a high degree of governance of their corporate resources.
>>>>>>> 416907df

> [!NOTE]
> The new features described in this article are available in preview only on the following cluster types: Hadoop, Spark, and Interactive Query. The other workloads, such as HBase, Storm, and Kafka, will be enabled in future releases.

> [!IMPORTANT]
> Oozie is not enabled on domain-joined HDInsight.

## Benefits
Enterprise Security contains four major pillars – Perimeter Security, Authentication, Authorization, and Encryption.

![Domain Joined HDInsight clusters benefits pillars](./media/apache-domain-joined-introduction/hdinsight-domain-joined-four-pillars.png).

### Perimeter Security
<<<<<<< HEAD
Perimeter security in HDInsight is achieved using virtual networks and Gateway service. Today, an enterprise admin can create an HDInsight cluster inside a virtual network and use Network Security Groups (firewall rules) to restrict access to the virtual network. Only the IP addresses defined in the inbound firewall rules will be able to communicate with the HDInsight cluster, thus providing perimeter security. Another layer of perimeter security is achieved using Gateway service. The Gateway is the service, which acts as first line of defense for any incoming request to the HDInsight cluster. It accepts the request, validates it and only then allows the request to pass to the other nodes in cluster, thus providing perimeter security to other name and data nodes in the cluster.

### Authentication
An enterprise admin can create a Domain-joined HDInsight cluster, in a [virtual network](https://azure.microsoft.com/services/virtual-network/). The nodes of the HDInsight cluster will be joined to the domain managed by the enterprise. This is achieved through use of [Azure Active Directory Domain Services](../../active-directory-domain-services/active-directory-ds-overview.md). All the nodes in the cluster are joined to a domain that the enterprise manages. With this setup, the enterprise employees can log on to the cluster nodes using their domain credentials. They can also use their domain credentials to authenticate with other approved endpoints like Ambari Views, ODBC, JDBC, PowerShell, and REST APIs to interact with the cluster. The admin has full control over limiting the number of users interacting with the cluster via these endpoints.
=======
Perimeter security in HDInsight is achieved using virtual networks and Gateway service. Today, an enterprise admin can create an HDInsight cluster inside a virtual network and use Network Security Groups (inbound or outbound firewall rules) to restrict access to the virtual network. Only the IP addresses defined in the inbound firewall rules will be able to communicate with the HDInsight cluster, thus providing perimeter security. Another layer of perimeter security is achieved using Gateway service. The Gateway is the service, which acts as first line of defense for any incoming request to the HDInsight cluster. It accepts the request, validates it and only then allows the request to pass to the other nodes in cluster, thus providing perimeter security to other name and data nodes in the cluster.

### Authentication
An enterprise admin can create a Domain-joined HDInsight cluster, in a [virtual network](https://azure.microsoft.com/services/virtual-network/). The nodes of the HDInsight cluster will be joined to the domain managed by the enterprise. This is achieved through use of [Azure Active Directory Domain Services](../../active-directory-domain-services/active-directory-ds-overview.md). All the nodes in the cluster are joined to a domain that the enterprise manages. With this setup, the enterprise employees can log on to the cluster nodes using their domain credentials. They can also use their domain credentials to authenticate with other approved endpoints like Hue, Ambari Views, ODBC, JDBC, PowerShell, and REST APIs to interact with the cluster. The admin has full control over limiting the number of users interacting with the cluster via these endpoints.
>>>>>>> 416907df

### Authorization
A best practice followed by most enterprises is that not every employee has access to all enterprise resources. Likewise, with this release, the admin can define role-based access control policies for the cluster resources. For example, the admin can configure [Apache Ranger](http://hortonworks.com/apache/ranger/) to set access control policies for Hive. This functionality ensures that employees will be able to access only as much data as they need to be successful in their jobs. SSH access to the cluster is also restricted only to the administrator.

### Auditing
Along with protecting the HDInsight cluster resources from unauthorized users, and securing the data, auditing of all access to the cluster resources, and the data is necessary to track unauthorized or unintentional access of the resources. The admin can view and report all access to the HDInsight cluster resources and data. The admin can also view and report all changes to the access control policies done in Apache Ranger supported endpoints. A Domain-joined HDInsight cluster uses the familiar Apache Ranger UI to search audit logs. On the backend, Ranger uses [Apache Solr](http://hortonworks.com/apache/solr/) for storing and searching the logs.

### Encryption
Protecting data is important for meeting organizational security and compliance requirements, and along with restricting access to data from unauthorized employees, it should also be secured by encrypting it. Both the data stores for HDInsight clusters, Azure Storage Blob, and Azure Data Lake Storage support transparent server-side [encryption of data](../../storage/common/storage-service-encryption.md) at rest. Secure HDInsight clusters will seamlessly work with this server-side encryption of data at rest capability.

## Next steps
<<<<<<< HEAD
* [Plan for Domain-joined HDInsight clusters](apache-domain-joined-architecture.md).
* [Configure Domain-joined HDInsight clusters](apache-domain-joined-configure.md).
* [Manage Domain-joined HDInsight clusters](apache-domain-joined-manage.md).
* [Configure Hive policies for Domain-joined HDInsight clusters](apache-domain-joined-run-hive.md).
* [Use SSH with HDInsight](../hdinsight-hadoop-linux-use-ssh-unix.md#domainjoined).
=======
* For configuring a Domain-joined HDInsight cluster, see [Configure Domain-joined HDInsight clusters](apache-domain-joined-configure.md).
* For managing a Domain-joined HDInsight cluster, see [Manage Domain-joined HDInsight clusters](apache-domain-joined-manage.md).
* For configuring Hive policies and run Hive queries, see [Configure Hive policies for Domain-joined HDInsight clusters](apache-domain-joined-run-hive.md).
* For running Hive queries using SSH on Domain-joined HDInsight clusters, see [Use SSH with HDInsight](../hdinsight-hadoop-linux-use-ssh-unix.md#domainjoined).
* For using VSCode to link to domain joined cluster, see [Link to domain joined cluster with VSCode](../hdinsight-for-vscode.md#linkcluster).
* For using IntelliJ to link to domain joined cluster, see [Link to domain joined cluster with IntelliJ](../spark/apache-spark-intellij-tool-plugin.md#linkcluster).
* For using Eclipse to link to domain joined cluster, see [Link to domain joined cluster with Eclipse](../spark/apache-spark-eclipse-tool-plugin.md#linkcluster).
>>>>>>> 416907df
<|MERGE_RESOLUTION|>--- conflicted
+++ resolved
@@ -17,11 +17,7 @@
 ---
 # An introduction to Hadoop security with domain-joined HDInsight clusters
 
-<<<<<<< HEAD
 Azure HDInsight until today supported only a single user local admin. This worked great for smaller application teams or departments. As Hadoop based workloads gained more popularity in the enterprise sector, the need for enterprise grade capabilities like active directory-based authentication, multi-user support, and role-based access control became increasingly important. Using Domain-joined HDInsight clusters, you can create an HDInsight cluster joined to an Active Directory domain, configure a list of employees from the enterprise who can authenticate through Azure Active Directory to log on to HDInsight cluster. Anyone outside the enterprise cannot log on or access the HDInsight cluster. The enterprise admin can configure role-based access control for Hive security using [Apache Ranger](http://hortonworks.com/apache/ranger/), thus restricting access to data to only as much as needed. Finally, the admin can audit the data access by employees, and any changes done to access control policies, thus achieving a high degree of governance of their corporate resources.
-=======
-Azure HDInsight until today supported only a single user local admin. This worked great for smaller application teams or departments. As Hadoop based workloads gained more popularity in the enterprise sector, the need for enterprise grade capabilities like active directory based authentication, multi-user support, and role-based access control became increasingly important. Using Domain-joined HDInsight clusters, you can create an HDInsight cluster joined to an Active Directory domain, configure a list of employees from the enterprise who can authenticate through Azure Active Directory to log on to HDInsight cluster. Anyone outside the enterprise cannot log on or access the HDInsight cluster. The enterprise admin can configure role-based access control for Hive security using [Apache Ranger](http://hortonworks.com/apache/ranger/), thus restricting access to data to only as much as needed. Finally, the admin can audit the data access by employees, and any changes done to access control policies, thus achieving a high degree of governance of their corporate resources.
->>>>>>> 416907df
 
 > [!NOTE]
 > The new features described in this article are available in preview only on the following cluster types: Hadoop, Spark, and Interactive Query. The other workloads, such as HBase, Storm, and Kafka, will be enabled in future releases.
@@ -35,17 +31,10 @@
 ![Domain Joined HDInsight clusters benefits pillars](./media/apache-domain-joined-introduction/hdinsight-domain-joined-four-pillars.png).
 
 ### Perimeter Security
-<<<<<<< HEAD
 Perimeter security in HDInsight is achieved using virtual networks and Gateway service. Today, an enterprise admin can create an HDInsight cluster inside a virtual network and use Network Security Groups (firewall rules) to restrict access to the virtual network. Only the IP addresses defined in the inbound firewall rules will be able to communicate with the HDInsight cluster, thus providing perimeter security. Another layer of perimeter security is achieved using Gateway service. The Gateway is the service, which acts as first line of defense for any incoming request to the HDInsight cluster. It accepts the request, validates it and only then allows the request to pass to the other nodes in cluster, thus providing perimeter security to other name and data nodes in the cluster.
 
 ### Authentication
 An enterprise admin can create a Domain-joined HDInsight cluster, in a [virtual network](https://azure.microsoft.com/services/virtual-network/). The nodes of the HDInsight cluster will be joined to the domain managed by the enterprise. This is achieved through use of [Azure Active Directory Domain Services](../../active-directory-domain-services/active-directory-ds-overview.md). All the nodes in the cluster are joined to a domain that the enterprise manages. With this setup, the enterprise employees can log on to the cluster nodes using their domain credentials. They can also use their domain credentials to authenticate with other approved endpoints like Ambari Views, ODBC, JDBC, PowerShell, and REST APIs to interact with the cluster. The admin has full control over limiting the number of users interacting with the cluster via these endpoints.
-=======
-Perimeter security in HDInsight is achieved using virtual networks and Gateway service. Today, an enterprise admin can create an HDInsight cluster inside a virtual network and use Network Security Groups (inbound or outbound firewall rules) to restrict access to the virtual network. Only the IP addresses defined in the inbound firewall rules will be able to communicate with the HDInsight cluster, thus providing perimeter security. Another layer of perimeter security is achieved using Gateway service. The Gateway is the service, which acts as first line of defense for any incoming request to the HDInsight cluster. It accepts the request, validates it and only then allows the request to pass to the other nodes in cluster, thus providing perimeter security to other name and data nodes in the cluster.
-
-### Authentication
-An enterprise admin can create a Domain-joined HDInsight cluster, in a [virtual network](https://azure.microsoft.com/services/virtual-network/). The nodes of the HDInsight cluster will be joined to the domain managed by the enterprise. This is achieved through use of [Azure Active Directory Domain Services](../../active-directory-domain-services/active-directory-ds-overview.md). All the nodes in the cluster are joined to a domain that the enterprise manages. With this setup, the enterprise employees can log on to the cluster nodes using their domain credentials. They can also use their domain credentials to authenticate with other approved endpoints like Hue, Ambari Views, ODBC, JDBC, PowerShell, and REST APIs to interact with the cluster. The admin has full control over limiting the number of users interacting with the cluster via these endpoints.
->>>>>>> 416907df
 
 ### Authorization
 A best practice followed by most enterprises is that not every employee has access to all enterprise resources. Likewise, with this release, the admin can define role-based access control policies for the cluster resources. For example, the admin can configure [Apache Ranger](http://hortonworks.com/apache/ranger/) to set access control policies for Hive. This functionality ensures that employees will be able to access only as much data as they need to be successful in their jobs. SSH access to the cluster is also restricted only to the administrator.
@@ -57,18 +46,8 @@
 Protecting data is important for meeting organizational security and compliance requirements, and along with restricting access to data from unauthorized employees, it should also be secured by encrypting it. Both the data stores for HDInsight clusters, Azure Storage Blob, and Azure Data Lake Storage support transparent server-side [encryption of data](../../storage/common/storage-service-encryption.md) at rest. Secure HDInsight clusters will seamlessly work with this server-side encryption of data at rest capability.
 
 ## Next steps
-<<<<<<< HEAD
 * [Plan for Domain-joined HDInsight clusters](apache-domain-joined-architecture.md).
 * [Configure Domain-joined HDInsight clusters](apache-domain-joined-configure.md).
 * [Manage Domain-joined HDInsight clusters](apache-domain-joined-manage.md).
 * [Configure Hive policies for Domain-joined HDInsight clusters](apache-domain-joined-run-hive.md).
 * [Use SSH with HDInsight](../hdinsight-hadoop-linux-use-ssh-unix.md#domainjoined).
-=======
-* For configuring a Domain-joined HDInsight cluster, see [Configure Domain-joined HDInsight clusters](apache-domain-joined-configure.md).
-* For managing a Domain-joined HDInsight cluster, see [Manage Domain-joined HDInsight clusters](apache-domain-joined-manage.md).
-* For configuring Hive policies and run Hive queries, see [Configure Hive policies for Domain-joined HDInsight clusters](apache-domain-joined-run-hive.md).
-* For running Hive queries using SSH on Domain-joined HDInsight clusters, see [Use SSH with HDInsight](../hdinsight-hadoop-linux-use-ssh-unix.md#domainjoined).
-* For using VSCode to link to domain joined cluster, see [Link to domain joined cluster with VSCode](../hdinsight-for-vscode.md#linkcluster).
-* For using IntelliJ to link to domain joined cluster, see [Link to domain joined cluster with IntelliJ](../spark/apache-spark-intellij-tool-plugin.md#linkcluster).
-* For using Eclipse to link to domain joined cluster, see [Link to domain joined cluster with Eclipse](../spark/apache-spark-eclipse-tool-plugin.md#linkcluster).
->>>>>>> 416907df
