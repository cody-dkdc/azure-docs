---
title: Secure Apache Oozie workflows with Enterprise Security Package - Azure HDInsight
description: Secure Apache Oozie workflows using the Azure HDInsight Enterprise Security Package. Learn how to define an Oozie workflow and submit an Oozie job.
services: hdinsight
ms.service: hdinsight
author: omidm1
ms.author: omidm
ms.reviewer: mamccrea
ms.custom: hdinsightactive,seodec18
ms.topic: conceptual
ms.date: 09/24/2018
---
# Run Apache Oozie in HDInsight Hadoop clusters with Enterprise Security Package

Apache Oozie is a workflow and coordination system that manages Apache Hadoop jobs. Oozie is integrated with the Hadoop stack, and it supports the following jobs:
- Apache MapReduce
- Apache Pig
- Apache Hive
- Apache Sqoop

You can also use Oozie to schedule jobs that are specific to a system, like Java programs or shell scripts.

## Prerequisite

- An Azure HDInsight Hadoop cluster with Enterprise Security Package (ESP). See [Configure HDInsight clusters with ESP](./apache-domain-joined-configure-using-azure-adds.md).

    > [!NOTE]  
    > For detailed instructions on using Oozie on non-ESP clusters, see [Use Apache Oozie workflows in Linux-based Azure HDInsight](../hdinsight-use-oozie-linux-mac.md).

## Connect to an ESP cluster

For more information on Secure Shell (SSH), see [Connect to HDInsight (Hadoop) using SSH](../hdinsight-hadoop-linux-use-ssh-unix.md).

1. Connect to the HDInsight cluster by using SSH:  
 ```bash
ssh [DomainUserName]@<clustername>-ssh.azurehdinsight.net
 ```

2. To verify successful Kerberos authentication, use the `klist` command. If not, use `kinit` to start Kerberos authentication.

3. Sign in to the HDInsight gateway to register the OAuth token required to access Azure Data Lake Storage:   
     ```bash
     curl -I -u [DomainUserName@Domain.com]:[DomainUserPassword] https://<clustername>.azurehdinsight.net
	 ```

    A status response code of **200 OK** indicates successful registration. Check the username and password if an unauthorized response is received, such as 401.

## Define the workflow
Oozie workflow definitions are written in Apache Hadoop Process Definition Language (hPDL). hPDL is an XML process definition language. Take the following steps to define the workflow:

1.	Set up a domain user’s workspace:
 ```bash
hdfs dfs -mkdir /user/<DomainUser>
cd /home/<DomainUserPath>
cp /usr/hdp/<ClusterVersion>/oozie/doc/oozie-examples.tar.gz .
tar -xvf oozie-examples.tar.gz
hdfs dfs -put examples /user/<DomainUser>/
 ```
Replace `DomainUser` with the domain user name. 
Replace `DomainUserPath` with the home directory path for the domain user. 
Replace `ClusterVersion` with your cluster Hortonworks Data Platform (HDP) version.

2.	Use the following statement to create and edit a new file:
 ```bash
nano workflow.xml
 ```

3. After the nano editor opens, enter the following XML as the file contents:
 ```xml
    <?xml version="1.0" encoding="UTF-8"?>
    <workflow-app xmlns="uri:oozie:workflow:0.4" name="map-reduce-wf">
       <credentials>
          <credential name="metastore_token" type="hcat">
             <property>
                <name>hcat.metastore.uri</name>
                <value>thrift://hn0-<clustername>.<Domain>.com:9083</value>
             </property>
             <property>
                <name>hcat.metastore.principal</name>
                <value>hive/_HOST@<Domain>.COM</value>
             </property>
          </credential>
          <credential name="hs2-creds" type="hive2">
             <property>
                <name>hive2.server.principal</name>
                <value>${jdbcPrincipal}</value>
             </property>
             <property>
                <name>hive2.jdbc.url</name>
                <value>${jdbcURL}</value>
             </property>
          </credential>
       </credentials>
       <start to="mr-test" />
       <action name="mr-test">
          <map-reduce>
             <job-tracker>${jobTracker}</job-tracker>
             <name-node>${nameNode}</name-node>
             <prepare>
                <delete path="${nameNode}/user/${wf:user()}/examples/output-data/mrresult" />
             </prepare>
             <configuration>
                <property>
                   <name>mapred.job.queue.name</name>
                   <value>${queueName}</value>
                </property>
                <property>
                   <name>mapred.mapper.class</name>
                   <value>org.apache.oozie.example.SampleMapper</value>
                </property>
                <property>
                   <name>mapred.reducer.class</name>
                   <value>org.apache.oozie.example.SampleReducer</value>
                </property>
                <property>
                   <name>mapred.map.tasks</name>
                   <value>1</value>
                </property>
                <property>
                   <name>mapred.input.dir</name>
                   <value>/user/${wf:user()}/${examplesRoot}/input-data/text</value>
                </property>
                <property>
                   <name>mapred.output.dir</name>
                   <value>/user/${wf:user()}/${examplesRoot}/output-data/mrresult</value>
                </property>
             </configuration>
          </map-reduce>
          <ok to="myHive2" />
          <error to="fail" />
       </action>
       <action name="myHive2" cred="hs2-creds">
          <hive2 xmlns="uri:oozie:hive2-action:0.2">
             <job-tracker>${jobTracker}</job-tracker>
             <name-node>${nameNode}</name-node>
             <jdbc-url>${jdbcURL}</jdbc-url>
             <script>${hiveScript2}</script>
             <param>hiveOutputDirectory2=${hiveOutputDirectory2}</param>
          </hive2>
          <ok to="myHive" />
          <error to="fail" />
       </action>
       <action name="myHive" cred="metastore_token">
          <hive xmlns="uri:oozie:hive-action:0.2">
             <job-tracker>${jobTracker}</job-tracker>
             <name-node>${nameNode}</name-node>
             <configuration>
                <property>
                   <name>mapred.job.queue.name</name>
                   <value>${queueName}</value>
                </property>
             </configuration>
             <script>${hiveScript1}</script>
             <param>hiveOutputDirectory1=${hiveOutputDirectory1}</param>
          </hive>
          <ok to="end" />
          <error to="fail" />
       </action>
       <kill name="fail">
          <message>Oozie job failed, error message[${wf:errorMessage(wf:lastErrorNode())}]</message>
       </kill>
       <end name="end" />
    </workflow-app>
 ```
4. Replace `clustername` with the name of the cluster. 

5. To save the file, select Ctrl+X. Enter `Y`. Then select **Enter**.

    The workflow is divided into two parts:
    *	**Credential section.** This section takes in the credentials that are used for authenticating Oozie actions:

       This example uses authentication for Hive actions. To learn more, see [Action Authentication](https://oozie.apache.org/docs/4.2.0/DG_ActionAuthentication.html).

       The credential service allows Oozie actions to impersonate the user for accessing Hadoop services.

    *	**Action section.** This section has three actions: map-reduce, Hive server 2, and Hive server 1:

      - The map-reduce action runs an example from an Oozie package for map-reduce that outputs the aggregated word count.

       - The Hive server 2 and Hive server 1 actions run a query on a sample Hive table provided with HDInsight.

        The Hive actions use the credentials defined in the credentials section for authentication by using the keyword `cred` in the action element.

6. Use the following command to copy the `workflow.xml` file to `/user/<domainuser>/examples/apps/map-reduce/workflow.xml`:
     ```bash
    hdfs dfs -put workflow.xml /user/<domainuser>/examples/apps/map-reduce/workflow.xml
     ```

7. Replace `domainuser` with your username for the domain.

## Define the properties file for the Oozie job

1. Use the following statement to create and edit a new file for job properties:

   ```bash
   nano job.properties
   ```

2. After the nano editor opens, use the following XML as the contents of the file:

   ```bash
       nameNode=adl://home
       jobTracker=headnodehost:8050
       queueName=default
       examplesRoot=examples
       oozie.wf.application.path=${nameNode}/user/[domainuser]/examples/apps/map-reduce/workflow.xml
       hiveScript1=${nameNode}/user/${user.name}/countrowshive1.hql
       hiveScript2=${nameNode}/user/${user.name}/countrowshive2.hql
       oozie.use.system.libpath=true
       user.name=[domainuser]
       jdbcPrincipal=hive/hn0-<ClusterShortName>.<Domain>.com@<Domain>.COM
       jdbcURL=[jdbcurlvalue]
       hiveOutputDirectory1=${nameNode}/user/${user.name}/hiveresult1
       hiveOutputDirectory2=${nameNode}/user/${user.name}/hiveresult2
   ```
  
   a. Replace `domainuser` with your username for the domain.  
   b. Replace `ClusterShortName` with the short name for the cluster. For example, if the cluster name is https:// *[example link]* sechadoopcontoso.azurehdisnight.net, the `clustershortname` is the first six characters of the cluster: **sechad**.  
   c. Replace `jdbcurlvalue` with the JDBC URL from the Hive configuration. An example is jdbc:hive2://headnodehost:10001/;transportMode=http.      
   d. To save the file, select Ctrl+X, enter `Y`, and then select **Enter**.

   This properties file needs to be present locally when running Oozie jobs.

## Create custom Hive scripts for Oozie jobs

You can create the two Hive scripts for Hive server 1 and Hive server 2 as shown in the following sections.

### Hive server 1 file

1.	Create and edit a file for Hive server 1 actions:
    ```bash
    nano countrowshive1.hql
    ```

2.	Create the script:
    ```sql
    INSERT OVERWRITE DIRECTORY '${hiveOutputDirectory1}' 
    ROW FORMAT DELIMITED FIELDS TERMINATED BY ',' 
    select devicemake from hivesampletable limit 2;
    ```

3.	Save the file to Apache Hadoop Distributed File System (HDFS):
    ```bash
    hdfs dfs -put countrowshive1.hql countrowshive1.hql
    ```

### Hive server 2 file

1.	Create and edit a field for Hive server 2 actions:
    ```bash
    nano countrowshive2.hql
    ```

2.	Create the script:
    ```sql
    INSERT OVERWRITE DIRECTORY '${hiveOutputDirectory1}' 
    ROW FORMAT DELIMITED FIELDS TERMINATED BY ',' 
    select devicemodel from hivesampletable limit 2;
    ```

3.	Save the file to HDFS:
    ```bash
    hdfs dfs -put countrowshive2.hql countrowshive2.hql
    ```

## Submit Oozie jobs

Submitting Oozie jobs for ESP clusters is like submitting Oozie jobs in non-ESP clusters.

For more information, see [Use Apache Oozie with Apache Hadoop to define and run a workflow on Linux-based Azure HDInsight](../hdinsight-use-oozie-linux-mac.md).

## Results from an Oozie job submission
<<<<<<< HEAD
Oozie jobs are run for the user. So both Apache Hadoop YARN and Apache Ranger audit logs show the jobs being run as the impersonated user. The command-line interface output of an Oozie job looks like the following code:
=======

Oozie jobs are run for the user. So both Apache YARN and Apache Ranger audit logs show the jobs being run as the impersonated user. The command-line interface output of an Oozie job looks like the following code:
>>>>>>> 5a0ad9f2


```bash
    Job ID : 0000015-180626011240801-oozie-oozi-W
    ------------------------------------------------------------------------------------------------
    Workflow Name : map-reduce-wf
    App Path      : adl://home/user/alicetest/examples/apps/map-reduce/wf.xml
    Status        : SUCCEEDED
    Run           : 0
    User          : alicetest
    Group         : -
    Created       : 2018-06-26 19:25 GMT
    Started       : 2018-06-26 19:25 GMT
    Last Modified : 2018-06-26 19:30 GMT
    Ended         : 2018-06-26 19:30 GMT
    CoordAction ID: -
    
    Actions
    ------------------------------------------------------------------------------------------------
    ID						Status	Ext ID			ExtStatus	ErrCode
    ------------------------------------------------------------------------------------------------
    0000015-180626011240801-oozie-oozi-W@:start:	OK	-			OK		-
    ------------------------------------------------------------------------------------------------
    0000015-180626011240801-oozie-oozi-W@mr-test	OK	job_1529975666160_0051	SUCCEEDED	-
    ------------------------------------------------------------------------------------------------
    0000015-180626011240801-oozie-oozi-W@myHive2	OK	job_1529975666160_0053	SUCCEEDED	-
    ------------------------------------------------------------------------------------------------
    0000015-180626011240801-oozie-oozi-W@myHive	OK	job_1529975666160_0055	SUCCEEDED	-
    ------------------------------------------------------------------------------------------------
    0000015-180626011240801-oozie-oozi-W@end	OK	-			OK		-
    -----------------------------------------------------------------------------------------------
```

The Ranger audit logs for Hive server 2 actions show Oozie running the action for the user. The Ranger and YARN views are visible only to the cluster admin.

## Configure user authorization in Oozie

Oozie by itself has a user authorization configuration that can block users from stopping or deleting other users' jobs. To enable this configuration, set the `oozie.service.AuthorizationService.security.enabled` to `true`. 

For more information, see [Apache Oozie Installation and Configuration](https://oozie.apache.org/docs/3.2.0-incubating/AG_Install.html).

For components like Hive server 1 where the Ranger plug-in isn't available or supported, only coarse-grained HDFS authorization is possible. Fine-grained authorization is available only through Ranger plug-ins.

## Get the Oozie web UI

The Oozie web UI provides a web-based view into the status of Oozie jobs on the cluster. To get the web UI, take the following steps in ESP clusters:

1. Add an [edge node](../hdinsight-apps-use-edge-node.md) and enable [SSH Kerberos authentication](../hdinsight-hadoop-linux-use-ssh-unix.md).

2. Follow the [Oozie web UI](../hdinsight-use-oozie-linux-mac.md) steps to enable SSH tunneling to the edge node and access the web UI.

## Next steps
* [Use Apache Oozie with Apache Hadoop to define and run a workflow on Linux-based Azure HDInsight](../hdinsight-use-oozie-linux-mac.md).
* [Use time-based Apache Oozie coordinator](../hdinsight-use-oozie-coordinator-time.md).
* [Connect to HDInsight (Apache Hadoop) using SSH](../hdinsight-hadoop-linux-use-ssh-unix.md#domainjoined).<|MERGE_RESOLUTION|>--- conflicted
+++ resolved
@@ -270,12 +270,8 @@
 For more information, see [Use Apache Oozie with Apache Hadoop to define and run a workflow on Linux-based Azure HDInsight](../hdinsight-use-oozie-linux-mac.md).
 
 ## Results from an Oozie job submission
-<<<<<<< HEAD
 Oozie jobs are run for the user. So both Apache Hadoop YARN and Apache Ranger audit logs show the jobs being run as the impersonated user. The command-line interface output of an Oozie job looks like the following code:
-=======
-
-Oozie jobs are run for the user. So both Apache YARN and Apache Ranger audit logs show the jobs being run as the impersonated user. The command-line interface output of an Oozie job looks like the following code:
->>>>>>> 5a0ad9f2
+
 
 
 ```bash
