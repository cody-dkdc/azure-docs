--- conflicted
+++ resolved
@@ -38,18 +38,10 @@
     href: ../hbase/apache-hbase-provision-vnet.md
   - name: Apache HBase cluster replication in Azure VNet
     href: ../hbase/apache-hbase-replication.md
-<<<<<<< HEAD
-    maintainContext: true
-=======
->>>>>>> 6a383dfd
 - name: Monitoring using Azure Monitor logs
   items:
   - name: Use Azure Monitor logs
     href: ../hdinsight-hadoop-oms-log-analytics-tutorial.md
-<<<<<<< HEAD
-    maintainContext: true
-=======
->>>>>>> 6a383dfd
   - name: Use queries with Azure Monitor logs
     href: ../hdinsight-hadoop-oms-log-analytics-use-queries.md
   - name: Monitor cluster performance
@@ -83,10 +75,6 @@
     items:
     - name: Current release notes
       href: ../hdinsight-release-notes.md
-<<<<<<< HEAD
-      maintainContext: true
-=======
->>>>>>> 6a383dfd
     - name: Archived release notes
       href: ../hdinsight-release-notes-archive.md
   - name: Azure Roadmap
