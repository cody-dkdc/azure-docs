--- conflicted
+++ resolved
@@ -1,10 +1,6 @@
 ---
 title: Use Spark to read and write HBase data - Azure HDInsight
 description: Use the Spark HBase Connector to read and write data from a Spark cluster to an HBase cluster.
-<<<<<<< HEAD
-services: hdinsight
-=======
->>>>>>> 6a383dfd
 author: hrasheed-msft
 ms.author: hrasheed
 ms.reviewer: jasonh
