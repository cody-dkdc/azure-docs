--- conflicted
+++ resolved
@@ -253,61 +253,18 @@
 
 1. You must always allow traffic from the following IP addresses:
 
-<<<<<<< HEAD
-    | Source IP address | Destination port | Direction |
-    | ---- | ----- | ----- |
-    | 168.61.49.99 | 443 | Inbound |
-    | 23.99.5.239 | 443 | Inbound |
-    | 168.61.48.131 | 443 | Inbound |
-    | 138.91.141.162 | 443 | Inbound |
-=======
     | Source IP address | Destination  | Direction |
     | ---- | ----- | ----- |
     | 168.61.49.99 | \*:443 | Inbound |
     | 23.99.5.239 | \*:443 | Inbound |
     | 168.61.48.131 | \*:443 | Inbound |
     | 138.91.141.162 | \*:443 | Inbound |
->>>>>>> 6a383dfd
 
 2. If your HDInsight cluster is in one of the following regions, then you must allow traffic from the IP addresses listed for the region:
 
     > [!IMPORTANT]  
     > If the Azure region you are using is not listed, then only use the four IP addresses from step 1.
 
-<<<<<<< HEAD
-    | Country | Region | Allowed Source IP addresses | Allowed Destination port | Direction |
-    | ---- | ---- | ---- | ---- | ----- |
-    | Asia | East Asia | 23.102.235.122</br>52.175.38.134 | 443 | Inbound |
-    | &nbsp; | Southeast Asia | 13.76.245.160</br>13.76.136.249 | 443 | Inbound |
-    | Australia | Australia East | 104.210.84.115</br>13.75.152.195 | 443 | Inbound |
-    | &nbsp; | Australia Southeast | 13.77.2.56</br>13.77.2.94 | 443 | Inbound |
-    | Brazil | Brazil South | 191.235.84.104</br>191.235.87.113 | 443 | Inbound |
-    | Canada | Canada East | 52.229.127.96</br>52.229.123.172 | 443 | Inbound |
-    | &nbsp; | Canada Central | 52.228.37.66</br>52.228.45.222 | 443 | Inbound |
-    | China | China North | 42.159.96.170</br>139.217.2.219</br></br>42.159.198.178</br>42.159.234.157 | 443 | Inbound |
-    | &nbsp; | China East | 42.159.198.178</br>42.159.234.157</br></br>42.159.96.170</br>139.217.2.219 | 443 | Inbound |
-    | &nbsp; | China North 2 | 40.73.37.141</br>40.73.38.172 | 443 | Inbound |
-    | &nbsp; | China East 2 | 139.217.227.106</br>139.217.228.187 | 443 | Inbound |
-    | Europe | North Europe | 52.164.210.96</br>13.74.153.132 | 443 | Inbound |
-    | &nbsp; | West Europe| 52.166.243.90</br>52.174.36.244 | 443 | Inbound |
-    | France | France Central| 20.188.39.64</br>40.89.157.135 | 443 | Inbound |
-    | Germany | Germany Central | 51.4.146.68</br>51.4.146.80 | 443 | Inbound |
-    | &nbsp; | Germany Northeast | 51.5.150.132</br>51.5.144.101 | 443 | Inbound |
-    | India | Central India | 52.172.153.209</br>52.172.152.49 | 443 | Inbound |
-    | &nbsp; | South India | 104.211.223.67<br/>104.211.216.210 | 443 | Inbound |
-    | Japan | Japan East | 13.78.125.90</br>13.78.89.60 | 443 | Inbound |
-    | &nbsp; | Japan West | 40.74.125.69</br>138.91.29.150 | 443 | Inbound |
-    | Korea | Korea Central | 52.231.39.142</br>52.231.36.209 | 433 | Inbound |
-    | &nbsp; | Korea South | 52.231.203.16</br>52.231.205.214 | 443 | Inbound
-    | United Kingdom | UK West | 51.141.13.110</br>51.141.7.20 | 443 | Inbound |
-    | &nbsp; | UK South | 51.140.47.39</br>51.140.52.16 | 443 | Inbound |
-    | United States | Central US | 13.67.223.215</br>40.86.83.253 | 443 | Inbound |
-    | &nbsp; | East US | 13.82.225.233</br>40.71.175.99 | 443 | Inbound |
-    | &nbsp; | North Central US | 157.56.8.38</br>157.55.213.99 | 443 | Inbound |
-    | &nbsp; | West Central US | 52.161.23.15</br>52.161.10.167 | 443 | Inbound |
-    | &nbsp; | West US | 13.64.254.98</br>23.101.196.19 | 443 | Inbound |
-    | &nbsp; | West US 2 | 52.175.211.210</br>52.175.222.222 | 443 | Inbound |
-=======
     | Country | Region | Allowed Source IP addresses | Allowed Destination | Direction |
     | ---- | ---- | ---- | ---- | ----- |
     | Asia | East Asia | 23.102.235.122</br>52.175.38.134 | \*:443 | Inbound |
@@ -340,7 +297,6 @@
     | &nbsp; | West Central US | 52.161.23.15</br>52.161.10.167 | \*:443 | Inbound |
     | &nbsp; | West US | 13.64.254.98</br>23.101.196.19 | \*:443 | Inbound |
     | &nbsp; | West US 2 | 52.175.211.210</br>52.175.222.222 | \*:443 | Inbound |
->>>>>>> 6a383dfd
 
     For information on the IP addresses to use for Azure Government, see the [Azure Government Intelligence + Analytics](https://docs.microsoft.com/azure/azure-government/documentation-government-services-intelligenceandanalytics) document.
 
