--- conflicted
+++ resolved
@@ -14,11 +14,7 @@
 	ms.tgt_pltfrm="na" 
 	ms.devlang="na" 
 	ms.topic="article" 
-<<<<<<< HEAD
-	ms.date="04/08/2016" 
-=======
 	ms.date="04/14/2016" 
->>>>>>> 1b69fc6d
 	ms.author="nitinme"/>
 
 # Analyze website logs using a custom library with HDInsight Spark on Linux (Preview)
