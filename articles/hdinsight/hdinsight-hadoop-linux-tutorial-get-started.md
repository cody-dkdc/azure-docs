---
title: 'Linux tutorial: Get started with Hadoop and Hive | Microsoft Docs'
description: Follow this Linux tutorial to get started using Hadoop in HDInsight. Learn how to provision Linux clusters, and query data with Hive.
services: hdinsight
documentationcenter: ''
author: mumian
manager: jhubbard
editor: cgronlun
tags: azure-portal

ms.assetid: 6a12ed4c-9d49-4990-abf5-0a79fdfca459
ms.service: hdinsight
ms.devlang: na
ms.topic: hero-article
ms.tgt_pltfrm: na
ms.workload: big-data
ms.date: 12/16/2016
ms.author: jgao

---
# Hadoop tutorial: Get started using Linux-based Hadoop in HDInsight
> [!div class="op_single_selector"]
> * [Linux-based](hdinsight-hadoop-linux-tutorial-get-started.md)
> * [Windows-based](hdinsight-hadoop-tutorial-get-started-windows.md)
> 
> 

Learn how to create Linux-based [Hadoop](http://hadoop.apache.org/) clusters in HDInsight, and how to run Hive jobs in HDInsight. [Apache Hive](https://hive.apache.org/) is the most popular component in the Hadoop ecosystem. Currently HDInsight comes with six different cluster types: [Hadoop](hdinsight-hadoop-introduction.md), [Spark](hdinsight-apache-spark-overview.md), [HBase](hdinsight-hbase-overview.md), [Storm](hdinsight-storm-overview.md), [Interactive Hive (Preview)](hdinsight-hadoop-use-interactive-hive.md) and [R server](hdinsight-hadoop-r-server-overview.md).  Each cluster type supports a different set of components. All six cluster types support Hive. For a list of supported components in HDInsight, see [What's new in the Hadoop cluster versions provided by HDInsight?](hdinsight-component-versioning.md)  

[!INCLUDE [delete-cluster-warning](../../includes/hdinsight-delete-cluster-warning.md)]

## Prerequisites
Before you begin this tutorial, you must have:

* **Azure subscription**: To create a free one-month trial account, browse to [azure.microsoft.com/free](https://azure.microsoft.com/free).

### Access control requirements
[!INCLUDE [access-control](../../includes/hdinsight-access-control-requirements.md)]

## Create cluster

Most of Hadoop jobs are batch jobs. You create a cluster, run some jobs, and then delete the cluster. In this section, you will create a Linux-based Hadoop cluster in HDInsight using an [Azure Resource Manager template](../azure-resource-manager/resource-group-template-deploy.md). Resource Manager template is fully customizable; it makes easy to create Azure resources like HDInsight. Resource Manager template experience is not required for following this tutorial. For other cluster creation methods and understanding the properties used in this tutorial, see [Create HDInsight clusters](hdinsight-hadoop-provision-linux-clusters.md). Use the selector on the top of the page to choose your cluster creation options.

<<<<<<< HEAD
The Resource Manager template used in this tutorial is located in Github(https://azure.microsoft.com/resources/templates/101-hdinsight-linux-ssh-password/). 
=======
The Resource Manager template used in this tutorial is located in [Github](https://azure.microsoft.com/resources/templates/101-hdinsight-linux-ssh-password/). 
>>>>>>> d6177c19

1. Click the following image to sign in to Azure and open the Resource Manager template in the Azure portal. 
   
    <a href="https://portal.azure.com/#create/Microsoft.Template/uri/https%3A%2F%2Fraw.githubusercontent.com%2FAzure%2Fazure-quickstart-templates%2Fmaster%2F101-hdinsight-linux-ssh-password%2Fazuredeploy.json" target="_blank"><img src="./media/hdinsight-hadoop-linux-tutorial-get-started/deploy-to-azure.png" alt="Deploy to Azure"></a>
2. Enter or select the following values:
   
    ![HDInsight Linux get started Resource Manager template on portal](./media/hdinsight-hadoop-linux-tutorial-get-started/hdinsight-linux-get-started-arm-template-on-portal.png).
   
    * **Subscription**: Select your Azure subscription.
    * **Resource group**: Create a new resource group or select an existing resource group.  A resource group is a container of Azure components.  In this case, the resource group contains the HDInsight cluster and the dependent Azure Storage account. 
    * **Location**: Select an Azure location where you want to create your cluster.  Choose a location closer to you for better performance. 
    * **Cluster Type**: Select **hadoop** for this tutorial.
    * **Cluster Name**: Enter a name for the Hadoop cluster that you will create.
    * **Cluster login name and password**: The default login name is **admin**.
    * **SSH username and password**: The default username is **sshuser**.  You can rename it. 
     
    Some properties have been hardcoded in the template.  You can configure these values from the template.

    * **Location**: Both the location of the cluster and the dependent storage account use the same location as the resource group.
    * **Cluster version**: 3.4
    * **OS Type**: Linux
    * **Number of worker nodes**: 2

     Each cluster has an Azure Blob storage account dependency. It is usually referred as the default storage account. HDInsight cluster and its default storage account must be co-located in the same Azure region. Deleting clusters will not delete the storage account. In the template, the default storage account name is defined as the cluster name with "store" appended. 

3. Select **I agree to the terms and conditions stated above** and **Pin to dashboard**, and then click **Purchase**. You shall see a new tile titled **Deploying Template deployment** on the portal dashboard. It takes about around 20 minutes to create a cluster. Once the cluster is created, the caption of the tile is changed to the resource group name you specified. And the portal automatically opens the resource group in a new blade. You can see both the cluster and the default storage listed.
   
    ![HDInsight Linux get started resource group](./media/hdinsight-hadoop-linux-tutorial-get-started/hdinsight-linux-get-started-resource-group.png).

4. Click the cluster name to open the cluster in a new blade.

   ![HDInsight Linux get started cluster settings](./media/hdinsight-hadoop-linux-tutorial-get-started/hdinsight-linux-get-started-cluster-settings.png)


## Run Hive queries
[Apache Hive](hdinsight-use-hive.md) is the most popular component used in HDInsight. There are many ways to run Hive jobs in HDInsight. In this tutorial, you will use the Ambari Hive view from the portal to run some Hive jobs. For other methods for submitting Hive jobs, see [Use Hive in HDInsight](hdinsight-use-hive.md).

1. From the previous screenshot, click **Cluster Dashboard**, and then click **HDInsight Cluster Dashboard**.  You can also browse to  **https://&lt;ClusterName>.azurehdinsight.net**, where &lt;ClusterName> is the cluster you created in the previous section to open Ambari.
2. Enter the Hadoop username and password that you specified in the previous section. The default username is **admin**.
3. Open **Hive View** as shown in the following screenshot:
   
    ![Selecting Ambari views](./media/hdinsight-hadoop-linux-tutorial-get-started/selecthiveview.png).
4. In the **Query Editor** section of the page, paste the following HiveQL statements into the worksheet:
   
        SHOW TABLES;
   
   > [!NOTE]
   > Semi-colon is required by Hive.       
   > 
   > 
5. Click **Execute**. A **Query Process Results** section should appear beneath the Query Editor and display information about the job. 
   
    Once the query has finished, The **Query Process Results** section will display the results of the operation. You shall see one table called **hivesampletable**. This sample Hive table comes with all the HDInsight clusters.
   
    ![HDInsight Hive views](./media/hdinsight-hadoop-linux-tutorial-get-started/hiveview.png).
6. Repeat step 4 and step 5 to run the following query:
   
        SELECT * FROM hivesampletable;
   
   > [!TIP]
   > Note the **Save results** dropdown in the upper left of the **Query Process Results** section; you can use this to either download the results, or save them to HDInsight storage as a CSV file.
   > 
   > 
7. Click **History** to get a list of the jobs.

After you have completed a Hive job, you can [export the results to Azure SQL database or SQL Server database](hdinsight-use-sqoop-mac-linux.md), you can also [visualize the results using Excel](hdinsight-connect-excel-power-query.md). For more information about using Hive in HDInsight, see [Use Hive and HiveQL with Hadoop in HDInsight to analyze a sample Apache log4j file](hdinsight-use-hive.md).

## Clean up the tutorial
After you complete the tutorial, you may want to delete the cluster. With HDInsight, your data is stored in Azure Storage, so you can safely delete a cluster when it is not in use. You are also charged for an HDInsight cluster, even when it is not in use. Since the charges for the cluster are many times more than the charges for storage, it makes economic sense to delete clusters when they are not in use. 

> [!NOTE]
> Using [Azure Data Factory](hdinsight-hadoop-create-linux-clusters-adf.md), you can create HDInsight clusters on demand, and configure a TimeToLive setting to  delete the clusters automatically. 
> 
> 

**To delete the cluster and/or the default storage account**

1. Sign in to the [Azure portal](https://portal.azure.com).
2. From the portal dashboard, click the tile with the resource group name you used when you created the cluster.
3. Click **Delete** on the resource blade to delete the resource group which contains the cluster and the default storage account; or click the cluster name on the **Resources** tile and then click **Delete** on the cluster blade. Please note, deleting the resource group will delete the storage account. If you want to keep the storage account, choose to delete the cluster only.

## Next steps
In this tutorial, you have learned how to create a Linux-based HDInsight cluster using a Resource Manager template, and how to perform basic Hive queries.

To learn more about analyzing data with HDInsight, see the following:

* To learn more about using Hive with HDInsight, including how to perform Hive queries from Visual Studio, see [Use Hive with HDInsight][hdinsight-use-hive].
* To learn about Pig, a language used to transform data, see [Use Pig with HDInsight][hdinsight-use-pig].
* To learn about MapReduce, a way to write programs that process data on Hadoop, see [Use MapReduce with HDInsight][hdinsight-use-mapreduce].
* To learn about using the HDInsight Tools for Visual Studio to analyze data on HDInsight, see [Get started using Visual Studio Hadoop tools for HDInsight](hdinsight-hadoop-visual-studio-tools-get-started.md).

If you're ready to start working with your own data and need to know more about how HDInsight stores data or how to get data into HDInsight, see the following:

* For information on how HDInsight uses Azure blob storage, see [Use Azure Blob storage with HDInsight](hdinsight-hadoop-use-blob-storage.md).
* For information on how to upload data to HDInsight, see [Upload data to HDInsight][hdinsight-upload-data].

If you'd like to learn more about creating or managing an HDInsight cluster, see the following:

* To learn about managing your Linux-based HDInsight cluster, see [Manage HDInsight clusters using Ambari](hdinsight-hadoop-manage-ambari.md).
* To learn more about the options you can select when creating an HDInsight cluster, see [Creating HDInsight on Linux using custom options](hdinsight-hadoop-provision-linux-clusters.md).
* If you are familiar with Linux, and Hadoop, but want to know specifics about Hadoop on the HDInsight, see [Working with HDInsight on Linux](hdinsight-hadoop-linux-information.md). This provides information such as:
  
  * URLs for services hosted on the cluster, such as Ambari and WebHCat
  * The location of Hadoop files and examples on the local file system
  * The use of Azure Storage (WASB) instead of HDFS as the default data store

[1]: ../HDInsight/hdinsight-hadoop-visual-studio-tools-get-started.md

[hdinsight-provision]: hdinsight-provision-clusters.md
[hdinsight-admin-powershell]: hdinsight-administer-use-powershell.md
[hdinsight-upload-data]: hdinsight-upload-data.md
[hdinsight-use-mapreduce]: hdinsight-use-mapreduce.md
[hdinsight-use-hive]: hdinsight-use-hive.md
[hdinsight-use-pig]: hdinsight-use-pig.md

[powershell-download]: http://go.microsoft.com/fwlink/p/?linkid=320376&clcid=0x409
[powershell-install-configure]: /powershell/azureps-cmdlets-docs
[powershell-open]: /powershell/azureps-cmdlets-docs#Install

[img-hdi-dashboard]: ./media/hdinsight-hadoop-tutorial-get-started-windows/HDI.dashboard.png
[img-hdi-dashboard-query-select]: ./media/hdinsight-hadoop-tutorial-get-started-windows/HDI.dashboard.query.select.png
[img-hdi-dashboard-query-select-result]: ./media/hdinsight-hadoop-tutorial-get-started-windows/HDI.dashboard.query.select.result.png
[img-hdi-dashboard-query-select-result-output]: ./media/hdinsight-hadoop-tutorial-get-started-windows/HDI.dashboard.query.select.result.output.png
[img-hdi-dashboard-query-browse-output]: ./media/hdinsight-hadoop-tutorial-get-started-windows/HDI.dashboard.query.browse.output.png
[image-hdi-clusterstatus]: ./media/hdinsight-hadoop-tutorial-get-started-windows/HDI.ClusterStatus.png
[image-hdi-gettingstarted-powerquery-importdata]: ./media/hdinsight-hadoop-tutorial-get-started-windows/HDI.GettingStarted.PowerQuery.ImportData.png
[image-hdi-gettingstarted-powerquery-importdata2]: ./media/hdinsight-hadoop-tutorial-get-started-windows/HDI.GettingStarted.PowerQuery.ImportData2.png<|MERGE_RESOLUTION|>--- conflicted
+++ resolved
@@ -41,11 +41,7 @@
 
 Most of Hadoop jobs are batch jobs. You create a cluster, run some jobs, and then delete the cluster. In this section, you will create a Linux-based Hadoop cluster in HDInsight using an [Azure Resource Manager template](../azure-resource-manager/resource-group-template-deploy.md). Resource Manager template is fully customizable; it makes easy to create Azure resources like HDInsight. Resource Manager template experience is not required for following this tutorial. For other cluster creation methods and understanding the properties used in this tutorial, see [Create HDInsight clusters](hdinsight-hadoop-provision-linux-clusters.md). Use the selector on the top of the page to choose your cluster creation options.
 
-<<<<<<< HEAD
-The Resource Manager template used in this tutorial is located in Github(https://azure.microsoft.com/resources/templates/101-hdinsight-linux-ssh-password/). 
-=======
 The Resource Manager template used in this tutorial is located in [Github](https://azure.microsoft.com/resources/templates/101-hdinsight-linux-ssh-password/). 
->>>>>>> d6177c19
 
 1. Click the following image to sign in to Azure and open the Resource Manager template in the Azure portal. 
    
