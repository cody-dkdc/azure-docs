--- conflicted
+++ resolved
@@ -1,557 +1,261 @@
-<<<<<<< HEAD
-<properties
-   	pageTitle="Linux tutorial: Get started with Hadoop and Hive | Microsoft Azure"
-   	description="Follow this Linux tutorial to get started using Hadoop in HDInsight. Learn how to provision Linux clusters, and query data with Hive."
-   	services="hdinsight"
-   	documentationCenter=""
-   	authors="nitinme"
-   	manager="paulettm"
-   	editor="cgronlun"
-	tags="azure-portal"/>
-
-<tags
-   	ms.service="hdinsight"
-   	ms.devlang="na"
-   	ms.topic="hero-article"
-   	ms.tgt_pltfrm="na"
-   	ms.workload="big-data"
-   	ms.date="08/07/2015"
-   	ms.author="nitinme"/>
-
-# Hadoop tutorial: Get started using Hadoop with Hive in HDInsight on Linux (preview)
-
-> [AZURE.SELECTOR]
-- [Windows](hdinsight-hadoop-tutorial-get-started-windows.md)
-- [Linux](hdinsight-hadoop-linux-tutorial-get-started.md)
-
-This Hadoop tutorial gets you started quickly with Azure HDInsight on Linux by showing you how to provision an Hadoop cluster on Linux and run a Hive query.
-
-
-> [AZURE.NOTE] If you are new to Hadoop and big data, you can read more about the terms <a href="http://go.microsoft.com/fwlink/?LinkId=510084" target="_blank">Apache Hadoop</a>, <a href="http://go.microsoft.com/fwlink/?LinkId=510086" target="_blank">MapReduce</a>, <a href="http://go.microsoft.com/fwlink/?LinkId=510087" target="_blank">Hadoop Distributed File System (HDFS)</a>, and <a href="http://go.microsoft.com/fwlink/?LinkId=510085" target="_blank">Hive</a>. To understand how HDInsight enables Hadoop in Azure, see [Introduction to Hadoop in HDInsight](hdinsight-hadoop-introduction.md).
-
-
-## What does this tutorial accomplish?
-
-Assume you have a large unstructured data set and you want to run queries on it to extract some meaningful information. Here's how you achieve this:
-
-   ![Hadoop tutorial steps: Create a Storage account; provision a Hadoop cluster; query data with Hive.](./media/hdinsight-hadoop-linux-tutorial-get-started/HDI.Linux.GetStartedFlow.png)
-
-
-## Prerequisites
-
-Before you begin this Linux tutorial for Hadoop, you must have the following:
-
-- **An Azure subscription**. See [Get Azure free trial](http://azure.microsoft.com/documentation/videos/get-azure-free-trial-for-testing-hadoop-in-hdinsight/).
-- **Secure Shell (SSH) keys**. If you want to remote into a Linux cluster by using SSH with a key instead of a password. Using a key is the recommended method as it is more secure. For instructions on how to generate SSH keys, refer to the following articles:
-	-  From a Linux computer - [Use SSH with Linux-based HDInsight (Hadoop) from Linux, Unix, or OS X](hdinsight-hadoop-linux-use-ssh-unix.md).
-	-  From a Windows computer - [Use SSH with Linux-based HDInsight (Hadoop) from Windows](hdinsight-hadoop-linux-use-ssh-windows.md).
-
-**Estimated time to complete:** 30 minutes
-
-## <a name="provision"></a>Provision an HDInsight cluster on Linux
-
-When you provision a cluster, you provision Azure compute resources that contain Hadoop and related applications. In this section, you provision an HDInsight version 3.2 cluster. You can also create Hadoop clusters for other versions. For instructions, see [Provision HDInsight clusters using custom options][hdinsight-provision]. For information about HDInsight versions and their SLAs, see [HDInsight component versioning](hdinsight-component-versioning.md).
-
->[AZURE.NOTE]  You can also create Hadoop clusters running the Windows Server operating system. For instructions, see [Get Started with HDInsight on Windows](hdinsight-hadoop-tutorial-get-started-windows.md).
-
-
-**To provision an HDInsight cluster**
-
-1. Sign in to the [Azure Preview Portal](https://ms.portal.azure.com/).
-2. Click **NEW**, Click **Data Analytics**, and then click **HDInsight**.
-
-    ![Creating a new cluster in the Azure Preview Portal](./media/hdinsight-hadoop-linux-tutorial-get-started/HDI.CreateCluster.1.png "Creating a new cluster in the Azure Preview Portal")
-
-3. Enter a **Cluster Name**, select **Hadoop** for the **Cluster Type**, and from the **Cluster Operating System** drop-down, select **Ubuntu**. A green check will appear beside the cluster name if it is available.
-
-	![Enter cluster name and type](./media/hdinsight-hadoop-linux-tutorial-get-started/HDI.CreateCluster.2.png "Enter cluster name and type")
-
-4. If you have more than one subscription, click the **Subscription** entry to select the Azure subscription that will be used for the cluster.
-
-5. Click **Resource Group** to see a list of existing resource groups and then select the one to create the cluster in. Or, you can click **Create New** and then enter the name of the new resource group. A green check will appear to indicate if the new group name is available.
-
-	> [AZURE.NOTE] This entry will default to one of your existing resource groups, if any are available.
-
-6. Click **Credentials** and then enter a password for the admin user. You must also enter an **SSH Username** and either a **PASSWORD** or **PUBLIC KEY**, which will be used to authenticate the SSH user. Using a public key is the recommended approach. Click **Select** at the bottom to save the credentials configuration.
-
-	![Provide cluster credentials](./media/hdinsight-hadoop-linux-tutorial-get-started/HDI.CreateCluster.3.png "Provide cluster credentials")
-
-    > [AZURE.NOTE] SSH is used to remotely access the HDInsight cluster using a command-line. The user name and password or public key you use here will be used when connecting to the cluster through SSH. Also, the SSH user name must be unique, as it creates a user account on all the HDInsight cluster nodes. The following are some of the account names reserved for use by services on the cluster, and cannot be used as the SSH user name:
-    >
-    > root, hdiuser, storm, hbase, ubuntu, zookeeper, hdfs, yarn, mapred, hbase, hive, oozie, falcon, sqoop, admin, tez, hcat, hdinsight-zookeeper.
-
-	For more information on using SSH with HDInsight, see one of the following documents:
-
-	* [Use SSH with Linux-based Hadoop on HDInsight from Linux, Unix, or OS X](hdinsight-hadoop-linux-use-ssh-unix.md)
-	* [Use SSH with Linux-based Hadoop on HDInsight from Windows](hdinsight-hadoop-linux-use-ssh-windows.md)
-
-
-7. Click **Data Source** to choose an existing data source for the cluster, or create a new one. When you provision a Hadoop cluster in HDInsight, you specify an Azure Storage account. A specific Blob storage container from that account is designated as the default file system, like in the Hadoop distributed file system (HDFS). By default, the HDInsight cluster is provisioned in the same data center as the storage account you specify. For more information, see [Use Azure Blob storage with HDInsight](hdinsight-use-blob-storage.md)
-
-	![Data source blade](./media/hdinsight-hadoop-linux-tutorial-get-started/HDI.CreateCluster.4.png "Provide data source configuration")
-
-	Currently you can select an Azure Storage Account as the data source for an HDInsight cluster. Use the following to understand the entries on the **Data Source** blade.
-
-	- **Selection Method**: Set this to **From all subscriptions** to enable browsing of storage accounts from all your subscriptions. Set this to **Access Key** if you want to enter the **Storage Name** and **Access Key** of an existing storage account.
-
-	- **Select storage account / Create New**: Click **Select storage account** to browse and select an existing storage account you want to associate with the cluster. Or, click **Create New** to create a new storage account. Use the field that appears to enter the name of the storage account. A green check will appear if the name is available.
-
-	- **Choose Default Container**: Use this to enter the name of the default container to use for the cluster. While you can enter any name here, we recommend using the same name as the cluster so that you can easily recognize that the container is used for this specific cluster.
-
-	- **Location**: The geographic region that the storage account is in, or will be created in.
-
-		> [AZURE.IMPORTANT] Selecting the location for the default data source will also set the location of the HDInsight cluster. The cluster and default data source must be located in the same region.
-
-	Click **Select** to save the data source configuration.
-
-8. Click **Node Pricing Tiers** to display information about the nodes that will be created for this cluster. Set the number of worker nodes that you need for the cluster. The estimated cost of the cluster will be shown within the blade.
-
-	![Node pricing tiers blade](./media/hdinsight-hadoop-linux-tutorial-get-started/HDI.CreateCluster.5.png "Specify number of cluster nodes")
-
-	Click **Select** to save the node pricing configuration.
-
-9. On the **New HDInsight Cluster** blade, ensure that **Pin to Startboard** is selected, and then click **Create**. This will create the cluster and add a tile for it to the Startboard of your Azure Portal. The icon will indicate that the cluster is provisioning, and will change to display the HDInsight icon once provisioning has completed.
-
-While provisioning|Provisioning complete
-------------------|---------------------
-	![Provisioning indicator on startboard](./media/hdinsight-hadoop-linux-tutorial-get-started/provisioning.png)|![Provisioned cluster tile](./media/hdinsight-hadoop-linux-tutorial-get-started/provisioned.png)
-
-> [AZURE.NOTE] It will take some time for the cluster to be created, usually around 15 minutes. Use the tile on the Startboard, or the **Notifications** entry on the left of the page to check on the provisioning process.
-
-Once the provisioning is completed, click the tile for the cluster from the Startboard to launch the cluster blade.
-
-## <a name="hivequery"></a>Submit a Hive job on the cluster
-Now that you have an HDInsight Linux cluster provisioned, the next step is to run a sample Hive job to query sample data (sample.log) that comes with HDInsight clusters. The sample data contains log information, including trace, warnings, info, and errors. We query this data to retrieve all the error logs with a specific severity. You must perform the following steps to run a Hive query on an HDInsight Linux cluster:
-
-- Connect to a Linux cluster
-- Run a Hive job
-
-
-
-### To connect to a cluster
-
-You can connect to an HDInsight cluster on Linux from a Linux computer or a Windows-based computer by using SSH.
-
-**To connect from a Linux computer**
-
-1. Open a terminal and enter the following command:
-
-		ssh <username>@<clustername>-ssh.azurehdinsight.net
-
-	Because you provisioned a cluster with the Quick Create option, the default SSH user name is **hdiuser**. So, the command must be:
-
-		ssh hdiuser@myhdinsightcluster-ssh.azurehdinsight.net
-
-2. When prompted, enter the password that you provided while provisioning the cluster. After you are successfully connected, the prompt will change to the following:
-
-		hdiuser@headnode-0:~$
-
-
-**To connect from a Windows-based computer**
-
-1. Download <a href="http://www.chiark.greenend.org.uk/~sgtatham/putty/download.html" target="_blank">PuTTY</a> for Windows-based clients.
-
-2. Open PuTTY. In **Category**, click **Session**. From the **Basic options for your PuTTY session** screen, enter the SSH address of your HDInsight server in the **Host Name (or IP address)** field. The SSH address is your cluster name, followed by**-ssh.azurehdinsight.net**. For example, **myhdinsightcluster-ssh.azurehdinsight.net**.
-
-	![Connect to an HDInsight cluster on Linux using PuTTY](./media/hdinsight-hadoop-linux-tutorial-get-started/HDI.linux.connect.putty.png)
-
-3. To save the connection information for future use, enter a name for this connection under **Saved Sessions**, and then click **Save**. The connection will be added to the list of saved sessions.
-
-4. Click **Open** to connect to the cluster. When prompted for the user name, enter **hdiuser**. For the password, enter the password you specified while provisioning the cluster. After you are successfully connected, the prompt will change to the following:
-
-		hdiuser@headnode-0:~$
-
-### To run a Hive job
-
-Once you are connected to the cluster via SSH, use the following commands to run a Hive query.
-
-1. Start the Hive command-line interface (CLI) by using the following command at the prompt:
-
-		hive
-
-2. Using the CLI, enter the following statements to create a new table named **log4jLogs** by using the sample data already available on the cluster:
-
-		DROP TABLE log4jLogs;
-		CREATE EXTERNAL TABLE log4jLogs(t1 string, t2 string, t3 string, t4 string, t5 string, t6 string, t7 string)
-		ROW FORMAT DELIMITED FIELDS TERMINATED BY ' '
-		STORED AS TEXTFILE LOCATION 'wasb:///example/data/';
-		SELECT t4 AS sev, COUNT(*) AS cnt FROM log4jLogs WHERE t4 = '[ERROR]' GROUP BY t4;
-
-	These statements perform the following actions:
-
-	- **DROP TABLE** - Deletes the table and the data file, in case the table already exists.
-	- **CREATE EXTERNAL TABLE** - Creates a new "external" table in Hive. External tables store only the table definition in Hive; the data is left in the original location.
-	- **ROW FORMAT** - Tells Hive how the data is formatted. In this case, the fields in each log are separated by a space.
-	- **STORED AS TEXTFILE LOCATION** - Tells Hive where the data is stored (the example/data directory), and that it is stored as text.
-	- **SELECT** - Selects a count of all rows where column t4 contains the value [ERROR].
-
-	>[AZURE.NOTE] External tables should be used when you expect the underlying data to be updated by an external source, such as an automated data upload process, or by another MapReduce operation, but you always want Hive queries to use the latest data. Dropping an external table does *not* delete the data, only the table definition.
-
-	This returns the following output:
-
-		Query ID = hdiuser_20150116000202_cceb9c6b-4356-4931-b9a7-2c373ebba493
-		Total jobs = 1
-		Launching Job 1 out of 1
-		Number of reduce tasks not specified. Estimated from input data size: 1
-		In order to change the average load for a reducer (in bytes):
-		  set hive.exec.reducers.bytes.per.reducer=<number>
-		In order to limit the maximum number of reducers:
-		  set hive.exec.reducers.max=<number>
-		In order to set a constant number of reducers:
-		  set mapreduce.job.reduces=<number>
-		Starting Job = job_1421200049012_0006, Tracking URL = <URL>:8088/proxy/application_1421200049012_0006/
-		Kill Command = /usr/hdp/2.2.1.0-2165/hadoop/bin/hadoop job  -kill job_1421200049012_0006
-		Hadoop job information for Stage-1: number of mappers: 1; number of reducers: 1
-		2015-01-16 00:02:40,823 Stage-1 map = 0%,  reduce = 0%
-		2015-01-16 00:02:55,488 Stage-1 map = 100%,  reduce = 0%, Cumulative CPU 3.32 sec
-		2015-01-16 00:03:05,298 Stage-1 map = 100%,  reduce = 100%, Cumulative CPU 5.62 sec
-		MapReduce Total cumulative CPU time: 5 seconds 620 msec
-		Ended Job = job_1421200049012_0006
-		MapReduce Jobs Launched:
-		Stage-Stage-1: Map: 1  Reduce: 1   Cumulative CPU: 5.62 sec   HDFS Read: 0 HDFS Write: 0 SUCCESS
-		Total MapReduce CPU Time Spent: 5 seconds 620 msec
-		OK
-		[ERROR]    3
-		Time taken: 60.991 seconds, Fetched: 1 row(s)
-
-	Note that the output contains **[ERROR]  3**, as there are three rows that contain this value.
-
-3. Use the following statements to create a new "internal" table named **errorLogs**:
-
-		CREATE TABLE IF NOT EXISTS errorLogs (t1 string, t2 string, t3 string, t4 string, t5 string, t6 string, t7 string) STORED AS ORC;
-		INSERT OVERWRITE TABLE errorLogs SELECT t1, t2, t3, t4, t5, t6, t7 FROM log4jLogs WHERE t4 = '[ERROR]';
-
-
-	These statements perform the following actions:
-
-	- **CREATE TABLE IF NOT EXISTS** - Creates a table, if it does not already exist. Since the **EXTERNAL** keyword is not used, this is an internal table, which is stored in the Hive data warehouse and is managed completely by Hive. Unlike external tables, dropping an internal table will delete the underlying data as well.
-	- **STORED AS ORC** - Stores the data in Optimized Row Columnar (ORC) format. This is a highly optimized and efficient format for storing Hive data.
-	- **INSERT OVERWRITE ... SELECT** - Selects rows from the **log4jLogs** table that contain [ERROR], and then inserts the data into the **errorLogs** table.
-
-4. To verify that only rows containing [ERROR] in column t4 were stored to the **errorLogs** table, use the following statement to return all the rows from **errorLogs**:
-
-		SELECT * from errorLogs;
-
-	The following output should be displayed on the console:
-
-		2012-02-03	18:35:34	SampleClass0	[ERROR]	 incorrect		id
-		2012-02-03	18:55:54	SampleClass1	[ERROR]	 incorrect		id
-		2012-02-03	19:25:27	SampleClass4	[ERROR]	 incorrect		id
-		Time taken: 0.987 seconds, Fetched: 3 row(s)
-
-	The returned data should all correspond to [ERROR] logs.
-
-## <a name="nextsteps"></a>Next steps
-In this Linux tutorial, you have learned how to provision a Hadoop cluster on Linux with HDInsight and run a Hive query on it by using SSH. To learn more, see the following articles:
-
-- [Manage HDInsight clusters using Ambari](hdinsight-hadoop-manage-ambari.md): Linux-based HDInsight clusters use Ambari for management and monitoring of Hadoop services. The Ambari web UI is available on each cluster at https://CLUSTERNAME.azurehdinsight.net.
-
-	> [AZURE.IMPORTANT] While many sections of the Ambari web are directly accessible through the Internet, the web UI for Hadoop services such as Resource Manager or Job History require the use of an SSH tunnel. For more information on using an SSH tunnel with HDInsight, see the following articles:
-	>
-	> * [Use SSH with Linux-based Hadoop on HDInsight from Linux, Unix, or OS X](hdinsight-hadoop-linux-use-ssh-unix.md#tunnel)
-	> * [Use SSH with Linux-based Hadoop on HDInsight from Windows](hdinsight-hadoop-linux-use-ssh-windows.md#tunnel)
-
-- [Provision HDInsight on Linux using custom options](hdinsight-hadoop-provision-linux-clusters.md): Learn more details about how to provision HDInsight clusters.
-
-- [Working with HDInsight on Linux](hdinsight-hadoop-linux-information.md): If you are already familiar with Hadoop on Linux platforms, this document provides guidance on Azure specific information, such as:
-
-	* URLs for services hosted on the cluster, such as Ambari and WebHCat
-	* The location of Hadoop files and examples on the local file system
-	* The use of Azure Storage (WASB) instead of HDFS as the default data store
-
-- For more information on Hive, or to learn about Pig and MapReduce, see the following:
-
-	- [Use MapReduce with HDInsight][hdinsight-use-mapreduce]
-	- [Use Hive with HDInsight][hdinsight-use-hive]
-	- [Use Pig with HDInsight][hdinsight-use-pig]
-
-- For more information on how to work with the Azure Storage used by your HDInsight cluster, see the following:
-
-	- [Use Azure Blob storage with HDInsight](../hdinsight-use-blob-storage.md)
-	- [Upload data to HDInsight][hdinsight-upload-data]
-
-
-[1]: ../HDInsight/hdinsight-hadoop-visual-studio-tools-get-started.md
-
-[hdinsight-provision]: hdinsight-provision-clusters.md
-[hdinsight-admin-powershell]: hdinsight-administer-use-powershell.md
-[hdinsight-upload-data]: hdinsight-upload-data.md
-[hdinsight-use-mapreduce]: hdinsight-use-mapreduce.md
-[hdinsight-use-hive]: hdinsight-use-hive.md
-[hdinsight-use-pig]: hdinsight-use-pig.md
-
-[powershell-download]: http://go.microsoft.com/fwlink/p/?linkid=320376&clcid=0x409
-[powershell-install-configure]: ../install-configure-powershell.md
-[powershell-open]: ../install-configure-powershell.md#Install
-
-[img-hdi-dashboard]: ./media/hdinsight-hadoop-tutorial-get-started-windows/HDI.dashboard.png
-[img-hdi-dashboard-query-select]: ./media/hdinsight-hadoop-tutorial-get-started-windows/HDI.dashboard.query.select.png
-[img-hdi-dashboard-query-select-result]: ./media/hdinsight-hadoop-tutorial-get-started-windows/HDI.dashboard.query.select.result.png
-[img-hdi-dashboard-query-select-result-output]: ./media/hdinsight-hadoop-tutorial-get-started-windows/HDI.dashboard.query.select.result.output.png
-[img-hdi-dashboard-query-browse-output]: ./media/hdinsight-hadoop-tutorial-get-started-windows/HDI.dashboard.query.browse.output.png
-[image-hdi-clusterstatus]: ./media/hdinsight-hadoop-tutorial-get-started-windows/HDI.ClusterStatus.png
-[image-hdi-gettingstarted-powerquery-importdata]: ./media/hdinsight-hadoop-tutorial-get-started-windows/HDI.GettingStarted.PowerQuery.ImportData.png
-[image-hdi-gettingstarted-powerquery-importdata2]: ./media/hdinsight-hadoop-tutorial-get-started-windows/HDI.GettingStarted.PowerQuery.ImportData2.png
-=======
-<properties
-   	pageTitle="Linux tutorial: Get started with Hadoop and Hive | Microsoft Azure"
-   	description="Follow this Linux tutorial to get started using Hadoop in HDInsight. Learn how to provision Linux clusters, and query data with Hive."
-   	services="hdinsight"
-   	documentationCenter=""
-   	authors="nitinme"
-   	manager="paulettm"
-   	editor="cgronlun"
-	tags="azure-portal"/>
-
-<tags
-   	ms.service="hdinsight"
-   	ms.devlang="na"
-   	ms.topic="hero-article"
-   	ms.tgt_pltfrm="na"
-   	ms.workload="big-data"
-   	ms.date="12/03/2015"
-   	ms.author="nitinme"/>
-
-# Hadoop tutorial: Get started using Hadoop with Hive in HDInsight on Linux
-
-> [AZURE.SELECTOR]
-- [Windows](hdinsight-hadoop-tutorial-get-started-windows.md)
-- [Linux](hdinsight-hadoop-linux-tutorial-get-started.md)
-
-This document gets you started quickly with Azure HDInsight on Linux by showing you how to create a Linux-based Hadoop cluster, open the Ambari Web UI, and then run a Hive query using Ambari Hive View.
-
-> [AZURE.NOTE] If you are new to Hadoop and big data, you can read more about the terms [Apache Hadoop](http://go.microsoft.com/fwlink/?LinkId=510084), [MapReduce](http://go.microsoft.com/fwlink/?LinkId=510086), [Hadoop Distributed File System (HDFS)](http://go.microsoft.com/fwlink/?LinkId=510087), and [Hive](http://go.microsoft.com/fwlink/?LinkId=510085). To understand how HDInsight enables Hadoop in Azure, see [Introduction to Hadoop in HDInsight](hdinsight-hadoop-introduction.md).
-
-## Prerequisites
-
-Before you begin this Linux tutorial for Hadoop, you must have the following:
-
-- **An Azure subscription**: See [Get Azure free trial](http://azure.microsoft.com/documentation/videos/get-azure-free-trial-for-testing-hadoop-in-hdinsight/).
-
-## <a name="provision"></a>Provision an HDInsight cluster on Linux
-
-When you provision a cluster, you create the Azure compute resources that contain Hadoop services and resources. In this section, you provision an HDInsight version 3.2 cluster, which contains Hadoop version 2.2. For information about HDInsight versions and their SLAs, see [HDInsight component versioning](hdinsight-component-versioning.md). For more detailed information on creating an HDInsight cluster, see [Provision HDInsight clusters using custom options][hdinsight-provision].
-
->[AZURE.NOTE]  You can also create Hadoop clusters running the Windows Server operating system. For instructions, see [Get Started with HDInsight on Windows](hdinsight-hadoop-tutorial-get-started-windows.md).
-
-Use the following steps to create a new cluster:
-
-1. Sign in to the [Azure Portal](https://ms.portal.azure.com/).
-2. Click **NEW**, Click **Data Analytics**, and then click **HDInsight**.
-
-    ![Creating a new cluster in the Azure Portal](./media/hdinsight-hadoop-linux-tutorial-get-started/HDI.CreateCluster.1.png "Creating a new cluster in the Azure Portal")
-
-3. Enter a **Cluster Name**, select **Hadoop** for the **Cluster Type**, and from the **Cluster Operating System** drop-down, select **Ubuntu**. A green check will appear beside the cluster name if it is available.
-
-	![Enter cluster name and type](./media/hdinsight-hadoop-linux-tutorial-get-started/HDI.CreateCluster.2.png "Enter cluster name and type")
-
-4. If you have more than one subscription, click the **Subscription** entry to select the Azure subscription that will be used for the cluster.
-
-5. Click **Resource Group** to see a list of existing resource groups and then select the one to create the cluster in. Or, you can click **Create New** and then enter the name of the new resource group. A green check will appear to indicate if the new group name is available.
-
-	> [AZURE.NOTE] This entry will default to one of your existing resource groups, if any are available.
-
-6. Click **Credentials** and then enter a password for the admin user. You must also enter an **SSH Username**. For **SSH Authentication Type**, click **PASSWORD** and specify a password for the SSH user. Click **Select** at the bottom to save the credentials configuration.
-
-	![Provide cluster credentials](./media/hdinsight-hadoop-linux-tutorial-get-started/HDI.CreateCluster.3.png "Provide cluster credentials")
-
-    > [AZURE.NOTE] SSH is used to remotely access the HDInsight cluster using a command-line. The user name and password you use here is used when connecting to the cluster through SSH.
-
-	For more information on using SSH with HDInsight, see one of the following documents:
-
-	* [Use SSH with Linux-based Hadoop on HDInsight from Linux, Unix, or OS X](hdinsight-hadoop-linux-use-ssh-unix.md)
-	* [Use SSH with Linux-based Hadoop on HDInsight from Windows](hdinsight-hadoop-linux-use-ssh-windows.md)
-
-
-7. Click **Data Source** to choose an existing data source for the cluster, or create a new one. When you provision a Hadoop cluster in HDInsight, you specify an Azure Storage account. A specific Blob storage container from that account is designated as the default file system, like in the Hadoop distributed file system (HDFS). By default, the HDInsight cluster is provisioned in the same data center as the storage account you specify. For more information, see [Use Azure Blob storage with HDInsight](hdinsight-use-blob-storage.md)
-
-	![Data source blade](./media/hdinsight-hadoop-linux-tutorial-get-started/HDI.CreateCluster.4.png "Provide data source configuration")
-
-	Currently you can select an Azure Storage Account as the data source for an HDInsight cluster. Use the following to understand the entries on the **Data Source** blade.
-
-	- **Selection Method**: Set this to **From all subscriptions** to enable browsing of storage accounts from all your subscriptions. Set this to **Access Key** if you want to enter the **Storage Name** and **Access Key** of an existing storage account.
-
-	- **Select storage account / Create New**: Click **Select storage account** to browse and select an existing storage account you want to associate with the cluster. Or, click **Create New** to create a new storage account. Use the field that appears to enter the name of the storage account. A green check will appear if the name is available.
-
-	- **Choose Default Container**: Use this to enter the name of the default container to use for the cluster. While you can enter any name here, we recommend using the same name as the cluster so that you can easily recognize that the container is used for this specific cluster.
-
-	- **Location**: The geographic region that the storage account is in, or will be created in.
-
-		> [AZURE.IMPORTANT] Selecting the location for the default data source will also set the location of the HDInsight cluster. The cluster and default data source must be located in the same region.
-
-	Click **Select** to save the data source configuration.
-
-8. Click **Node Pricing Tiers** to display information about the nodes that will be created for this cluster. Set the number of worker nodes that you need for the cluster. The estimated cost of the cluster will be shown within the blade.
-
-	![Node pricing tiers blade](./media/hdinsight-hadoop-linux-tutorial-get-started/HDI.CreateCluster.5.png "Specify number of cluster nodes")
-    
-    > [AZURE.IMPORTANT] If you plan on more than 32 worker nodes, either at cluster creation or by scaling the cluster after creation, then you must select a head node size with at least 8 cores and 14GB ram.
-    >
-    > For more information on node sizes and associated costs, see [HDInsight pricing](https://azure.microsoft.com/pricing/details/hdinsight/).
-
-	Click **Select** to save the node pricing configuration.
-
-9. On the **New HDInsight Cluster** blade, ensure that **Pin to Startboard** is selected, and then click **Create**. This will create the cluster and add a tile for it to the Startboard of your Azure Portal. The icon will indicate that the cluster is provisioning, and will change to display the HDInsight icon once provisioning has completed.
-
-While provisioning|Provisioning complete
-------------------|---------------------
-	![Provisioning indicator on startboard](./media/hdinsight-hadoop-linux-tutorial-get-started/provisioning.png)|![Provisioned cluster tile](./media/hdinsight-hadoop-linux-tutorial-get-started/provisioned.png)
-
-> [AZURE.NOTE] It will take some time for the cluster to be created, usually around 15 minutes. Use the tile on the Startboard, or the **Notifications** entry on the left of the page to check on the provisioning process.
-
-Once the provisioning is completed, click the tile for the cluster from the Startboard to launch the cluster blade.
-
-##Connect to the Hive View
-
-Ambari Views provide several utilities through a web page. In the following sections, you'll use the Hive view to run Hive queries on your HDInsight cluster.
-
-> [AZURE.NOTE] Ambari is a management and monitoring utility provided with Linux-based HDInsight clusters. Ambari has a lot of capabilities that won't be discussed in this document. For more information, see [Manage HDInsight clusters by using the Ambari Web UI](hdinsight-hadoop-manage-ambari.md).
-
-You can Ambari Views from the Azure Portal, select your HDInsight cluster and then select __Ambari Views__ from the __Quick Links__ section.
-
-![quick links section](./media/hdinsight-hadoop-linux-tutorial-get-started/quicklinks.png)
-
-You can also navigate directly to Ambari by going to https://CLUSTERNAME.azurehdinsight.net in a web browser (where __CLUSTERNAME__ is the name of your HDInsight cluster,) and then select the set of squares from the page menu (next to the __Admin__ link and button on the left of the page,) to list available views. Select the __Hive view__.
-
-![Selecting ambari views](./media/hdinsight-hadoop-linux-tutorial-get-started/selecthiveview.png).
-
-> [AZURE.NOTE] When accessing Ambari, you will be prompted to authenticate to the site. Enter the admin (default `admin`,) account name and password you used when creating the cluster.
-
-You should see a page similar to the following:
-
-![Image of the hive view page, containing a query editor section](./media/hdinsight-hadoop-linux-tutorial-get-started/hiveview.png)
-
-##<a name="hivequery"></a>Run a Hive query
-
-Use the following steps from the Hive view to run a Hive query against data included with the cluster.
-
-1. In the __Query Editor__ section of the page, paste the following HiveQL statements into the worksheet:
-
-		DROP TABLE log4jLogs;
-		CREATE EXTERNAL TABLE log4jLogs(t1 string, t2 string, t3 string, t4 string, t5 string, t6 string, t7 string)
-		ROW FORMAT DELIMITED FIELDS TERMINATED BY ' '
-		STORED AS TEXTFILE LOCATION 'wasb:///example/data/';
-		SELECT t4 AS sev, COUNT(*) AS cnt FROM log4jLogs WHERE t4 = '[ERROR]' GROUP BY t4;
-
-	These statements perform the following actions:
-
-	- **DROP TABLE** - Deletes the table and the data file, in case the table already exists.
-	- **CREATE EXTERNAL TABLE** - Creates a new "external" table in Hive. External tables store only the table definition in Hive; the data is left in the original location.
-	- **ROW FORMAT** - Tells Hive how the data is formatted. In this case, the fields in each log are separated by a space.
-	- **STORED AS TEXTFILE LOCATION** - Tells Hive where the data is stored (the example/data directory), and that it is stored as text.
-	- **SELECT** - Selects a count of all rows where column t4 contains the value [ERROR].
-
-	>[AZURE.NOTE] External tables should be used when you expect the underlying data to be updated by an external source, such as an automated data upload process, or by another MapReduce operation, but you always want Hive queries to use the latest data. Dropping an external table does *not* delete the data, only the table definition.
-
-2. Use the __Execute__ button at the bottom of the Query Editor to start the query. It should turn orange and the text will change to __Stop execution__. A __Query Process Results__ section should appear beneath the Query Editor and display information about the job.
-
-    > [AZURE.IMPORTANT] Some browsers may not correctly refresh the log or results information. If you run a job and it appears to run forever without updating the log or returning results, try using Mozilla FireFox or Google Chrome instead.
-    
-3. Once the query has finished, The __Query Process Results__ section will display the results of the operation. The __Stop execution__ button will also change back to a green __Execute__ button. The __Results__ tab should contain the following information:
-
-        sev       cnt
-        [ERROR]   3
-
-    The __Logs__ tab can be used to view the logging information created by the job. You can use this for troubleshooting if there are problems with a query.
-    
-    > [AZURE.TIP] Note the __Save results__ dropdown in the upper left of the __Query Process Results__ section; you can use this to either download the results, or save them to HDInsight storage as a CSV file.
-
-3. Select the first four lines of this query, then select __Execute__. Notice that there are no results when the job completes. This is because using the __Execute__ button when part of the query is selected will only run the selected statements. In this case, the selection didn't include the final statement that retrieves rows from the table. If you select just that line and use __Execute__, you should see the expected results.
-
-3. Use the __New Worksheet__ button at the bottom of the __Query Editor__ to create a new worksheet. In the new worksheet, enter the following HiveQL statements:
-
-		CREATE TABLE IF NOT EXISTS errorLogs (t1 string, t2 string, t3 string, t4 string, t5 string, t6 string, t7 string) STORED AS ORC;
-		INSERT OVERWRITE TABLE errorLogs SELECT t1, t2, t3, t4, t5, t6, t7 FROM log4jLogs WHERE t4 = '[ERROR]';
-
-	These statements perform the following actions:
-
-	- **CREATE TABLE IF NOT EXISTS** - Creates a table, if it does not already exist. Since the **EXTERNAL** keyword is not used, this is an internal table, which is stored in the Hive data warehouse and is managed completely by Hive. Unlike external tables, dropping an internal table will delete the underlying data as well.
-	- **STORED AS ORC** - Stores the data in Optimized Row Columnar (ORC) format. This is a highly optimized and efficient format for storing Hive data.
-	- **INSERT OVERWRITE ... SELECT** - Selects rows from the **log4jLogs** table that contain [ERROR], and then inserts the data into the **errorLogs** table.
-    
-    Use the __Execute__ button to run this query. The __Results__ tab will not contain any information as no rows are returned by this query, but the status should show as __SUCCEEDED__.
-    
-4. To the right of the Query Editor is a row of icons. Select the one that looks like a chain.
-
-    ![icons](./media/hdinsight-hadoop-linux-tutorial-get-started/icons.png)
-    
-    This is the __Visual Explain__ view of the query, which can be helpful in understanding the flow of complex queries. You can view a textual equivalent of this view by using the __Explain__ button in the Query Editor.
-    
-    ![visual explain image](./media/hdinsight-hadoop-linux-tutorial-get-started/visualexplain.png)
-    
-    The other icons are as follows:
-    
-        * Settings: The gear icon allows you to change Hive settings, such as setting `hive.execution.engine` or Tez parameters.
-        * Tez: Displays the Directed Acyclic Graph (DAG) that Tez used to perform the query. If you want to view the DAG for queries you've ran in the past, use the __Tez View__ instead.
-        * Notifications: Displays notifications, such as "Query has been submitted" or if an error occurs when running a query.
-
-5. Select the __SQL__ icon to switch back to the Query Editor, then create a new worksheet and enter the following query:
-
-        SELECT * from errorLogs;
-    
-    Use the __Save as__ button at the bottom of the editor. Name this query __Errorlogs__ and select __OK__. Note that the name of the worksheet changes to __Errorlogs__.
-    
-    Saved queries also appear in the __Saved Queries__ tab at the top of the page. Select this and you should see __Errorlogs__ listed. Selecting the name will open the query in the Query Editor.
-
-4. Execute the __Errorlogs__ query. The results will be as follows:
-
-        errorlogs.t1 	errorlogs.t2 	errorlogs.t3 	errorlogs.t4 	errorlogs.t5 	errorlogs.t6 	errorlogs.t7
-        2012-02-03 	18:35:34 	SampleClass0 	[ERROR] 	incorrect 	id 	
-        2012-02-03 	18:55:54 	SampleClass1 	[ERROR] 	incorrect 	id 	
-        2012-02-03 	19:25:27 	SampleClass4 	[ERROR] 	incorrect 	id
-
-## <a name="nextsteps"></a>Next steps
-
-In this document, you have learned how to create a Linux-based HDInsight cluster using the Azure Portal, connect to the cluster using SSH, and how to perform basic Hive queries.
-
-To learn more about analyzing data with HDinsight, see the following:
-
-- To learn more about using Hive with HDInsight, including how to perform Hive queries from Visual Studio, see [Use Hive with HDInsight][hdinsight-use-hive].
-
-- To learn about Pig, a language used to transform data, see [Use Pig with HDInsight][hdinsight-use-pig].
-
-- To learn about MapReduce, a way to write programs that process data on Hadoop, see [Use MapReduce with HDInsight][hdinsight-use-mapreduce].
-
-- To learn about using the HDInsight Tools for Visual Studio to analyze data on HDInsight, see [Get started using Visual Studio Hadoop tools for HDInsight](hdinsight-hadoop-visual-studio-tools-get-started.md).
-
-If you're ready to start working with your own data and need to know more about how HDInsight stores data or how to get data into HDInsight, see the following:
-
-- For information on how HDInsight uses Azure blob storage, see [Use Azure Blob storage with HDInsight](hdinsight-use-blob-storage.md).
-
-- For information on how to upload data to HDInsight, see [Upload data to HDInsight][hdinsight-upload-data].
-
-If you'd like to learn more about creating or managing an HDInsight cluster, see the following:
-
-- To learn about managing your Linux-based HDInsight cluster, see [Manage HDInsight clusters using Ambari](hdinsight-hadoop-manage-ambari.md).
-
-- To learn more about the options you can select when creating an HDInsight cluster, see [Provision HDInsight on Linux using custom options](hdinsight-hadoop-provision-linux-clusters.md).
-
-- If you are familiar with Linux, and Hadoop, but want to know specifics about Hadoop on the HDInsight, see [Working with HDInsight on Linux](hdinsight-hadoop-linux-information.md). This provides information such as:
-
-	* URLs for services hosted on the cluster, such as Ambari and WebHCat
-	* The location of Hadoop files and examples on the local file system
-	* The use of Azure Storage (WASB) instead of HDFS as the default data store
-
-
-[1]: ../HDInsight/hdinsight-hadoop-visual-studio-tools-get-started.md
-
-[hdinsight-provision]: hdinsight-provision-clusters.md
-[hdinsight-admin-powershell]: hdinsight-administer-use-powershell.md
-[hdinsight-upload-data]: hdinsight-upload-data.md
-[hdinsight-use-mapreduce]: hdinsight-use-mapreduce.md
-[hdinsight-use-hive]: hdinsight-use-hive.md
-[hdinsight-use-pig]: hdinsight-use-pig.md
-
-[powershell-download]: http://go.microsoft.com/fwlink/p/?linkid=320376&clcid=0x409
-[powershell-install-configure]: ../install-configure-powershell.md
-[powershell-open]: ../install-configure-powershell.md#Install
-
-[img-hdi-dashboard]: ./media/hdinsight-hadoop-tutorial-get-started-windows/HDI.dashboard.png
-[img-hdi-dashboard-query-select]: ./media/hdinsight-hadoop-tutorial-get-started-windows/HDI.dashboard.query.select.png
-[img-hdi-dashboard-query-select-result]: ./media/hdinsight-hadoop-tutorial-get-started-windows/HDI.dashboard.query.select.result.png
-[img-hdi-dashboard-query-select-result-output]: ./media/hdinsight-hadoop-tutorial-get-started-windows/HDI.dashboard.query.select.result.output.png
-[img-hdi-dashboard-query-browse-output]: ./media/hdinsight-hadoop-tutorial-get-started-windows/HDI.dashboard.query.browse.output.png
-[image-hdi-clusterstatus]: ./media/hdinsight-hadoop-tutorial-get-started-windows/HDI.ClusterStatus.png
-[image-hdi-gettingstarted-powerquery-importdata]: ./media/hdinsight-hadoop-tutorial-get-started-windows/HDI.GettingStarted.PowerQuery.ImportData.png
-[image-hdi-gettingstarted-powerquery-importdata2]: ./media/hdinsight-hadoop-tutorial-get-started-windows/HDI.GettingStarted.PowerQuery.ImportData2.png
->>>>>>> 08be3281
+<properties
+   	pageTitle="Linux tutorial: Get started with Hadoop and Hive | Microsoft Azure"
+   	description="Follow this Linux tutorial to get started using Hadoop in HDInsight. Learn how to provision Linux clusters, and query data with Hive."
+   	services="hdinsight"
+   	documentationCenter=""
+   	authors="nitinme"
+   	manager="paulettm"
+   	editor="cgronlun"
+	tags="azure-portal"/>
+
+<tags
+   	ms.service="hdinsight"
+   	ms.devlang="na"
+   	ms.topic="hero-article"
+   	ms.tgt_pltfrm="na"
+   	ms.workload="big-data"
+   	ms.date="12/03/2015"
+   	ms.author="nitinme"/>
+
+# Hadoop tutorial: Get started using Hadoop with Hive in HDInsight on Linux
+
+> [AZURE.SELECTOR]
+- [Windows](hdinsight-hadoop-tutorial-get-started-windows.md)
+- [Linux](hdinsight-hadoop-linux-tutorial-get-started.md)
+
+This document gets you started quickly with Azure HDInsight on Linux by showing you how to create a Linux-based Hadoop cluster, open the Ambari Web UI, and then run a Hive query using Ambari Hive View.
+
+> [AZURE.NOTE] If you are new to Hadoop and big data, you can read more about the terms [Apache Hadoop](http://go.microsoft.com/fwlink/?LinkId=510084), [MapReduce](http://go.microsoft.com/fwlink/?LinkId=510086), [Hadoop Distributed File System (HDFS)](http://go.microsoft.com/fwlink/?LinkId=510087), and [Hive](http://go.microsoft.com/fwlink/?LinkId=510085). To understand how HDInsight enables Hadoop in Azure, see [Introduction to Hadoop in HDInsight](hdinsight-hadoop-introduction.md).
+
+## Prerequisites
+
+Before you begin this Linux tutorial for Hadoop, you must have the following:
+
+- **An Azure subscription**: See [Get Azure free trial](http://azure.microsoft.com/documentation/videos/get-azure-free-trial-for-testing-hadoop-in-hdinsight/).
+
+## <a name="provision"></a>Provision an HDInsight cluster on Linux
+
+When you provision a cluster, you create the Azure compute resources that contain Hadoop services and resources. In this section, you provision an HDInsight version 3.2 cluster, which contains Hadoop version 2.2. For information about HDInsight versions and their SLAs, see [HDInsight component versioning](hdinsight-component-versioning.md). For more detailed information on creating an HDInsight cluster, see [Provision HDInsight clusters using custom options][hdinsight-provision].
+
+>[AZURE.NOTE]  You can also create Hadoop clusters running the Windows Server operating system. For instructions, see [Get Started with HDInsight on Windows](hdinsight-hadoop-tutorial-get-started-windows.md).
+
+Use the following steps to create a new cluster:
+
+1. Sign in to the [Azure Portal](https://ms.portal.azure.com/).
+2. Click **NEW**, Click **Data Analytics**, and then click **HDInsight**.
+
+    ![Creating a new cluster in the Azure Portal](./media/hdinsight-hadoop-linux-tutorial-get-started/HDI.CreateCluster.1.png "Creating a new cluster in the Azure Portal")
+
+3. Enter a **Cluster Name**, select **Hadoop** for the **Cluster Type**, and from the **Cluster Operating System** drop-down, select **Ubuntu**. A green check will appear beside the cluster name if it is available.
+
+	![Enter cluster name and type](./media/hdinsight-hadoop-linux-tutorial-get-started/HDI.CreateCluster.2.png "Enter cluster name and type")
+
+4. If you have more than one subscription, click the **Subscription** entry to select the Azure subscription that will be used for the cluster.
+
+5. Click **Resource Group** to see a list of existing resource groups and then select the one to create the cluster in. Or, you can click **Create New** and then enter the name of the new resource group. A green check will appear to indicate if the new group name is available.
+
+	> [AZURE.NOTE] This entry will default to one of your existing resource groups, if any are available.
+
+6. Click **Credentials** and then enter a password for the admin user. You must also enter an **SSH Username**. For **SSH Authentication Type**, click **PASSWORD** and specify a password for the SSH user. Click **Select** at the bottom to save the credentials configuration.
+
+	![Provide cluster credentials](./media/hdinsight-hadoop-linux-tutorial-get-started/HDI.CreateCluster.3.png "Provide cluster credentials")
+
+    > [AZURE.NOTE] SSH is used to remotely access the HDInsight cluster using a command-line. The user name and password you use here is used when connecting to the cluster through SSH.
+
+	For more information on using SSH with HDInsight, see one of the following documents:
+
+	* [Use SSH with Linux-based Hadoop on HDInsight from Linux, Unix, or OS X](hdinsight-hadoop-linux-use-ssh-unix.md)
+	* [Use SSH with Linux-based Hadoop on HDInsight from Windows](hdinsight-hadoop-linux-use-ssh-windows.md)
+
+
+7. Click **Data Source** to choose an existing data source for the cluster, or create a new one. When you provision a Hadoop cluster in HDInsight, you specify an Azure Storage account. A specific Blob storage container from that account is designated as the default file system, like in the Hadoop distributed file system (HDFS). By default, the HDInsight cluster is provisioned in the same data center as the storage account you specify. For more information, see [Use Azure Blob storage with HDInsight](hdinsight-use-blob-storage.md)
+
+	![Data source blade](./media/hdinsight-hadoop-linux-tutorial-get-started/HDI.CreateCluster.4.png "Provide data source configuration")
+
+	Currently you can select an Azure Storage Account as the data source for an HDInsight cluster. Use the following to understand the entries on the **Data Source** blade.
+
+	- **Selection Method**: Set this to **From all subscriptions** to enable browsing of storage accounts from all your subscriptions. Set this to **Access Key** if you want to enter the **Storage Name** and **Access Key** of an existing storage account.
+
+	- **Select storage account / Create New**: Click **Select storage account** to browse and select an existing storage account you want to associate with the cluster. Or, click **Create New** to create a new storage account. Use the field that appears to enter the name of the storage account. A green check will appear if the name is available.
+
+	- **Choose Default Container**: Use this to enter the name of the default container to use for the cluster. While you can enter any name here, we recommend using the same name as the cluster so that you can easily recognize that the container is used for this specific cluster.
+
+	- **Location**: The geographic region that the storage account is in, or will be created in.
+
+		> [AZURE.IMPORTANT] Selecting the location for the default data source will also set the location of the HDInsight cluster. The cluster and default data source must be located in the same region.
+
+	Click **Select** to save the data source configuration.
+
+8. Click **Node Pricing Tiers** to display information about the nodes that will be created for this cluster. Set the number of worker nodes that you need for the cluster. The estimated cost of the cluster will be shown within the blade.
+
+	![Node pricing tiers blade](./media/hdinsight-hadoop-linux-tutorial-get-started/HDI.CreateCluster.5.png "Specify number of cluster nodes")
+    
+    > [AZURE.IMPORTANT] If you plan on more than 32 worker nodes, either at cluster creation or by scaling the cluster after creation, then you must select a head node size with at least 8 cores and 14GB ram.
+    >
+    > For more information on node sizes and associated costs, see [HDInsight pricing](https://azure.microsoft.com/pricing/details/hdinsight/).
+
+	Click **Select** to save the node pricing configuration.
+
+9. On the **New HDInsight Cluster** blade, ensure that **Pin to Startboard** is selected, and then click **Create**. This will create the cluster and add a tile for it to the Startboard of your Azure Portal. The icon will indicate that the cluster is provisioning, and will change to display the HDInsight icon once provisioning has completed.
+
+While provisioning|Provisioning complete
+------------------|---------------------
+	![Provisioning indicator on startboard](./media/hdinsight-hadoop-linux-tutorial-get-started/provisioning.png)|![Provisioned cluster tile](./media/hdinsight-hadoop-linux-tutorial-get-started/provisioned.png)
+
+> [AZURE.NOTE] It will take some time for the cluster to be created, usually around 15 minutes. Use the tile on the Startboard, or the **Notifications** entry on the left of the page to check on the provisioning process.
+
+Once the provisioning is completed, click the tile for the cluster from the Startboard to launch the cluster blade.
+
+##Connect to the Hive View
+
+Ambari Views provide several utilities through a web page. In the following sections, you'll use the Hive view to run Hive queries on your HDInsight cluster.
+
+> [AZURE.NOTE] Ambari is a management and monitoring utility provided with Linux-based HDInsight clusters. Ambari has a lot of capabilities that won't be discussed in this document. For more information, see [Manage HDInsight clusters by using the Ambari Web UI](hdinsight-hadoop-manage-ambari.md).
+
+You can Ambari Views from the Azure Portal, select your HDInsight cluster and then select __Ambari Views__ from the __Quick Links__ section.
+
+![quick links section](./media/hdinsight-hadoop-linux-tutorial-get-started/quicklinks.png)
+
+You can also navigate directly to Ambari by going to https://CLUSTERNAME.azurehdinsight.net in a web browser (where __CLUSTERNAME__ is the name of your HDInsight cluster,) and then select the set of squares from the page menu (next to the __Admin__ link and button on the left of the page,) to list available views. Select the __Hive view__.
+
+![Selecting ambari views](./media/hdinsight-hadoop-linux-tutorial-get-started/selecthiveview.png).
+
+> [AZURE.NOTE] When accessing Ambari, you will be prompted to authenticate to the site. Enter the admin (default `admin`,) account name and password you used when creating the cluster.
+
+You should see a page similar to the following:
+
+![Image of the hive view page, containing a query editor section](./media/hdinsight-hadoop-linux-tutorial-get-started/hiveview.png)
+
+##<a name="hivequery"></a>Run a Hive query
+
+Use the following steps from the Hive view to run a Hive query against data included with the cluster.
+
+1. In the __Query Editor__ section of the page, paste the following HiveQL statements into the worksheet:
+
+		DROP TABLE log4jLogs;
+		CREATE EXTERNAL TABLE log4jLogs(t1 string, t2 string, t3 string, t4 string, t5 string, t6 string, t7 string)
+		ROW FORMAT DELIMITED FIELDS TERMINATED BY ' '
+		STORED AS TEXTFILE LOCATION 'wasb:///example/data/';
+		SELECT t4 AS sev, COUNT(*) AS cnt FROM log4jLogs WHERE t4 = '[ERROR]' GROUP BY t4;
+
+	These statements perform the following actions:
+
+	- **DROP TABLE** - Deletes the table and the data file, in case the table already exists.
+	- **CREATE EXTERNAL TABLE** - Creates a new "external" table in Hive. External tables store only the table definition in Hive; the data is left in the original location.
+	- **ROW FORMAT** - Tells Hive how the data is formatted. In this case, the fields in each log are separated by a space.
+	- **STORED AS TEXTFILE LOCATION** - Tells Hive where the data is stored (the example/data directory), and that it is stored as text.
+	- **SELECT** - Selects a count of all rows where column t4 contains the value [ERROR].
+
+	>[AZURE.NOTE] External tables should be used when you expect the underlying data to be updated by an external source, such as an automated data upload process, or by another MapReduce operation, but you always want Hive queries to use the latest data. Dropping an external table does *not* delete the data, only the table definition.
+
+2. Use the __Execute__ button at the bottom of the Query Editor to start the query. It should turn orange and the text will change to __Stop execution__. A __Query Process Results__ section should appear beneath the Query Editor and display information about the job.
+
+    > [AZURE.IMPORTANT] Some browsers may not correctly refresh the log or results information. If you run a job and it appears to run forever without updating the log or returning results, try using Mozilla FireFox or Google Chrome instead.
+    
+3. Once the query has finished, The __Query Process Results__ section will display the results of the operation. The __Stop execution__ button will also change back to a green __Execute__ button. The __Results__ tab should contain the following information:
+
+        sev       cnt
+        [ERROR]   3
+
+    The __Logs__ tab can be used to view the logging information created by the job. You can use this for troubleshooting if there are problems with a query.
+    
+    > [AZURE.TIP] Note the __Save results__ dropdown in the upper left of the __Query Process Results__ section; you can use this to either download the results, or save them to HDInsight storage as a CSV file.
+
+3. Select the first four lines of this query, then select __Execute__. Notice that there are no results when the job completes. This is because using the __Execute__ button when part of the query is selected will only run the selected statements. In this case, the selection didn't include the final statement that retrieves rows from the table. If you select just that line and use __Execute__, you should see the expected results.
+
+3. Use the __New Worksheet__ button at the bottom of the __Query Editor__ to create a new worksheet. In the new worksheet, enter the following HiveQL statements:
+
+		CREATE TABLE IF NOT EXISTS errorLogs (t1 string, t2 string, t3 string, t4 string, t5 string, t6 string, t7 string) STORED AS ORC;
+		INSERT OVERWRITE TABLE errorLogs SELECT t1, t2, t3, t4, t5, t6, t7 FROM log4jLogs WHERE t4 = '[ERROR]';
+
+	These statements perform the following actions:
+
+	- **CREATE TABLE IF NOT EXISTS** - Creates a table, if it does not already exist. Since the **EXTERNAL** keyword is not used, this is an internal table, which is stored in the Hive data warehouse and is managed completely by Hive. Unlike external tables, dropping an internal table will delete the underlying data as well.
+	- **STORED AS ORC** - Stores the data in Optimized Row Columnar (ORC) format. This is a highly optimized and efficient format for storing Hive data.
+	- **INSERT OVERWRITE ... SELECT** - Selects rows from the **log4jLogs** table that contain [ERROR], and then inserts the data into the **errorLogs** table.
+    
+    Use the __Execute__ button to run this query. The __Results__ tab will not contain any information as no rows are returned by this query, but the status should show as __SUCCEEDED__.
+    
+4. To the right of the Query Editor is a row of icons. Select the one that looks like a chain.
+
+    ![icons](./media/hdinsight-hadoop-linux-tutorial-get-started/icons.png)
+    
+    This is the __Visual Explain__ view of the query, which can be helpful in understanding the flow of complex queries. You can view a textual equivalent of this view by using the __Explain__ button in the Query Editor.
+    
+    ![visual explain image](./media/hdinsight-hadoop-linux-tutorial-get-started/visualexplain.png)
+    
+    The other icons are as follows:
+    
+        * Settings: The gear icon allows you to change Hive settings, such as setting `hive.execution.engine` or Tez parameters.
+        * Tez: Displays the Directed Acyclic Graph (DAG) that Tez used to perform the query. If you want to view the DAG for queries you've ran in the past, use the __Tez View__ instead.
+        * Notifications: Displays notifications, such as "Query has been submitted" or if an error occurs when running a query.
+
+5. Select the __SQL__ icon to switch back to the Query Editor, then create a new worksheet and enter the following query:
+
+        SELECT * from errorLogs;
+    
+    Use the __Save as__ button at the bottom of the editor. Name this query __Errorlogs__ and select __OK__. Note that the name of the worksheet changes to __Errorlogs__.
+    
+    Saved queries also appear in the __Saved Queries__ tab at the top of the page. Select this and you should see __Errorlogs__ listed. Selecting the name will open the query in the Query Editor.
+
+4. Execute the __Errorlogs__ query. The results will be as follows:
+
+        errorlogs.t1 	errorlogs.t2 	errorlogs.t3 	errorlogs.t4 	errorlogs.t5 	errorlogs.t6 	errorlogs.t7
+        2012-02-03 	18:35:34 	SampleClass0 	[ERROR] 	incorrect 	id 	
+        2012-02-03 	18:55:54 	SampleClass1 	[ERROR] 	incorrect 	id 	
+        2012-02-03 	19:25:27 	SampleClass4 	[ERROR] 	incorrect 	id
+
+## <a name="nextsteps"></a>Next steps
+
+In this document, you have learned how to create a Linux-based HDInsight cluster using the Azure Portal, connect to the cluster using SSH, and how to perform basic Hive queries.
+
+To learn more about analyzing data with HDinsight, see the following:
+
+- To learn more about using Hive with HDInsight, including how to perform Hive queries from Visual Studio, see [Use Hive with HDInsight][hdinsight-use-hive].
+
+- To learn about Pig, a language used to transform data, see [Use Pig with HDInsight][hdinsight-use-pig].
+
+- To learn about MapReduce, a way to write programs that process data on Hadoop, see [Use MapReduce with HDInsight][hdinsight-use-mapreduce].
+
+- To learn about using the HDInsight Tools for Visual Studio to analyze data on HDInsight, see [Get started using Visual Studio Hadoop tools for HDInsight](hdinsight-hadoop-visual-studio-tools-get-started.md).
+
+If you're ready to start working with your own data and need to know more about how HDInsight stores data or how to get data into HDInsight, see the following:
+
+- For information on how HDInsight uses Azure blob storage, see [Use Azure Blob storage with HDInsight](hdinsight-use-blob-storage.md).
+
+- For information on how to upload data to HDInsight, see [Upload data to HDInsight][hdinsight-upload-data].
+
+If you'd like to learn more about creating or managing an HDInsight cluster, see the following:
+
+- To learn about managing your Linux-based HDInsight cluster, see [Manage HDInsight clusters using Ambari](hdinsight-hadoop-manage-ambari.md).
+
+- To learn more about the options you can select when creating an HDInsight cluster, see [Provision HDInsight on Linux using custom options](hdinsight-hadoop-provision-linux-clusters.md).
+
+- If you are familiar with Linux, and Hadoop, but want to know specifics about Hadoop on the HDInsight, see [Working with HDInsight on Linux](hdinsight-hadoop-linux-information.md). This provides information such as:
+
+	* URLs for services hosted on the cluster, such as Ambari and WebHCat
+	* The location of Hadoop files and examples on the local file system
+	* The use of Azure Storage (WASB) instead of HDFS as the default data store
+
+
+[1]: ../HDInsight/hdinsight-hadoop-visual-studio-tools-get-started.md
+
+[hdinsight-provision]: hdinsight-provision-clusters.md
+[hdinsight-admin-powershell]: hdinsight-administer-use-powershell.md
+[hdinsight-upload-data]: hdinsight-upload-data.md
+[hdinsight-use-mapreduce]: hdinsight-use-mapreduce.md
+[hdinsight-use-hive]: hdinsight-use-hive.md
+[hdinsight-use-pig]: hdinsight-use-pig.md
+
+[powershell-download]: http://go.microsoft.com/fwlink/p/?linkid=320376&clcid=0x409
+[powershell-install-configure]: ../install-configure-powershell.md
+[powershell-open]: ../install-configure-powershell.md#Install
+
+[img-hdi-dashboard]: ./media/hdinsight-hadoop-tutorial-get-started-windows/HDI.dashboard.png
+[img-hdi-dashboard-query-select]: ./media/hdinsight-hadoop-tutorial-get-started-windows/HDI.dashboard.query.select.png
+[img-hdi-dashboard-query-select-result]: ./media/hdinsight-hadoop-tutorial-get-started-windows/HDI.dashboard.query.select.result.png
+[img-hdi-dashboard-query-select-result-output]: ./media/hdinsight-hadoop-tutorial-get-started-windows/HDI.dashboard.query.select.result.output.png
+[img-hdi-dashboard-query-browse-output]: ./media/hdinsight-hadoop-tutorial-get-started-windows/HDI.dashboard.query.browse.output.png
+[image-hdi-clusterstatus]: ./media/hdinsight-hadoop-tutorial-get-started-windows/HDI.ClusterStatus.png
+[image-hdi-gettingstarted-powerquery-importdata]: ./media/hdinsight-hadoop-tutorial-get-started-windows/HDI.GettingStarted.PowerQuery.ImportData.png
+[image-hdi-gettingstarted-powerquery-importdata2]: ./media/hdinsight-hadoop-tutorial-get-started-windows/HDI.GettingStarted.PowerQuery.ImportData2.png