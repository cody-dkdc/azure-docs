---
title: 'Tutorial: Create on-demand Hadoop clusters in Azure HDInsight using Data Factory | Microsoft Docs'
description: Learn how to create on-demand Hadoop clusters in HDInsight using Azure Data Factory.
services: hdinsight
documentationcenter: ''
tags: azure-portal
author: spelluru
manager: jhubbard
editor: cgronlun

ms.assetid: 1f3b3a78-4d16-4d99-ba6e-06f7bb185d6a
ms.service: hdinsight
ms.custom: hdinsightactive
ms.devlang: na
<<<<<<< HEAD
ms.topic: article
ms.tgt_pltfrm: na
ms.workload: big-data
ms.date: 05/07/2018
=======
ms.topic: conceptual
ms.date: 07/20/2017
>>>>>>> 32acb2a2
ms.author: spelluru
#Customer intent: As a data worker, I need to create a Hadoop cluster and run Hive jobs on demand

---
# Tutorial: Create on-demand Hadoop clusters in HDInsight using Azure Data Factory
[!INCLUDE [selector](../../includes/hdinsight-create-linux-cluster-selector.md)]

In this article, you learn how to create a Hadoop cluster, on demand, in Azure HDInsight using Azure Data Factory. You then use data pipelines in Azure Data Factory to run Hive jobs and delete the cluster. By the end of this tutorial, you learn how to operationalize a big data job run where cluster creation, job run, and cluster deletion is performed on a schedule.

This tutorial covers the following tasks: 

> [!div class="checklist"]
> * Create an Azure storage account
> * Understand Azure Data Factory activity
> * Create a data factory using Resource Manager template
> * Create a table in Azure SQL database
> * Use Sqoop to export data to Azure SQL database

If you don't have an Azure subscription, [create a free account](https://azure.microsoft.com/free/) before you begin.

## Prerequisites

* Azure PowerShell. For instructions, see [Install and configure Azure PowerShell](https://docs.microsoft.com/powershell/azure/install-azurerm-ps?view=azurermps-5.7.0).

## Create an Azure storage account

In this tutorial, you need three different storage locations:

- A default storage account for the HDInsight cluster
- A storage location for the input data
- A storage location for the output data

Instead of creating three different storage accounts for each of the above requirements, you use just one storage account in this tutorial. You then use different folders in the storage account to serve different purposes. You use an Azure PowerShell script to create the storage account and the folders within it. 

The Azure PowerShell sample script in this section performs the following tasks:

1. Logs in to Azure.
2. Creates an Azure resource group.
3. Creates an Azure Storage account.
4. Creates a Blob container in the storage account
5. Copies the following files to the Blob container:

   * Input data file: [https://hditutorialdata.blob.core.windows.net/adfhiveactivity/inputdata/input.log](https://hditutorialdata.blob.core.windows.net/adfhiveactivity/inputdata/input.log)
   * HiveQL script: [https://hditutorialdata.blob.core.windows.net/adfhiveactivity/script/partitionweblogs.hql](https://hditutorialdata.blob.core.windows.net/adfhiveactivity/script/partitionweblogs.hql)

    These files are already available in another public Blob container. The PowerShell script below makes a copy of these files into the Azure Storage account it creates. These files are required later in this tutorial.


**To create a storage account and copy the files using Azure PowerShell:**
> [!IMPORTANT]
> Specify names for the Azure resource group and the Azure storage account that will be created by the script.
> Write down **resource group name**, **storage account name**, and **storage account key** outputted by the script. You need them in the next section.

```powershell
$resourceGroupName = "<Azure Resource Group Name>"
$storageAccountName = "<Azure Storage Account Name>"
$location = "East US 2"

$sourceStorageAccountName = "hditutorialdata"  
$sourceContainerName = "adfhiveactivity"

$destStorageAccountName = $storageAccountName
$destContainerName = "adfgetstarted" # don't change this value.

####################################
# Connect to Azure
####################################
#region - Connect to Azure subscription
Write-Host "`nConnecting to your Azure subscription ..." -ForegroundColor Green
Login-AzureRmAccount
#endregion

####################################
# Create a resource group, storage, and container
####################################

#region - create Azure resources
Write-Host "`nCreating resource group, storage account and blob container ..." -ForegroundColor Green

New-AzureRmResourceGroup -Name $resourceGroupName -Location $location
New-AzureRmStorageAccount `
    -ResourceGroupName $resourceGroupName `
    -Name $destStorageAccountName `
    -type Standard_LRS `
    -Location $location

$destStorageAccountKey = (Get-AzureRmStorageAccountKey `
    -ResourceGroupName $resourceGroupName `
    -Name $destStorageAccountName)[0].Value

$sourceContext = New-AzureStorageContext `
    -StorageAccountName $sourceStorageAccountName `
    -Anonymous
$destContext = New-AzureStorageContext `
    -StorageAccountName $destStorageAccountName `
    -StorageAccountKey $destStorageAccountKey

New-AzureStorageContainer -Name $destContainerName -Context $destContext
#endregion

####################################
# Copy files
####################################
#region - copy files
Write-Host "`nCopying files ..." -ForegroundColor Green

$blobs = Get-AzureStorageBlob `
    -Context $sourceContext `
    -Container $sourceContainerName

$blobs|Start-AzureStorageBlobCopy `
    -DestContext $destContext `
    -DestContainer $destContainerName

Write-Host "`nCopied files ..." -ForegroundColor Green
Get-AzureStorageBlob -Context $destContext -Container $destContainerName
#endregion

Write-host "`nYou will use the following values:" -ForegroundColor Green
write-host "`nResource group name: $resourceGroupName"
Write-host "Storage Account Name: $destStorageAccountName"
write-host "Storage Account Key: $destStorageAccountKey"

Write-host "`nScript completed" -ForegroundColor Green
```

If you need help with the PowerShell script, see [Using the Azure PowerShell with Azure Storage](../storage/common/storage-powershell-guide-full.md). If you like to use Azure CLI instead, see the [Appendix](#appendix) section for the Azure CLI script.

**To verify the storage account creation**

1. Sign on to the [Azure portal](https://portal.azure.com).
2. Click **Resource groups** on the left pane.
3. Double-click the resource group name you created in your PowerShell script. Use the filter if you have too many resource groups listed.
4. On the **Resources** tile, you see one resource listed unless you share the resource group with other projects. That resource is the storage account with the name you specified earlier. Click the storage account name.
5. Click the **Blobs** tiles.
6. Click the **adfgetstarted** container. You see two folders: **inputdata** and **script**. You also see a **data-factory-hdinsight-on-demand.json** file
7. Open the folder and check the files in the folders. The inputdata contains the input.log file with input data and the script folder contains the HiveQL script file.

## Understand the Azure Data Factory activity

[Azure Data Factory](../data-factory/introduction.md) orchestrates and automates the movement and transformation of data. Azure Data Factory can create an HDInsight Hadoop cluster just-in-time to process an input data slice and delete the cluster when the processing is complete. 

In Azure Data Factory, a data factory can have one or more data pipelines. A data pipeline has one or more activities. There are two types of activities:

* [Data Movement Activities](../data-factory/copy-activity-overview.md) - You use data movement activities (currently, only Copy Activity) to move data from a source data store to a destination data store.
* [Data Transformation Activities](../data-factory/transform-data.md). You use data transformation activities to transform/process data. HDInsight Hive Activity is one of the transformation activities supported by Data Factory. You use the Hive transformation activity in this tutorial.

You configure the Hive activity to create an on-demand HDInsight Hadoop cluster. When the activity runs to process data, here is what happens:

1. An HDInsight Hadoop cluster is automatically created for you just-in-time to process the slice. 

2. The input data is processed by running a HiveQL script on the cluster. In this tutorial, the HiveQL script associated with the hive activity performs the following actions:

    a. Creates an external table that references the raw web log data stored in an Azure Blob storage.

    b. Partitions the raw data by year and month.
    
    c. Stores the partitioned data in the Azure blob storage. 

3. The HDInsight Hadoop cluster is deleted after the processing is complete and the cluster is idle for the configured amount of time (timeToLive setting). If the next data slice is available for processing with in this timeToLive idle time, the same cluster is used to process the slice.  

Here are the sample rows for each month in the raw input file (**input.log**).

```
2014-01-01,02:01:09,SAMPLEWEBSITE,GET,/blogposts/mvc4/step2.png,X-ARR-LOG-ID=2ec4b8ad-3cf0-4442-93ab-837317ece6a1,80,-,1.54.23.196,Mozilla/5.0+(Windows+NT+6.3;+WOW64)+AppleWebKit/537.36+(KHTML,+like+Gecko)+Chrome/31.0.1650.63+Safari/537.36,-,http://weblogs.asp.net/sample/archive/2007/12/09/asp-net-mvc-framework-part-4-handling-form-edit-and-post-scenarios.aspx,\N,200,0,0,53175,871
2014-02-01,02:01:10,SAMPLEWEBSITE,GET,/blogposts/mvc4/step7.png,X-ARR-LOG-ID=d7472a26-431a-4a4d-99eb-c7b4fda2cf4c,80,-,1.54.23.196,Mozilla/5.0+(Windows+NT+6.3;+WOW64)+AppleWebKit/537.36+(KHTML,+like+Gecko)+Chrome/31.0.1650.63+Safari/537.36,-,http://weblogs.asp.net/sample/archive/2007/12/09/asp-net-mvc-framework-part-4-handling-form-edit-and-post-scenarios.aspx,\N,200,0,0,30184,871
2014-03-01,02:01:10,SAMPLEWEBSITE,GET,/blogposts/mvc4/step7.png,X-ARR-LOG-ID=d7472a26-431a-4a4d-99eb-c7b4fda2cf4c,80,-,1.54.23.196,Mozilla/5.0+(Windows+NT+6.3;+WOW64)+AppleWebKit/537.36+(KHTML,+like+Gecko)+Chrome/31.0.1650.63+Safari/537.36,-,http://weblogs.asp.net/sample/archive/2007/12/09/asp-net-mvc-framework-part-4-handling-form-edit-and-post-scenarios.aspx,\N,200,0,0,30184,871
```

Here are the sample rows after the HiveQL script processes the input file. The HiveQL script partitions the raw data by year and month. It creates three output folders based on the previous input. Each folder contains a file with entries from each month.

```
adfgetstarted/partitioneddata/year=2014/month=1/000000_0
adfgetstarted/partitioneddata/year=2014/month=2/000000_0
adfgetstarted/partitioneddata/year=2014/month=3/000000_0
```

> [!NOTE]
> Currently, you can only create HDInsight cluster version 3.2 from Azure Data Factory.


## Create a data factory using Resource Manager template
With the storage account, the input data, and the HiveQL script prepared, you are ready to create an Azure data factory. There are several methods for creating data factory. In this tutorial, you create a data factory by deploying an Azure Resource Manager template.

1. Select the **Deploy to Azure** button below to sign in to Azure and open the Resource Manager template in the Azure portal.. 

    <a href="https://portal.azure.com/#create/Microsoft.Template/uri/https%3A%2F%2Fhditutorialdata.blob.core.windows.net%2Fadfhiveactivity%2Fdata-factory-hdinsight-on-demand.json" target="_blank"><img src="./media/hdinsight-hadoop-create-linux-clusters-adf/deploy-to-azure.png" alt="Deploy to Azure"></a>

2. Enter or select the values as shown in the following screenshot:

    ![Create Azure Data Factory using Resource Manager template](./media/hdinsight-hadoop-create-linux-clusters-adf/hdinsight-data-factory-arm-template.png "Create Azure Data Factory using Resource Manager template")

    Enter or select the following values:
    
    |Property  |Description  |
    |---------|---------|
    |**Subscription**     |  Select your Azure subscription. |
    |**Resource group**     | Select **Use existing** and then select the resource group you created using the PowerShell script. |
    |**Location**     | This is automatically set to the location you specified while creating the resource group earlier. For this tutorial, this is set to **East US 2**. |
    |**Data Factory Name**     | Enter a name for the data factory. This name must be globally unique. |
    |**Storage account name**     | Enter the name of the storage account you created using the PowerShell script earlier. |
    |**Storage account key**     | Enter the storage account key that you got as the output of the PowerShell script|

3. Select **I agree to the terms and conditions stated above** and **Pin to dashboard**, and then select **Purchase**. You shall see a new tile titled **Submitting deployment** on the portal dashboard. Creating a data factory might take anywhere between 2 to 4 minutes.

    ![Template deployment progress](./media/hdinsight-hadoop-create-linux-clusters-adf/deployment-progress-tile.png "Template deployment progress") 
 
4. Once the data factory is created, the caption of the tile is changed to the resource group name you specified. The tile also lists the data factory that is created within the resource group. 
   
    ![Azure Data Factory resource group](./media/hdinsight-hadoop-create-linux-clusters-adf/data-factory-resource-group.png "Azure Data Factory resource group")

5. Click the name of your data factory.

6. In the Data Factory blade, click the **Diagram** tile. The diagram shows one activity with an input dataset, and an output dataset:

    ![Azure Data Factory HDInsight on-demand Hive activity pipeline diagram](./media/hdinsight-hadoop-create-linux-clusters-adf/hdinsight-adf-pipeline-diagram.png)

    The names are defined in the Resource Manager template.
9. Double-click **AzureBlobOutput**.
10. On the **Recent updated slices**, you shall see one slice. If the status is **In progress**, wait until it is changed to **Ready**. It usually takes about **20 minutes** to create an HDInsight cluster.

### Check the data factory output

1. Use the same procedure in the last session to check the containers of the adfgetstarted container. There are two new containers in addition to **adfgetsarted**:

   * A container with name that follows the pattern: `adf<yourdatafactoryname>-linkedservicename-datetimestamp`. This container is the default container for the HDInsight cluster.
   * adfjobs: This container is the container for the ADF job logs.

     The data factory output is stored in **afgetstarted** as you configured in the Resource Manager template.
2. Click **adfgetstarted**.
3. Double-click **partitioneddata**. You see a **year=2014** folder because all the web logs are dated in year 2014.

    ![Azure Data Factory HDInsight on-demand Hive activity pipeline output](./media/hdinsight-hadoop-create-linux-clusters-adf/hdinsight-adf-output-year.png)

    If you drill down the list, you shall see three folders for January, February, and March. And there is a log for each month.

    ![Azure Data Factory HDInsight on-demand Hive activity pipeline output](./media/hdinsight-hadoop-create-linux-clusters-adf/hdinsight-adf-output-month.png)

## Data Factory entities in the template
Here is how the top-level Resource Manager template for a data factory looks like:

```json
{
    "contentVersion": "1.0.0.0",
    "$schema": "http://schema.management.azure.com/schemas/2015-01-01/deploymentTemplate.json#",
    "parameters": { ...
    },
    "variables": { ...
    },
    "resources": [
        {
            "name": "[parameters('dataFactoryName')]",
            "apiVersion": "[variables('apiVersion')]",
            "type": "Microsoft.DataFactory/datafactories",
            "location": "westus",
            "resources": [
                { ... },
                { ... },
                { ... },
                { ... }
            ]
        }
    ]
}
```

### Define data factory
You define a data factory in the Resource Manager template as shown in the following sample:  

```json
"resources": [
{
	"name": "[parameters('dataFactoryName')]",
    "apiVersion": "[variables('apiVersion')]",
    "type": "Microsoft.DataFactory/datafactories",
    "location": "westus",
}
```
The dataFactoryName is the name of the data factory you specify when you deploy the template. Data factory is currently only supported in the East US, West US, and North Europe regions.

### Defining entities within the data factory
The following Data Factory entities are defined in the JSON template:

* [Azure Storage linked service](#azure-storage-linked-service)
* [HDInsight on-demand linked service](#hdinsight-on-demand-linked-service)
* [Azure blob input dataset](#azure-blob-input-dataset)
* [Azure blob output dataset](#azure-blob-output-dataset)
* [Data pipeline with a copy activity](#data-pipeline)

#### Azure Storage linked service
The Azure Storage linked service links your Azure storage account to the data factory. In this tutorial, the same storage account is used as the default HDInsight storage account, input data storage, and output data storage. Therefore, you define only one Azure Storage linked service. In the linked service definition, you specify the name and key of your Azure storage account. See [Azure Storage linked service](../data-factory/connector-azure-blob-storage.md) for details about JSON properties used to define an Azure Storage linked service.

```json
{
    "name": "[variables('storageLinkedServiceName')]",
    "type": "linkedservices",
    "dependsOn": [ "[concat('Microsoft.DataFactory/dataFactories/', parameters('dataFactoryName'))]" ],
    "apiVersion": "[variables('apiVersion')]",
    "properties": {
        "type": "AzureStorage",
        "typeProperties": {
            "connectionString": "[concat('DefaultEndpointsProtocol=https;AccountName=',parameters('storageAccountName'),';AccountKey=',parameters('storageAccountKey'))]"
        }
    }
}
```
The **connectionString** uses the storageAccountName and storageAccountKey parameters. You specify values for these parameters while deploying the template.  

#### HDInsight on-demand linked service
In the on-demand HDInsight linked service definition, you specify values for configuration parameters that are used by the Data Factory service to create a HDInsight Hadoop cluster at runtime. See [Compute linked services](../data-factory/compute-linked-services.md#azure-hdinsight-on-demand-linked-service) article for details about JSON properties used to define an HDInsight on-demand linked service.  

```json

{
    "type": "linkedservices",
    "name": "[variables('hdInsightOnDemandLinkedServiceName')]",
    "dependsOn": [
        "[concat('Microsoft.DataFactory/dataFactories/', parameters('dataFactoryName'))]",
        "[concat('Microsoft.DataFactory/dataFactories/', parameters('dataFactoryName'), '/linkedservices/', variables('storageLinkedServiceName'))]"
    ],
    "apiVersion": "[variables('apiVersion')]",
    "properties": {
        "type": "HDInsightOnDemand",
        "typeProperties": {
            "version": "3.5",
            "clusterSize": 1,
            "timeToLive": "00:05:00",
            "osType": "Linux",
            "sshUserName": "myuser",                            
            "sshPassword": "MyPassword!",
            "linkedServiceName": "[variables('storageLinkedServiceName')]"
        }
    }
}
```
Note the following points:

* The Data Factory creates a **Linux-based** HDInsight cluster for you.
* The HDInsight Hadoop cluster is created in the same region as the storage account.
* Notice the *timeToLive* setting. The data factory deletes the cluster automatically after the cluster is being idle for 30 minutes.
* The HDInsight cluster creates a **default container** in the blob storage you specified in the JSON (**linkedServiceName**). HDInsight does not delete this container when the cluster is deleted. This behavior is by design. With on-demand HDInsight linked service, a HDInsight cluster is created every time a slice needs to be processed unless there is an existing live cluster (**timeToLive**) and is deleted when the processing is done.

See [On-demand HDInsight Linked Service](../data-factory/compute-linked-services.md#azure-hdinsight-on-demand-linked-service) for details.

> [!IMPORTANT]
> As more slices are processed, you see many containers in your Azure blob storage. If you do not need them for troubleshooting of the jobs, you may want to delete them to reduce the storage cost. The names of these containers follow a pattern: "adf**yourdatafactoryname**-**linkedservicename**-datetimestamp". Use tools such as [Microsoft Storage Explorer](http://storageexplorer.com/) to delete containers in your Azure blob storage.

#### Azure blob input dataset
In the input dataset definition, you specify the names of blob container, folder, and file that contains the input data. See [Azure Blob dataset properties](../data-factory/connector-azure-blob-storage.md) for details about JSON properties used to define an Azure Blob dataset.

```json

{
    "type": "datasets",
    "name": "[variables('blobInputDatasetName')]",
    "dependsOn": [
        "[concat('Microsoft.DataFactory/dataFactories/', parameters('dataFactoryName'))]",
        "[concat('Microsoft.DataFactory/dataFactories/', parameters('dataFactoryName'), '/linkedServices/', variables('storageLinkedServiceName'))]"
    ],
    "apiVersion": "[variables('apiVersion')]",
	"properties": {
		"type": "AzureBlob",
		"linkedServiceName": "[variables('storageLinkedServiceName')]",
		"typeProperties": {
			"fileName": "input.log",
			"folderPath": "adfgetstarted/inputdata",
			"format": {
				"type": "TextFormat",
				"columnDelimiter": ","
			}
		},
		"availability": {
			"frequency": "Month",
			"interval": 1
		},
		"external": true,
		"policy": {}
	}
}

```

Notice the following specific settings in the JSON definition:

```json
"fileName": "input.log",
"folderPath": "adfgetstarted/inputdata",
```

#### Azure Blob output dataset
In the output dataset definition, you specify the names of blob container and folder that holds the output data. See [Azure Blob dataset properties](../data-factory/connector-azure-blob-storage.md) for details about JSON properties used to define an Azure Blob dataset.  

```json

{
    "type": "datasets",
    "name": "[variables('blobOutputDatasetName')]",
    "dependsOn": [
        "[concat('Microsoft.DataFactory/dataFactories/', parameters('dataFactoryName'))]",
        "[concat('Microsoft.DataFactory/dataFactories/', parameters('dataFactoryName'), '/linkedServices/', variables('storageLinkedServiceName'))]"
    ],
    "apiVersion": "[variables('apiVersion')]",
	"properties": {
		"type": "AzureBlob",
		"linkedServiceName": "[variables('storageLinkedServiceName')]",
		"typeProperties": {
			"folderPath": "adfgetstarted/partitioneddata",
			"format": {
				"type": "TextFormat",
				"columnDelimiter": ","
			}
		},
		"availability": {
			"frequency": "Month",
			"interval": 1,
			"style": "EndOfInterval"
		}
	}
}
```

The folderPath specifies the path to the folder that holds the output data:

```json
"folderPath": "adfgetstarted/partitioneddata",
```

The [dataset availability](../data-factory/concepts-datasets-linked-services.md) setting is as follows:

```json
"availability": {
    "frequency": "Month",
    "interval": 1,
    "style": "EndOfInterval"
},
```

In Azure Data Factory, output dataset availability drives the pipeline. In this example, the slice is produced monthly on the last day of month (EndOfInterval). 

#### Data pipeline
You define a pipeline that transforms data by running Hive script on an on-demand Azure HDInsight cluster. See [Pipeline JSON](../data-factory/concepts-pipelines-activities.md) for descriptions of JSON elements used to define a pipeline in this example.

```json
{
    "type": "datapipelines",
    "name": "[parameters('dataFactoryName')]",
    "dependsOn": [
        "[concat('Microsoft.DataFactory/dataFactories/', parameters('dataFactoryName'))]",
        "[concat('Microsoft.DataFactory/dataFactories/', parameters('dataFactoryName'), '/linkedServices/', variables('storageLinkedServiceName'))]",
        "[concat('Microsoft.DataFactory/dataFactories/', parameters('dataFactoryName'), '/linkedServices/', variables('hdInsightOnDemandLinkedServiceName'))]",
        "[concat('Microsoft.DataFactory/dataFactories/', parameters('dataFactoryName'), '/datasets/', variables('blobInputDatasetName'))]",
        "[concat('Microsoft.DataFactory/dataFactories/', parameters('dataFactoryName'), '/datasets/', variables('blobOutputDatasetName'))]"
    ],
    "apiVersion": "[variables('apiVersion')]",
    "properties": {
        "description": "Azure Data Factory pipeline with an Hadoop Hive activity",
        "activities": [
            {
                "type": "HDInsightHive",
                "typeProperties": {
                    "scriptPath": "adfgetstarted/script/partitionweblogs.hql",
                    "scriptLinkedService": "[variables('storageLinkedServiceName')]",
                    "defines": {
                        "inputtable": "[concat('wasb://adfgetstarted@', parameters('storageAccountName'), '.blob.core.windows.net/inputdata')]",
                        "partitionedtable": "[concat('wasb://adfgetstarted@', parameters('storageAccountName'), '.blob.core.windows.net/partitioneddata')]"
                    }
                },
                "inputs": [
                    {
                        "name": "AzureBlobInput"
                    }
                ],
                "outputs": [
                    {
                        "name": "AzureBlobOutput"
                    }
                ],
                "policy": {
                    "concurrency": 1,
                    "retry": 3
                },
                "name": "RunSampleHiveActivity",
                "linkedServiceName": "HDInsightOnDemandLinkedService"
            }
        ],
        "start": "2016-01-01T00:00:00Z",
        "end": "2016-01-31T00:00:00Z",
        "isPaused": false
    }
}
```

The pipeline contains one activity, HDInsightHive activity. As both start and end dates are in January 2016, data for only one month (a slice) is processed. Both *start* and *end* of the activity have a past date, so the Data Factory processes data for the month immediately. If the end is a future date, the data factory creates another slice when the time comes. For more information, see [Data Factory Scheduling and Execution](../data-factory/v1/data-factory-scheduling-and-execution.md).

## Clean up the tutorial

### Delete the blob containers created by on-demand HDInsight cluster
With on-demand HDInsight linked service, an HDInsight cluster is created every time a slice needs to be processed unless there is an existing live cluster (timeToLive); and the cluster is deleted when the processing is done. For each cluster, Azure Data Factory creates a blob container in the Azure blob storage used as the default stroage account for the cluster. Even though HDInsight cluster is deleted, the default blob storage container and the associated storage account are not deleted. This behavior is by design. As more slices are processed, you see many containers in your Azure blob storage. If you do not need them for troubleshooting of the jobs, you may want to delete them to reduce the storage cost. The names of these containers follow a pattern: `adfyourdatafactoryname-linkedservicename-datetimestamp`.

Delete the **adfjobs** and **adfyourdatafactoryname-linkedservicename-datetimestamp** folders. The adfjobs container contains job logs from Azure Data Factory.

### Delete the resource group
[Azure Resource Manager](../azure-resource-manager/resource-group-overview.md) is used to deploy, manage, and monitor your solution as a group.  Deleting a resource group deletes all the components inside the group.  

1. Sign on to the [Azure portal](https://portal.azure.com).
2. Click **Resource groups** on the left pane.
3. Click the resource group name you created in your PowerShell script. Use the filter if you have too many resource groups listed. It opens the resource group in a new blade.
4. On the **Resources** tile, you shall have the default storage account and the data factory listed unless you share the resource group with other projects.
5. Click **Delete** on the top of the blade. Doing so deletes the storage account and the data stored in the storage account.
6. Enter the resource group name to confirm deletion, and then click **Delete**.

In case you don't want to delete the storage account when you delete the resource group, consider the following architecture by separating the business data from the default storage account. In this case, you have one resource group for the storage account with the business data, and the other resource group for the default storage account for HDInsight linked service and the data factory. When you delete the second resource group, it does not impact the business data storage account. To do so:

* Add the following to the top-level resource group along with the Microsoft.DataFactory/datafactories resource in your Resource Manager template. It creates a storage account:

	```json
    {
        "name": "[parameters('defaultStorageAccountName')]",
        "type": "Microsoft.Storage/storageAccounts",
        "location": "[parameters('location')]",
        "apiVersion": "[variables('defaultApiVersion')]",
        "dependsOn": [ ],
        "tags": {

        },
        "properties": {
            "accountType": "Standard_LRS"
        }
    },
	```
* Add a new linked service point to the new storage account:

	```json
    {
        "dependsOn": [ "[concat('Microsoft.DataFactory/dataFactories/', parameters('dataFactoryName'))]" ],
        "type": "linkedservices",
        "name": "[variables('defaultStorageLinkedServiceName')]",
        "apiVersion": "[variables('apiVersion')]",
        "properties": {
            "type": "AzureStorage",
            "typeProperties": {
                "connectionString": "[concat('DefaultEndpointsProtocol=https;AccountName=',parameters('defaultStorageAccountName'),';AccountKey=',listKeys(resourceId('Microsoft.Storage/storageAccounts', variables('defaultStorageAccountName')), variables('defaultApiVersion')).key1)]"
            }
        }
    },
	```
* Configure the HDInsight ondemand linked service with an additional dependsOn and an additionalLinkedServiceNames:

	```json
    {
        "dependsOn": [
            "[concat('Microsoft.DataFactory/dataFactories/', parameters('dataFactoryName'))]",
            "[concat('Microsoft.DataFactory/dataFactories/', parameters('dataFactoryName'), '/linkedservices/', variables('defaultStorageLinkedServiceName'))]",
            "[concat('Microsoft.DataFactory/dataFactories/', parameters('dataFactoryName'), '/linkedservices/', variables('storageLinkedServiceName'))]"

        ],
        "type": "linkedservices",
        "name": "[variables('hdInsightOnDemandLinkedServiceName')]",
        "apiVersion": "[variables('apiVersion')]",
        "properties": {
            "type": "HDInsightOnDemand",
            "typeProperties": {
            	"version": "3.5",
	            "clusterSize": 1,
    	        "timeToLive": "00:05:00",
    	        "osType": "Linux",
                "sshUserName": "myuser",                            
                "sshPassword": "MyPassword!",
                "linkedServiceName": "[variables('storageLinkedServiceName')]",
                "additionalLinkedServiceNames": "[variables('defaultStorageLinkedServiceName')]"
            }
        }
    },            
	```
## Next steps
In this article, you have learned how to use Azure Data Factory to create on-demand HDInsight cluster to process Hive jobs. To read more:

* [Hadoop tutorial: Get started using Linux-based Hadoop in HDInsight](hadoop/apache-hadoop-linux-tutorial-get-started.md)
* [Create Linux-based Hadoop clusters in HDInsight](hdinsight-hadoop-provision-linux-clusters.md)
* [HDInsight documentation](https://azure.microsoft.com/documentation/services/hdinsight/)
* [Data factory documentation](https://azure.microsoft.com/documentation/services/data-factory/)

## Appendix

### Azure CLI script
You can use Azure CLI instead of using Azure PowerShell to do the tutorial. To use Azure CLI, first install Azure CLI as per the following instructions:

[!INCLUDE [use-latest-version](../../includes/hdinsight-use-latest-cli.md)]

#### Use Azure CLI to prepare the storage and copy the files

```
azure login

azure config mode arm

azure group create --name "<Azure Resource Group Name>" --location "East US 2"

azure storage account create --resource-group "<Azure Resource Group Name>" --location "East US 2" --type "LRS" <Azure Storage Account Name>

azure storage account keys list --resource-group "<Azure Resource Group Name>" "<Azure Storage Account Name>"
azure storage container create "adfgetstarted" --account-name "<Azure Storage AccountName>" --account-key "<Azure Storage Account Key>"

azure storage blob copy start "https://hditutorialdata.blob.core.windows.net/adfhiveactivity/inputdata/input.log" --dest-account-name "<Azure Storage Account Name>" --dest-account-key "<Azure Storage Account Key>" --dest-container "adfgetstarted"
azure storage blob copy start "https://hditutorialdata.blob.core.windows.net/adfhiveactivity/script/partitionweblogs.hql" --dest-account-name "<Azure Storage Account Name>" --dest-account-key "<Azure Storage Account Key>" --dest-container "adfgetstarted"
```

The container name is *adfgetstarted*. Keep it as it is. Otherwise you need to update the Resource Manager template. If you need help with this CLI script, see [Using the Azure CLI with Azure Storage](../storage/common/storage-azure-cli.md).<|MERGE_RESOLUTION|>--- conflicted
+++ resolved
@@ -12,15 +12,8 @@
 ms.service: hdinsight
 ms.custom: hdinsightactive
 ms.devlang: na
-<<<<<<< HEAD
-ms.topic: article
-ms.tgt_pltfrm: na
-ms.workload: big-data
+ms.topic: conceptual
 ms.date: 05/07/2018
-=======
-ms.topic: conceptual
-ms.date: 07/20/2017
->>>>>>> 32acb2a2
 ms.author: spelluru
 #Customer intent: As a data worker, I need to create a Hadoop cluster and run Hive jobs on demand
 
