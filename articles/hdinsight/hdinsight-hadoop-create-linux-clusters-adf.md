--- conflicted
+++ resolved
@@ -3,17 +3,6 @@
 description: Learn how to create on-demand Apache Hadoop clusters in HDInsight using Azure Data Factory.
 author: hrasheed-msft
 ms.reviewer: jasonh
-<<<<<<< HEAD
-
-ms.service: hdinsight
-ms.custom: hdinsightactive
-ms.topic: conceptual
-ms.date: 12/29/2018
-ms.author: hrasheed
-#Customer intent: As a data worker, I need to create a Hadoop cluster and run Hive jobs on demand
-
----
-=======
 ms.author: hrasheed
 ms.service: hdinsight
 ms.topic: conceptual
@@ -21,7 +10,6 @@
 #Customer intent: As a data worker, I need to create a Hadoop cluster and run Hive jobs on demand
 ---
 
->>>>>>> 6a383dfd
 # Tutorial: Create on-demand Apache Hadoop clusters in HDInsight using Azure Data Factory
 [!INCLUDE [selector](../../includes/hdinsight-create-linux-cluster-selector.md)]
 
@@ -43,28 +31,6 @@
 
 ## Prerequisites
 
-<<<<<<< HEAD
-[!INCLUDE [updated-for-az](../../includes/updated-for-az.md)]
-
-- Azure PowerShell. For instructions, see [Install and configure Azure PowerShell](https://docs.microsoft.com/powershell/azure/install-az-ps).
-
-- An Azure Active Directory service principal. Once you have created the service principal, be sure to retrieve the **application ID** and **authentication key** using the instructions in the linked article. You need these values later in this tutorial. Also, make sure the service principal is a member of the *Contributor* role of the subscription or the resource group in which the cluster is created. For instructions to retrieve the required values and assign the right roles, see [Create an Azure Active Directory service principal](../active-directory/develop/howto-create-service-principal-portal.md).
-
-## Create an Azure storage account
-
-In this section, you create a storage account that will be used as the default storage for the HDInsight cluster you create on-demand. This storage account also contains the sample [HiveQL](https://cwiki.apache.org/confluence/display/Hive/LanguageManual) script (**hivescript.hql**) that you use to simulate a sample [Apache Hive](https://hive.apache.org/) job that runs on the cluster.
-
-This section uses an Azure PowerShell script to create the storage account and copy over the required files within the storage account. The Azure PowerShell sample script in this section performs the following tasks:
-
-1. Logs in to Azure.
-1. Creates an Azure resource group.
-1. Creates an Azure Storage account.
-1. Creates a Blob container in the storage account
-1. Copies the sample HiveQL script (**hivescript.hql**) the Blob container. The script is available at [https://hditutorialdata.blob.core.windows.net/adfv2hiveactivity/hivescripts/hivescript.hql](https://hditutorialdata.blob.core.windows.net/adfhiveactivity/script/partitionweblogs.hql). The sample script is already available in another public Blob container. The PowerShell script below makes a copy of these files into the Azure Storage account it creates.
-
-
-**To create a storage account and copy the files using Azure PowerShell:**
-=======
 * The PowerShell [Az Module](https://docs.microsoft.com/powershell/azure/overview) installed.
 
 * An Azure Active Directory service principal. Once you have created the service principal, be sure to retrieve the **application ID** and **authentication key** using the instructions in the linked article. You need these values later in this tutorial. Also, make sure the service principal is a member of the *Contributor* role of the subscription or the resource group in which the cluster is created. For instructions to retrieve the required values and assign the right roles, see [Create an Azure Active Directory service principal](../active-directory/develop/howto-create-service-principal-portal.md).
@@ -86,7 +52,6 @@
 
 **To create a storage account and copy the files using Azure PowerShell:**
 
->>>>>>> 6a383dfd
 > [!IMPORTANT]  
 > Specify names for the Azure resource group and the Azure storage account that will be created by the script.
 > Write down **resource group name**, **storage account name**, and **storage account key** outputted by the script. You need them in the next section.
@@ -94,11 +59,7 @@
 ```powershell
 $resourceGroupName = "<Azure Resource Group Name>"
 $storageAccountName = "<Azure Storage Account Name>"
-<<<<<<< HEAD
-$location = "East US 2"
-=======
 $location = "East US"
->>>>>>> 6a383dfd
 
 $sourceStorageAccountName = "hditutorialdata"  
 $sourceContainerName = "adfv2hiveactivity"
@@ -111,15 +72,11 @@
 ####################################
 #region - Connect to Azure subscription
 Write-Host "`nConnecting to your Azure subscription ..." -ForegroundColor Green
-<<<<<<< HEAD
-Login-AzAccount
-=======
 $sub = Get-AzSubscription -ErrorAction SilentlyContinue
 if(-not($sub))
 {
     Connect-AzAccount
 }
->>>>>>> 6a383dfd
 #endregion
 
 ####################################
@@ -129,14 +86,6 @@
 #region - create Azure resources
 Write-Host "`nCreating resource group, storage account and blob container ..." -ForegroundColor Green
 
-<<<<<<< HEAD
-New-AzResourceGroup -Name $resourceGroupName -Location $location
-New-AzStorageAccount `
-    -ResourceGroupName $resourceGroupName `
-    -Name $destStorageAccountName `
-    -type Standard_LRS `
-    -Location $location
-=======
 New-AzResourceGroup `
     -Name $resourceGroupName `
     -Location $location
@@ -148,7 +97,6 @@
     -Location $location `
     -SkuName Standard_LRS `
     -EnableHttpsTrafficOnly 1
->>>>>>> 6a383dfd
 
 $destStorageAccountKey = (Get-AzStorageAccountKey `
     -ResourceGroupName $resourceGroupName `
@@ -157,21 +105,14 @@
 $sourceContext = New-AzStorageContext `
     -StorageAccountName $sourceStorageAccountName `
     -Anonymous
-<<<<<<< HEAD
-=======
-
->>>>>>> 6a383dfd
+
 $destContext = New-AzStorageContext `
     -StorageAccountName $destStorageAccountName `
     -StorageAccountKey $destStorageAccountKey
 
-<<<<<<< HEAD
-New-AzStorageContainer -Name $destContainerName -Context $destContext
-=======
 New-AzStorageContainer `
     -Name $destContainerName `
     -Context $destContext
->>>>>>> 6a383dfd
 #endregion
 
 ####################################
@@ -189,13 +130,9 @@
     -DestContainer $destContainerName
 
 Write-Host "`nCopied files ..." -ForegroundColor Green
-<<<<<<< HEAD
-Get-AzStorageBlob -Context $destContext -Container $destContainerName
-=======
 Get-AzStorageBlob `
     -Context $destContext `
     -Container $destContainerName
->>>>>>> 6a383dfd
 #endregion
 
 Write-host "`nYou will use the following values:" -ForegroundColor Green
@@ -209,21 +146,12 @@
 **To verify the storage account creation**
 
 1. Sign on to the [Azure portal](https://portal.azure.com).
-<<<<<<< HEAD
-1. Select **Resource groups** on the left pane.
-1. Double-click the resource group name you created in your PowerShell script. Use the filter if you have too many resource groups listed.
-1. On the **Resources** tile, you see one resource listed unless you share the resource group with other projects. That resource is the storage account with the name you specified earlier. Select the storage account name.
-1. Select the **Blobs** tiles.
-1. Select the **adfgetstarted** container. You see a folder called **hivescripts**.
-1. Open the folder and make sure it contains the sample script file, **hivescript.hql**.
-=======
 2. Select **Resource groups** on the left pane.
 3. Select the resource group name you created in your PowerShell script. Use the filter if you have too many resource groups listed.
 4. On the **Resources** tile, you see one resource listed unless you share the resource group with other projects. That resource is the storage account with the name you specified earlier. Select the storage account name.
 5. Select the **Blobs** tiles.
 6. Select the **adfgetstarted** container. You see a folder called **hivescripts**.
 7. Open the folder and make sure it contains the sample script file, **hivescript.hql**.
->>>>>>> 6a383dfd
 
 ## Understand the Azure Data Factory activity
 
@@ -238,48 +166,6 @@
 
 1. An HDInsight Hadoop cluster is automatically created for you just-in-time to process the slice. 
 
-<<<<<<< HEAD
-1. The input data is processed by running a HiveQL script on the cluster. In this tutorial, the HiveQL script associated with the hive activity performs the following actions:
-    
-    - Uses the existing table (*hivesampletable*) to create another table **HiveSampleOut**.
-    - Populates the **HiveSampleOut** table with only specific columns from the original *hivesampletable*.
-    
-1. The HDInsight Hadoop cluster is deleted after the processing is complete and the cluster is idle for the configured amount of time (timeToLive setting). If the next data slice is available for processing with in this timeToLive idle time, the same cluster is used to process the slice.  
-
-## Create a data factory
-
-1. Log in to the [Azure portal](https://portal.azure.com/).
-
-1. From the left menu, select **+ Create a resource**.
-
-1. Under **Azure Marketplace**, select **Analytics**.
-
-1.  Under **Featured**, select **Data Factory**.
-
-    ![Azure Data Factory on the portal](./media/hdinsight-hadoop-create-linux-clusters-adf/data-factory-azure-portal.png "Azure Data Factory on the portal")
-
-1. Enter or select the values as shown in the following screenshot:
-
-    ![Create Azure Data Factory using Azure portal](./media/hdinsight-hadoop-create-linux-clusters-adf/create-data-factory-portal.png "Create Azure Data Factory using Azure portal")
-
-    Enter or select the following values:
-    
-    |Property  |Description  |
-    |---------|---------|
-    |**Name** |  Enter a name for the data factory. This name must be globally unique.|
-    |**Subscription**     |  Select your Azure subscription. |
-    |**Resource group**     | Select **Use existing** and then select the resource group you created using the PowerShell script. |
-    |**Version**     | Select **V2** |
-    |**Location**     | The location is automatically set to the location you specified while creating the resource group earlier. For this tutorial, the location is set to **East US**. |
-    
-
-1. Select **Create**. Creating a data factory might take anywhere between 2 to 4 minutes.
-
-
-1. Once the data factory is created you will receive a **Deployment succeeded** notification with a **Go to resource** button.  Select **Go to resource** to open the Data Factory default view.
-
-1. Select **Author & Monitor** to launch the Azure Data Factory authoring and monitoring portal.
-=======
 2. The input data is processed by running a HiveQL script on the cluster. In this tutorial, the HiveQL script associated with the hive activity performs the following actions:
 
     - Uses the existing table (*hivesampletable*) to create another table **HiveSampleOut**.
@@ -312,7 +198,6 @@
 5. Once the data factory is created, you will receive a **Deployment succeeded** notification with a **Go to resource** button.  Select **Go to resource** to open the Data Factory default view.
 
 6. Select **Author & Monitor** to launch the Azure Data Factory authoring and monitoring portal.
->>>>>>> 6a383dfd
 
     ![Azure Data Factory overview](./media/hdinsight-hadoop-create-linux-clusters-adf/data-factory-portal-overview.png "Azure Data Factory overview")
 
@@ -323,23 +208,6 @@
 - An **Azure Storage linked service** that links an Azure storage account to the data factory. This storage is used by the on-demand HDInsight cluster. It also contains the Hive script that is run on the cluster.
 - An **on-demand HDInsight linked service**. Azure Data Factory automatically creates an HDInsight cluster and runs the Hive script. It then deletes the HDInsight cluster after the cluster is idle for a preconfigured time.
 
-<<<<<<< HEAD
-###  Create an Azure Storage linked service
-
-1. From the left pane of the **Let's get started** page, select the **Edit** icon.
-
-    ![Create an Azure Data Factory linked service](./media/hdinsight-hadoop-create-linux-clusters-adf/data-factory-edit-tab.png "Create an Azure Data Factory linked service")
-
-1. Select **Connections** from the bottom-left corner of the window and then select **+New**.
-
-    ![Create connections in Azure Data Factory](./media/hdinsight-hadoop-create-linux-clusters-adf/data-factory-create-new-connection.png "Create connections in Azure Data Factory")
-
-1. In the **New Linked Service** dialog box, select **Azure Blob Storage** and then select **Continue**.
-
-    ![Create Azure Storage linked service for Data Factory](./media/hdinsight-hadoop-create-linux-clusters-adf/hdinsight-data-factory-storage-linked-service.png "Create Azure Storage linked service for Data Factory")
-
-1. Provide a name for the storage linked service, select the Azure Storage account you created as part of the PowerShell script, and then select **Finish**.
-=======
 ### Create an Azure Storage linked service
 
 1. From the left pane of the **Let's get started** page, select the **Author** icon.
@@ -363,7 +231,6 @@
     |Storage account name |Select the Azure Storage account you created as part of the PowerShell script.|
 
     Then select **Finish**.
->>>>>>> 6a383dfd
 
     ![Provide name for Azure Storage linked service](./media/hdinsight-hadoop-create-linux-clusters-adf/hdinsight-data-factory-storage-linked-service-details.png "Provide name for Azure Storage linked service")
 
@@ -371,33 +238,6 @@
 
 1. Select the **+ New** button again to create another linked service.
 
-<<<<<<< HEAD
-1. In the **New Linked Service** window, select **Compute** > **Azure HDInsight**, and then select **Continue**.
-
-    ![Create HDInsight linked service for Azure Data Factory](./media/hdinsight-hadoop-create-linux-clusters-adf/hdinsight-data-factory-linked-service.png "Create HDInsight linked service for Azure Data Factory")
-
-1. In the **New Linked Service** window, provide the required values.
-
-    ![Provide values for HDInsight linked service](./media/hdinsight-hadoop-create-linux-clusters-adf/hdinsight-data-factory-linked-service-details.png "Provide values for HDInsight linked service")
-
-    Enter the following values and leave the rest as default.
-
-    | Property | Description |
-    | --- | --- |
-    | Name | Enter a name for the HDInsight linked service |
-    | Type | Select **On-demand HDInsight** |
-    | Azure Storage Linked Service | Select the Storage linked service you created earlier. |
-    | Cluster type | Select **hadoop** |
-    | Time to live | Provide the duration for which you want the HDInsight cluster to be available before being automatically deleted.|
-    | Service principal ID | Provide the application ID of the Azure Active Directory service principal you created as part of the prerequisites |
-    | Service principal key | Provide the authentication key for the Azure Active Directory service principal |
-    | Cluster name prefix | Provide a value that will be prefixed to all the cluster types that are created by the data factory |
-    | Resource group | Select the resource group you created as part of the PowerShell script you used earlier| 
-    | Cluster SSH user name | Enter an SSH user name |
-    | Cluster SSH password | Provide a password for the SSH user |
-
-    Select **Finish**.
-=======
 2. In the **New Linked Service** window, select the **Compute** tab.
 
 3. Select **Azure HDInsight**, and then select **Continue**.
@@ -427,7 +267,6 @@
     Then select **Finish**.
 
     ![Provide values for HDInsight linked service](./media/hdinsight-hadoop-create-linux-clusters-adf/hdinsight-data-factory-linked-service-details.png "Provide values for HDInsight linked service")
->>>>>>> 6a383dfd
 
 ## Create a pipeline
 
@@ -435,43 +274,23 @@
 
     ![Create a pipeline in Azure Data Factory](./media/hdinsight-hadoop-create-linux-clusters-adf/hdinsight-data-factory-create-pipeline.png "Create a pipeline in Azure Data Factory")
 
-<<<<<<< HEAD
-1. In the **Activities** toolbox, expand **HDInsight**, and drag the **Hive** activity to the pipeline designer surface. In the **General** tab, provide a name for the activity.
+2. In the **Activities** toolbox, expand **HDInsight**, and drag the **Hive** activity to the pipeline designer surface. In the **General** tab, provide a name for the activity.
 
     ![Add activities to Data Factory pipeline](./media/hdinsight-hadoop-create-linux-clusters-adf/hdinsight-data-factory-add-hive-pipeline.png "Add activities to Data Factory pipeline")
 
-1. Make sure you have the Hive activity selected, select the **HDI Cluster** tab, and from the **HDInsight Linked Service** drop-down, select the linked service you created earlier for HDInsight.
+3. Make sure you have the Hive activity selected, select the **HDI Cluster** tab, and from the **HDInsight Linked Service** drop-down list, select the linked service you created earlier, **HDinightLinkedService**, for HDInsight.
 
     ![Provide HDInsight cluster details for the pipeline](./media/hdinsight-hadoop-create-linux-clusters-adf/hdinsight-hive-activity-select-hdinsight-linked-service.png "Provide HDInsight cluster details for the pipeline")
 
-1. Select the **Script** tab and complete the following steps:
-    
-    1. For **Script Linked Service**, select **HDIStorageLinkedService**. This value is the storage linked service you created earlier.
-    
+4. Select the **Script** tab and complete the following steps:
+
+    1. For **Script Linked Service**, select **HDIStorageLinkedService** from the drop-down list. This value is the storage linked service you created earlier.
+
     1. For **File Path**, select **Browse Storage** and navigate to the location where the sample Hive script is available. If you ran the PowerShell script earlier, this location should be `adfgetstarted/hivescripts/hivescript.hql`.
-    
+
         ![Provide Hive script details for the pipeline](./media/hdinsight-hadoop-create-linux-clusters-adf/hdinsight-data-factory-provide-script-path.png "Provide Hive script details for the pipeline")
-    
-    1. Under **Advanced** > **Parameters**, select **Auto-fill from script**. This option looks for any parameters in the Hive script that require values at runtime. The script you use (**hivescript.hql**) has an **Output** parameter. Provide the value in the format `wasb://<Container>@<StorageAccount>.blob.core.windows.net/outputfolder/` to point to an existing folder on your Azure Storage. The path is case-sensitive. This is the path where the output of the script will be stored.
-=======
-2. In the **Activities** toolbox, expand **HDInsight**, and drag the **Hive** activity to the pipeline designer surface. In the **General** tab, provide a name for the activity.
-
-    ![Add activities to Data Factory pipeline](./media/hdinsight-hadoop-create-linux-clusters-adf/hdinsight-data-factory-add-hive-pipeline.png "Add activities to Data Factory pipeline")
-
-3. Make sure you have the Hive activity selected, select the **HDI Cluster** tab, and from the **HDInsight Linked Service** drop-down list, select the linked service you created earlier, **HDinightLinkedService**, for HDInsight.
-
-    ![Provide HDInsight cluster details for the pipeline](./media/hdinsight-hadoop-create-linux-clusters-adf/hdinsight-hive-activity-select-hdinsight-linked-service.png "Provide HDInsight cluster details for the pipeline")
-
-4. Select the **Script** tab and complete the following steps:
-
-    1. For **Script Linked Service**, select **HDIStorageLinkedService** from the drop-down list. This value is the storage linked service you created earlier.
-
-    1. For **File Path**, select **Browse Storage** and navigate to the location where the sample Hive script is available. If you ran the PowerShell script earlier, this location should be `adfgetstarted/hivescripts/hivescript.hql`.
-
-        ![Provide Hive script details for the pipeline](./media/hdinsight-hadoop-create-linux-clusters-adf/hdinsight-data-factory-provide-script-path.png "Provide Hive script details for the pipeline")
 
     1. Under **Advanced** > **Parameters**, select **Auto-fill from script**. This option looks for any parameters in the Hive script that require values at runtime. The script you use (**hivescript.hql**) has an **Output** parameter. Provide the **value** in the format `wasb://adfgetstarted@<StorageAccount>.blob.core.windows.net/outputfolder/` to point to an existing folder on your Azure Storage. The path is case-sensitive. This is the path where the output of the script will be stored.
->>>>>>> 6a383dfd
     
         ![Provide parameters for the Hive script](./media/hdinsight-hadoop-create-linux-clusters-adf/hdinsight-data-factory-provide-script-parameters.png "Provide parameters for the Hive script")
 
@@ -485,19 +304,11 @@
 
 ## Trigger a pipeline
 
-<<<<<<< HEAD
-1. From the toolbar on the designer surface, select **Trigger** > **Trigger Now**.
+1. From the toolbar on the designer surface, select **Add trigger** > **Trigger Now**.
 
     ![Trigger the Azure Data Factory pipeline](./media/hdinsight-hadoop-create-linux-clusters-adf/hdinsight-data-factory-trigger-pipeline.png "Trigger the Azure Data Factory pipeline")
 
-1. Select **Finish** in the pop-up side bar.
-=======
-1. From the toolbar on the designer surface, select **Add trigger** > **Trigger Now**.
-
-    ![Trigger the Azure Data Factory pipeline](./media/hdinsight-hadoop-create-linux-clusters-adf/hdinsight-data-factory-trigger-pipeline.png "Trigger the Azure Data Factory pipeline")
-
 2. Select **Finish** in the pop-up side bar.
->>>>>>> 6a383dfd
 
 ## Monitor a pipeline
 
@@ -511,10 +322,6 @@
 
     ![Monitor the Azure Data Factory pipeline activity](./media/hdinsight-hadoop-create-linux-clusters-adf/hdinsight-data-factory-monitor-pipeline-activity.png "Monitor the Azure Data Factory pipeline activity")
 
-<<<<<<< HEAD
-
-=======
->>>>>>> 6a383dfd
 ## Verify the output
 
 1. To verify the output, in the Azure portal navigate to the storage account that you used for this tutorial. You should see the following folders or containers:
@@ -527,16 +334,9 @@
 
         ![Verify the Azure Data Factory pipeline output](./media/hdinsight-hadoop-create-linux-clusters-adf/hdinsight-data-factory-verify-output.png "Verify the Azure Data Factory pipeline output")
 
-<<<<<<< HEAD
-
 ## Clean up the tutorial
 
-With the on-deman HDInsight cluster creation, you do not need to explicitly delete the HDInsight cluster. The cluster is deleted based on the configuration you provided while creating the pipeline. However, even after the cluster is deleted, the storage accounts associated with the cluster continue to exist. This behavior is by design so that you can keep your data intact. However, if you do not want to persist the data, you may delete the storage account you created.
-=======
-## Clean up the tutorial
-
 With the on-demand HDInsight cluster creation, you do not need to explicitly delete the HDInsight cluster. The cluster is deleted based on the configuration you provided while creating the pipeline. However, even after the cluster is deleted, the storage accounts associated with the cluster continue to exist. This behavior is by design so that you can keep your data intact. However, if you do not want to persist the data, you may delete the storage account you created.
->>>>>>> 6a383dfd
 
 Alternatively, you can delete the entire resource group that you created for this tutorial. This deletes the storage account and the Azure Data Factory that you created.
 
@@ -554,11 +354,7 @@
 
 
 ## Next steps
-<<<<<<< HEAD
-In this article, you learned how to use Azure Data Factory to create on-demand HDInsight cluster and run [Apache Hive](https://hive.apache.org/) jobs. Advance to the next artciel to learn how to create HDInsight clusters with custom configuration.
-=======
 In this article, you learned how to use Azure Data Factory to create on-demand HDInsight cluster and run [Apache Hive](https://hive.apache.org/) jobs. Advance to the next article to learn how to create HDInsight clusters with custom configuration.
->>>>>>> 6a383dfd
 
 > [!div class="nextstepaction"]
 >[Create Azure HDInsight clusters with custom configuration](hdinsight-hadoop-provision-linux-clusters.md)
