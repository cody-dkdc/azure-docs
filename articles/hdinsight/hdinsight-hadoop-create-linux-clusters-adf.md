---
title: Create on-demand Linux-based Hadoop clusters in HDInsight using Azure Data Factory | Microsoft Docs
description: Learn how to create on-demand HDInsight clusters using Azure Data Factory.
services: hdinsight
documentationcenter: ''
tags: azure-portal
author: mumian
manager: jhubbard
editor: cgronlun

ms.assetid: 1f3b3a78-4d16-4d99-ba6e-06f7bb185d6a
ms.service: hdinsight
ms.devlang: na
ms.topic: article
ms.tgt_pltfrm: na
ms.workload: big-data
ms.date: 10/06/2016
ms.author: jgao

---
# Create on-demand Linux-based Hadoop clusters in HDInsight using Azure Data Factory
[!INCLUDE [selector](../../includes/hdinsight-selector-create-clusters.md)]

[Azure Data Factory](../data-factory/data-factory-introduction.md) is a cloud-based data integration service that orchestrates and automates the movement and transformation of data. In this article, you learn how to Azure Data Factory to create an [Azure HDInsight on-demand linked service](../data-factory/data-factory-compute-linked-services.md#azure-hdinsight-on-demand-linked-service), and use the cluster to run a Hive job. Here is the high-level flow:

1. Create an HDInsight cluster on-demand.
2. Run a Hive job to read raw web log data from a source blob storage account, transform the data, and the write the output to a destination blob storage account.
3. Delete the cluster based on the time-to-live setting.

The Hive activity defined in the data factory pipeline calls a predefined HiveQL script. The script creates an external table that references the raw web log data stored in Azure Blob storage and then partitions the raw data by year and month.

Here are the sample rows for each month in the input file.

    2014-01-01,02:01:09,SAMPLEWEBSITE,GET,/blogposts/mvc4/step2.png,X-ARR-LOG-ID=2ec4b8ad-3cf0-4442-93ab-837317ece6a1,80,-,1.54.23.196,Mozilla/5.0+(Windows+NT+6.3;+WOW64)+AppleWebKit/537.36+(KHTML,+like+Gecko)+Chrome/31.0.1650.63+Safari/537.36,-,http://weblogs.asp.net/sample/archive/2007/12/09/asp-net-mvc-framework-part-4-handling-form-edit-and-post-scenarios.aspx,\N,200,0,0,53175,871
    2014-02-01,02:01:10,SAMPLEWEBSITE,GET,/blogposts/mvc4/step7.png,X-ARR-LOG-ID=d7472a26-431a-4a4d-99eb-c7b4fda2cf4c,80,-,1.54.23.196,Mozilla/5.0+(Windows+NT+6.3;+WOW64)+AppleWebKit/537.36+(KHTML,+like+Gecko)+Chrome/31.0.1650.63+Safari/537.36,-,http://weblogs.asp.net/sample/archive/2007/12/09/asp-net-mvc-framework-part-4-handling-form-edit-and-post-scenarios.aspx,\N,200,0,0,30184,871
    2014-03-01,02:01:10,SAMPLEWEBSITE,GET,/blogposts/mvc4/step7.png,X-ARR-LOG-ID=d7472a26-431a-4a4d-99eb-c7b4fda2cf4c,80,-,1.54.23.196,Mozilla/5.0+(Windows+NT+6.3;+WOW64)+AppleWebKit/537.36+(KHTML,+like+Gecko)+Chrome/31.0.1650.63+Safari/537.36,-,http://weblogs.asp.net/sample/archive/2007/12/09/asp-net-mvc-framework-part-4-handling-form-edit-and-post-scenarios.aspx,\N,200,0,0,30184,871

The script creates three output folders based on the previous input. Each folder contains a file with entries from each month.

    adfgetstarted/partitioneddata/year=2014/month=1/000000_0
    adfgetstarted/partitioneddata/year=2014/month=2/000000_0
    adfgetstarted/partitioneddata/year=2014/month=3/000000_0

For a list of Data Factory data transformation activities in addition to Hive activity, see [Transform and analyze using Azure Data Factory](../data-factory/data-factory-data-transformation-activities.md).

There are many benefits with using HDInsight with Data factory:

* HDInsight clusters billing is pro-rated per minute, whether you are using them or not. Using Data Factory, the clusters are created on-demand. And the clusters are deleted automatically when the jobs are completed.  So you only pay for the job running time and the brief idle time (time-to-live).
* You can create a workflow using Data Factory pipeline.
* You can schedule recursive jobs.  

> [!NOTE]
> Currently, you can only create Linux-based HDInsight cluster version 3.2 from Azure Data Factory.
>
>

## Prerequisites

Before you begin the instructions in this article, you must have the following items:

* [Azure subscription](https://azure.microsoft.com/documentation/videos/get-azure-free-trial-for-testing-hadoop-in-hdinsight/).
* Azure CLI or Azure PowerShell.

[!INCLUDE [use-latest-version](../../includes/hdinsight-use-latest-powershell-and-cli.md)]

## Prepare storage account
You can use up to three storage accounts in this scenario:

* default storage account for the HDInsight cluster
* storage account for the input data
* storage account for the output data

To simplify the tutorial, you use one storage account to serve the three purposes. The Azure CLI and Azure PowerShell sample script found in this section perform the following tasks:

1. Log in to Azure.
2. Create an Azure resource group.
3. Create an Azure Storage account.
4. Create a Blob container on the storage account
5. Copy the following two files to the Blob container:

   * Input data file: [https://hditutorialdata.blob.core.windows.net/adfhiveactivity/inputdata/input.log](https://hditutorialdata.blob.core.windows.net/adfhiveactivity/inputdata/input.log)
   * HiveQL script: [https://hditutorialdata.blob.core.windows.net/adfhiveactivity/script/partitionweblogs.hql](https://hditutorialdata.blob.core.windows.net/adfhiveactivity/script/partitionweblogs.hql)

     Both files are stored in a public Blob container.

> [!IMPORTANT]
> Write down the resource group name, the storage account name, and the storage account key used in your script.  You will need them in the next section.
>
>

**To prepare the storage and copy the files using Azure CLI**

    azure login

    azure config mode arm

    azure group create --name "<Azure Resource Group Name>" --location "East US 2"

    azure storage account create --resource-group "<Azure Resource Group Name>" --location "East US 2" --type "LRS" <Azure Storage Account Name>

    azure storage account keys list --resource-group "<Azure Resource Group Name>" "<Azure Storage Account Name>"
    azure storage container create "adfgetstarted" --account-name "<Azure Storage AccountName>" --account-key "<Azure Storage Account Key>"

    azure storage blob copy start "https://hditutorialdata.blob.core.windows.net/adfhiveactivity/inputdata/input.log" --dest-account-name "<Azure Storage Account Name>" --dest-account-key "<Azure Storage Account Key>" --dest-container "adfgetstarted"
    azure storage blob copy start "https://hditutorialdata.blob.core.windows.net/adfhiveactivity/script/partitionweblogs.hql" --dest-account-name "<Azure Storage Account Name>" --dest-account-key "<Azure Storage Account Key>" --dest-container "adfgetstarted"

The container name is *adfgetstarted*.  Keep it as it is. Otherwise you need to update the Resource Manager template.

If you need help with this CLI script, see [Using the Azure CLI with Azure Storage](../storage/storage-azure-cli.md).

**To prepare the storage and copy the files using Azure PowerShell**

    $resourceGroupName = "<Azure Resource Group Name>"
    $storageAccountName = "<Azure Storage Account Name>"
    $location = "East US 2"

    $sourceStorageAccountName = "hditutorialdata"  
    $sourceContainerName = "adfhiveactivity"

    $destStorageAccountName = $storageAccountName
    $destContainerName = "adfgetstarted" # don't change this value.

    ####################################
    # Connect to Azure
    ####################################
    #region - Connect to Azure subscription
    Write-Host "`nConnecting to your Azure subscription ..." -ForegroundColor Green
    try{Get-AzureRmContext}
    catch{Login-AzureRmAccount}
    #endregion

    ####################################
    # Create a resource group, storage, and container
    ####################################

    #region - create Azure resources
    Write-Host "`nCreating resource group, storage account and blob container ..." -ForegroundColor Green

    New-AzureRmResourceGroup -Name $resourceGroupName -Location $location
    New-AzureRmStorageAccount `
        -ResourceGroupName $resourceGroupName `
        -Name $destStorageAccountName `
        -type Standard_LRS `
        -Location $location

    $destStorageAccountKey = (Get-AzureRmStorageAccountKey `
        -ResourceGroupName $resourceGroupName `
        -Name $destStorageAccountName)[0].Value

    $sourceContext = New-AzureStorageContext `
        -StorageAccountName $sourceStorageAccountName `
        -Anonymous
    $destContext = New-AzureStorageContext `
        -StorageAccountName $destStorageAccountName `
        -StorageAccountKey $destStorageAccountKey

    New-AzureStorageContainer -Name $destContainerName -Context $destContext
    #endregion

    ####################################
    # Copy files
    ####################################
    #region - copy files
    Write-Host "`nCopying files ..." -ForegroundColor Green

    $blobs = Get-AzureStorageBlob `
        -Context $sourceContext `
        -Container $sourceContainerName

    $blobs|Start-AzureStorageBlobCopy `
        -DestContext $destContext `
        -DestContainer $destContainerName

    Write-Host "`nCopied files ..." -ForegroundColor Green
    Get-AzureStorageBlob -Context $destContext -Container $destContainerName
    #endregion

    Write-host "`nYou will use the following values:" -ForegroundColor Green
    write-host "`nResource group name: $resourceGroupName"
    Write-host "Storage Account Name: $destStorageAccountName"
    write-host "Storage Account Key: $destStorageAccountKey"

    Write-host "`nScript completed" -ForegroundColor Green

If you need help with this PowerShell script, see [Using the Azure PowerShell with Azure Storage](../storage/storage-powershell-guide-full.md).

**To examine the storage account and the contents**

1. Sign on to the [Azure portal](https://portal.azure.com).
2. Click **Resource groups** on the left pane.
3. Double-click the resource group name you created in your CLI or PowerShell script. Use the filter if you have too many resource groups listed.
4. On the **Resources** tile, you shall have one resource listed unless you share the resource group with other projects. That resource is the storage account with the name you specified earlier. Click the storage account name.
5. Click the **Blobs** tiles.
6. Click the **adfgetstarted** container. You see two folders: **input data** and **script**.
7. Open the folder and check the files in the folders.

## Create data factory
<<<<<<< HEAD
With the storage account, the input data, and the HiveQL script prepared, you are ready to create an Azure data factory. There are several methods for creating data factory. You use the Azure portal to call a custom Resource Manager template in this tutorial. You can also call the Resource Manager template from [Azure CLI](../resource-group-template-deploy-cli.md) and [Azure PowerShell](../azure-resource-manager/resource-group-template-deploy.md#deploy). For other data factory creation methods, see [Tutorial: Build your first data factory](../data-factory/data-factory-build-your-first-pipeline.md).
=======
With the storage account, the input data, and the HiveQL script prepared, you are ready to create an Azure data factory. There are several methods for creating data factory. You use the Azure portal to call a custom Resource Manager template in this tutorial. You can also call the Resource Manager template from [Azure CLI](../azure-resource-manager/resource-group-template-deploy-cli.md) and [Azure PowerShell](../azure-resource-manager/resource-group-template-deploy.md#deploy). For other data factory creation methods, see [Tutorial: Build your first data factory](../data-factory/data-factory-build-your-first-pipeline.md).
>>>>>>> d6177c19

The top-level Resource Manager template contains:

    {
        "contentVersion": "1.0.0.0",
        "$schema": "http://schema.management.azure.com/schemas/2015-01-01/deploymentTemplate.json#",
        "parameters": { ...
        },
        "variables": { ...
        },
        "resources": [
            {
                "name": "[parameters('dataFactoryName')]",
                "apiVersion": "[variables('apiVersion')]",
                "type": "Microsoft.DataFactory/datafactories",
                "location": "westus",
                "resources": [
                    { ... },
                    { ... },
                    { ... },
                    { ... }
                ]
            }
        ]
    }

It contains one data factory resource called *hdinsight-hive-on-demand* (The name is not shown on the screenshot). Data factory is currently only supported in the West US region and the North Europe region.

The *hdinsight-hive-on-demand* resource contains four resources:

* A linkedservice to the storage account that is used as the default HDInsight storage account, input data storage, and output data storage.
* A linkedservice to the HDInsight cluster to be created:

        {
            "dependsOn": [ ... ],
            "type": "linkedservices",
            "name": "[variables('hdInsightOnDemandLinkedServiceName')]",
            "apiVersion": "[variables('apiVersion')]",
            "properties": {
                "type": "HDInsightOnDemand",
                "typeProperties": {
                    "osType": "linux",
                    "version": "3.2",
                    "clusterSize": 1,
                    "sshUserName": "myuser",                            
                    "sshPassword": "MyPassword!",
                    "timeToLive": "00:30:00",
                    "linkedServiceName": "[variables('storageLinkedServiceName')]"
                }
            }
        },

    Even though it is not specified, the cluster is created in the same region as the storage account.

    Notice the *timeToLive* setting. The data factory deletes the cluster automatically after the cluster is being idle for 30 minutes.
* A dataset for the input data. The file name and the folder name are defined here:

        "fileName": "input.log",
        "folderPath": "adfgetstarted/inputdata",
* A dataset for the output data, and then pipeline for the data processing. The output path is defined here:

        "folderPath": "adfgetstarted/partitioneddata",

    The [dataset availability](../data-factory/data-factory-create-datasets.md#Availability) setting is as follows:

        "availability": {
            "frequency": "Month",
            "interval": 1,
            "style": "EndOfInterval"
        },

    In Azure Data Factory, output dataset availability drives the pipeline. This means the slice is produced monthly on the last day of month. For more information, see [Data Factory Scheduling and Execution](../data-factory/data-factory-scheduling-and-execution.md).

    The pipeline definition is as follows:

        {
            "dependsOn": [ ... ],
            "type": "datapipelines",
            "name": "[parameters('dataFactoryName')]",
            "apiVersion": "[variables('apiVersion')]",
            "properties": {
                "description": "Azure Data Factory pipeline with an Hadoop Hive activity",
                "activities": [
                    { ...}
                ],
                "start": "2016-01-01T00:00:00Z",
                "end": "2016-01-31T00:00:00Z",
                "isPaused": false
            }
        }

    It contains one activity. Both *start* and *end* of the activity have a past date, which means there is only one slice. If the end is a future date, the data factory creates another slice when the time comes. For more information, see [Data Factory Scheduling and Execution](../data-factory/data-factory-scheduling-and-execution.md).

    The following Json script is the activity definition:

        "activities": [
            {
                "type": "HDInsightHive",
                "typeProperties": {
                    "scriptPath": "adfgetstarted/script/partitionweblogs.hql",
                    "scriptLinkedService": "[variables('storageLinkedServiceName')]",
                    "defines": {
                        "inputtable": "[concat('wasbs://adfgetstarted@', parameters('storageAccountName'), '.blob.core.windows.net/inputdata')]",
                        "partitionedtable": "[concat('wasbs://adfgetstarted@', parameters('storageAccountName'), '.blob.core.windows.net/partitioneddata')]"
                    }
                },
                "inputs": [
                    {
                        "name": "AzureBlobInput"
                    }
                ],
                "outputs": [
                    {
                        "name": "AzureBlobOutput"
                    }
                ],
                "policy": {
                    "concurrency": 1,
                    "retry": 3
                },
                "name": "RunSampleHiveActivity",
                "linkedServiceName": "HDInsightOnDemandLinkedService"
            }
        ],

    The inputs, outputs, and the script path are defined.

**To create a data factory**

1. Click the following image to sign in to Azure and open the Resource Manager template in the Azure portal. The template is located at https://hditutorialdata.blob.core.windows.net/adfhiveactivity/data-factory-hdinsight-on-demand.json.

    <a href="https://portal.azure.com/#create/Microsoft.Template/uri/https%3A%2F%2Fhditutorialdata.blob.core.windows.net%2Fadfhiveactivity%2Fdata-factory-hdinsight-on-demand.json" target="_blank"><img src="./media/hdinsight-hadoop-create-linux-clusters-adf/deploy-to-azure.png" alt="Deploy to Azure"></a>
2. Enter **DATAFACTORYNAME**, **STORAGEACCOUNTNAME** and **STORAGEACCOUNTKEY** for the account you created in the last section, and then click **OK**. Data Factory Name must be globally unique.
3. In **Resource Group**, select the same resource group you used in the last section.
4. Click **Legal terms**, and then click **Create**.
5. Click **Create**. You see a tile on the Dashboard called **Deploying Template deployment**. Wait until the tile text is changed to the resource group name. It usually takes about 20 minutes to create an HDInsight cluster.
6. Click the tile to open the resource group. Now you shall see one more data factory resource listed in addition to the storage account resource.
7. Click **hdinsight-hive-on-demand**.
8. Click the **Diagram** tile. The diagram shows one activity with an input dataset, and an output dataset:

    ![Azure Data Factory HDInsight on-demand Hive activity pipeline diagram](./media/hdinsight-hadoop-create-linux-clusters-adf/hdinsight-adf-pipeline-diagram.png)

    The names are defined in the Resource Manager template.
9. Double-click **AzureBlobOutput**.
10. On the **Recent updated slices**, you shall see one slice. If the status is **In progress**, wait until it is changed to **Ready**.

**To check the data factory output**

1. Use the same procedure in the last session to check the containers of the adfgetstarted container. There are two new containers in addition to **adfgetsarted**:

   * adfhdinsight-hive-on-demand-hdinsightondemandlinked-xxxxxxxxxxxxx: This is the default container for the HDInsight cluster. Default container name follows the pattern:  "adf<yourdatafactoryname>-linkedservicename-datetimestamp".
   * adfjobs: This is the container for the ADF job logs.

     The data factory output is stored in afgetstarted as you configured in the Resource Manager template.
2. Click **adfgetstarted**.
3. Double-click **partitioneddata**. You will see a **year=2014** folder because all the web logs are dated in year 2014.

    ![Azure Data Factory HDInsight on-demand Hive activity pipeline output](./media/hdinsight-hadoop-create-linux-clusters-adf/hdinsight-adf-output-year.png)

    If you drill down the list, you shall see three folders for January, February, and March. And there is a log for each month.

    ![Azure Data Factory HDInsight on-demand Hive activity pipeline output](./media/hdinsight-hadoop-create-linux-clusters-adf/hdinsight-adf-output-month.png)

## Clean up the tutorial
With on-demand HDInsight linked service, an HDInsight cluster is created every time a slice needs to be processed unless there is an existing live cluster (timeToLive); and the cluster is deleted when the processing is done. For each cluster, Azure Data Factory creates an Azure blob storage used as the default file system for the cluster.  Even though HDInsight cluster is deleted, the default blob storage container and the associated storage account are not deleted. This is by design. As more slices are processed, you see a lot of containers in your Azure blob storage. If you do not need them for troubleshooting of the jobs, you may want to delete them to reduce the storage cost. The names of these containers follow a pattern: "adfyourdatafactoryname-linkedservicename-datetimestamp".

[Azure Resource Manager](../azure-resource-manager/resource-group-overview.md) is used to deploy, manage and monitor your solution as a group.  Deleting a resource group will delete all the components inside the group.  

**To delete the resource group**

1. Sign on to the [Azure portal](https://portal.azure.com).
2. Click **Resource groups** on the left pane.
3. Double-click the resource group name you created in your CLI or PowerShell script. Use the filter if you have too many resource groups listed. It opens the resource group in a new blade.
4. On the **Resources** tile, you shall have the default storage account and the data factory listed unless you share the resource group with other projects.
5. Click **Delete** on the top of the blade. Doing so, you will also delete the storage account and the data stored in the storage account.
6. Enter the resource group name, and then click **Delete**.

In case you don't want to delete the storage account when you delete the resource group, you can consider the following architecture design by separating the business data from the default storage account. In this case, you will have one resource group for the storage account with the business data, and the other resource group for the default storage account and the data factory.  When you delete the second resource group, it will not impact the business data storage account.  To do so:

* Add the following to the top-level resource group along with the Microsoft.DataFactory/datafactories resource in your Resource Manager template. It creates a new storage account:

        {
            "name": "[parameters('defaultStorageAccountName')]",
            "type": "Microsoft.Storage/storageAccounts",
            "location": "[parameters('location')]",
            "apiVersion": "[variables('defaultApiVersion')]",
            "dependsOn": [ ],
            "tags": {

            },
            "properties": {
                "accountType": "Standard_LRS"
            }
        },
* Add a new linked service point to the new storage account:

        {
            "dependsOn": [ "[concat('Microsoft.DataFactory/dataFactories/', parameters('dataFactoryName'))]" ],
            "type": "linkedservices",
            "name": "[variables('defaultStorageLinkedServiceName')]",
            "apiVersion": "[variables('apiVersion')]",
            "properties": {
                "type": "AzureStorage",
                "typeProperties": {
                    "connectionString": "[concat('DefaultEndpointsProtocol=https;AccountName=',parameters('defaultStorageAccountName'),';AccountKey=',listKeys(resourceId('Microsoft.Storage/storageAccounts', variables('defaultStorageAccountName')), variables('defaultApiVersion')).key1)]"
                }
            }
        },
* Configure the HDInsight ondemand linked service with an additional dependsOn and an additionalLinkedServiceNames:

        {
            "dependsOn": [
                "[concat('Microsoft.DataFactory/dataFactories/', parameters('dataFactoryName'))]",
                "[concat('Microsoft.DataFactory/dataFactories/', parameters('dataFactoryName'), '/linkedservices/', variables('defaultStorageLinkedServiceName'))]",
                "[concat('Microsoft.DataFactory/dataFactories/', parameters('dataFactoryName'), '/linkedservices/', variables('storageLinkedServiceName'))]"

            ],
            "type": "linkedservices",
            "name": "[variables('hdInsightOnDemandLinkedServiceName')]",
            "apiVersion": "[variables('apiVersion')]",
            "properties": {
                "type": "HDInsightOnDemand",
                "typeProperties": {
                    "osType": "linux",
                    "version": "3.2",
                    "clusterSize": 1,
                    "sshUserName": "myuser",                            
                    "sshPassword": "MyPassword!",
                    "timeToLive": "00:30:00",
                    "linkedServiceName": "[variables('storageLinkedServiceName')]",
                    "additionalLinkedServiceNames": "[variables('defaultStorageLinkedServiceName')]"
                }
            }
        },            

## Next steps
In this article, you have learned how to use Azure Data Factory to create on-demand HDInsight cluster to process Hive jobs. To read more:

* [Hadoop tutorial: Get started using Linux-based Hadoop in HDInsight](hdinsight-hadoop-linux-tutorial-get-started.md)
* [Create Linux-based Hadoop clusters in HDInsight](hdinsight-hadoop-provision-linux-clusters.md)
* [HDInsight documentation](https://azure.microsoft.com/documentation/services/hdinsight/)
* [Data factory documentation](https://azure.microsoft.com/documentation/services/data-factory/)<|MERGE_RESOLUTION|>--- conflicted
+++ resolved
@@ -195,11 +195,7 @@
 7. Open the folder and check the files in the folders.
 
 ## Create data factory
-<<<<<<< HEAD
-With the storage account, the input data, and the HiveQL script prepared, you are ready to create an Azure data factory. There are several methods for creating data factory. You use the Azure portal to call a custom Resource Manager template in this tutorial. You can also call the Resource Manager template from [Azure CLI](../resource-group-template-deploy-cli.md) and [Azure PowerShell](../azure-resource-manager/resource-group-template-deploy.md#deploy). For other data factory creation methods, see [Tutorial: Build your first data factory](../data-factory/data-factory-build-your-first-pipeline.md).
-=======
 With the storage account, the input data, and the HiveQL script prepared, you are ready to create an Azure data factory. There are several methods for creating data factory. You use the Azure portal to call a custom Resource Manager template in this tutorial. You can also call the Resource Manager template from [Azure CLI](../azure-resource-manager/resource-group-template-deploy-cli.md) and [Azure PowerShell](../azure-resource-manager/resource-group-template-deploy.md#deploy). For other data factory creation methods, see [Tutorial: Build your first data factory](../data-factory/data-factory-build-your-first-pipeline.md).
->>>>>>> d6177c19
 
 The top-level Resource Manager template contains:
 
