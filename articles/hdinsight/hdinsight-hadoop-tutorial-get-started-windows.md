--- conflicted
+++ resolved
@@ -1,549 +1,264 @@
-<<<<<<< HEAD
-<properties
-   pageTitle="Hadoop tutorial: Get started with Hadoop on Windows | Microsoft Azure"
-   description="Get started with Hadoop in HDInsight. Learn how to provision Hadoop clusters on Windows, run a Hive query on data, and analyze output in Excel."
-   keywords="hadoop tutorial,hadoop on windows,hadoop cluster,learn hadoop, hive query"
-   services="hdinsight"
-   documentationCenter=""
-   authors="nitinme"
-   manager="paulettm"
-   editor="cgronlun"
-   tags="azure-portal"/>
-
-<tags
-   ms.service="hdinsight"
-   ms.devlang="na"
-   ms.topic="hero-article"
-   ms.tgt_pltfrm="na"
-   ms.workload="big-data"
-   ms.date="09/03/2015"
-   ms.author="nitinme"/>
-
-
-# Hadoop tutorial: Get started with Hadoop and a Hive query in HDInsight on Windows
-
-> [AZURE.SELECTOR]
-- [Windows](../hdinsight-hadoop-tutorial-get-started-windows.md)
-- [Linux](../hdinsight-hadoop-linux-tutorial-get-started.md)
-
-To help you learn Hadoop on Windows and start using HDInsight, this tutorial shows you how to run a Hive query on unstructured data in a Hadoop cluster and then analyze the results in Microsoft Excel.
-
-[AZURE.INCLUDE [hdinsight-azure-preview-portal](../../includes/hdinsight-azure-preview-portal.md)]
-
-* [Get started with Hadoop in HDInsight on Windows](hdinsight-hadoop-tutorial-get-started-windows-v1.md)
-
-## What does this Hadoop tutorial accomplish?
-
-Assume you have a large unstructured data set and you want to run a Hive query on it to extract some meaningful information. That's exactly what we are going to do in this tutorial. Here's how we achieve this:
-
-   !["Hadoop tutorial: Create an account; provision a Hadoop cluster; submit a Hive query; analyze data in Excel.][image-hdi-getstarted-flow]
-
-Watch a demo video of this tutorial to learn Hadoop on HDInsight:
-
-![Video of a first Hadoop tutorial: Submit a Hive query on a Hadoop cluster, and analyze results in Excel.][img-hdi-getstarted-video]
-
-**[Watch the Hadoop tutorial for HDInsight on YouTube](https://www.youtube.com/watch?v=Y4aNjnoeaHA&list=PLDrz-Fkcb9WWdY-Yp6D4fTC1ll_3lU-QS)**
-
-
-In conjunction with the general availability of Azure HDInsight, Microsoft also provides HDInsight Emulator for Azure, formerly known as *Microsoft HDInsight Developer Preview*. The Emulator targets developer scenarios and only supports single-node deployments. For information about using HDInsight Emulator, see [Get Started with the HDInsight Emulator][hdinsight-emulator].
-
-## Prerequisites
-
-Before you begin this tutorial for Hadoop on Windows, you must have the following:
-
-
-- **An Azure subscription**. See [Get Azure free trial](http://azure.microsoft.com/documentation/videos/get-azure-free-trial-for-testing-hadoop-in-hdinsight/).
-- **A workstation computer** with Office 2013 Professional Plus, Office 365 Pro Plus, Excel 2013 Standalone, or Office 2010 Professional Plus.
-
-
-##<a name="provision"></a>Provision a Hadoop cluster
-
-When you provision a cluster, you provision Azure compute resources that contain Hadoop and related applications. In this section, you provision an HDInsight version 3.2 cluster. You can also create Hadoop clusters for other versions. For instructions, see [Provision HDInsight clusters using custom options][hdinsight-provision]. For information about HDInsight versions and their SLAs, see [HDInsight component versioning](hdinsight-component-versioning.md).
-
-
-**To provision a Hadoop cluster**
-
-1. Sign in to the [Azure Preview Portal](https://ms.portal.azure.com/).
-2. Click **NEW**, Click **Data Analytics**, and then click **HDInsight**.
-
-    ![Creating a new cluster in the Azure Preview Portal](./media/hdinsight-hadoop-tutorial-get-started-windows/HDI.CreateCluster.1.png "Creating a new cluster in the Azure Preview Portal")
-
-3. Enter a **Cluster Name**, select **Hadoop** for the **Cluster Type**, and from the **Cluster Operating System** drop-down, select **Windows Server 2012 R2 Datacenter**. A green check will appear beside the cluster name if it is available.
-
-	![Enter cluster name and type](./media/hdinsight-hadoop-tutorial-get-started-windows/HDI.CreateCluster.2.png "Enter cluster name and type")
-
-4. If you have more than one subscription, click the **Subscription** entry to select the Azure subscription that will be used for the cluster.
-
-5. Click **Resource Group** to see a list of existing resource groups and then select the one to create the cluster in. Or, you can click **Create New** and then enter the name of the new resource group. A green check will appear to indicate if the new group name is available.
-
-	> [AZURE.NOTE] This entry will default to one of your existing resource groups, if any are available.
-
-6. Click **Credentials**, then enter a **Cluster Login Username** and **Cluster Login Password**. If you want to enable remote desktop on the cluster node, for **Enable Remote Desktop**, click **Yes**, and then specify the required values. This tutorial does not require remote desktop so you can skip this. Click **Select** at the bottom to save the credentials configuration.
-
-	![Provide cluster credentials](./media/hdinsight-hadoop-tutorial-get-started-windows/HDI.CreateCluster.3.png "Provide cluster credentials")
-
-7. Click **Data Source** to choose an existing data source for the cluster, or create a new one. When you provision a Hadoop cluster in HDInsight, you specify an Azure Storage account. A specific Blob storage container from that account is designated as the default file system, like in the Hadoop distributed file system (HDFS). By default, the HDInsight cluster is provisioned in the same data center as the storage account you specify. For more information, see [Use Azure Blob storage with HDInsight][hdinsight-storage]
-
-	![Data source blade](./media/hdinsight-hadoop-tutorial-get-started-windows/HDI.CreateCluster.4.png "Provide data source configuration")
-	
-	Currently you can select an Azure Storage Account as the data source for an HDInsight cluster. Use the following to understand the entries on the **Data Source** blade.
-	
-	- **Selection Method**: Set this to **From all subscriptions** to enable browsing of storage accounts from all your subscriptions. Set this to **Access Key** if you want to enter the **Storage Name** and **Access Key** of an existing storage account.
-	
-	- **Select storage account / Create New**: Click **Select storage account** to browse and select an existing storage account you want to associate with the cluster. Or, click **Create New** to create a new storage account. Use the field that appears to enter the name of the storage account. A green check will appear if the name is available.
-	
-	- **Choose Default Container**: Use this to enter the name of the default container to use for the cluster. While you can enter any name here, we recommend using the same name as the cluster so that you can easily recognize that the container is used for this specific cluster. 
-	
-	- **Location**: The geographic region that the storage account is in, or will be created in.
-	
-		> [AZURE.IMPORTANT] Selecting the location for the default data source will also set the location of the HDInsight cluster. The cluster and default data source must be located in the same region.
-		
-	Click **Select** to save the data source configuration.
-
-8. Click **Node Pricing Tiers** to display information about the nodes that will be created for this cluster. Set the number of worker nodes that you need for the cluster. The estimated cost of the cluster will be shown within the blade.
-
-	![Node pricing tiers blade](./media/hdinsight-hadoop-tutorial-get-started-windows/HDI.CreateCluster.5.png "Specify number of cluster nodes")
-	
-	Click **Select** to save the node pricing configuration.
-
-9. On the **New HDInsight Cluster** blade, ensure that **Pin to Startboard** is selected, and then click **Create**. This will create the cluster and add a tile for it to the Startboard of your Azure Portal. The icon will indicate that the cluster is provisioning, and will change to display the HDInsight icon once provisioning has completed.
-
-	| While provisioning | Provisioning complete |
-	| ------------------ | --------------------- |
-	| ![Provisioning indicator on startboard](./media/hdinsight-hadoop-tutorial-get-started-windows/provisioning.png) | ![Provisioned cluster tile](./media/hdinsight-hadoop-tutorial-get-started-windows/provisioned.png) |
-
-	> [AZURE.NOTE] It will take some time for the cluster to be created, usually around 15 minutes. Use the tile on the Startboard, or the **Notifications** entry on the left of the page to check on the provisioning process.
-
-10. Once the provisioning completes, click the tile for the cluster from the Startboard to launch the cluster blade.
-
-
-##<a name="sample"></a>Run sample data from the portal
-
-A successfully provisioned HDInsight cluster provides a query console that includes a Getting Started gallery to run samples directly from the portal. You can use the samples to learn how to work with HDInsight by walking through some basic scenarios. These samples come with all the required components, such as the data to analyze and the queries to run on the data. To learn more about the samples in the Getting Started gallery, see [Learn Hadoop in HDInsight using the HDInsight Getting Started Gallery](hdinsight-learn-hadoop-use-sample-gallery.md).
-
-**To run the sample**
-
-1. From the Azure preview portal startboard, click the tile for the cluster you just created.
- 
-2. On the new cluster blade, click **Dashboard**. When prompted, enter the admin username and password for the cluster.
-
-	![Launch cluster dashboard](./media/hdinsight-hadoop-tutorial-get-started-windows/HDI.Cluster.Dashboard.png "Launch cluster dashboard")
- 
-3. From the webpage that opens, click the **Getting Started Gallery** tab, and then under the **Solutions with Sample Data** category, click the sample that you want to run. Follow the instructions on the Web page to finish the sample. The following table lists a couple of samples and provides more information about what each sample does.
-
-Sample | What does it do?
------- | ---------------
-[Sensor data analysis][hdinsight-sensor-data-sample] | Learn how to use HDInsight to process historical data that is produced by heating, ventilation, and air conditioning (HVAC) systems to identify systems that are not able to reliably maintain a set temperature.
-[Website log analysis][hdinsight-weblogs-sample] | Learn how to use HDInsight to analyze website log files to get insight into the frequency of visits to the website in a day from external websites, and a summary of website errors that the users experience.
-[Twitter trend analysis](hdinsight-analyze-twitter-data.md) | Learn how to use HDInsight to analyze trends in Twitter.
-
-
-
-##<a name="hivequery"></a>Run a Hive query from the portal
-Now that you have provisioned an HDInsight cluster, the next step is to run a Hive job to query a sample Hive table. We will use *hivesampletable*, which comes with HDInsight clusters. The table contains data about mobile device manufacturers, platforms, and models. A Hive query on this table retrieves data for mobile devices by a specific manufacturer.
-
-> [AZURE.NOTE] HDInsight Tools for Visual Studio comes with the Azure SDK for .NET version 2.5 or later. By using the tools in Visual Studio, you can connect to HDInsight cluster, create Hive tables, and run Hive queries. For more information, see [Get started using HDInsight Hadoop Tools for Visual Studio][1].
-
-**To run a Hive job from the cluster dashboard**
-
-1. Sign in to the [Azure Preview Portal](https://ms.portal.azure.com/).
-2. Click **BROWSE ALL** and then click **HDInsight Clusters** to see a list of clusters, including the cluster you just created in the previous section.
-3. Click the name of the cluster that you want to use to run the Hive job, and then click **Dashboard** at the top of the blade.
-4. A webpage opens in a different browser tab. Enter the Hadoop user account and password. The default user name is **admin**; the password is what you entered while provisioning the cluster.
-5. From the dashboard, click the **Hive Editor** tab. The following web page opens.
-
-	![Hive Editor tab in the HDInsight cluster dashboard.][img-hdi-dashboard]
-
-	There are several tabs at the top of the page. The default tab is **Hive Editor**, and the other tabs are **Job History** and **File Browser**. By using the dashboard, you can submit Hive queries, check Hadoop job logs, and browse files in storage.
-
-	> [AZURE.NOTE] Note that the URL of the webpage is *&lt;ClusterName&gt;.azurehdinsight.net*. So instead of opening the dashboard from the portal, you can open the dashboard from a web browser by using the URL.
-
-6. On the **Hive Editor** tab, for **Query Name**, enter **HTC20**.  The query name is the job title. In the query pane, enter the Hive query as shown in the image:
-
-	![Hive query entered in the query pane of the Hive Editor.][img-hdi-dashboard-query-select]
-
-4. Click **Submit**. It takes a few moments to get the results back. The screen refreshes every 30 seconds. You can also click **Refresh** to refresh the screen.
-
-    ![Results from a Hive query in listed at the bottom of the cluster dashboard.][img-hdi-dashboard-query-select-result]
-
-5. After the status shows that the job is completed, click the query name on the screen to see the output. Make a note of **Job Start Time (UTC)**. You will need it later.
-
-    ![Job Start Time listed in the Job History tab of the HDInsight cluster dashboard.][img-hdi-dashboard-query-select-result-output]
-
-    The page also shows the **Job Output** and the **Job Log**. You also have the option to download the output file (\_stdout) and the log file \(_stderr).
-
-
-**To browse to the output file**
-
-1. On the cluster dashboard, click **File Browser**.
-2. Click your storage account name, click your container name (which is the same as your cluster name), and then click **user**.
-3. Click **admin** and then click the GUID that has the last modified time (a little after the job start time you noted earlier). Copy this GUID. You will need it in the next section.
-
-
-   	![The Hive query output file GUID listed in the File Browser tab.][img-hdi-dashboard-query-browse-output]
-
-
-##<a name="powerquery"></a>Connect to Microsoft business intelligence tools for Excel
-
-You can use the Power Query add-in for Microsoft Excel to import the job output from HDInsight into Excel, where Microsoft business intelligence tools can be used to further analyze the results.
-
-You must have Excel 2013 or 2010 installed to complete this part of the tutorial.
-
-**To download Microsoft Power Query for Excel**
-
-- Download Microsoft Power Query for Microsoft Excel from the [Microsoft Download Center](http://www.microsoft.com/download/details.aspx?id=39379) and install it.
-
-**To import HDInsight data**
-
-1. Open Excel, and create a new workbook.
-3. Click the **Power Query** menu, click **From Other Sources**, and then click **From Azure HDInsight**.
-
-	![Excel PowerQuery Import menu open for Azure HDInsight.][image-hdi-gettingstarted-powerquery-importdata]
-
-3. Enter the **Account Name** of the Azure Blob Storage account that is associated with your cluster, and then click **OK**. (This is the storage account you created earlier in the tutorial.)
-4. Enter the **Account Key** for the Azure Blob Storage account, and then click **Save**.
-5. In the right pane, double-click the blob name. By default the blob name is the same as the cluster name.
-
-6. Locate **stdout** in the **Name** column. Verify that the GUID in the corresponding **Folder Path** column matches the GUID you copied earlier. A match suggests that the output data corresponds to the job you submitted. Click **Binary** in the column left of **stdout**.
-
-	![Finding the data output by GUID in the list of content.][image-hdi-gettingstarted-powerquery-importdata2]
-
-9. Click **Close & Load** in the upper-left corner to import the Hive job output into Excel.
-
-
-##<a name="nextsteps"></a>Next steps
-In this Hadoop tutorial, you learned how to provision a Hadoop cluster on Windows in HDInsight, run a Hive query on data, and import the results into Excel, where they can be further processed and graphically displayed with business intelligence tools. To learn more, see the following tutorials:
-
-- [Get started using HDInsight Hadoop Tools for Visual Studio][1]
-- [Get started with the HDInsight Emulator][hdinsight-emulator]
-- [Use Azure Blob storage with HDInsight][hdinsight-storage]
-- [Administer HDInsight using PowerShell][hdinsight-admin-powershell]
-- [Upload data to HDInsight][hdinsight-upload-data]
-- [Use MapReduce with HDInsight][hdinsight-use-mapreduce]
-- [Use Hive with HDInsight][hdinsight-use-hive]
-- [Use Pig with HDInsight][hdinsight-use-pig]
-- [Use Oozie with HDInsight][hdinsight-use-oozie]
-- [Develop C# Hadoop streaming programs for HDInsight][hdinsight-develop-streaming]
-- [Develop Java MapReduce programs for HDInsight][hdinsight-develop-mapreduce]
-
-
-[1]: ../HDInsight/hdinsight-hadoop-visual-studio-tools-get-started.md
-
-[hdinsight-versions]: hdinsight-component-versioning.md
-
-
-[hdinsight-provision]: hdinsight-provision-clusters.md
-[hdinsight-admin-powershell]: hdinsight-administer-use-powershell.md
-[hdinsight-upload-data]: hdinsight-upload-data.md
-[hdinsight-use-mapreduce]: hdinsight-use-mapreduce.md
-[hdinsight-use-hive]: hdinsight-use-hive.md
-[hdinsight-use-pig]: hdinsight-use-pig.md
-[hdinsight-use-oozie]: hdinsight-use-oozie.md
-[hdinsight-storage]: hdinsight-hadoop-use-blob-storage.md
-[hdinsight-emulator]: hdinsight-hadoop-emulator-get-started.md
-[hdinsight-develop-streaming]: hdinsight-hadoop-develop-deploy-streaming-jobs.md
-[hdinsight-develop-mapreduce]: hdinsight-develop-deploy-java-mapreduce.md
-[hadoop-hdinsight-intro]: hdinsight-hadoop-introduction.md
-[hdinsight-weblogs-sample]: hdinsight-hive-analyze-website-log.md
-[hdinsight-sensor-data-sample]: hdinsight-hive-analyze-sensor-data.md
-
-[azure-purchase-options]: http://azure.microsoft.com/pricing/purchase-options/
-[azure-member-offers]: http://azure.microsoft.com/pricing/member-offers/
-[azure-free-trial]: http://azure.microsoft.com/pricing/free-trial/
-[azure-management-portal]: https://ms.portal.azure.com/
-[azure-create-storageaccount]: ../storage-create-storage-account.md
-
-[apache-hadoop]: http://go.microsoft.com/fwlink/?LinkId=510084
-[apache-hive]: http://go.microsoft.com/fwlink/?LinkId=510085
-[apache-mapreduce]: http://go.microsoft.com/fwlink/?LinkId=510086
-[apache-hdfs]: http://go.microsoft.com/fwlink/?LinkId=510087
-[hdinsight-hbase-custom-provision]: hdinsight-hbase-tutorial-get-started.md
-
-
-[powershell-download]: http://go.microsoft.com/fwlink/p/?linkid=320376&clcid=0x409
-[powershell-install-configure]: ../install-configure-powershell.md
-[powershell-open]: ../install-configure-powershell.md#Install
-
-
-[img-hdi-dashboard]: ./media/hdinsight-hadoop-tutorial-get-started-windows/HDI.dashboard.png
-[img-hdi-dashboard-query-select]: ./media/hdinsight-hadoop-tutorial-get-started-windows/HDI.dashboard.query.select.png
-[img-hdi-dashboard-query-select-result]: ./media/hdinsight-hadoop-tutorial-get-started-windows/HDI.dashboard.query.select.result.png
-[img-hdi-dashboard-query-select-result-output]: ./media/hdinsight-hadoop-tutorial-get-started-windows/HDI.dashboard.query.select.result.output.png
-[img-hdi-dashboard-query-browse-output]: ./media/hdinsight-hadoop-tutorial-get-started-windows/HDI.dashboard.query.browse.output.png
-
-[img-hdi-getstarted-video]: ./media/hdinsight-hadoop-tutorial-get-started-windows/hdi-get-started-video.png
-
-
-[image-hdi-storageaccount-quickcreate]: ./media/hdinsight-hadoop-tutorial-get-started-windows/HDI.StorageAccount.QuickCreate.png
-[image-hdi-clusterstatus]: ./media/hdinsight-hadoop-tutorial-get-started-windows/HDI.ClusterStatus.png
-[image-hdi-quickcreatecluster]: ./media/hdinsight-hadoop-tutorial-get-started-windows/HDI.QuickCreateCluster.png
-[image-hdi-getstarted-flow]: ./media/hdinsight-hadoop-tutorial-get-started-windows/HDI.GetStartedFlow.png
-
-[image-hdi-gettingstarted-powerquery-importdata]: ./media/hdinsight-hadoop-tutorial-get-started-windows/HDI.GettingStarted.PowerQuery.ImportData.png
-[image-hdi-gettingstarted-powerquery-importdata2]: ./media/hdinsight-hadoop-tutorial-get-started-windows/HDI.GettingStarted.PowerQuery.ImportData2.png
-=======
-<properties
-   pageTitle="Hadoop tutorial: Get started with Hadoop on Windows | Microsoft Azure"
-   description="Get started with Hadoop in HDInsight. Learn how to create Hadoop clusters on Windows, run a Hive query on data, and analyze output in Excel."
-   keywords="hadoop tutorial,hadoop on windows,hadoop cluster,learn hadoop, hive query"
-   services="hdinsight"
-   documentationCenter=""
-   authors="nitinme"
-   manager="paulettm"
-   editor="cgronlun"
-   tags="azure-portal"/>
-
-<tags
-   ms.service="hdinsight"
-   ms.devlang="na"
-   ms.topic="hero-article"
-   ms.tgt_pltfrm="na"
-   ms.workload="big-data"
-   ms.date="11/13/2015"
-   ms.author="nitinme"/>
-
-
-# Hadoop tutorial: Get started using Hadoop in HDInsight on Windows
-
-> [AZURE.SELECTOR]
-- [Windows](../hdinsight-hadoop-tutorial-get-started-windows.md)
-- [Linux](../hdinsight-hadoop-linux-tutorial-get-started.md)
-
-To help you learn Hadoop on Windows and start using HDInsight, this tutorial shows you 
-how to run a Hive query on unstructured data in a Hadoop cluster and then analyze the 
-results in Microsoft Excel.
-
-Assume you have a large unstructured data set and you want to run a Hive query on it 
-to extract some meaningful information. That's exactly what you are going to do in this 
-tutorial. Here's how you achieve this:
-
-   !["Hadoop tutorial: Create an account; create a Hadoop cluster; submit a Hive query; analyze data in Excel.][image-hdi-getstarted-flow]
-
-Watch a demo video of this tutorial to learn Hadoop on HDInsight:
-
-![Video of a first Hadoop tutorial: Submit a Hive query on a Hadoop cluster, and analyze results in Excel.][img-hdi-getstarted-video]
-
-**[Watch the Hadoop tutorial for HDInsight on YouTube](https://www.youtube.com/watch?v=Y4aNjnoeaHA&list=PLDrz-Fkcb9WWdY-Yp6D4fTC1ll_3lU-QS)**
-
-In conjunction with the general availability of Azure HDInsight, Microsoft also provides 
-HDInsight Emulator for Azure, formerly known as *Microsoft HDInsight Developer Preview*. 
-The Emulator targets developer scenarios and only supports single-node deployments. For 
-information about using HDInsight Emulator, see [Get Started with the HDInsight Emulator][hdinsight-emulator].
-
-### Prerequisites
-
-Before you begin this tutorial for Hadoop on Windows, you must have the following:
-
-- **An Azure subscription**. See [Get Azure free trial](http://azure.microsoft.com/documentation/videos/get-azure-free-trial-for-testing-hadoop-in-hdinsight/).
-- **A workstation computer** with Office 2013 Professional Plus, Office 365 Pro Plus, Excel 2013 Standalone, or Office 2010 Professional Plus.
-
-##Create Hadoop clusters
-
-When you create a cluster, you create Azure compute resources that contain Hadoop 
-and related applications. In this section, you create an HDInsight version 3.2 cluster. 
-You can also create Hadoop clusters for other versions. For instructions, see 
-[Create HDInsight clusters using custom options][hdinsight-provision]. For information 
-about HDInsight versions and their SLAs, see 
-[HDInsight component versioning](hdinsight-component-versioning.md).
-
-
-**To create a Hadoop cluster**
-
-1. Sign in to the [Azure Portal](https://ms.portal.azure.com/).
-2. Click **NEW**, Click **Data Analytics**, and then click **HDInsight**. The portal opens a **New HDInsight Cluster** blade.
-
-    ![Create a new cluster in the Azure Portal](./media/hdinsight-hadoop-tutorial-get-started-windows/HDI.CreateCluster.1.png "Create a new cluster in the Azure Portal")
-
-3. Enter or select the following:
-
-	![Enter cluster name and type](./media/hdinsight-hadoop-tutorial-get-started-windows/HDI.CreateCluster.2.png "Enter cluster name and type")
-	
-	|Field name| Value|
-	|----------|------|
-	|Cluster Name| A unique name for identifying the cluster|
-	|Cluster Type| Select **Hadoop** for this tutorial. |
-	|Cluster Operating System| Select **Windows Server 2012 R2 Datacenter** for this tutorial.|
-	|HDInsight Version| Select the latest version for this tutorial.|
-	|Subscription| Select the Azure subscription that will be used for the cluster.|
-	|Resource Group | Select an existing Azure resource group or create a new resource group. A basic HDInsight cluster contains a cluster and its default storage account.  You can group the two into a resource group for easy management.|
-	|Credentials| Enter the cluster login username and password. Windows based cluster can have 2 user accounts.  The cluster user (or HTTP user) is used to manage the cluster and submit jobs.  You can optionally create a remote desktop (RDP) user account to remote connect to the cluster. If you choose to enable remote desktop, you will create the RDP user account.|
-	|Data Source| Click Create New to create a new default Azure storage account. Use the cluster name as the default container name. Every HDinsight cluster has a default Blob container on an Azure storage accont.  The location of the default Azure storage account determines the location of the HDInsight cluster.|
-	|Node Pricing Tiers| Use 1 or 2 worker nodes with the default worker node and head note pricing tier for this tutorial.|
-	|Optional Configuration| Skip this part.|
-
-9. On the **New HDInsight Cluster** blade, ensure that **Pin to Startboard** is selected, and then click **Create**. This will create the cluster and add a tile for it to the Startboard of your Azure Portal. The icon will indicate that the cluster is creating, and will change to display the HDInsight icon once creation has completed.
-
-	| During creation | Creation complete |
-	| ------------------ | --------------------- |
-	| ![Creating indicator on startboard](./media/hdinsight-hadoop-tutorial-get-started-windows/provisioning.png) | ![Created cluster tile](./media/hdinsight-hadoop-tutorial-get-started-windows/provisioned.png) |
-
-	> [AZURE.NOTE] It will take some time for the cluster to be created, usually around 15 minutes. Use the tile on the Startboard, or the **Notifications** entry on the left of the page to check on the creation process.
-
-10. Once the creation completes, click the tile for the cluster from the Startboard to launch the cluster blade.
-
-
-## Run a Hive query from the portal
-Now that you have created an HDInsight cluster, the next step is to run a Hive job to query a sample Hive table. We will use *hivesampletable*, which comes with HDInsight clusters. The table contains data about mobile device manufacturers, platforms, and models. A Hive query on this table retrieves data for mobile devices by a specific manufacturer.
-
-> [AZURE.NOTE] HDInsight Tools for Visual Studio comes with the Azure SDK for .NET version 2.5 or later. By using the tools in Visual Studio, you can connect to HDInsight cluster, create Hive tables, and run Hive queries. For more information, see [Get started using HDInsight Hadoop Tools for Visual Studio][1].
-
-**To run a Hive job from the cluster dashboard**
-
-1. Sign in to the [Azure Portal](https://ms.portal.azure.com/).
-2. Click **BROWSE ALL** and then click **HDInsight Clusters** to see a list of clusters, including the cluster you just created in the previous section.
-3. Click the name of the cluster that you want to use to run the Hive job, and then click **Dashboard** at the top of the blade.
-4. A webpage opens in a different browser tab. Enter the Hadoop user account and password. The default user name is **admin**; the password is what you entered while creating the cluster.
-5. From the dashboard, click the **Hive Editor** tab. The following web page opens.
-
-	![Hive Editor tab in the HDInsight cluster dashboard.][img-hdi-dashboard]
-
-	There are several tabs at the top of the page. The default tab is **Hive Editor**, and the other tabs are **Job History** and **File Browser**. By using the dashboard, you can submit Hive queries, check Hadoop job logs, and browse files in storage.
-
-	> [AZURE.NOTE] Note that the URL of the webpage is *&lt;ClusterName&gt;.azurehdinsight.net*. So instead of opening the dashboard from the portal, you can open the dashboard from a web browser by using the URL.
-
-6. On the **Hive Editor** tab, for **Query Name**, enter **HTC20**.  The query name is the job title. In the query pane, enter the Hive query as shown in the image:
-
-	![Hive query entered in the query pane of the Hive Editor.][img-hdi-dashboard-query-select]
-
-4. Click **Submit**. It takes a few moments to get the results back. The screen refreshes every 30 seconds. You can also click **Refresh** to refresh the screen.
-
-    ![Results from a Hive query in listed at the bottom of the cluster dashboard.][img-hdi-dashboard-query-select-result]
-
-5. After the status shows that the job is completed, click the query name on the screen to see the output. Make a note of **Job Start Time (UTC)**. You will need it later.
-
-    ![Job Start Time listed in the Job History tab of the HDInsight cluster dashboard.][img-hdi-dashboard-query-select-result-output]
-
-    The page also shows the **Job Output** and the **Job Log**. You also have the option to download the output file (\_stdout) and the log file \(_stderr).
-
-
-**To browse to the output file**
-
-1. On the cluster dashboard, click **File Browser**.
-2. Click your storage account name, click your container name (which is the same as your cluster name), and then click **user**.
-3. Click **admin** and then click the GUID that has the last modified time (a little after the job start time you noted earlier). Copy this GUID. You will need it in the next section.
-
-
-   	![The Hive query output file GUID listed in the File Browser tab.][img-hdi-dashboard-query-browse-output]
-
-
-##Connect to Microsoft business intelligence tools for Excel
-
-You can use the Power Query add-in for Microsoft Excel to import the job output from HDInsight into Excel, where Microsoft business intelligence tools can be used to further analyze the results.
-
-You must have Excel 2013 or 2010 installed to complete this part of the tutorial.
-
-**To download Microsoft Power Query for Excel**
-
-- Download Microsoft Power Query for Microsoft Excel from the [Microsoft Download Center](http://www.microsoft.com/download/details.aspx?id=39379) and install it.
-
-**To import HDInsight data**
-
-1. Open Excel, and create a new workbook.
-3. Click the **Power Query** menu, click **From Other Sources**, and then click **From Azure HDInsight**.
-
-	![Excel PowerQuery Import menu open for Azure HDInsight.][image-hdi-gettingstarted-powerquery-importdata]
-
-3. Enter the **Account Name** of the Azure Blob Storage account that is associated with your cluster, and then click **OK**. (This is the storage account you created earlier in the tutorial.)
-4. Enter the **Account Key** for the Azure Blob Storage account, and then click **Save**.
-5. In the right pane, double-click the blob name. By default the blob name is the same as the cluster name.
-
-6. Locate **stdout** in the **Name** column. Verify that the GUID in the corresponding **Folder Path** column matches the GUID you copied earlier. A match suggests that the output data corresponds to the job you submitted. Click **Binary** in the column left of **stdout**.
-
-	![Finding the data output by GUID in the list of content.][image-hdi-gettingstarted-powerquery-importdata2]
-
-9. Click **Close & Load** in the upper-left corner to import the Hive job output into Excel.
-
-##Run samples
-
-HDInsight cluster provides a query console that includes a Getting Started gallery to run samples directly from the portal. You can use the samples to learn how to work with HDInsight by walking through some basic scenarios. These samples come with all the required components, such as the data to analyze and the queries to run on the data. To learn more about the samples in the Getting Started gallery, see [Learn Hadoop in HDInsight using the HDInsight Getting Started Gallery](hdinsight-learn-hadoop-use-sample-gallery.md).
-
-**To run the sample**
-
-1. From the Azure Portal startboard, click the tile for the cluster you just created.
- 
-2. On the new cluster blade, click **Dashboard**. When prompted, enter the admin username and password for the cluster.
-
-	![Launch cluster dashboard](./media/hdinsight-hadoop-tutorial-get-started-windows/HDI.Cluster.Dashboard.png "Launch cluster dashboard")
- 
-3. From the webpage that opens, click the **Getting Started Gallery** tab, and then under the **Solutions with Sample Data** category, click the sample that you want to run. Follow the instructions on the Web page to finish the sample. The following table lists a couple of samples and provides more information about what each sample does.
-
-Sample | What does it do?
------- | ---------------
-[Sensor data analysis][hdinsight-sensor-data-sample] | Learn how to use HDInsight to process historical data that is produced by heating, ventilation, and air conditioning (HVAC) systems to identify systems that are not able to reliably maintain a set temperature.
-[Website log analysis][hdinsight-weblogs-sample] | Learn how to use HDInsight to analyze website log files to get insight into the frequency of visits to the website in a day from external websites, and a summary of website errors that the users experience.
-[Twitter trend analysis](hdinsight-analyze-twitter-data.md) | Learn how to use HDInsight to analyze trends in Twitter.
-
-
-
-##Next steps
-In this Hadoop tutorial, you learned how to create a Hadoop cluster on Windows in HDInsight, run a Hive query on data, and import the results into Excel, where they can be further processed and graphically displayed with business intelligence tools. To learn more, see the following tutorials:
-
-- [Get started using HDInsight Hadoop Tools for Visual Studio][1]
-- [Get started with the HDInsight Emulator][hdinsight-emulator]
-- [Use Azure Blob storage with HDInsight][hdinsight-storage]
-- [Administer HDInsight using PowerShell][hdinsight-admin-powershell]
-- [Upload data to HDInsight][hdinsight-upload-data]
-- [Use MapReduce with HDInsight][hdinsight-use-mapreduce]
-- [Use Hive with HDInsight][hdinsight-use-hive]
-- [Use Pig with HDInsight][hdinsight-use-pig]
-- [Use Oozie with HDInsight][hdinsight-use-oozie]
-- [Develop C# Hadoop streaming programs for HDInsight][hdinsight-develop-streaming]
-- [Develop Java MapReduce programs for HDInsight][hdinsight-develop-mapreduce]
-
-
-[1]: ../HDInsight/hdinsight-hadoop-visual-studio-tools-get-started.md
-
-[hdinsight-versions]: hdinsight-component-versioning.md
-
-
-[hdinsight-provision]: hdinsight-provision-clusters.md
-[hdinsight-admin-powershell]: hdinsight-administer-use-powershell.md
-[hdinsight-upload-data]: hdinsight-upload-data.md
-[hdinsight-use-mapreduce]: hdinsight-use-mapreduce.md
-[hdinsight-use-hive]: hdinsight-use-hive.md
-[hdinsight-use-pig]: hdinsight-use-pig.md
-[hdinsight-use-oozie]: hdinsight-use-oozie.md
-[hdinsight-storage]: hdinsight-hadoop-use-blob-storage.md
-[hdinsight-emulator]: hdinsight-hadoop-emulator-get-started.md
-[hdinsight-develop-streaming]: hdinsight-hadoop-develop-deploy-streaming-jobs.md
-[hdinsight-develop-mapreduce]: hdinsight-develop-deploy-java-mapreduce.md
-[hadoop-hdinsight-intro]: hdinsight-hadoop-introduction.md
-[hdinsight-weblogs-sample]: hdinsight-hive-analyze-website-log.md
-[hdinsight-sensor-data-sample]: hdinsight-hive-analyze-sensor-data.md
-
-[azure-purchase-options]: http://azure.microsoft.com/pricing/purchase-options/
-[azure-member-offers]: http://azure.microsoft.com/pricing/member-offers/
-[azure-free-trial]: http://azure.microsoft.com/pricing/free-trial/
-[azure-management-portal]: https://ms.portal.azure.com/
-[azure-create-storageaccount]: ../storage-create-storage-account.md
-
-[apache-hadoop]: http://go.microsoft.com/fwlink/?LinkId=510084
-[apache-hive]: http://go.microsoft.com/fwlink/?LinkId=510085
-[apache-mapreduce]: http://go.microsoft.com/fwlink/?LinkId=510086
-[apache-hdfs]: http://go.microsoft.com/fwlink/?LinkId=510087
-[hdinsight-hbase-custom-provision]: hdinsight-hbase-tutorial-get-started.md
-
-
-[powershell-download]: http://go.microsoft.com/fwlink/p/?linkid=320376&clcid=0x409
-[powershell-install-configure]: ../install-configure-powershell.md
-[powershell-open]: ../install-configure-powershell.md#Install
-
-
-[img-hdi-dashboard]: ./media/hdinsight-hadoop-tutorial-get-started-windows/HDI.dashboard.png
-[img-hdi-dashboard-query-select]: ./media/hdinsight-hadoop-tutorial-get-started-windows/HDI.dashboard.query.select.png
-[img-hdi-dashboard-query-select-result]: ./media/hdinsight-hadoop-tutorial-get-started-windows/HDI.dashboard.query.select.result.png
-[img-hdi-dashboard-query-select-result-output]: ./media/hdinsight-hadoop-tutorial-get-started-windows/HDI.dashboard.query.select.result.output.png
-[img-hdi-dashboard-query-browse-output]: ./media/hdinsight-hadoop-tutorial-get-started-windows/HDI.dashboard.query.browse.output.png
-
-[img-hdi-getstarted-video]: ./media/hdinsight-hadoop-tutorial-get-started-windows/hdi-get-started-video.png
-
-
-[image-hdi-storageaccount-quickcreate]: ./media/hdinsight-hadoop-tutorial-get-started-windows/HDI.StorageAccount.QuickCreate.png
-[image-hdi-clusterstatus]: ./media/hdinsight-hadoop-tutorial-get-started-windows/HDI.ClusterStatus.png
-[image-hdi-quickcreatecluster]: ./media/hdinsight-hadoop-tutorial-get-started-windows/HDI.QuickCreateCluster.png
-[image-hdi-getstarted-flow]: ./media/hdinsight-hadoop-tutorial-get-started-windows/HDI.GetStartedFlow.png
-
-[image-hdi-gettingstarted-powerquery-importdata]: ./media/hdinsight-hadoop-tutorial-get-started-windows/HDI.GettingStarted.PowerQuery.ImportData.png
-[image-hdi-gettingstarted-powerquery-importdata2]: ./media/hdinsight-hadoop-tutorial-get-started-windows/HDI.GettingStarted.PowerQuery.ImportData2.png
->>>>>>> 08be3281
+<properties
+   pageTitle="Hadoop tutorial: Get started with Hadoop on Windows | Microsoft Azure"
+   description="Get started with Hadoop in HDInsight. Learn how to create Hadoop clusters on Windows, run a Hive query on data, and analyze output in Excel."
+   keywords="hadoop tutorial,hadoop on windows,hadoop cluster,learn hadoop, hive query"
+   services="hdinsight"
+   documentationCenter=""
+   authors="nitinme"
+   manager="paulettm"
+   editor="cgronlun"
+   tags="azure-portal"/>
+
+<tags
+   ms.service="hdinsight"
+   ms.devlang="na"
+   ms.topic="hero-article"
+   ms.tgt_pltfrm="na"
+   ms.workload="big-data"
+   ms.date="11/13/2015"
+   ms.author="nitinme"/>
+
+
+# Hadoop tutorial: Get started using Hadoop in HDInsight on Windows
+
+> [AZURE.SELECTOR]
+- [Windows](../hdinsight-hadoop-tutorial-get-started-windows.md)
+- [Linux](../hdinsight-hadoop-linux-tutorial-get-started.md)
+
+To help you learn Hadoop on Windows and start using HDInsight, this tutorial shows you 
+how to run a Hive query on unstructured data in a Hadoop cluster and then analyze the 
+results in Microsoft Excel.
+
+Assume you have a large unstructured data set and you want to run a Hive query on it 
+to extract some meaningful information. That's exactly what you are going to do in this 
+tutorial. Here's how you achieve this:
+
+   !["Hadoop tutorial: Create an account; create a Hadoop cluster; submit a Hive query; analyze data in Excel.][image-hdi-getstarted-flow]
+
+Watch a demo video of this tutorial to learn Hadoop on HDInsight:
+
+![Video of a first Hadoop tutorial: Submit a Hive query on a Hadoop cluster, and analyze results in Excel.][img-hdi-getstarted-video]
+
+**[Watch the Hadoop tutorial for HDInsight on YouTube](https://www.youtube.com/watch?v=Y4aNjnoeaHA&list=PLDrz-Fkcb9WWdY-Yp6D4fTC1ll_3lU-QS)**
+
+In conjunction with the general availability of Azure HDInsight, Microsoft also provides 
+HDInsight Emulator for Azure, formerly known as *Microsoft HDInsight Developer Preview*. 
+The Emulator targets developer scenarios and only supports single-node deployments. For 
+information about using HDInsight Emulator, see [Get Started with the HDInsight Emulator][hdinsight-emulator].
+
+### Prerequisites
+
+Before you begin this tutorial for Hadoop on Windows, you must have the following:
+
+- **An Azure subscription**. See [Get Azure free trial](http://azure.microsoft.com/documentation/videos/get-azure-free-trial-for-testing-hadoop-in-hdinsight/).
+- **A workstation computer** with Office 2013 Professional Plus, Office 365 Pro Plus, Excel 2013 Standalone, or Office 2010 Professional Plus.
+
+##Create Hadoop clusters
+
+When you create a cluster, you create Azure compute resources that contain Hadoop 
+and related applications. In this section, you create an HDInsight version 3.2 cluster. 
+You can also create Hadoop clusters for other versions. For instructions, see 
+[Create HDInsight clusters using custom options][hdinsight-provision]. For information 
+about HDInsight versions and their SLAs, see 
+[HDInsight component versioning](hdinsight-component-versioning.md).
+
+
+**To create a Hadoop cluster**
+
+1. Sign in to the [Azure Portal](https://ms.portal.azure.com/).
+2. Click **NEW**, Click **Data Analytics**, and then click **HDInsight**. The portal opens a **New HDInsight Cluster** blade.
+
+    ![Create a new cluster in the Azure Portal](./media/hdinsight-hadoop-tutorial-get-started-windows/HDI.CreateCluster.1.png "Create a new cluster in the Azure Portal")
+
+3. Enter or select the following:
+
+	![Enter cluster name and type](./media/hdinsight-hadoop-tutorial-get-started-windows/HDI.CreateCluster.2.png "Enter cluster name and type")
+	
+	|Field name| Value|
+	|----------|------|
+	|Cluster Name| A unique name for identifying the cluster|
+	|Cluster Type| Select **Hadoop** for this tutorial. |
+	|Cluster Operating System| Select **Windows Server 2012 R2 Datacenter** for this tutorial.|
+	|HDInsight Version| Select the latest version for this tutorial.|
+	|Subscription| Select the Azure subscription that will be used for the cluster.|
+	|Resource Group | Select an existing Azure resource group or create a new resource group. A basic HDInsight cluster contains a cluster and its default storage account.  You can group the two into a resource group for easy management.|
+	|Credentials| Enter the cluster login username and password. Windows based cluster can have 2 user accounts.  The cluster user (or HTTP user) is used to manage the cluster and submit jobs.  You can optionally create a remote desktop (RDP) user account to remote connect to the cluster. If you choose to enable remote desktop, you will create the RDP user account.|
+	|Data Source| Click Create New to create a new default Azure storage account. Use the cluster name as the default container name. Every HDinsight cluster has a default Blob container on an Azure storage accont.  The location of the default Azure storage account determines the location of the HDInsight cluster.|
+	|Node Pricing Tiers| Use 1 or 2 worker nodes with the default worker node and head note pricing tier for this tutorial.|
+	|Optional Configuration| Skip this part.|
+
+9. On the **New HDInsight Cluster** blade, ensure that **Pin to Startboard** is selected, and then click **Create**. This will create the cluster and add a tile for it to the Startboard of your Azure Portal. The icon will indicate that the cluster is creating, and will change to display the HDInsight icon once creation has completed.
+
+	| During creation | Creation complete |
+	| ------------------ | --------------------- |
+	| ![Creating indicator on startboard](./media/hdinsight-hadoop-tutorial-get-started-windows/provisioning.png) | ![Created cluster tile](./media/hdinsight-hadoop-tutorial-get-started-windows/provisioned.png) |
+
+	> [AZURE.NOTE] It will take some time for the cluster to be created, usually around 15 minutes. Use the tile on the Startboard, or the **Notifications** entry on the left of the page to check on the creation process.
+
+10. Once the creation completes, click the tile for the cluster from the Startboard to launch the cluster blade.
+
+
+## Run a Hive query from the portal
+Now that you have created an HDInsight cluster, the next step is to run a Hive job to query a sample Hive table. We will use *hivesampletable*, which comes with HDInsight clusters. The table contains data about mobile device manufacturers, platforms, and models. A Hive query on this table retrieves data for mobile devices by a specific manufacturer.
+
+> [AZURE.NOTE] HDInsight Tools for Visual Studio comes with the Azure SDK for .NET version 2.5 or later. By using the tools in Visual Studio, you can connect to HDInsight cluster, create Hive tables, and run Hive queries. For more information, see [Get started using HDInsight Hadoop Tools for Visual Studio][1].
+
+**To run a Hive job from the cluster dashboard**
+
+1. Sign in to the [Azure Portal](https://ms.portal.azure.com/).
+2. Click **BROWSE ALL** and then click **HDInsight Clusters** to see a list of clusters, including the cluster you just created in the previous section.
+3. Click the name of the cluster that you want to use to run the Hive job, and then click **Dashboard** at the top of the blade.
+4. A webpage opens in a different browser tab. Enter the Hadoop user account and password. The default user name is **admin**; the password is what you entered while creating the cluster.
+5. From the dashboard, click the **Hive Editor** tab. The following web page opens.
+
+	![Hive Editor tab in the HDInsight cluster dashboard.][img-hdi-dashboard]
+
+	There are several tabs at the top of the page. The default tab is **Hive Editor**, and the other tabs are **Job History** and **File Browser**. By using the dashboard, you can submit Hive queries, check Hadoop job logs, and browse files in storage.
+
+	> [AZURE.NOTE] Note that the URL of the webpage is *&lt;ClusterName&gt;.azurehdinsight.net*. So instead of opening the dashboard from the portal, you can open the dashboard from a web browser by using the URL.
+
+6. On the **Hive Editor** tab, for **Query Name**, enter **HTC20**.  The query name is the job title. In the query pane, enter the Hive query as shown in the image:
+
+	![Hive query entered in the query pane of the Hive Editor.][img-hdi-dashboard-query-select]
+
+4. Click **Submit**. It takes a few moments to get the results back. The screen refreshes every 30 seconds. You can also click **Refresh** to refresh the screen.
+
+    ![Results from a Hive query in listed at the bottom of the cluster dashboard.][img-hdi-dashboard-query-select-result]
+
+5. After the status shows that the job is completed, click the query name on the screen to see the output. Make a note of **Job Start Time (UTC)**. You will need it later.
+
+    ![Job Start Time listed in the Job History tab of the HDInsight cluster dashboard.][img-hdi-dashboard-query-select-result-output]
+
+    The page also shows the **Job Output** and the **Job Log**. You also have the option to download the output file (\_stdout) and the log file \(_stderr).
+
+
+**To browse to the output file**
+
+1. On the cluster dashboard, click **File Browser**.
+2. Click your storage account name, click your container name (which is the same as your cluster name), and then click **user**.
+3. Click **admin** and then click the GUID that has the last modified time (a little after the job start time you noted earlier). Copy this GUID. You will need it in the next section.
+
+
+   	![The Hive query output file GUID listed in the File Browser tab.][img-hdi-dashboard-query-browse-output]
+
+
+##Connect to Microsoft business intelligence tools for Excel
+
+You can use the Power Query add-in for Microsoft Excel to import the job output from HDInsight into Excel, where Microsoft business intelligence tools can be used to further analyze the results.
+
+You must have Excel 2013 or 2010 installed to complete this part of the tutorial.
+
+**To download Microsoft Power Query for Excel**
+
+- Download Microsoft Power Query for Microsoft Excel from the [Microsoft Download Center](http://www.microsoft.com/download/details.aspx?id=39379) and install it.
+
+**To import HDInsight data**
+
+1. Open Excel, and create a new workbook.
+3. Click the **Power Query** menu, click **From Other Sources**, and then click **From Azure HDInsight**.
+
+	![Excel PowerQuery Import menu open for Azure HDInsight.][image-hdi-gettingstarted-powerquery-importdata]
+
+3. Enter the **Account Name** of the Azure Blob Storage account that is associated with your cluster, and then click **OK**. (This is the storage account you created earlier in the tutorial.)
+4. Enter the **Account Key** for the Azure Blob Storage account, and then click **Save**.
+5. In the right pane, double-click the blob name. By default the blob name is the same as the cluster name.
+
+6. Locate **stdout** in the **Name** column. Verify that the GUID in the corresponding **Folder Path** column matches the GUID you copied earlier. A match suggests that the output data corresponds to the job you submitted. Click **Binary** in the column left of **stdout**.
+
+	![Finding the data output by GUID in the list of content.][image-hdi-gettingstarted-powerquery-importdata2]
+
+9. Click **Close & Load** in the upper-left corner to import the Hive job output into Excel.
+
+##Run samples
+
+HDInsight cluster provides a query console that includes a Getting Started gallery to run samples directly from the portal. You can use the samples to learn how to work with HDInsight by walking through some basic scenarios. These samples come with all the required components, such as the data to analyze and the queries to run on the data. To learn more about the samples in the Getting Started gallery, see [Learn Hadoop in HDInsight using the HDInsight Getting Started Gallery](hdinsight-learn-hadoop-use-sample-gallery.md).
+
+**To run the sample**
+
+1. From the Azure Portal startboard, click the tile for the cluster you just created.
+ 
+2. On the new cluster blade, click **Dashboard**. When prompted, enter the admin username and password for the cluster.
+
+	![Launch cluster dashboard](./media/hdinsight-hadoop-tutorial-get-started-windows/HDI.Cluster.Dashboard.png "Launch cluster dashboard")
+ 
+3. From the webpage that opens, click the **Getting Started Gallery** tab, and then under the **Solutions with Sample Data** category, click the sample that you want to run. Follow the instructions on the Web page to finish the sample. The following table lists a couple of samples and provides more information about what each sample does.
+
+Sample | What does it do?
+------ | ---------------
+[Sensor data analysis][hdinsight-sensor-data-sample] | Learn how to use HDInsight to process historical data that is produced by heating, ventilation, and air conditioning (HVAC) systems to identify systems that are not able to reliably maintain a set temperature.
+[Website log analysis][hdinsight-weblogs-sample] | Learn how to use HDInsight to analyze website log files to get insight into the frequency of visits to the website in a day from external websites, and a summary of website errors that the users experience.
+[Twitter trend analysis](hdinsight-analyze-twitter-data.md) | Learn how to use HDInsight to analyze trends in Twitter.
+
+
+
+##Next steps
+In this Hadoop tutorial, you learned how to create a Hadoop cluster on Windows in HDInsight, run a Hive query on data, and import the results into Excel, where they can be further processed and graphically displayed with business intelligence tools. To learn more, see the following tutorials:
+
+- [Get started using HDInsight Hadoop Tools for Visual Studio][1]
+- [Get started with the HDInsight Emulator][hdinsight-emulator]
+- [Use Azure Blob storage with HDInsight][hdinsight-storage]
+- [Administer HDInsight using PowerShell][hdinsight-admin-powershell]
+- [Upload data to HDInsight][hdinsight-upload-data]
+- [Use MapReduce with HDInsight][hdinsight-use-mapreduce]
+- [Use Hive with HDInsight][hdinsight-use-hive]
+- [Use Pig with HDInsight][hdinsight-use-pig]
+- [Use Oozie with HDInsight][hdinsight-use-oozie]
+- [Develop C# Hadoop streaming programs for HDInsight][hdinsight-develop-streaming]
+- [Develop Java MapReduce programs for HDInsight][hdinsight-develop-mapreduce]
+
+
+[1]: ../HDInsight/hdinsight-hadoop-visual-studio-tools-get-started.md
+
+[hdinsight-versions]: hdinsight-component-versioning.md
+
+
+[hdinsight-provision]: hdinsight-provision-clusters.md
+[hdinsight-admin-powershell]: hdinsight-administer-use-powershell.md
+[hdinsight-upload-data]: hdinsight-upload-data.md
+[hdinsight-use-mapreduce]: hdinsight-use-mapreduce.md
+[hdinsight-use-hive]: hdinsight-use-hive.md
+[hdinsight-use-pig]: hdinsight-use-pig.md
+[hdinsight-use-oozie]: hdinsight-use-oozie.md
+[hdinsight-storage]: hdinsight-hadoop-use-blob-storage.md
+[hdinsight-emulator]: hdinsight-hadoop-emulator-get-started.md
+[hdinsight-develop-streaming]: hdinsight-hadoop-develop-deploy-streaming-jobs.md
+[hdinsight-develop-mapreduce]: hdinsight-develop-deploy-java-mapreduce.md
+[hadoop-hdinsight-intro]: hdinsight-hadoop-introduction.md
+[hdinsight-weblogs-sample]: hdinsight-hive-analyze-website-log.md
+[hdinsight-sensor-data-sample]: hdinsight-hive-analyze-sensor-data.md
+
+[azure-purchase-options]: http://azure.microsoft.com/pricing/purchase-options/
+[azure-member-offers]: http://azure.microsoft.com/pricing/member-offers/
+[azure-free-trial]: http://azure.microsoft.com/pricing/free-trial/
+[azure-management-portal]: https://ms.portal.azure.com/
+[azure-create-storageaccount]: ../storage-create-storage-account.md
+
+[apache-hadoop]: http://go.microsoft.com/fwlink/?LinkId=510084
+[apache-hive]: http://go.microsoft.com/fwlink/?LinkId=510085
+[apache-mapreduce]: http://go.microsoft.com/fwlink/?LinkId=510086
+[apache-hdfs]: http://go.microsoft.com/fwlink/?LinkId=510087
+[hdinsight-hbase-custom-provision]: hdinsight-hbase-tutorial-get-started.md
+
+
+[powershell-download]: http://go.microsoft.com/fwlink/p/?linkid=320376&clcid=0x409
+[powershell-install-configure]: ../install-configure-powershell.md
+[powershell-open]: ../install-configure-powershell.md#Install
+
+
+[img-hdi-dashboard]: ./media/hdinsight-hadoop-tutorial-get-started-windows/HDI.dashboard.png
+[img-hdi-dashboard-query-select]: ./media/hdinsight-hadoop-tutorial-get-started-windows/HDI.dashboard.query.select.png
+[img-hdi-dashboard-query-select-result]: ./media/hdinsight-hadoop-tutorial-get-started-windows/HDI.dashboard.query.select.result.png
+[img-hdi-dashboard-query-select-result-output]: ./media/hdinsight-hadoop-tutorial-get-started-windows/HDI.dashboard.query.select.result.output.png
+[img-hdi-dashboard-query-browse-output]: ./media/hdinsight-hadoop-tutorial-get-started-windows/HDI.dashboard.query.browse.output.png
+
+[img-hdi-getstarted-video]: ./media/hdinsight-hadoop-tutorial-get-started-windows/hdi-get-started-video.png
+
+
+[image-hdi-storageaccount-quickcreate]: ./media/hdinsight-hadoop-tutorial-get-started-windows/HDI.StorageAccount.QuickCreate.png
+[image-hdi-clusterstatus]: ./media/hdinsight-hadoop-tutorial-get-started-windows/HDI.ClusterStatus.png
+[image-hdi-quickcreatecluster]: ./media/hdinsight-hadoop-tutorial-get-started-windows/HDI.QuickCreateCluster.png
+[image-hdi-getstarted-flow]: ./media/hdinsight-hadoop-tutorial-get-started-windows/HDI.GetStartedFlow.png
+
+[image-hdi-gettingstarted-powerquery-importdata]: ./media/hdinsight-hadoop-tutorial-get-started-windows/HDI.GettingStarted.PowerQuery.ImportData.png
+[image-hdi-gettingstarted-powerquery-importdata2]: ./media/hdinsight-hadoop-tutorial-get-started-windows/HDI.GettingStarted.PowerQuery.ImportData2.png
  