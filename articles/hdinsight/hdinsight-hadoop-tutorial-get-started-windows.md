---
title: 'Hadoop tutorial: Get started with Hadoop on Windows | Microsoft Docs'
description: Get started with Hadoop in HDInsight. Learn how to create Hadoop clusters on Windows, run a Hive query on data, and analyze output in Excel.
keywords: hadoop tutorial,hadoop on windows,hadoop cluster,learn hadoop, hive query
services: hdinsight
documentationcenter: ''
author: nitinme
manager: jhubbard
editor: cgronlun
tags: azure-portal

ms.assetid: 51a83082-f6e7-4ed5-8d3e-949f302c4d04
ms.service: hdinsight
ms.devlang: na
ms.topic: article
ms.tgt_pltfrm: na
ms.workload: big-data
ms.date: 03/07/2016
ms.author: nitinme

---
# Hadoop tutorial: Get started using Hadoop in HDInsight on Windows

> [!div class="op_single_selector"]
> * [Linux-based](hdinsight-hadoop-linux-tutorial-get-started.md)
> * [Windows-based](hdinsight-hadoop-tutorial-get-started-windows.md)
> 
> 



To help you learn Hadoop on Windows and start using HDInsight, this tutorial shows you how to run a Hive query on unstructured data in a Hadoop cluster and then analyze the results in Microsoft Excel.

> [!IMPORTANT]
> The steps in this document only work for Windows-based HDInsight clusters. HDInsight is only available on Windows for versions lower than HDInsight 3.4. Linux is the only operating system used on HDInsight version 3.4 or greater. For more information, see [HDInsight Deprecation on Windows](hdinsight-component-versioning.md#hdi-version-32-and-33-nearing-deprecation-date). For information on creating Linux-based clusters, see [Hadoop tutorial: Get started using Linux-based Hadoop in HDInsight](hdinsight-hadoop-linux-tutorial-get-started.md).

Assume you have a large unstructured data set and you want to run a Hive query on it 
to extract some meaningful information. That's exactly what you are going to do in this 
tutorial. Here's how you achieve this:

   !["Hadoop tutorial: Create an account; create a Hadoop cluster; submit a Hive query; analyze data in Excel.][image-hdi-getstarted-flow]

Watch a demo video of this tutorial to learn Hadoop on HDInsight:

![Video of a first Hadoop tutorial: Submit a Hive query on a Hadoop cluster, and analyze results in Excel.][img-hdi-getstarted-video]

**[Watch the Hadoop tutorial for HDInsight on YouTube](https://www.youtube.com/watch?v=Y4aNjnoeaHA&list=PLDrz-Fkcb9WWdY-Yp6D4fTC1ll_3lU-QS)**

In conjunction with the general availability of Azure HDInsight, Microsoft also provides 
HDInsight Emulator for Azure, formerly known as *Microsoft HDInsight Developer Preview*. 
The Emulator targets developer scenarios and only supports single-node deployments. For 
information about using HDInsight Emulator, see [Get Started with the HDInsight Emulator][hdinsight-emulator].

[!INCLUDE [delete-cluster-warning](../../includes/hdinsight-delete-cluster-warning.md)]

## Prerequisites
Before you begin this tutorial for Hadoop on Windows, you must have the following:

* **An Azure subscription**. See [Get Azure free trial](https://azure.microsoft.com/documentation/videos/get-azure-free-trial-for-testing-hadoop-in-hdinsight/).
* **A workstation computer** with Office 2013 Professional Plus, Office 365 Pro Plus, Excel 2013 Standalone, or Office 2010 Professional Plus.

### Access control requirements
[!INCLUDE [access-control](../../includes/hdinsight-access-control-requirements.md)]

## Create Hadoop clusters
When you create a cluster, you create Azure compute resources that contain Hadoop 
and related applications. In this section, you create an HDInsight version 3.2 cluster. 
You can also create Hadoop clusters for other versions. For instructions, see 
[Create HDInsight clusters using custom options][hdinsight-provision]. For information 
about HDInsight versions and their SLAs, see 
[HDInsight component versioning](hdinsight-component-versioning.md).

**To create a Hadoop cluster**

1. Sign in to the [Azure portal](https://portal.azure.com/).
2. Click **NEW**, Click **Data Analytics**, and then click **HDInsight**. The portal opens a **New HDInsight Cluster** blade.
   
    ![Create a new cluster in the Azure portal](./media/hdinsight-hadoop-tutorial-get-started-windows/HDI.CreateCluster.1.png "Create a new cluster in the Azure portal")
3. Enter or select the following:
   
    ![Enter cluster name and type](./media/hdinsight-hadoop-tutorial-get-started-windows/HDI.CreateCluster.2.png "Enter cluster name and type")
   
   | Field name | Value |
   | --- | --- |
   | Cluster Name |A unique name for identifying the cluster |
   | Cluster Type |Select **Hadoop** for this tutorial. |
   | Cluster Operating System |Select **Windows Server 2012 R2 Datacenter** for this tutorial. |
   | HDInsight Version |Select the latest version for this tutorial. |
   | Subscription |Select the Azure subscription that will be used for the cluster. |
   | Resource Group |Select an existing Azure resource group or create a new resource group. A basic HDInsight cluster contains a cluster and its default storage account.  You can group the two into a resource group for easy management. |
   | Credentials |Enter the cluster login username and password. Windows based cluster can have 2 user accounts.  The cluster user (or HTTP user) is used to manage the cluster and submit jobs.  You can optionally create a remote desktop (RDP) user account to remote connect to the cluster. If you choose to enable remote desktop, you will create the RDP user account. |
<<<<<<< HEAD
   | Data Source |Click Create New to create a new default Azure storage account. Use the cluster name as the default container name. Every HDinsight cluster has a default Blob container on an Azure storage accont.  The location of the default Azure storage account determines the location of the HDInsight cluster. |
=======
   | Data Source |Click Create New to create a new default Azure storage account. Use the cluster name as the default container name. Every HDinsight cluster has a default Blob container on an Azure storage account.  The location of the default Azure storage account determines the location of the HDInsight cluster. |
>>>>>>> e8cfaf0d
   | Node Pricing Tiers |Use 1 or 2 worker nodes with the default worker node and head node pricing tier for this tutorial. |
   | Optional Configuration |Skip this part. |
4. On the **New HDInsight Cluster** blade, ensure that **Pin to Startboard** is selected, and then click **Create**. This will create the cluster and add a tile for it to the Startboard of your Azure portal. The icon will indicate that the cluster is creating, and will change to display the HDInsight icon once creation has completed.
   
   | During creation | Creation complete |
   | --- | --- |
   | ![Creating indicator on startboard](./media/hdinsight-hadoop-tutorial-get-started-windows/provisioning.png) |![Created cluster tile](./media/hdinsight-hadoop-tutorial-get-started-windows/provisioned.png) |
   
   > [!NOTE]
   > It will take some time for the cluster to be created, usually around 15 minutes. Use the tile on the Startboard, or the **Notifications** entry on the left of the page to check on the creation process.
   > 
   > 
5. Once the creation completes, click the tile for the cluster from the Startboard to launch the cluster blade.

## Run a Hive query from the portal
Now that you have created an HDInsight cluster, the next step is to run a Hive job to query a sample Hive table. We will use *hivesampletable*, which comes with HDInsight clusters. The table contains data about mobile device manufacturers, platforms, and models. A Hive query on this table retrieves data for mobile devices by a specific manufacturer.

> [!NOTE]
> HDInsight Tools for Visual Studio comes with the Azure SDK for .NET version 2.5 or later. By using the tools in Visual Studio, you can connect to HDInsight cluster, create Hive tables, and run Hive queries. For more information, see [Get started using HDInsight Hadoop Tools for Visual Studio][1].
> 
> 

**To run a Hive job from the cluster dashboard**

1. Sign in to the [Azure portal](https://portal.azure.com/).
2. Click **BROWSE ALL** and then click **HDInsight Clusters** to see a list of clusters, including the cluster you just created in the previous section.
3. Click the name of the cluster that you want to use to run the Hive job, and then click **Dashboard** at the top of the blade.
4. A webpage opens in a different browser tab. Enter the Hadoop user account and password. The default user name is **admin**; the password is what you entered while creating the cluster.
5. From the dashboard, click the **Hive Editor** tab. The following web page opens.
   
    ![Hive Editor tab in the HDInsight cluster dashboard.][img-hdi-dashboard]
   
    There are several tabs at the top of the page. The default tab is **Hive Editor**, and the other tabs are **Job History** and **File Browser**. By using the dashboard, you can submit Hive queries, check Hadoop job logs, and browse files in storage.
   
   > [!NOTE]
   > Note that the URL of the webpage is *&lt;ClusterName&gt;.azurehdinsight.net*. So instead of opening the dashboard from the portal, you can open the dashboard from a web browser by using the URL.
   > 
   > 
6. On the **Hive Editor** tab, for **Query Name**, enter **HTC20**.  The query name is the job title. In the query pane, enter the Hive query as shown in the image:
   
    ![Hive query entered in the query pane of the Hive Editor.][img-hdi-dashboard-query-select]
7. Click **Submit**. It takes a few moments to get the results back. The screen refreshes every 30 seconds. You can also click **Refresh** to refresh the screen.
   
    ![Results from a Hive query in listed at the bottom of the cluster dashboard.][img-hdi-dashboard-query-select-result]
8. After the status shows that the job is completed, click the query name on the screen to see the output. Make a note of **Job Start Time (UTC)**. You will need it later.
   
    ![Job Start Time listed in the Job History tab of the HDInsight cluster dashboard.][img-hdi-dashboard-query-select-result-output]
   
    The page also shows the **Job Output** and the **Job Log**. You also have the option to download the output file (\_stdout) and the log file \(_stderr).

**To browse to the output file**

1. On the cluster dashboard, click **File Browser**.
2. Click your storage account name, click your container name (which is the same as your cluster name), and then click **user**.
3. Click **admin** and then click the GUID that has the last modified time (a little after the job start time you noted earlier). Copy this GUID. You will need it in the next section.

       ![The Hive query output file GUID listed in the File Browser tab.][img-hdi-dashboard-query-browse-output]


## Connect to Microsoft business intelligence tools for Excel
You can use the Power Query add-in for Microsoft Excel to import the job output from HDInsight into Excel, where Microsoft business intelligence tools can be used to further analyze the results.

You must have Excel 2013 or 2010 installed to complete this part of the tutorial.

**To download Microsoft Power Query for Excel**

* Download Microsoft Power Query for Microsoft Excel from the [Microsoft Download Center](http://www.microsoft.com/download/details.aspx?id=39379) and install it.

**To import HDInsight data**

1. Open Excel, and create a new workbook.
2. Click the **Power Query** menu, click **From Other Sources**, and then click **From Azure HDInsight**.
   
    ![Excel PowerQuery Import menu open for Azure HDInsight.][image-hdi-gettingstarted-powerquery-importdata]
3. Enter the **Account Name** of the Azure Blob Storage account that is associated with your cluster, and then click **OK**. (This is the storage account you created earlier in the tutorial.)
4. Enter the **Account Key** for the Azure Blob Storage account, and then click **Save**.
5. In the right pane, double-click the blob name. By default the blob name is the same as the cluster name.
6. Locate **stdout** in the **Name** column. Verify that the GUID in the corresponding **Folder Path** column matches the GUID you copied earlier. A match suggests that the output data corresponds to the job you submitted. Click **Binary** in the column left of **stdout**.
   
    ![Finding the data output by GUID in the list of content.][image-hdi-gettingstarted-powerquery-importdata2]
7. Click **Close & Load** in the upper-left corner to import the Hive job output into Excel.

## Run samples
HDInsight cluster provides a query console that includes a Getting Started gallery to run samples directly from the portal. You can use the samples to learn how to work with HDInsight by walking through some basic scenarios. These samples come with all the required components, such as the data to analyze and the queries to run on the data.

**To run the sample**

1. From the Azure portal startboard, click the tile for the cluster you just created.
2. On the new cluster blade, click **Dashboard**. When prompted, enter the admin username and password for the cluster.
   
    ![Launch cluster dashboard](./media/hdinsight-hadoop-tutorial-get-started-windows/HDI.Cluster.Dashboard.png "Launch cluster dashboard")
3. From the webpage that opens, click the **Getting Started Gallery** tab, and then under the **Solutions with Sample Data** category, click the sample that you want to run. Follow the instructions on the Web page to finish the sample. The following table lists a couple of samples and provides more information about what each sample does.

| Sample | What does it do? |
| --- | --- |
| [Sensor data analysis][hdinsight-sensor-data-sample] |Learn how to use HDInsight to process historical data that is produced by heating, ventilation, and air conditioning (HVAC) systems to identify systems that are not able to reliably maintain a set temperature. |
| [Website log analysis][hdinsight-weblogs-sample] |Learn how to use HDInsight to analyze website log files to get insight into the frequency of visits to the website in a day from external websites, and a summary of website errors that the users experience. |
| [Twitter trend analysis](hdinsight-analyze-twitter-data.md) |Learn how to use HDInsight to analyze trends in Twitter. |

## Delete the cluster
[!INCLUDE [delete-cluster-warning](../../includes/hdinsight-delete-cluster-warning.md)]

## Next steps
In this Hadoop tutorial, you learned how to create a Hadoop cluster on Windows in HDInsight, run a Hive query on data, and import the results into Excel, where they can be further processed and graphically displayed with business intelligence tools. To learn more, see the following tutorials:

* [Get started using HDInsight Hadoop Tools for Visual Studio][1]
* [Get started with the HDInsight Emulator][hdinsight-emulator]
* [Use Azure Blob storage with HDInsight][hdinsight-storage]
* [Administer HDInsight using PowerShell][hdinsight-admin-powershell]
* [Upload data to HDInsight][hdinsight-upload-data]
* [Use MapReduce with HDInsight][hdinsight-use-mapreduce]
* [Use Hive with HDInsight][hdinsight-use-hive]
* [Use Pig with HDInsight][hdinsight-use-pig]
* [Use Oozie with HDInsight][hdinsight-use-oozie]
* [Develop Java MapReduce programs for HDInsight][hdinsight-develop-mapreduce]

[1]: ../HDInsight/hdinsight-hadoop-visual-studio-tools-get-started.md

[hdinsight-versions]: hdinsight-component-versioning.md


[hdinsight-provision]: hdinsight-provision-clusters.md
[hdinsight-admin-powershell]: hdinsight-administer-use-powershell.md
[hdinsight-upload-data]: hdinsight-upload-data.md
[hdinsight-use-mapreduce]: hdinsight-use-mapreduce.md
[hdinsight-use-hive]: hdinsight-use-hive.md
[hdinsight-use-pig]: hdinsight-use-pig.md
[hdinsight-use-oozie]: hdinsight-use-oozie.md
[hdinsight-storage]: hdinsight-hadoop-use-blob-storage.md
[hdinsight-emulator]: hdinsight-hadoop-emulator-get-started.md
[hdinsight-develop-mapreduce]: hdinsight-develop-deploy-java-mapreduce-linux.md
[hadoop-hdinsight-intro]: hdinsight-hadoop-introduction.md
[hdinsight-weblogs-sample]: hdinsight-hive-analyze-website-log.md
[hdinsight-sensor-data-sample]: hdinsight-hive-analyze-sensor-data.md

[azure-purchase-options]: http://azure.microsoft.com/pricing/purchase-options/
[azure-member-offers]: http://azure.microsoft.com/pricing/member-offers/
[azure-free-trial]: http://azure.microsoft.com/pricing/free-trial/
[azure-management-portal]: https://portal.azure.com/
[azure-create-storageaccount]: ../storage-create-storage-account.md

[apache-hadoop]: http://go.microsoft.com/fwlink/?LinkId=510084
[apache-hive]: http://go.microsoft.com/fwlink/?LinkId=510085
[apache-mapreduce]: http://go.microsoft.com/fwlink/?LinkId=510086
[apache-hdfs]: http://go.microsoft.com/fwlink/?LinkId=510087
[hdinsight-hbase-custom-provision]: hdinsight-hbase-tutorial-get-started.md


[powershell-download]: http://go.microsoft.com/fwlink/p/?linkid=320376&clcid=0x409
[powershell-install-configure]: /powershell/azureps-cmdlets-docs
[powershell-open]: /powershell/azureps-cmdlets-docs#step-1-install


[img-hdi-dashboard]: ./media/hdinsight-hadoop-tutorial-get-started-windows/HDI.dashboard.png
[img-hdi-dashboard-query-select]: ./media/hdinsight-hadoop-tutorial-get-started-windows/HDI.dashboard.query.select.png
[img-hdi-dashboard-query-select-result]: ./media/hdinsight-hadoop-tutorial-get-started-windows/HDI.dashboard.query.select.result.png
[img-hdi-dashboard-query-select-result-output]: ./media/hdinsight-hadoop-tutorial-get-started-windows/HDI.dashboard.query.select.result.output.png
[img-hdi-dashboard-query-browse-output]: ./media/hdinsight-hadoop-tutorial-get-started-windows/HDI.dashboard.query.browse.output.png

[img-hdi-getstarted-video]: ./media/hdinsight-hadoop-tutorial-get-started-windows/hdi-get-started-video.png


[image-hdi-storageaccount-quickcreate]: ./media/hdinsight-hadoop-tutorial-get-started-windows/HDI.StorageAccount.QuickCreate.png
[image-hdi-clusterstatus]: ./media/hdinsight-hadoop-tutorial-get-started-windows/HDI.ClusterStatus.png
[image-hdi-quickcreatecluster]: ./media/hdinsight-hadoop-tutorial-get-started-windows/HDI.QuickCreateCluster.png
[image-hdi-getstarted-flow]: ./media/hdinsight-hadoop-tutorial-get-started-windows/HDI.GetStartedFlow.png

[image-hdi-gettingstarted-powerquery-importdata]: ./media/hdinsight-hadoop-tutorial-get-started-windows/HDI.GettingStarted.PowerQuery.ImportData.png
[image-hdi-gettingstarted-powerquery-importdata2]: ./media/hdinsight-hadoop-tutorial-get-started-windows/HDI.GettingStarted.PowerQuery.ImportData2.png
<|MERGE_RESOLUTION|>--- conflicted
+++ resolved
@@ -89,11 +89,7 @@
    | Subscription |Select the Azure subscription that will be used for the cluster. |
    | Resource Group |Select an existing Azure resource group or create a new resource group. A basic HDInsight cluster contains a cluster and its default storage account.  You can group the two into a resource group for easy management. |
    | Credentials |Enter the cluster login username and password. Windows based cluster can have 2 user accounts.  The cluster user (or HTTP user) is used to manage the cluster and submit jobs.  You can optionally create a remote desktop (RDP) user account to remote connect to the cluster. If you choose to enable remote desktop, you will create the RDP user account. |
-<<<<<<< HEAD
-   | Data Source |Click Create New to create a new default Azure storage account. Use the cluster name as the default container name. Every HDinsight cluster has a default Blob container on an Azure storage accont.  The location of the default Azure storage account determines the location of the HDInsight cluster. |
-=======
    | Data Source |Click Create New to create a new default Azure storage account. Use the cluster name as the default container name. Every HDinsight cluster has a default Blob container on an Azure storage account.  The location of the default Azure storage account determines the location of the HDInsight cluster. |
->>>>>>> e8cfaf0d
    | Node Pricing Tiers |Use 1 or 2 worker nodes with the default worker node and head node pricing tier for this tutorial. |
    | Optional Configuration |Skip this part. |
 4. On the **New HDInsight Cluster** blade, ensure that **Pin to Startboard** is selected, and then click **Create**. This will create the cluster and add a tile for it to the Startboard of your Azure portal. The icon will indicate that the cluster is creating, and will change to display the HDInsight icon once creation has completed.
