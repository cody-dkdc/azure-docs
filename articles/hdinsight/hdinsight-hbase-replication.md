--- conflicted
+++ resolved
@@ -18,16 +18,10 @@
 ---
 # Configure HBase replication
 
-<<<<<<< HEAD
 Learn how to configure HBase replication within one virtual network (VNet) or between two virtual networks.
 
 Cluster replication uses a source-push methodology. An HBase cluster can be a source or a destination, or it can fulfill both roles at once. Replication is asynchronous, and the goal of replication is eventual consistency. When the source receives an edit to a column family with replication enabled, that edit is propagated to all destination clusters. When data is replicated from one cluster to another, the source cluster and all clusters that have already consumed the data are tracked to prevent replication loops.
 
-=======
-Learn how to configure HBase replication within one virtual network (VNet) or between two VNets.
-
-Cluster replication uses a source-push methodology. An HBase cluster can be a source, a destination, or can fulfill both roles at once. Replication is asynchronous, and the goal of replication is eventual consistency. When the source receives an edit to a column family with replication enabled, that edit is propagated to all destination clusters. When data is replicated from one cluster to another, the source cluster and all clusters which have already consumed the data are tracked to prevent replication loops. For more information,
->>>>>>> 1c32fcbe
 In this tutorial, you will configure a source-destination replication. For other cluster topologies, see [Apache HBase Reference Guide](http://hbase.apache.org/book.html#_cluster_replication).
 
 HBase replication usage cases for a single virtual network:
@@ -63,29 +57,17 @@
 
 ### Configure one virtual network
 
-<<<<<<< HEAD
 Click the following image to create two HBase clusters in the same virtual network. The template is stored in a public Azure Blob container.
-=======
-Click the following image to create two HBase clusters in the same VNet. The template is stored in a public Azure Blob container.
->>>>>>> 1c32fcbe
 
 <a href="https://portal.azure.com/#create/Microsoft.Template/uri/https%3A%2F%2Fraw.githubusercontent.com%2FAzure%2Fazure-quickstart-templates%2Fmaster%2F101-hdinsight-hbase-replication-one-vnet%2Fazuredeploy.json" target="_blank"><img src="./media/hdinsight-hbase-replication/deploy-to-azure.png" alt="Deploy to Azure"></a>
 
 ### Configure two virtual networks in the same region
 
-<<<<<<< HEAD
 Click the following image to create two virtual networks with VNet peering and two HBase clusters in the same region. The template is stored in a public Azure Blob container.
 
 <a href="https://portal.azure.com/#create/Microsoft.Template/uri/https%3A%2F%2Fhditutorialdata.blob.core.windows.net%2Fhbaseha%2Fdeploy-hbase-replication-with-two-vnets-peering-in-one-region.json" target="_blank"><img src="./media/hdinsight-hbase-replication/deploy-to-azure.png" alt="Deploy to Azure"></a>
 
 This scenario requires [VNet peering](../virtual-network/virtual-network-peering-overview.md). The template enables VNet peering.   
-=======
-Click the following image to create two VNets with VNet peering and two HBase clusters in the same region. The template is stored in a public Azure Blob container.
-
-<a href="https://portal.azure.com/#create/Microsoft.Template/uri/https%3A%2F%2Fhditutorialdata.blob.core.windows.net%2Fhbaseha%2Fdeploy-hbase-replication-with-two-vnets-peering-in-one-region.json" target="_blank"><img src="./media/hdinsight-hbase-replication/deploy-to-azure.png" alt="Deploy to Azure"></a>
-
-This scenario requires [VNet peering](../virtual-network/virtual-network-peering-overview.md). VNet peering is enabled by the template.
->>>>>>> 1c32fcbe
 
 HBase replication uses IP addresses of the ZooKeeper VMs. You must configure static IP addresses for the destination HBase ZooKeeper nodes.
 
@@ -106,11 +88,7 @@
 
 ### Configure two virtual networks in two different regions
 
-<<<<<<< HEAD
 Click the following image to create two virtual networks in two different regions. The template is stored in a public Azure Blob container.
-=======
-Click the following image to create two VNets in two different regions. The template is stored in a public Azure Blob container.
->>>>>>> 1c32fcbe
 
 <a href="https://portal.azure.com/#create/Microsoft.Template/uri/https%3A%2F%2Fhditutorialdata.blob.core.windows.net%2Fhbaseha%2Fdeploy-hbase-geo-replication.json" target="_blank"><img src="./media/hdinsight-hbase-replication/deploy-to-azure.png" alt="Deploy to Azure"></a>
 
@@ -130,27 +108,16 @@
 
 **To enable HBase replication from the Azure portal**
 
-<<<<<<< HEAD
 1. Sign in to the [Azure portal](https://portal.azure.com).
-=======
-1. Sign on to the [Azure portal](https://portal.azure.com).
->>>>>>> 1c32fcbe
 2. Open the source HBase cluster.
 3. From the cluster menu, click **Script Actions**.
 4. Click **Submit New** from the top of the blade.
 5. Select or enter the following information:
 
-<<<<<<< HEAD
   - **Name**: Enter **Enable replication**.
   - **Bash Script URL**: Enter **https://raw.githubusercontent.com/Azure/hbase-utils/master/replication/hdi_enable_replication.sh**.
   - **Head**: Selected. Clear the other node types.
   - **Parameters**: The following sample parameters enable replication for all the existing tables and copy all the data from the source cluster to the destination cluster:
-=======
-  - **Name**: Enable replication
-  - **Bash Script URL**:  https://raw.githubusercontent.com/Azure/hbase-utils/master/replication/hdi_enable_replication.sh
-  - **Head**: (Selected. And unselect the other node types.
-  - **Parameters**: The following sample parameters enables replication for all the existing tables, and copy all the data from the source cluster to the destination cluster:
->>>>>>> 1c32fcbe
 
         -m hn1 -s &lt;source cluster DNS name> -d &lt;destination cluster DNS name> -sp &lt;source cluster Ambari password> -dp &lt;destination cluster Ambari password> -copydata
 
@@ -162,19 +129,13 @@
 |----|-----------|
 |-s, --src-cluster | Specify the DNS name of the source HBase cluster. For example: -s hbsrccluster, --src-cluster=hbsrccluster |
 |-d, --dst-cluster | Specify the DNS name of the destination (replica) HBase cluster. For example: -s dsthbcluster, --src-cluster=dsthbcluster |
-<<<<<<< HEAD
 |-sp, --src-ambari-password | Specify the admin password for Ambari of the source HBase cluster. |
 |-dp, --dst-ambari-password | Specify the admin password for Ambari of the destination HBase cluster.|
-=======
-|-sp, --src-ambari-password | Specify the admin password for Ambari of source HBase cluster. |
-|-dp, --dst-ambari-password | Specify the admin password for Ambari of destination HBase cluster.|
->>>>>>> 1c32fcbe
 
 Optional arguments:
 
 |Name|Description|
 |----|-----------|
-<<<<<<< HEAD
 |-su, --src-ambari-user | Specify the admin username for Ambari of the source HBase cluster. The default value is **admin**. |
 |-du, --dst-ambari-user | Specify the admin username for Ambari of the destination HBase cluster. The default value is **admin**. |
 |-t, --table-list | Specify the tables to be replicated. For example: --table-list="table1;table2;table3". If you don't specify tables, all existing HBase tables are replicated.|
@@ -185,18 +146,6 @@
 |-h, --help | Display usage information. |
 
 The print_usage() section of the following script provides a detailed explanation of parameters: [https://github.com/Azure/hbase-utils/blob/master/replication/hdi_enable_replication.sh](https://github.com/Azure/hbase-utils/blob/master/replication/hdi_enable_replication.sh).
-=======
-|-su, --src-ambari-user | Specify the admin username for Ambari of source HBase cluster. The default value is *admin*. |
-|-du, --dst-ambari-user | Specify the admin username for Ambari of destination HBase cluster. The default value is *admin*. |
-|-t, --table-list | Specify the tables to be replicated. For example: --table-list="table1;table2;table3". If not specified, all existing HBase tables are replicated.|
-|-m, --machine | Specify the head node where to run the script acction. The value is either hn1 or hn0. Because hn0 is usually busier, using hn1 is recommended. This option is used when running the $0 script as Script Action from HDInsight portal or Azure Powershell.|
-|-ip | This argument is required when enabling replication between two VNets. This argument acts as a switch to utilize the static IPs of zookeeper nodes from replica cluster instead of FQDN names. The static IPs need to be pre-configured before enabling replication. |
-|-cp, -copydata | Enable the migration of existing data on the tables where replication gets enabled. |
-|-rpm, -replicate-phoenix-meta | Enable the replication on Phoenix system tables. NOTE: This option needs to be used with caution! It is in general advised to recreate phoenix tables on replica cluster before using this script. |
-|-h, --help | Display's usage information. |
-
-Detailed explanation of parameters is provided in print_usage() section of following script: [https://github.com/Azure/hbase-utils/blob/master/replication/hdi_enable_replication.sh](https://github.com/Azure/hbase-utils/blob/master/replication/hdi_enable_replication.sh).
->>>>>>> 1c32fcbe
 
 After the script action is successfully deployed, you can use SSH to connect to the destination HBase cluster, and verify the data has been replicated.
 
@@ -206,7 +155,6 @@
 
 - **Enable replication on all tables between the two clusters**. This scenario does not require the copy/migration of existing data on the tables, and it does not use Phoenix tables. Use the following parameters:
 
-<<<<<<< HEAD
         -m hn1 -s <source cluster DNS name> -d <destination cluster DNS name> -sp <source cluster Ambari password> -dp <destination cluster Ambari password>  
 
 - **Enable replication on specific tables**. Use the following parameters to enable replication on table1, table2 and table3:
@@ -218,19 +166,6 @@
         -m hn1 -s <source cluster DNS name> -d <destination cluster DNS name> -sp <source cluster Ambari password> -dp <destination cluster Ambari password> -t "table1;table2;table3" -copydata
 
 - **Enable replication on all tables with replicating phoenix metadata from source to destination**. Phoenix metadata replication is not perfect and should be enabled with caution.
-=======
-        -m hn1 -s <source cluster DNS name> -d <destination cluster DNS name> -sp <source cluster Ambari password> -dp <destination cluster Ambari password>
-
-2. **Enable replication on specific tables**. Use the following parameters to enable replication on table1, table2 and table3:
-
-        -m hn1 -s <source cluster DNS name> -d <destination cluster DNS name> -sp <source cluster Ambari password> -dp <destination cluster Ambari password> -t "table1;table2;table3"
-
-3. **Enable replication on specific tables and copy the existing data**. Use the following parameters to enable replication on table1, table2 and table3:
-
-        -m hn1 -s <source cluster DNS name> -d <destination cluster DNS name> -sp <source cluster Ambari password> -dp <destination cluster Ambari password> -t "table1;table2;table3" -copydata
->>>>>>> 1c32fcbe
-
-4. **Enable replication on all tables with replicating phoenix metadata from source to destination**. Phoenix metadata replication is not perfect and should be enabled with caution.
 
         -m hn1 -s <source cluster DNS name> -d <destination cluster DNS name> -sp <source cluster Ambari password> -dp <destination cluster Ambari password> -t "table1;table2;table3" -replicate-phoenix-meta
 
@@ -250,20 +185,11 @@
 
     -m hn1 -t <table1:start_timestamp:end_timestamp;table2:start_timestamp:end_timestamp;...> -p <replication_peer> [-everythingTillNow]
 
-<<<<<<< HEAD
- The print_usage() section of the [script](https://github.com/Azure/hbase-utils/blob/master/replication/hdi_copy_table.sh) provides a detailed description of parameters.
-=======
-Detailed description of parameters is provided in the print_usage() section of the [script](https://github.com/Azure/hbase-utils/blob/master/replication/hdi_copy_table.sh).
->>>>>>> 1c32fcbe
-
+The print_usage() section of the [script](https://github.com/Azure/hbase-utils/blob/master/replication/hdi_copy_table.sh) provides a detailed description of parameters.
 
 ### Scenarios
 
-<<<<<<< HEAD
 - **Copy specific tables (test1, test2 and test3) for all rows edited till now (current timestamp)**:
-=======
-1. **Copy specific tables (test1, test2 and test3) for all rows edited till now (current timestamp)**:
->>>>>>> 1c32fcbe
 
         -m hn1 -t "test1::;test2::;test3::" -p "zk5-hbrpl2;zk1-hbrpl2;zk5-hbrpl2:2181:/hbase-unsecure" -everythingTillNow
   or
@@ -271,11 +197,7 @@
         -m hn1 -t "test1::;test2::;test3::" --replication-peer="zk5-hbrpl2;zk1-hbrpl2;zk5-hbrpl2:2181:/hbase-unsecure" -everythingTillNow
 
 
-<<<<<<< HEAD
 - **Copy specific tables with specified time range**:
-=======
-2. **Copy specific tables with specified time range**:
->>>>>>> 1c32fcbe
 
         -m hn1 -t "table1:0:452256397;table2:14141444:452256397" -p "zk5-hbrpl2;zk1-hbrpl2;zk5-hbrpl2:2181:/hbase-unsecure"
 
@@ -284,41 +206,22 @@
 
 To disable replication, you use another script action script located at https://raw.githubusercontent.com/Azure/hbase-utils/master/replication/hdi_disable_replication.sh. You can follow the same procedure in [Enable replication](#enable-replication) to call the script action with the following parameters:
 
-<<<<<<< HEAD
     -m hn1 -s <source cluster DNS name> -sp <source cluster Ambari Password> <-all|-t "table1;table2;...">  
 
 The print_usage() section of the [script](https://raw.githubusercontent.com/Azure/hbase-utils/master/replication/hdi_disable_replication.sh) provides a detailed explanation of parameters.
-=======
-    -m hn1 -s <source cluster DNS name> -sp <source cluster Ambari Password> <-all|-t "table1;table2;...">
-
-Detailed explanation of parameters is provided in print_usage() section of the [script](https://raw.githubusercontent.com/Azure/hbase-utils/master/replication/hdi_disable_replication.sh).
->>>>>>> 1c32fcbe
-
 
 ### Scenarios
 
-<<<<<<< HEAD
 - **Disable replication on all tables**:
-=======
-1. **Disable replication on all tables**:
->>>>>>> 1c32fcbe
 
         -m hn1 -s <source cluster DNS name> -sp Mypassword\!789 -all
   or
 
         --src-cluster=<source cluster DNS name> --dst-cluster=<destination cluster DNS name> --src-ambari-user=&lt;source cluster Ambari username> --src-ambari-password=&lt;source cluster Ambari password>
 
-<<<<<<< HEAD
 - **Disable replication on specified tables**(table1, table2 and table3):
 
         -m hn1 -s <source cluster DNS name> -sp &lt;source cluster Ambari password> -t "table1;table2;table3"
-=======
-2. **Disable replication on specified tables**(table1, table2 and table3):
-
-        -m hn1 -s <source cluster DNS name> -sp &lt;source cluster Ambari password> -t "table1;table2;table3"
-
-## Next Steps
->>>>>>> 1c32fcbe
 
 ## Next steps
 
