--- conflicted
+++ resolved
@@ -16,63 +16,6 @@
 ms.topic: article
 ms.tgt_pltfrm: na
 ms.workload: big-data
-<<<<<<< HEAD
-ms.date: 04/04/2017
-ms.author: larryfr
-
----
-# Use Hive and HiveQL with Hadoop in HDInsight
-
-Learn how to use Hive with HDInsight. Use the following table to discover the various ways that Hive can be used with HDInsight:
-
-| **Use this** if you want... | ...an **interactive** shell | ...**batch** processing | ...with this **cluster operating system** | ...from this **client operating system** |
-|:--- |:---:|:---:|:--- |:--- |
-| [Hive View](hdinsight-hadoop-use-hive-ambari-view.md) |✔ |✔ |Linux |Any (browser based) |
-| [Beeline command](hdinsight-hadoop-use-hive-beeline.md) |✔ |✔ |Linux |Linux, Unix, Mac OS X, or Windows |
-| [Hive command](hdinsight-hadoop-use-hive-ssh.md) (from an SSH session) |✔ |✔ |Linux |Linux, Unix, Mac OS X, or Windows |
-| [Curl](hdinsight-hadoop-use-hive-curl.md) |&nbsp; |✔ |Linux or Windows |Linux, Unix, Mac OS X, or Windows |
-| [Query console](hdinsight-hadoop-use-hive-query-console.md) (HDInsight 3.2 and 3.3) |&nbsp; |✔ |Windows |Any (browser based) |
-| [HDInsight tools for Visual Studio](hdinsight-hadoop-use-hive-visual-studio.md) |&nbsp; |✔ |Linux or Windows |Windows |
-| [Windows PowerShell](hdinsight-hadoop-use-hive-powershell.md) |&nbsp; |✔ |Linux or Windows |Windows |
-| [Remote Desktop](hdinsight-hadoop-use-hive-remote-desktop.md) (HDInsight 3.2 and 3.3) |✔ |✔ |Windows |Windows |
-
-> [!IMPORTANT]
-> Linux is the only operating system used on HDInsight version 3.4 or greater. For more information, see [HDInsight 3.2 and 3.3 deprecation](hdinsight-component-versioning.md#hdi-version-32-and-33-nearing-deprecation-date).
-
-## <a id="why"></a>What is Hive
-
-[Apache Hive](http://hive.apache.org/) is a data warehouse system for Hadoop, which enables data summarization, querying, and analysis of data. Hive allows you to project structure on largely unstructured data. After you define the structure, you can use Hive to query that data without knowledge of Java or MapReduce.
-
-Hive queries are written in HiveQL, which is a query language similar to SQL. Hive can be used to interactively explore your data or to create reusable batch processing jobs.
-
-Hive understands how to work with structured and semi-structured data, such as text files where the fields are delimited by specific characters. Hive also supports custom **serializer/deserializers (SerDe)** for complex or irregularly structured data. For more information, see the [How to use a custom JSON SerDe with HDInsight](http://blogs.msdn.com/b/bigdatasupport/archive/2014/06/18/how-to-use-a-custom-json-serde-with-microsoft-azure-hdinsight.aspx) document.
-
-## User-defined functions (UDF)
-
-Hive can also be extended through **user-defined functions (UDF)**. A UDF allows you to implement functionality or logic that isn't easily modeled in HiveQL. For an example of using UDFs with Hive, see the following documents:
-
-* [Use a Java user-defined Function with Hive](hdinsight-hadoop-hive-java-udf.md)
-
-* [Using Python with Hive and Pig in HDInsight](hdinsight-python.md)
-
-* [Use C# with Hive and Pig in HDInsight](hdinsight-hadoop-hive-pig-udf-dotnet-csharp.md)
-
-* [How to add a custom Hive UDF to HDInsight](http://blogs.msdn.com/b/bigdatasupport/archive/2014/01/14/how-to-add-custom-hive-udfs-to-hdinsight.aspx)
-
-* [Custom Hive UDF example to convert date/time formats to Hive timestamp](https://github.com/Azure-Samples/hdinsight-java-hive-udf)
-
-## Hive internal tables vs external tables
-
-There are a few things you need to know about the Hive internal table and external table:
-
-* The **CREATE TABLE** command creates an internal table. The data file must be located in the default container.
-
-* The **CREATE TABLE** command moves the data file to the `/hive/warehouse/<TableName>` directory on default storage for the cluster.
-
-* The **CREATE EXTERNAL TABLE** command creates an external table. The data file can be located outside the default container.
-
-* The **CREATE EXTERNAL TABLE** command does not move the data file.
-=======
 ms.date: 05/12/2017
 ms.author: larryfr
 
@@ -131,30 +74,16 @@
 ## Hive internal tables vs external tables
 
 There are two types of tables that you can create with Hive:
->>>>>>> a42dbad0
 
 * __Internal__: Data is stored in the Hive data warehouse. The data warehouse is located at `/hive/warehouse/` on the default storage for the cluster.
 
-<<<<<<< HEAD
-## <a id="data"></a>Example data
-
-HDInsight provides various example data sets, which are stored in the `/example/data` and `/HdiSamples` directories. These directories exist in the default storage for your cluster. This document uses the `/example/data/sample.log` file. This file is a *log4j* file. Each log inside the file consists of a line of fields that contains a `[LOG LEVEL]` field to show the type and the severity, for example:
-=======
     Use internal tables when:
->>>>>>> a42dbad0
 
     * Data is temporary.
     * You want Hive to manage the lifecycle of the table and data.
 
 * __External__: Data is stored outside the data warehouse. The data can be stored on any storage accessible by the cluster.
 
-<<<<<<< HEAD
-> [!NOTE]
-> You can also generate a log4j file by using the [Apache Log4j](http://en.wikipedia.org/wiki/Log4j) logging tool and then upload that file to the blob container. See [Upload Data to HDInsight](hdinsight-upload-data.md) for instructions. For more information about how Azure Blob storage is used with HDInsight, see [Use Azure Blob Storage with HDInsight](hdinsight-hadoop-use-blob-storage.md).
-
-## <a id="job"></a>Sample Hive query
-
-=======
     Use external tables when:
 
     * The data is also used outside of Hive. For example, the data files are updated by another process (that does not lock the files.)
@@ -184,7 +113,6 @@
 
 ## <a id="job"></a>Example Hive query
 
->>>>>>> a42dbad0
 The following HiveQL statements project columns onto the `/example/data/sample.log` file:
 
     set hive.execution.engine=tez;
@@ -196,28 +124,11 @@
 
 In the previous example, the HiveQL statements perform the following actions:
 
-<<<<<<< HEAD
-* **set hive.execution.engine=tez;**: Sets the execution engine to use Tez. Using Tez instead of MapReduce can provide an increase in query performance. For more information on Tez, see the [Use Apache Tez for improved performance](#usetez) section.
-=======
 * `set hive.execution.engine=tez;`: Sets the execution engine to use Tez. Using Tez instead of MapReduce can provide an increase in query performance. For more information on Tez, see the [Use Apache Tez for improved performance](#usetez) section.
->>>>>>> a42dbad0
 
     > [!NOTE]
     > This statement is only required when using a Windows-based HDInsight cluster. Tez is the default execution engine for Linux-based HDInsight.
 
-<<<<<<< HEAD
-* **DROP TABLE**: If the table already exists, delete it.
-
-* **CREATE EXTERNAL TABLE**: Creates a new **external** table in Hive. External tables only store the table definition in Hive. The data is left in the original location and in the original format.
-
-* **ROW FORMAT**: Tells Hive how the data is formatted. In this case, the fields in each log are separated by a space.
-
-* **STORED AS TEXTFILE LOCATION**: Tells Hive where the data is stored (the `example/data` directory) and that it is stored as text. The data can be in one file or spread across multiple files within the directory.
-
-* **SELECT**: Selects a count of all rows where the column **t4** contains the value **[ERROR]**. This statement returns a value of **3** because there are three rows that contain this value.
-
-* **INPUT__FILE__NAME LIKE '%.log'** - Tells Hive that we should only return data from files ending in .log. This statement restricts the search to the `sample.log` file that contains the data.
-=======
 * `DROP TABLE`: If the table already exists, delete it.
 
 * `CREATE EXTERNAL TABLE`: Creates a new **external** table in Hive. External tables only store the table definition in Hive. The data is left in the original location and in the original format.
@@ -229,7 +140,6 @@
 * `SELECT`: Selects a count of all rows where the column **t4** contains the value **[ERROR]**. This statement returns a value of **3** because there are three rows that contain this value.
 
 * `INPUT__FILE__NAME LIKE '%.log'` - Hive attempts to apply the schema to all files in the directory. In this case, the directory contains files that do not match the schema. To prevent garbage data in the results, this statement tells Hive that we should only return data from files ending in .log.
->>>>>>> a42dbad0
 
 > [!NOTE]
 > External tables should be used when you expect the underlying data to be updated by an external source. For example, an automated data upload process, or MapReduce operation.
@@ -246,34 +156,20 @@
 
 These statements perform the following actions:
 
-<<<<<<< HEAD
-* **CREATE TABLE IF NOT EXISTS**: If the table does not exist, create it. Because the **EXTERNAL** keyword is not used, this statement creates an internal table, which is stored in the Hive data warehouse and is managed completely by Hive.
-
-* **STORED AS ORC**: Stores the data in Optimized Row Columnar (ORC) format. This is a highly optimized and efficient format for storing Hive data.
-
-* **INSERT OVERWRITE ... SELECT**: Selects rows from the **log4jLogs** table that contains **[ERROR]**, and then inserts the data into the **errorLogs** table.
-=======
 * `CREATE TABLE IF NOT EXISTS`: If the table does not exist, create it. Because the **EXTERNAL** keyword is not used, this statement creates an internal table. The table is stored in the Hive data warehouse and is managed completely by Hive.
 
 * `STORED AS ORC`: Stores the data in Optimized Row Columnar (ORC) format. ORC is a highly optimized and efficient format for storing Hive data.
 
 * `INSERT OVERWRITE ... SELECT`: Selects rows from the **log4jLogs** table that contains **[ERROR]**, and then inserts the data into the **errorLogs** table.
->>>>>>> a42dbad0
 
 > [!NOTE]
 > Unlike external tables, dropping an internal table also deletes the underlying data.
 
-<<<<<<< HEAD
-## <a id="usetez"></a>Use Apache Tez for improved performance
-
-[Apache Tez](http://tez.apache.org) is a framework that allows data intensive applications, such as Hive, to run much more efficiently at scale. In the latest release of HDInsight, Hive supports running on Tez. Tez is enabled by default for Linux-based HDInsight clusters.
-=======
 ## Improve Hive query performance
 
 ### <a id="usetez"></a>Apache Tez
 
 [Apache Tez](http://tez.apache.org) is a framework that allows data intensive applications, such as Hive, to run much more efficiently at scale. Tez is enabled by default for Linux-based HDInsight clusters.
->>>>>>> a42dbad0
 
 > [!NOTE]
 > Tez is currently off by default for Windows-based HDInsight clusters and it must be enabled. To take advantage of Tez, the following value must be set for a Hive query:
@@ -289,41 +185,16 @@
 * [Use the Ambari Tez view on Linux-based HDInsight](hdinsight-debug-ambari-tez-view.md)
 
 * [Use the Tez UI on Windows-based HDInsight](hdinsight-debug-tez-ui.md)
-<<<<<<< HEAD
-
-## <a id="run"></a>How to run the HiveQL job
-
-HDInsight can run HiveQL jobs using various methods. Use the following table to decide which method is right for you, then follow the link for a walkthrough.
-
-| **Use this** if you want... | ...an **interactive** shell | ...**batch** processing | ...with this **cluster operating system** | ...from this **client operating system** |
-|:--- |:---:|:---:|:--- |:--- |
-| [Hive View](hdinsight-hadoop-use-hive-ambari-view.md) |✔ |✔ |Linux |Any (browser based) |
-| [Beeline command](hdinsight-hadoop-use-hive-beeline.md) |✔ |✔ |Linux |Linux, Unix, Mac OS X, or Windows |
-| [Hive command](hdinsight-hadoop-use-hive-ssh.md) (from an SSH session) |✔ |✔ |Linux |Linux, Unix, Mac OS X, or Windows |
-| [Curl](hdinsight-hadoop-use-hive-curl.md) |&nbsp; |✔ |Linux or Windows |Linux, Unix, Mac OS X, or Windows |
-| [Query console](hdinsight-hadoop-use-hive-query-console.md) (HDInsight 3.2 and 3.3) |&nbsp; |✔ |Windows |Any (browser based) |
-| [HDInsight tools for Visual Studio](hdinsight-hadoop-use-hive-visual-studio.md) |&nbsp; |✔ |Linux or Windows |Windows |
-| [Windows PowerShell](hdinsight-hadoop-use-hive-powershell.md) |&nbsp; |✔ |Linux or Windows |Windows |
-| [Remote Desktop](hdinsight-hadoop-use-hive-remote-desktop.md) (HDInsight 3.2 and 3.3) |✔ |✔ |Windows |Windows |
-
-> [!IMPORTANT]
-> Linux is the only operating system used on HDInsight version 3.4 or greater. For more information, see [HDInsight 3.2 and 3.3 deprecation](hdinsight-component-versioning.md#hdi-version-32-and-33-nearing-deprecation-date).
+
+### Low Latency Analytical Processing (LLAP)
+
+[LLAP](https://cwiki.apache.org/confluence/display/Hive/LLAP) (sometimes known as Live Long and Process) is a new feature in Hive 2.0 that allows in-memory caching of queries. LLAP makes Hive queries much faster, up to [26x faster than Hive 1.x in some cases](https://hortonworks.com/blog/announcing-apache-hive-2-1-25x-faster-queries-much/).
+
+HDInsight provides LLAP in the Interactive Hive cluster type. For more information, see the [Start with Interactive Hive](hdinsight-hadoop-use-interactive-hive.md) document.
 
 ## Hive jobs and SQL Server Integration Services
 
-You can also use SQL Server Integration Services (SSIS) to run a Hive job. The Azure Feature Pack for SSIS provides the following components that work with Hive jobs on HDInsight.
-=======
-
-### Low Latency Analytical Processing (LLAP)
-
-[LLAP](https://cwiki.apache.org/confluence/display/Hive/LLAP) (sometimes known as Live Long and Process) is a new feature in Hive 2.0 that allows in-memory caching of queries. LLAP makes Hive queries much faster, up to [26x faster than Hive 1.x in some cases](https://hortonworks.com/blog/announcing-apache-hive-2-1-25x-faster-queries-much/).
-
-HDInsight provides LLAP in the Interactive Hive cluster type. For more information, see the [Start with Interactive Hive](hdinsight-hadoop-use-interactive-hive.md) document.
-
-## Hive jobs and SQL Server Integration Services
-
 You can use SQL Server Integration Services (SSIS) to run a Hive job. The Azure Feature Pack for SSIS provides the following components that work with Hive jobs on HDInsight.
->>>>>>> a42dbad0
 
 * [Azure HDInsight Hive Task][hivetask]
 
