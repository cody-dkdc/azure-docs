<<<<<<< HEAD
- name: Azure HDInsight documentation
  href: /azure/hdinsight
- name: Overview
  items:
  - name: About Apache Kafka on HDInsight
    href: apache-kafka-introduction.md
  - name: Apache Hadoop components on HDInsight
    href: ../hdinsight-component-versioning.md
    maintainContext: true
  - name: HDInsight 4.0
    href: ../hdinsight-version-release.md
    maintainContext: true
- name: Quickstarts
  items:
  - name: Create an Apache Kafka cluster - Portal
    href: apache-kafka-get-started.md
  - name: Create an Apache Kafka cluster - PowerShell
    href: apache-kafka-quickstart-powershell.md
  - name: Create an Apache Kafka cluster - Resource Manager Template
    displayName: resource manager template, arm template, resource manager group
    href: apache-kafka-quickstart-resource-manager-template.md
- name: Tutorials
  items:
  - name: Use Apache Spark structured streaming
    href: ../hdinsight-apache-kafka-spark-structured-streaming.md
    maintainContext: true
  - name: Write/read from Apache Kafka with Apache Storm
    href: ../hdinsight-apache-storm-with-kafka.md
    maintainContext: true
  - name: Use Apache Kafka Producer and Consumer API
    href: apache-kafka-producer-consumer-api.md
  - name: Develop app with Apache Kafka Streams API
    href: apache-kafka-streams-api.md
- name: Concepts
  items:
  - name: Capacity planning
    href: ../hdinsight-capacity-planning.md
    maintainContext: true
  - name: Storage and scalability
    href: apache-kafka-scalability.md
  - name: High availability of data
    href: apache-kafka-high-availability.md
  - name: Performance tuning
    href: apache-kafka-performance-tuning.md
- name: How to
  items:
  - name: Enable auto topic creation
    href: apache-kafka-auto-create-topics.md
  - name: Use Apache Kafka with IoT Hub
    href: apache-kafka-connector-iot-hub.md
  - name: Install HDInsight apps
    href: ../hdinsight-apps-install-applications.md
    maintainContext: true
  - name: Use Apache Kafka in a virtual network
    href: apache-kafka-connect-vpn-gateway.md
  - name: Replicate Apache Kafka data
    href: apache-kafka-mirroring.md
  - name: Analyze Apache Kafka logs
    href: apache-kafka-log-analytics-operations-management.md
  - name: Create streaming pipelines
    items:
    - name: Apache Spark, Apache Kafka, and Azure Cosmos DB
      href: ../apache-kafka-spark-structured-streaming-cosmosdb.md
      maintainContext: true
    - name: Apache Kafka and Apache Spark (DStream)
      href: ../hdinsight-apache-spark-with-kafka.md
      maintainContext: true
    - name: Use Apache Kafka with Azure Container Service
      href: apache-kafka-azure-container-services.md
  - name: Develop
    items:
    - name: Use empty edge nodes
      href: ../hdinsight-apps-use-edge-node.md
      maintainContext: true
  - name: Extend clusters
    items:
    - name: Customize clusters using Bootstrap
      href: ../hdinsight-hadoop-customize-cluster-bootstrap.md
      maintainContext: true
    - name: Customize clusters using Script Action
      href: ../hdinsight-hadoop-customize-cluster-linux.md
      maintainContext: true
    - name: Develop script actions
      href: ../hdinsight-hadoop-script-actions-linux.md
      maintainContext: true
    - name: Build HDInsight applications
      items:
      - name: Install custom apps
        href: ../hdinsight-apps-install-custom-applications.md
        maintainContext: true
      - name: Use REST to install apps
        href: https://msdn.microsoft.com/library/mt706515.aspx
      - name: Publish HDInsight apps to Azure Marketplace
        href: ../hdinsight-apps-publish-applications.md
        maintainContext: true
  - name: Secure
    items:
    - name: Use SSH with HDInsight
      href: ../hdinsight-hadoop-linux-use-ssh-unix.md
      maintainContext: true
    - name: Use SSH tunneling
      href: ../hdinsight-linux-ambari-ssh-tunnel.md
      maintainContext: true
    - name: Bring your own key
      href: apache-kafka-byok.md
    - name: SSL Encryption and Authentication
      href: apache-kafka-ssl-encryption-authentication.md
    - name: Apache Kafka RBAC with Apache Ranger
      href: ../domain-joined/apache-domain-joined-run-kafka.md
      maintainContext: true
  - name: Manage
    items:
    - name: Create HDInsight clusters
      href: ../hdinsight-hadoop-provision-linux-clusters.md
      maintainContext: true
      items:
      - name: Use the Azure portal
        href: ../hdinsight-hadoop-create-linux-clusters-portal.md
        maintainContext: true
      - name: Use Azure Resource Manager templates
        displayName: resource manager template, arm template, resource manager group
        href: ../hdinsight-hadoop-create-linux-clusters-arm-templates.md
        maintainContext: true
      - name: Use SDK for .NET
        href: https://docs.microsoft.com/dotnet/api/overview/azure/hdinsight?view=azure-dotnet#create-a-cluster
      - name: Use SDK for Python
        href: https://docs.microsoft.com/python/api/overview/azure/hdinsight?view=azure-python#create-a-cluster
      - name: Use SDK for Java
        href: https://docs.microsoft.com/java/api/overview/azure/hdinsight?view=azure-java-stable#create-a-cluster
      - name: Use Azure PowerShell
        href: ../hdinsight-hadoop-create-linux-clusters-azure-powershell.md
        maintainContext: true
      - name: Use cURL and the Azure REST API
        href: ../hdinsight-hadoop-create-linux-clusters-curl-rest.md
        maintainContext: true      
      - name: Use the Azure Classic CLI
        href: ../hdinsight-hadoop-create-linux-clusters-azure-cli.md
        maintainContext: true
      - name: Create on-demand clusters
        href: ../hdinsight-hadoop-create-linux-clusters-adf.md
        maintainContext: true
  - name: Manage HDInsight clusters
    href: ../hdinsight-administer-use-portal-linux.md
    maintainContext: true
    items:
    - name: Use SDK for .NET
      href: https://docs.microsoft.com/dotnet/api/overview/azure/hdinsight?view=azure-dotnet#management
    - name: Use SDK for Python
      href: https://docs.microsoft.com/python/api/overview/azure/hdinsight?view=azure-python
    - name: Use SDK for Java
      href: https://docs.microsoft.com/java/api/overview/azure/hdinsight?view=azure-java-stable
    - name: Use SDK for Go (Preview)
      href: https://docs.microsoft.com/azure/hdinsight/hdinsight-go-sdk-overview
    - name: Use Azure PowerShell
      href: ../hdinsight-administer-use-powershell.md
      maintainContext: true
    - name: Use the Azure Classic CLI
      href: ../hdinsight-administer-use-command-line.md
      maintainContext: true
    - name: Manage clusters using the Apache Ambari web UI
      href: ../hdinsight-hadoop-manage-ambari.md
      maintainContext: true
      items:
      - name: Optimize clusters with the Apache Ambari web UI
        href: ../hdinsight-changing-configs-via-ambari.md
        maintainContext: true
      - name: Use Apache Ambari REST API
        href: ../hdinsight-hadoop-manage-ambari-rest-api.md
        maintainContext: true
      - name: Monitor cluster availability with Azure Monitor logs
        href: ../hdinsight-cluster-availability.md
        maintainContext: true
    - name: Manage logs for an HDInsight cluster
      href: ../hdinsight-log-management.md
      maintainContext: true
    - name: Add storage accounts
      href: ../hdinsight-hadoop-add-storage.md
      maintainContext: true
    - name: Upload data for Apache Hadoop jobs
      href: ../hdinsight-upload-data.md
      maintainContext: true
    - name: Multiple HDInsight clusters with Data Lake Store
      href: ../hdinsight-multiple-clusters-data-lake-store.md
      maintainContext: true
    - name: Cluster and service ports and URIs
      href: ../hdinsight-hadoop-port-settings-for-services.md
      maintainContext: true
    - name: 'Availability and reliability '
      href: ../hdinsight-high-availability-linux.md
      maintainContext: true
    - name: Upgrade HDInsight cluster to newer version
      href: ../hdinsight-upgrade-cluster.md
      maintainContext: true
    - name: OS patching for HDInsight cluster
      href: ../hdinsight-os-patching.md
      maintainContext: true
  - name: Troubleshoot
    href: ../hdinsight-troubleshoot-guide.md
    maintainContext: true
    items:
    - name: Troubleshoot a slow or failing HDInsight cluster
      href: ../hdinsight-troubleshoot-failed-cluster.md
      maintainContext: true
    - name: Apache Hadoop HDFS troubleshooting
      href: ../hdinsight-troubleshoot-hdfs.md
      maintainContext: true
    - name: Apache Hadoop YARN troubleshooting
      href: ../hdinsight-troubleshoot-yarn.md
      maintainContext: true
    - name: Resources
      items:
      - name: Information about using HDInsight on Linux
        href: ../hdinsight-hadoop-linux-information.md
        maintainContext: true
      - name: Apache Hadoop memory and performance
        href: ../hdinsight-hadoop-stack-trace-error-messages.md
        maintainContext: true
      - name: Access Apache Hadoop YARN application logs on Linux
        href: ../hdinsight-hadoop-access-yarn-app-logs-linux.md
        maintainContext: true
      - name: Enable heap dumps for Apache Hadoop services
        href: ../hdinsight-hadoop-collect-debug-heap-dump-linux.md
        maintainContext: true
- name: Enterprise readiness
  items:
  - name: Securing data
    href: ../hdinsight-hadoop-create-linux-clusters-with-secure-transfer-storage.md
    maintainContext: true
  - name: Network access
    items:
    - name: HDInsight in Azure VNet
      href: ../hdinsight-extend-hadoop-virtual-network.md
      maintainContext: true
    - name: Connect HDInsight with on-premises network
      href: ../connect-on-premises-network.md
      maintainContext: true
  - name: Monitoring using Azure Monitor logs
    items:
    - name: Use Azure Monitor logs
      href: ../hdinsight-hadoop-oms-log-analytics-tutorial.md
      maintainContext: true
    - name: Use queries with Azure Monitor logs
      href: ../hdinsight-hadoop-oms-log-analytics-use-queries.md
      maintainContext: true
    - name: Monitor cluster performance
      href: ../hdinsight-key-scenarios-to-monitor.md
      maintainContext: true 
- name: Reference
  items:
  - name: Code samples
    href: https://azure.microsoft.com/resources/samples/?service=hdinsight
  - name: Azure PowerShell
    href: /powershell/module/az.hdinsight
  - name: SDK for .NET
    href: https://docs.microsoft.com/dotnet/api/overview/azure/hdinsight?view=azure-dotnet
  - name: SDK for Python
    href: https://docs.microsoft.com/python/api/overview/azure/hdinsight?view=azure-python
  - name: SDK for Java
    href: https://docs.microsoft.com/java/api/overview/azure/hdinsight?view=azure-java-stable
  - name: SDK for Go
    href: ../hdinsight-go-sdk-overview.md
  - name: REST
    href: /rest/api/hdinsight/
  - name: REST (Apache Spark)
    href: /rest/api/hdinsightspark/
  - name: Resource Manager template
    displayName: resource manager template, arm template, resource manager group
    href: /azure/templates/microsoft.hdinsight/allversions
- name: Resources
  items:
  - name: Azure Roadmap
    href: https://azure.microsoft.com/roadmap/?category=intelligence-analytics
  - name: Get help on the forum
    href: https://social.msdn.microsoft.com/forums/azure/en-US/home?forum=hdinsight
  - name: Learning path
    href: https://azure.microsoft.com/documentation/learning-paths/hdinsight-self-guided-hadoop-training/
  - name: Microsoft Professional Program for Big Data
    href: https://academy.microsoft.com/en-us/professional-program/big-data/
  - name: Pricing calculator
    href: https://azure.microsoft.com/pricing/calculator/
  - name: Windows tools for HDInsight
    href: ../hdinsight-hadoop-windows-tools.md
    maintainContext: true
=======
- name: Azure HDInsight documentation
  href: /azure/hdinsight
- name: Overview
  items:
  - name: What is Apache Kafka in HDInsight?
    href: apache-kafka-introduction.md
- name: Quickstarts
  expanded: true
  items:
  - name: Create an Apache Kafka cluster - Portal
    href: apache-kafka-get-started.md
  - name: Create an Apache Kafka cluster - PowerShell
    href: apache-kafka-quickstart-powershell.md
  - name: Create an Apache Kafka cluster - Resource Manager Template
    displayName: resource manager template, arm template, resource manager group
    href: apache-kafka-quickstart-resource-manager-template.md
- name: Tutorials
  items:
  - name: Use Apache Spark structured streaming
    href: ../hdinsight-apache-kafka-spark-structured-streaming.md
  - name: Write/read from Apache Kafka with Apache Storm
    href: ../hdinsight-apache-storm-with-kafka.md
  - name: Use Apache Kafka Producer and Consumer API
    href: apache-kafka-producer-consumer-api.md
  - name: Develop app with Apache Kafka Streams API
    href: apache-kafka-streams-api.md
- name: Concepts
  items:
  - name: Capacity planning
    href: ../hdinsight-capacity-planning.md
  - name: Storage and scalability
    href: apache-kafka-scalability.md
  - name: High availability of data
    href: apache-kafka-high-availability.md
  - name: Performance tuning
    href: apache-kafka-performance-tuning.md
  - name: Apache Hadoop components on HDInsight
    href: ../hdinsight-component-versioning.md
  - name: HDInsight 4.0
    href: ../hdinsight-version-release.md
- name: How to
  items:
  - name: Enable auto topic creation
    href: apache-kafka-auto-create-topics.md
  - name: Use Apache Kafka with IoT Hub
    href: apache-kafka-connector-iot-hub.md
  - name: Install HDInsight apps
    href: ../hdinsight-apps-install-applications.md
  - name: Use Apache Kafka in a virtual network
    href: apache-kafka-connect-vpn-gateway.md
  - name: Replicate Apache Kafka data
    href: apache-kafka-mirroring.md
  - name: Analyze Apache Kafka logs
    href: apache-kafka-log-analytics-operations-management.md
  - name: Create streaming pipelines
    items:
    - name: Apache Spark, Apache Kafka, and Azure Cosmos DB
      href: ../apache-kafka-spark-structured-streaming-cosmosdb.md
    - name: Apache Kafka and Apache Spark (DStream)
      href: ../hdinsight-apache-spark-with-kafka.md
    - name: Use Apache Kafka with Azure Container Service
      href: apache-kafka-azure-container-services.md
  - name: Develop
    items:
    - name: Use empty edge nodes
      href: ../hdinsight-apps-use-edge-node.md
  - name: Extend clusters
    items:
    - name: Customize clusters using Bootstrap
      href: ../hdinsight-hadoop-customize-cluster-bootstrap.md
    - name: Customize clusters using Script Action
      href: ../hdinsight-hadoop-customize-cluster-linux.md
    - name: Develop script actions
      href: ../hdinsight-hadoop-script-actions-linux.md
    - name: Build HDInsight applications
      items:
      - name: Install custom apps
        href: ../hdinsight-apps-install-custom-applications.md
      - name: Use REST to install apps
        href: https://msdn.microsoft.com/library/mt706515.aspx
      - name: Publish HDInsight apps to Azure Marketplace
        href: ../hdinsight-apps-publish-applications.md
  - name: Secure
    items:
    - name: Use SSH with HDInsight
      href: ../hdinsight-hadoop-linux-use-ssh-unix.md
    - name: Use SSH tunneling
      href: ../hdinsight-linux-ambari-ssh-tunnel.md
    - name: Bring your own key
      href: apache-kafka-byok.md
    - name: SSL Encryption and Authentication
      href: apache-kafka-ssl-encryption-authentication.md
    - name: Apache Kafka RBAC with Apache Ranger
      href: ../domain-joined/apache-domain-joined-run-kafka.md
  - name: Manage
    items:
    - name: Create HDInsight clusters
      href: ../hdinsight-hadoop-provision-linux-clusters.md
      items:
      - name: Use the Azure portal
        href: ../hdinsight-hadoop-create-linux-clusters-portal.md
      - name: Use Azure Resource Manager templates
        displayName: resource manager template, arm template, resource manager group
        href: ../hdinsight-hadoop-create-linux-clusters-arm-templates.md
      - name: Use SDK for .NET
        href: https://docs.microsoft.com/dotnet/api/overview/azure/hdinsight?view=azure-dotnet#create-a-cluster
      - name: Use SDK for Python
        href: https://docs.microsoft.com/python/api/overview/azure/hdinsight?view=azure-python#create-a-cluster
      - name: Use SDK for Java
        href: https://docs.microsoft.com/java/api/overview/azure/hdinsight?view=azure-java-stable#create-a-cluster
      - name: Use Azure PowerShell
        href: ../hdinsight-hadoop-create-linux-clusters-azure-powershell.md
      - name: Use cURL and the Azure REST API
        href: ../hdinsight-hadoop-create-linux-clusters-curl-rest.md     
      - name: Use the Azure CLI
        href: ../hdinsight-hadoop-create-linux-clusters-azure-cli.md
      - name: Create on-demand clusters
        href: ../hdinsight-hadoop-create-linux-clusters-adf.md
  - name: Manage HDInsight clusters
    href: ../hdinsight-administer-use-portal-linux.md
    items:
    - name: Use SDK for .NET
      href: https://docs.microsoft.com/dotnet/api/overview/azure/hdinsight?view=azure-dotnet#management
    - name: Use SDK for Python
      href: https://docs.microsoft.com/python/api/overview/azure/hdinsight?view=azure-python
    - name: Use SDK for Java
      href: https://docs.microsoft.com/java/api/overview/azure/hdinsight?view=azure-java-stable
    - name: Use SDK for Go (Preview)
      href: https://docs.microsoft.com/azure/hdinsight/hdinsight-go-sdk-overview
    - name: Use Azure PowerShell
      href: ../hdinsight-administer-use-powershell.md
    - name: Use the Azure CLI
      href: ../hdinsight-administer-use-command-line.md
    - name: Manage clusters using the Apache Ambari web UI
      href: ../hdinsight-hadoop-manage-ambari.md
      items:
      - name: Optimize clusters with the Apache Ambari web UI
        href: ../hdinsight-changing-configs-via-ambari.md
      - name: Use Apache Ambari REST API
        href: ../hdinsight-hadoop-manage-ambari-rest-api.md
      - name: Monitor cluster availability with Azure Monitor logs
        href: ../hdinsight-cluster-availability.md
    - name: Manage logs for an HDInsight cluster
      href: ../hdinsight-log-management.md
    - name: Add storage accounts
      href: ../hdinsight-hadoop-add-storage.md
    - name: Upload data for Apache Hadoop jobs
      href: ../hdinsight-upload-data.md
    - name: Multiple HDInsight clusters with Data Lake Store
      href: ../hdinsight-multiple-clusters-data-lake-store.md
    - name: Cluster and service ports and URIs
      href: ../hdinsight-hadoop-port-settings-for-services.md
    - name: 'Availability and reliability '
      href: ../hdinsight-high-availability-linux.md
    - name: Upgrade HDInsight cluster to newer version
      href: ../hdinsight-upgrade-cluster.md
    - name: OS patching for HDInsight cluster
      href: ../hdinsight-os-patching.md
  - name: Troubleshoot
    href: ../hdinsight-troubleshoot-guide.md
    items:
    - name: Troubleshoot a slow or failing HDInsight cluster
      href: ../hdinsight-troubleshoot-failed-cluster.md
    - name: Apache Hadoop HDFS troubleshooting
      href: ../hdinsight-troubleshoot-hdfs.md
    - name: Apache Hadoop YARN troubleshooting
      href: ../hdinsight-troubleshoot-yarn.md
    - name: Resources
      items:
      - name: Information about using HDInsight on Linux
        href: ../hdinsight-hadoop-linux-information.md
      - name: Apache Hadoop memory and performance
        href: ../hdinsight-hadoop-stack-trace-error-messages.md
      - name: Access Apache Hadoop YARN application logs on Linux
        href: ../hdinsight-hadoop-access-yarn-app-logs-linux.md
      - name: Enable heap dumps for Apache Hadoop services
        href: ../hdinsight-hadoop-collect-debug-heap-dump-linux.md
- name: Reference
  items:
  - name: Code samples
    href: https://azure.microsoft.com/resources/samples/?service=hdinsight
  - name: Azure PowerShell
    href: /powershell/module/az.hdinsight
  - name: SDK for .NET
    href: https://docs.microsoft.com/dotnet/api/overview/azure/hdinsight?view=azure-dotnet
  - name: SDK for Python
    href: https://docs.microsoft.com/python/api/overview/azure/hdinsight?view=azure-python
  - name: SDK for Java
    href: https://docs.microsoft.com/java/api/overview/azure/hdinsight?view=azure-java-stable
  - name: SDK for Go
    href: ../hdinsight-go-sdk-overview.md
  - name: REST
    href: /rest/api/hdinsight/
  - name: REST (Apache Spark)
    href: /rest/api/hdinsightspark/
  - name: Resource Manager template
    displayName: resource manager template, arm template, resource manager group
    href: /azure/templates/microsoft.hdinsight/allversions
- name: Resources
  items:
  - name: Azure Roadmap
    href: https://azure.microsoft.com/roadmap/?category=intelligence-analytics
  - name: Get help on the forum
    href: https://social.msdn.microsoft.com/forums/azure/en-US/home?forum=hdinsight
  - name: Learning path
    href: https://azure.microsoft.com/documentation/learning-paths/hdinsight-self-guided-hadoop-training/
  - name: Microsoft Professional Program for Big Data
    href: https://academy.microsoft.com/en-us/professional-program/big-data/
  - name: Pricing calculator
    href: https://azure.microsoft.com/pricing/calculator/
  - name: Windows tools for HDInsight
    href: ../hdinsight-hadoop-windows-tools.md
- name: Enterprise readiness
  items:
  - name: Securing data
    href: ../hdinsight-hadoop-create-linux-clusters-with-secure-transfer-storage.md
  - name: Network access
    items:
    - name: HDInsight in Azure VNet
      href: ../hdinsight-extend-hadoop-virtual-network.md
    - name: Connect HDInsight with on-premises network
      href: ../connect-on-premises-network.md
  - name: Monitoring using Azure Monitor logs
    items:
    - name: Use Azure Monitor logs
      href: ../hdinsight-hadoop-oms-log-analytics-tutorial.md
    - name: Use queries with Azure Monitor logs
      href: ../hdinsight-hadoop-oms-log-analytics-use-queries.md
    - name: Monitor cluster performance
      href: ../hdinsight-key-scenarios-to-monitor.md
>>>>>>> 6a383dfd
<|MERGE_RESOLUTION|>--- conflicted
+++ resolved
@@ -1,288 +1,3 @@
-<<<<<<< HEAD
-- name: Azure HDInsight documentation
-  href: /azure/hdinsight
-- name: Overview
-  items:
-  - name: About Apache Kafka on HDInsight
-    href: apache-kafka-introduction.md
-  - name: Apache Hadoop components on HDInsight
-    href: ../hdinsight-component-versioning.md
-    maintainContext: true
-  - name: HDInsight 4.0
-    href: ../hdinsight-version-release.md
-    maintainContext: true
-- name: Quickstarts
-  items:
-  - name: Create an Apache Kafka cluster - Portal
-    href: apache-kafka-get-started.md
-  - name: Create an Apache Kafka cluster - PowerShell
-    href: apache-kafka-quickstart-powershell.md
-  - name: Create an Apache Kafka cluster - Resource Manager Template
-    displayName: resource manager template, arm template, resource manager group
-    href: apache-kafka-quickstart-resource-manager-template.md
-- name: Tutorials
-  items:
-  - name: Use Apache Spark structured streaming
-    href: ../hdinsight-apache-kafka-spark-structured-streaming.md
-    maintainContext: true
-  - name: Write/read from Apache Kafka with Apache Storm
-    href: ../hdinsight-apache-storm-with-kafka.md
-    maintainContext: true
-  - name: Use Apache Kafka Producer and Consumer API
-    href: apache-kafka-producer-consumer-api.md
-  - name: Develop app with Apache Kafka Streams API
-    href: apache-kafka-streams-api.md
-- name: Concepts
-  items:
-  - name: Capacity planning
-    href: ../hdinsight-capacity-planning.md
-    maintainContext: true
-  - name: Storage and scalability
-    href: apache-kafka-scalability.md
-  - name: High availability of data
-    href: apache-kafka-high-availability.md
-  - name: Performance tuning
-    href: apache-kafka-performance-tuning.md
-- name: How to
-  items:
-  - name: Enable auto topic creation
-    href: apache-kafka-auto-create-topics.md
-  - name: Use Apache Kafka with IoT Hub
-    href: apache-kafka-connector-iot-hub.md
-  - name: Install HDInsight apps
-    href: ../hdinsight-apps-install-applications.md
-    maintainContext: true
-  - name: Use Apache Kafka in a virtual network
-    href: apache-kafka-connect-vpn-gateway.md
-  - name: Replicate Apache Kafka data
-    href: apache-kafka-mirroring.md
-  - name: Analyze Apache Kafka logs
-    href: apache-kafka-log-analytics-operations-management.md
-  - name: Create streaming pipelines
-    items:
-    - name: Apache Spark, Apache Kafka, and Azure Cosmos DB
-      href: ../apache-kafka-spark-structured-streaming-cosmosdb.md
-      maintainContext: true
-    - name: Apache Kafka and Apache Spark (DStream)
-      href: ../hdinsight-apache-spark-with-kafka.md
-      maintainContext: true
-    - name: Use Apache Kafka with Azure Container Service
-      href: apache-kafka-azure-container-services.md
-  - name: Develop
-    items:
-    - name: Use empty edge nodes
-      href: ../hdinsight-apps-use-edge-node.md
-      maintainContext: true
-  - name: Extend clusters
-    items:
-    - name: Customize clusters using Bootstrap
-      href: ../hdinsight-hadoop-customize-cluster-bootstrap.md
-      maintainContext: true
-    - name: Customize clusters using Script Action
-      href: ../hdinsight-hadoop-customize-cluster-linux.md
-      maintainContext: true
-    - name: Develop script actions
-      href: ../hdinsight-hadoop-script-actions-linux.md
-      maintainContext: true
-    - name: Build HDInsight applications
-      items:
-      - name: Install custom apps
-        href: ../hdinsight-apps-install-custom-applications.md
-        maintainContext: true
-      - name: Use REST to install apps
-        href: https://msdn.microsoft.com/library/mt706515.aspx
-      - name: Publish HDInsight apps to Azure Marketplace
-        href: ../hdinsight-apps-publish-applications.md
-        maintainContext: true
-  - name: Secure
-    items:
-    - name: Use SSH with HDInsight
-      href: ../hdinsight-hadoop-linux-use-ssh-unix.md
-      maintainContext: true
-    - name: Use SSH tunneling
-      href: ../hdinsight-linux-ambari-ssh-tunnel.md
-      maintainContext: true
-    - name: Bring your own key
-      href: apache-kafka-byok.md
-    - name: SSL Encryption and Authentication
-      href: apache-kafka-ssl-encryption-authentication.md
-    - name: Apache Kafka RBAC with Apache Ranger
-      href: ../domain-joined/apache-domain-joined-run-kafka.md
-      maintainContext: true
-  - name: Manage
-    items:
-    - name: Create HDInsight clusters
-      href: ../hdinsight-hadoop-provision-linux-clusters.md
-      maintainContext: true
-      items:
-      - name: Use the Azure portal
-        href: ../hdinsight-hadoop-create-linux-clusters-portal.md
-        maintainContext: true
-      - name: Use Azure Resource Manager templates
-        displayName: resource manager template, arm template, resource manager group
-        href: ../hdinsight-hadoop-create-linux-clusters-arm-templates.md
-        maintainContext: true
-      - name: Use SDK for .NET
-        href: https://docs.microsoft.com/dotnet/api/overview/azure/hdinsight?view=azure-dotnet#create-a-cluster
-      - name: Use SDK for Python
-        href: https://docs.microsoft.com/python/api/overview/azure/hdinsight?view=azure-python#create-a-cluster
-      - name: Use SDK for Java
-        href: https://docs.microsoft.com/java/api/overview/azure/hdinsight?view=azure-java-stable#create-a-cluster
-      - name: Use Azure PowerShell
-        href: ../hdinsight-hadoop-create-linux-clusters-azure-powershell.md
-        maintainContext: true
-      - name: Use cURL and the Azure REST API
-        href: ../hdinsight-hadoop-create-linux-clusters-curl-rest.md
-        maintainContext: true      
-      - name: Use the Azure Classic CLI
-        href: ../hdinsight-hadoop-create-linux-clusters-azure-cli.md
-        maintainContext: true
-      - name: Create on-demand clusters
-        href: ../hdinsight-hadoop-create-linux-clusters-adf.md
-        maintainContext: true
-  - name: Manage HDInsight clusters
-    href: ../hdinsight-administer-use-portal-linux.md
-    maintainContext: true
-    items:
-    - name: Use SDK for .NET
-      href: https://docs.microsoft.com/dotnet/api/overview/azure/hdinsight?view=azure-dotnet#management
-    - name: Use SDK for Python
-      href: https://docs.microsoft.com/python/api/overview/azure/hdinsight?view=azure-python
-    - name: Use SDK for Java
-      href: https://docs.microsoft.com/java/api/overview/azure/hdinsight?view=azure-java-stable
-    - name: Use SDK for Go (Preview)
-      href: https://docs.microsoft.com/azure/hdinsight/hdinsight-go-sdk-overview
-    - name: Use Azure PowerShell
-      href: ../hdinsight-administer-use-powershell.md
-      maintainContext: true
-    - name: Use the Azure Classic CLI
-      href: ../hdinsight-administer-use-command-line.md
-      maintainContext: true
-    - name: Manage clusters using the Apache Ambari web UI
-      href: ../hdinsight-hadoop-manage-ambari.md
-      maintainContext: true
-      items:
-      - name: Optimize clusters with the Apache Ambari web UI
-        href: ../hdinsight-changing-configs-via-ambari.md
-        maintainContext: true
-      - name: Use Apache Ambari REST API
-        href: ../hdinsight-hadoop-manage-ambari-rest-api.md
-        maintainContext: true
-      - name: Monitor cluster availability with Azure Monitor logs
-        href: ../hdinsight-cluster-availability.md
-        maintainContext: true
-    - name: Manage logs for an HDInsight cluster
-      href: ../hdinsight-log-management.md
-      maintainContext: true
-    - name: Add storage accounts
-      href: ../hdinsight-hadoop-add-storage.md
-      maintainContext: true
-    - name: Upload data for Apache Hadoop jobs
-      href: ../hdinsight-upload-data.md
-      maintainContext: true
-    - name: Multiple HDInsight clusters with Data Lake Store
-      href: ../hdinsight-multiple-clusters-data-lake-store.md
-      maintainContext: true
-    - name: Cluster and service ports and URIs
-      href: ../hdinsight-hadoop-port-settings-for-services.md
-      maintainContext: true
-    - name: 'Availability and reliability '
-      href: ../hdinsight-high-availability-linux.md
-      maintainContext: true
-    - name: Upgrade HDInsight cluster to newer version
-      href: ../hdinsight-upgrade-cluster.md
-      maintainContext: true
-    - name: OS patching for HDInsight cluster
-      href: ../hdinsight-os-patching.md
-      maintainContext: true
-  - name: Troubleshoot
-    href: ../hdinsight-troubleshoot-guide.md
-    maintainContext: true
-    items:
-    - name: Troubleshoot a slow or failing HDInsight cluster
-      href: ../hdinsight-troubleshoot-failed-cluster.md
-      maintainContext: true
-    - name: Apache Hadoop HDFS troubleshooting
-      href: ../hdinsight-troubleshoot-hdfs.md
-      maintainContext: true
-    - name: Apache Hadoop YARN troubleshooting
-      href: ../hdinsight-troubleshoot-yarn.md
-      maintainContext: true
-    - name: Resources
-      items:
-      - name: Information about using HDInsight on Linux
-        href: ../hdinsight-hadoop-linux-information.md
-        maintainContext: true
-      - name: Apache Hadoop memory and performance
-        href: ../hdinsight-hadoop-stack-trace-error-messages.md
-        maintainContext: true
-      - name: Access Apache Hadoop YARN application logs on Linux
-        href: ../hdinsight-hadoop-access-yarn-app-logs-linux.md
-        maintainContext: true
-      - name: Enable heap dumps for Apache Hadoop services
-        href: ../hdinsight-hadoop-collect-debug-heap-dump-linux.md
-        maintainContext: true
-- name: Enterprise readiness
-  items:
-  - name: Securing data
-    href: ../hdinsight-hadoop-create-linux-clusters-with-secure-transfer-storage.md
-    maintainContext: true
-  - name: Network access
-    items:
-    - name: HDInsight in Azure VNet
-      href: ../hdinsight-extend-hadoop-virtual-network.md
-      maintainContext: true
-    - name: Connect HDInsight with on-premises network
-      href: ../connect-on-premises-network.md
-      maintainContext: true
-  - name: Monitoring using Azure Monitor logs
-    items:
-    - name: Use Azure Monitor logs
-      href: ../hdinsight-hadoop-oms-log-analytics-tutorial.md
-      maintainContext: true
-    - name: Use queries with Azure Monitor logs
-      href: ../hdinsight-hadoop-oms-log-analytics-use-queries.md
-      maintainContext: true
-    - name: Monitor cluster performance
-      href: ../hdinsight-key-scenarios-to-monitor.md
-      maintainContext: true 
-- name: Reference
-  items:
-  - name: Code samples
-    href: https://azure.microsoft.com/resources/samples/?service=hdinsight
-  - name: Azure PowerShell
-    href: /powershell/module/az.hdinsight
-  - name: SDK for .NET
-    href: https://docs.microsoft.com/dotnet/api/overview/azure/hdinsight?view=azure-dotnet
-  - name: SDK for Python
-    href: https://docs.microsoft.com/python/api/overview/azure/hdinsight?view=azure-python
-  - name: SDK for Java
-    href: https://docs.microsoft.com/java/api/overview/azure/hdinsight?view=azure-java-stable
-  - name: SDK for Go
-    href: ../hdinsight-go-sdk-overview.md
-  - name: REST
-    href: /rest/api/hdinsight/
-  - name: REST (Apache Spark)
-    href: /rest/api/hdinsightspark/
-  - name: Resource Manager template
-    displayName: resource manager template, arm template, resource manager group
-    href: /azure/templates/microsoft.hdinsight/allversions
-- name: Resources
-  items:
-  - name: Azure Roadmap
-    href: https://azure.microsoft.com/roadmap/?category=intelligence-analytics
-  - name: Get help on the forum
-    href: https://social.msdn.microsoft.com/forums/azure/en-US/home?forum=hdinsight
-  - name: Learning path
-    href: https://azure.microsoft.com/documentation/learning-paths/hdinsight-self-guided-hadoop-training/
-  - name: Microsoft Professional Program for Big Data
-    href: https://academy.microsoft.com/en-us/professional-program/big-data/
-  - name: Pricing calculator
-    href: https://azure.microsoft.com/pricing/calculator/
-  - name: Windows tools for HDInsight
-    href: ../hdinsight-hadoop-windows-tools.md
-    maintainContext: true
-=======
 - name: Azure HDInsight documentation
   href: /azure/hdinsight
 - name: Overview
@@ -512,5 +227,4 @@
     - name: Use queries with Azure Monitor logs
       href: ../hdinsight-hadoop-oms-log-analytics-use-queries.md
     - name: Monitor cluster performance
-      href: ../hdinsight-key-scenarios-to-monitor.md
->>>>>>> 6a383dfd
+      href: ../hdinsight-key-scenarios-to-monitor.md