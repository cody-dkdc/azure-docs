---
title: Set up Apache Kafka on HDInsight using Azure PowerShell - Quickstart
description: In this quickstart, you learn how to create an Apache Kafka cluster on Azure HDInsight using Azure PowerShell. You also learn about Kafka topics, subscribers, and consumers.
ms.service: hdinsight
author: hrasheed-msft
ms.author: hrasheed
ms.reviewer: jasonh
ms.custom: mvc
ms.topic: quickstart
<<<<<<< HEAD
ms.date: 04/16/2018
#Customer intent: I need to create a Kafka cluster so that I can use it to process streaming data
---
=======
ms.date: 05/02/2019
#Customer intent: I need to create a Kafka cluster so that I can use it to process streaming data
---

>>>>>>> 6a383dfd
# Quickstart: Create an Apache Kafka on HDInsight cluster

[Apache Kafka](https://kafka.apache.org/) is an open-source, distributed streaming platform. It's often used as a message broker, as it provides functionality similar to a publish-subscribe message queue. 

In this quickstart, you learn how to create an [Apache Kafka](https://kafka.apache.org) cluster using Azure PowerShell. You also learn how to use included utilities to send and receive messages using Kafka.

[!INCLUDE [delete-cluster-warning](../../../includes/hdinsight-delete-cluster-warning.md)]

> [!IMPORTANT]  
> The Kafka API can only be accessed by resources inside the same virtual network. In this quickstart, you access the cluster directly using SSH. To connect other services, networks, or virtual machines to Kafka, you must first create a virtual network and then create the resources within the network.
>
> For more information, see the [Connect to Apache Kafka using a virtual network](apache-kafka-connect-vpn-gateway.md) document.

## Prerequisites

<<<<<<< HEAD
[!INCLUDE [updated-for-az](../../../includes/updated-for-az.md)]

* An Azure subscription. If you don’t have an Azure subscription, create a [free account](https://azure.microsoft.com/free/?WT.mc_id=A261C142F) before you begin.

* Azure PowerShell. For more information, see the [Install and Configure Azure PowerShell](https://docs.microsoft.com/powershell/azure/install-az-ps) document.

* An SSH client. The steps in this document use SSH to connect to the cluster.

    The `ssh` command is provided by default on Linux, Unix, and macOS systems. On Windows 10, use one of the following methods to install the `ssh` command:

  * Use the [Azure Cloud Shell](https://docs.microsoft.com/azure/cloud-shell/quickstart). The cloud shell provides the `ssh` command, and can be configured to use either Bash or PowerShell as the shell environment.

  * [Install the Windows Subsystem for Linux](https://docs.microsoft.com/windows/wsl/install-win10). The Linux distributions available through the Microsoft Store provide the `ssh` command.

    > [!IMPORTANT]  
    > The steps in this document assume that you are using one of the SSH clients mentioned above. If you are using a different SSH client and encounter problems, please consult the documentation for your SSH client.
    >
    > For more information, see the [Use SSH with HDInsight](../hdinsight-hadoop-linux-use-ssh-unix.md) document.

## Log in to Azure

Log in to your Azure subscription with the `Login-AzAccount` cmdlet and follow the on-screen directions.

```powershell
Login-AzAccount
=======
* An Azure subscription. If you don’t have an Azure subscription, create a [free account](https://azure.microsoft.com/free/?WT.mc_id=A261C142F) before you begin.

* The PowerShell [Az Module](https://docs.microsoft.com/powershell/azure/overview) installed.

* An SSH client. For more information, see [Connect to HDInsight (Apache Hadoop) using SSH](../hdinsight-hadoop-linux-use-ssh-unix.md).

## Sign in to Azure

Sign in to your Azure subscription with the `Connect-AzAccount` cmdlet and follow the on-screen directions.

```azurepowershell-interactive
# Login to your Azure subscription
$sub = Get-AzSubscription -ErrorAction SilentlyContinue
if(-not($sub))
{
    Connect-AzAccount
}

# If you have multiple subscriptions, set the one to use
# Select-AzSubscription -SubscriptionId "<SUBSCRIPTIONID>"
>>>>>>> 6a383dfd
```

## Create resource group

Create an Azure resource group with [New-AzResourceGroup](/powershell/module/az.resources/new-azresourcegroup). A resource group is a logical container into which Azure resources are deployed and managed. The following example prompts you for the name and location, and then creates a new resource group:

<<<<<<< HEAD
```powershell
$resourceGroup = Read-Input -Prompt "Enter the resource group name"
$location = Read-Input -Prompt "Enter the Azure region to use"
=======
```azurepowershell-interactive
$resourceGroup = Read-Host -Prompt "Enter the resource group name"
$location = Read-Host -Prompt "Enter the Azure region to use"
>>>>>>> 6a383dfd

New-AzResourceGroup -Name $resourceGroup -Location $location
```

## Create a storage account

While Kafka on HDInsight uses Azure Managed disks to store Kafka data, the cluster also uses Azure Storage to store information such as logs. Use [New-AzStorageAccount](/powershell/module/az.storage/new-azstorageaccount) to create a new storage account.

<<<<<<< HEAD
```powershell
$storageName = Read-Host -Prompt "Enter the storage account name"

New-AzStorageAccount `
        -ResourceGroupName $resourceGroup `
        -Name $storageName `
        -Type Standard_LRS `
        -Location $location
=======
> [!IMPORTANT]  
> Storage account kind `BlobStorage` can only be used as secondary storage for HDInsight clusters.

```azurepowershell-interactive
$storageName = Read-Host -Prompt "Enter the storage account name"

New-AzStorageAccount `
    -ResourceGroupName $resourceGroup `
    -Name $storageName `
    -Location $location `
    -SkuName Standard_LRS `
    -Kind StorageV2 `
    -EnableHttpsTrafficOnly 1
>>>>>>> 6a383dfd
```

HDInsight stores data in the storage account in a blob container. Use [New-AzStorageContainer](/powershell/module/Az.Storage/New-AzStorageContainer) to create a new container.

<<<<<<< HEAD
```powershell
=======
```azurepowershell-interactive
>>>>>>> 6a383dfd
$containerName = Read-Host -Prompt "Enter the container name"

$storageKey = (Get-AzStorageAccountKey `
                -ResourceGroupName $resourceGroup `
                -Name $storageName)[0].Value
$storageContext = New-AzStorageContext `
                    -StorageAccountName $storageName `
                    -StorageAccountKey $storageKey
<<<<<<< HEAD
New-AzStorageContainer -Name $containerName -Context $storageContext 
=======

New-AzStorageContainer -Name $containerName -Context $storageContext
>>>>>>> 6a383dfd
```

## Create an Apache Kafka cluster

Create an Apache Kafka on HDInsight cluster with [New-AzHDInsightCluster](/powershell/module/az.HDInsight/New-azHDInsightCluster).

<<<<<<< HEAD
```powershell
# Create a Kafka 1.0 cluster
$clusterName = Read-Host -Prompt "Enter the name of the Kafka cluster"
$httpCredential = Get-Credential -Message "Enter the cluster login credentials" `
    -UserName "admin"
$sshCredentials = Get-Credential -Message "Enter the SSH user credentials"
=======
```azurepowershell-interactive
# Create a Kafka 1.1 cluster
$clusterName = Read-Host -Prompt "Enter the name of the Kafka cluster"
$httpCredential = Get-Credential -Message "Enter the cluster login credentials" -UserName "admin"
$sshCredentials = Get-Credential -Message "Enter the SSH user credentials" -UserName "sshuser"
>>>>>>> 6a383dfd

$numberOfWorkerNodes = "4"
$clusterVersion = "3.6"
$clusterType="Kafka"
<<<<<<< HEAD
$clusterOS="Linux"
$disksPerNode=2

$kafkaConfig = New-Object "System.Collections.Generic.Dictionary``2[System.String,System.String]"
$kafkaConfig.Add("kafka", "1.0")
=======
$disksPerNode=2

$kafkaConfig = New-Object "System.Collections.Generic.Dictionary``2[System.String,System.String]"
$kafkaConfig.Add("kafka", "1.1")
>>>>>>> 6a383dfd

New-AzHDInsightCluster `
        -ResourceGroupName $resourceGroup `
        -ClusterName $clusterName `
        -Location $location `
        -ClusterSizeInNodes $numberOfWorkerNodes `
        -ClusterType $clusterType `
<<<<<<< HEAD
        -OSType $clusterOS `
=======
        -OSType "Linux" `
>>>>>>> 6a383dfd
        -Version $clusterVersion `
        -ComponentVersion $kafkaConfig `
        -HttpCredential $httpCredential `
        -DefaultStorageAccountName "$storageName.blob.core.windows.net" `
        -DefaultStorageAccountKey $storageKey `
        -DefaultStorageContainer $clusterName `
        -SshCredential $sshCredentials `
        -DisksPerWorkerNode $disksPerNode
```

> [!WARNING]  
> It can take up to 20 minutes to create the HDInsight cluster.

> [!TIP]  
> The `-DisksPerWorkerNode` parameter configures the scalability of Kafka on HDInsight. Kafka on HDInsight uses the local disk of the virtual machines in the cluster to store data. Kafka is I/O heavy, so [Azure Managed Disks](../../virtual-machines/windows/managed-disks-overview.md) are used to provide high throughput and more storage per node. 
>
> The type of managed disk can be either __Standard__ (HDD) or __Premium__ (SSD). The type of disk depends on the VM size used by the worker nodes (Kafka brokers). Premium disks are used automatically with DS and GS series VMs. All other VM types use standard. You can set the VM type by using the `-WorkerNodeSize` parameter. For more information on parameters, see the [New-AzHDInsightCluster](/powershell/module/az.HDInsight/New-azHDInsightCluster) documentation.


> [!IMPORTANT]  
> If you plan to use more than 32 worker nodes (either at cluster creation or by scaling the cluster after creation), you must use the `-HeadNodeSize` parameter to specify a VM size with at least 8 cores and 14 GB of RAM.
>
> For more information on node sizes and associated costs, see [HDInsight pricing](https://azure.microsoft.com/pricing/details/hdinsight/).

## Connect to the cluster

1. To connect to the primary head node of the Kafka cluster, use the following command. Replace `sshuser` with the SSH user name. Replace `mykafka` with the name of your Kafka cluster

    ```bash
    ssh sshuser@mykafka-ssh.azurehdinsight.net
    ```

2. When you first connect to the cluster, your SSH client may display a warning that the authenticity of the host can't be established. When prompted type __yes__, and then press __Enter__ to add the host to your SSH client's trusted server list.

3. When prompted, enter the password for the SSH user.

Once connected, you see information similar to the following text:

```text
Authorized uses only. All activity may be monitored and reported.
Welcome to Ubuntu 16.04.4 LTS (GNU/Linux 4.13.0-1011-azure x86_64)

 * Documentation:  https://help.ubuntu.com
 * Management:     https://landscape.canonical.com
 * Support:        https://ubuntu.com/advantage

  Get cloud support with Ubuntu Advantage Cloud Guest:
    https://www.ubuntu.com/business/services/cloud

83 packages can be updated.
37 updates are security updates.



Welcome to Kafka on HDInsight.

Last login: Thu Mar 29 13:25:27 2018 from 108.252.109.241
ssuhuser@hn0-mykafk:~$
```

## <a id="getkafkainfo"></a>Get the Apache Zookeeper and Broker host information

When working with Kafka, you must know the *Apache Zookeeper* and *Broker* hosts. These hosts are used with the Kafka API and many of the utilities that ship with Kafka.

In this section, you get the host information from the Apache Ambari REST API on the cluster.

1. From the SSH connection to the cluster, use the following command to install the `jq` utility. This utility is used to parse JSON documents, and is useful in retrieving the host information:
   
    ```bash
    sudo apt -y install jq
    ```

2. To set an environment variable to the cluster name, use the following command:

    ```bash
    read -p "Enter the Kafka on HDInsight cluster name: " CLUSTERNAME
    ```

    When prompted, enter the name of the Kafka cluster.

3. To set an environment variable with Zookeeper host information, use the following command:

    ```bash
    export KAFKAZKHOSTS=`curl -sS -u admin -G https://$CLUSTERNAME.azurehdinsight.net/api/v1/clusters/$CLUSTERNAME/services/ZOOKEEPER/components/ZOOKEEPER_SERVER | jq -r '["\(.host_components[].HostRoles.host_name):2181"] | join(",")' | cut -d',' -f1,2`
    ```

    When prompted, enter the password for the cluster login account (not the SSH account).

    > [!NOTE]  
    > This command retrieves all Zookeeper hosts, then returns only the first two entries. This is because you want some redundancy in case one host is unreachable.

4. To verify that the environment variable is set correctly, use the following command:

    ```bash
     echo '$KAFKAZKHOSTS='$KAFKAZKHOSTS
    ```

    This command returns information similar to the following text:

    `zk0-kafka.eahjefxxp1netdbyklgqj5y1ud.ex.internal.cloudapp.net:2181,zk2-kafka.eahjefxxp1netdbyklgqj5y1ud.ex.internal.cloudapp.net:2181`

5. To set an environment variable with Kafka broker host information, use the following command:

    ```bash
    export KAFKABROKERS=`curl -sS -u admin -G https://$CLUSTERNAME.azurehdinsight.net/api/v1/clusters/$CLUSTERNAME/services/KAFKA/components/KAFKA_BROKER | jq -r '["\(.host_components[].HostRoles.host_name):9092"] | join(",")' | cut -d',' -f1,2`
    ```

    When prompted, enter the password for the cluster login account (not the SSH account).

6. To verify that the environment variable is set correctly, use the following command:

    ```bash   
    echo '$KAFKABROKERS='$KAFKABROKERS
    ```

    This command returns information similar to the following text:
   
    `wn1-kafka.eahjefxxp1netdbyklgqj5y1ud.cx.internal.cloudapp.net:9092,wn0-kafka.eahjefxxp1netdbyklgqj5y1ud.cx.internal.cloudapp.net:9092`

## Manage Apache Kafka topics

Kafka stores streams of data in *topics*. You can use the `kafka-topics.sh` utility to manage topics.

* **To create a topic**, use the following command in the SSH connection:

    ```bash
    /usr/hdp/current/kafka-broker/bin/kafka-topics.sh --create --replication-factor 3 --partitions 8 --topic test --zookeeper $KAFKAZKHOSTS
    ```

    This command connects to Zookeeper using the host information stored in `$KAFKAZKHOSTS`. It then creates a Kafka topic named **test**. 

    * Data stored in this topic is partitioned across eight partitions.

    * Each partition is replicated across three worker nodes in the cluster.

        > [!IMPORTANT]  
        > If you created the cluster in an Azure region that provides three fault domains, use a replication factor of 3. Otherwise, use a replication factor of 4.
        
        In regions with three fault domains, a replication factor of 3 allows replicas to be spread across the fault domains. In regions with two fault domains, a replication factor of four spreads the replicas evenly across the domains.
        
        For information on the number of fault domains in a region, see the [Availability of Linux virtual machines](../../virtual-machines/windows/manage-availability.md#use-managed-disks-for-vms-in-an-availability-set) document.

        > [!IMPORTANT]   
        > Kafka is not aware of Azure fault domains. When creating partition replicas for topics, it may not distribute replicas properly for high availability.

        To ensure high availability, use the [Apache Kafka partition rebalance tool](https://github.com/hdinsight/hdinsight-kafka-tools). This tool must be ran from an SSH connection to the head node of your Kafka cluster.

        For the highest availability of your Kafka data, you should rebalance the partition replicas for your topic when:

        * You create a new topic or partition

        * You scale up a cluster

* **To list topics**, use the following command:

    ```bash
    /usr/hdp/current/kafka-broker/bin/kafka-topics.sh --list --zookeeper $KAFKAZKHOSTS
    ```

    This command lists the topics available on the Kafka cluster.

* **To delete a topic**, use the following command:

    ```bash
    /usr/hdp/current/kafka-broker/bin/kafka-topics.sh --delete --topic topicname --zookeeper $KAFKAZKHOSTS
    ```

    This command deletes the topic named `topicname`.

    > [!WARNING]  
    > If you delete the `test` topic created earlier, then you must recreate it. It is used by steps later in this document.

For more information on the commands available with the `kafka-topics.sh` utility, use the following command:

```bash
/usr/hdp/current/kafka-broker/bin/kafka-topics.sh
```

## Produce and consume records

Kafka stores *records* in topics. Records are produced by *producers*, and consumed by *consumers*. Producers and consumers communicate with the *Kafka broker* service. Each worker node in your HDInsight cluster is a Kafka broker host.

To store records into the test topic you created earlier, and then read them using a consumer, use the following steps:

1. To write records to the topic, use the `kafka-console-producer.sh` utility from the SSH connection:
   
    ```bash
    /usr/hdp/current/kafka-broker/bin/kafka-console-producer.sh --broker-list $KAFKABROKERS --topic test
    ```
   
    After this command, you arrive at an empty line.

2. Type a text message on the empty line and hit enter. Enter a few messages this way, and then use **Ctrl + C** to return to the normal prompt. Each line is sent as a separate record to the Kafka topic.

3. To read records from the topic, use the `kafka-console-consumer.sh` utility from the SSH connection:
   
    ```bash
    /usr/hdp/current/kafka-broker/bin/kafka-console-consumer.sh --bootstrap-server $KAFKABROKERS --topic test --from-beginning
    ```
   
    This command retrieves the records from the topic and displays them. Using `--from-beginning` tells the consumer to start from the beginning of the stream, so all records are retrieved.

    > [!NOTE]  
    > If you are using an older version of Kafka, replace `--bootstrap-server $KAFKABROKERS` with `--zookeeper $KAFKAZKHOSTS`.

4. Use __Ctrl + C__ to stop the consumer.

You can also programmatically create producers and consumers. For an example of using this API, see the [Apache Kafka Producer and Consumer API with HDInsight](apache-kafka-producer-consumer-api.md) document.

## Clean up resources

When no longer needed, you can use the [Remove-AzResourceGroup](/powershell/module/az.resources/remove-azresourcegroup) command to remove the resource group, HDInsight, and all related resources.

<<<<<<< HEAD
```powershell
=======
```azurepowershell-interactive
>>>>>>> 6a383dfd
Remove-AzResourceGroup -Name $resourceGroup
```

> [!WARNING]  
> HDInsight cluster billing starts once a cluster is created and stops when the cluster is deleted. Billing is pro-rated per minute, so you should always delete your cluster when it is no longer in use.
> 
> Deleting a Kafka on HDInsight cluster deletes any data stored in Kafka.

## Next steps

> [!div class="nextstepaction"]
> [Use Apache Spark with Apache Kafka](../hdinsight-apache-kafka-spark-structured-streaming.md)<|MERGE_RESOLUTION|>--- conflicted
+++ resolved
@@ -7,16 +7,10 @@
 ms.reviewer: jasonh
 ms.custom: mvc
 ms.topic: quickstart
-<<<<<<< HEAD
-ms.date: 04/16/2018
-#Customer intent: I need to create a Kafka cluster so that I can use it to process streaming data
----
-=======
 ms.date: 05/02/2019
 #Customer intent: I need to create a Kafka cluster so that I can use it to process streaming data
 ---
 
->>>>>>> 6a383dfd
 # Quickstart: Create an Apache Kafka on HDInsight cluster
 
 [Apache Kafka](https://kafka.apache.org/) is an open-source, distributed streaming platform. It's often used as a message broker, as it provides functionality similar to a publish-subscribe message queue. 
@@ -32,33 +26,6 @@
 
 ## Prerequisites
 
-<<<<<<< HEAD
-[!INCLUDE [updated-for-az](../../../includes/updated-for-az.md)]
-
-* An Azure subscription. If you don’t have an Azure subscription, create a [free account](https://azure.microsoft.com/free/?WT.mc_id=A261C142F) before you begin.
-
-* Azure PowerShell. For more information, see the [Install and Configure Azure PowerShell](https://docs.microsoft.com/powershell/azure/install-az-ps) document.
-
-* An SSH client. The steps in this document use SSH to connect to the cluster.
-
-    The `ssh` command is provided by default on Linux, Unix, and macOS systems. On Windows 10, use one of the following methods to install the `ssh` command:
-
-  * Use the [Azure Cloud Shell](https://docs.microsoft.com/azure/cloud-shell/quickstart). The cloud shell provides the `ssh` command, and can be configured to use either Bash or PowerShell as the shell environment.
-
-  * [Install the Windows Subsystem for Linux](https://docs.microsoft.com/windows/wsl/install-win10). The Linux distributions available through the Microsoft Store provide the `ssh` command.
-
-    > [!IMPORTANT]  
-    > The steps in this document assume that you are using one of the SSH clients mentioned above. If you are using a different SSH client and encounter problems, please consult the documentation for your SSH client.
-    >
-    > For more information, see the [Use SSH with HDInsight](../hdinsight-hadoop-linux-use-ssh-unix.md) document.
-
-## Log in to Azure
-
-Log in to your Azure subscription with the `Login-AzAccount` cmdlet and follow the on-screen directions.
-
-```powershell
-Login-AzAccount
-=======
 * An Azure subscription. If you don’t have an Azure subscription, create a [free account](https://azure.microsoft.com/free/?WT.mc_id=A261C142F) before you begin.
 
 * The PowerShell [Az Module](https://docs.microsoft.com/powershell/azure/overview) installed.
@@ -79,22 +46,15 @@
 
 # If you have multiple subscriptions, set the one to use
 # Select-AzSubscription -SubscriptionId "<SUBSCRIPTIONID>"
->>>>>>> 6a383dfd
 ```
 
 ## Create resource group
 
 Create an Azure resource group with [New-AzResourceGroup](/powershell/module/az.resources/new-azresourcegroup). A resource group is a logical container into which Azure resources are deployed and managed. The following example prompts you for the name and location, and then creates a new resource group:
 
-<<<<<<< HEAD
-```powershell
-$resourceGroup = Read-Input -Prompt "Enter the resource group name"
-$location = Read-Input -Prompt "Enter the Azure region to use"
-=======
 ```azurepowershell-interactive
 $resourceGroup = Read-Host -Prompt "Enter the resource group name"
 $location = Read-Host -Prompt "Enter the Azure region to use"
->>>>>>> 6a383dfd
 
 New-AzResourceGroup -Name $resourceGroup -Location $location
 ```
@@ -103,16 +63,6 @@
 
 While Kafka on HDInsight uses Azure Managed disks to store Kafka data, the cluster also uses Azure Storage to store information such as logs. Use [New-AzStorageAccount](/powershell/module/az.storage/new-azstorageaccount) to create a new storage account.
 
-<<<<<<< HEAD
-```powershell
-$storageName = Read-Host -Prompt "Enter the storage account name"
-
-New-AzStorageAccount `
-        -ResourceGroupName $resourceGroup `
-        -Name $storageName `
-        -Type Standard_LRS `
-        -Location $location
-=======
 > [!IMPORTANT]  
 > Storage account kind `BlobStorage` can only be used as secondary storage for HDInsight clusters.
 
@@ -126,16 +76,11 @@
     -SkuName Standard_LRS `
     -Kind StorageV2 `
     -EnableHttpsTrafficOnly 1
->>>>>>> 6a383dfd
 ```
 
 HDInsight stores data in the storage account in a blob container. Use [New-AzStorageContainer](/powershell/module/Az.Storage/New-AzStorageContainer) to create a new container.
 
-<<<<<<< HEAD
-```powershell
-=======
-```azurepowershell-interactive
->>>>>>> 6a383dfd
+```azurepowershell-interactive
 $containerName = Read-Host -Prompt "Enter the container name"
 
 $storageKey = (Get-AzStorageAccountKey `
@@ -144,48 +89,27 @@
 $storageContext = New-AzStorageContext `
                     -StorageAccountName $storageName `
                     -StorageAccountKey $storageKey
-<<<<<<< HEAD
-New-AzStorageContainer -Name $containerName -Context $storageContext 
-=======
 
 New-AzStorageContainer -Name $containerName -Context $storageContext
->>>>>>> 6a383dfd
 ```
 
 ## Create an Apache Kafka cluster
 
 Create an Apache Kafka on HDInsight cluster with [New-AzHDInsightCluster](/powershell/module/az.HDInsight/New-azHDInsightCluster).
 
-<<<<<<< HEAD
-```powershell
-# Create a Kafka 1.0 cluster
-$clusterName = Read-Host -Prompt "Enter the name of the Kafka cluster"
-$httpCredential = Get-Credential -Message "Enter the cluster login credentials" `
-    -UserName "admin"
-$sshCredentials = Get-Credential -Message "Enter the SSH user credentials"
-=======
 ```azurepowershell-interactive
 # Create a Kafka 1.1 cluster
 $clusterName = Read-Host -Prompt "Enter the name of the Kafka cluster"
 $httpCredential = Get-Credential -Message "Enter the cluster login credentials" -UserName "admin"
 $sshCredentials = Get-Credential -Message "Enter the SSH user credentials" -UserName "sshuser"
->>>>>>> 6a383dfd
 
 $numberOfWorkerNodes = "4"
 $clusterVersion = "3.6"
 $clusterType="Kafka"
-<<<<<<< HEAD
-$clusterOS="Linux"
-$disksPerNode=2
-
-$kafkaConfig = New-Object "System.Collections.Generic.Dictionary``2[System.String,System.String]"
-$kafkaConfig.Add("kafka", "1.0")
-=======
 $disksPerNode=2
 
 $kafkaConfig = New-Object "System.Collections.Generic.Dictionary``2[System.String,System.String]"
 $kafkaConfig.Add("kafka", "1.1")
->>>>>>> 6a383dfd
 
 New-AzHDInsightCluster `
         -ResourceGroupName $resourceGroup `
@@ -193,11 +117,7 @@
         -Location $location `
         -ClusterSizeInNodes $numberOfWorkerNodes `
         -ClusterType $clusterType `
-<<<<<<< HEAD
-        -OSType $clusterOS `
-=======
         -OSType "Linux" `
->>>>>>> 6a383dfd
         -Version $clusterVersion `
         -ComponentVersion $kafkaConfig `
         -HttpCredential $httpCredential `
@@ -411,11 +331,7 @@
 
 When no longer needed, you can use the [Remove-AzResourceGroup](/powershell/module/az.resources/remove-azresourcegroup) command to remove the resource group, HDInsight, and all related resources.
 
-<<<<<<< HEAD
-```powershell
-=======
-```azurepowershell-interactive
->>>>>>> 6a383dfd
+```azurepowershell-interactive
 Remove-AzResourceGroup -Name $resourceGroup
 ```
 
