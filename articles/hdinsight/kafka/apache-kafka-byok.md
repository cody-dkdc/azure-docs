--- conflicted
+++ resolved
@@ -26,11 +26,7 @@
 
 2. Create or import Azure Key Vault.
 
-<<<<<<< HEAD
    HDInsight only supports Azure Key Vault. If you have your own key vault, can import your keys into Azure Key Vault. Remember that the keys must have "Soft Delete" and "Do Not Purge" enabled. 
-=======
-   HDInsight only supports Azure Key Vault. If you have your own key vault, you can import your keys into Azure Key Vault. Remember that the keys must have "Soft Delete" and "No Not Purge" enabled. 
->>>>>>> 852f548d
 
    To create a new key vault, follow the [Azure Key Vault](../../key-vault/key-vault-get-started.md) quickstart. For more information about importing existing keys, visit [About keys, secrets, and certificates](../../key-vault/about-keys-secrets-and-certificates.md).
 
