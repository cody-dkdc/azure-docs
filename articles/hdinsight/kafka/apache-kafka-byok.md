--- conflicted
+++ resolved
@@ -1,14 +1,4 @@
 ---
-<<<<<<< HEAD
-title: Bring your own key for Apache Kafka on Azure HDInsight (Preview)
-description: This article describes how to use your own key from Azure Key Vault to encrypt data stored in Apache Kafka on Azure HDInsight.
-ms.service: hdinsight
-author: mamccrea
-ms.author: mamccrea
-ms.reviewer: mamccrea
-ms.topic: conceptual
-ms.date: 09/24/2018
-=======
 title: Bring your own key for Apache Kafka on Azure HDInsight
 description: This article describes how to use your own key from Azure Key Vault to encrypt data stored in Apache Kafka on Azure HDInsight.
 ms.service: hdinsight
@@ -17,20 +7,13 @@
 ms.reviewer: hrasheed
 ms.topic: conceptual
 ms.date: 05/06/2019
->>>>>>> 6a383dfd
 ---
 
 # Bring your own key for Apache Kafka on Azure HDInsight
 
-<<<<<<< HEAD
-Azure HDInsight includes Bring Your Own Key (BYOK) support for Apache Kafka. This capability lets you own and manage the keys used to encrypt data at rest. 
-
-All managed disks in HDInsight are protected with Azure Storage Service Encryption (SSE). By default, the data on those disks is encrypted using Microsoft-managed keys. If you enable BYOK, you provide the encryption key for HDInsight to use and manage it using Azure Key Vault. 
-=======
 Azure HDInsight includes Bring Your Own Key (BYOK) support for Apache Kafka. This capability lets you own and manage the keys used to encrypt data at rest.
 
 All managed disks in HDInsight are protected with Azure Storage Service Encryption (SSE). By default, the data on those disks is encrypted using Microsoft-managed keys. If you enable BYOK, you provide the encryption key for HDInsight to use and manage it using Azure Key Vault.
->>>>>>> 6a383dfd
 
 BYOK encryption is a one-step process handled during cluster creation at no additional cost. All you need to do is register HDInsight as a managed identity with Azure Key Vault and add the encryption key when you create your cluster.
 
@@ -38,11 +21,6 @@
 
 You can use the Azure portal or Azure CLI to safely rotate the keys in the key vault. When a key rotates, the HDInsight Kafka cluster starts using the new key within minutes. Enable the "Soft Delete" key protection features to protect against ransomware scenarios and accidental deletion. Key vaults without this protection feature are not supported.
 
-<<<<<<< HEAD
-[!INCLUDE [updated-for-az](../../../includes/updated-for-az.md)]
-
-=======
->>>>>>> 6a383dfd
 ## Get started with BYOK
 To create a BYOK enabled Kafka cluster, we will go through the following steps:
 1. Create managed identities for Azure resources
@@ -137,15 +115,9 @@
    No, all managed disks in the cluster are encrypted by the same key.
 
 **What happens if the cluster loses access to the key vault or the key?**
-<<<<<<< HEAD
-   If the cluster loses access to the key, warnings will be shown in the Ambari portal. In this state, the **Change Key** operation will fail. Once key access is restored, ambari warnings will go away and operations such as key rotation can be successfully performed.
-
-   ![Kafka key access ambari alert](./media/apache-kafka-byok/kafka-byok-ambari-alert.png)
-=======
    If the cluster loses access to the key, warnings will be shown in the Apache Ambari portal. In this state, the **Change Key** operation will fail. Once key access is restored, Ambari warnings will go away and operations such as key rotation can be successfully performed.
 
    ![Kafka key access Ambari alert](./media/apache-kafka-byok/kafka-byok-ambari-alert.png)
->>>>>>> 6a383dfd
 
 **How can I recover the cluster if the keys are deleted?**
 
