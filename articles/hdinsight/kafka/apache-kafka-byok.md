---
title: Bring your own key for Apache Kafka on Azure HDInsight (Preview)
description: This article describes how to use your own key from Azure Key Vault to encrypt data stored in Apache Kafka on Azure HDInsight.
services: hdinsight
ms.service: hdinsight
author: mamccrea
ms.author: mamccrea
ms.reviewer: mamccrea
ms.topic: conceptual
ms.date: 09/24/2018
---

# Bring your own key for Apache Kafka on Azure HDInsight

Azure HDInsight includes Bring Your Own Key (BYOK) support for Apache Kafka. This capability lets you own and manage the keys used to encrypt data at rest. 

All managed disks in HDInsight are protected with Azure Storage Service Encryption (SSE). By default, the data on those disks is encrypted using Microsoft-managed keys. If you enable BYOK, you provide the encryption key for HDInsight to use and manage it using Azure Key Vault. 

BYOK encryption is a one-step process handled during cluster creation at no additional cost. All you need to do is register HDInsight as a managed identity with Azure Key Vault and add the encryption key when you create your cluster.

All messages to the Kafka cluster (including replicas maintained by Kafka) are encrypted with a symmetric Data Encryption Key (DEK). The DEK is protected using the Key Encryption Key (KEK) from your key vault. The encryption and decryption processes are handled entirely by Azure HDInsight. 

You can use the Azure portal or Azure CLI to safely rotate the keys in the key vault. When a key rotates, the HDInsight Kafka cluster starts using the new key within minutes. Enable the "Soft Delete" key protection features to protect against ransomware scenarios and accidental deletion. Key vaults without this protection feature are not supported.

[!INCLUDE [updated-for-az](../../../includes/updated-for-az.md)]

## Get started with BYOK
To create a BYOK enabled Kafka cluster, we will go through the following steps:
1. Create managed identities for Azure resources
2. Setup Azure Key Vault and keys
3. Create HDInsight Kafka cluster with BYOK enabled
<<<<<<< HEAD
=======
4. Rotating the encryption key
>>>>>>> c06ec023

## Create managed identities for Azure resources

   To authenticate to Key Vault, create a user-assigned managed identity using the [Azure portal](../../active-directory/managed-identities-azure-resources/how-to-manage-ua-identity-portal.md), [Azure PowerShell](../../active-directory/managed-identities-azure-resources/how-to-manage-ua-identity-powershell.md), [Azure Resource Manager](../../active-directory/managed-identities-azure-resources/how-to-manage-ua-identity-arm.md), or [Azure CLI](../../active-directory/managed-identities-azure-resources/how-to-manage-ua-identity-cli.md). For more information on how managed identities work in Azure HDInsight, see [Managed identities in Azure HDInsight](../hdinsight-managed-identities.md). While Azure Active directory is required for managed identities and BYOK to Kafka, Enterprise Security Package (ESP) isn't a requirement. Be sure to save the managed identity resource ID for when you add it to the Key Vault access policy.

   ![Create user-assigned managed identity in Azure portal](./media/apache-kafka-byok/user-managed-identity-portal.png)

## Setup the Key Vault and keys

   HDInsight only supports Azure Key Vault. If you have your own key vault, you can import your keys into Azure Key Vault. Remember that the keys must have "Soft Delete". The "Soft Delete" feature is available through the REST, .NET/C#, PowerShell, and Azure CLI interfaces.

   1. To create a new key vault, follow the [Azure Key Vault](../../key-vault/key-vault-overview.md) quickstart. For more information about importing existing keys, visit [About keys, secrets, and certificates](../../key-vault/about-keys-secrets-and-certificates.md).

   2. Enable "soft-delete" on the key-vault by using the [az keyvault update](/cli/azure/keyvault?view=azure-cli-latest#az-keyvault-update) cli command.
        ```Azure CLI
        az keyvault update --name <Key Vault Name> --enable-soft-delete
        ```

   3. Create keys

        a. To create a new key, select **Generate/Import** from the **Keys** menu under **Settings**.

        ![Generate a new key in Azure Key Vault](./media/apache-kafka-byok/kafka-create-new-key.png)

        b. Set **Options** to **Generate** and give the key a name.

        ![Generate a new key in Azure Key Vault](./media/apache-kafka-byok/kafka-create-a-key.png)

        c. Select the key you created from the list of keys.

        ![Azure Key Vault key list](./media/apache-kafka-byok/kafka-key-vault-key-list.png)

        d. When you use your own key for Kafka cluster encryption, you need to provide the key URI. Copy the **Key identifier** and save it somewhere until you're ready to create your cluster.

        ![Copy key identifier](./media/apache-kafka-byok/kafka-get-key-identifier.png)
   
    4. Add managed identity to the key vault access policy.
<<<<<<< HEAD
        a. Create a new Azure Key Vault access policy.

        ![Create new Azure Key Vault access policy](./media/apache-kafka-byok/add-key-vault-access-policy.png)

        b. Under **Select Principal**, choose the user-assigned managed identity you created.

        ![Set Select Principal for Azure Key Vault access policy](./media/apache-kafka-byok/add-key-vault-access-policy-select-principal.png)

        c. Set **Key Permissions** to **Get**, **Unwrap Key**, and **Wrap Key**.

        ![Set Key Permissions for Azure Key Vault access policy](./media/apache-kafka-byok/add-key-vault-access-policy-keys.png)

        d. Set **Secret Permissions** to **Get**, **Set**, and **Delete**.

        ![Set Key Permissions for Azure Key Vault access policy](./media/apache-kafka-byok/add-key-vault-access-policy-secrets.png)

        e. Click on **Save** 

        ![Save Azure Key Vault access policy](./media/apache-kafka-byok/add-key-vault-access-policy-save.png)

=======

        a. Create a new Azure Key Vault access policy.

        ![Create new Azure Key Vault access policy](./media/apache-kafka-byok/add-key-vault-access-policy.png)

        b. Under **Select Principal**, choose the user-assigned managed identity you created.

        ![Set Select Principal for Azure Key Vault access policy](./media/apache-kafka-byok/add-key-vault-access-policy-select-principal.png)

        c. Set **Key Permissions** to **Get**, **Unwrap Key**, and **Wrap Key**.

        ![Set Key Permissions for Azure Key Vault access policy](./media/apache-kafka-byok/add-key-vault-access-policy-keys.png)

        d. Set **Secret Permissions** to **Get**, **Set**, and **Delete**.

        ![Set Key Permissions for Azure Key Vault access policy](./media/apache-kafka-byok/add-key-vault-access-policy-secrets.png)

        e. Click on **Save**. 

        ![Save Azure Key Vault access policy](./media/apache-kafka-byok/add-key-vault-access-policy-save.png)

>>>>>>> c06ec023
## Create HDInsight cluster

   You're now ready to create a new HDInsight cluster. BYOK can only be applied to new clusters during cluster creation. Encryption can't be removed from BYOK clusters, and BYOK can't be added to existing clusters.

   ![Kafka disk encryption in Azure portal](./media/apache-kafka-byok/apache-kafka-byok-portal.png)

   During cluster creation, provide the full key URL, including the key version. For example, `https://contoso-kv.vault.azure.net/keys/kafkaClusterKey/46ab702136bc4b229f8b10e8c2997fa4`. You also need to assign the managed identity to the cluster and provide the key URI.

## Rotating the Encryption key
   There might be scenarios where you might want to change the encryption keys used by the Kafka cluster after it has been created. This can be easily via the portal. For this operation, the cluster must have access to both the current key and the intended new key, otherwise the rotate key operation will fail.

   To rotate the key, you must have the full url of the new key (See Step 3 of [Setup the Key Vault and Keys](#setup-the-key-vault-and-keys)). Once you have that, go to the Kafka cluster properties section in the portal and click on **Change Key** under **Disk Encryption Key URL**. Enter in the new key url and submit to rotate the key.

   ![Kafka rotate disk encryption key](./media/apache-kafka-byok/kafka-change-key.png)

## FAQ for BYOK to Apache Kafka

**How does the Kafka cluster access my key vault?**

   Associate a managed identity with the HDInsight Kafka cluster during cluster creation. This managed identity can be created before or during cluster creation. You also need to grant the managed identity access to the key vault where the key is stored.

**Is this feature available for all Kafka clusters on HDInsight?**

   BYOK encryption is only possible for Kafka 1.1 and above clusters.

**Can I have different keys for different topics/partitions?**

   No, all managed disks in the cluster are encrypted by the same key.

**What happens if the cluster loses access to the key vault or the key?**
   If the cluster loses access to the key, warnings will be shown in the Ambari portal. In this state, the **Change Key** operation will fail. Once key access is restored, ambari warnings will go away and operations such as key rotation can be successfully performed.

   ![Kafka key access ambari alert](./media/apache-kafka-byok/kafka-byok-ambari-alert.png)

**How can I recover the cluster if the keys are deleted?**

   Since only “Soft Delete” enabled keys are supported, if the keys are recovered in the key vault, the cluster should regain access to the keys. To recover an Azure Key Vault key, see [Undo-AzKeyVaultKeyRemoval](/powershell/module/az.keyvault/Undo-AzKeyVaultKeyRemoval) or [az-keyvault-key-recover](/cli/azure/keyvault/key?view=azure-cli-latest#az-keyvault-key-recover).

**Can I have producer/consumer applications working with a BYOK cluster and a non-BYOK cluster simultaneously?**

   Yes. The use of BYOK is transparent to producer/consumer applications. Encryption happens at the OS layer. No changes need to be made to existing producer/consumer Kafka applications.

**Are OS disks/Resource disks also encrypted?**

   No. OS disks and Resource disks are not encrypted.

**If a cluster is scaled up, will the new brokers support BYOK seamlessly?**

   Yes. The cluster needs access to the key in the key vault during scale up. The same key is used to encrypt all managed disks in the cluster.

**Is BYOK available in my location?**

   Kafka BYOK is available in all public clouds.

## Next steps

* For more information about Azure Key Vault, see [What is Azure Key Vault](../../key-vault/key-vault-whatis.md)?
* To get started with Azure Key Vault, see [Getting Started with Azure Key Vault](../../key-vault/key-vault-overview.md).<|MERGE_RESOLUTION|>--- conflicted
+++ resolved
@@ -29,10 +29,7 @@
 1. Create managed identities for Azure resources
 2. Setup Azure Key Vault and keys
 3. Create HDInsight Kafka cluster with BYOK enabled
-<<<<<<< HEAD
-=======
 4. Rotating the encryption key
->>>>>>> c06ec023
 
 ## Create managed identities for Azure resources
 
@@ -70,28 +67,6 @@
         ![Copy key identifier](./media/apache-kafka-byok/kafka-get-key-identifier.png)
    
     4. Add managed identity to the key vault access policy.
-<<<<<<< HEAD
-        a. Create a new Azure Key Vault access policy.
-
-        ![Create new Azure Key Vault access policy](./media/apache-kafka-byok/add-key-vault-access-policy.png)
-
-        b. Under **Select Principal**, choose the user-assigned managed identity you created.
-
-        ![Set Select Principal for Azure Key Vault access policy](./media/apache-kafka-byok/add-key-vault-access-policy-select-principal.png)
-
-        c. Set **Key Permissions** to **Get**, **Unwrap Key**, and **Wrap Key**.
-
-        ![Set Key Permissions for Azure Key Vault access policy](./media/apache-kafka-byok/add-key-vault-access-policy-keys.png)
-
-        d. Set **Secret Permissions** to **Get**, **Set**, and **Delete**.
-
-        ![Set Key Permissions for Azure Key Vault access policy](./media/apache-kafka-byok/add-key-vault-access-policy-secrets.png)
-
-        e. Click on **Save** 
-
-        ![Save Azure Key Vault access policy](./media/apache-kafka-byok/add-key-vault-access-policy-save.png)
-
-=======
 
         a. Create a new Azure Key Vault access policy.
 
@@ -113,7 +88,6 @@
 
         ![Save Azure Key Vault access policy](./media/apache-kafka-byok/add-key-vault-access-policy-save.png)
 
->>>>>>> c06ec023
 ## Create HDInsight cluster
 
    You're now ready to create a new HDInsight cluster. BYOK can only be applied to new clusters during cluster creation. Encryption can't be removed from BYOK clusters, and BYOK can't be added to existing clusters.
