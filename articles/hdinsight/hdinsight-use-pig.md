--- conflicted
+++ resolved
@@ -34,11 +34,7 @@
 | [Remote Desktop](hdinsight-hadoop-use-pig-remote-desktop.md) (HDInsight 3.2 and 3.3) |✔ |✔ |Windows |Windows |
 
 > [!IMPORTANT]
-<<<<<<< HEAD
-> Linux is the only operating system used on HDInsight version 3.4 or greater. For more information, see [HDInsight 3.2 and 3.3 deprecation](hdinsight-component-versioning.md#hdi-version-32-and-33-nearing-deprecation-date).
-=======
 > Linux is the only operating system used on HDInsight version 3.4 or greater. For more information, see [HDInsight retirement on Windows](hdinsight-component-versioning.md#hdi-version-33-nearing-retirement-date).
->>>>>>> a42dbad0
 
 ## <a id="why"></a>Why use Pig
 
@@ -108,11 +104,7 @@
 | [Remote Desktop](hdinsight-hadoop-use-pig-remote-desktop.md) (HDInsight 3.2 and 3.3) |✔ |✔ |Windows |Windows |
 
 > [!IMPORTANT]
-<<<<<<< HEAD
-> Linux is the only operating system used on HDInsight version 3.4 or greater. For more information, see [HDInsight 3.2 and 3.3 deprecation](hdinsight-component-versioning.md#hdi-version-32-and-33-nearing-deprecation-date).
-=======
 > Linux is the only operating system used on HDInsight version 3.4 or greater. For more information, see [HDInsight retirement on Windows](hdinsight-component-versioning.md#hdi-version-33-nearing-retirement-date).
->>>>>>> a42dbad0
 
 ## Pig and SQL Server Integration Services
 
