<properties
	pageTitle="Use R in HDInsight to customize clusters | Microsoft Azure"
	description="Learn how to install R using Script Action, and use R on HDInsight clusters."
	services="hdinsight"
	documentationCenter=""
	tags="azure-portal"
	authors="mumian"
	manager="paulettm"
	editor="cgronlun"/>

<tags
	ms.service="hdinsight"
	ms.workload="big-data"
	ms.tgt_pltfrm="na"
	ms.devlang="na"
	ms.topic="article"
	ms.date="10/02/2015"
	ms.author="jgao"/>

# Install and use R on HDInsight Hadoop clusters


Learn how to customize Windows based HDInsight cluster with R using Script Action, and how to use R on HDInsight clusters. For information on using R with a Linux-based cluster, see [Install and use R on HDinsight Hadoop clusters (Linux)](hdinsight-hadoop-r-scripts-linux.md).
 
You can install R on any type of cluster (Hadoop, Storm, HBase, Spark) on Azure HDInsight by using *Script Action*. A sample script to install R on an HDInsight cluster is available from a read-only Azure storage blob at [https://hdiconfigactions.blob.core.windows.net/rconfigactionv02/r-installer-v02.ps1](https://hdiconfigactions.blob.core.windows.net/rconfigactionv02/r-installer-v02.ps1). 

<<<<<<< HEAD
> [AZURE.NOTE] The steps in this document require a Windows-based HDInsight cluster. For information on using R with a Linux-based cluster, see [Install and use R on HDinsight Hadoop clusters (Linux)](hdinsight-hadoop-r-scripts-linux.md).
=======
**Related articles**

- [Install and use R on HDinsight Hadoop clusters (Linux)](hdinsight-hadoop-r-scripts-linux.md)
- [Create Hadoop clusters in HDInsight](hdinsight-provision-clusters.md): general information on creating HDInsight clusters
- [Customize HDInsight cluster using Script Action][hdinsight-cluster-customize]: general information on customizing HDInsight clusters using Script Action
- [Develop Script Action scripts for HDInsight](hdinsight-hadoop-script-actions.md)
>>>>>>> 08be3281

## What is R?

The <a href="http://www.r-project.org/" target="_blank">R Project for Statistical Computing</a> is an open source language and environment for statistical computing. R provides hundreds of build-in statistical functions and its own programming language that combines aspects of functional and object-oriented programming. It also provides extensive graphical capabilities. R is the preferred programming environment for most professional statisticians and scientists in a wide variety of fields.

R is compatible with Azure Blob Storage (WASB) so that data that is stored there can be processed using R on HDInsight.  

## Install R

A [sample script](https://hdiconfigactions.blob.core.windows.net/rconfigactionv02/r-installer-v02.ps1) to install R on an HDInsight cluster is available from a read-only blob in Azure Storage. This section provides instructions about how to use the sample script while creating the cluster using the Azure Portal.

> [AZURE.NOTE] The sample script was introduced with HDInsight cluster version 3.1. For more information about  HDInsight cluster versions, see [HDInsight cluster versions](../hdinsight-component-versioning/).

1. When you create an HDInsight cluster from the Portal, click **Optional Configuration**, and then click **Script Actions**.
2. On the **Script Actions** page, enter the following values:

	![Use Script Action to customize a cluster](./media/hdinsight-hadoop-r-scripts/hdi-r-script-action.png "Use Script Action to customize a cluster")

	<table border='1'>
		<tr><th>Property</th><th>Value</th></tr>
		<tr><td>Name</td>
			<td>Specify a name for the script action, for example, <b>Install R</b>.</td></tr>
		<tr><td>Script URI</td>
			<td>Specify the URI to the script that is invoked to customize the cluster, for example, <i>https://hdiconfigactions.blob.core.windows.net/rconfigactionv02/r-installer-v02.ps1</i></td></tr>
		<tr><td>Node Type</td>
			<td>Specify the nodes on which the customization script is run. You can choose <b>All Nodes</b>, <b>Head nodes only</b>, or <b>Worker nodes</b> only.
		<tr><td>Parameters</td>
			<td>Specify the parameters, if required by the script. However, the script to install R does not require any parameters, so you can leave this blank.</td></tr>
	</table>

	You can add more than one script action to install multiple components on the cluster. After you have added the scripts, click the check mark to start crating the cluster.

You can also use the script to install R on HDInsight by using Azure PowerShell or the HDInsight .NET SDK. Instructions for these procedures are provided later in this article.

## Run R scripts
This section describes how to run an R script on the Hadoop cluster with HDInsight.

1. **Establish a Remote Desktop connection to the cluster**: From the Portal, enable Remote Desktop for the cluster you created with R installed, and then connect to the cluster. For instructions, see [Connect to HDInsight clusters using RDP](hdinsight-administer-use-management-portal.md#rdp).

2. **Open the R console**: The R installation puts a link to the R console on the desktop of the head node. Click on it to open the R console.

3. **Run the R script**: The R script can be run directly from the R console by pasting it, selecting it, and pressing ENTER. Here is a simple example script that generates the numbers 1 to 100 and then multiplies them by 2.

		library(rmr2)
		library(rhdfs)
		ints = to.dfs(1:100)
		calc = mapreduce(input = ints, map = function(k, v) cbind(v, 2*v))
		from.dfs(calc)

The first two lines call the RHadoop libraries that are installed with R. The final line prints the results to the console. The output should look like this:

	[1,]  1 2
	[2,]  2 4
	.
	.
	.
	[98,]  98 196
	[99,]  99 198
	[100,] 100 200


## Install R using Aure PowerShell

See [Customize HDInsight clusters using Script Action](hdinsight-hadoop-customize-cluster.md#call_scripts_using_powershell).  The sample demonstrates how to install Spark using Azure PowerShell. You need to customize the script to use [https://hdiconfigactions.blob.core.windows.net/rconfigactionv02/r-installer-v02.ps1](https://hdiconfigactions.blob.core.windows.net/rconfigactionv02/r-installer-v02.ps1).

## Install R using .NET SDK

See [Customize HDInsight clusters using Script Action](hdinsight-hadoop-customize-cluster.md#call_scripts_using_azure_powershell). The sample demonstrates how to install Spark using the .NET SDK. You need to customize the script to use [https://hdiconfigactions.blob.core.windows.net/rconfigactionv02/r-installer-v02.ps1](https://hdiconfigactions.blob.core.windows.net/rconfigactionv02/r-installer-v02.ps11).


## See also

- [Install and use R on HDinsight Hadoop clusters (Linux)](hdinsight-hadoop-r-scripts-linux.md)
- [Create Hadoop clusters in HDInsight](hdinsight-provision-clusters.md): general information on creating HDInsight clusters
- [Customize HDInsight cluster using Script Action][hdinsight-cluster-customize]: general information on customizing HDInsight clusters using Script Action
- [Develop Script Action scripts for HDInsight](hdinsight-hadoop-script-actions.md)
- [Install and use Spark on HDInsight clusters][hdinsight-install-spark]: Script Action sample about installing Spark
- [Install Giraph on HDInsight clusters](hdinsight-hadoop-giraph-install.md): Script Action sample about installing Giraph
- [Install Solr on HDInsight clusters](hdinsight-hadoop-solr-install-linux.md): Script Action sample about installing Solr.

[powershell-install-configure]: ../install-configure-powershell.md
[hdinsight-provision]: ../hdinsight-provision-clusters/
[hdinsight-cluster-customize]: hdinsight-hadoop-customize-cluster-linux.md
[hdinsight-install-spark]: hdinsight-hadoop-spark-install-linux.md<|MERGE_RESOLUTION|>--- conflicted
+++ resolved
@@ -24,16 +24,12 @@
  
 You can install R on any type of cluster (Hadoop, Storm, HBase, Spark) on Azure HDInsight by using *Script Action*. A sample script to install R on an HDInsight cluster is available from a read-only Azure storage blob at [https://hdiconfigactions.blob.core.windows.net/rconfigactionv02/r-installer-v02.ps1](https://hdiconfigactions.blob.core.windows.net/rconfigactionv02/r-installer-v02.ps1). 
 
-<<<<<<< HEAD
-> [AZURE.NOTE] The steps in this document require a Windows-based HDInsight cluster. For information on using R with a Linux-based cluster, see [Install and use R on HDinsight Hadoop clusters (Linux)](hdinsight-hadoop-r-scripts-linux.md).
-=======
 **Related articles**
 
 - [Install and use R on HDinsight Hadoop clusters (Linux)](hdinsight-hadoop-r-scripts-linux.md)
 - [Create Hadoop clusters in HDInsight](hdinsight-provision-clusters.md): general information on creating HDInsight clusters
 - [Customize HDInsight cluster using Script Action][hdinsight-cluster-customize]: general information on customizing HDInsight clusters using Script Action
 - [Develop Script Action scripts for HDInsight](hdinsight-hadoop-script-actions.md)
->>>>>>> 08be3281
 
 ## What is R?
 
