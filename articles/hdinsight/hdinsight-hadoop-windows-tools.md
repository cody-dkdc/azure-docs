--- conflicted
+++ resolved
@@ -1,20 +1,12 @@
 ---
 title: Use a Windows PC with Hadoop on HDInsight - Azure
 description: Work from a Windows PC in Hadoop on HDInsight. Manage and query clusters with PowerShell, Visual Studio, and Linux tools. Develop big data solutions with .NET.
-<<<<<<< HEAD
-services: hdinsight
-=======
->>>>>>> 6a383dfd
 author: hrasheed-msft
 ms.author: hrasheed
 ms.topic: conceptual
 ms.service: hdinsight
 ms.custom: hdinsightactive,hdiseo17may2017
-<<<<<<< HEAD
-ms.date: 05/17/2017
-=======
 ms.date: 04/24/2019
->>>>>>> 6a383dfd
 ---
 
 # Work in the Apache Hadoop ecosystem on HDInsight from a Windows PC
@@ -32,19 +24,11 @@
 * [Run Apache Hive queries using PowerShell](hadoop/apache-hadoop-use-hive-powershell.md).
 * [Manage clusters with PowerShell](hdinsight-administer-use-powershell.md).
 
-<<<<<<< HEAD
-Follow steps to [install and configure Azure Powershell](https://docs.microsoft.com/powershell/azure/install-az-ps) to get the latest version. If you have scripts that need to be modified to use the new cmdlets for Azure Resource Manager, see [Migrate to Azure Resource Manager-based development tools for HDInsight clusters](hdinsight-hadoop-development-using-azure-resource-manager.md).
-
-## Utilities you can run in a browser
-The following utilities have a web UI that runs in a browser:
-* **[Azure Cloud Shell (preview)](https://docs.microsoft.com/azure/cloud-shell/quickstart)** is an interactive, command-line shell that runs in your browser and from within the Azure portal.
-=======
 Follow steps to [install and configure Azure Powershell](https://docs.microsoft.com/powershell/azure/install-az-ps) to get the latest version.
 
 ## Utilities you can run in a browser
 The following utilities have a web UI that runs in a browser:
 * **[Azure Cloud Shell](https://docs.microsoft.com/azure/cloud-shell/overview)** is an interactive, command-line shell that runs in your browser and from within the Azure portal.
->>>>>>> 6a383dfd
 * **[Apache Ambari Web UI](hdinsight-hadoop-manage-ambari.md)** is a management and monitoring utility available in the Azure portal that can be used to manage different kinds of jobs, such as:
     * [Use Apache Ambari with the REST API](hdinsight-hadoop-manage-ambari-rest-api.md)
     * [Apache Hive View in Apache Ambari](hadoop/apache-hadoop-use-hive-ambari-view.md)
@@ -68,12 +52,6 @@
 * [Run Apache Hive queries using the .NET SDK](hadoop/apache-hadoop-use-hive-dotnet-sdk.md).
 * [Use C# user-defined functions with Apache Hive and Apache Pig streaming on Apache Hadoop](hadoop/apache-hadoop-hive-pig-udf-dotnet-csharp.md).
 
-<<<<<<< HEAD
-> [!TIP]
-> If you're running .NET solutions with Windows-based HDInsight clusters, it's a good time to plan a migration to Linux-based clusters. For more information, see [Migrate .NET solution for Windows-based HDInsight to Linux-based HDInsight](hdinsight-hadoop-migrate-dotnet-to-linux.md).
-
-=======
->>>>>>> 6a383dfd
 ## Intellij IDEA and Eclipse IDE for Spark clusters
 Both [Intellij IDEA](https://www.jetbrains.com/idea/download) and the [Eclipse IDE](https://www.eclipse.org/downloads/) can be used to:
 * Develop and submit a Scala Spark application on an HDInsight Spark cluster.
@@ -91,20 +69,10 @@
 * [Learn how to use kernels on Apache Spark clusters with Jupyter notebooks to test Spark applications](spark/apache-spark-zeppelin-notebook.md)
 * [Learn how to use Apache Zeppelin notebooks on Apache Spark clusters to run Spark jobs](spark/apache-spark-jupyter-notebook-kernels.md) 
 
-<<<<<<< HEAD
-
-=======
->>>>>>> 6a383dfd
 ## Run Linux-based tools and technologies on Windows
 
 If you encounter a situation where you must use a tool or technology that is only available on Linux, consider the following options:
 
-<<<<<<< HEAD
-* **Bash (beta) on Windows 10** provides a Linux subsystem on Windows. Bash allows you to directly run Linux utilities without having to maintain a dedicated Linux installation. [Install and run the Bash beta on Windows 10](https://msdn.microsoft.com/commandline/wsl/install_guide)
-* **Docker for Windows** provides access to many Linux-based tools, and can be run directly from Windows. For example, you can use Docker to run the Beeline client for Hive directly from Windows. You can also use Docker to run a local Jupyter notebook and remotely connect to Spark on HDInsight. [Get started with Docker for Windows](https://docs.docker.com/docker-for-windows/)
-* **[MobaXTerm](https://mobaxterm.mobatek.net/)** allows you to graphically browse the cluster file system over an SSH connection.
-
-=======
 * **Bash on Ubuntu on Windows 10** provides a Linux subsystem on Windows. Bash allows you to directly run Linux utilities without having to maintain a dedicated Linux installation. See [Windows Subsystem for Linux Installation Guide for Windows 10](https://docs.microsoft.com/windows/wsl/install-win10) for installation steps.  Other [Unix shells](https://www.gnu.org/software/bash/) will work as well.
 * **Docker for Windows** provides access to many Linux-based tools, and can be run directly from Windows. For example, you can use Docker to run the Beeline client for Hive directly from Windows. You can also use Docker to run a local Jupyter notebook and remotely connect to Spark on HDInsight. [Get started with Docker for Windows](https://docs.docker.com/docker-for-windows/)
 * **[MobaXTerm](https://mobaxterm.mobatek.net/)** allows you to graphically browse the cluster file system over an SSH connection.
@@ -113,7 +81,6 @@
 
 The Azure command-line interface (CLI) is Microsoft's cross-platform command-line experience for managing Azure resources.  For more information, see [Azure Command-Line Interface (CLI)](https://docs.microsoft.com/cli/azure/?view=azure-cli-latest).
 
->>>>>>> 6a383dfd
 ## Next steps
 If you're new to working in Linux-based clusters, see the follow articles:
 * [Set up Apache Hadoop, Apache Kafka, Apache Spark, or other clusters](hdinsight-hadoop-provision-linux-clusters.md)
