--- conflicted
+++ resolved
@@ -14,11 +14,7 @@
 	ms.tgt_pltfrm="na"
 	ms.devlang="na"
 	ms.topic="article"
-<<<<<<< HEAD
-	ms.date="10/15/2015"
-=======
 	ms.date="10/23/2015"
->>>>>>> 4a44d759
 	ms.author="jgao"/>
 
 #Run the Hadoop samples in HDInsight
