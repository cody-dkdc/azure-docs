---
title: Serialize data in Hadoop - Microsoft Avro Library - Azure | Microsoft Docs
description: Learn how serialize and deserialize data in Hadoop on HDInsight using the Microsoft Avro Library to persist to memory, a database, or file.
keywords: avro,hadoop avro
services: hdinsight
documentationcenter: ''
tags: azure-portal
author: mumian
manager: jhubbard
editor: cgronlun

ms.assetid: c78dc20d-5d8d-4366-94ac-abbe89aaac58
ms.service: hdinsight
ms.workload: big-data
ms.tgt_pltfrm: na
ms.devlang: na
ms.topic: article
ms.date: 02/06/2017
ms.author: jgao

<<<<<<< HEAD
ms.custom: hdiseo17may2017
=======
ms.custom: hdiseo17may201
>>>>>>> e86fe4cd

---
# Serialize data in Hadoop with the Microsoft Avro Library
This topic shows how to use the <a href="https://hadoopsdk.codeplex.com/wikipage?title=Avro%20Library" target="_blank">Microsoft Avro Library</a> to serialize objects and other data structures into streams to persist them to memory, a database, or a file. It also shows how to deserialize them to recover the original objects.

[!INCLUDE [windows-only](../../includes/hdinsight-windows-only.md)]

## Apache Avro
The <a href="https://hadoopsdk.codeplex.com/wikipage?title=Avro%20Library" target="_blank">Microsoft Avro Library</a> implements the Apache Avro data serialization system for the Microsoft.NET environment. Apache Avro provides a compact binary data interchange format for serialization. It uses <a href="http://www.json.org" target="_blank">JSON</a> to define a language-agnostic schema that underwrites language interoperability. Data serialized in one language can be read in another. Currently C, C++, C#, Java, PHP, Python, and Ruby are supported. Detailed information on the format can be found in the <a href="http://avro.apache.org/docs/current/spec.html" target="_blank">Apache Avro Specification</a>. 

>[!NOTE]
>The current version of the Microsoft Avro Library does not support the remote procedure calls (RPCs) part of this specification.
>

The serialized representation of an object in the Avro system consists of two parts: schema and actual value. The Avro schema describes the language-independent data model of the serialized data with JSON. It is presented side by side with a binary representation of data. Having the schema separate from the binary representation permits each object to be written with no per-value overheads, making serialization fast, and the representation small.

## The Hadoop scenario
The Apache Avro serialization format is widely used in Azure HDInsight and other Apache Hadoop environments. Avro provides a convenient way to represent complex data structures within a Hadoop MapReduce job. The format of Avro files (Avro object container file) has been designed to support the distributed MapReduce programming model. The key feature that enables the distribution is that the files are “splittable” in the sense that one can seek any point in a file and start reading from a particular block.

## Serialization in Avro Library
The .NET Library for Avro supports two ways of serializing objects:

* **reflection** - The JSON schema for the types is automatically built from the data contract attributes of the .NET types to be serialized.
* **generic record** - A JSON schema is explicitly specified in a record represented by the [**AvroRecord**](http://msdn.microsoft.com/library/microsoft.hadoop.avro.avrorecord.aspx) class when no .NET types are present to describe the schema for the data to be serialized.

When the data schema is known to both the writer and reader of the stream, the data can be sent without its schema. In cases when an Avro object container file is used, the schema is stored within the file. Other parameters, such as the codec used for data compression, can be specified. These scenarios are outlined in more detail and illustrated in the code examples below.

## Install Avro Library
The following are required before you install the library:

* <a href="http://www.microsoft.com/download/details.aspx?id=17851" target="_blank">Microsoft .NET Framework 4</a>
* <a href="http://james.newtonking.com/json" target="_blank">Newtonsoft Json.NET</a> (6.0.4 or later)

Note that the Newtonsoft.Json.dll dependency is downloaded automatically with the installation of the Microsoft Avro Library. The procedure for this is provided in the following section.

The Microsoft Avro Library is distributed as a NuGet package that can be installed from Visual Studio via the following procedure:

1. Select the **Project** tab -> **Manage NuGet Packages...**
2. Search for "Microsoft.Hadoop.Avro" in the **Search Online** box.
3. Click the **Install** button next to **Microsoft Azure HDInsight Avro Library**.

Note that the Newtonsoft.Json.dll (>=6.0.4) dependency is also downloaded automatically with the Microsoft Avro Library.

You may want to visit the <a href="https://hadoopsdk.codeplex.com/wikipage?title=Avro%20Library" target="_blank">Microsoft Avro Library home page</a> to read the current release notes.

The Microsoft Avro Library source code is available at the <a href="https://hadoopsdk.codeplex.com/wikipage?title=Avro%20Library" target="_blank">Microsoft Avro Library home page</a>.

## Compile schemas using Avro Library
The Microsoft Avro Library contains a code generation utility that allows creating C# types automatically based on the previously defined JSON schema. The code generation utility is not distributed as a binary executable, but can be easily built via the following procedure:

1. Download the .zip file with the latest version of HDInsight SDK source code from <a href="http://hadoopsdk.codeplex.com/SourceControl/latest#" target="_blank">Microsoft .NET SDK For Hadoop</a>. (Click the **Download** icon, not the **Downloads** tab.)
2. Extract the HDInsight SDK to a directory on the machine with .NET Framework 4 installed and connected to the Internet for downloading necessary dependency NuGet packages. Below, we assume that the source code is extracted to C:\SDK.
3. Go to the folder C:\SDK\src\Microsoft.Hadoop.Avro.Tools and run build.bat. (The file calls MSBuild from the 32-bit distribution of the .NET Framework. If you would like to use the 64-bit version, edit build.bat, following the comments inside the file.) Ensure that the build is successful. (On some systems, MSBuild may produce warnings. These warnings do not affect the utility as long as there are no build errors.)
4. The compiled utility is located in C:\SDK\Bin\Unsigned\Release\Microsoft.Hadoop.Avro.Tools.

To get familiar with the command-line syntax, execute the following command from the folder where the code generation utility is located: `Microsoft.Hadoop.Avro.Tools help /c:codegen`

To test the utility, you can generate C# classes from the sample JSON schema file provided with the source code. Execute the following command:

    Microsoft.Hadoop.Avro.Tools codegen /i:C:\SDK\src\Microsoft.Hadoop.Avro.Tools\SampleJSON\SampleJSONSchema.avsc /o:

This is supposed to produce two C# files in the current directory: SensorData.cs and Location.cs.

To understand the logic that the code generation utility is using while converting the JSON schema to C# types, see the file GenerationVerification.feature located in C:\SDK\src\Microsoft.Hadoop.Avro.Tools\Doc.

Namespaces are extracted from the JSON schema, using the logic described in the file mentioned in the previous paragraph. Namespaces extracted from the schema take precedence over whatever is provided with the /n parameter in the utility command line. If you want to override the namespaces contained within the schema, use the /nf parameter. For example, to change all namespaces from the SampleJSONSchema.avsc to my.own.nspace, execute the following command:

    Microsoft.Hadoop.Avro.Tools codegen /i:C:\SDK\src\Microsoft.Hadoop.Avro.Tools\SampleJSON\SampleJSONSchema.avsc /o:. /nf:my.own.nspace

## Samples
Six examples provided in this topic illustrate different scenarios supported by the Microsoft Avro Library. The Microsoft Avro Library is designed to work with any stream. In these examples, data is manipulated via memory streams rather than file streams or databases for simplicity and consistency. The approach taken in a production environment depends on the exact scenario requirements, data source and volume, performance constraints, and other factors.

The first two examples show how to serialize and deserialize data into memory stream buffers by using reflection and generic records. The schema in these two cases is assumed to be shared between the readers and writers out-of-band.

The third and fourth examples show how to serialize and deserialize data by using the Avro object container files. When data is stored in an Avro container file, its schema is always stored with it because the schema must be shared for deserialization.

The sample containing the first four examples can be downloaded from the <a href="http://code.msdn.microsoft.com/windowsazure/Serialize-data-with-the-86055923" target="_blank">Azure code samples</a> site.

The fifth example shows how to use a custom compression codec for Avro object container files. A sample containing the code for this example can be downloaded from the <a href="http://code.msdn.microsoft.com/windowsazure/Serialize-data-with-the-67159111" target="_blank">Azure code samples</a> site.

The sixth sample shows how to use Avro serialization to upload data to Azure Blob storage and then analyze it by using Hive with an HDInsight (Hadoop) cluster. It can be downloaded from the <a href="https://code.msdn.microsoft.com/windowsazure/Using-Avro-to-upload-data-ae81b1e3" target="_blank">Azure code samples</a> site.

Here are links to the six samples discussed in the topic:

* <a href="#Scenario1">**Serialization with reflection**</a> - The JSON schema for types to be serialized is automatically built from the data contract attributes.
* <a href="#Scenario2">**Serialization with generic record**</a> - The JSON schema is explicitly specified in a record when no .NET type is available for reflection.
* <a href="#Scenario3">**Serialization using object container files with reflection**</a> - The JSON schema is automatically built and shared together with the serialized data via an Avro object container file.
* <a href="#Scenario4">**Serialization using object container files with generic record**</a> - The JSON schema is explicitly specified before the serialization and shared together with the data via an Avro object container file.
* <a href="#Scenario5">**Serialization using object container files with a custom compression codec**</a> - The example shows how to create an Avro object container file with a customized .NET implementation of the Deflate data compression codec.
* <a href="#Scenario6">**Using Avro to upload data for the Microsoft Azure HDInsight service**</a> - The example illustrates how Avro serialization interacts with the HDInsight service. An active Azure subscription and access to an Azure HDInsight cluster are required to run this example.

### <a name="Scenario1"></a>Sample 1: Serialization with reflection
The JSON schema for the types can be automatically built by the Microsoft Avro Library via reflection from the data contract attributes of the C# objects to be serialized. The Microsoft Avro Library creates an [**IAvroSeralizer<T>**](http://msdn.microsoft.com/library/dn627341.aspx) to identify the fields to be serialized.

In this example, objects (a **SensorData** class with a member **Location** struct) are serialized to a memory stream, and this stream is in turn deserialized. The result is then compared to the initial instance to confirm that the **SensorData** object recovered is identical to the original.

The schema in this example is assumed to be shared between the readers and writers, so the Avro object container format is not required. For an example of how to serialize and deserialize data into memory buffers by using reflection with the object container format when the schema must be shared with the data, see <a href="#Scenario3">Serialization using object container files with reflection</a>.

    namespace Microsoft.Hadoop.Avro.Sample
    {
        using System;
        using System.Collections.Generic;
        using System.IO;
        using System.Linq;
        using System.Runtime.Serialization;
        using Microsoft.Hadoop.Avro.Container;
        using Microsoft.Hadoop.Avro;

        //Sample class used in serialization samples
        [DataContract(Name = "SensorDataValue", Namespace = "Sensors")]
        internal class SensorData
        {
            [DataMember(Name = "Location")]
            public Location Position { get; set; }

            [DataMember(Name = "Value")]
            public byte[] Value { get; set; }
        }

        //Sample struct used in serialization samples
        [DataContract]
        internal struct Location
        {
            [DataMember]
            public int Floor { get; set; }

            [DataMember]
            public int Room { get; set; }
        }

        //This class contains all methods demonstrating
        //the usage of Microsoft Avro Library
        public class AvroSample
        {

            //Serialize and deserialize sample data set represented as an object using reflection.
            //No explicit schema definition is required - schema of serialized objects is automatically built.
            public void SerializeDeserializeObjectUsingReflection()
            {

                Console.WriteLine("SERIALIZATION USING REFLECTION\n");
                Console.WriteLine("Serializing Sample Data Set...");

                //Create a new AvroSerializer instance and specify a custom serialization strategy AvroDataContractResolver
                //for serializing only properties attributed with DataContract/DateMember
                var avroSerializer = AvroSerializer.Create<SensorData>();

                //Create a memory stream buffer
                using (var buffer = new MemoryStream())
                {
                    //Create a data set by using sample class and struct
                    var expected = new SensorData { Value = new byte[] { 1, 2, 3, 4, 5 }, Position = new Location { Room = 243, Floor = 1 } };

                    //Serialize the data to the specified stream
                    avroSerializer.Serialize(buffer, expected);


                    Console.WriteLine("Deserializing Sample Data Set...");

                    //Prepare the stream for deserializing the data
                    buffer.Seek(0, SeekOrigin.Begin);

                    //Deserialize data from the stream and cast it to the same type used for serialization
                    var actual = avroSerializer.Deserialize(buffer);

                    Console.WriteLine("Comparing Initial and Deserialized Data Sets...");

                    //Finally, verify that deserialized data matches the original one
                    bool isEqual = this.Equal(expected, actual);

                    Console.WriteLine("Result of Data Set Identity Comparison is {0}", isEqual);

                }
            }

            //
            //Helper methods
            //

            //Comparing two SensorData objects
            private bool Equal(SensorData left, SensorData right)
            {
                return left.Position.Equals(right.Position) && left.Value.SequenceEqual(right.Value);
            }



            static void Main()
            {

                string sectionDivider = "---------------------------------------- ";

                //Create an instance of AvroSample Class and invoke methods
                //illustrating different serializing approaches
                AvroSample Sample = new AvroSample();

                //Serialization to memory using reflection
                Sample.SerializeDeserializeObjectUsingReflection();

                Console.WriteLine(sectionDivider);
                Console.WriteLine("Press any key to exit.");
                Console.Read();
            }
        }
    }
    // The example is expected to display the following output:
    // SERIALIZATION USING REFLECTION
    //
    // Serializing Sample Data Set...
    // Deserializing Sample Data Set...
    // Comparing Initial and Deserialized Data Sets...
    // Result of Data Set Identity Comparison is True
    // ----------------------------------------
    // Press any key to exit.


### Sample 2: Serialization with a generic record
A JSON schema can be explicitly specified in a generic record when reflection cannot be used because the data cannot be represented via .NET classes with a data contract. This method is generally slower than using reflection. In such cases, the schema for the data may also be dynamic, that is, not known at compile time. Data represented as comma-separated values (CSV) files whose schema is unknown until it is transformed to the Avro format at run time is an example of this sort of dynamic scenario.

This example shows how to create and use an [**AvroRecord**](http://msdn.microsoft.com/library/microsoft.hadoop.avro.avrorecord.aspx) to explicitly specify a JSON schema, how to populate it with the data, and then how to serialize and deserialize it. The result is then compared to the initial instance to confirm that the record recovered is identical to the original.

The schema in this example is assumed to be shared between the readers and writers, so the Avro object container format is not required. For an example of how to serialize and deserialize data into memory buffers by using a generic record with the object container format when the schema must be included with the serialized data, see the <a href="#Scenario4">Serialization using object container files with generic record</a> example.

    namespace Microsoft.Hadoop.Avro.Sample
    {
    using System;
    using System.Collections.Generic;
    using System.IO;
    using System.Linq;
    using System.Runtime.Serialization;
    using Microsoft.Hadoop.Avro.Container;
    using Microsoft.Hadoop.Avro.Schema;
    using Microsoft.Hadoop.Avro;

    //This class contains all methods demonstrating
    //the usage of Microsoft Avro Library
    public class AvroSample
    {

        //Serialize and deserialize sample data set by using a generic record.
        //A generic record is a special class with the schema explicitly defined in JSON.
        //All serialized data should be mapped to the fields of the generic record,
        //which in turn is then serialized.
        public void SerializeDeserializeObjectUsingGenericRecords()
        {
            Console.WriteLine("SERIALIZATION USING GENERIC RECORD\n");
            Console.WriteLine("Defining the Schema and creating Sample Data Set...");

            //Define the schema in JSON
            const string Schema = @"{
                                ""type"":""record"",
                                ""name"":""Microsoft.Hadoop.Avro.Specifications.SensorData"",
                                ""fields"":
                                    [
                                        {
                                            ""name"":""Location"",
                                            ""type"":
                                                {
                                                    ""type"":""record"",
                                                    ""name"":""Microsoft.Hadoop.Avro.Specifications.Location"",
                                                    ""fields"":
                                                        [
                                                            { ""name"":""Floor"", ""type"":""int"" },
                                                            { ""name"":""Room"", ""type"":""int"" }
                                                        ]
                                                }
                                        },
                                        { ""name"":""Value"", ""type"":""bytes"" }
                                    ]
                            }";

            //Create a generic serializer based on the schema
            var serializer = AvroSerializer.CreateGeneric(Schema);
            var rootSchema = serializer.WriterSchema as RecordSchema;

            //Create a memory stream buffer
            using (var stream = new MemoryStream())
            {
                //Create a generic record to represent the data
                dynamic location = new AvroRecord(rootSchema.GetField("Location").TypeSchema);
                location.Floor = 1;
                location.Room = 243;

                dynamic expected = new AvroRecord(serializer.WriterSchema);
                expected.Location = location;
                expected.Value = new byte[] { 1, 2, 3, 4, 5 };

                Console.WriteLine("Serializing Sample Data Set...");

                //Serialize the data
                serializer.Serialize(stream, expected);

                stream.Seek(0, SeekOrigin.Begin);

                Console.WriteLine("Deserializing Sample Data Set...");

                //Deserialize the data into a generic record
                dynamic actual = serializer.Deserialize(stream);

                Console.WriteLine("Comparing Initial and Deserialized Data Sets...");

                //Finally, verify the results
                bool isEqual = expected.Location.Floor.Equals(actual.Location.Floor);
                isEqual = isEqual && expected.Location.Room.Equals(actual.Location.Room);
                isEqual = isEqual && ((byte[])expected.Value).SequenceEqual((byte[])actual.Value);
                Console.WriteLine("Result of Data Set Identity Comparison is {0}", isEqual);
            }
        }

        static void Main()
        {

            string sectionDivider = "---------------------------------------- ";

            //Create an instance of AvroSample class and invoke methods
            //illustrating different serializing approaches
            AvroSample Sample = new AvroSample();

            //Serialization to memory using generic record
            Sample.SerializeDeserializeObjectUsingGenericRecords();

            Console.WriteLine(sectionDivider);
            Console.WriteLine("Press any key to exit.");
            Console.Read();
        }
    }
    }
    // The example is expected to display the following output:
    // SERIALIZATION USING GENERIC RECORD
    //
    // Defining the Schema and creating Sample Data Set...
    // Serializing Sample Data Set...
    // Deserializing Sample Data Set...
    // Comparing Initial and Deserialized Data Sets...
    // Result of Data Set Identity Comparison is True
    // ----------------------------------------
    // Press any key to exit.


### Sample 3: Serialization using object container files and serialization with reflection
This example is similar to the scenario in the <a href="#Scenario1"> first example</a>, where the schema is implicitly specified with reflection. The difference is that here, the schema is not assumed to be known to the reader that deserializes it. The **SensorData** objects to be serialized and their implicitly specified schema are stored in an Avro object container file represented by the [**AvroContainer**](http://msdn.microsoft.com/library/microsoft.hadoop.avro.container.avrocontainer.aspx) class.

The data is serialized in this example with [**SequentialWriter<SensorData>**](http://msdn.microsoft.com/library/dn627340.aspx) and deserialized with [**SequentialReader<SensorData>**](http://msdn.microsoft.com/library/dn627340.aspx). The result then is compared to the initial instances to ensure identity.

The data in the object container file is compressed via the default [**Deflate**][deflate-100] compression codec from .NET Framework 4. See the <a href="#Scenario5"> fifth example</a> in this topic to learn how to use a more recent and superior version of the [**Deflate**][deflate-110] compression codec available in .NET Framework 4.5.

    namespace Microsoft.Hadoop.Avro.Sample
    {
        using System;
        using System.Collections.Generic;
        using System.IO;
        using System.Linq;
        using System.Runtime.Serialization;
        using Microsoft.Hadoop.Avro.Container;
        using Microsoft.Hadoop.Avro;

        //Sample class used in serialization samples
        [DataContract(Name = "SensorDataValue", Namespace = "Sensors")]
        internal class SensorData
        {
            [DataMember(Name = "Location")]
            public Location Position { get; set; }

            [DataMember(Name = "Value")]
            public byte[] Value { get; set; }
        }

        //Sample struct used in serialization samples
        [DataContract]
        internal struct Location
        {
            [DataMember]
            public int Floor { get; set; }

            [DataMember]
            public int Room { get; set; }
        }

        //This class contains all methods demonstrating
        //the usage of Microsoft Avro Library
        public class AvroSample
        {

            //Serializes and deserializes the sample data set by using reflection and Avro object container files.
            //Serialized data is compressed with the Deflate codec.
            public void SerializeDeserializeUsingObjectContainersReflection()
            {

                Console.WriteLine("SERIALIZATION USING REFLECTION AND AVRO OBJECT CONTAINER FILES\n");

                //Path for Avro object container file
                string path = "AvroSampleReflectionDeflate.avro";

                //Create a data set by using sample class and struct
                var testData = new List<SensorData>
                        {
                            new SensorData { Value = new byte[] { 1, 2, 3, 4, 5 }, Position = new Location { Room = 243, Floor = 1 } },
                            new SensorData { Value = new byte[] { 6, 7, 8, 9 }, Position = new Location { Room = 244, Floor = 1 } }
                        };

                //Serializing and saving data to file.
                //Creating a memory stream buffer.
                using (var buffer = new MemoryStream())
                {
                    Console.WriteLine("Serializing Sample Data Set...");

                    //Create a SequentialWriter instance for type SensorData, which can serialize a sequence of SensorData objects to stream.
                    //Data is compressed using the Deflate codec.
                    using (var w = AvroContainer.CreateWriter<SensorData>(buffer, Codec.Deflate))
                    {
                        using (var writer = new SequentialWriter<SensorData>(w, 24))
                        {
                            // Serialize the data to stream by using the sequential writer
                            testData.ForEach(writer.Write);
                        }
                    }

                    //Save stream to file
                    Console.WriteLine("Saving serialized data to file...");
                    if (!WriteFile(buffer, path))
                    {
                        Console.WriteLine("Error during file operation. Quitting method");
                        return;
                    }
                }

                //Reading and deserializing data.
                //Creating a memory stream buffer.
                using (var buffer = new MemoryStream())
                {
                    Console.WriteLine("Reading data from file...");

                    //Reading data from object container file
                    if (!ReadFile(buffer, path))
                    {
                        Console.WriteLine("Error during file operation. Quitting method");
                        return;
                    }

                    Console.WriteLine("Deserializing Sample Data Set...");

                    //Prepare the stream for deserializing the data
                    buffer.Seek(0, SeekOrigin.Begin);

                    //Create a SequentialReader instance for type SensorData, which deserializes all serialized objects from the given stream.
                    //It allows iterating over the deserialized objects because it implements the IEnumerable<T> interface.
                    using (var reader = new SequentialReader<SensorData>(
                        AvroContainer.CreateReader<SensorData>(buffer, true)))
                    {
                        var results = reader.Objects;

                        //Finally, verify that deserialized data matches the original one
                        Console.WriteLine("Comparing Initial and Deserialized Data Sets...");
                        int count = 1;
                        var pairs = testData.Zip(results, (serialized, deserialized) => new { expected = serialized, actual = deserialized });
                        foreach (var pair in pairs)
                        {
                            bool isEqual = this.Equal(pair.expected, pair.actual);
                            Console.WriteLine("For Pair {0} result of Data Set Identity Comparison is {1}", count, isEqual);
                            count++;
                        }
                    }
                }

                //Delete the file
                RemoveFile(path);
            }

            //
            //Helper methods
            //

            //Comparing two SensorData objects
            private bool Equal(SensorData left, SensorData right)
            {
                return left.Position.Equals(right.Position) && left.Value.SequenceEqual(right.Value);
            }

            //Saving memory stream to a new file with the given path
            private bool WriteFile(MemoryStream InputStream, string path)
            {
                if (!File.Exists(path))
                {
                    try
                    {
                        using (FileStream fs = File.Create(path))
                        {
                            InputStream.Seek(0, SeekOrigin.Begin);
                            InputStream.CopyTo(fs);
                        }
                        return true;
                    }
                    catch (Exception e)
                    {
                        Console.WriteLine("The following exception was thrown during creation and writing to the file \"{0}\"", path);
                        Console.WriteLine(e.Message);
                        return false;
                    }
                }
                else
                {
                    Console.WriteLine("Can not create file \"{0}\". File already exists", path);
                    return false;

                }
            }

            //Reading a file content by using the given path to a memory stream
            private bool ReadFile(MemoryStream OutputStream, string path)
            {
                try
                {
                    using (FileStream fs = File.Open(path, FileMode.Open))
                    {
                        fs.CopyTo(OutputStream);
                    }
                    return true;
                }
                catch (Exception e)
                {
                    Console.WriteLine("The following exception was thrown during reading from the file \"{0}\"", path);
                    Console.WriteLine(e.Message);
                    return false;
                }
            }

            //Deleting file by using given path
            private void RemoveFile(string path)
            {
                if (File.Exists(path))
                {
                    try
                    {
                        File.Delete(path);
                    }
                    catch (Exception e)
                    {
                        Console.WriteLine("The following exception was thrown during deleting the file \"{0}\"", path);
                        Console.WriteLine(e.Message);
                    }
                }
                else
                {
                    Console.WriteLine("Can not delete file \"{0}\". File does not exist", path);
                }
            }

            static void Main()
            {

                string sectionDivider = "---------------------------------------- ";

                //Create an instance of AvroSample class and invoke methods
                //illustrating different serializing approaches
                AvroSample Sample = new AvroSample();

                //Serialization using reflection to Avro object container file
                Sample.SerializeDeserializeUsingObjectContainersReflection();

                Console.WriteLine(sectionDivider);
                Console.WriteLine("Press any key to exit.");
                Console.Read();
            }
        }
    }
    // The example is expected to display the following output:
    // SERIALIZATION USING REFLECTION AND AVRO OBJECT CONTAINER FILES
    //
    // Serializing Sample Data Set...
    // Saving serialized data to file...
    // Reading data from file...
    // Deserializing Sample Data Set...
    // Comparing Initial and Deserialized Data Sets...
    // For Pair 1 result of Data Set Identity Comparison is True
    // For Pair 2 result of Data Set Identity Comparison is True
    // ----------------------------------------
    // Press any key to exit.


### Sample 4: Serialization using object container files and serialization with generic record
This example is similar to the scenario in the <a href="#Scenario2"> second example</a>, where the schema is explicitly specified with JSON. The difference is that here, the schema is not assumed to be known to the reader that deserializes it.

The test data set is collected into a list of [**AvroRecord**](http://msdn.microsoft.com/library/microsoft.hadoop.avro.avrorecord.aspx) objects via an explicitly defined JSON schema and then stored in an object container file represented by the [**AvroContainer**](http://msdn.microsoft.com/library/microsoft.hadoop.avro.container.avrocontainer.aspx) class. This container file creates a writer that is used to serialize the data, uncompressed, to a memory stream that is then saved to a file. The [**Codec.Null**](http://msdn.microsoft.com/library/microsoft.hadoop.avro.container.codec.null.aspx) parameter used for creating the reader specifies that this data is not compressed.

The data is then read from the file and deserialized into a collection of objects. This collection is compared to the initial list of Avro records to confirm that they are identical.

    namespace Microsoft.Hadoop.Avro.Sample
    {
        using System;
        using System.Collections.Generic;
        using System.IO;
        using System.Linq;
        using System.Runtime.Serialization;
        using Microsoft.Hadoop.Avro.Container;
        using Microsoft.Hadoop.Avro.Schema;
        using Microsoft.Hadoop.Avro;

        //This class contains all methods demonstrating
        //the usage of Microsoft Avro Library
        public class AvroSample
        {

            //Serializes and deserializes a sample data set by using a generic record and Avro object container files.
            //Serialized data is not compressed.
            public void SerializeDeserializeUsingObjectContainersGenericRecord()
            {
                Console.WriteLine("SERIALIZATION USING GENERIC RECORD AND AVRO OBJECT CONTAINER FILES\n");

                //Path for Avro object container file
                string path = "AvroSampleGenericRecordNullCodec.avro";

                Console.WriteLine("Defining the Schema and creating Sample Data Set...");

                //Define the schema in JSON
                const string Schema = @"{
                                ""type"":""record"",
                                ""name"":""Microsoft.Hadoop.Avro.Specifications.SensorData"",
                                ""fields"":
                                    [
                                        {
                                            ""name"":""Location"",
                                            ""type"":
                                                {
                                                    ""type"":""record"",
                                                    ""name"":""Microsoft.Hadoop.Avro.Specifications.Location"",
                                                    ""fields"":
                                                        [
                                                            { ""name"":""Floor"", ""type"":""int"" },
                                                            { ""name"":""Room"", ""type"":""int"" }
                                                        ]
                                                }
                                        },
                                        { ""name"":""Value"", ""type"":""bytes"" }
                                    ]
                            }";

                //Create a generic serializer based on the schema
                var serializer = AvroSerializer.CreateGeneric(Schema);
                var rootSchema = serializer.WriterSchema as RecordSchema;

                //Create a generic record to represent the data
                var testData = new List<AvroRecord>();

                dynamic expected1 = new AvroRecord(rootSchema);
                dynamic location1 = new AvroRecord(rootSchema.GetField("Location").TypeSchema);
                location1.Floor = 1;
                location1.Room = 243;
                expected1.Location = location1;
                expected1.Value = new byte[] { 1, 2, 3, 4, 5 };
                testData.Add(expected1);

                dynamic expected2 = new AvroRecord(rootSchema);
                dynamic location2 = new AvroRecord(rootSchema.GetField("Location").TypeSchema);
                location2.Floor = 1;
                location2.Room = 244;
                expected2.Location = location2;
                expected2.Value = new byte[] { 6, 7, 8, 9 };
                testData.Add(expected2);

                //Serializing and saving data to file.
                //Create a MemoryStream buffer.
                using (var buffer = new MemoryStream())
                {
                    Console.WriteLine("Serializing Sample Data Set...");

                    //Create a SequentialWriter instance for type SensorData, which can serialize a sequence of SensorData objects to stream.
                    //Data is not compressed (Null compression codec).
                    using (var writer = AvroContainer.CreateGenericWriter(Schema, buffer, Codec.Null))
                    {
                        using (var streamWriter = new SequentialWriter<object>(writer, 24))
                        {
                            // Serialize the data to stream by using the sequential writer
                            testData.ForEach(streamWriter.Write);
                        }
                    }

                    Console.WriteLine("Saving serialized data to file...");

                    //Save stream to file
                    if (!WriteFile(buffer, path))
                    {
                        Console.WriteLine("Error during file operation. Quitting method");
                        return;
                    }
                }

                //Reading and deserializing the data.
                //Create a memory stream buffer.
                using (var buffer = new MemoryStream())
                {
                    Console.WriteLine("Reading data from file...");

                    //Reading data from object container file
                    if (!ReadFile(buffer, path))
                    {
                        Console.WriteLine("Error during file operation. Quitting method");
                        return;
                    }

                    Console.WriteLine("Deserializing Sample Data Set...");

                    //Prepare the stream for deserializing the data
                    buffer.Seek(0, SeekOrigin.Begin);

                    //Create a SequentialReader instance for type SensorData, which deserializes all serialized objects from the given stream.
                    //It allows iterating over the deserialized objects because it implements the IEnumerable<T> interface.
                    using (var reader = AvroContainer.CreateGenericReader(buffer))
                    {
                        using (var streamReader = new SequentialReader<object>(reader))
                        {
                            var results = streamReader.Objects;

                            Console.WriteLine("Comparing Initial and Deserialized Data Sets...");

                            //Finally, verify the results
                            var pairs = testData.Zip(results, (serialized, deserialized) => new { expected = (dynamic)serialized, actual = (dynamic)deserialized });
                            int count = 1;
                            foreach (var pair in pairs)
                            {
                                bool isEqual = pair.expected.Location.Floor.Equals(pair.actual.Location.Floor);
                                isEqual = isEqual && pair.expected.Location.Room.Equals(pair.actual.Location.Room);
                                isEqual = isEqual && ((byte[])pair.expected.Value).SequenceEqual((byte[])pair.actual.Value);
                                Console.WriteLine("For Pair {0} result of Data Set Identity Comparison is {1}", count, isEqual.ToString());
                                count++;
                            }
                        }
                    }
                }

                //Delete the file
                RemoveFile(path);
            }

            //
            //Helper methods
            //

            //Saving memory stream to a new file with the given path
            private bool WriteFile(MemoryStream InputStream, string path)
            {
                if (!File.Exists(path))
                {
                    try
                    {
                        using (FileStream fs = File.Create(path))
                        {
                            InputStream.Seek(0, SeekOrigin.Begin);
                            InputStream.CopyTo(fs);
                        }
                        return true;
                    }
                    catch (Exception e)
                    {
                        Console.WriteLine("The following exception was thrown during creation and writing to the file \"{0}\"", path);
                        Console.WriteLine(e.Message);
                        return false;
                    }
                }
                else
                {
                    Console.WriteLine("Can not create file \"{0}\". File already exists", path);
                    return false;

                }
            }

            //Reading a file content by using the given path to a memory stream
            private bool ReadFile(MemoryStream OutputStream, string path)
            {
                try
                {
                    using (FileStream fs = File.Open(path, FileMode.Open))
                    {
                        fs.CopyTo(OutputStream);
                    }
                    return true;
                }
                catch (Exception e)
                {
                    Console.WriteLine("The following exception was thrown during reading from the file \"{0}\"", path);
                    Console.WriteLine(e.Message);
                    return false;
                }
            }

            //Deleting file by using the given path
            private void RemoveFile(string path)
            {
                if (File.Exists(path))
                {
                    try
                    {
                        File.Delete(path);
                    }
                    catch (Exception e)
                    {
                        Console.WriteLine("The following exception was thrown during deleting the file \"{0}\"", path);
                        Console.WriteLine(e.Message);
                    }
                }
                else
                {
                    Console.WriteLine("Can not delete file \"{0}\". File does not exist", path);
                }
            }

            static void Main()
            {

                string sectionDivider = "---------------------------------------- ";

                //Create an instance of the AvroSample class and invoke methods
                //illustrating different serializing approaches
                AvroSample Sample = new AvroSample();

                //Serialization using generic record to Avro object container file
                Sample.SerializeDeserializeUsingObjectContainersGenericRecord();

                Console.WriteLine(sectionDivider);
                Console.WriteLine("Press any key to exit.");
                Console.Read();
            }
        }
    }
    // The example is expected to display the following output:
    // SERIALIZATION USING GENERIC RECORD AND AVRO OBJECT CONTAINER FILES
    //
    // Defining the Schema and creating Sample Data Set...
    // Serializing Sample Data Set...
    // Saving serialized data to file...
    // Reading data from file...
    // Deserializing Sample Data Set...
    // Comparing Initial and Deserialized Data Sets...
    // For Pair 1 result of Data Set Identity Comparison is True
    // For Pair 2 result of Data Set Identity Comparison is True
    // ----------------------------------------
    // Press any key to exit.




### Sample 5: Serialization using object container files with a custom compression codec
The fifth example shows how to how to use a custom compression codec for Avro object container files. A sample containing the code for this example can be downloaded from the [Azure code samples](http://code.msdn.microsoft.com/windowsazure/Serialize-data-with-the-67159111) site.

The [Avro Specification](http://avro.apache.org/docs/current/spec.html#Required+Codecs) allows usage of an optional compression codec (in addition to **Null** and **Deflate** defaults). This example is not implementing a completely new codec such as Snappy (mentioned as a supported optional codec in the [Avro Specification](http://avro.apache.org/docs/current/spec.html#snappy)). It shows how to use the .NET Framework 4.5 implementation of the [**Deflate**][deflate-110] codec, which provides a better compression algorithm based on the [zlib](http://zlib.net/) compression library than the default .NET Framework 4 version.

    //
    // This code needs to be compiled with the parameter Target Framework set as ".NET Framework 4.5"
    // to ensure the desired implementation of the Deflate compression algorithm is used.
    // Ensure your C# project is set up accordingly.
    //

    namespace Microsoft.Hadoop.Avro.Sample
    {
        using System;
        using System.Collections.Generic;
        using System.Diagnostics;
        using System.IO;
        using System.IO.Compression;
        using System.Linq;
        using System.Runtime.Serialization;
        using Microsoft.Hadoop.Avro.Container;
        using Microsoft.Hadoop.Avro;

        #region Defining objects for serialization
        //Sample class used in serialization samples
        [DataContract(Name = "SensorDataValue", Namespace = "Sensors")]
        internal class SensorData
        {
            [DataMember(Name = "Location")]
            public Location Position { get; set; }

            [DataMember(Name = "Value")]
            public byte[] Value { get; set; }
        }

        //Sample struct used in serialization samples
        [DataContract]
        internal struct Location
        {
            [DataMember]
            public int Floor { get; set; }

            [DataMember]
            public int Room { get; set; }
        }
        #endregion

        #region Defining custom codec based on .NET Framework V.4.5 Deflate
        //Avro.NET codec class contains two methods,
        //GetCompressedStreamOver(Stream uncompressed) and GetDecompressedStreamOver(Stream compressed),
        //which are the key ones for data compression.
        //To enable a custom codec, one needs to implement these methods for the required codec.

        #region Defining Compression and Decompression Streams
        //DeflateStream (class from System.IO.Compression namespace that implements Deflate algorithm)
        //cannot be directly used for Avro because it does not support vital operations like Seek.
        //Thus one needs to implement two classes inherited from stream
        //(one for compressed and one for decompressed stream)
        //that use Deflate compression and implement all required features.
        internal sealed class CompressionStreamDeflate45 : Stream
        {
            private readonly Stream buffer;
            private DeflateStream compressionStream;

            public CompressionStreamDeflate45(Stream buffer)
            {
                Debug.Assert(buffer != null, "Buffer is not allowed to be null.");

                this.compressionStream = new DeflateStream(buffer, CompressionLevel.Fastest, true);
                this.buffer = buffer;
            }

            public override bool CanRead
            {
                get { return this.buffer.CanRead; }
            }

            public override bool CanSeek
            {
                get { return true; }
            }

            public override bool CanWrite
            {
                get { return this.buffer.CanWrite; }
            }

            public override void Flush()
            {
                this.compressionStream.Close();
            }

            public override long Length
            {
                get { return this.buffer.Length; }
            }

            public override long Position
            {
                get
                {
                    return this.buffer.Position;
                }

                set
                {
                    this.buffer.Position = value;
                }
            }

            public override int Read(byte[] buffer, int offset, int count)
            {
                return this.buffer.Read(buffer, offset, count);
            }

            public override long Seek(long offset, SeekOrigin origin)
            {
                return this.buffer.Seek(offset, origin);
            }

            public override void SetLength(long value)
            {
                throw new NotSupportedException();
            }

            public override void Write(byte[] buffer, int offset, int count)
            {
                this.compressionStream.Write(buffer, offset, count);
            }

            protected override void Dispose(bool disposed)
            {
                base.Dispose(disposed);

                if (disposed)
                {
                    this.compressionStream.Dispose();
                    this.compressionStream = null;
                }
            }
        }

        internal sealed class DecompressionStreamDeflate45 : Stream
        {
            private readonly DeflateStream decompressed;

            public DecompressionStreamDeflate45(Stream compressed)
            {
                this.decompressed = new DeflateStream(compressed, CompressionMode.Decompress, true);
            }

            public override bool CanRead
            {
                get { return true; }
            }

            public override bool CanSeek
            {
                get { return true; }
            }

            public override bool CanWrite
            {
                get { return false; }
            }

            public override void Flush()
            {
                this.decompressed.Close();
            }

            public override long Length
            {
                get { return this.decompressed.Length; }
            }

            public override long Position
            {
                get
                {
                    return this.decompressed.Position;
                }

                set
                {
                    throw new NotSupportedException();
                }
            }

            public override int Read(byte[] buffer, int offset, int count)
            {
                return this.decompressed.Read(buffer, offset, count);
            }

            public override long Seek(long offset, SeekOrigin origin)
            {
                throw new NotSupportedException();
            }

            public override void SetLength(long value)
            {
                throw new NotSupportedException();
            }

            public override void Write(byte[] buffer, int offset, int count)
            {
                throw new NotSupportedException();
            }

            protected override void Dispose(bool disposing)
            {
                base.Dispose(disposing);

                if (disposing)
                {
                    this.decompressed.Dispose();
                }
            }
        }
        #endregion

        #region Define Codec
        //Define the actual codec class containing the required methods for manipulating streams:
        //GetCompressedStreamOver(Stream uncompressed) and GetDecompressedStreamOver(Stream compressed).
        //Codec class uses classes for compressed and decompressed streams defined above.
        internal sealed class DeflateCodec45 : Codec
        {

            //We merely use different IMPLEMENTATIONS of Deflate, so CodecName remains "deflate"
            public static readonly string CodecName = "deflate";

            public DeflateCodec45()
                : base(CodecName)
            {
            }

            public override Stream GetCompressedStreamOver(Stream decompressed)
            {
                if (decompressed == null)
                {
                    throw new ArgumentNullException("decompressed");
                }

                return new CompressionStreamDeflate45(decompressed);
            }

            public override Stream GetDecompressedStreamOver(Stream compressed)
            {
                if (compressed == null)
                {
                    throw new ArgumentNullException("compressed");
                }

                return new DecompressionStreamDeflate45(compressed);
            }
        }
        #endregion

        #region Define modified Codec Factory
        //Define modified codec factory to be used in the reader.
        //It catches the attempt to use "Deflate" and provide  a custom codec.
        //For all other cases, it relies on the base class (CodecFactory).
        internal sealed class CodecFactoryDeflate45 : CodecFactory
        {

            public override Codec Create(string codecName)
            {
                if (codecName == DeflateCodec45.CodecName)
                    return new DeflateCodec45();
                else
                    return base.Create(codecName);
            }
        }
        #endregion

        #endregion

        #region Sample Class with demonstration methods
        //This class contains methods demonstrating
        //the usage of Microsoft Avro Library
        public class AvroSample
        {

            //Serializes and deserializes sample data set by using reflection and Avro object container files.
            //Serialized data is compressed with the custom compression codec (Deflate of .NET Framework 4.5).
            //
            //This sample uses memory stream for all operations related to serialization, deserialization and
            //object container manipulation, though file stream could be easily used.
            public void SerializeDeserializeUsingObjectContainersReflectionCustomCodec()
            {

                Console.WriteLine("SERIALIZATION USING REFLECTION, AVRO OBJECT CONTAINER FILES AND CUSTOM CODEC\n");

                //Path for Avro object container file
                string path = "AvroSampleReflectionDeflate45.avro";

                //Create a data set by using sample class and struct
                var testData = new List<SensorData>
                        {
                            new SensorData { Value = new byte[] { 1, 2, 3, 4, 5 }, Position = new Location { Room = 243, Floor = 1 } },
                            new SensorData { Value = new byte[] { 6, 7, 8, 9 }, Position = new Location { Room = 244, Floor = 1 } }
                        };

                //Serializing and saving data to file.
                //Creating a memory stream buffer.
                using (var buffer = new MemoryStream())
                {
                    Console.WriteLine("Serializing Sample Data Set...");

                    //Create a SequentialWriter instance for type SensorData, which can serialize a sequence of SensorData objects to stream.
                    //Here the custom codec is introduced. For convenience, the next commented code line shows how to use built-in Deflate.
                    //Note that because the sample deals with different IMPLEMENTATIONS of Deflate, built-in and custom codecs are interchangeable
                    //in read-write operations.
                    //using (var w = AvroContainer.CreateWriter<SensorData>(buffer, Codec.Deflate))
                    using (var w = AvroContainer.CreateWriter<SensorData>(buffer, new DeflateCodec45()))
                    {
                        using (var writer = new SequentialWriter<SensorData>(w, 24))
                        {
                            // Serialize the data to stream using the sequential writer
                            testData.ForEach(writer.Write);
                        }
                    }

                    //Save stream to file
                    Console.WriteLine("Saving serialized data to file...");
                    if (!WriteFile(buffer, path))
                    {
                        Console.WriteLine("Error during file operation. Quitting method");
                        return;
                    }
                }

                //Reading and deserializing data.
                //Creating a memory stream buffer.
                using (var buffer = new MemoryStream())
                {
                    Console.WriteLine("Reading data from file...");

                    //Reading data from object container file
                    if (!ReadFile(buffer, path))
                    {
                        Console.WriteLine("Error during file operation. Quitting method");
                        return;
                    }

                    Console.WriteLine("Deserializing Sample Data Set...");

                    //Prepare the stream for deserializing the data
                    buffer.Seek(0, SeekOrigin.Begin);

                    //Because of SequentialReader<T> constructor signature, an AvroSerializerSettings instance is required
                    //when codec factory is explicitly specified.
                    //You may comment the line below if you want to use built-in Deflate (see next comment).
                    AvroSerializerSettings settings = new AvroSerializerSettings();

                    //Create a SequentialReader instance for type SensorData, which deserializes all serialized objects from the given stream.
                    //It allows iterating over the deserialized objects because it implements the IEnumerable<T> interface.
                    //Here the custom codec factory is introduced.
                    //For convenience, the next commented code line shows how to use built-in Deflate
                    //(no explicit Codec Factory parameter is required in this case).
                    //Note that because the sample deals with different IMPLEMENTATIONS of Deflate, built-in and custom codecs are interchangeable
                    //in read-write operations.
                    //using (var reader = new SequentialReader<SensorData>(AvroContainer.CreateReader<SensorData>(buffer, true)))
                    using (var reader = new SequentialReader<SensorData>(
                        AvroContainer.CreateReader<SensorData>(buffer, true, settings, new CodecFactoryDeflate45())))
                    {
                        var results = reader.Objects;

                        //Finally, verify that deserialized data matches the original one
                        Console.WriteLine("Comparing Initial and Deserialized Data Sets...");
                        bool isEqual;
                        int count = 1;
                        var pairs = testData.Zip(results, (serialized, deserialized) => new { expected = serialized, actual = deserialized });
                        foreach (var pair in pairs)
                        {
                            isEqual = this.Equal(pair.expected, pair.actual);
                            Console.WriteLine("For Pair {0} result of Data Set Identity Comparison is {1}", count, isEqual.ToString());
                            count++;
                        }
                    }
                }

                //Delete the file
                RemoveFile(path);
            }
        #endregion

            #region Helper Methods

            //Comparing two SensorData objects
            private bool Equal(SensorData left, SensorData right)
            {
                return left.Position.Equals(right.Position) && left.Value.SequenceEqual(right.Value);
            }

            //Saving memory stream to a new file with the given path
            private bool WriteFile(MemoryStream InputStream, string path)
            {
                if (!File.Exists(path))
                {
                    try
                    {
                        using (FileStream fs = File.Create(path))
                        {
                            InputStream.Seek(0, SeekOrigin.Begin);
                            InputStream.CopyTo(fs);
                        }
                        return true;
                    }
                    catch (Exception e)
                    {
                        Console.WriteLine("The following exception was thrown during creation and writing to the file \"{0}\"", path);
                        Console.WriteLine(e.Message);
                        return false;
                    }
                }
                else
                {
                    Console.WriteLine("Can not create file \"{0}\". File already exists", path);
                    return false;

                }
            }

            //Reading file content by using the given path to a memory stream
            private bool ReadFile(MemoryStream OutputStream, string path)
            {
                try
                {
                    using (FileStream fs = File.Open(path, FileMode.Open))
                    {
                        fs.CopyTo(OutputStream);
                    }
                    return true;
                }
                catch (Exception e)
                {
                    Console.WriteLine("The following exception was thrown during reading from the file \"{0}\"", path);
                    Console.WriteLine(e.Message);
                    return false;
                }
            }

            //Deleting file by using given path
            private void RemoveFile(string path)
            {
                if (File.Exists(path))
                {
                    try
                    {
                        File.Delete(path);
                    }
                    catch (Exception e)
                    {
                        Console.WriteLine("The following exception was thrown during deleting the file \"{0}\"", path);
                        Console.WriteLine(e.Message);
                    }
                }
                else
                {
                    Console.WriteLine("Can not delete file \"{0}\". File does not exist", path);
                }
            }
            #endregion

            static void Main()
            {

                string sectionDivider = "---------------------------------------- ";

                //Create an instance of AvroSample Class and invoke methods
                //illustrating different serializing approaches
                AvroSample Sample = new AvroSample();

                //Serialization using reflection to Avro object container file using custom codec
                Sample.SerializeDeserializeUsingObjectContainersReflectionCustomCodec();

                Console.WriteLine(sectionDivider);
                Console.WriteLine("Press any key to exit.");
                Console.Read();
            }
        }
    }
    // The example is expected to display the following output:
    // SERIALIZATION USING REFLECTION, AVRO OBJECT CONTAINER FILES AND CUSTOM CODEC
    //
    // Serializing Sample Data Set...
    // Saving serialized data to file...
    // Reading data from file...
    // Deserializing Sample Data Set...
    // Comparing Initial and Deserialized Data Sets...
    // For Pair 1 result of Data Set Identity Comparison is True
    //For Pair 2 result of Data Set Identity Comparison is True
    // ----------------------------------------
    // Press any key to exit.

### Sample 6: Using Avro to upload data for the Microsoft Azure HDInsight service
The sixth example illustrates some programming techniques related to interacting with the Azure HDInsight service. A sample containing the code for this example can be downloaded from the [Azure code samples](https://code.msdn.microsoft.com/windowsazure/Using-Avro-to-upload-data-ae81b1e3) site.

The sample does the following:

* Connects to an existing HDInsight service cluster.
* Serializes several CSV files and uploads the result to Azure Blob storage. (The CSV files are distributed together with the sample and represent an extract from AMEX Stock historical data distributed by [Infochimps](http://www.infochimps.com/) for the period 1970-2010. The sample reads CSV file data, converts the records to instances of the **Stock** class, and then serializes them by using reflection. Stock type definition is created from a JSON schema via the Microsoft Avro Library code generation utility.
* Creates a new external table called **Stocks** in Hive, and links it to the data uploaded in the previous step.
* Executes a query by using Hive over the **Stocks** table.

In addition, the sample performs a clean-up procedure before and after performing major operations. During the clean-up, all of the related Azure Blob data and folders are removed, and the Hive table is dropped. You can also invoke the clean-up procedure from the sample command line.

The sample has the following prerequisites:

* An active Microsoft Azure subscription and its subscription ID.
* A management certificate for the subscription with the corresponding private key. The certificate should be installed in the current user private storage on the machine used to run the sample.
* An active HDInsight cluster.
* An Azure Storage account linked to the HDInsight cluster from the previous prerequisite, together with the corresponding primary or secondary access key.

All of the information from the prerequisites should be entered to the sample configuration file before the sample is run. There are two possible ways to do it:

* Edit the app.config file in the sample root directory and then build the sample
* First build the sample, and then edit AvroHDISample.exe.config in the build directory

In both cases all edits should be done in the **<appSettings>** settings section. Follow the comments in the file.
The sample is run from the command line by executing the following command (where the .zip file with the sample was assumed to be extracted to C:\AvroHDISample; if otherwise, use the relevant file path):

    AvroHDISample run C:\AvroHDISample\Data

To clean up the cluster, run the following command:

    AvroHDISample clean

[deflate-100]: http://msdn.microsoft.com/library/system.io.compression.deflatestream(v=vs.100).aspx
[deflate-110]: http://msdn.microsoft.com/library/system.io.compression.deflatestream(v=vs.110).aspx<|MERGE_RESOLUTION|>--- conflicted
+++ resolved
@@ -18,11 +18,7 @@
 ms.date: 02/06/2017
 ms.author: jgao
 
-<<<<<<< HEAD
 ms.custom: hdiseo17may2017
-=======
-ms.custom: hdiseo17may201
->>>>>>> e86fe4cd
 
 ---
 # Serialize data in Hadoop with the Microsoft Avro Library
@@ -92,7 +88,7 @@
 
     Microsoft.Hadoop.Avro.Tools codegen /i:C:\SDK\src\Microsoft.Hadoop.Avro.Tools\SampleJSON\SampleJSONSchema.avsc /o:. /nf:my.own.nspace
 
-## Samples
+## About the samples
 Six examples provided in this topic illustrate different scenarios supported by the Microsoft Avro Library. The Microsoft Avro Library is designed to work with any stream. In these examples, data is manipulated via memory streams rather than file streams or databases for simplicity and consistency. The approach taken in a production environment depends on the exact scenario requirements, data source and volume, performance constraints, and other factors.
 
 The first two examples show how to serialize and deserialize data into memory stream buffers by using reflection and generic records. The schema in these two cases is assumed to be shared between the readers and writers out-of-band.
@@ -114,7 +110,7 @@
 * <a href="#Scenario5">**Serialization using object container files with a custom compression codec**</a> - The example shows how to create an Avro object container file with a customized .NET implementation of the Deflate data compression codec.
 * <a href="#Scenario6">**Using Avro to upload data for the Microsoft Azure HDInsight service**</a> - The example illustrates how Avro serialization interacts with the HDInsight service. An active Azure subscription and access to an Azure HDInsight cluster are required to run this example.
 
-### <a name="Scenario1"></a>Sample 1: Serialization with reflection
+## <a name="Scenario1"></a>Sample 1: Serialization with reflection
 The JSON schema for the types can be automatically built by the Microsoft Avro Library via reflection from the data contract attributes of the C# objects to be serialized. The Microsoft Avro Library creates an [**IAvroSeralizer<T>**](http://msdn.microsoft.com/library/dn627341.aspx) to identify the fields to be serialized.
 
 In this example, objects (a **SensorData** class with a member **Location** struct) are serialized to a memory stream, and this stream is in turn deserialized. The result is then compared to the initial instance to confirm that the **SensorData** object recovered is identical to the original.
@@ -239,7 +235,7 @@
     // Press any key to exit.
 
 
-### Sample 2: Serialization with a generic record
+## Sample 2: Serialization with a generic record
 A JSON schema can be explicitly specified in a generic record when reflection cannot be used because the data cannot be represented via .NET classes with a data contract. This method is generally slower than using reflection. In such cases, the schema for the data may also be dynamic, that is, not known at compile time. Data represented as comma-separated values (CSV) files whose schema is unknown until it is transformed to the Avro format at run time is an example of this sort of dynamic scenario.
 
 This example shows how to create and use an [**AvroRecord**](http://msdn.microsoft.com/library/microsoft.hadoop.avro.avrorecord.aspx) to explicitly specify a JSON schema, how to populate it with the data, and then how to serialize and deserialize it. The result is then compared to the initial instance to confirm that the record recovered is identical to the original.
@@ -362,7 +358,7 @@
     // Press any key to exit.
 
 
-### Sample 3: Serialization using object container files and serialization with reflection
+## Sample 3: Serialization using object container files and serialization with reflection
 This example is similar to the scenario in the <a href="#Scenario1"> first example</a>, where the schema is implicitly specified with reflection. The difference is that here, the schema is not assumed to be known to the reader that deserializes it. The **SensorData** objects to be serialized and their implicitly specified schema are stored in an Avro object container file represented by the [**AvroContainer**](http://msdn.microsoft.com/library/microsoft.hadoop.avro.container.avrocontainer.aspx) class.
 
 The data is serialized in this example with [**SequentialWriter<SensorData>**](http://msdn.microsoft.com/library/dn627340.aspx) and deserialized with [**SequentialReader<SensorData>**](http://msdn.microsoft.com/library/dn627340.aspx). The result then is compared to the initial instances to ensure identity.
@@ -602,7 +598,7 @@
     // Press any key to exit.
 
 
-### Sample 4: Serialization using object container files and serialization with generic record
+## Sample 4: Serialization using object container files and serialization with generic record
 This example is similar to the scenario in the <a href="#Scenario2"> second example</a>, where the schema is explicitly specified with JSON. The difference is that here, the schema is not assumed to be known to the reader that deserializes it.
 
 The test data set is collected into a list of [**AvroRecord**](http://msdn.microsoft.com/library/microsoft.hadoop.avro.avrorecord.aspx) objects via an explicitly defined JSON schema and then stored in an object container file represented by the [**AvroContainer**](http://msdn.microsoft.com/library/microsoft.hadoop.avro.container.avrocontainer.aspx) class. This container file creates a writer that is used to serialize the data, uncompressed, to a memory stream that is then saved to a file. The [**Codec.Null**](http://msdn.microsoft.com/library/microsoft.hadoop.avro.container.codec.null.aspx) parameter used for creating the reader specifies that this data is not compressed.
@@ -864,7 +860,7 @@
 
 
 
-### Sample 5: Serialization using object container files with a custom compression codec
+## Sample 5: Serialization using object container files with a custom compression codec
 The fifth example shows how to how to use a custom compression codec for Avro object container files. A sample containing the code for this example can be downloaded from the [Azure code samples](http://code.msdn.microsoft.com/windowsazure/Serialize-data-with-the-67159111) site.
 
 The [Avro Specification](http://avro.apache.org/docs/current/spec.html#Required+Codecs) allows usage of an optional compression codec (in addition to **Null** and **Deflate** defaults). This example is not implementing a completely new codec such as Snappy (mentioned as a supported optional codec in the [Avro Specification](http://avro.apache.org/docs/current/spec.html#snappy)). It shows how to use the .NET Framework 4.5 implementation of the [**Deflate**][deflate-110] codec, which provides a better compression algorithm based on the [zlib](http://zlib.net/) compression library than the default .NET Framework 4 version.
@@ -1360,7 +1356,7 @@
     // ----------------------------------------
     // Press any key to exit.
 
-### Sample 6: Using Avro to upload data for the Microsoft Azure HDInsight service
+## Sample 6: Using Avro to upload data for the Microsoft Azure HDInsight service
 The sixth example illustrates some programming techniques related to interacting with the Azure HDInsight service. A sample containing the code for this example can be downloaded from the [Azure code samples](https://code.msdn.microsoft.com/windowsazure/Using-Avro-to-upload-data-ae81b1e3) site.
 
 The sample does the following:
