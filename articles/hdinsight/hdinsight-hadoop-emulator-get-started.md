--- conflicted
+++ resolved
@@ -11,11 +11,7 @@
 
 ms.assetid: 6ad5bb58-8215-4e3d-a07f-07fcd8839cc6
 ms.service: hdinsight
-<<<<<<< HEAD
 ms.custom: hdinsightactive,hdiseo17may2017
-=======
-ms.custom: hdinsightactive,hdiseo17may201
->>>>>>> e86fe4cd
 ms.workload: big-data
 ms.tgt_pltfrm: na
 ms.devlang: na
@@ -35,11 +31,8 @@
 
 ## Download and install the virtual machine
 1. Browse to the [Hortonworks downloads](http://hortonworks.com/downloads/#sandbox).
-<<<<<<< HEAD
+
 2. Click **DOWNLOAD FOR VIRTUALBOX** to download the latest Hortonworks Sandbox on a VM. You are prompted to register with Hortonworks before the download begins. It takes one to two hours to download depending on your network speed.
-=======
-2. Click **DOWNLOAD FOR VIRTUALBOX** to download the latest Hortonworks Sandbox on a VM. You will be prompted to register with Hortonworks before the download begins. It takes one to two hours to download depending on your network speed.
->>>>>>> e86fe4cd
    
     ![Link image for download Hortonworks Sandbox for VirtualBox](./media/hdinsight-hadoop-emulator-get-started/download-sandbox.png)
 3. From the same web page, click the **Import on Virtual Box** link to download a PDF containing installation instructions for the virtual machine.
@@ -66,11 +59,8 @@
    > If you do not have an SSH client installed, you can use the web-based SSH provided at by the virtual machine at **http://localhost:4200/**.
    > 
    
-<<<<<<< HEAD
     The first time you connect using SSH, you are prompted to change the password for the root account. Enter a new password, which you use when you log in using SSH.
-=======
-    The first time you connect using SSH, you will be prompted to change the password for the root account. Enter a new password, which will be used when you log in using SSH in the future.
->>>>>>> e86fe4cd
+
 2. Once logged in, enter the following command:
    
         ambari-admin-password-reset
