---
title: Monitor and manage HDInsight clusters using the Apache Ambari REST API | Microsoft Docs
description: Learn how to use Ambari to monitor and manage Linux-based HDInsight clusters. In this document, you will learn how to use the Ambari REST API included with HDInsight clusters.
services: hdinsight
documentationcenter: ''
author: Blackmist
manager: jhubbard
editor: cgronlun
tags: azure-portal

ms.assetid: 2400530f-92b3-47b7-aa48-875f028765ff
ms.service: hdinsight
ms.devlang: na
ms.topic: article
ms.tgt_pltfrm: na
ms.workload: big-data
<<<<<<< HEAD
ms.date: 12/01/2016
=======
ms.date: 12/02/2016
>>>>>>> dbdbfeb1
ms.author: larryfr

---
# Manage HDInsight clusters by using the Ambari REST API

[!INCLUDE [ambari-selector](../../includes/hdinsight-ambari-selector.md)]

Apache Ambari simplifies the management and monitoring of a Hadoop cluster by providing an easy to use web UI and REST API. Ambari is included on Linux-based HDInsight clusters, and is used to monitor the cluster and make configuration changes. In this document, you learn the basics of working with the Ambari REST API by performing common tasks using cURL.

> [!IMPORTANT]
> The examples in this document were tested using PowerShell on Windows 10 and Bash. In many cases, the same command works on both. In cases where there is a difference, both a PowerShell and Bash example is provided.

## Prerequisites

* [cURL](http://curl.haxx.se/): cURL is a cross-platform utility that can be used to work with REST APIs from the command-line. In this document, it is used to communicate with the Ambari REST API.

    > [!WARNING]
    > If you are using PowerShell, you must remove the default alias for the `curl` command by using the `remove-item alias:curl` command. If you do not remove the alias, you will receive errors such as "Parameter cannot be processed because the parameter name 'u' is ambiguous."

* [jq](https://stedolan.github.io/jq/): jq is a cross-platform command-line utility for working with JSON documents. In this document, it is used to parse the JSON documents returned from the Ambari REST API.

* [Azure CLI 2.0](https://docs.microsoft.com/cli/azure/install-az-cli2) (preview): a cross-platform command-line utility for working with Azure services.
  
[!INCLUDE [use-latest-version](../../includes/hdinsight-use-latest-cli.md)] 

## <a id="whatis"></a>What is Ambari?

[Apache Ambari](http://ambari.apache.org) makes Hadoop management simpler by providing an easy-to-use web UI that can be used to provision, manage, and monitor Hadoop clusters. Developers can integrate these capabilities into their applications by using the [Ambari REST APIs](https://github.com/apache/ambari/blob/trunk/ambari-server/docs/api/v1/index.md).

Ambari is provided by default with Linux-based HDInsight clusters.

## REST API

The base URI for the Ambari REST API on HDInsight is https://CLUSTERNAME.azurehdinsight.net/api/v1/clusters/CLUSTERNAME, where **CLUSTERNAME** is the name of your cluster.

> [!IMPORTANT]
> While the cluster name in the fully qualified domain name (FQDN) part of the URI (CLUSTERNAME.azurehdinsight.net) is case-insensitive, other occurrences in the URI are case-sensitive. For example, if your cluster is named MyCluster, the following are valid URIs:
> 
> `https://mycluster.azurehdinsight.net/api/v1/clusters/MyCluster`
> `https://MyCluster.azurehdinsight.net/api/v1/clusters/MyCluster`
> 
> The following URIs return an error because the second occurrence of the name is not the correct case.
> 
> `https://mycluster.azurehdinsight.net/api/v1/clusters/mycluster`
> `https://MyCluster.azurehdinsight.net/api/v1/clusters/mycluster`

Connecting to Ambari on HDInsight requires HTTPS. When authenticating the connection, you must use the admin account name (the default is **admin**,) and password you provided when the cluster was created.

The following example uses cURL to make a GET request against the REST API. Replace **PASSWORD** with the admin password for the cluster. Replace **CLUSTERNAME** with the name of the cluster:

    curl -u admin:PASSWORD -G "https://CLUSTERNAME.azurehdinsight.net/api/v1/clusters/CLUSTERNAME"

The response is a JSON document that begins with information similar to the following:

    {
    "href" : "http://10.0.0.10:8080/api/v1/clusters/CLUSTERNAME",
    "Clusters" : {
        "cluster_id" : 2,
        "cluster_name" : "CLUSTERNAME",
        "health_report" : {
        "Host/stale_config" : 0,
        "Host/maintenance_state" : 0,
        "Host/host_state/HEALTHY" : 7,
        "Host/host_state/UNHEALTHY" : 0,
        "Host/host_state/HEARTBEAT_LOST" : 0,
        "Host/host_state/INIT" : 0,
        "Host/host_status/HEALTHY" : 7,
        "Host/host_status/UNHEALTHY" : 0,
        "Host/host_status/UNKNOWN" : 0,
        "Host/host_status/ALERT" : 0

Since this is JSON, it is easier to use a JSON parser to work with the data. For example, the following example uses jq to display only the `health_report` element.

    curl -u admin:PASSWORD -G "https://CLUSTERNAME.azurehdinsight.net/api/v1/clusters/CLUSTERNAME" | jq '.Clusters.health_report'

## Example: Get the FQDN of cluster nodes

When working with HDInsight, you may need to know the fully qualified domain name (FQDN) of a cluster node. You can easily retrieve the FQDN for the various nodes in the cluster using the following:

* **Head nodes**: `curl -u admin:PASSWORD -G "https://CLUSTERNAME.azurehdinsight.net/api/v1/clusters/CLUSTERNAME/services/HDFS/components/NAMENODE" | jq '.host_components[].HostRoles.host_name'`

* **Worker nodes**: `curl -u admin:PASSWORD -G "https://CLUSTERNAME.azurehdinsight.net/api/v1/clusters/CLUSTERNAME/services/HDFS/components/DATANODE" | jq '.host_components[].HostRoles.host_name'`

* **Zookeeper nodes**: `curl -u admin:PASSWORD -G "https://CLUSTERNAME.azurehdinsight.net/api/v1/clusters/CLUSTERNAME/services/ZOOKEEPER/components/ZOOKEEPER_SERVER" | jq '.host_components[].HostRoles.host_name'`

Note that each of these examples follow the same pattern:

1. Query a component that we know runs on those nodes.

2. Retrieve the `host_name` elements, which contain the FQDN for these nodes.

The `host_components` element of the return document contains multiple items. Using `.host_components[]`, and then specifying a path within the element will loop through each item and pull out the value from the specific path. If you only want one value, such as the first FQDN entry, you can return the items as a collection and then select a specific entry:

    jq '[.host_components[].HostRoles.host_name][0]'

This returns the first FQDN from the collection.

## Example: Get the default storage account and container

When you create an HDInsight cluster, you must use an Azure Storage Account and a blob container as the default storage for the cluster. You can use Ambari to retrieve this information after the cluster has been created. For example, if you want to programmatically write data directly to the container.

The following will retrieve the WASB URI of the clusters default storage:

```bash
curl -u admin:PASSWORD -G "https://CLUSTERNAME.azurehdinsight.net/api/v1/clusters/CLUSTERNAME/configurations/service_config_versions?service_name=HDFS&service_config_version=1" | jq '.items[].configurations[].properties["fs.defaultFS"] | select(. != null)'
```

PowerShell has slightly different rules for using single and double quotes. Use the following command from PowerShell:

```PowerShell
curl -u admin:PASSWORD -G "https://CLUSTERNAME.azurehdinsight.net/api/v1/clusters/CLUSTERNAME/configurations/service_config_versions?service_name=HDFS&service_config_version=1" | jq '.items[].configurations[].properties["""fs.defaultFS"""] | select(. != null)'
```

> [!NOTE]
> This returns the first configuration applied to the server (`service_config_version=1`,) which contains this information. If you retrieve a value that has been modified after cluster creation, you may need to list the configuration versions and retrieve the latest one.

This returns a value similar to the following example, where **CONTAINER** is the default container and **ACCOUNTNAME** is the Azure Storage Account name:

    wasbs://CONTAINER@ACCOUNTNAME.blob.core.windows.net

You can then use this information with the [Azure CLI 2.0](https://docs.microsoft.com/cli/azure/install-az-cli2) to upload or download data from the container.

1. Use the following command to get the unique ID for the Storage Account. In the following command, replace **ACCOUNTNAME** with the Storage Account name retrieved from Ambari:

        az storage account list --query "[?name=='ACCOUNTNAME'].id" --out list

2. Use the following to get a key for the storage account. Replace **STORAGEID** with the storage account ID:

        az storage account keys list --ids STORAGEID --query "keys[?keyName=='key1'].value" --out list

    This will return the primary key for the account.

3. Use the upload command to store a file in the container:
   
        az storage blob upload --account-name ACOUNTNAME --account-key ACCOUNTKEY -f FILEPATH -c CONTAINER -n BLOBPATH
   
    Replace **ACCOUNTNAME** with the Storage Account name. Replace **ACCOUNTKEY** with the key retrieved previously. Replace __CONTAINER__ with the container name. **FILEPATH** is the path to the file you want to upload, while **BLOBPATH** is the path in the container.
   
    For example, if you want the file to appear in HDInsight at wasbs://example/data/filename.txt, then **BLOBPATH** would be `example/data/filename.txt`.

## Example: Update Ambari configuration

1. Get the current configuration, which Ambari stores as the "desired configuration":
   
        curl -u admin:PASSWORD -G "https://CLUSTERNAME.azurehdinsight.net/api/v1/clusters/CLUSTERNAME?fields=Clusters/desired_configs"
   
    This example returns a JSON document containing the current configuration (identified by the *tag* value) for the components installed on the cluster. The following example is an excerpt from the data returned from a Spark cluster type.
   
        "spark-metrics-properties" : {
            "tag" : "INITIAL",
            "user" : "admin",
            "version" : 1
        },
        "spark-thrift-fairscheduler" : {
            "tag" : "INITIAL",
            "user" : "admin",
            "version" : 1
        },
        "spark-thrift-sparkconf" : {
            "tag" : "INITIAL",
            "user" : "admin",
            "version" : 1
        }
   
    From this list, you need to copy the name of the component (for example, **spark\_thrift\_sparkconf** and the **tag** value.

2. Retrieve the configuration for the component and tag by using the following command. Replace **spark-thrift-sparkconf** and **INITIAL** with the component and tag that you want to retrieve the configuration for.
   
    ```bash
    curl -u admin:PASSWORD -G "https://CLUSTERNAME.azurehdinsight.net/api/v1/clusters/CLUSTERNAME/configurations?type=spark-thrift-sparkconf&tag=INITIAL" | jq --arg newtag $(echo version$(date +%s%N)) '.items[] | del(.href, .version, .Config) | .tag |= $newtag | {"Clusters": {"desired_config": .}}' > newconfig.json
    ```

    ```PowerShell
    $epoch = Get-Date -Year 1970 -Month 1 -Day 1 -Hour 0 -Minute 0 -Second 0
    $now = Get-Date
    $unixTimeStamp = [math]::truncate($now.ToUniversalTime().Subtract($epoch).TotalMilliSeconds)

    curl -u admin:PASSWORD -G "https://CLUSTERNAME.azurehdinsight.net/api/v1/clusters/CLUSTERNAME/configurations?type=spark-thrift-sparkconf&tag=INITIAL" | jq --arg newtag "version$unixTimeStamp" '.items[] | del(.href, .version, .Config) | .tag |= $newtag | {"Clusters": {"desired_config": .}}' > newconfig.json
    ```
   
    Curl retrieves the JSON document, then jq is used to make modifications to the data in order to create a template. The template is then used to add/modify configuration values. Specifically it does the following:
   
    * Creates a unique value containing the string "version" and the date, which is stored in **newtag**.

    * Creates a root document for the new desired configuration.

    * Gets the contents of the `.items[]` array and adds it under the **desired_config** element.

    * Deletes the **href**, **version**, and **Config** elements, as these elements aren't needed to submit a new configuration.

    * Adds a new **tag** element and sets its value to **version#################**. The numeric portion is based on the current date. Each configuration must have a unique tag.
     
        Finally, the data is saved to the **newconfig.json** document. The document structure should appear similar to the following example:
     
     ```json
    {
        "Clusters": {
            "desired_config": {
            "tag": "version1459260185774265400",
            "type": "spark-thrift-sparkconf",
            "properties": {
                ....
            },
            "properties_attributes": {
                ....
            }
        }
    }
    ```

3. Open the **newconfig.json** document and modify/add values in the **properties** object. The following example changes the value of **"spark.yarn.am.memory"** from **"1g"** to **"3g"** and, and adds a new element for **"spark.kryoserializer.buffer.max"** with a value of **"256m"**.
   
        "spark.yarn.am.memory": "3g",
        "spark.kyroserializer.buffer.max": "256m",
   
    Save the file once you are done making modifications.
4. Use the following command to submit the updated configuration to Ambari.
   
        cat newconfig.json | curl -u admin:PASSWORD -H "X-Requested-By: ambari" -X PUT -d "@-" "https://CLUSTERNAME.azurehdinsight.net/api/v1/clusters/CLUSTERNAME"
   
    This command pipes the contents of the **newconfig.json** file to the curl request, which submits it to the cluster as the new desired configuration. The cURL request returns a JSON document. The **versionTag** element in this document should match the version you submitted, and the **configs** object will contain the configuration changes you requested.

### Example: Restart a service component

At this point, if you look at the Ambari web UI, the Spark service will indicate that it needs to be restarted before the new configuration can take effect. Use the following steps to restart the service.

<<<<<<< HEAD
1. Use the following to turn the service off:
   
        echo '{"RequestInfo": {"context" :"Stopping the Spark service"}, "Body": {"ServiceInfo": {"state": "INSTALLED"}}}' | curl -u admin:PASSWORD -H "X-Requested-By: ambari" -X PUT -d "@-" "https://CLUSTERNAME.azurehdinsight.net/api/v1/clusters/CLUSTERNAME/services/SPARK"
   
=======
1. Use the following to enable maintenance mode for the Spark service:
   
        echo '{"RequestInfo": {"context": "turning on maintenance mode for SPARK"},"Body": {"ServiceInfo": {"maintenance_state":"ON"}}}' | curl -u admin:PASSWORD -H "X-Requested-By: ambari" -X PUT -d "@-" "https://CLUSTERNAME.azurehdinsight.net/api/v1/clusters/CLUSTERNAME/services/SPARK"
   
    This command sends a JSON document to the server (contained in the `echo` statement,) which turns maintenance mode on.
    You can verify that the service is now in maintenance mode using the following request:
   
        curl -u admin:PASSWORD -H "X-Requested-By: ambari" "https://CLUSTERNAME.azurehdinsight.net/api/v1/clusters/CLUSTERNAME/services/SPARK" | jq .ServiceInfo.maintenance_state
   
    This will return a value of `"ON"`.

2. Next, use the following to turn the service off:
    
    ```
    echo '{"RequestInfo":{"context":"_PARSE_.STOP.SPARK","operation_level":{"level":"SERVICE","cluster_name":"CLUSTERNAME","service_name":"SPARK"}},"Body":{"ServiceInfo":{"state":"INSTALLED"}}}' | curl -u admin:PASSWORD -H "X-Requested-By: ambari" -X PUT -d "@-" "https://CLUSTERNAME.azurehdinsight.net/api/v1/clusters/CLUSTERNAME/services/SPARK"
    ```
    
>>>>>>> dbdbfeb1
    This command returns a response similar to the following.
   
    ```json
    {
        "href" : "http://10.0.0.18:8080/api/v1/clusters/CLUSTERNAME/requests/29",
        "Requests" : {
            "id" : 29,
            "status" : "Accepted"
        }
    }
    ```
    
    The `href` value returned by this URI is using the internal IP address of the cluster node. To use it from outside the cluster, replace the `10.0.0.18:8080' portion with the FQDN of the cluster. For example, the following command retrieves the status of the request.
    
    ```
    curl -u admin:PASSWORD -H "X-Requested-By: ambari" "https://CLUSTERNAME.azurehdinsight.net/api/v1/clusters/CLUSTERNAME/requests/29" | jq .Requests.request_status
    ```
    
    If this returns a value of `"COMPLETED"` then the request has finished.

<<<<<<< HEAD
2. Once the previous request completes, use the following to start the service.
=======
3. Once the previous request completes, use the following to start the service.
>>>>>>> dbdbfeb1
   
        echo '{"RequestInfo":{"context":"_PARSE_.STOP.SPARK","operation_level":{"level":"SERVICE","cluster_name":"CLUSTERNAME","service_name":"SPARK"}},"Body":{"ServiceInfo":{"state":"STARTED"}}}' | curl -u admin:PASSWORD -H "X-Requested-By: ambari" -X PUT -d "@-" "https://CLUSTERNAME.azurehdinsight.net/api/v1/clusters/CLUSTERNAME/services/SPARK"
   
    Once the service restarts, it is the new configuration settings.
<<<<<<< HEAD
=======

4. Finally, use the following to turn off maintenance mode.
   
        echo '{"RequestInfo": {"context": "turning off maintenance mode for SPARK"},"Body": {"ServiceInfo": {"maintenance_state":"OFF"}}}' | curl -u admin:PASSWORD -H "X-Requested-By: ambari" -X PUT -d "@-" "https://CLUSTERNAME.azurehdinsight.net/api/v1/clusters/CLUSTERNAME/services/SPARK"
>>>>>>> dbdbfeb1

## Next steps

For a complete reference of the REST API, see [Ambari API Reference V1](https://github.com/apache/ambari/blob/trunk/ambari-server/docs/api/v1/index.md).
<|MERGE_RESOLUTION|>--- conflicted
+++ resolved
@@ -14,11 +14,7 @@
 ms.topic: article
 ms.tgt_pltfrm: na
 ms.workload: big-data
-<<<<<<< HEAD
-ms.date: 12/01/2016
-=======
 ms.date: 12/02/2016
->>>>>>> dbdbfeb1
 ms.author: larryfr
 
 ---
@@ -245,12 +241,6 @@
 
 At this point, if you look at the Ambari web UI, the Spark service will indicate that it needs to be restarted before the new configuration can take effect. Use the following steps to restart the service.
 
-<<<<<<< HEAD
-1. Use the following to turn the service off:
-   
-        echo '{"RequestInfo": {"context" :"Stopping the Spark service"}, "Body": {"ServiceInfo": {"state": "INSTALLED"}}}' | curl -u admin:PASSWORD -H "X-Requested-By: ambari" -X PUT -d "@-" "https://CLUSTERNAME.azurehdinsight.net/api/v1/clusters/CLUSTERNAME/services/SPARK"
-   
-=======
 1. Use the following to enable maintenance mode for the Spark service:
    
         echo '{"RequestInfo": {"context": "turning on maintenance mode for SPARK"},"Body": {"ServiceInfo": {"maintenance_state":"ON"}}}' | curl -u admin:PASSWORD -H "X-Requested-By: ambari" -X PUT -d "@-" "https://CLUSTERNAME.azurehdinsight.net/api/v1/clusters/CLUSTERNAME/services/SPARK"
@@ -268,7 +258,6 @@
     echo '{"RequestInfo":{"context":"_PARSE_.STOP.SPARK","operation_level":{"level":"SERVICE","cluster_name":"CLUSTERNAME","service_name":"SPARK"}},"Body":{"ServiceInfo":{"state":"INSTALLED"}}}' | curl -u admin:PASSWORD -H "X-Requested-By: ambari" -X PUT -d "@-" "https://CLUSTERNAME.azurehdinsight.net/api/v1/clusters/CLUSTERNAME/services/SPARK"
     ```
     
->>>>>>> dbdbfeb1
     This command returns a response similar to the following.
    
     ```json
@@ -289,22 +278,15 @@
     
     If this returns a value of `"COMPLETED"` then the request has finished.
 
-<<<<<<< HEAD
-2. Once the previous request completes, use the following to start the service.
-=======
 3. Once the previous request completes, use the following to start the service.
->>>>>>> dbdbfeb1
    
         echo '{"RequestInfo":{"context":"_PARSE_.STOP.SPARK","operation_level":{"level":"SERVICE","cluster_name":"CLUSTERNAME","service_name":"SPARK"}},"Body":{"ServiceInfo":{"state":"STARTED"}}}' | curl -u admin:PASSWORD -H "X-Requested-By: ambari" -X PUT -d "@-" "https://CLUSTERNAME.azurehdinsight.net/api/v1/clusters/CLUSTERNAME/services/SPARK"
    
     Once the service restarts, it is the new configuration settings.
-<<<<<<< HEAD
-=======
 
 4. Finally, use the following to turn off maintenance mode.
    
         echo '{"RequestInfo": {"context": "turning off maintenance mode for SPARK"},"Body": {"ServiceInfo": {"maintenance_state":"OFF"}}}' | curl -u admin:PASSWORD -H "X-Requested-By: ambari" -X PUT -d "@-" "https://CLUSTERNAME.azurehdinsight.net/api/v1/clusters/CLUSTERNAME/services/SPARK"
->>>>>>> dbdbfeb1
 
 ## Next steps
 
