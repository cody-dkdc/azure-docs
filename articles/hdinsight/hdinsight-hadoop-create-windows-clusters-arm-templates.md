<properties
   pageTitle="Create Windows-based Hadoop clusters in HDInsight using ARM templates | Microsoft Azure"
   	description="Learn how to create clusters for Azure HDInsight using Azure ARM templates."
   services="hdinsight"
   documentationCenter=""
   tags="azure-portal"
   authors="mumian"
   manager="paulettm"
   editor="cgronlun"/>

<tags
   ms.service="hdinsight"
   ms.devlang="na"
   ms.topic="article"
   ms.tgt_pltfrm="na"
   ms.workload="big-data"
   ms.date="02/02/2016"
   ms.author="jgao"/>

# Create Windows-based Hadoop clusters in HDInsight using ARM templates

[AZURE.INCLUDE [selector](../../includes/hdinsight-selector-create-clusters.md)]

Learn how to create HDInsight clusters using Azure Resource Manager(ARM) templates. For more information, see [Deploy an application with Azure Resource Manager template](../resource-group-template-deploy.md). For other cluster creation tools and features click the tab select on the top of this page or see [Cluster creation methods](hdinsight-provision-clusters.md#cluster-creation-methods).

###Prerequisites:

Before you begin the instructions in this article, you must have the following:

- [Azure subscription](https://azure.microsoft.com/documentation/videos/get-azure-free-trial-for-testing-hadoop-in-hdinsight/).
- [Azure PowerShell](hdinsight-administer-use-powershell.md#install-azure-powershell-10-and-greater) and/or [Azure CLI](../xplat-cli-install.md). 

## ARM templates

ARM template makes it easy to create HDInsight clusters, their dependent resources (such as the default storage account), and other resources (such as Azure SQL Database to use Apache Sqoop) for your application in a single, coordinated operation. In the template, you define the resources that are needed for the application and specify deployment parameters to input values for different environments. The template consists of JSON and expressions which you can use to construct values for your deployment.

An ARM template for creating an HDInsight cluster and the dependent Azure Storage account can be found in [Appendix-A](). Use a text editor to save the template into a file on your workstation. You will learn how to call the template using various tools.

For more information about ARM template, see

- [Author Azure Resource Manager templates](../resource-group-authoring-templates.md)
- [Deploy an application with Azure Resource Manager template](../resource-group-template-deploy.md)


## Deploy with PowerShell

The following procedure creates Linux-based HDInsight cluster.

**To deploy a cluster using ARM template**

1. Save the json file in [Appendix A](#appx-a-arm-template) to your workstation.
2. Set the parameters if needed.
3. Run the template using the following PowerShell script:

        ####################################
        # Set these variables
        ####################################
        #region - used for creating Azure service names
        $nameToken = "<Enter an Alias>" 
        $templateFile = "C:\HDITutorials-ARM\hdinsight-arm-template.json"
        #endregion

        ####################################
        # Service names and varialbes
        ####################################
        #region - service names
        $namePrefix = $nameToken.ToLower() + (Get-Date -Format "MMdd")

        $resourceGroupName = $namePrefix + "rg"
        $hdinsightClusterName = $namePrefix + "hdi"
        $defaultStorageAccountName = $namePrefix + "store"
        $defaultBlobContainerName = $hdinsightClusterName

        $location = "East US 2"

        $armDeploymentName = $namePrefix
        #endregion

        ####################################
        # Connect to Azure
        ####################################
        #region - Connect to Azure subscription
        Write-Host "`nConnecting to your Azure subscription ..." -ForegroundColor Green
        try{Get-AzureRmContext}
        catch{Login-AzureRmAccount}
        #endregion

        # Create a resource group
        New-AzureRmResourceGroup -Name $resourceGroupName -Location $Location

        # Create cluster and the dependent storage accounge
        $parameters = @{clusterName="$hdinsightClusterName";clusterStorageAccountName="$defaultStorageAccountName"}

        New-AzureRmResourceGroupDeployment `
            -Name $armDeploymentName `
            -ResourceGroupName $resourceGroupName `
            -TemplateFile $templateFile `
            -TemplateParameterObject $parameters

        # List cluster
        Get-AzureRmHDInsightCluster -ResourceGroupName $resourceGroupName -ClusterName $hdinsightClusterName 

	The PowerShell script only configures the cluster name and the storage account name.  You can set other values in the ARM template. 
	
For more information, see  [Deploy with PowerShell](../resource-group-template-deploy.md#deploy-with-powershell).

## Deploy with Azure CLI

The following sample creates a cluster and its dependent storage account and container by calling an ARM template:

	azure login
	azure config mode arm
    azure group create -n hdi1229rg -l "East US 2"
    azure group deployment create "hdi1229rg" "hdi1229" --template-file "C:\HDITutorials-ARM\hdinsight-arm-windows-template.json" -p "{\"clusterName\":{\"value\":\"hdi1229win\"},\"clusterStorageAccountName\":{\"value\":\"hdi1229store\"},\"location\":{\"value\":\"East US 2\"},\"clusterLoginPassword\":{\"value\":\"Pass@word1\"}}"

## Deploy with REST API

See [Deploy with the REST API](../resource-group-template-deploy.md#deploy-with-the-rest-api).

## Deploy with Visual Studio

With Visual Studio, you can create a resource group project and deploy it to Azure through the user interface. You select the type of resources to include in your project and those resources are automatically added to Resource Manager template. The project also provides a PowerShell script to deploy the template.

For an introduction to using Visual Studio with resource groups, see [Creating and deploying Azure resource groups through Visual Studio](../vs-azure-tools-resource-groups-deployment-projects-create-deploy.md).

##Next steps
In this article, you have learned several ways to create an HDInsight cluster. To learn more, see the following articles:

<<<<<<< HEAD
- For an example of deploying resources through the .NET client library, see [Deploy resources using .NET libraries and a template](arm-template-deployment.md).
- For an in-depth example of deploying an application, see [Provision and deploy microservices predictably in Azure](app-service-deploy-complex-application-predictably.md).
- For guidance on deploying your solution to different environments, see [Development and test environments in Microsoft Azure](solution-dev-test-environments.md).
- To learn about the sections of the Azure Resource Manager template, see [Authoring templates](resource-group-authoring-templates.md).
- For a list of the functions you can use in an Azure Resource Manager template, see [Template functions](resource-group-template-functions.md).
=======
- For an example of deploying resources through the .NET client library, see [Deploy resources using .NET libraries and a template](../virtual-machines/arm-template-deployment.md).
- For an in-depth example of deploying an application, see [Provision and deploy microservices predictably in Azure](../app-service-web/app-service-deploy-complex-application-predictably.md).
- For guidance on deploying your solution to different environments, see [Development and test environments in Microsoft Azure](../solution-dev-test-environments.md).
- To learn about the sections of the Azure Resource Manager template, see [Authoring templates](../resource-group-authoring-templates.md).
- For a list of the functions you can use in an Azure Resource Manager template, see [Template functions](../resource-group-template-functions.md).
>>>>>>> abb96edc


##Appx-A: ARM template

The following Azure Resource Manger template creates a Windows-based Hadoop cluster with the dependent Azure storage account.

    {
        "$schema": "https://schema.management.azure.com/schemas/2015-01-01/deploymentTemplate.json#",
        "contentVersion": "1.0.0.0",
    "parameters": {
        "location": {
        "type": "string",
        "defaultValue": "East US 2",
        "allowedValues": [
            "Central US",
            "North Europe",
            "East US",
            "East US 2",
            "North Central US",
            "South Central US",
            "West US",
            "North Europe",
            "West Europe",
            "East Asia",
            "Southeast Asia",
            "Japan East",
            "Japan West",
            "Brizil South",
            "Australia East",
            "Australia Southeast",
            "Central India"
        ],
        "metadata": {
            "description": "The location where all azure resources will be deployed."
        }
        },
        "clusterName": {
        "type": "string",
        "metadata": {
            "description": "The name of the HDInsight cluster to create."
        }
        },
        "clusterLoginUserName": {
        "type": "string",
        "defaultValue": "admin",
        "metadata": {
            "description": "These credentials can be used to submit jobs to the cluster and to log into cluster dashboards."
        }
        },
        "clusterLoginPassword": {
        "type": "securestring",
        "metadata": {
            "description": "The password for the cluster login."
        }
        },
        "clusterStorageAccountName": {
        "type": "string",
        "metadata": {
            "description": "The name of the storage account to be created and be used as the cluster's storage."
        }
        },
        "clusterStorageType": {
        "type": "string",
        "defaultValue": "Standard_LRS",
        "allowedValues": [
            "Standard_LRS",
            "Standard_GRS",
            "Standard_ZRS"
        ]
        },
        "clusterWorkerNodeCount": {
        "type": "int",
        "defaultValue": 4,
        "metadata": {
            "description": "The number of nodes in the HDInsight cluster."
        }
        }
    },
        "variables": {},
        "resources": [
            {
            "name": "[parameters('clusterStorageAccountName')]",
            "type": "Microsoft.Storage/storageAccounts",
            "location": "[parameters('location')]",
            "apiVersion": "2015-05-01-preview",
            "dependsOn": [],
            "tags": {},
            "properties": {
                "accountType": "[parameters('clusterStorageType')]"
            }
            },
            {
            "name": "[parameters('clusterName')]",
            "type": "Microsoft.HDInsight/clusters",
            "location": "[parameters('location')]",
            "apiVersion": "2015-03-01-preview",
            "dependsOn": [
                "[concat('Microsoft.Storage/storageAccounts/',parameters('clusterStorageAccountName'))]"
            ],
            "tags": {},
            "properties": {
                "clusterVersion": "3.2",
                "osType": "Windows",
                "clusterDefinition": {
                "kind": "hadoop",
                "configurations": {
                    "gateway": {
                    "restAuthCredential.isEnabled": true,
                    "restAuthCredential.username": "[parameters('clusterLoginUserName')]",
                    "restAuthCredential.password": "[parameters('clusterLoginPassword')]"
                    }
                }
                },
                "storageProfile": {
                "storageaccounts": [
                    {
                    "name": "[concat(parameters('clusterStorageAccountName'),'.blob.core.windows.net')]",
                    "isDefault": true,
                    "container": "[parameters('clusterName')]",
                    "key": "[listKeys(resourceId('Microsoft.Storage/storageAccounts', parameters('clusterStorageAccountName')), '2015-05-01-preview').key1]"
                    }
                ]
                },
                "computeProfile": {
                "roles": [
                    {
                    "name": "headnode",
                    "targetInstanceCount": "1",
                    "hardwareProfile": {
                        "vmSize": "Large"
                    }
                    },
                    {
                    "name": "workernode",
                    "targetInstanceCount": "[parameters('clusterWorkerNodeCount')]",
                    "hardwareProfile": {
                        "vmSize": "Large"
                    }
                    }
                ]
                }
            }
            }
        ],
        "outputs": {
            "cluster": {
            "type": "object",
            "value": "[reference(resourceId('Microsoft.HDInsight/clusters',parameters('clusterName')))]"
            }
        }
    }



##Appx-B: ARM template for Linux-based cluster

The following Azure Resource Manger template creates a Linux-based Hadoop cluster with the dependent Azure storage account.

	{
	  "$schema": "https://schema.management.azure.com/schemas/2015-01-01/deploymentTemplate.json#",
	  "contentVersion": "1.0.0.0",
	  "parameters": {
	    "location": {
	      "type": "string",
	      "defaultValue": "North Europe",
	      "allowedValues": [
	        "North Europe"
	      ],
	      "metadata": {
	        "description": "The location where all azure resources will be deployed."
	      }
	    },
	    "clusterName": {
	      "type": "string",
	      "metadata": {
	        "description": "The name of the HDInsight cluster to create."
	      }
	    },
	    "clusterLoginUserName": {
	      "type": "string",
	      "defaultValue": "admin",
	      "metadata": {
	        "description": "These credentials can be used to submit jobs to the cluster and to log into cluster dashboards."
	      }
	    },
	    "clusterLoginPassword": {
	      "type": "securestring",
	      "metadata": {
	        "description": "The password for the cluster login."
	      }
	    },
	    "sshUserName": {
	      "type": "string",
	      "defaultValue": "username",
	      "metadata": {
	        "description": "These credentials can be used to remotely access the cluster and the edge node virtual machine."
	      }
	    },
	    "sshPassword": {
	      "type": "securestring",
	      "metadata": {
	        "description": "The password for the ssh user."
	      }
	    },
	    "clusterStorageAccountName": {
	      "type": "string",
	      "metadata": {
	        "description": "The name of the storage account to be created and be used as the cluster's storage."
	      }
	    },
	    "clusterStorageType": {
	      "type": "string",
	      "defaultValue": "Standard_LRS",
	      "allowedValues": [
	        "Standard_LRS",
	        "Standard_GRS",
	        "Standard_ZRS"
	      ]
	    },
	    "clusterWorkerNodeCount": {
	      "type": "int",
	      "defaultValue": 4,
	      "metadata": {
	        "description": "The number of nodes in the HDInsight cluster."
	      }
	    }
	  },
	  "variables": {},
	  "resources": [
	    {
	      "name": "[parameters('clusterStorageAccountName')]",
	      "type": "Microsoft.Storage/storageAccounts",
	      "location": "[parameters('location')]",
	      "apiVersion": "2015-05-01-preview",
	      "dependsOn": [],
	      "tags": {},
	      "properties": {
	        "accountType": "[parameters('clusterStorageType')]"
	      }
	    },
	    {
	      "name": "[parameters('clusterName')]",
	      "type": "Microsoft.HDInsight/clusters",
	      "location": "[parameters('location')]",
	      "apiVersion": "2015-03-01-preview",
	      "dependsOn": [
	        "[concat('Microsoft.Storage/storageAccounts/',parameters('clusterStorageAccountName'))]"
	      ],
	      "tags": {},
	      "properties": {
	        "clusterVersion": "3.2",
	        "osType": "Linux",
	        "clusterDefinition": {
	          "kind": "hadoop",
	          "configurations": {
	            "gateway": {
	              "restAuthCredential.isEnabled": true,
	              "restAuthCredential.username": "[parameters('clusterLoginUserName')]",
	              "restAuthCredential.password": "[parameters('clusterLoginPassword')]"
	            }
	          }
	        },
	        "storageProfile": {
	          "storageaccounts": [
	            {
	              "name": "[concat(parameters('clusterStorageAccountName'),'.blob.core.windows.net')]",
	              "isDefault": true,
	              "container": "[parameters('clusterName')]",
	              "key": "[listKeys(resourceId('Microsoft.Storage/storageAccounts', parameters('clusterStorageAccountName')), '2015-05-01-preview').key1]"
	            }
	          ]
	        },
	        "computeProfile": {
	          "roles": [
	            {
	              "name": "headnode",
	              "targetInstanceCount": "1",
	              "hardwareProfile": {
	                "vmSize": "Large"
	              },
	              "osProfile": {
	                "linuxOperatingSystemProfile": {
	                  "username": "[parameters('sshUserName')]",
	                  "password": "[parameters('sshPassword')]"
	                }
	              }
	            },
	            {
	              "name": "workernode",
	              "targetInstanceCount": "[parameters('clusterWorkerNodeCount')]",
	              "hardwareProfile": {
	                "vmSize": "Large"
	              },
	              "osProfile": {
	                "linuxOperatingSystemProfile": {
	                  "username": "[parameters('sshUserName')]",
	                  "password": "[parameters('sshPassword')]"
	                }
	              }
	            }
	          ]
	        }
	      }
	    }
	  ],
	  "outputs": {
	    "cluster": {
	      "type": "object",
	      "value": "[reference(resourceId('Microsoft.HDInsight/clusters',parameters('clusterName')))]"
	    }
	  }
	}<|MERGE_RESOLUTION|>--- conflicted
+++ resolved
@@ -126,19 +126,11 @@
 ##Next steps
 In this article, you have learned several ways to create an HDInsight cluster. To learn more, see the following articles:
 
-<<<<<<< HEAD
-- For an example of deploying resources through the .NET client library, see [Deploy resources using .NET libraries and a template](arm-template-deployment.md).
-- For an in-depth example of deploying an application, see [Provision and deploy microservices predictably in Azure](app-service-deploy-complex-application-predictably.md).
-- For guidance on deploying your solution to different environments, see [Development and test environments in Microsoft Azure](solution-dev-test-environments.md).
-- To learn about the sections of the Azure Resource Manager template, see [Authoring templates](resource-group-authoring-templates.md).
-- For a list of the functions you can use in an Azure Resource Manager template, see [Template functions](resource-group-template-functions.md).
-=======
 - For an example of deploying resources through the .NET client library, see [Deploy resources using .NET libraries and a template](../virtual-machines/arm-template-deployment.md).
 - For an in-depth example of deploying an application, see [Provision and deploy microservices predictably in Azure](../app-service-web/app-service-deploy-complex-application-predictably.md).
 - For guidance on deploying your solution to different environments, see [Development and test environments in Microsoft Azure](../solution-dev-test-environments.md).
 - To learn about the sections of the Azure Resource Manager template, see [Authoring templates](../resource-group-authoring-templates.md).
 - For a list of the functions you can use in an Azure Resource Manager template, see [Template functions](../resource-group-template-functions.md).
->>>>>>> abb96edc
 
 
 ##Appx-A: ARM template
