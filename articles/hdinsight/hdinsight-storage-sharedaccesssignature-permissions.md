---
title: Restrict access using Shared Access Signatures - Azure HDInsight 
description: Learn how to use Shared Access Signatures to restrict HDInsight access to data stored in Azure storage blobs.
<<<<<<< HEAD
services: hdinsight
=======
>>>>>>> 6a383dfd
author: hrasheed-msft
ms.reviewer: jasonh

ms.service: hdinsight
ms.custom: hdinsightactive
ms.topic: conceptual
<<<<<<< HEAD
ms.date: 04/23/2018
ms.author: hrasheed

---
=======
ms.date: 04/29/2019
ms.author: hrasheed
---

>>>>>>> 6a383dfd
# Use Azure Storage Shared Access Signatures to restrict access to data in HDInsight

HDInsight has full access to data in the Azure Storage accounts associated with the cluster. You can use Shared Access Signatures on the blob container to restrict access to the data. Shared Access Signatures (SAS) are a feature of Azure storage accounts that allows you to limit access to data. For example, providing read-only access to data.

> [!IMPORTANT]  
> For a solution using Apache Ranger, consider using domain-joined HDInsight. For more information, see the [Configure domain-joined HDInsight](./domain-joined/apache-domain-joined-configure.md) document.

> [!WARNING]  
> HDInsight must have full access to the default storage for the cluster.

<<<<<<< HEAD
## Requirements

[!INCLUDE [updated-for-az](../../includes/updated-for-az.md)]

* An Azure subscription
* C# or Python. C# example code is provided as a Visual Studio solution.

  * Visual Studio must be version 2013, 2015, or 2017
  * Python must be version 2.7 or higher

* A Linux-based HDInsight cluster OR [Azure PowerShell][powershell] - If you have an existing Linux-based cluster, you can use Apache Ambari to add a Shared Access Signature to the cluster. If not, you can use Azure PowerShell to create a cluster and add a Shared Access Signature during cluster creation.

    > [!IMPORTANT]  
    > Linux is the only operating system used on HDInsight version 3.4 or greater. For more information, see [HDInsight retirement on Windows](hdinsight-component-versioning.md#hdinsight-windows-retirement).
=======
## Prerequisites

* An Azure subscription.

* An SSH client. For more information, see [Connect to HDInsight (Apache Hadoop) using SSH](./hdinsight-hadoop-linux-use-ssh-unix.md).

* An existing [storage container](../storage/blobs/storage-quickstart-blobs-portal.md).  

* If using PowerShell, you will need the [Az Module](https://docs.microsoft.com/powershell/azure/overview).

* If wanting to use Azure CLI and you have not yet installed it, see [Install the Azure CLI](https://docs.microsoft.com/cli/azure/install-azure-cli).

* If using [Python](https://www.python.org/downloads/), version 2.7 or higher.

* If using C#, Visual Studio must be version 2013 or higher.

* The [URI scheme](./hdinsight-hadoop-linux-information.md#URI-and-scheme) for your storage account. This would be `wasb://` for Azure Storage, `abfs://` for Azure Data Lake Storage Gen2 or `adl://` for Azure Data Lake Storage Gen1. If secure transfer is enabled for Azure Storage or Data Lake Storage Gen2, the URI would be `wasbs://` or `abfss://`, respectively  See also, [secure transfer](../storage/common/storage-require-secure-transfer.md).

* An existing HDInsight cluster to add a Shared Access Signature to. If not, you can use Azure PowerShell to create a cluster and add a Shared Access Signature during cluster creation.
>>>>>>> 6a383dfd

* The example files from [https://github.com/Azure-Samples/hdinsight-dotnet-python-azure-storage-shared-access-signature](https://github.com/Azure-Samples/hdinsight-dotnet-python-azure-storage-shared-access-signature). This repository contains the following items:

  * A Visual Studio project that can create a storage container, stored policy, and SAS for use with HDInsight
  * A Python script that can create a storage container, stored policy, and SAS for use with HDInsight
<<<<<<< HEAD
  * A PowerShell script that can create a HDInsight cluster and configure it to use the SAS.
=======
  * A PowerShell script that can create a HDInsight cluster and configure it to use the SAS. An updated version is used further below.
  * A sample file: `hdinsight-dotnet-python-azure-storage-shared-access-signature-master\sampledata\sample.log`
>>>>>>> 6a383dfd

## Shared Access Signatures

There are two forms of Shared Access Signatures:

* Ad hoc: The start time, expiry time, and permissions for the SAS are all specified on the SAS URI.

* Stored access policy: A stored access policy is defined on a resource container, such as a blob container. A policy can be used to manage constraints for one or more shared access signatures. When you associate a SAS with a stored access policy, the SAS inherits the constraints - the start time, expiry time, and permissions - defined for the stored access policy.

The difference between the two forms is important for one key scenario: revocation. A SAS is a URL, so anyone who obtains the SAS can use it, regardless of who requested it to begin with. If a SAS is published publicly, it can be used by anyone in the world. A SAS that is distributed is valid until one of four things happens:

1. The expiry time specified on the SAS is reached.

2. The expiry time specified on the stored access policy referenced by the SAS is reached. The following scenarios cause the expiry time to be reached:

    * The time interval has elapsed.
    * The stored access policy is modified to have an expiry time in the past. Changing the expiry time is one way to revoke the SAS.

3. The stored access policy referenced by the SAS is deleted, which is another way to revoke the SAS. If you recreate the stored access policy with the same name, all  SAS tokens for the previous policy are valid (if the expiry time on the SAS has not passed). If you intend to revoke the SAS, be sure to use a different name if you recreate the access policy with an expiry time in the future.

4. The account key that was used to create the SAS is regenerated. Regenerating the key causes all applications that use the previous key to fail authentication. Update all components to the new key.

> [!IMPORTANT]  
> A shared access signature URI is associated with the account key used to create the signature, and the associated stored access policy (if any). If no stored access policy is specified, the only way to revoke a shared access signature is to change the account key.

We recommend that you always use stored access policies. When using stored policies, you can either revoke signatures or extend the expiry date as needed. The steps in this document use stored access policies to generate SAS.

For more information on Shared Access Signatures, see [Understanding the SAS model](../storage/common/storage-dotnet-shared-access-signature-part-1.md).

<<<<<<< HEAD
### Create a stored policy and SAS using C\#

1. Open the solution in Visual Studio.

2. In Solution Explorer, right-click on the **SASToken** project and select **Properties**.

3. Select **Settings** and add values for the following entries:

   * StorageConnectionString: The connection string for the storage account that you want to create a stored policy and SAS for. The format should be `DefaultEndpointsProtocol=https;AccountName=myaccount;AccountKey=mykey` where `myaccount` is the name of your storage account and `mykey` is the key for the storage account.

   * ContainerName: The container in the storage account that you want to restrict access to.

   * SASPolicyName: The name to use for the stored policy to create.

   * FileToUpload: The path to a file that is uploaded to the container.

4. Run the project. Information similar to the following text is displayed once the SAS has been generated:

        Container SAS token using stored access policy: sr=c&si=policyname&sig=dOAi8CXuz5Fm15EjRUu5dHlOzYNtcK3Afp1xqxniEps%3D&sv=2014-02-14

    Save the SAS policy token, storage account name, and container name. These values are used when associating the storage account with your HDInsight cluster.

### Create a stored policy and SAS using Python

1. Open the SASToken.py file and change the following values:

   * policy\_name: The name to use for the stored policy to create.

   * storage\_account\_name: The name of your storage account.

   * storage\_account\_key: The key for the storage account.

   * storage\_container\_name: The container in the storage account that you want to restrict access to.

   * example\_file\_path: The path to a file that is uploaded to the container.

2. Run the script. It displays the SAS token similar to the following text when the script completes:

        sr=c&si=policyname&sig=dOAi8CXuz5Fm15EjRUu5dHlOzYNtcK3Afp1xqxniEps%3D&sv=2014-02-14

    Save the SAS policy token, storage account name, and container name. These values are used when associating the storage account with your HDInsight cluster.

## Use the SAS with HDInsight

When creating an HDInsight cluster, you must specify a primary storage account and you can optionally specify additional storage accounts. Both of these methods of adding storage require full access to the storage accounts and containers that are used.

To use a Shared Access Signature to limit access to a container, add a custom entry to the **core-site** configuration for the cluster.

* For **Windows-based** or **Linux-based** HDInsight clusters, you can add the entry during cluster creation using PowerShell.
* For **Linux-based** HDInsight clusters, change the configuration after cluster creation using Ambari.

### Create a cluster that uses the SAS

An example of creating an HDInsight cluster that uses the SAS is included in the `CreateCluster` directory of the repository. To use it, use the following steps:

1. Open the `CreateCluster\HDInsightSAS.ps1` file in a text editor and modify the following values at the beginning of the document.

    ```powershell
    # Replace 'mycluster' with the name of the cluster to be created
    $clusterName = 'mycluster'
    # Valid values are 'Linux' and 'Windows'
    $osType = 'Linux'
    # Replace 'myresourcegroup' with the name of the group to be created
    $resourceGroupName = 'myresourcegroup'
    # Replace with the Azure data center you want to the cluster to live in
    $location = 'North Europe'
    # Replace with the name of the default storage account to be created
    $defaultStorageAccountName = 'mystorageaccount'
    # Replace with the name of the SAS container created earlier
    $SASContainerName = 'sascontainer'
    # Replace with the name of the SAS storage account created earlier
    $SASStorageAccountName = 'sasaccount'
    # Replace with the SAS token generated earlier
    $SASToken = 'sastoken'
    # Set the number of worker nodes in the cluster
    $clusterSizeInNodes = 3
    ```

    For example, change `'mycluster'` to the name of the cluster you want to create. The SAS values should match the values from the previous steps when creating a storage account and SAS token.

    Once you have changed the values, save the file.

2. Open a new Azure PowerShell prompt. If you are unfamiliar with Azure PowerShell, or have not installed it, see [Install and configure Azure PowerShell][powershell].

1. From the prompt, use the following command to authenticate to your Azure subscription:

    ```powershell
    Connect-AzAccount
    ```

    When prompted, sign in with the account for your Azure subscription.

    If your account is associated with multiple Azure subscriptions, you may need to use `Select-AzSubscription` to select the subscription you wish to use.

4. From the prompt, change directories to the `CreateCluster` directory that contains the HDInsightSAS.ps1 file. Then use the following command to run the script

    ```powershell
    .\HDInsightSAS.ps1
    ```

    As the script runs, it logs output to the PowerShell prompt as it creates the resource group and storage accounts. You are prompted to enter the HTTP user for the HDInsight cluster. This account is used to secure HTTP/s access to the cluster.

    If you are creating a Linux-based cluster, you are prompted for an SSH user account name and password. This account is used to remotely sign in to the cluster.

   > [!IMPORTANT]  
   > When prompted for the HTTP/s or SSH user name and password, you must provide a password that meets the following criteria:
   >
   > * Must be at least 10 characters in length.
   > * Must contain at least one digit.
   > * Must contain at least one non-alphanumeric character.
   > * Must contain at least one upper or lower case letter.
=======
## Create a stored policy and SAS

Save the SAS token that is produced at the end of each method. The token will look similar to the following:

```output
?sv=2018-03-28&sr=c&si=myPolicyPS&sig=NAxefF%2BrR2ubjZtyUtuAvLQgt%2FJIN5aHJMj6OsDwyy4%3D
```

### Using PowerShell

Replace `RESOURCEGROUP`, `STORAGEACCOUNT`, and `STORAGECONTAINER` with the appropriate values for your existing storage container. Change directory to `hdinsight-dotnet-python-azure-storage-shared-access-signature-master` or revise the `-File` parameter to contain the absolute path for `Set-AzStorageblobcontent`. Enter the following PowerShell command:

```PowerShell
$resourceGroupName = "RESOURCEGROUP"
$storageAccountName = "STORAGEACCOUNT"
$containerName = "STORAGECONTAINER"
$policy = "myPolicyPS"

# Login to your Azure subscription
$sub = Get-AzSubscription -ErrorAction SilentlyContinue
if(-not($sub))
{
    Connect-AzAccount
}

# If you have multiple subscriptions, set the one to use
# Select-AzSubscription -SubscriptionId "<SUBSCRIPTIONID>"

# Get the access key for the Azure Storage account
$storageAccountKey = (Get-AzStorageAccountKey `
                                -ResourceGroupName $resourceGroupName `
                                -Name $storageAccountName)[0].Value

# Create an Azure Storage context
$storageContext = New-AzStorageContext `
                                -StorageAccountName $storageAccountName `
                                -StorageAccountKey $storageAccountKey

# Create a stored access policy for the Azure storage container
New-AzStorageContainerStoredAccessPolicy `
   -Container $containerName `
   -Policy $policy `
   -Permission "rl" `
   -ExpiryTime "12/31/2025 08:00:00" `
   -Context $storageContext

# Get the stored access policy or policies for the Azure storage container
Get-AzStorageContainerStoredAccessPolicy `
    -Container $containerName `
    -Context $storageContext

# Generates an SAS token for the Azure storage container
New-AzStorageContainerSASToken `
    -Name $containerName `
    -Policy $policy `
    -Context $storageContext

<# Removes a stored access policy from the Azure storage container
Remove-AzStorageContainerStoredAccessPolicy `
    -Container $containerName `
    -Policy $policy `
    -Context $storageContext
#>

# upload a file for a later example
Set-AzStorageblobcontent `
    -File "./sampledata/sample.log" `
    -Container $containerName `
    -Blob "samplePS.log" `
    -Context $storageContext
```

### Using Azure CLI

The use of variables in this section is based on a Windows environment. Slight variations will be needed for bash or other environments.

1. Replace `STORAGEACCOUNT`, and `STORAGECONTAINER` with the appropriate values for your existing storage container.

    ```azurecli
    # set variables
    set AZURE_STORAGE_ACCOUNT=STORAGEACCOUNT
    set AZURE_STORAGE_CONTAINER=STORAGECONTAINER

    #Login
    az login

    # If you have multiple subscriptions, set the one to use
    # az account set --subscription SUBSCRIPTION

    # Retrieve the primary key for the storage account
    az storage account keys list --account-name %AZURE_STORAGE_ACCOUNT% --query "[0].{PrimaryKey:value}" --output table
    ```

2. Set the retrieved primary key to a variable for later use. Replace `PRIMARYKEY` with the retrieved value in the prior step, and then enter the command below:

    ```azurecli
    #set variable for primary key
    set AZURE_STORAGE_KEY=PRIMARYKEY
    ```

3. Change directory to `hdinsight-dotnet-python-azure-storage-shared-access-signature-master` or revise the `--file` parameter to contain the absolute path for `az storage blob upload`. Execute the remaining commands:

    ```azurecli
    # Create stored access policy on the containing object
    az storage container policy create --container-name %AZURE_STORAGE_CONTAINER% --name myPolicyCLI --account-key %AZURE_STORAGE_KEY% --account-name %AZURE_STORAGE_ACCOUNT% --expiry 2025-12-31 --permissions rl

    # List stored access policies on a containing object
    az storage container policy list --container-name %AZURE_STORAGE_CONTAINER% --account-key %AZURE_STORAGE_KEY% --account-name %AZURE_STORAGE_ACCOUNT%

    # Generate a shared access signature for the container
    az storage container generate-sas --name myPolicyCLI --account-key %AZURE_STORAGE_KEY% --account-name %AZURE_STORAGE_ACCOUNT%

    # Reversal
    # az storage container policy delete --container-name %AZURE_STORAGE_CONTAINER% --name myPolicyCLI --account-key %AZURE_STORAGE_KEY% --account-name %AZURE_STORAGE_ACCOUNT%

    # upload a file for a later example
    az storage blob upload --container-name %AZURE_STORAGE_CONTAINER% --account-key %AZURE_STORAGE_KEY% --account-name %AZURE_STORAGE_ACCOUNT% --name sampleCLI.log --file "./sampledata/sample.log"
    ```

### Using Python

Open the `SASToken.py` file and replace `storage_account_name`, `storage_account_key`, and `storage_container_name` with the appropriate values for your existing storage container, and then run the script.

You may need to execute `pip install --upgrade azure-storage` if you receive the error message `ImportError: No module named azure.storage`.

### Using C#

1. Open the solution in Visual Studio.

2. In Solution Explorer, right-click on the **SASExample** project and select **Properties**.

3. Select **Settings** and add values for the following entries:

   * StorageConnectionString: The connection string for the storage account that you want to create a stored policy and SAS for. The format should be `DefaultEndpointsProtocol=https;AccountName=myaccount;AccountKey=mykey` where `myaccount` is the name of your storage account and `mykey` is the key for the storage account.

   * ContainerName: The container in the storage account that you want to restrict access to.

   * SASPolicyName: The name to use for the stored policy to create.

   * FileToUpload: The path to a file that is uploaded to the container.

4. Run the project. Save the SAS policy token, storage account name, and container name. These values are used when associating the storage account with your HDInsight cluster.

## Use the SAS with HDInsight

When creating an HDInsight cluster, you must specify a primary storage account and you can optionally specify additional storage accounts. Both of these methods of adding storage require full access to the storage accounts and containers that are used.

To use a Shared Access Signature to limit access to a container, add a custom entry to the **core-site** configuration for the cluster. 
You can add the entry during cluster creation using PowerShell or after cluster creation using Ambari.

### Create a cluster that uses the SAS

Replace `CLUSTERNAME`, `RESOURCEGROUP`, `DEFAULTSTORAGEACCOUNT`, `STORAGECONTAINER`, `STORAGEACCOUNT`, and `TOKEN` with the appropriate values. Enter the PowerShell commands:

```powershell

$clusterName = 'CLUSTERNAME'
$resourceGroupName = 'RESOURCEGROUP'

# Replace with the Azure data center you want to the cluster to live in
$location = 'eastus'

# Replace with the name of the default storage account TO BE CREATED
$defaultStorageAccountName = 'DEFAULTSTORAGEACCOUNT'

# Replace with the name of the SAS container CREATED EARLIER
$SASContainerName = 'STORAGECONTAINER'

# Replace with the name of the SAS storage account CREATED EARLIER
$SASStorageAccountName = 'STORAGEACCOUNT'

# Replace with the SAS token generated earlier
$SASToken = 'TOKEN'

# Default cluster size (# of worker nodes), version, and type
$clusterSizeInNodes = "4"
$clusterVersion = "3.6"
$clusterType = "Hadoop"

# Login to your Azure subscription
$sub = Get-AzSubscription -ErrorAction SilentlyContinue
if(-not($sub))
{
    Connect-AzAccount
}

# If you have multiple subscriptions, set the one to use
# Select-AzSubscription -SubscriptionId "<SUBSCRIPTIONID>"

# Create an Azure Storage account and container
New-AzStorageAccount `
    -ResourceGroupName $resourceGroupName `
    -Name $defaultStorageAccountName `
    -Location $location `
    -SkuName Standard_LRS `
    -Kind StorageV2 `
    -EnableHttpsTrafficOnly 1

$defaultStorageAccountKey = (Get-AzStorageAccountKey `
                                -ResourceGroupName $resourceGroupName `
                                -Name $defaultStorageAccountName)[0].Value

$defaultStorageContext = New-AzStorageContext `
                                -StorageAccountName $defaultStorageAccountName `
                                -StorageAccountKey $defaultStorageAccountKey


# Create a blob container. This holds the default data store for the cluster.
New-AzStorageContainer `
    -Name $clusterName `
    -Context $defaultStorageContext 

# Cluster login is used to secure HTTPS services hosted on the cluster
$httpCredential = Get-Credential `
    -Message "Enter Cluster login credentials" `
    -UserName "admin"

# SSH user is used to remotely connect to the cluster using SSH clients
$sshCredential = Get-Credential `
    -Message "Enter SSH user credentials" `
    -UserName "sshuser"

# Create the configuration for the cluster
$config = New-AzHDInsightClusterConfig 

$config = $config | Add-AzHDInsightConfigValues `
    -Spark2Defaults @{} `
    -Core @{"fs.azure.sas.$SASContainerName.$SASStorageAccountName.blob.core.windows.net"=$SASToken}

# Create the HDInsight cluster
New-AzHDInsightCluster `
    -Config $config `
    -ResourceGroupName $resourceGroupName `
    -ClusterName $clusterName `
    -Location $location `
    -ClusterSizeInNodes $clusterSizeInNodes `
    -ClusterType $clusterType `
    -OSType Linux `
    -Version $clusterVersion `
    -HttpCredential $httpCredential `
    -SshCredential $sshCredential `
    -DefaultStorageAccountName "$defaultStorageAccountName.blob.core.windows.net" `
    -DefaultStorageAccountKey $defaultStorageAccountKey `
    -DefaultStorageContainer $clusterName

<# REVERSAL
Remove-AzHDInsightCluster `
    -ResourceGroupName $resourceGroupName `
    -ClusterName $clusterName

Remove-AzStorageContainer `
    -Name $clusterName `
    -Context $defaultStorageContext

Remove-AzStorageAccount `
    -ResourceGroupName $resourceGroupName `
    -Name $defaultStorageAccountName

Remove-AzResourceGroup `
    -Name $resourceGroupName
#>
```

> [!IMPORTANT]  
> When prompted for the HTTP/s or SSH user name and password, you must provide a password that meets the following criteria:
>
> * Must be at least 10 characters in length.
> * Must contain at least one digit.
> * Must contain at least one non-alphanumeric character.
> * Must contain at least one upper or lower case letter.
>>>>>>> 6a383dfd

It takes a while for this script to complete, usually around 15 minutes. When the script completes without any errors, the cluster has been created.

### Use the SAS with an existing cluster

<<<<<<< HEAD
If you have an existing Linux-based cluster, you can add the SAS to the **core-site** configuration by using the following steps:

1. Open the Ambari web UI for your cluster. The address for this page is https://YOURCLUSTERNAME.azurehdinsight.net. When prompted, authenticate to the cluster using the admin name (admin) and password you used when creating the cluster.
=======
If you have an existing cluster, you can add the SAS to the **core-site** configuration by using the following steps:

1. Open the Ambari web UI for your cluster. The address for this page is `https://YOURCLUSTERNAME.azurehdinsight.net`. When prompted, authenticate to the cluster using the admin name (admin) and password you used when creating the cluster.
>>>>>>> 6a383dfd

2. From the left side of the Ambari web UI, select **HDFS** and then select the **Configs** tab in the middle of the page.

3. Select the **Advanced** tab, and then scroll until you find the **Custom core-site** section.

4. Expand the **Custom core-site** section, then scroll to the end and select the **Add property...** link. Use the following values for the **Key** and **Value** fields:

<<<<<<< HEAD
   * **Key**: fs.azure.sas.CONTAINERNAME.STORAGEACCOUNTNAME.blob.core.windows.net
   * **Value**: The SAS returned by the C# or Python application you ran previously

     Replace **CONTAINERNAME** with the container name you used with the C# or SAS application. Replace **STORAGEACCOUNTNAME** with the storage account name you used.
=======
   * **Key**: `fs.azure.sas.CONTAINERNAME.STORAGEACCOUNTNAME.blob.core.windows.net`
   * **Value**: The SAS returned by one of the methods earlier executed.

     Replace `CONTAINERNAME` with the container name you used with the C# or SAS application. Replace `STORAGEACCOUNTNAME` with the storage account name you used.
>>>>>>> 6a383dfd

5. Click the **Add** button to save this key and value, then click the **Save** button to save the configuration changes. When prompted, add a description of the change ("adding SAS storage access" for example) and then click **Save**.

    Click **OK** when the changes have been completed.

   > [!IMPORTANT]  
   > You must restart several services before the change takes effect.

6. In the Ambari web UI, select **HDFS** from the list on the left, and then select **Restart All Affected** from the **Service Actions** drop down list on the right. When prompted, select __Confirm Restart All__.

    Repeat this process for MapReduce2 and YARN.

7. Once the services have restarted, select each one and disable maintenance mode from the **Service Actions** drop down.

## Test restricted access

<<<<<<< HEAD
To verify that you have restricted access, use SSH to connect to the cluster. For more information, see [Use SSH with HDInsight](hdinsight-hadoop-linux-use-ssh-unix.md).

Once connected to the cluster, use the following steps to verify that you can only read and list items on the SAS storage account:

1. To list the contents of the container, use the following command from the prompt: 

    ```bash
    hdfs dfs -ls wasb://SASCONTAINER@SASACCOUNTNAME.blob.core.windows.net/
    ```

    Replace **SASCONTAINER** with the name of the container created for the SAS storage account. Replace **SASACCOUNTNAME** with the name of the storage account used for the SAS.

    The list includes the file uploaded when the container and SAS were created.

2. Use the following command to verify that you can read the contents of the file. Replace the **SASCONTAINER** and **SASACCOUNTNAME** as in the previous step. Replace **FILENAME** with the name of the file displayed in the previous command:

    ```bash
    hdfs dfs -text wasb://SASCONTAINER@SASACCOUNTNAME.blob.core.windows.net/FILENAME
=======
Use the following steps to verify that you can only read and list items on the SAS storage account.

1. Connect to the cluster. Replace `CLUSTERNAME` with the name of your cluster and enter the following command:

    ```cmd
    ssh sshuser@CLUSTERNAME-ssh.azurehdinsight.net
    ```

2. To list the contents of the container, use the following command from the prompt:

    ```bash
    hdfs dfs -ls wasbs://SASCONTAINER@SASACCOUNTNAME.blob.core.windows.net/
    ```

    Replace `SASCONTAINER` with the name of the container created for the SAS storage account. Replace `SASACCOUNTNAME` with the name of the storage account used for the SAS.

    The list includes the file uploaded when the container and SAS were created.

3. Use the following command to verify that you can read the contents of the file. Replace the `SASCONTAINER` and `SASACCOUNTNAME` as in the previous step. Replace `sample.log` with the name of the file displayed in the previous command:

    ```bash
    hdfs dfs -text wasb://SASCONTAINER@SASACCOUNTNAME.blob.core.windows.net/sample.log
>>>>>>> 6a383dfd
    ```

    This command lists the contents of the file.

<<<<<<< HEAD
3. Use the following command to download the file to the local file system:

    ```bash
    hdfs dfs -get wasb://SASCONTAINER@SASACCOUNTNAME.blob.core.windows.net/FILENAME testfile.txt
=======
4. Use the following command to download the file to the local file system:

    ```bash
    hdfs dfs -get wasbs://SASCONTAINER@SASACCOUNTNAME.blob.core.windows.net/sample.log testfile.txt
>>>>>>> 6a383dfd
    ```

    This command downloads the file to a local file named **testfile.txt**.

<<<<<<< HEAD
4. Use the following command to upload the local file to a new file named **testupload.txt** on the SAS storage:

    ```bash
    hdfs dfs -put testfile.txt wasb://SASCONTAINER@SASACCOUNTNAME.blob.core.windows.net/testupload.txt
=======
5. Use the following command to upload the local file to a new file named **testupload.txt** on the SAS storage:

    ```bash
    hdfs dfs -put testfile.txt wasbs://SASCONTAINER@SASACCOUNTNAME.blob.core.windows.net/testupload.txt
>>>>>>> 6a383dfd
    ```

    You receive a message similar to the following text:

        put: java.io.IOException

    This error occurs because the storage location is read+list only. Use the following command to put the data on the default storage for the cluster, which is writable:

    ```bash
<<<<<<< HEAD
    hdfs dfs -put testfile.txt wasb:///testupload.txt
=======
    hdfs dfs -put testfile.txt wasbs:///testupload.txt
>>>>>>> 6a383dfd
    ```

    This time, the operation should complete successfully.

<<<<<<< HEAD
## Troubleshooting

### A task was canceled

**Symptoms**: When creating a cluster using the PowerShell script, you may receive the following error message:

    New-AzHDInsightCluster : A task was canceled.
    At C:\Users\larryfr\Documents\GitHub\hdinsight-azure-storage-sas\CreateCluster\HDInsightSAS.ps1:62 char:5
    +     New-AzHDInsightCluster `
    +     ~~~~~~~~~~~~~~~~~~~~~~~~~~~~~
        + CategoryInfo          : NotSpecified: (:) [New-AzHDInsightCluster], CloudException
        + FullyQualifiedErrorId : Hyak.Common.CloudException,Microsoft.Azure.Commands.HDInsight.NewAzureHDInsightClusterCommand

**Cause**: This error can occur if you use a password for the admin/HTTP user for the cluster, or (for Linux-based clusters) the SSH user.

**Resolution**: Use a password that meets the following criteria:

* Must be at least 10 characters in length.
* Must contain at least one digit.
* Must contain at least one non-alphanumeric character.
* Must contain at least one upper or lower case letter.

=======
>>>>>>> 6a383dfd
## Next steps

Now that you have learned how to add limited-access storage to your HDInsight cluster, learn other ways to work with data on your cluster:

* [Use Apache Hive with HDInsight](hadoop/hdinsight-use-hive.md)
* [Use Apache Pig with HDInsight](hadoop/hdinsight-use-pig.md)
* [Use MapReduce with HDInsight](hadoop/hdinsight-use-mapreduce.md)
<<<<<<< HEAD

[powershell]: /powershell/azureps-cmdlets-docs
=======
>>>>>>> 6a383dfd
<|MERGE_RESOLUTION|>--- conflicted
+++ resolved
@@ -1,27 +1,16 @@
 ---
 title: Restrict access using Shared Access Signatures - Azure HDInsight 
 description: Learn how to use Shared Access Signatures to restrict HDInsight access to data stored in Azure storage blobs.
-<<<<<<< HEAD
-services: hdinsight
-=======
->>>>>>> 6a383dfd
 author: hrasheed-msft
 ms.reviewer: jasonh
 
 ms.service: hdinsight
 ms.custom: hdinsightactive
 ms.topic: conceptual
-<<<<<<< HEAD
-ms.date: 04/23/2018
-ms.author: hrasheed
-
----
-=======
 ms.date: 04/29/2019
 ms.author: hrasheed
 ---
 
->>>>>>> 6a383dfd
 # Use Azure Storage Shared Access Signatures to restrict access to data in HDInsight
 
 HDInsight has full access to data in the Azure Storage accounts associated with the cluster. You can use Shared Access Signatures on the blob container to restrict access to the data. Shared Access Signatures (SAS) are a feature of Azure storage accounts that allows you to limit access to data. For example, providing read-only access to data.
@@ -32,22 +21,6 @@
 > [!WARNING]  
 > HDInsight must have full access to the default storage for the cluster.
 
-<<<<<<< HEAD
-## Requirements
-
-[!INCLUDE [updated-for-az](../../includes/updated-for-az.md)]
-
-* An Azure subscription
-* C# or Python. C# example code is provided as a Visual Studio solution.
-
-  * Visual Studio must be version 2013, 2015, or 2017
-  * Python must be version 2.7 or higher
-
-* A Linux-based HDInsight cluster OR [Azure PowerShell][powershell] - If you have an existing Linux-based cluster, you can use Apache Ambari to add a Shared Access Signature to the cluster. If not, you can use Azure PowerShell to create a cluster and add a Shared Access Signature during cluster creation.
-
-    > [!IMPORTANT]  
-    > Linux is the only operating system used on HDInsight version 3.4 or greater. For more information, see [HDInsight retirement on Windows](hdinsight-component-versioning.md#hdinsight-windows-retirement).
-=======
 ## Prerequisites
 
 * An Azure subscription.
@@ -67,18 +40,13 @@
 * The [URI scheme](./hdinsight-hadoop-linux-information.md#URI-and-scheme) for your storage account. This would be `wasb://` for Azure Storage, `abfs://` for Azure Data Lake Storage Gen2 or `adl://` for Azure Data Lake Storage Gen1. If secure transfer is enabled for Azure Storage or Data Lake Storage Gen2, the URI would be `wasbs://` or `abfss://`, respectively  See also, [secure transfer](../storage/common/storage-require-secure-transfer.md).
 
 * An existing HDInsight cluster to add a Shared Access Signature to. If not, you can use Azure PowerShell to create a cluster and add a Shared Access Signature during cluster creation.
->>>>>>> 6a383dfd
 
 * The example files from [https://github.com/Azure-Samples/hdinsight-dotnet-python-azure-storage-shared-access-signature](https://github.com/Azure-Samples/hdinsight-dotnet-python-azure-storage-shared-access-signature). This repository contains the following items:
 
   * A Visual Studio project that can create a storage container, stored policy, and SAS for use with HDInsight
   * A Python script that can create a storage container, stored policy, and SAS for use with HDInsight
-<<<<<<< HEAD
-  * A PowerShell script that can create a HDInsight cluster and configure it to use the SAS.
-=======
   * A PowerShell script that can create a HDInsight cluster and configure it to use the SAS. An updated version is used further below.
   * A sample file: `hdinsight-dotnet-python-azure-storage-shared-access-signature-master\sampledata\sample.log`
->>>>>>> 6a383dfd
 
 ## Shared Access Signatures
 
@@ -108,119 +76,6 @@
 
 For more information on Shared Access Signatures, see [Understanding the SAS model](../storage/common/storage-dotnet-shared-access-signature-part-1.md).
 
-<<<<<<< HEAD
-### Create a stored policy and SAS using C\#
-
-1. Open the solution in Visual Studio.
-
-2. In Solution Explorer, right-click on the **SASToken** project and select **Properties**.
-
-3. Select **Settings** and add values for the following entries:
-
-   * StorageConnectionString: The connection string for the storage account that you want to create a stored policy and SAS for. The format should be `DefaultEndpointsProtocol=https;AccountName=myaccount;AccountKey=mykey` where `myaccount` is the name of your storage account and `mykey` is the key for the storage account.
-
-   * ContainerName: The container in the storage account that you want to restrict access to.
-
-   * SASPolicyName: The name to use for the stored policy to create.
-
-   * FileToUpload: The path to a file that is uploaded to the container.
-
-4. Run the project. Information similar to the following text is displayed once the SAS has been generated:
-
-        Container SAS token using stored access policy: sr=c&si=policyname&sig=dOAi8CXuz5Fm15EjRUu5dHlOzYNtcK3Afp1xqxniEps%3D&sv=2014-02-14
-
-    Save the SAS policy token, storage account name, and container name. These values are used when associating the storage account with your HDInsight cluster.
-
-### Create a stored policy and SAS using Python
-
-1. Open the SASToken.py file and change the following values:
-
-   * policy\_name: The name to use for the stored policy to create.
-
-   * storage\_account\_name: The name of your storage account.
-
-   * storage\_account\_key: The key for the storage account.
-
-   * storage\_container\_name: The container in the storage account that you want to restrict access to.
-
-   * example\_file\_path: The path to a file that is uploaded to the container.
-
-2. Run the script. It displays the SAS token similar to the following text when the script completes:
-
-        sr=c&si=policyname&sig=dOAi8CXuz5Fm15EjRUu5dHlOzYNtcK3Afp1xqxniEps%3D&sv=2014-02-14
-
-    Save the SAS policy token, storage account name, and container name. These values are used when associating the storage account with your HDInsight cluster.
-
-## Use the SAS with HDInsight
-
-When creating an HDInsight cluster, you must specify a primary storage account and you can optionally specify additional storage accounts. Both of these methods of adding storage require full access to the storage accounts and containers that are used.
-
-To use a Shared Access Signature to limit access to a container, add a custom entry to the **core-site** configuration for the cluster.
-
-* For **Windows-based** or **Linux-based** HDInsight clusters, you can add the entry during cluster creation using PowerShell.
-* For **Linux-based** HDInsight clusters, change the configuration after cluster creation using Ambari.
-
-### Create a cluster that uses the SAS
-
-An example of creating an HDInsight cluster that uses the SAS is included in the `CreateCluster` directory of the repository. To use it, use the following steps:
-
-1. Open the `CreateCluster\HDInsightSAS.ps1` file in a text editor and modify the following values at the beginning of the document.
-
-    ```powershell
-    # Replace 'mycluster' with the name of the cluster to be created
-    $clusterName = 'mycluster'
-    # Valid values are 'Linux' and 'Windows'
-    $osType = 'Linux'
-    # Replace 'myresourcegroup' with the name of the group to be created
-    $resourceGroupName = 'myresourcegroup'
-    # Replace with the Azure data center you want to the cluster to live in
-    $location = 'North Europe'
-    # Replace with the name of the default storage account to be created
-    $defaultStorageAccountName = 'mystorageaccount'
-    # Replace with the name of the SAS container created earlier
-    $SASContainerName = 'sascontainer'
-    # Replace with the name of the SAS storage account created earlier
-    $SASStorageAccountName = 'sasaccount'
-    # Replace with the SAS token generated earlier
-    $SASToken = 'sastoken'
-    # Set the number of worker nodes in the cluster
-    $clusterSizeInNodes = 3
-    ```
-
-    For example, change `'mycluster'` to the name of the cluster you want to create. The SAS values should match the values from the previous steps when creating a storage account and SAS token.
-
-    Once you have changed the values, save the file.
-
-2. Open a new Azure PowerShell prompt. If you are unfamiliar with Azure PowerShell, or have not installed it, see [Install and configure Azure PowerShell][powershell].
-
-1. From the prompt, use the following command to authenticate to your Azure subscription:
-
-    ```powershell
-    Connect-AzAccount
-    ```
-
-    When prompted, sign in with the account for your Azure subscription.
-
-    If your account is associated with multiple Azure subscriptions, you may need to use `Select-AzSubscription` to select the subscription you wish to use.
-
-4. From the prompt, change directories to the `CreateCluster` directory that contains the HDInsightSAS.ps1 file. Then use the following command to run the script
-
-    ```powershell
-    .\HDInsightSAS.ps1
-    ```
-
-    As the script runs, it logs output to the PowerShell prompt as it creates the resource group and storage accounts. You are prompted to enter the HTTP user for the HDInsight cluster. This account is used to secure HTTP/s access to the cluster.
-
-    If you are creating a Linux-based cluster, you are prompted for an SSH user account name and password. This account is used to remotely sign in to the cluster.
-
-   > [!IMPORTANT]  
-   > When prompted for the HTTP/s or SSH user name and password, you must provide a password that meets the following criteria:
-   >
-   > * Must be at least 10 characters in length.
-   > * Must contain at least one digit.
-   > * Must contain at least one non-alphanumeric character.
-   > * Must contain at least one upper or lower case letter.
-=======
 ## Create a stored policy and SAS
 
 Save the SAS token that is produced at the end of each method. The token will look similar to the following:
@@ -491,21 +346,14 @@
 > * Must contain at least one digit.
 > * Must contain at least one non-alphanumeric character.
 > * Must contain at least one upper or lower case letter.
->>>>>>> 6a383dfd
 
 It takes a while for this script to complete, usually around 15 minutes. When the script completes without any errors, the cluster has been created.
 
 ### Use the SAS with an existing cluster
 
-<<<<<<< HEAD
-If you have an existing Linux-based cluster, you can add the SAS to the **core-site** configuration by using the following steps:
-
-1. Open the Ambari web UI for your cluster. The address for this page is https://YOURCLUSTERNAME.azurehdinsight.net. When prompted, authenticate to the cluster using the admin name (admin) and password you used when creating the cluster.
-=======
 If you have an existing cluster, you can add the SAS to the **core-site** configuration by using the following steps:
 
 1. Open the Ambari web UI for your cluster. The address for this page is `https://YOURCLUSTERNAME.azurehdinsight.net`. When prompted, authenticate to the cluster using the admin name (admin) and password you used when creating the cluster.
->>>>>>> 6a383dfd
 
 2. From the left side of the Ambari web UI, select **HDFS** and then select the **Configs** tab in the middle of the page.
 
@@ -513,17 +361,10 @@
 
 4. Expand the **Custom core-site** section, then scroll to the end and select the **Add property...** link. Use the following values for the **Key** and **Value** fields:
 
-<<<<<<< HEAD
-   * **Key**: fs.azure.sas.CONTAINERNAME.STORAGEACCOUNTNAME.blob.core.windows.net
-   * **Value**: The SAS returned by the C# or Python application you ran previously
-
-     Replace **CONTAINERNAME** with the container name you used with the C# or SAS application. Replace **STORAGEACCOUNTNAME** with the storage account name you used.
-=======
    * **Key**: `fs.azure.sas.CONTAINERNAME.STORAGEACCOUNTNAME.blob.core.windows.net`
    * **Value**: The SAS returned by one of the methods earlier executed.
 
      Replace `CONTAINERNAME` with the container name you used with the C# or SAS application. Replace `STORAGEACCOUNTNAME` with the storage account name you used.
->>>>>>> 6a383dfd
 
 5. Click the **Add** button to save this key and value, then click the **Save** button to save the configuration changes. When prompted, add a description of the change ("adding SAS storage access" for example) and then click **Save**.
 
@@ -540,26 +381,6 @@
 
 ## Test restricted access
 
-<<<<<<< HEAD
-To verify that you have restricted access, use SSH to connect to the cluster. For more information, see [Use SSH with HDInsight](hdinsight-hadoop-linux-use-ssh-unix.md).
-
-Once connected to the cluster, use the following steps to verify that you can only read and list items on the SAS storage account:
-
-1. To list the contents of the container, use the following command from the prompt: 
-
-    ```bash
-    hdfs dfs -ls wasb://SASCONTAINER@SASACCOUNTNAME.blob.core.windows.net/
-    ```
-
-    Replace **SASCONTAINER** with the name of the container created for the SAS storage account. Replace **SASACCOUNTNAME** with the name of the storage account used for the SAS.
-
-    The list includes the file uploaded when the container and SAS were created.
-
-2. Use the following command to verify that you can read the contents of the file. Replace the **SASCONTAINER** and **SASACCOUNTNAME** as in the previous step. Replace **FILENAME** with the name of the file displayed in the previous command:
-
-    ```bash
-    hdfs dfs -text wasb://SASCONTAINER@SASACCOUNTNAME.blob.core.windows.net/FILENAME
-=======
 Use the following steps to verify that you can only read and list items on the SAS storage account.
 
 1. Connect to the cluster. Replace `CLUSTERNAME` with the name of your cluster and enter the following command:
@@ -582,37 +403,22 @@
 
     ```bash
     hdfs dfs -text wasb://SASCONTAINER@SASACCOUNTNAME.blob.core.windows.net/sample.log
->>>>>>> 6a383dfd
     ```
 
     This command lists the contents of the file.
 
-<<<<<<< HEAD
-3. Use the following command to download the file to the local file system:
-
-    ```bash
-    hdfs dfs -get wasb://SASCONTAINER@SASACCOUNTNAME.blob.core.windows.net/FILENAME testfile.txt
-=======
 4. Use the following command to download the file to the local file system:
 
     ```bash
     hdfs dfs -get wasbs://SASCONTAINER@SASACCOUNTNAME.blob.core.windows.net/sample.log testfile.txt
->>>>>>> 6a383dfd
     ```
 
     This command downloads the file to a local file named **testfile.txt**.
 
-<<<<<<< HEAD
-4. Use the following command to upload the local file to a new file named **testupload.txt** on the SAS storage:
-
-    ```bash
-    hdfs dfs -put testfile.txt wasb://SASCONTAINER@SASACCOUNTNAME.blob.core.windows.net/testupload.txt
-=======
 5. Use the following command to upload the local file to a new file named **testupload.txt** on the SAS storage:
 
     ```bash
     hdfs dfs -put testfile.txt wasbs://SASCONTAINER@SASACCOUNTNAME.blob.core.windows.net/testupload.txt
->>>>>>> 6a383dfd
     ```
 
     You receive a message similar to the following text:
@@ -622,40 +428,11 @@
     This error occurs because the storage location is read+list only. Use the following command to put the data on the default storage for the cluster, which is writable:
 
     ```bash
-<<<<<<< HEAD
-    hdfs dfs -put testfile.txt wasb:///testupload.txt
-=======
     hdfs dfs -put testfile.txt wasbs:///testupload.txt
->>>>>>> 6a383dfd
     ```
 
     This time, the operation should complete successfully.
 
-<<<<<<< HEAD
-## Troubleshooting
-
-### A task was canceled
-
-**Symptoms**: When creating a cluster using the PowerShell script, you may receive the following error message:
-
-    New-AzHDInsightCluster : A task was canceled.
-    At C:\Users\larryfr\Documents\GitHub\hdinsight-azure-storage-sas\CreateCluster\HDInsightSAS.ps1:62 char:5
-    +     New-AzHDInsightCluster `
-    +     ~~~~~~~~~~~~~~~~~~~~~~~~~~~~~
-        + CategoryInfo          : NotSpecified: (:) [New-AzHDInsightCluster], CloudException
-        + FullyQualifiedErrorId : Hyak.Common.CloudException,Microsoft.Azure.Commands.HDInsight.NewAzureHDInsightClusterCommand
-
-**Cause**: This error can occur if you use a password for the admin/HTTP user for the cluster, or (for Linux-based clusters) the SSH user.
-
-**Resolution**: Use a password that meets the following criteria:
-
-* Must be at least 10 characters in length.
-* Must contain at least one digit.
-* Must contain at least one non-alphanumeric character.
-* Must contain at least one upper or lower case letter.
-
-=======
->>>>>>> 6a383dfd
 ## Next steps
 
 Now that you have learned how to add limited-access storage to your HDInsight cluster, learn other ways to work with data on your cluster:
@@ -663,8 +440,3 @@
 * [Use Apache Hive with HDInsight](hadoop/hdinsight-use-hive.md)
 * [Use Apache Pig with HDInsight](hadoop/hdinsight-use-pig.md)
 * [Use MapReduce with HDInsight](hadoop/hdinsight-use-mapreduce.md)
-<<<<<<< HEAD
-
-[powershell]: /powershell/azureps-cmdlets-docs
-=======
->>>>>>> 6a383dfd
