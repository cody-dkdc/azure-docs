--- conflicted
+++ resolved
@@ -1,113 +1,109 @@
-<properties
-   pageTitle="MapReduce and SSH connection with Hadoop in HDInsight | Microsoft Azure"
-   description="Learn how to use SSH to run MapReduce jobs using Hadoop on HDInsight."
-   services="hdinsight"
-   documentationCenter=""
-   authors="Blackmist"
-   manager="paulettm"
-   editor="cgronlun"
-   tags="azure-portal"/>
-
-<tags
-   ms.service="hdinsight"
-   ms.devlang="na"
-   ms.topic="article"
-   ms.tgt_pltfrm="na"
-   ms.workload="big-data"
-   ms.date="08/23/2016"
-   ms.author="larryfr"/>
-
-# Use MapReduce with Hadoop on HDInsight with SSH
-
-[AZURE.INCLUDE [mapreduce-selector](../../includes/hdinsight-selector-use-mapreduce.md)]
-
-In this article, you will learn how to use Secure Shell (SSH) to connect to a Hadoop on HDInsight cluster and then submit MapReduce jobs by using Hadoop commands.
-
-> [AZURE.NOTE] If you are already familiar with using Linux-based Hadoop servers, but you are new to HDInsight, see [Linux-based HDInsight tips](hdinsight-hadoop-linux-information.md).
-
-##<a id="prereq"></a>Prerequisites
-
-To complete the steps in this article, you will need the following:
-
-* A Linux-based HDInsight (Hadoop on HDInsight) cluster
-
-* An SSH client. Linux, Unix, and Mac operating systems should come with an SSH client. Windows users must download a client, such as [PuTTY](http://www.chiark.greenend.org.uk/~sgtatham/putty/download.html).
-
-##<a id="ssh"></a>Connect with SSH
-
-Connect to the fully qualified domain name (FQDN) of your HDInsight cluster by using the SSH command. The FQDN will be the name you gave the cluster, followed by **.azurehdinsight.net**. For example, the following would connect to a cluster named **myhdinsight**:
-
-	ssh admin@myhdinsight-ssh.azurehdinsight.net
-
-**If you provided a certificate key for SSH authentication** when you created the HDInsight cluster, you may need to specify the location of the private key on your client system, for example:
-
-	ssh -i ~/mykey.key admin@myhdinsight-ssh.azurehdinsight.net
-
-**If you provided a password for SSH authentication** when you created the HDInsight cluster, you will need to provide the password when prompted.
-
-For more information on using SSH with HDInsight, see [Use SSH with Linux-based Hadoop on HDInsight from Linux, OS X, and Unix](hdinsight-hadoop-linux-use-ssh-unix.md).
-
-###PuTTY (Windows clients)
-
-Windows does not provide a built-in SSH client. We recommend using **PuTTY**, which can be downloaded from [http://www.chiark.greenend.org.uk/~sgtatham/putty/download.html](http://www.chiark.greenend.org.uk/~sgtatham/putty/download.html).
-
-For more information on using PuTTY, see [Use SSH with Linux-based Hadoop on HDInsight from Windows ](hdinsight-hadoop-linux-use-ssh-windows.md).
-
-##<a id="hadoop"></a>Use Hadoop commands
-
-1. After you are connected to the HDInsight cluster, use the following **Hadoop** command to start a MapReduce job:
-
-<<<<<<< HEAD
-		yarn jar /usr/hdp/current/hadoop-mapreduce-client/hadoop-mapreduce-examples.jar wordcount wasb:///example/data/gutenberg/davinci.txt wasb:///example/data/WordCountOutput
-=======
-		hadoop jar /usr/hdp/current/hadoop-mapreduce-client/hadoop-mapreduce-examples.jar wordcount wasbs:///example/data/gutenberg/davinci.txt wasbs:///example/data/WordCountOutput
->>>>>>> d94c273a
-
-	This starts the **wordcount** class, which is contained in the **hadoop-mapreduce-examples.jar** file. As input, it uses the **wasbs://example/data/gutenberg/davinci.txt** document, and output is stored at **wasbs:///example/data/WordCountOutput**.
-
-	> [AZURE.NOTE] For more information about this MapReduce job and the example data, see [Use MapReduce in Hadoop on HDInsight](hdinsight-use-mapreduce.md).
-
-2. The job emits details as it processes, and it returns information similar to the following when the job completes:
-
-		File Input Format Counters
-        Bytes Read=1395666
-		File Output Format Counters
-        Bytes Written=337623
-
-3. When the job completes, use the following command to list the output files that are stored at **wasbs://example/data/WordCountOutput**:
-
-		hdfs dfs -ls wasbs:///example/data/WordCountOutput
-
-	This should display two files, **_SUCCESS** and **part-r-00000**. The **part-r-00000** file contains the output for this job.
-
-	> [AZURE.NOTE] Some MapReduce jobs may split the results across multiple **part-r-#####** files. If so, use the ##### suffix to indicate the order of the files.
-
-4. To view the output, use the following command:
-
-		hdfs dfs -cat wasbs:///example/data/WordCountOutput/part-r-00000
-
-	This displays a list of the words that are contained in the **wasbs://example/data/gutenberg/davinci.txt** file and the number of times each word occured. The following is an example of the data that will be contained in the file:
-
-		wreathed        3
-		wreathing       1
-		wreaths 		1
-		wrecked 		3
-		wrenching       1
-		wretched        6
-		wriggling       1
-
-##<a id="summary"></a>Summary
-
-As you can see, Hadoop commands provide an easy way to run MapReduce jobs in an HDInsight cluster and then view the job output.
-
-##<a id="nextsteps"></a>Next steps
-
-For general information about MapReduce jobs in HDInsight:
-
-* [Use MapReduce on HDInsight Hadoop](hdinsight-use-mapreduce.md)
-
-For information about other ways you can work with Hadoop on HDInsight:
-
-* [Use Hive with Hadoop on HDInsight](hdinsight-use-hive.md)
-
-* [Use Pig with Hadoop on HDInsight](hdinsight-use-pig.md)
+<properties
+   pageTitle="MapReduce and SSH connection with Hadoop in HDInsight | Microsoft Azure"
+   description="Learn how to use SSH to run MapReduce jobs using Hadoop on HDInsight."
+   services="hdinsight"
+   documentationCenter=""
+   authors="Blackmist"
+   manager="paulettm"
+   editor="cgronlun"
+   tags="azure-portal"/>
+
+<tags
+   ms.service="hdinsight"
+   ms.devlang="na"
+   ms.topic="article"
+   ms.tgt_pltfrm="na"
+   ms.workload="big-data"
+   ms.date="08/23/2016"
+   ms.author="larryfr"/>
+
+# Use MapReduce with Hadoop on HDInsight with SSH
+
+[AZURE.INCLUDE [mapreduce-selector](../../includes/hdinsight-selector-use-mapreduce.md)]
+
+In this article, you will learn how to use Secure Shell (SSH) to connect to a Hadoop on HDInsight cluster and then submit MapReduce jobs by using Hadoop commands.
+
+> [AZURE.NOTE] If you are already familiar with using Linux-based Hadoop servers, but you are new to HDInsight, see [Linux-based HDInsight tips](hdinsight-hadoop-linux-information.md).
+
+##<a id="prereq"></a>Prerequisites
+
+To complete the steps in this article, you will need the following:
+
+* A Linux-based HDInsight (Hadoop on HDInsight) cluster
+
+* An SSH client. Linux, Unix, and Mac operating systems should come with an SSH client. Windows users must download a client, such as [PuTTY](http://www.chiark.greenend.org.uk/~sgtatham/putty/download.html).
+
+##<a id="ssh"></a>Connect with SSH
+
+Connect to the fully qualified domain name (FQDN) of your HDInsight cluster by using the SSH command. The FQDN will be the name you gave the cluster, followed by **.azurehdinsight.net**. For example, the following would connect to a cluster named **myhdinsight**:
+
+	ssh admin@myhdinsight-ssh.azurehdinsight.net
+
+**If you provided a certificate key for SSH authentication** when you created the HDInsight cluster, you may need to specify the location of the private key on your client system, for example:
+
+	ssh -i ~/mykey.key admin@myhdinsight-ssh.azurehdinsight.net
+
+**If you provided a password for SSH authentication** when you created the HDInsight cluster, you will need to provide the password when prompted.
+
+For more information on using SSH with HDInsight, see [Use SSH with Linux-based Hadoop on HDInsight from Linux, OS X, and Unix](hdinsight-hadoop-linux-use-ssh-unix.md).
+
+###PuTTY (Windows clients)
+
+Windows does not provide a built-in SSH client. We recommend using **PuTTY**, which can be downloaded from [http://www.chiark.greenend.org.uk/~sgtatham/putty/download.html](http://www.chiark.greenend.org.uk/~sgtatham/putty/download.html).
+
+For more information on using PuTTY, see [Use SSH with Linux-based Hadoop on HDInsight from Windows ](hdinsight-hadoop-linux-use-ssh-windows.md).
+
+##<a id="hadoop"></a>Use Hadoop commands
+
+1. After you are connected to the HDInsight cluster, use the following **Hadoop** command to start a MapReduce job:
+
+		yarn jar /usr/hdp/current/hadoop-mapreduce-client/hadoop-mapreduce-examples.jar wordcount wasb:///example/data/gutenberg/davinci.txt wasb:///example/data/WordCountOutput
+
+	This starts the **wordcount** class, which is contained in the **hadoop-mapreduce-examples.jar** file. As input, it uses the **wasbs://example/data/gutenberg/davinci.txt** document, and output is stored at **wasbs:///example/data/WordCountOutput**.
+
+	> [AZURE.NOTE] For more information about this MapReduce job and the example data, see [Use MapReduce in Hadoop on HDInsight](hdinsight-use-mapreduce.md).
+
+2. The job emits details as it processes, and it returns information similar to the following when the job completes:
+
+		File Input Format Counters
+        Bytes Read=1395666
+		File Output Format Counters
+        Bytes Written=337623
+
+3. When the job completes, use the following command to list the output files that are stored at **wasbs://example/data/WordCountOutput**:
+
+		hdfs dfs -ls wasbs:///example/data/WordCountOutput
+
+	This should display two files, **_SUCCESS** and **part-r-00000**. The **part-r-00000** file contains the output for this job.
+
+	> [AZURE.NOTE] Some MapReduce jobs may split the results across multiple **part-r-#####** files. If so, use the ##### suffix to indicate the order of the files.
+
+4. To view the output, use the following command:
+
+		hdfs dfs -cat wasbs:///example/data/WordCountOutput/part-r-00000
+
+	This displays a list of the words that are contained in the **wasbs://example/data/gutenberg/davinci.txt** file and the number of times each word occured. The following is an example of the data that will be contained in the file:
+
+		wreathed        3
+		wreathing       1
+		wreaths 		1
+		wrecked 		3
+		wrenching       1
+		wretched        6
+		wriggling       1
+
+##<a id="summary"></a>Summary
+
+As you can see, Hadoop commands provide an easy way to run MapReduce jobs in an HDInsight cluster and then view the job output.
+
+##<a id="nextsteps"></a>Next steps
+
+For general information about MapReduce jobs in HDInsight:
+
+* [Use MapReduce on HDInsight Hadoop](hdinsight-use-mapreduce.md)
+
+For information about other ways you can work with Hadoop on HDInsight:
+
+* [Use Hive with Hadoop on HDInsight](hdinsight-use-hive.md)
+
+* [Use Pig with Hadoop on HDInsight](hdinsight-use-pig.md)