--- conflicted
+++ resolved
@@ -1,83 +1,72 @@
----
-title: Use Interactive Query with Azure HDInsight 
-description: Learn how to use Interactive Query (Hive LLAP) with HDInsight.
-ms.service: hdinsight
-author: hrasheed-msft
-ms.author: hrasheed
-ms.reviewer: jasonh
-ms.custom: hdinsightactive
-ms.topic: conceptual
-ms.date: 05/07/2019
----
-
-# Use Interactive Query with HDInsight
-Interactive Query (also called Apache Hive LLAP, or [Low Latency Analytical Processing](https://cwiki.apache.org/confluence/display/Hive/LLAP)) is an Azure HDInsight [cluster type](../hdinsight-hadoop-provision-linux-clusters.md#cluster-types). Interactive Query supports in-memory caching, which makes Apache Hive queries faster and much more interactive.
-
-[!INCLUDE [hdinsight-price-change](../../../includes/hdinsight-enhancements.md)] 
-
-An Interactive Query cluster is different from an Apache Hadoop cluster. It contains only the Hive service. 
-
-> [!NOTE]  
-> You can access the Hive service in the Interactive Query cluster only via Apache Ambari Hive View, Beeline, and the Microsoft Hive Open Database Connectivity driver (Hive ODBC). You can’t access it via the Hive console, Templeton, the Azure Classic CLI, or Azure PowerShell. 
-
-## Create an Interactive Query cluster
-For information about creating a HDInsight cluster, see [Create Apache Hadoop clusters in HDInsight](../hdinsight-hadoop-provision-linux-clusters.md). Choose the Interactive Query cluster type.
-
-## Execute Apache Hive queries from Interactive Query
-To execute Hive queries, you have the following options:
-
-* Use Microsoft Power BI
-
-    See [Visualize Interactive Query Apache Hive data with Power BI in Azure HDInsight](./apache-hadoop-connect-hive-power-bi-directquery.md)
-    See [Visualize big data with Power BI in Azure HDInsight](../hadoop/apache-hadoop-connect-hive-power-bi.md).
-<<<<<<< HEAD
- 
-* Use Apache Zeppelin
-
-    See [Use Apache Zeppelin to run Apache Hive queries in Azure HDInsight](../hdinsight-connect-hive-zeppelin.md).
-=======
->>>>>>> 6a383dfd
-
-* Use Visual Studio
-
-    See [Connect to Azure HDInsight and run Apache Hive queries using Data Lake Tools for Visual Studio](../hadoop/apache-hadoop-visual-studio-tools-get-started.md#run-interactive-apache-hive-queries).
-
-* Use Visual Studio Code
-
-    See [Use Visual Studio Code for Apache Hive, LLAP, or pySpark](../hdinsight-for-vscode.md).
-* Run Apache Hive by using Apache Ambari Hive View.
-  
-    See [Use Apache Hive View with Apache Hadoop in Azure HDInsight](../hadoop/apache-hadoop-use-hive-ambari-view.md).
-
-* Run Apache Hive by using Beeline.
-  
-    See [Use Apache Hive with Apache Hadoop in HDInsight with Beeline](../hadoop/apache-hadoop-use-hive-beeline.md).
-  
-    You can use Beeline from either the head node or from an empty edge node. We recommend using Beeline from an empty edge node. For information about creating an HDInsight cluster by using an empty edge node, see [Use empty edge nodes in HDInsight](../hdinsight-apps-use-edge-node.md).
-* Run Apache Hive by using Hive ODBC.
-  
-    See [Connect Excel to Apache Hadoop with the Microsoft Hive ODBC driver](../hadoop/apache-hadoop-connect-excel-hive-odbc-driver.md).
-
-To find the Java Database Connectivity (JDBC) connection string:
-
-1. Sign in to Apache Ambari by using the following URL: `https://<cluster name>.AzureHDInsight.net`.
-2. In the left menu, select **Hive**.
-3. To copy the URL, select the clipboard icon:
-   
-   ![HDInsight Hadoop Interactive Query LLAP JDBC](./media/apache-interactive-query-get-started/hdinsight-hadoop-use-interactive-hive-jdbc.png)
-
-## Next steps
-
-* Learn how to [create Interactive Query clusters in HDInsight](../hdinsight-hadoop-provision-linux-clusters.md).
-* Learn how to [visualize big data with Power BI in Azure HDInsight](../hadoop/apache-hadoop-connect-hive-power-bi.md).
-<<<<<<< HEAD
-* Learn how to [use Apache Zeppelin to run Apache Hive queries in Azure HDInsight](../hdinsight-connect-hive-zeppelin.md).
-=======
-* Learn how to [use Apache Zeppelin to run Apache Hive queries in Azure HDInsight](../interactive-query/hdinsight-connect-hive-zeppelin.md).
->>>>>>> 6a383dfd
-* Learn how to [run Apache Hive queries using Data Lake Tools for Visual Studio](../hadoop/apache-hadoop-visual-studio-tools-get-started.md#run-interactive-apache-hive-queries).
-* Learn how to [use HDInsight Tools for Visual Studio Code](../hdinsight-for-vscode.md).
-* Learn how to [use Apache Hive View with Apache Hadoop in HDInsight](../hadoop/apache-hadoop-use-hive-ambari-view.md)
-* Learn how to [use Beeline to submit Apache Hive queries in HDInsight](../hadoop/apache-hadoop-use-hive-beeline.md).
-* Learn how to [connect Excel to Apache Hadoop with the Microsoft Hive ODBC driver](../hadoop/apache-hadoop-connect-excel-hive-odbc-driver.md).
-
+---
+title: Use Interactive Query with Azure HDInsight 
+description: Learn how to use Interactive Query (Hive LLAP) with HDInsight.
+ms.service: hdinsight
+author: hrasheed-msft
+ms.author: hrasheed
+ms.reviewer: jasonh
+ms.custom: hdinsightactive
+ms.topic: conceptual
+ms.date: 05/07/2019
+---
+
+# Use Interactive Query with HDInsight
+Interactive Query (also called Apache Hive LLAP, or [Low Latency Analytical Processing](https://cwiki.apache.org/confluence/display/Hive/LLAP)) is an Azure HDInsight [cluster type](../hdinsight-hadoop-provision-linux-clusters.md#cluster-types). Interactive Query supports in-memory caching, which makes Apache Hive queries faster and much more interactive.
+
+[!INCLUDE [hdinsight-price-change](../../../includes/hdinsight-enhancements.md)] 
+
+An Interactive Query cluster is different from an Apache Hadoop cluster. It contains only the Hive service. 
+
+> [!NOTE]  
+> You can access the Hive service in the Interactive Query cluster only via Apache Ambari Hive View, Beeline, and the Microsoft Hive Open Database Connectivity driver (Hive ODBC). You can’t access it via the Hive console, Templeton, the Azure Classic CLI, or Azure PowerShell. 
+
+## Create an Interactive Query cluster
+For information about creating a HDInsight cluster, see [Create Apache Hadoop clusters in HDInsight](../hdinsight-hadoop-provision-linux-clusters.md). Choose the Interactive Query cluster type.
+
+## Execute Apache Hive queries from Interactive Query
+To execute Hive queries, you have the following options:
+
+* Use Microsoft Power BI
+
+    See [Visualize Interactive Query Apache Hive data with Power BI in Azure HDInsight](./apache-hadoop-connect-hive-power-bi-directquery.md)
+    See [Visualize big data with Power BI in Azure HDInsight](../hadoop/apache-hadoop-connect-hive-power-bi.md).
+
+* Use Visual Studio
+
+    See [Connect to Azure HDInsight and run Apache Hive queries using Data Lake Tools for Visual Studio](../hadoop/apache-hadoop-visual-studio-tools-get-started.md#run-interactive-apache-hive-queries).
+
+* Use Visual Studio Code
+
+    See [Use Visual Studio Code for Apache Hive, LLAP, or pySpark](../hdinsight-for-vscode.md).
+* Run Apache Hive by using Apache Ambari Hive View.
+  
+    See [Use Apache Hive View with Apache Hadoop in Azure HDInsight](../hadoop/apache-hadoop-use-hive-ambari-view.md).
+
+* Run Apache Hive by using Beeline.
+  
+    See [Use Apache Hive with Apache Hadoop in HDInsight with Beeline](../hadoop/apache-hadoop-use-hive-beeline.md).
+  
+    You can use Beeline from either the head node or from an empty edge node. We recommend using Beeline from an empty edge node. For information about creating an HDInsight cluster by using an empty edge node, see [Use empty edge nodes in HDInsight](../hdinsight-apps-use-edge-node.md).
+* Run Apache Hive by using Hive ODBC.
+  
+    See [Connect Excel to Apache Hadoop with the Microsoft Hive ODBC driver](../hadoop/apache-hadoop-connect-excel-hive-odbc-driver.md).
+
+To find the Java Database Connectivity (JDBC) connection string:
+
+1. Sign in to Apache Ambari by using the following URL: `https://<cluster name>.AzureHDInsight.net`.
+2. In the left menu, select **Hive**.
+3. To copy the URL, select the clipboard icon:
+   
+   ![HDInsight Hadoop Interactive Query LLAP JDBC](./media/apache-interactive-query-get-started/hdinsight-hadoop-use-interactive-hive-jdbc.png)
+
+## Next steps
+
+* Learn how to [create Interactive Query clusters in HDInsight](../hdinsight-hadoop-provision-linux-clusters.md).
+* Learn how to [visualize big data with Power BI in Azure HDInsight](../hadoop/apache-hadoop-connect-hive-power-bi.md).
+* Learn how to [use Apache Zeppelin to run Apache Hive queries in Azure HDInsight](../interactive-query/hdinsight-connect-hive-zeppelin.md).
+* Learn how to [run Apache Hive queries using Data Lake Tools for Visual Studio](../hadoop/apache-hadoop-visual-studio-tools-get-started.md#run-interactive-apache-hive-queries).
+* Learn how to [use HDInsight Tools for Visual Studio Code](../hdinsight-for-vscode.md).
+* Learn how to [use Apache Hive View with Apache Hadoop in HDInsight](../hadoop/apache-hadoop-use-hive-ambari-view.md)
+* Learn how to [use Beeline to submit Apache Hive queries in HDInsight](../hadoop/apache-hadoop-use-hive-beeline.md).
+* Learn how to [connect Excel to Apache Hadoop with the Microsoft Hive ODBC driver](../hadoop/apache-hadoop-connect-excel-hive-odbc-driver.md).
+