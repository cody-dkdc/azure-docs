--- conflicted
+++ resolved
@@ -7,16 +7,12 @@
     maintainContext: true
   - name: HDInsight 4.0
     href: ../hdinsight-version-release.md
-<<<<<<< HEAD
     maintainContext: true 
-=======
-    maintainContext: true
 - name: Quickstarts
   items:
   - name: Execute Apache Hive queries - Apache Zeppelin
     href: ../hdinsight-connect-hive-zeppelin.md
     maintainContext: true
->>>>>>> 34643401
 - name: Get started
   items:
   - name: Start with Interactive Query
