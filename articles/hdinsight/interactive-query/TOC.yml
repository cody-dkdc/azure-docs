<<<<<<< HEAD
- name: Azure HDInsight Documentation
  href: /azure/hdinsight
- name: Interactive Query on HDInsight
  items:
  - name: Apache Hadoop components on HDInsight
    href: ../hdinsight-component-versioning.md
    maintainContext: true
  - name: HDInsight 4.0
    href: ../hdinsight-version-release.md
    maintainContext: true
- name: Get started
  items:
  - name: Start with Interactive Query
    href: ./apache-interactive-query-get-started.md
  - name: Install HDInsight apps
    href: ../hdinsight-apps-install-applications.md
    maintainContext: true
  - name: Capacity planning
    href: ../hdinsight-capacity-planning.md
    maintainContext: true
- name: How to
  items:
  - name: Use cluster storage
    items:
    - name: Using Azure Storage
      href: ../hdinsight-hadoop-use-blob-storage.md
      maintainContext: true
    - name: Using Azure Data Lake Storage
      href: ../hdinsight-hadoop-use-data-lake-store.md
      maintainContext: true
  - name: Use Apache Hadoop for interactive queries
    items:
    - name: Apache Hive with Apache Spark
      href: apache-hive-warehouse-connector.md
      maintainContext: true
    - name: Apache Hive with Hadoop
      href: ../hadoop/hdinsight-use-hive.md
      maintainContext: true
      items:
      - name: Use Apache Zeppelin
        href: ../hdinsight-connect-hive-zeppelin.md
        maintainContext: true
      - name: Tools for Visual Studio
        href: ../hadoop/apache-hadoop-visual-studio-tools-get-started.md
        maintainContext: true
      - name: Tools for VSCode
        href: ../hdinsight-for-vscode.md
        maintainContext: true
      - name: Data Lake Tools with Hortonworks Sandbox
        href: ../hdinsight-hadoop-emulator-visual-studio.md
        maintainContext: true
      - name: Use the Apache Hive View
        href: ../hadoop/apache-hadoop-use-hive-ambari-view.md
        maintainContext: true
      - name: Use Apache Hive Beeline
        href: ../hadoop/apache-hadoop-use-hive-beeline.md
        maintainContext: true
      - name: Use REST API
        href: ../hadoop/apache-hadoop-use-hive-curl.md
        maintainContext: true
      - name: Use Azure PowerShell
        href: ../hadoop/apache-hadoop-use-hive-powershell.md
        maintainContext: true
      - name: Use SDK for .NET
        href: ../hadoop/apache-hadoop-use-hive-dotnet-sdk.md
        maintainContext: true
      - name: Use the HDInsight tools for Visual Studio
        href: ../hadoop/apache-hadoop-use-hive-visual-studio.md
        maintainContext: true
    - name: Use a Java UDF with Apache Hive
      href: ../hadoop/apache-hadoop-hive-java-udf.md
      maintainContext: true
    - name: Submit Apache Hadoop jobs
      href: ../hadoop/submit-apache-hadoop-jobs-programmatically.md
      maintainContext: true
  - name: Develop
    items:
    - name: Use empty edge nodes
      href: ../hdinsight-apps-use-edge-node.md
      maintainContext: true
    - name: Process and analyze JSON documents
      href: ../hadoop/using-json-in-hive.md
      maintainContext: true
    - name: Use C# user-defined functions
      href: ../hadoop/apache-hadoop-hive-pig-udf-dotnet-csharp.md
      maintainContext: true
    - name: Use Python with Apache Hive and Apache Pig
      href: ../hadoop/python-udf-hdinsight.md
      maintainContext: true
    - name: Create non-interactive authentication .NET HDInsight applications
      href: ../hdinsight-create-non-interactive-authentication-dotnet-applications.md
      maintainContext: true
  - name: Analyze big data
    items:
    - name: Analyze using Power Query
      href: ../hadoop/apache-hadoop-connect-excel-power-query.md
      maintainContext: true
    - name: Connect Power BI to Interactive Query
      href: ./apache-hadoop-connect-hive-power-bi-directquery.md
    - name: Connect Power BI to Apache Hadoop
      href: ../hadoop/apache-hadoop-connect-hive-power-bi.md
      maintainContext: true
    - name: Connect Excel to Apache Hadoop
      href: ../hadoop/apache-hadoop-connect-excel-hive-odbc-driver.md
      maintainContext: true
    - name: Connect using the Apache Hive JDBC driver
      href: ../hadoop/apache-hadoop-connect-hive-jdbc-driver.md
      maintainContext: true
    - name: Analyze stored tweets
      href: ../hdinsight-analyze-twitter-data-linux.md
      maintainContext: true
    - name: Analyze flight delay data
      href: ../hdinsight-analyze-flight-delay-data-linux.md
      maintainContext: true
  - name: Extend clusters
    items:
    - name: Customize clusters using Bootstrap
      href: ../hdinsight-hadoop-customize-cluster-bootstrap.md
      maintainContext: true
    - name: Customize clusters using Script Action
      href: ../hdinsight-hadoop-customize-cluster-linux.md
      maintainContext: true
    - name: Develop script actions
      href: ../hdinsight-hadoop-script-actions-linux.md
      maintainContext: true
    - name: Add Apache Hive libraries
      href: ../hdinsight-hadoop-add-hive-libraries.md
      maintainContext: true
    - name: Use Apache Zeppelin
      href: ../hdinsight-apache-spark-zeppelin-notebook.md
      maintainContext: true
    - name: Use Grafana
      href: ./hdinsight-grafana.md
    - name: Build HDInsight applications
      items:
      - name: Install custom apps
        href: ../hdinsight-apps-install-custom-applications.md
        maintainContext: true
      - name: Use REST to install apps
        href: https://msdn.microsoft.com/library/mt706515.aspx
      - name: Publish HDInsight apps to Azure Marketplace
        href: ../hdinsight-apps-publish-applications.md
        maintainContext: true
  - name: Secure
    items:
    - name: Use SSH with HDInsight
      href: ../hdinsight-hadoop-linux-use-ssh-unix.md
      maintainContext: true
    - name: Use SSH tunneling
      href: ../hdinsight-linux-ambari-ssh-tunnel.md
      maintainContext: true
    - name: Restrict access to data
      href: ../hdinsight-storage-sharedaccesssignature-permissions.md
      maintainContext: true
    - name: Authorize users for Apache Ambari Views
      href: ../hdinsight-authorize-users-to-ambari.md
      maintainContext: true
  - name: Manage
    items:
    - name: Create HDInsight clusters
      href: ../hdinsight-hadoop-provision-linux-clusters.md
      maintainContext: true
      items:
      - name: Use the Azure portal
        href: ../hdinsight-hadoop-create-linux-clusters-portal.md
        maintainContext: true
      - name: Use Azure Resource Manager templates
        displayName: resource manager template, arm template, resource manager group
        href: ../hdinsight-hadoop-create-linux-clusters-arm-templates.md
        maintainContext: true
      - name: Use SDK for .NET
        href: https://docs.microsoft.com/dotnet/api/overview/azure/hdinsight?view=azure-dotnet#create-a-cluster
      - name: Use SDK for Python
        href: https://docs.microsoft.com/python/api/overview/azure/hdinsight?view=azure-python#create-a-cluster
      - name: Use SDK for Java
        href: https://docs.microsoft.com/java/api/overview/azure/hdinsight?view=azure-java-stable#create-a-cluster
      - name: Use Azure PowerShell
        href: ../hdinsight-hadoop-create-linux-clusters-azure-powershell.md
        maintainContext: true
      - name: Use cURL and the Azure REST API
        href: ../hdinsight-hadoop-create-linux-clusters-curl-rest.md
        maintainContext: true      
      - name: Use the Azure Classic CLI
        href: ../hdinsight-hadoop-create-linux-clusters-azure-cli.md
        maintainContext: true
      - name: Create on-demand clusters
        href: ../hdinsight-hadoop-create-linux-clusters-adf.md
        maintainContext: true
    - name: Create on-demand clusters
      href: ../hdinsight-hadoop-create-linux-clusters-adf.md
      maintainContext: true
    - name: Manage HDInsight clusters
      href: ../hdinsight-administer-use-portal-linux.md
      maintainContext: true
      items:
      - name: Use SDK for .NET
        href: https://docs.microsoft.com/dotnet/api/overview/azure/hdinsight?view=azure-dotnet#management
      - name: Use SDK for Python
        href: https://docs.microsoft.com/python/api/overview/azure/hdinsight?view=azure-python
      - name: Use SDK for Java
        href: https://docs.microsoft.com/java/api/overview/azure/hdinsight?view=azure-java-stable
      - name: Use SDK for Go (Preview)
        href: https://docs.microsoft.com/azure/hdinsight/hdinsight-go-sdk-overview
      - name: Use Azure PowerShell
        href: ../hdinsight-administer-use-powershell.md
        maintainContext: true
      - name: Use the Azure Classic CLI
        href: ../hdinsight-administer-use-command-line.md
        maintainContext: true
    - name: Manage clusters using the Apache Ambari web UI
      href: ../hdinsight-hadoop-manage-ambari.md
      maintainContext: true
      items:
      - name: Optimize clusters with the Apache Ambari web UI
        href: ../hdinsight-changing-configs-via-ambari.md
        maintainContext: true
      - name: Use Apache Ambari REST API
        href: ../hdinsight-hadoop-manage-ambari-rest-api.md
        maintainContext: true
    - name: Scale an HDInsight cluster
      href: ../hdinsight-scaling-best-practices.md
      maintainContext: true
    - name: Use external metadata stores
      href: ../hdinsight-use-external-metadata-stores.md
      maintainContext: true   
    - name: Manage logs for an HDInsight cluster
      href: ../hdinsight-log-management.md
      maintainContext: true
    - name: Add storage accounts
      href: ../hdinsight-hadoop-add-storage.md
      maintainContext: true
    - name: Upload data for Apache Hadoop jobs
      href: ../hdinsight-upload-data.md
      maintainContext: true
    - name: Multiple HDInsight clusters with Data Lake Store
      href: ../hdinsight-multiple-clusters-data-lake-store.md
      maintainContext: true
    - name: Cluster and service ports and URIs
      href: ../hdinsight-hadoop-port-settings-for-services.md
      maintainContext: true
    - name: Migrate to Resource Manager development tools
      href: ../hdinsight-hadoop-development-using-azure-resource-manager.md
      maintainContext: true
    - name: Availability and reliability
      href: ../hdinsight-high-availability-linux.md
      maintainContext: true
    - name: Upgrade HDInsight cluster to newer version
      href: ../hdinsight-upgrade-cluster.md
      maintainContext: true
    - name: OS patching for HDInsight cluster
      href: ../hdinsight-os-patching.md
      maintainContext: true
    - name: Migrate Hive workloads to HDInsight 4.0
      href: apache-hive-migrate-workloads.md
      maintainContext: true
  - name: Troubleshoot
    href: ../hdinsight-troubleshoot-guide.md
    maintainContext: true
    items:
    - name: Troubleshoot a slow or failing HDInsight cluster
      href: ../hdinsight-troubleshoot-failed-cluster.md
      maintainContext: true
    - name: Apache Hadoop HDFS troubleshooting
      href: ../hdinsight-troubleshoot-hdfs.md
      maintainContext: true
    - name: Apache HIVE troubleshooting
      href: ../hdinsight-troubleshoot-hive.md
      maintainContext: true
    - name: Apache Hadoop YARN troubleshooting
      href: ../hdinsight-troubleshoot-yarn.md
      maintainContext: true
    - name: Resources
      items:
      - name: Information about using HDInsight on Linux
        href: ../hdinsight-hadoop-linux-information.md
        maintainContext: true
      - name: Apache Hadoop memory and performance
        href: ../hdinsight-hadoop-stack-trace-error-messages.md
        maintainContext: true
      - name: Access Apache Hadoop YARN application logs on Linux
        href: ../hdinsight-hadoop-access-yarn-app-logs-linux.md
        maintainContext: true
      - name: Enable heap dumps for Apache Hadoop services
        href: ../hdinsight-hadoop-collect-debug-heap-dump-linux.md
        maintainContext: true
      - name: Understand and resolve WebHCat errors
        href: ../hdinsight-hadoop-templeton-webhcat-debug-errors.md
        maintainContext: true
      - name: Apache Hive settings fix Out of Memory error
        href: ../hdinsight-hadoop-hive-out-of-memory-error-oom.md
        maintainContext: true
      - name: Optimize Apache Hive queries
        href: ../hdinsight-hadoop-optimize-hive-query.md
        maintainContext: true
- name: Enterprise readiness
  items:
  - name: Enterprise security
    items:
    - name: Overview
      href: ../domain-joined/apache-domain-joined-introduction.md
      maintainContext: true
    - name: Plan for enterprise security
      href: ../domain-joined/apache-domain-joined-architecture.md
      maintainContext: true
    - name: Configure enterprise security in HDInsight
      href: ../domain-joined/apache-domain-joined-configure.md
      maintainContext: true
    - name: Configure enterprise security in HDInsight using Azure AD DS
      href: ../domain-joined/apache-domain-joined-configure-using-azure-adds.md
      maintainContext: true
    - name: Configure Apache Hive policies
      href: ../domain-joined/apache-domain-joined-run-hive.md
      maintainContext: true
    - name: Manage clusters with enterprise security
      href: ../domain-joined/apache-domain-joined-manage.md
      maintainContext: true
  - name: Securing data
    href: ../hdinsight-hadoop-create-linux-clusters-with-secure-transfer-storage.md
    maintainContext: true
  - name: Network access
    items:
    - name: HDInsight in Azure VNet
      href: ../hdinsight-extend-hadoop-virtual-network.md
      maintainContext: true
    - name: Connect HDInsight with on-premises network
      href: ../connect-on-premises-network.md
      maintainContext: true
  - name: Monitoring using Azure Monitor logs
    items:
    - name: Use Azure Monitor logs
      href: ../hdinsight-hadoop-oms-log-analytics-tutorial.md
      maintainContext: true
    - name: Use queries with Azure Monitor logs
      href: ../hdinsight-hadoop-oms-log-analytics-use-queries.md
      maintainContext: true
    - name: Monitor cluster performance
      href: ../hdinsight-key-scenarios-to-monitor.md
      maintainContext: true 
- name: Reference
  items:
  - name: Code samples
    href: https://azure.microsoft.com/resources/samples/?service=hdinsight
  - name: Azure PowerShell
    href: /powershell/module/az.hdinsight
  - name: SDK for .NET
    href: https://docs.microsoft.com/dotnet/api/overview/azure/hdinsight?view=azure-dotnet
  - name: SDK for Python
    href: https://docs.microsoft.com/python/api/overview/azure/hdinsight?view=azure-python
  - name: SDK for Java
    href: https://docs.microsoft.com/java/api/overview/azure/hdinsight?view=azure-java-stable
  - name: SDK for Go
    href: ../hdinsight-go-sdk-overview.md
  - name: .NET (Apache HBase)
    href: https://www.nuget.org/packages/Microsoft.HBase.Client/
  - name: REST
    href: /rest/api/hdinsight/
  - name: REST (Apache Spark)
    href: /rest/api/hdinsightspark/
  - name: Resource Manager template
    displayName: resource manager template, arm template, resource manager group
    href: /azure/templates/microsoft.hdinsight/allversions
- name: Resources
  items:
  - name: Release notes
    items:
    - name: Current release notes
      href: ../hdinsight-release-notes.md
      maintainContext: true
    - name: Archived release notes
      href: ../hdinsight-release-notes-archive.md
      maintainContext: true
  - name: Changes to cluster configuration access
    href: ../hdinsight-migrate-granular-access-cluster-configurations.md
  - name: Azure Roadmap
    href: https://azure.microsoft.com/roadmap/?category=intelligence-analytics
  - name: Get help on the forum
    href: https://social.msdn.microsoft.com/forums/azure/en-US/home?forum=hdinsight
  - name: Learning path
    href: https://azure.microsoft.com/documentation/learning-paths/hdinsight-self-guided-hadoop-training/
  - name: Microsoft Professional Program for Big Data
    href: https://academy.microsoft.com/en-us/professional-program/big-data/
  - name: Pricing calculator
    href: https://azure.microsoft.com/pricing/calculator/
  - name: Windows tools for HDInsight
    href: ../hdinsight-hadoop-windows-tools.md
    maintainContext: true
=======
- name: Azure HDInsight Documentation
  href: /azure/hdinsight
- name: Interactive Query on HDInsight
  items:
  - name: Apache Hadoop components on HDInsight
    href: ../hdinsight-component-versioning.md
    maintainContext: true
  - name: HDInsight 4.0
    href: ../hdinsight-version-release.md
    maintainContext: true
- name: Get started
  items:
  - name: Start with Interactive Query
    href: ./apache-interactive-query-get-started.md
  - name: Install HDInsight apps
    href: ../hdinsight-apps-install-applications.md
    maintainContext: true
  - name: Capacity planning
    href: ../hdinsight-capacity-planning.md
    maintainContext: true
- name: How to
  items:
  - name: Use cluster storage
    items:
    - name: Using Azure Storage
      href: ../hdinsight-hadoop-use-blob-storage.md
      maintainContext: true
    - name: Using Azure Data Lake Storage
      href: ../hdinsight-hadoop-use-data-lake-store.md
      maintainContext: true
  - name: Use Apache Hadoop for interactive queries
    items:
    - name: Apache Hive with Hadoop
      href: ../hadoop/hdinsight-use-hive.md
      maintainContext: true
      items:
      - name: Use Apache Zeppelin
        href: ../hdinsight-connect-hive-zeppelin.md
        maintainContext: true
      - name: Tools for Visual Studio
        href: ../hadoop/apache-hadoop-visual-studio-tools-get-started.md
        maintainContext: true
      - name: Tools for VSCode
        href: ../hdinsight-for-vscode.md
        maintainContext: true
      - name: Data Lake Tools with Hortonworks Sandbox
        href: ../hdinsight-hadoop-emulator-visual-studio.md
        maintainContext: true
      - name: Use the Apache Hive View
        href: ../hadoop/apache-hadoop-use-hive-ambari-view.md
        maintainContext: true
      - name: Use Apache Hive Beeline
        href: ../hadoop/apache-hadoop-use-hive-beeline.md
        maintainContext: true
      - name: Use REST API
        href: ../hadoop/apache-hadoop-use-hive-curl.md
        maintainContext: true
      - name: Use Azure PowerShell
        href: ../hadoop/apache-hadoop-use-hive-powershell.md
        maintainContext: true
      - name: Use SDK for .NET
        href: ../hadoop/apache-hadoop-use-hive-dotnet-sdk.md
        maintainContext: true
      - name: Use the HDInsight tools for Visual Studio
        href: ../hadoop/apache-hadoop-use-hive-visual-studio.md
        maintainContext: true
    - name: Use a Java UDF with Apache Hive
      href: ../hadoop/apache-hadoop-hive-java-udf.md
      maintainContext: true
    - name: Submit Apache Hadoop jobs
      href: ../hadoop/submit-apache-hadoop-jobs-programmatically.md
      maintainContext: true
  - name: Develop
    items:
    - name: Use empty edge nodes
      href: ../hdinsight-apps-use-edge-node.md
      maintainContext: true
    - name: Process and analyze JSON documents
      href: ../hadoop/using-json-in-hive.md
      maintainContext: true
    - name: Use C# user-defined functions
      href: ../hadoop/apache-hadoop-hive-pig-udf-dotnet-csharp.md
      maintainContext: true
    - name: Use Python with Apache Hive and Apache Pig
      href: ../hadoop/python-udf-hdinsight.md
      maintainContext: true
    - name: Create non-interactive authentication .NET HDInsight applications
      href: ../hdinsight-create-non-interactive-authentication-dotnet-applications.md
      maintainContext: true
  - name: Analyze big data
    items:
    - name: Analyze using Power Query
      href: ../hadoop/apache-hadoop-connect-excel-power-query.md
      maintainContext: true
    - name: Connect Power BI to Interactive Query
      href: ./apache-hadoop-connect-hive-power-bi-directquery.md
    - name: Connect Power BI to Apache Hadoop
      href: ../hadoop/apache-hadoop-connect-hive-power-bi.md
      maintainContext: true
    - name: Connect Excel to Apache Hadoop
      href: ../hadoop/apache-hadoop-connect-excel-hive-odbc-driver.md
      maintainContext: true
    - name: Connect using the Apache Hive JDBC driver
      href: ../hadoop/apache-hadoop-connect-hive-jdbc-driver.md
      maintainContext: true
    - name: Analyze stored tweets
      href: ../hdinsight-analyze-twitter-data-linux.md
      maintainContext: true
    - name: Analyze flight delay data
      href: ../hdinsight-analyze-flight-delay-data-linux.md
      maintainContext: true
  - name: Extend clusters
    items:
    - name: Customize clusters using Bootstrap
      href: ../hdinsight-hadoop-customize-cluster-bootstrap.md
      maintainContext: true
    - name: Customize clusters using Script Action
      href: ../hdinsight-hadoop-customize-cluster-linux.md
      maintainContext: true
    - name: Develop script actions
      href: ../hdinsight-hadoop-script-actions-linux.md
      maintainContext: true
    - name: Add Apache Hive libraries
      href: ../hdinsight-hadoop-add-hive-libraries.md
      maintainContext: true
    - name: Use Apache Zeppelin
      href: ../hdinsight-apache-spark-zeppelin-notebook.md
      maintainContext: true
    - name: Use Grafana
      href: ./hdinsight-grafana.md
    - name: Build HDInsight applications
      items:
      - name: Install custom apps
        href: ../hdinsight-apps-install-custom-applications.md
        maintainContext: true
      - name: Use REST to install apps
        href: https://msdn.microsoft.com/library/mt706515.aspx
      - name: Publish HDInsight apps to Azure Marketplace
        href: ../hdinsight-apps-publish-applications.md
        maintainContext: true
  - name: Secure
    items:
    - name: Use SSH with HDInsight
      href: ../hdinsight-hadoop-linux-use-ssh-unix.md
      maintainContext: true
    - name: Use SSH tunneling
      href: ../hdinsight-linux-ambari-ssh-tunnel.md
      maintainContext: true
    - name: Restrict access to data
      href: ../hdinsight-storage-sharedaccesssignature-permissions.md
      maintainContext: true
    - name: Authorize users for Apache Ambari Views
      href: ../hdinsight-authorize-users-to-ambari.md
      maintainContext: true
  - name: Manage
    items:
    - name: Create HDInsight clusters
      href: ../hdinsight-hadoop-provision-linux-clusters.md
      maintainContext: true
      items:
      - name: Use the Azure portal
        href: ../hdinsight-hadoop-create-linux-clusters-portal.md
        maintainContext: true
      - name: Use Azure Resource Manager templates
        displayName: resource manager template, arm template, resource manager group
        href: ../hdinsight-hadoop-create-linux-clusters-arm-templates.md
        maintainContext: true
      - name: Use SDK for .NET
        href: https://docs.microsoft.com/dotnet/api/overview/azure/hdinsight?view=azure-dotnet#create-a-cluster
      - name: Use SDK for Python
        href: https://docs.microsoft.com/python/api/overview/azure/hdinsight?view=azure-python#create-a-cluster
      - name: Use SDK for Java
        href: https://docs.microsoft.com/java/api/overview/azure/hdinsight?view=azure-java-stable#create-a-cluster
      - name: Use Azure PowerShell
        href: ../hdinsight-hadoop-create-linux-clusters-azure-powershell.md
        maintainContext: true
      - name: Use cURL and the Azure REST API
        href: ../hdinsight-hadoop-create-linux-clusters-curl-rest.md
        maintainContext: true      
      - name: Use the Azure Classic CLI
        href: ../hdinsight-hadoop-create-linux-clusters-azure-cli.md
        maintainContext: true
      - name: Create on-demand clusters
        href: ../hdinsight-hadoop-create-linux-clusters-adf.md
        maintainContext: true
    - name: Create on-demand clusters
      href: ../hdinsight-hadoop-create-linux-clusters-adf.md
      maintainContext: true
    - name: Manage HDInsight clusters
      href: ../hdinsight-administer-use-portal-linux.md
      maintainContext: true
      items:
      - name: Use SDK for .NET
        href: https://docs.microsoft.com/dotnet/api/overview/azure/hdinsight?view=azure-dotnet#management
      - name: Use SDK for Python
        href: https://docs.microsoft.com/python/api/overview/azure/hdinsight?view=azure-python
      - name: Use SDK for Java
        href: https://docs.microsoft.com/java/api/overview/azure/hdinsight?view=azure-java-stable
      - name: Use SDK for Go (Preview)
        href: https://docs.microsoft.com/azure/hdinsight/hdinsight-go-sdk-overview
      - name: Use Azure PowerShell
        href: ../hdinsight-administer-use-powershell.md
        maintainContext: true
      - name: Use the Azure Classic CLI
        href: ../hdinsight-administer-use-command-line.md
        maintainContext: true
    - name: Manage clusters using the Apache Ambari web UI
      href: ../hdinsight-hadoop-manage-ambari.md
      maintainContext: true
      items:
      - name: Optimize clusters with the Apache Ambari web UI
        href: ../hdinsight-changing-configs-via-ambari.md
        maintainContext: true
      - name: Use Apache Ambari REST API
        href: ../hdinsight-hadoop-manage-ambari-rest-api.md
        maintainContext: true
    - name: Scale an HDInsight cluster
      href: ../hdinsight-scaling-best-practices.md
      maintainContext: true
    - name: Use external metadata stores
      href: ../hdinsight-use-external-metadata-stores.md
      maintainContext: true   
    - name: Manage logs for an HDInsight cluster
      href: ../hdinsight-log-management.md
      maintainContext: true
    - name: Add storage accounts
      href: ../hdinsight-hadoop-add-storage.md
      maintainContext: true
    - name: Upload data for Apache Hadoop jobs
      href: ../hdinsight-upload-data.md
      maintainContext: true
    - name: Multiple HDInsight clusters with Data Lake Store
      href: ../hdinsight-multiple-clusters-data-lake-store.md
      maintainContext: true
    - name: Cluster and service ports and URIs
      href: ../hdinsight-hadoop-port-settings-for-services.md
      maintainContext: true
    - name: Migrate to Resource Manager development tools
      href: ../hdinsight-hadoop-development-using-azure-resource-manager.md
      maintainContext: true
    - name: Availability and reliability
      href: ../hdinsight-high-availability-linux.md
      maintainContext: true
    - name: Upgrade HDInsight cluster to newer version
      href: ../hdinsight-upgrade-cluster.md
      maintainContext: true
    - name: OS patching for HDInsight cluster
      href: ../hdinsight-os-patching.md
      maintainContext: true
    - name: Migrate Hive workloads to HDInsight 4.0
      href: apache-hive-migrate-workloads.md
      maintainContext: true
  - name: Troubleshoot
    href: ../hdinsight-troubleshoot-guide.md
    maintainContext: true
    items:
    - name: Troubleshoot a slow or failing HDInsight cluster
      href: ../hdinsight-troubleshoot-failed-cluster.md
      maintainContext: true
    - name: Apache Hadoop HDFS troubleshooting
      href: ../hdinsight-troubleshoot-hdfs.md
      maintainContext: true
    - name: Apache HIVE troubleshooting
      href: ../hdinsight-troubleshoot-hive.md
      maintainContext: true
    - name: Apache Hadoop YARN troubleshooting
      href: ../hdinsight-troubleshoot-yarn.md
      maintainContext: true
    - name: Resources
      items:
      - name: Information about using HDInsight on Linux
        href: ../hdinsight-hadoop-linux-information.md
        maintainContext: true
      - name: Apache Hadoop memory and performance
        href: ../hdinsight-hadoop-stack-trace-error-messages.md
        maintainContext: true
      - name: Access Apache Hadoop YARN application logs on Linux
        href: ../hdinsight-hadoop-access-yarn-app-logs-linux.md
        maintainContext: true
      - name: Enable heap dumps for Apache Hadoop services
        href: ../hdinsight-hadoop-collect-debug-heap-dump-linux.md
        maintainContext: true
      - name: Understand and resolve WebHCat errors
        href: ../hdinsight-hadoop-templeton-webhcat-debug-errors.md
        maintainContext: true
      - name: Apache Hive settings fix Out of Memory error
        href: ../hdinsight-hadoop-hive-out-of-memory-error-oom.md
        maintainContext: true
      - name: Optimize Apache Hive queries
        href: ../hdinsight-hadoop-optimize-hive-query.md
        maintainContext: true
- name: Enterprise readiness
  items:
  - name: Enterprise security
    items:
    - name: Overview
      href: ../domain-joined/apache-domain-joined-introduction.md
      maintainContext: true
    - name: Plan for enterprise security
      href: ../domain-joined/apache-domain-joined-architecture.md
      maintainContext: true
    - name: Configure enterprise security in HDInsight
      href: ../domain-joined/apache-domain-joined-configure.md
      maintainContext: true
    - name: Configure enterprise security in HDInsight using Azure AD DS
      href: ../domain-joined/apache-domain-joined-configure-using-azure-adds.md
      maintainContext: true
    - name: Configure Apache Hive policies
      href: ../domain-joined/apache-domain-joined-run-hive.md
      maintainContext: true
    - name: Manage clusters with enterprise security
      href: ../domain-joined/apache-domain-joined-manage.md
      maintainContext: true
  - name: Securing data
    href: ../hdinsight-hadoop-create-linux-clusters-with-secure-transfer-storage.md
    maintainContext: true
  - name: Network access
    items:
    - name: HDInsight in Azure VNet
      href: ../hdinsight-extend-hadoop-virtual-network.md
      maintainContext: true
    - name: Connect HDInsight with on-premises network
      href: ../connect-on-premises-network.md
      maintainContext: true
  - name: Monitoring using Azure Monitor logs
    items:
    - name: Use Azure Monitor logs
      href: ../hdinsight-hadoop-oms-log-analytics-tutorial.md
      maintainContext: true
    - name: Use queries with Azure Monitor logs
      href: ../hdinsight-hadoop-oms-log-analytics-use-queries.md
      maintainContext: true
    - name: Monitor cluster performance
      href: ../hdinsight-key-scenarios-to-monitor.md
      maintainContext: true 
- name: Reference
  items:
  - name: Code samples
    href: https://azure.microsoft.com/resources/samples/?service=hdinsight
  - name: Azure PowerShell
    href: /powershell/module/az.hdinsight
  - name: SDK for .NET
    href: https://docs.microsoft.com/dotnet/api/overview/azure/hdinsight?view=azure-dotnet
  - name: SDK for Python
    href: https://docs.microsoft.com/python/api/overview/azure/hdinsight?view=azure-python
  - name: SDK for Java
    href: https://docs.microsoft.com/java/api/overview/azure/hdinsight?view=azure-java-stable
  - name: SDK for Go
    href: ../hdinsight-go-sdk-overview.md
  - name: .NET (Apache HBase)
    href: https://www.nuget.org/packages/Microsoft.HBase.Client/
  - name: REST
    href: /rest/api/hdinsight/
  - name: REST (Apache Spark)
    href: /rest/api/hdinsightspark/
  - name: Resource Manager template
    displayName: resource manager template, arm template, resource manager group
    href: /azure/templates/microsoft.hdinsight/allversions
- name: Resources
  items:
  - name: Release notes
    items:
    - name: Current release notes
      href: ../hdinsight-release-notes.md
      maintainContext: true
    - name: Archived release notes
      href: ../hdinsight-release-notes-archive.md
      maintainContext: true
    - name: Migrate to granular role-based access for cluster configurations
      href: ../hdinsight-migrate-granular-access-cluster-configurations.md
  - name: Azure Roadmap
    href: https://azure.microsoft.com/roadmap/?category=intelligence-analytics
  - name: Get help on the forum
    href: https://social.msdn.microsoft.com/forums/azure/en-US/home?forum=hdinsight
  - name: Learning path
    href: https://azure.microsoft.com/documentation/learning-paths/hdinsight-self-guided-hadoop-training/
  - name: Microsoft Professional Program for Big Data
    href: https://academy.microsoft.com/en-us/professional-program/big-data/
  - name: Pricing calculator
    href: https://azure.microsoft.com/pricing/calculator/
  - name: Windows tools for HDInsight
    href: ../hdinsight-hadoop-windows-tools.md
    maintainContext: true
>>>>>>> d61b0253
<|MERGE_RESOLUTION|>--- conflicted
+++ resolved
@@ -1,4 +1,3 @@
-<<<<<<< HEAD
 - name: Azure HDInsight Documentation
   href: /azure/hdinsight
 - name: Interactive Query on HDInsight
@@ -370,390 +369,6 @@
     - name: Archived release notes
       href: ../hdinsight-release-notes-archive.md
       maintainContext: true
-  - name: Changes to cluster configuration access
-    href: ../hdinsight-migrate-granular-access-cluster-configurations.md
-  - name: Azure Roadmap
-    href: https://azure.microsoft.com/roadmap/?category=intelligence-analytics
-  - name: Get help on the forum
-    href: https://social.msdn.microsoft.com/forums/azure/en-US/home?forum=hdinsight
-  - name: Learning path
-    href: https://azure.microsoft.com/documentation/learning-paths/hdinsight-self-guided-hadoop-training/
-  - name: Microsoft Professional Program for Big Data
-    href: https://academy.microsoft.com/en-us/professional-program/big-data/
-  - name: Pricing calculator
-    href: https://azure.microsoft.com/pricing/calculator/
-  - name: Windows tools for HDInsight
-    href: ../hdinsight-hadoop-windows-tools.md
-    maintainContext: true
-=======
-- name: Azure HDInsight Documentation
-  href: /azure/hdinsight
-- name: Interactive Query on HDInsight
-  items:
-  - name: Apache Hadoop components on HDInsight
-    href: ../hdinsight-component-versioning.md
-    maintainContext: true
-  - name: HDInsight 4.0
-    href: ../hdinsight-version-release.md
-    maintainContext: true
-- name: Get started
-  items:
-  - name: Start with Interactive Query
-    href: ./apache-interactive-query-get-started.md
-  - name: Install HDInsight apps
-    href: ../hdinsight-apps-install-applications.md
-    maintainContext: true
-  - name: Capacity planning
-    href: ../hdinsight-capacity-planning.md
-    maintainContext: true
-- name: How to
-  items:
-  - name: Use cluster storage
-    items:
-    - name: Using Azure Storage
-      href: ../hdinsight-hadoop-use-blob-storage.md
-      maintainContext: true
-    - name: Using Azure Data Lake Storage
-      href: ../hdinsight-hadoop-use-data-lake-store.md
-      maintainContext: true
-  - name: Use Apache Hadoop for interactive queries
-    items:
-    - name: Apache Hive with Hadoop
-      href: ../hadoop/hdinsight-use-hive.md
-      maintainContext: true
-      items:
-      - name: Use Apache Zeppelin
-        href: ../hdinsight-connect-hive-zeppelin.md
-        maintainContext: true
-      - name: Tools for Visual Studio
-        href: ../hadoop/apache-hadoop-visual-studio-tools-get-started.md
-        maintainContext: true
-      - name: Tools for VSCode
-        href: ../hdinsight-for-vscode.md
-        maintainContext: true
-      - name: Data Lake Tools with Hortonworks Sandbox
-        href: ../hdinsight-hadoop-emulator-visual-studio.md
-        maintainContext: true
-      - name: Use the Apache Hive View
-        href: ../hadoop/apache-hadoop-use-hive-ambari-view.md
-        maintainContext: true
-      - name: Use Apache Hive Beeline
-        href: ../hadoop/apache-hadoop-use-hive-beeline.md
-        maintainContext: true
-      - name: Use REST API
-        href: ../hadoop/apache-hadoop-use-hive-curl.md
-        maintainContext: true
-      - name: Use Azure PowerShell
-        href: ../hadoop/apache-hadoop-use-hive-powershell.md
-        maintainContext: true
-      - name: Use SDK for .NET
-        href: ../hadoop/apache-hadoop-use-hive-dotnet-sdk.md
-        maintainContext: true
-      - name: Use the HDInsight tools for Visual Studio
-        href: ../hadoop/apache-hadoop-use-hive-visual-studio.md
-        maintainContext: true
-    - name: Use a Java UDF with Apache Hive
-      href: ../hadoop/apache-hadoop-hive-java-udf.md
-      maintainContext: true
-    - name: Submit Apache Hadoop jobs
-      href: ../hadoop/submit-apache-hadoop-jobs-programmatically.md
-      maintainContext: true
-  - name: Develop
-    items:
-    - name: Use empty edge nodes
-      href: ../hdinsight-apps-use-edge-node.md
-      maintainContext: true
-    - name: Process and analyze JSON documents
-      href: ../hadoop/using-json-in-hive.md
-      maintainContext: true
-    - name: Use C# user-defined functions
-      href: ../hadoop/apache-hadoop-hive-pig-udf-dotnet-csharp.md
-      maintainContext: true
-    - name: Use Python with Apache Hive and Apache Pig
-      href: ../hadoop/python-udf-hdinsight.md
-      maintainContext: true
-    - name: Create non-interactive authentication .NET HDInsight applications
-      href: ../hdinsight-create-non-interactive-authentication-dotnet-applications.md
-      maintainContext: true
-  - name: Analyze big data
-    items:
-    - name: Analyze using Power Query
-      href: ../hadoop/apache-hadoop-connect-excel-power-query.md
-      maintainContext: true
-    - name: Connect Power BI to Interactive Query
-      href: ./apache-hadoop-connect-hive-power-bi-directquery.md
-    - name: Connect Power BI to Apache Hadoop
-      href: ../hadoop/apache-hadoop-connect-hive-power-bi.md
-      maintainContext: true
-    - name: Connect Excel to Apache Hadoop
-      href: ../hadoop/apache-hadoop-connect-excel-hive-odbc-driver.md
-      maintainContext: true
-    - name: Connect using the Apache Hive JDBC driver
-      href: ../hadoop/apache-hadoop-connect-hive-jdbc-driver.md
-      maintainContext: true
-    - name: Analyze stored tweets
-      href: ../hdinsight-analyze-twitter-data-linux.md
-      maintainContext: true
-    - name: Analyze flight delay data
-      href: ../hdinsight-analyze-flight-delay-data-linux.md
-      maintainContext: true
-  - name: Extend clusters
-    items:
-    - name: Customize clusters using Bootstrap
-      href: ../hdinsight-hadoop-customize-cluster-bootstrap.md
-      maintainContext: true
-    - name: Customize clusters using Script Action
-      href: ../hdinsight-hadoop-customize-cluster-linux.md
-      maintainContext: true
-    - name: Develop script actions
-      href: ../hdinsight-hadoop-script-actions-linux.md
-      maintainContext: true
-    - name: Add Apache Hive libraries
-      href: ../hdinsight-hadoop-add-hive-libraries.md
-      maintainContext: true
-    - name: Use Apache Zeppelin
-      href: ../hdinsight-apache-spark-zeppelin-notebook.md
-      maintainContext: true
-    - name: Use Grafana
-      href: ./hdinsight-grafana.md
-    - name: Build HDInsight applications
-      items:
-      - name: Install custom apps
-        href: ../hdinsight-apps-install-custom-applications.md
-        maintainContext: true
-      - name: Use REST to install apps
-        href: https://msdn.microsoft.com/library/mt706515.aspx
-      - name: Publish HDInsight apps to Azure Marketplace
-        href: ../hdinsight-apps-publish-applications.md
-        maintainContext: true
-  - name: Secure
-    items:
-    - name: Use SSH with HDInsight
-      href: ../hdinsight-hadoop-linux-use-ssh-unix.md
-      maintainContext: true
-    - name: Use SSH tunneling
-      href: ../hdinsight-linux-ambari-ssh-tunnel.md
-      maintainContext: true
-    - name: Restrict access to data
-      href: ../hdinsight-storage-sharedaccesssignature-permissions.md
-      maintainContext: true
-    - name: Authorize users for Apache Ambari Views
-      href: ../hdinsight-authorize-users-to-ambari.md
-      maintainContext: true
-  - name: Manage
-    items:
-    - name: Create HDInsight clusters
-      href: ../hdinsight-hadoop-provision-linux-clusters.md
-      maintainContext: true
-      items:
-      - name: Use the Azure portal
-        href: ../hdinsight-hadoop-create-linux-clusters-portal.md
-        maintainContext: true
-      - name: Use Azure Resource Manager templates
-        displayName: resource manager template, arm template, resource manager group
-        href: ../hdinsight-hadoop-create-linux-clusters-arm-templates.md
-        maintainContext: true
-      - name: Use SDK for .NET
-        href: https://docs.microsoft.com/dotnet/api/overview/azure/hdinsight?view=azure-dotnet#create-a-cluster
-      - name: Use SDK for Python
-        href: https://docs.microsoft.com/python/api/overview/azure/hdinsight?view=azure-python#create-a-cluster
-      - name: Use SDK for Java
-        href: https://docs.microsoft.com/java/api/overview/azure/hdinsight?view=azure-java-stable#create-a-cluster
-      - name: Use Azure PowerShell
-        href: ../hdinsight-hadoop-create-linux-clusters-azure-powershell.md
-        maintainContext: true
-      - name: Use cURL and the Azure REST API
-        href: ../hdinsight-hadoop-create-linux-clusters-curl-rest.md
-        maintainContext: true      
-      - name: Use the Azure Classic CLI
-        href: ../hdinsight-hadoop-create-linux-clusters-azure-cli.md
-        maintainContext: true
-      - name: Create on-demand clusters
-        href: ../hdinsight-hadoop-create-linux-clusters-adf.md
-        maintainContext: true
-    - name: Create on-demand clusters
-      href: ../hdinsight-hadoop-create-linux-clusters-adf.md
-      maintainContext: true
-    - name: Manage HDInsight clusters
-      href: ../hdinsight-administer-use-portal-linux.md
-      maintainContext: true
-      items:
-      - name: Use SDK for .NET
-        href: https://docs.microsoft.com/dotnet/api/overview/azure/hdinsight?view=azure-dotnet#management
-      - name: Use SDK for Python
-        href: https://docs.microsoft.com/python/api/overview/azure/hdinsight?view=azure-python
-      - name: Use SDK for Java
-        href: https://docs.microsoft.com/java/api/overview/azure/hdinsight?view=azure-java-stable
-      - name: Use SDK for Go (Preview)
-        href: https://docs.microsoft.com/azure/hdinsight/hdinsight-go-sdk-overview
-      - name: Use Azure PowerShell
-        href: ../hdinsight-administer-use-powershell.md
-        maintainContext: true
-      - name: Use the Azure Classic CLI
-        href: ../hdinsight-administer-use-command-line.md
-        maintainContext: true
-    - name: Manage clusters using the Apache Ambari web UI
-      href: ../hdinsight-hadoop-manage-ambari.md
-      maintainContext: true
-      items:
-      - name: Optimize clusters with the Apache Ambari web UI
-        href: ../hdinsight-changing-configs-via-ambari.md
-        maintainContext: true
-      - name: Use Apache Ambari REST API
-        href: ../hdinsight-hadoop-manage-ambari-rest-api.md
-        maintainContext: true
-    - name: Scale an HDInsight cluster
-      href: ../hdinsight-scaling-best-practices.md
-      maintainContext: true
-    - name: Use external metadata stores
-      href: ../hdinsight-use-external-metadata-stores.md
-      maintainContext: true   
-    - name: Manage logs for an HDInsight cluster
-      href: ../hdinsight-log-management.md
-      maintainContext: true
-    - name: Add storage accounts
-      href: ../hdinsight-hadoop-add-storage.md
-      maintainContext: true
-    - name: Upload data for Apache Hadoop jobs
-      href: ../hdinsight-upload-data.md
-      maintainContext: true
-    - name: Multiple HDInsight clusters with Data Lake Store
-      href: ../hdinsight-multiple-clusters-data-lake-store.md
-      maintainContext: true
-    - name: Cluster and service ports and URIs
-      href: ../hdinsight-hadoop-port-settings-for-services.md
-      maintainContext: true
-    - name: Migrate to Resource Manager development tools
-      href: ../hdinsight-hadoop-development-using-azure-resource-manager.md
-      maintainContext: true
-    - name: Availability and reliability
-      href: ../hdinsight-high-availability-linux.md
-      maintainContext: true
-    - name: Upgrade HDInsight cluster to newer version
-      href: ../hdinsight-upgrade-cluster.md
-      maintainContext: true
-    - name: OS patching for HDInsight cluster
-      href: ../hdinsight-os-patching.md
-      maintainContext: true
-    - name: Migrate Hive workloads to HDInsight 4.0
-      href: apache-hive-migrate-workloads.md
-      maintainContext: true
-  - name: Troubleshoot
-    href: ../hdinsight-troubleshoot-guide.md
-    maintainContext: true
-    items:
-    - name: Troubleshoot a slow or failing HDInsight cluster
-      href: ../hdinsight-troubleshoot-failed-cluster.md
-      maintainContext: true
-    - name: Apache Hadoop HDFS troubleshooting
-      href: ../hdinsight-troubleshoot-hdfs.md
-      maintainContext: true
-    - name: Apache HIVE troubleshooting
-      href: ../hdinsight-troubleshoot-hive.md
-      maintainContext: true
-    - name: Apache Hadoop YARN troubleshooting
-      href: ../hdinsight-troubleshoot-yarn.md
-      maintainContext: true
-    - name: Resources
-      items:
-      - name: Information about using HDInsight on Linux
-        href: ../hdinsight-hadoop-linux-information.md
-        maintainContext: true
-      - name: Apache Hadoop memory and performance
-        href: ../hdinsight-hadoop-stack-trace-error-messages.md
-        maintainContext: true
-      - name: Access Apache Hadoop YARN application logs on Linux
-        href: ../hdinsight-hadoop-access-yarn-app-logs-linux.md
-        maintainContext: true
-      - name: Enable heap dumps for Apache Hadoop services
-        href: ../hdinsight-hadoop-collect-debug-heap-dump-linux.md
-        maintainContext: true
-      - name: Understand and resolve WebHCat errors
-        href: ../hdinsight-hadoop-templeton-webhcat-debug-errors.md
-        maintainContext: true
-      - name: Apache Hive settings fix Out of Memory error
-        href: ../hdinsight-hadoop-hive-out-of-memory-error-oom.md
-        maintainContext: true
-      - name: Optimize Apache Hive queries
-        href: ../hdinsight-hadoop-optimize-hive-query.md
-        maintainContext: true
-- name: Enterprise readiness
-  items:
-  - name: Enterprise security
-    items:
-    - name: Overview
-      href: ../domain-joined/apache-domain-joined-introduction.md
-      maintainContext: true
-    - name: Plan for enterprise security
-      href: ../domain-joined/apache-domain-joined-architecture.md
-      maintainContext: true
-    - name: Configure enterprise security in HDInsight
-      href: ../domain-joined/apache-domain-joined-configure.md
-      maintainContext: true
-    - name: Configure enterprise security in HDInsight using Azure AD DS
-      href: ../domain-joined/apache-domain-joined-configure-using-azure-adds.md
-      maintainContext: true
-    - name: Configure Apache Hive policies
-      href: ../domain-joined/apache-domain-joined-run-hive.md
-      maintainContext: true
-    - name: Manage clusters with enterprise security
-      href: ../domain-joined/apache-domain-joined-manage.md
-      maintainContext: true
-  - name: Securing data
-    href: ../hdinsight-hadoop-create-linux-clusters-with-secure-transfer-storage.md
-    maintainContext: true
-  - name: Network access
-    items:
-    - name: HDInsight in Azure VNet
-      href: ../hdinsight-extend-hadoop-virtual-network.md
-      maintainContext: true
-    - name: Connect HDInsight with on-premises network
-      href: ../connect-on-premises-network.md
-      maintainContext: true
-  - name: Monitoring using Azure Monitor logs
-    items:
-    - name: Use Azure Monitor logs
-      href: ../hdinsight-hadoop-oms-log-analytics-tutorial.md
-      maintainContext: true
-    - name: Use queries with Azure Monitor logs
-      href: ../hdinsight-hadoop-oms-log-analytics-use-queries.md
-      maintainContext: true
-    - name: Monitor cluster performance
-      href: ../hdinsight-key-scenarios-to-monitor.md
-      maintainContext: true 
-- name: Reference
-  items:
-  - name: Code samples
-    href: https://azure.microsoft.com/resources/samples/?service=hdinsight
-  - name: Azure PowerShell
-    href: /powershell/module/az.hdinsight
-  - name: SDK for .NET
-    href: https://docs.microsoft.com/dotnet/api/overview/azure/hdinsight?view=azure-dotnet
-  - name: SDK for Python
-    href: https://docs.microsoft.com/python/api/overview/azure/hdinsight?view=azure-python
-  - name: SDK for Java
-    href: https://docs.microsoft.com/java/api/overview/azure/hdinsight?view=azure-java-stable
-  - name: SDK for Go
-    href: ../hdinsight-go-sdk-overview.md
-  - name: .NET (Apache HBase)
-    href: https://www.nuget.org/packages/Microsoft.HBase.Client/
-  - name: REST
-    href: /rest/api/hdinsight/
-  - name: REST (Apache Spark)
-    href: /rest/api/hdinsightspark/
-  - name: Resource Manager template
-    displayName: resource manager template, arm template, resource manager group
-    href: /azure/templates/microsoft.hdinsight/allversions
-- name: Resources
-  items:
-  - name: Release notes
-    items:
-    - name: Current release notes
-      href: ../hdinsight-release-notes.md
-      maintainContext: true
-    - name: Archived release notes
-      href: ../hdinsight-release-notes-archive.md
-      maintainContext: true
     - name: Migrate to granular role-based access for cluster configurations
       href: ../hdinsight-migrate-granular-access-cluster-configurations.md
   - name: Azure Roadmap
@@ -768,5 +383,4 @@
     href: https://azure.microsoft.com/pricing/calculator/
   - name: Windows tools for HDInsight
     href: ../hdinsight-hadoop-windows-tools.md
-    maintainContext: true
->>>>>>> d61b0253
+    maintainContext: true