---
title: Migrate to granular role-based access for cluster configurations - Azure HDInsight
description: Learn about the changes required as part of the migration to granular role-based access for HDInsight cluster configurations.
author: tylerfox
ms.author: tyfox
ms.reviewer: jasonh
ms.service: hdinsight
ms.topic: conceptual
ms.date: 04/19/2019
---
    
# Migrate to granular role-based access for cluster configurations

We are introducing some important changes to support more fine-grained role-based access to obtain sensitive information. As part of these changes, some **action may be required** if you are using one of the [affected entities/scenarios](#am-i-affected-by-these-changes).

## What is changing?

Previously, secrets could be obtained via the HDInsight API by cluster users
possessing the Owner, Contributor, or Reader [RBAC
roles](https://docs.microsoft.com/azure/role-based-access-control/rbac-and-directory-admin-roles).
Going forward, these secrets will no longer be accessible to users with the
Reader role. We are also introducing a new ‘HDInisght Cluster Operator’ Role
<<<<<<< HEAD
that is be able to retrieve secrets without being granted the administrative
=======
that will be able to retrieve secrets without being granted the administrative
>>>>>>> 019e65b5
permissions of Contributor or Owner. To summarize:

| Role                                  | Previously                                                                                       | Going Forward       |
|---------------------------------------|--------------------------------------------------------------------------------------------------|-----------|
| Reader                                | - Read access, including secrets                                                                   | - Read access, **excluding** secrets |           |   |   |
| HDInsight Cluster Operator<br>(New Role) | N/A                                                                                              | - Read/write access, including secrets         |   |   |
| Contributor                           | - Read/write access, including secrets<br>- Create and manage all of types of Azure resources.     | No change |
| Owner                                 | - Read/write access including secrets<br>- Full access to all resources<br>- Delegate access to others | No change |

For information on how to add the HDInsight Cluster Operator role assignment to a user to grant them read/write access to cluster secrets, see the below section, [Add the HDInsight Cluster Operator role assignment to a user](#add-the-hdinsight-cluster-operator-role-assignment-to-a-user).

## Am I affected by these changes?

The following entities and scenarios are affected:

- [API](#api): Users using the `/configurations` or `/configurations/{configurationName}` endpoints.
- [Azure HDInsight Tools for Visual Studio Code](#azure-hdinsight-tools-for-visual-studio-code) version 1.1.1 or below.
<<<<<<< HEAD
- [Azure Toolkit for IntelliJ](#azure-toolkit-for-intellij) version 3.21.0 or below.
- [Azure Toolkit for Eclipse](#azure-toolkit-for-eclipse) 2019-03-29 release or older.
=======
- [Azure Toolkit for IntelliJ](#azure-toolkit-for-intellij) version 3.20.0 or below.
>>>>>>> 019e65b5
- [SDK for .NET](#sdk-for-net)
    - [versions 1.x or 2.x](#versions-1x-and-2x): Users using the `GetClusterConfigurations`, `GetConnectivitySettings`, `ConfigureHttpSettings`, `EnableHttp` or `DisableHttp` methods from the ConfigurationsOperationsExtensions class.
    - [versions 3.x and up](#versions-3x-and-up): Users using the `Get`, `Update`, `EnableHttp`, or `DisableHttp` methods from the `ConfigurationsOperationsExtensions` class.
- [SDK for Python](#sdk-for-python): Users using the `get` or `update` methods from the `ConfigurationsOperations` class.
- [SDK for Java](#sdk-for-java): Users using the `update` or `get` methods from the `ConfigurationsInner` class.
- [SDK for Go](#sdk-for-go): Users using the `Get` or `Update` methods from the `ConfigurationsClient` struct.

See the below sections (or use the above links) to see the migration steps for your scenario.

### API

The following APIs will be changed or deprecated:

- [**GET /configurations/{configurationName}**](https://docs.microsoft.com/rest/api/hdinsight/hdinsight-cluster#get-configuration) (sensitive information removed)
<<<<<<< HEAD
https:\//management.azure.com/subscriptions/{subscriptionId}/resourceGroups/{resourceGroupName}/providers/Microsoft.HDInsight/clusters/{clusterName}/configurations/{configurationName}?api-version={api-version}
    - Previously used to obtain individual configuration types (including secrets).
    - This API call will now return individual configuration types with secrets omitted. To obtain all configurations, including secrets, use the new POST /configurations call. To obtain just gateway settings, use the new POST /getGatewaySettings call.
- [**GET /configurations**](https://docs.microsoft.com/rest/api/hdinsight/hdinsight-cluster#get-configurations) (deprecated)
https:\//management.azure.com/subscriptions/{subscriptionId}/resourceGroups/{resourceGroupName}/providers/Microsoft.HDInsight/clusters/{clusterName}/configurations?api-version={api-version}
    - Previously used to obtain all configurations (including secrets)
    - This API call will no longer be supported. To obtain all configurations going forward, use the new POST /configurations call. To obtain configurations with sensitive parameters omitted, use the GET /configurations/{configurationName} call.
- [**POST /configurations/{configurationName}**](https://docs.microsoft.com/rest/api/hdinsight/hdinsight-cluster#change-connectivity-settings) (deprecated)
https:\//management.azure.com/subscriptions/{subscriptionId}/resourceGroups/{resourceGroupName}/providers/Microsoft.HDInsight/clusters/{clusterName}/configurations/{configurationName}?api-version={api-version}
=======
    - Previously used to obtain individual configuration types (including secrets).
    - This API call will now return individual configuration types with secrets omitted. To obtain all configurations, including secrets, use the new POST /configurations call. To obtain just gateway settings, use the new POST /getGatewaySettings call.
- [**GET /configurations**](https://docs.microsoft.com/rest/api/hdinsight/hdinsight-cluster#get-configurations) (deprecated)
    - Previously used to obtain all configurations (including secrets)
    - This API call will no longer be supported. To obtain all configurations going forward, use the new POST /configurations call. To obtain configurations with sensitive parameters omitted, use the GET /configurations/{configurationName} call.
- [**POST /configurations/{configurationName}**](https://docs.microsoft.com/rest/api/hdinsight/hdinsight-cluster#change-connectivity-settings) (deprecated)
>>>>>>> 019e65b5
    - Previously used to update gateway credentials.
    - This API call will be deprecated and no longer supported. Use the new POST /updateGatewaySettings instead.

The following replacement APIs have been added:</span>

<<<<<<< HEAD
- **POST /configurations**
https:\//management.azure.com/subscriptions/{subscriptionId}/resourceGroups/{resourceGroupName}/providers/Microsoft.HDInsight/clusters/{clusterName}/configurations?api-version={api-version}
    - Use this API to obtain all configurations, including secrets.
- **POST /getGatewaySettings**
https:\//management.azure.com/subscriptions/{subscriptionId}/resourceGroups/{resourceGroupName}/providers/Microsoft.HDInsight/clusters/{clusterName}/getGatewaySettings?api-version={api-version}
    - Use this API to obtain gateway settings.
- **POST /updateGatewaySettings**
https:\//management.azure.com/subscriptions/{subscriptionId}/resourceGroups/{resourceGroupName}/providers/Microsoft.HDInsight/clusters/{clusterName}/updateGatewaySettings?api-version={api-version}
=======
- [**POST /configurations**](https://docs.microsoft.com/rest/api/hdinsight/hdinsight-cluster#list-configurations)
    - Use this API to obtain all configurations, including secrets.
- [**POST /getGatewaySettings**](https://docs.microsoft.com/rest/api/hdinsight/hdinsight-cluster#get-gateway-settings)
    - Use this API to obtain gateway settings.
- [**POST /updateGatewaySettings**](https://docs.microsoft.com/rest/api/hdinsight/hdinsight-cluster#update-gateway-settings)
>>>>>>> 019e65b5
    - Use this API to update gateway settings (username and/or password).

### Azure HDInsight Tools for Visual Studio Code

<<<<<<< HEAD
If you are using version 1.1.1 or below, please update to the [latest version of Azure HDInsight Tools for Visual Studio Code](https://marketplace.visualstudio.com/items?itemName=mshdinsight.azure-hdinsight&ssr=false) to avoid interruptions.

### Azure Toolkit for IntelliJ

If you are using version 3.21.0 or below, please update to the [latest version of the Azure Toolkit for IntelliJ plugin](https://plugins.jetbrains.com/plugin/8053-azure-toolkit-for-intellij) to avoid interruptions.

### Azure Toolkit for Eclipse

If you are using the 2019-03-29 release or older, please update to the latest version of Azure Toolkit for Eclipse to avoid interruptions.
=======
If you are using version 1.1.1 or below, update to the [latest version of Azure HDInsight Tools for Visual Studio Code](https://marketplace.visualstudio.com/items?itemName=mshdinsight.azure-hdinsight&ssr=false) to avoid interruptions.

### Azure Toolkit for IntelliJ

If you are using version 3.20.0 or below, update to the [latest version of the Azure Toolkit for IntelliJ plugin](https://plugins.jetbrains.com/plugin/8053-azure-toolkit-for-intellij) to avoid interruptions.
>>>>>>> 019e65b5

### SDK for .NET

#### Versions 1.x and 2.x

Update to [version 2.1.0](https://www.nuget.org/packages/Microsoft.Azure.Management.HDInsight/2.1.0) of the HDInsight SDK for .NET. Minimal code modifications may be required if you are using a method affected by these changes:

- `ClusterOperationsExtensions.GetClusterConfigurations` will **no longer return sensitive parameters** like storage keys (core-site) or HTTP credentials (gateway).
    - To retrieve all configurations, including sensitive parameters, use `ClusterOperationsExtensions.ListConfigurations` going forward.  Note that users with the 'Reader' role will not be able to use this method. This allows for granular control over which users can access sensitive information for a cluster.
    - To retrieve just HTTP gateway credentials, use `ClusterOperationsExtensions.GetGatewaySettings`.

- `ClusterOperationsExtensions.GetConnectivitySettings` is now deprecated and has been replaced by `ClusterOperationsExtensions.GetGatewaySettings`.

- `ClusterOperationsExtensions.ConfigureHttpSettings` is now deprecated and has been replaced by `ClusterOperationsExtensions.UpdateGatewaySettings`.

- `ConfigurationsOperationsExtensions.EnableHttp` and `DisableHttp` are now deprecated. HTTP is now always enabled, so these methods are no longer needed.

#### Versions 3.x and up

Update to [version 5.0.0](https://www.nuget.org/packages/Microsoft.Azure.Management.HDInsight/5.0.0) or later of the HDInsight SDK for .NET. Minimal code modifications may be required if you are using a method affected by these changes:

- [`ConfigurationOperationsExtensions.Get`](https://docs.microsoft.com/dotnet/api/microsoft.azure.management.hdinsight.configurationsoperationsextensions.get?view=azure-dotnet) will **no longer return sensitive parameters** like storage keys (core-site) or HTTP credentials (gateway).
    - To retrieve all configurations, including sensitive parameters, use [`ConfigurationOperationsExtensions.List`](https://docs.microsoft.com/dotnet/api/microsoft.azure.management.hdinsight.configurationsoperationsextensions.list?view=azure-dotnet) going forward.  Note that users with the 'Reader' role will not be able to use this method. This allows for granular control over which users can access sensitive information for a cluster. 
    - To retrieve just HTTP gateway credentials, use [`ClusterOperationsExtensions.GetGatewaySettings`](https://docs.microsoft.com/dotnet/api/microsoft.azure.management.hdinsight.clustersoperationsextensions.getgatewaysettings?view=azure-dotnet). 
- [`ConfigurationsOperationsExtensions.Update`](https://docs.microsoft.com/dotnet/api/microsoft.azure.management.hdinsight.configurationsoperationsextensions.update?view=azure-dotnet) is now deprecated and has been replaced by [`ClusterOperationsExtensions.UpdateGatewaySettings`](https://docs.microsoft.com/dotnet/api/microsoft.azure.management.hdinsight.clustersoperationsextensions.updategatewaysettings?view=azure-dotnet). 
- [`ConfigurationsOperationsExtensions.EnableHttp`](https://docs.microsoft.com/dotnet/api/microsoft.azure.management.hdinsight.configurationsoperationsextensions.enablehttp?view=azure-dotnet) and [`DisableHttp`](https://docs.microsoft.com/dotnet/api/microsoft.azure.management.hdinsight.configurationsoperationsextensions.disablehttp?view=azure-dotnet) are now deprecated. HTTP is now always enabled, so these methods are no longer needed.

### SDK for Python

Update to [version 1.0.0](https://pypi.org/project/azure-mgmt-hdinsight/1.0.0/) or later of the HDInsight SDK for Python. Minimal code modifications may be required if you are using a method affected by these changes:

- [`ConfigurationsOperations.get`](https://docs.microsoft.com/python/api/azure-mgmt-hdinsight/azure.mgmt.hdinsight.operations.configurations_operations.configurationsoperations?view=azure-python#get-resource-group-name--cluster-name--configuration-name--custom-headers-none--raw-false----operation-config-) will **no longer return sensitive parameters** like storage keys (core-site) or HTTP credentials (gateway).
    - To retrieve all configurations, including sensitive parameters, use [`ConfigurationsOperations.list`](https://docs.microsoft.com/python/api/azure-mgmt-hdinsight/azure.mgmt.hdinsight.operations.configurations_operations.configurationsoperations?view=azure-python#list-resource-group-name--cluster-name--custom-headers-none--raw-false----operation-config-) going forward.  Note that users with the 'Reader' role will not be able to use this method. This allows for granular control over which users can access sensitive information for a cluster. 
    - To retrieve just HTTP gateway credentials, use [`ConfigurationsOperations.get_gateway_settings`](https://docs.microsoft.com/python/api/azure-mgmt-hdinsight/azure.mgmt.hdinsight.operations.clusters_operations.clustersoperations?view=azure-python#get-gateway-settings-resource-group-name--cluster-name--custom-headers-none--raw-false----operation-config-).
- [`ConfigurationsOperations.update`](https://docs.microsoft.com/python/api/azure-mgmt-hdinsight/azure.mgmt.hdinsight.operations.clusters_operations.clustersoperations?view=azure-python#update-resource-group-name--cluster-name--tags-none--custom-headers-none--raw-false----operation-config-) is now deprecated and has been replaced by [`ClusterOperationsExtensions.update_gateway_settings`](https://docs.microsoft.com/python/api/azure-mgmt-hdinsight/azure.mgmt.hdinsight.operations.clusters_operations.clustersoperations?view=azure-python#update-gateway-settings-resource-group-name--cluster-name--parameters--custom-headers-none--raw-false--polling-true----operation-config-).

### SDK For Java

Update to [version 1.0.0](https://search.maven.org/artifact/com.microsoft.azure.hdinsight.v2018_06_01_preview/azure-mgmt-hdinsight/) or later of the HDInsight SDK for Java. Minimal code modifications may be required if you are using a method affected by these changes:

- [`ConfigurationsInner.get`](https://docs.microsoft.com/java/api/com.microsoft.azure.management.hdinsight.v2018__06__01__preview.implementation._configurations_inner.get) will **no longer return sensitive parameters** like storage keys (core-site) or HTTP credentials (gateway).
    - To retrieve all configurations, including sensitive parameters, use [`ConfigurationsInner.list`](https://docs.microsoft.com/java/api/com.microsoft.azure.management.hdinsight.v2018_06_01_preview.implementation.configurationsinner.list?view=azure-java-stable) going forward.  Note that users with the 'Reader' role will not be able to use this method. This allows for granular control over which users can access sensitive information for a cluster. 
    - To retrieve just HTTP gateway credentials, use [`ConfigurationsOperations.get_gateway_settings`](https://docs.microsoft.com/java/api/com.microsoft.azure.management.hdinsight.v2018_06_01_preview.implementation.clustersinner.getgatewaysettings?view=azure-java-stable).
- [`ConfigurationsInner.update`](https://docs.microsoft.com/java/api/com.microsoft.azure.management.hdinsight.v2018__06__01__preview.implementation._configurations_inner.update) is now deprecated and has been replaced by [`ClusterOperationsExtensions.update_gateway_settings`](https://docs.microsoft.com/java/api/com.microsoft.azure.management.hdinsight.v2018_06_01_preview.implementation.clustersinner.updategatewaysettings?view=azure-java-stable).

### SDK For Go

Update to [version 27.1.0](https://github.com/Azure/azure-sdk-for-go/tree/master/services/preview/hdinsight/mgmt/2018-06-01-preview/hdinsight) or later of the HDInsight SDK for Go. Minimal code modifications may be required if you are using a method affected by these changes:

- [`ConfigurationsClient.get`](https://godoc.org/github.com/Azure/azure-sdk-for-go/services/preview/hdinsight/mgmt/2018-06-01-preview/hdinsight#ConfigurationsClient.Get) will **no longer return sensitive parameters** like storage keys (core-site) or HTTP credentials (gateway).
    - To retrieve all configurations, including sensitive parameters, use [`ConfigurationsClient.list`](https://godoc.org/github.com/Azure/azure-sdk-for-go/services/preview/hdinsight/mgmt/2018-06-01-preview/hdinsight#ConfigurationsClient.List) going forward.  Note that users with the 'Reader' role will not be able to use this method. This allows for granular control over which users can access sensitive information for a cluster. 
    - To retrieve just HTTP gateway credentials, use [`ClustersClient.get_gateway_settings`](https://godoc.org/github.com/Azure/azure-sdk-for-go/services/preview/hdinsight/mgmt/2018-06-01-preview/hdinsight#ClustersClient.GetGatewaySettings).
- [`ConfigurationsClient.update`](https://godoc.org/github.com/Azure/azure-sdk-for-go/services/preview/hdinsight/mgmt/2018-06-01-preview/hdinsight#ConfigurationsClient.Update) is now deprecated and has been replaced by [`ClustersClient.update_gateway_settings`](https://godoc.org/github.com/Azure/azure-sdk-for-go/services/preview/hdinsight/mgmt/2018-06-01-preview/hdinsight#ClustersClient.UpdateGatewaySettings).

## Add the HDInsight Cluster Operator role assignment to a user

<<<<<<< HEAD
A user with the [Contributor](https://docs.microsoft.com/azure/role-based-access-control/built-in-roles#contributor) or [Owner](https://docs.microsoft.com/azure/role-based-access-control/built-in-roles#owner) role can assign the HDInsight Cluster Operator role to users that you would want to have read/write access to sensitive HDInsight cluster configuration vlues (such as cluster gateway credentials and storage account keys).
=======
A user with the [Contributor](https://docs.microsoft.com/azure/role-based-access-control/built-in-roles#contributor) or [Owner](https://docs.microsoft.com/azure/role-based-access-control/built-in-roles#owner) role can assign the HDInsight Cluster Operator role to users that you would want to have read/write access to sensitive HDInsight cluster configuration values (such as cluster gateway credentials and storage account keys).
>>>>>>> 019e65b5

### Using the Azure CLI

The simplest way to add this role assignment is by using the following command in Azure CLI:

```azurecli-interactive
az role assignment create --role "HDInsight Cluster Operator" --assignee user@domain.com
```

> [!NOTE]
> This command must be run by a user with the Contributor or Owner roles, as only they can grant these permissions. The `--assignee` is the email address of the user to whom you want to assign the HDInsight Cluster Operator role.

The above command grants this role at the subscription level. To instead just grant this role at the resource group level, you can modify the command like so:

```azurecli-interactive
az role assignment create --role "HDInsight Cluster Operator" --assignee user@domain.com -g <ResourceGroupName>
```

### Using the Azure portal

You can alternatively use the Azure portal to add the HDInsight Cluster Operator role assignment to a user. See the documentation, [Manage access to Azure resources using RBAC and the Azure portal - Add a role assignment](https://docs.microsoft.com/azure/role-based-access-control/role-assignments-portal#add-a-role-assignment).<|MERGE_RESOLUTION|>--- conflicted
+++ resolved
@@ -20,11 +20,7 @@
 roles](https://docs.microsoft.com/azure/role-based-access-control/rbac-and-directory-admin-roles).
 Going forward, these secrets will no longer be accessible to users with the
 Reader role. We are also introducing a new ‘HDInisght Cluster Operator’ Role
-<<<<<<< HEAD
-that is be able to retrieve secrets without being granted the administrative
-=======
 that will be able to retrieve secrets without being granted the administrative
->>>>>>> 019e65b5
 permissions of Contributor or Owner. To summarize:
 
 | Role                                  | Previously                                                                                       | Going Forward       |
@@ -42,12 +38,7 @@
 
 - [API](#api): Users using the `/configurations` or `/configurations/{configurationName}` endpoints.
 - [Azure HDInsight Tools for Visual Studio Code](#azure-hdinsight-tools-for-visual-studio-code) version 1.1.1 or below.
-<<<<<<< HEAD
-- [Azure Toolkit for IntelliJ](#azure-toolkit-for-intellij) version 3.21.0 or below.
-- [Azure Toolkit for Eclipse](#azure-toolkit-for-eclipse) 2019-03-29 release or older.
-=======
 - [Azure Toolkit for IntelliJ](#azure-toolkit-for-intellij) version 3.20.0 or below.
->>>>>>> 019e65b5
 - [SDK for .NET](#sdk-for-net)
     - [versions 1.x or 2.x](#versions-1x-and-2x): Users using the `GetClusterConfigurations`, `GetConnectivitySettings`, `ConfigureHttpSettings`, `EnableHttp` or `DisableHttp` methods from the ConfigurationsOperationsExtensions class.
     - [versions 3.x and up](#versions-3x-and-up): Users using the `Get`, `Update`, `EnableHttp`, or `DisableHttp` methods from the `ConfigurationsOperationsExtensions` class.
@@ -62,66 +53,31 @@
 The following APIs will be changed or deprecated:
 
 - [**GET /configurations/{configurationName}**](https://docs.microsoft.com/rest/api/hdinsight/hdinsight-cluster#get-configuration) (sensitive information removed)
-<<<<<<< HEAD
-https:\//management.azure.com/subscriptions/{subscriptionId}/resourceGroups/{resourceGroupName}/providers/Microsoft.HDInsight/clusters/{clusterName}/configurations/{configurationName}?api-version={api-version}
-    - Previously used to obtain individual configuration types (including secrets).
-    - This API call will now return individual configuration types with secrets omitted. To obtain all configurations, including secrets, use the new POST /configurations call. To obtain just gateway settings, use the new POST /getGatewaySettings call.
-- [**GET /configurations**](https://docs.microsoft.com/rest/api/hdinsight/hdinsight-cluster#get-configurations) (deprecated)
-https:\//management.azure.com/subscriptions/{subscriptionId}/resourceGroups/{resourceGroupName}/providers/Microsoft.HDInsight/clusters/{clusterName}/configurations?api-version={api-version}
-    - Previously used to obtain all configurations (including secrets)
-    - This API call will no longer be supported. To obtain all configurations going forward, use the new POST /configurations call. To obtain configurations with sensitive parameters omitted, use the GET /configurations/{configurationName} call.
-- [**POST /configurations/{configurationName}**](https://docs.microsoft.com/rest/api/hdinsight/hdinsight-cluster#change-connectivity-settings) (deprecated)
-https:\//management.azure.com/subscriptions/{subscriptionId}/resourceGroups/{resourceGroupName}/providers/Microsoft.HDInsight/clusters/{clusterName}/configurations/{configurationName}?api-version={api-version}
-=======
     - Previously used to obtain individual configuration types (including secrets).
     - This API call will now return individual configuration types with secrets omitted. To obtain all configurations, including secrets, use the new POST /configurations call. To obtain just gateway settings, use the new POST /getGatewaySettings call.
 - [**GET /configurations**](https://docs.microsoft.com/rest/api/hdinsight/hdinsight-cluster#get-configurations) (deprecated)
     - Previously used to obtain all configurations (including secrets)
     - This API call will no longer be supported. To obtain all configurations going forward, use the new POST /configurations call. To obtain configurations with sensitive parameters omitted, use the GET /configurations/{configurationName} call.
 - [**POST /configurations/{configurationName}**](https://docs.microsoft.com/rest/api/hdinsight/hdinsight-cluster#change-connectivity-settings) (deprecated)
->>>>>>> 019e65b5
     - Previously used to update gateway credentials.
     - This API call will be deprecated and no longer supported. Use the new POST /updateGatewaySettings instead.
 
 The following replacement APIs have been added:</span>
 
-<<<<<<< HEAD
-- **POST /configurations**
-https:\//management.azure.com/subscriptions/{subscriptionId}/resourceGroups/{resourceGroupName}/providers/Microsoft.HDInsight/clusters/{clusterName}/configurations?api-version={api-version}
-    - Use this API to obtain all configurations, including secrets.
-- **POST /getGatewaySettings**
-https:\//management.azure.com/subscriptions/{subscriptionId}/resourceGroups/{resourceGroupName}/providers/Microsoft.HDInsight/clusters/{clusterName}/getGatewaySettings?api-version={api-version}
-    - Use this API to obtain gateway settings.
-- **POST /updateGatewaySettings**
-https:\//management.azure.com/subscriptions/{subscriptionId}/resourceGroups/{resourceGroupName}/providers/Microsoft.HDInsight/clusters/{clusterName}/updateGatewaySettings?api-version={api-version}
-=======
 - [**POST /configurations**](https://docs.microsoft.com/rest/api/hdinsight/hdinsight-cluster#list-configurations)
     - Use this API to obtain all configurations, including secrets.
 - [**POST /getGatewaySettings**](https://docs.microsoft.com/rest/api/hdinsight/hdinsight-cluster#get-gateway-settings)
     - Use this API to obtain gateway settings.
 - [**POST /updateGatewaySettings**](https://docs.microsoft.com/rest/api/hdinsight/hdinsight-cluster#update-gateway-settings)
->>>>>>> 019e65b5
     - Use this API to update gateway settings (username and/or password).
 
 ### Azure HDInsight Tools for Visual Studio Code
 
-<<<<<<< HEAD
-If you are using version 1.1.1 or below, please update to the [latest version of Azure HDInsight Tools for Visual Studio Code](https://marketplace.visualstudio.com/items?itemName=mshdinsight.azure-hdinsight&ssr=false) to avoid interruptions.
-
-### Azure Toolkit for IntelliJ
-
-If you are using version 3.21.0 or below, please update to the [latest version of the Azure Toolkit for IntelliJ plugin](https://plugins.jetbrains.com/plugin/8053-azure-toolkit-for-intellij) to avoid interruptions.
-
-### Azure Toolkit for Eclipse
-
-If you are using the 2019-03-29 release or older, please update to the latest version of Azure Toolkit for Eclipse to avoid interruptions.
-=======
 If you are using version 1.1.1 or below, update to the [latest version of Azure HDInsight Tools for Visual Studio Code](https://marketplace.visualstudio.com/items?itemName=mshdinsight.azure-hdinsight&ssr=false) to avoid interruptions.
 
 ### Azure Toolkit for IntelliJ
 
 If you are using version 3.20.0 or below, update to the [latest version of the Azure Toolkit for IntelliJ plugin](https://plugins.jetbrains.com/plugin/8053-azure-toolkit-for-intellij) to avoid interruptions.
->>>>>>> 019e65b5
 
 ### SDK for .NET
 
@@ -178,11 +134,7 @@
 
 ## Add the HDInsight Cluster Operator role assignment to a user
 
-<<<<<<< HEAD
-A user with the [Contributor](https://docs.microsoft.com/azure/role-based-access-control/built-in-roles#contributor) or [Owner](https://docs.microsoft.com/azure/role-based-access-control/built-in-roles#owner) role can assign the HDInsight Cluster Operator role to users that you would want to have read/write access to sensitive HDInsight cluster configuration vlues (such as cluster gateway credentials and storage account keys).
-=======
 A user with the [Contributor](https://docs.microsoft.com/azure/role-based-access-control/built-in-roles#contributor) or [Owner](https://docs.microsoft.com/azure/role-based-access-control/built-in-roles#owner) role can assign the HDInsight Cluster Operator role to users that you would want to have read/write access to sensitive HDInsight cluster configuration values (such as cluster gateway credentials and storage account keys).
->>>>>>> 019e65b5
 
 ### Using the Azure CLI
 
