---
<<<<<<< HEAD
title: Create Apache Hadoop clusters using the Azure classic CLI - Azure HDInsight
description: Learn how to create HDInsight clusters using the cross-platform Azure classic CLI.
=======
title: Create Apache Hadoop clusters using the Azure CLI - Azure HDInsight
description: Learn how to create HDInsight clusters using the cross-platform Azure CLI.
>>>>>>> 6a383dfd
author: hrasheed-msft
ms.reviewer: jasonh

ms.service: hdinsight
ms.custom: hdinsightactive
ms.topic: conceptual
ms.date: 05/10/2019
ms.author: hrasheed
---

# Create HDInsight clusters using the Azure CLI

[!INCLUDE [selector](../../includes/hdinsight-create-linux-cluster-selector.md)]

The steps in this document walk-through creating a HDInsight 3.6 cluster using the Azure CLI.

[!INCLUDE [delete-cluster-warning](../../includes/hdinsight-delete-cluster-warning.md)]

If you don't have an Azure subscription, create a [free account](https://azure.microsoft.com/free/?WT.mc_id=A261C142F) before you begin.

## Prerequisites

Azure CLI. If you haven't installed the Azure CLI, see [Install the Azure CLI](https://docs.microsoft.com/cli/azure/install-azure-cli) for steps.

[!INCLUDE [cloud-shell-try-it.md](../../includes/cloud-shell-try-it.md)]

## Create a cluster

1. Login to your Azure subscription. If you plan to use Azure Cloud Shell then simply select **Try it** in the upper-right corner of the code block. Else, enter the command below:

    ```azurecli-interactive
    az login

    # If you have multiple subscriptions, set the one to use
    # az account set --subscription "SUBSCRIPTIONID"
    ```

2. Set environment variables. The use of variables in this article is based on Bash. Slight variations will be needed for other environments. See [az-hdinsight-create](https://docs.microsoft.com/cli/azure/hdinsight?view=azure-cli-latest#az-hdinsight-create) for a complete list of possible parameters for cluster creation.

    |Parameter | Description |
    |---|---|
    |`--size`| The number of worker nodes in the cluster. This article uses the variable `clusterSizeInNodes` as the value passed to `--size`. |
    |`--version`| The HDInsight cluster version. This article uses the variable `clusterVersion` as the value passed to `--version`. See also: [Supported HDInsight versions](./hdinsight-component-versioning.md#supported-hdinsight-versions).|
    |`--type`| Type of HDInsight cluster, like: hadoop, interactivehive, hbase, kafka, storm, spark, rserver, mlservices.  This article uses the variable `clusterType` as the value passed to `--type`. See also: [Cluster types and configuration](./hdinsight-hadoop-provision-linux-clusters.md#cluster-types).|
    |`--component-version`|The versions of various Hadoop components, in space-separated versions in 'component=version' format. This article uses the variable `componentVersion` as the value passed to `--component-version`. See also: [Hadoop components](./hdinsight-component-versioning.md#apache-hadoop-components-available-with-different-hdinsight-versions).|

    Replace `RESOURCEGROUPNAME`, `LOCATION`, `CLUSTERNAME`, `STORAGEACCOUNTNAME`, and `PASSWORD` with the desired values. Change values for the other variables as desired. Then enter the CLI commands.

    ```azurecli-interactive
    export resourceGroupName=RESOURCEGROUPNAME
    export location=LOCATION
    export clusterName=CLUSTERNAME
    export AZURE_STORAGE_ACCOUNT=STORAGEACCOUNTNAME
    export httpCredential='PASSWORD'
    export sshCredentials='PASSWORD'
    
    export AZURE_STORAGE_CONTAINER=$clusterName
    export clusterSizeInNodes=1
    export clusterVersion=3.6
    export clusterType=hadoop
    export componentVersion=Hadoop=2.7
    ```

3. [Create the resource group](https://docs.microsoft.com/cli/azure/group?view=azure-cli-latest#az-group-create) by entering the command below:

    ```azurecli-interactive
    az group create \
        --location $location \
        --name $resourceGroupName
    ```

    For a list of valid locations, use the `az account list-locations` command, and then use one of the locations from the `name` value.

4. [Create an Azure storage account](https://docs.microsoft.com/cli/azure/storage/account?view=azure-cli-latest#az-storage-account-create) by entering the command below:

    ```azurecli-interactive
    # Note: kind BlobStorage is not available as the default storage account.
    az storage account create \
        --name $AZURE_STORAGE_ACCOUNT \
        --resource-group $resourceGroupName \
        --https-only true \
        --kind StorageV2 \
        --location $location \
        --sku Standard_LRS
    ```

5. [Extract the primary key from the Azure storage account](https://docs.microsoft.com/cli/azure/storage/account/keys?view=azure-cli-latest#az-storage-account-keys-list) and store it in a variable by entering the command below:

    ```azurecli-interactive
    export AZURE_STORAGE_KEY=$(az storage account keys list \
        --account-name $AZURE_STORAGE_ACCOUNT \
        --resource-group $resourceGroupName \
        --query [0].value -o tsv)
    ```

6. [Create an Azure storage container](https://docs.microsoft.com/cli/azure/storage/container?view=azure-cli-latest#az-storage-container-create) by entering the command below:

    ```azurecli-interactive
    az storage container create \
        --name $AZURE_STORAGE_CONTAINER \
        --account-key $AZURE_STORAGE_KEY \
        --account-name $AZURE_STORAGE_ACCOUNT
    ```

7. [Create the HDInsight cluster](https://docs.microsoft.com/cli/azure/hdinsight?view=azure-cli-latest#az-hdinsight-create) by entering the following command:

    ```azurecli-interactive
    az hdinsight create \
        --name $clusterName \
        --resource-group $resourceGroupName \
        --type $clusterType \
        --component-version $componentVersion \
        --http-password $httpCredential \
        --http-user admin \
        --location $location \
        --size $clusterSizeInNodes \
        --ssh-password $sshCredentials \
        --ssh-user sshuser \
        --storage-account $AZURE_STORAGE_ACCOUNT \
        --storage-account-key $AZURE_STORAGE_KEY \
        --storage-default-container $AZURE_STORAGE_CONTAINER \
        --version $clusterVersion
    ```

    > [!IMPORTANT]  
    > HDInsight clusters come in various types, which correspond to the workload or technology that the cluster is tuned for. There is no supported method to create a cluster that combines multiple types, such as Storm and HBase on one cluster.

    It may take several minutes for the cluster creation process to finish. Usually around 15.

## Clean up resources

After you complete the article, you may want to delete the cluster. With HDInsight, your data is stored in Azure Storage, so you can safely delete a cluster when it is not in use. You are also charged for an HDInsight cluster, even when it is not in use. Since the charges for the cluster are many times more than the charges for storage, it makes economic sense to delete clusters when they are not in use.

Enter all or some of the following commands to remove resources:

```azurecli-interactive
# Remove cluster
az hdinsight delete \
    --name $clusterName \
    --resource-group $resourceGroupName

# Remove storage container
az storage container delete \
    --account-name $AZURE_STORAGE_ACCOUNT \
    --name $AZURE_STORAGE_CONTAINER

# Remove storage account
az storage account delete \
    --name $AZURE_STORAGE_ACCOUNT \
    --resource-group $resourceGroupName

# Remove resource group
az group delete \
    --name $resourceGroupName
```

## Troubleshoot

If you run into issues with creating HDInsight clusters, see [access control requirements](./hdinsight-hadoop-customize-cluster-linux.md#access-control).

## Next steps

Now that you have successfully created an HDInsight cluster using the Azure CLI, use the following to learn how to work with your cluster:

### Apache Hadoop clusters

* [Use Apache Hive with HDInsight](hadoop/hdinsight-use-hive.md)
* [Use Apache Pig with HDInsight](hadoop/hdinsight-use-pig.md)
* [Use MapReduce with HDInsight](hadoop/hdinsight-use-mapreduce.md)

### Apache HBase clusters

* [Get started with Apache HBase on HDInsight](hbase/apache-hbase-tutorial-get-started-linux.md)
* [Develop Java applications for Apache HBase on HDInsight](hbase/apache-hbase-build-java-maven-linux.md)

### Apache Storm clusters

* [Develop Java topologies for Apache Storm on HDInsight](storm/apache-storm-develop-java-topology.md)
* [Use Python components in Apache Storm on HDInsight](storm/apache-storm-develop-python-topology.md)
* [Deploy and monitor topologies with Apache Storm on HDInsight](storm/apache-storm-deploy-monitor-topology-linux.md)
<|MERGE_RESOLUTION|>--- conflicted
+++ resolved
@@ -1,188 +1,183 @@
----
-<<<<<<< HEAD
-title: Create Apache Hadoop clusters using the Azure classic CLI - Azure HDInsight
-description: Learn how to create HDInsight clusters using the cross-platform Azure classic CLI.
-=======
-title: Create Apache Hadoop clusters using the Azure CLI - Azure HDInsight
-description: Learn how to create HDInsight clusters using the cross-platform Azure CLI.
->>>>>>> 6a383dfd
-author: hrasheed-msft
-ms.reviewer: jasonh
-
-ms.service: hdinsight
-ms.custom: hdinsightactive
-ms.topic: conceptual
-ms.date: 05/10/2019
-ms.author: hrasheed
----
-
-# Create HDInsight clusters using the Azure CLI
-
-[!INCLUDE [selector](../../includes/hdinsight-create-linux-cluster-selector.md)]
-
-The steps in this document walk-through creating a HDInsight 3.6 cluster using the Azure CLI.
-
-[!INCLUDE [delete-cluster-warning](../../includes/hdinsight-delete-cluster-warning.md)]
-
-If you don't have an Azure subscription, create a [free account](https://azure.microsoft.com/free/?WT.mc_id=A261C142F) before you begin.
-
-## Prerequisites
-
-Azure CLI. If you haven't installed the Azure CLI, see [Install the Azure CLI](https://docs.microsoft.com/cli/azure/install-azure-cli) for steps.
-
-[!INCLUDE [cloud-shell-try-it.md](../../includes/cloud-shell-try-it.md)]
-
-## Create a cluster
-
-1. Login to your Azure subscription. If you plan to use Azure Cloud Shell then simply select **Try it** in the upper-right corner of the code block. Else, enter the command below:
-
-    ```azurecli-interactive
-    az login
-
-    # If you have multiple subscriptions, set the one to use
-    # az account set --subscription "SUBSCRIPTIONID"
-    ```
-
-2. Set environment variables. The use of variables in this article is based on Bash. Slight variations will be needed for other environments. See [az-hdinsight-create](https://docs.microsoft.com/cli/azure/hdinsight?view=azure-cli-latest#az-hdinsight-create) for a complete list of possible parameters for cluster creation.
-
-    |Parameter | Description |
-    |---|---|
-    |`--size`| The number of worker nodes in the cluster. This article uses the variable `clusterSizeInNodes` as the value passed to `--size`. |
-    |`--version`| The HDInsight cluster version. This article uses the variable `clusterVersion` as the value passed to `--version`. See also: [Supported HDInsight versions](./hdinsight-component-versioning.md#supported-hdinsight-versions).|
-    |`--type`| Type of HDInsight cluster, like: hadoop, interactivehive, hbase, kafka, storm, spark, rserver, mlservices.  This article uses the variable `clusterType` as the value passed to `--type`. See also: [Cluster types and configuration](./hdinsight-hadoop-provision-linux-clusters.md#cluster-types).|
-    |`--component-version`|The versions of various Hadoop components, in space-separated versions in 'component=version' format. This article uses the variable `componentVersion` as the value passed to `--component-version`. See also: [Hadoop components](./hdinsight-component-versioning.md#apache-hadoop-components-available-with-different-hdinsight-versions).|
-
-    Replace `RESOURCEGROUPNAME`, `LOCATION`, `CLUSTERNAME`, `STORAGEACCOUNTNAME`, and `PASSWORD` with the desired values. Change values for the other variables as desired. Then enter the CLI commands.
-
-    ```azurecli-interactive
-    export resourceGroupName=RESOURCEGROUPNAME
-    export location=LOCATION
-    export clusterName=CLUSTERNAME
-    export AZURE_STORAGE_ACCOUNT=STORAGEACCOUNTNAME
-    export httpCredential='PASSWORD'
-    export sshCredentials='PASSWORD'
-    
-    export AZURE_STORAGE_CONTAINER=$clusterName
-    export clusterSizeInNodes=1
-    export clusterVersion=3.6
-    export clusterType=hadoop
-    export componentVersion=Hadoop=2.7
-    ```
-
-3. [Create the resource group](https://docs.microsoft.com/cli/azure/group?view=azure-cli-latest#az-group-create) by entering the command below:
-
-    ```azurecli-interactive
-    az group create \
-        --location $location \
-        --name $resourceGroupName
-    ```
-
-    For a list of valid locations, use the `az account list-locations` command, and then use one of the locations from the `name` value.
-
-4. [Create an Azure storage account](https://docs.microsoft.com/cli/azure/storage/account?view=azure-cli-latest#az-storage-account-create) by entering the command below:
-
-    ```azurecli-interactive
-    # Note: kind BlobStorage is not available as the default storage account.
-    az storage account create \
-        --name $AZURE_STORAGE_ACCOUNT \
-        --resource-group $resourceGroupName \
-        --https-only true \
-        --kind StorageV2 \
-        --location $location \
-        --sku Standard_LRS
-    ```
-
-5. [Extract the primary key from the Azure storage account](https://docs.microsoft.com/cli/azure/storage/account/keys?view=azure-cli-latest#az-storage-account-keys-list) and store it in a variable by entering the command below:
-
-    ```azurecli-interactive
-    export AZURE_STORAGE_KEY=$(az storage account keys list \
-        --account-name $AZURE_STORAGE_ACCOUNT \
-        --resource-group $resourceGroupName \
-        --query [0].value -o tsv)
-    ```
-
-6. [Create an Azure storage container](https://docs.microsoft.com/cli/azure/storage/container?view=azure-cli-latest#az-storage-container-create) by entering the command below:
-
-    ```azurecli-interactive
-    az storage container create \
-        --name $AZURE_STORAGE_CONTAINER \
-        --account-key $AZURE_STORAGE_KEY \
-        --account-name $AZURE_STORAGE_ACCOUNT
-    ```
-
-7. [Create the HDInsight cluster](https://docs.microsoft.com/cli/azure/hdinsight?view=azure-cli-latest#az-hdinsight-create) by entering the following command:
-
-    ```azurecli-interactive
-    az hdinsight create \
-        --name $clusterName \
-        --resource-group $resourceGroupName \
-        --type $clusterType \
-        --component-version $componentVersion \
-        --http-password $httpCredential \
-        --http-user admin \
-        --location $location \
-        --size $clusterSizeInNodes \
-        --ssh-password $sshCredentials \
-        --ssh-user sshuser \
-        --storage-account $AZURE_STORAGE_ACCOUNT \
-        --storage-account-key $AZURE_STORAGE_KEY \
-        --storage-default-container $AZURE_STORAGE_CONTAINER \
-        --version $clusterVersion
-    ```
-
-    > [!IMPORTANT]  
-    > HDInsight clusters come in various types, which correspond to the workload or technology that the cluster is tuned for. There is no supported method to create a cluster that combines multiple types, such as Storm and HBase on one cluster.
-
-    It may take several minutes for the cluster creation process to finish. Usually around 15.
-
-## Clean up resources
-
-After you complete the article, you may want to delete the cluster. With HDInsight, your data is stored in Azure Storage, so you can safely delete a cluster when it is not in use. You are also charged for an HDInsight cluster, even when it is not in use. Since the charges for the cluster are many times more than the charges for storage, it makes economic sense to delete clusters when they are not in use.
-
-Enter all or some of the following commands to remove resources:
-
-```azurecli-interactive
-# Remove cluster
-az hdinsight delete \
-    --name $clusterName \
-    --resource-group $resourceGroupName
-
-# Remove storage container
-az storage container delete \
-    --account-name $AZURE_STORAGE_ACCOUNT \
-    --name $AZURE_STORAGE_CONTAINER
-
-# Remove storage account
-az storage account delete \
-    --name $AZURE_STORAGE_ACCOUNT \
-    --resource-group $resourceGroupName
-
-# Remove resource group
-az group delete \
-    --name $resourceGroupName
-```
-
-## Troubleshoot
-
-If you run into issues with creating HDInsight clusters, see [access control requirements](./hdinsight-hadoop-customize-cluster-linux.md#access-control).
-
-## Next steps
-
-Now that you have successfully created an HDInsight cluster using the Azure CLI, use the following to learn how to work with your cluster:
-
-### Apache Hadoop clusters
-
-* [Use Apache Hive with HDInsight](hadoop/hdinsight-use-hive.md)
-* [Use Apache Pig with HDInsight](hadoop/hdinsight-use-pig.md)
-* [Use MapReduce with HDInsight](hadoop/hdinsight-use-mapreduce.md)
-
-### Apache HBase clusters
-
-* [Get started with Apache HBase on HDInsight](hbase/apache-hbase-tutorial-get-started-linux.md)
-* [Develop Java applications for Apache HBase on HDInsight](hbase/apache-hbase-build-java-maven-linux.md)
-
-### Apache Storm clusters
-
-* [Develop Java topologies for Apache Storm on HDInsight](storm/apache-storm-develop-java-topology.md)
-* [Use Python components in Apache Storm on HDInsight](storm/apache-storm-develop-python-topology.md)
-* [Deploy and monitor topologies with Apache Storm on HDInsight](storm/apache-storm-deploy-monitor-topology-linux.md)
+---
+title: Create Apache Hadoop clusters using the Azure CLI - Azure HDInsight
+description: Learn how to create HDInsight clusters using the cross-platform Azure CLI.
+author: hrasheed-msft
+ms.reviewer: jasonh
+
+ms.service: hdinsight
+ms.custom: hdinsightactive
+ms.topic: conceptual
+ms.date: 05/10/2019
+ms.author: hrasheed
+---
+
+# Create HDInsight clusters using the Azure CLI
+
+[!INCLUDE [selector](../../includes/hdinsight-create-linux-cluster-selector.md)]
+
+The steps in this document walk-through creating a HDInsight 3.6 cluster using the Azure CLI.
+
+[!INCLUDE [delete-cluster-warning](../../includes/hdinsight-delete-cluster-warning.md)]
+
+If you don't have an Azure subscription, create a [free account](https://azure.microsoft.com/free/?WT.mc_id=A261C142F) before you begin.
+
+## Prerequisites
+
+Azure CLI. If you haven't installed the Azure CLI, see [Install the Azure CLI](https://docs.microsoft.com/cli/azure/install-azure-cli) for steps.
+
+[!INCLUDE [cloud-shell-try-it.md](../../includes/cloud-shell-try-it.md)]
+
+## Create a cluster
+
+1. Login to your Azure subscription. If you plan to use Azure Cloud Shell then simply select **Try it** in the upper-right corner of the code block. Else, enter the command below:
+
+    ```azurecli-interactive
+    az login
+
+    # If you have multiple subscriptions, set the one to use
+    # az account set --subscription "SUBSCRIPTIONID"
+    ```
+
+2. Set environment variables. The use of variables in this article is based on Bash. Slight variations will be needed for other environments. See [az-hdinsight-create](https://docs.microsoft.com/cli/azure/hdinsight?view=azure-cli-latest#az-hdinsight-create) for a complete list of possible parameters for cluster creation.
+
+    |Parameter | Description |
+    |---|---|
+    |`--size`| The number of worker nodes in the cluster. This article uses the variable `clusterSizeInNodes` as the value passed to `--size`. |
+    |`--version`| The HDInsight cluster version. This article uses the variable `clusterVersion` as the value passed to `--version`. See also: [Supported HDInsight versions](./hdinsight-component-versioning.md#supported-hdinsight-versions).|
+    |`--type`| Type of HDInsight cluster, like: hadoop, interactivehive, hbase, kafka, storm, spark, rserver, mlservices.  This article uses the variable `clusterType` as the value passed to `--type`. See also: [Cluster types and configuration](./hdinsight-hadoop-provision-linux-clusters.md#cluster-types).|
+    |`--component-version`|The versions of various Hadoop components, in space-separated versions in 'component=version' format. This article uses the variable `componentVersion` as the value passed to `--component-version`. See also: [Hadoop components](./hdinsight-component-versioning.md#apache-hadoop-components-available-with-different-hdinsight-versions).|
+
+    Replace `RESOURCEGROUPNAME`, `LOCATION`, `CLUSTERNAME`, `STORAGEACCOUNTNAME`, and `PASSWORD` with the desired values. Change values for the other variables as desired. Then enter the CLI commands.
+
+    ```azurecli-interactive
+    export resourceGroupName=RESOURCEGROUPNAME
+    export location=LOCATION
+    export clusterName=CLUSTERNAME
+    export AZURE_STORAGE_ACCOUNT=STORAGEACCOUNTNAME
+    export httpCredential='PASSWORD'
+    export sshCredentials='PASSWORD'
+    
+    export AZURE_STORAGE_CONTAINER=$clusterName
+    export clusterSizeInNodes=1
+    export clusterVersion=3.6
+    export clusterType=hadoop
+    export componentVersion=Hadoop=2.7
+    ```
+
+3. [Create the resource group](https://docs.microsoft.com/cli/azure/group?view=azure-cli-latest#az-group-create) by entering the command below:
+
+    ```azurecli-interactive
+    az group create \
+        --location $location \
+        --name $resourceGroupName
+    ```
+
+    For a list of valid locations, use the `az account list-locations` command, and then use one of the locations from the `name` value.
+
+4. [Create an Azure storage account](https://docs.microsoft.com/cli/azure/storage/account?view=azure-cli-latest#az-storage-account-create) by entering the command below:
+
+    ```azurecli-interactive
+    # Note: kind BlobStorage is not available as the default storage account.
+    az storage account create \
+        --name $AZURE_STORAGE_ACCOUNT \
+        --resource-group $resourceGroupName \
+        --https-only true \
+        --kind StorageV2 \
+        --location $location \
+        --sku Standard_LRS
+    ```
+
+5. [Extract the primary key from the Azure storage account](https://docs.microsoft.com/cli/azure/storage/account/keys?view=azure-cli-latest#az-storage-account-keys-list) and store it in a variable by entering the command below:
+
+    ```azurecli-interactive
+    export AZURE_STORAGE_KEY=$(az storage account keys list \
+        --account-name $AZURE_STORAGE_ACCOUNT \
+        --resource-group $resourceGroupName \
+        --query [0].value -o tsv)
+    ```
+
+6. [Create an Azure storage container](https://docs.microsoft.com/cli/azure/storage/container?view=azure-cli-latest#az-storage-container-create) by entering the command below:
+
+    ```azurecli-interactive
+    az storage container create \
+        --name $AZURE_STORAGE_CONTAINER \
+        --account-key $AZURE_STORAGE_KEY \
+        --account-name $AZURE_STORAGE_ACCOUNT
+    ```
+
+7. [Create the HDInsight cluster](https://docs.microsoft.com/cli/azure/hdinsight?view=azure-cli-latest#az-hdinsight-create) by entering the following command:
+
+    ```azurecli-interactive
+    az hdinsight create \
+        --name $clusterName \
+        --resource-group $resourceGroupName \
+        --type $clusterType \
+        --component-version $componentVersion \
+        --http-password $httpCredential \
+        --http-user admin \
+        --location $location \
+        --size $clusterSizeInNodes \
+        --ssh-password $sshCredentials \
+        --ssh-user sshuser \
+        --storage-account $AZURE_STORAGE_ACCOUNT \
+        --storage-account-key $AZURE_STORAGE_KEY \
+        --storage-default-container $AZURE_STORAGE_CONTAINER \
+        --version $clusterVersion
+    ```
+
+    > [!IMPORTANT]  
+    > HDInsight clusters come in various types, which correspond to the workload or technology that the cluster is tuned for. There is no supported method to create a cluster that combines multiple types, such as Storm and HBase on one cluster.
+
+    It may take several minutes for the cluster creation process to finish. Usually around 15.
+
+## Clean up resources
+
+After you complete the article, you may want to delete the cluster. With HDInsight, your data is stored in Azure Storage, so you can safely delete a cluster when it is not in use. You are also charged for an HDInsight cluster, even when it is not in use. Since the charges for the cluster are many times more than the charges for storage, it makes economic sense to delete clusters when they are not in use.
+
+Enter all or some of the following commands to remove resources:
+
+```azurecli-interactive
+# Remove cluster
+az hdinsight delete \
+    --name $clusterName \
+    --resource-group $resourceGroupName
+
+# Remove storage container
+az storage container delete \
+    --account-name $AZURE_STORAGE_ACCOUNT \
+    --name $AZURE_STORAGE_CONTAINER
+
+# Remove storage account
+az storage account delete \
+    --name $AZURE_STORAGE_ACCOUNT \
+    --resource-group $resourceGroupName
+
+# Remove resource group
+az group delete \
+    --name $resourceGroupName
+```
+
+## Troubleshoot
+
+If you run into issues with creating HDInsight clusters, see [access control requirements](./hdinsight-hadoop-customize-cluster-linux.md#access-control).
+
+## Next steps
+
+Now that you have successfully created an HDInsight cluster using the Azure CLI, use the following to learn how to work with your cluster:
+
+### Apache Hadoop clusters
+
+* [Use Apache Hive with HDInsight](hadoop/hdinsight-use-hive.md)
+* [Use Apache Pig with HDInsight](hadoop/hdinsight-use-pig.md)
+* [Use MapReduce with HDInsight](hadoop/hdinsight-use-mapreduce.md)
+
+### Apache HBase clusters
+
+* [Get started with Apache HBase on HDInsight](hbase/apache-hbase-tutorial-get-started-linux.md)
+* [Develop Java applications for Apache HBase on HDInsight](hbase/apache-hbase-build-java-maven-linux.md)
+
+### Apache Storm clusters
+
+* [Develop Java topologies for Apache Storm on HDInsight](storm/apache-storm-develop-java-topology.md)
+* [Use Python components in Apache Storm on HDInsight](storm/apache-storm-develop-python-topology.md)
+* [Deploy and monitor topologies with Apache Storm on HDInsight](storm/apache-storm-deploy-monitor-topology-linux.md)