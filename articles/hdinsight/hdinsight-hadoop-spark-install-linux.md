<properties 
	pageTitle="Use Script Action to install Spark on Hadoop cluster | Microsoft Azure" 
	description="Learn how to customize an HDInsight cluster with Spark. You'll use a Script Action configuration option to use a script to install Spark." 
	services="hdinsight" 
	documentationCenter="" 
	authors="Blackmist" 
	manager="paulettm" 
	editor="cgronlun"/>

<tags 
	ms.service="hdinsight" 
	ms.workload="big-data" 
	ms.tgt_pltfrm="na" 
	ms.devlang="na" 
	ms.topic="article" 
	ms.date="10/01/2015" 
	ms.author="larryfr"/>

# Install and use Spark on HDInsight Hadoop clusters

In this document, you will learn how to install Spark by using Script Action. Script Action lets you run scripts to customize a cluster, only when the cluster is being created. For more information, see [Customize HDInsight cluster using Script Action][hdinsight-cluster-customize]. Once you have installed Spark, you'll also learn how to run a Spark query on HDInsight clusters.

<<<<<<< HEAD
> [AZURE.NOTE] HDInsight also provides Spark as a cluster type, which means you can now directly create a Spark cluster without modifying a Hadoop cluster. However, this is limited to Windows-based clusters currently. Using the Spark cluster type, you get a Windows-based HDInsight version 3.2 cluster with Spark version 1.5.0. For more information, see [Get Started with Apache Spark on HDInsight](hdinsight-apache-spark-zeppelin-notebook-jupyter-spark-sql.md).
=======
> [AZURE.NOTE] HDInsight also provides Spark as a cluster type, which means you can now directly provision a Spark cluster without modifying a Hadoop cluster. However, this is limited to Windows-based clusters currently. Using the Spark cluster type, you get a Windows-based HDInsight version 3.2 cluster with Spark version 1.3.1. For more information, see [Get Started with Apache Spark on HDInsight](hdinsight-apache-spark-zeppelin-notebook-jupyter-spark-sql.md).
>>>>>>> 77619e6a


## <a name="whatis"></a>What is Spark?

<a href="http://spark.apache.org/docs/latest/index.html" target="_blank">Apache Spark</a> is an open-source parallel processing framework that supports in-memory processing to boost the performance of big-data analytic applications. Spark's in-memory computation capabilities make it a good choice for iterative algorithms in machine learning and graph computations.

Spark can also be used to perform conventional disk-based data processing. Spark improves the traditional MapReduce framework by avoiding writes to disk in the intermediate stages. Also, Spark is compatible with the Hadoop Distributed File System (HDFS) and Azure Blob storage so the existing data can easily be processed via Spark. 

This topic provides instructions on how to customize an HDInsight cluster to install Spark.

## <a name="whatis"></a>Which version of Spark can I install?

In this topic, we use a Script Action custom script to install Spark on an HDInsight cluster. This script installs Spark 1.5.0.

You can modify this script or create your own script to install other versions of Spark.

## What the script does

This script installs Spark version 1.5.0 into `/usr/hdp/current/spark`.

## <a name="install"></a>Install Spark using Script Actions

A sample script to install Spark on an HDInsight cluster is available from a read-only Azure storage blob at [https://hdiconfigactions.blob.core.windows.net/linuxsparkconfigactionv02/spark-installer-v02.sh](https://hdiconfigactions.blob.core.windows.net/linuxsparkconfigactionv02/spark-installer-v02.sh). This section provides instructions on how to use the sample script while creating the cluster by using the Azure portal. 

> [AZURE.NOTE] You can also use Azure PowerShell or the HDInsight .NET SDK to create a cluster using this script. For more information on using these methods, see [Customize HDInsight clusters with Script Actions](hdinsight-hadoop-customize-cluster-linux.md).

1. Start creating a cluster by using the steps in [Create Linux-based HDInsight clusters](hdinsight-provision-linux-clusters.md#portal), but do not complete creation.

2. On the **Optional Configuration** blade, select **Script Actions**, and provide the information below:

	* __NAME__: Enter a friendly name for the script action.
	* __SCRIPT URI__: https://hdiconfigactions.blob.core.windows.net/linuxsparkconfigactionv02/spark-installer-v02.sh
	* __HEAD__: Check this option
	* __WORKER__: Check this option
	* __ZOOKEEPER__: Check this option to install on the Zookeeper node.
	* __PARAMETERS__: Leave this field blank

3. At the bottom of the **Script Actions**, use the **Select** button to save the configuration. Finally, use the **Select** button at the bottom of the **Optional Configuration** blade to save the optional configuration information.

4. Continue provisining the cluster as described in [Create Linux-based HDInsight clusters](hdinsight-provision-linux-clusters.md#portal).

## <a name="usespark"></a>How do I use Spark in HDInsight?

Spark provides APIs in Scala, Python, and Java. You can also use the interactive Spark shell to run Spark queries. Once your cluster has finished creation, use the following to connect to your HDInsight cluster:

	ssh USERNAME@CLUSTERNAME-ssh.azurehdinsight.net
	
For more information on using SSH with HDInsight, see the following:

* [Use SSH with Linux-based Hadoop on HDInsight from Linux, Unix, or OS X](hdinsight-hadoop-linux-use-ssh-unix.md)

* [Use SSH with Linux-based Hadoop on HDInsight from Windows](hdinsight-hadoop-linux-use-ssh-windows.md)

Once connected, use the following sections for specific steps on using Spark:

- [Using the Spark shell to run interactive queries](#sparkshell)
- [Using the Spark shell to run Spark SQL queries](#sparksql) 
- [Using a standalone Scala program](#standalone)

###<a name="sparkshell"></a>Using the Spark shell to run interactive queries

1. Run the following command to start the Spark shell:

		 /usr/hdp/current/spark/bin/spark-shell --master yarn

	After the command finishes running, you should get a Scala prompt:

		 scala>

5. On the Scala prompt, enter the Spark query shown below. This query counts the occurrence of each word in the davinci.txt file that is available at the /example/data/gutenberg/ location on the Azure Blob storage associated with the cluster.

		val file = sc.textFile("/example/data/gutenberg/davinci.txt")
		val counts = file.flatMap(line => line.split(" ")).map(word => (word, 1)).reduceByKey(_ + _)
		counts.toArray().foreach(println)

6. The output should resemble the following:

		(felt,,1)
		(axle-tree,1)
		(deals,9)
		(virtuous,4)

7. Enter :q to exit the Scala prompt.

		:q

###<a name="sparksql"></a>Using the Spark shell to run Spark SQL queries

Spark SQL allows you to use Spark to run relational queries expressed in Structured Query Language (SQL), HiveQL, or Scala. In this section, we look at using Spark to run a Hive query on a sample Hive table. The Hive table used in this section (called **hivesampletable**) is available by default when you create a cluster.

1. Run the following command to start the Spark shell:

		 /usr/hdp/current/spark/bin/spark-shell --master yarn

	After the command finishes running, you should get a Scala prompt:

		 scala>

2. On the Scala prompt, set the Hive context. This is required to work with Hive queries by using Spark.

		val hiveContext = new org.apache.spark.sql.hive.HiveContext(sc)

	> [AZURE.NOTE]  `sc` in this statement is the default Spark context that is set when you start the Spark shell.

5. Run a Hive query by using the Hive context and print the output to the console. The query retrieves data on devices of a specific make and limits the number of records retrieved to 20.

		hiveContext.sql("""SELECT * FROM hivesampletable WHERE devicemake LIKE "HTC%" LIMIT 20""").collect().foreach(println)

6. You should see an output like the following:

		[820,11:35:17,en-US,Android,HTC,Inspire 4G,Louisiana,UnitedStates, 2.7383836,0,1]
		[1055,17:24:08,en-US,Android,HTC,Incredible,Ohio,United States,18.0894738,0,0]
		[1067,03:42:29,en-US,Windows Phone,HTC,HD7,District Of Columbia,United States,null,0,0]

7. Enter :q to exit the Scala prompt.

		:q

### <a name="standalone"></a>Using a standalone Scala program

In this section, you will create a Scala application that counts the number of lines containing the letters 'a' and 'b' in a sample data file (/example/data/gutenberg/davinci.txt.) 

1. Use the following commands to install the Scala Build Tool:

		echo "deb http://dl.bintray.com/sbt/debian /" | sudo tee -a /etc/apt/sources.list.d/sbt.list
		sudo apt-get update
		sudo apt-get install sbt
		
	When prompted, select __Y__ to continue.

2. Create the directory structure for the Scala project:

		mkdir -p SimpleScalaApp/src/main/scala
		
3. Create a new file named __simple.sbt__, which contains the configuration information for this project.

		cd SimpleScalaApp
		nano simple.sbt
		
	Use the following as the contents of the file:

		name := "SimpleApp"
	
		version := "1.0"
	
		scalaVersion := "2.10.4"
	
		libraryDependencies += "org.apache.spark" %% "spark-core" % "1.2.0"


	> [AZURE.NOTE] Make sure you retain the empty lines between each entry.
	
	Use __Ctrl+X__, then __Y__ and __Enter__ to save the file.

4. Use the following command to create a new file named __SimpleApp.scala__ in the __SimpleScalaApp/src/main/scala__ directory:

		nano src/main/scala/SimpleApp.scala

	Use the following as the contents of the file:

		/* SimpleApp.scala */
		import org.apache.spark.SparkContext
		import org.apache.spark.SparkContext._
		import org.apache.spark.SparkConf
		
		object SimpleApp {
		  def main(args: Array[String]) {
		    val logFile = "/example/data/gutenberg/davinci.txt"			//Location of the sample data file on Azure Blob storage
		    val conf = new SparkConf().setAppName("SimpleApplication")
		    val sc = new SparkContext(conf)
		    val logData = sc.textFile(logFile, 2).cache()
		    val numAs = logData.filter(line => line.contains("a")).count()
		    val numBs = logData.filter(line => line.contains("b")).count()
		    println("Lines with a: %s, Lines with b: %s".format(numAs, numBs))
		  }
		}

	Use __Ctrl+X__, then __Y__, and __Enter__ to save the file.

5. From the __SimpleScalaApp__ directory, use the following command to build the application, and store it in a jar file:

		sbt package

	Once the application is compiled, you will see a **simpleapp_2.10-1.0.jar** file created in the __SimpleScalaApp/target/scala-2.10** directory.

6. Use the following command to run the SimpleApp.scala program:


		/usr/hdp/current/spark/bin/spark-submit --class "SimpleApp" --master local target/scala-2.10/simpleapp_2.10-1.0.jar

4. When the program finishes running, the output is displayed on the console.

		Lines with a: 21374, Lines with b: 11430

## Next steps

- [Install and use Hue on HDInsight clusters](hdinsight-hadoop-hue-linux.md). Hue is a web UI that makes it easy to create, run and save Pig and Hive jobs, as well as browse the default storage for your HDInsight cluster.

- [Install R on HDInsight clusters][hdinsight-install-r] provides instructions on how to use cluster customization to install and use R on HDInsight Hadoop clusters. R is an open-source language and environment for statistical computing. It provides hundreds of built-in statistical functions and its own programming language that combines aspects of functional and object-oriented programming. It also provides extensive graphical capabilities.

- [Install Giraph on HDInsight clusters](hdinsight-hadoop-giraph-install-linux.md). Use cluster customization to install Giraph on HDInsight Hadoop clusters. Giraph allows you to perform graph processing by using Hadoop, and can be used with Azure HDInsight.

- [Install Solr on HDInsight clusters](hdinsight-hadoop-solr-install-linux.md). Use cluster customization to install Solr on HDInsight Hadoop clusters. Solr allows you to perform powerful search operations on data stored.

- [Install Hue on HDInsight clusters](hdinsight-hadoop-hue-linux.md). Use cluster customization to install Hue on HDInsight Hadoop clusters. Hue is a set of Web applications used to interact with a Hadoop cluster.



[hdinsight-provision]: hdinsight-provision-clusters-linux.md
[hdinsight-install-r]: hdinsight-hadoop-r-scripts-linux.md
[hdinsight-cluster-customize]: hdinsight-hadoop-customize-cluster-linux.md
[powershell-install-configure]: ../install-configure-powershell.md
 <|MERGE_RESOLUTION|>--- conflicted
+++ resolved
@@ -20,12 +20,7 @@
 
 In this document, you will learn how to install Spark by using Script Action. Script Action lets you run scripts to customize a cluster, only when the cluster is being created. For more information, see [Customize HDInsight cluster using Script Action][hdinsight-cluster-customize]. Once you have installed Spark, you'll also learn how to run a Spark query on HDInsight clusters.
 
-<<<<<<< HEAD
-> [AZURE.NOTE] HDInsight also provides Spark as a cluster type, which means you can now directly create a Spark cluster without modifying a Hadoop cluster. However, this is limited to Windows-based clusters currently. Using the Spark cluster type, you get a Windows-based HDInsight version 3.2 cluster with Spark version 1.5.0. For more information, see [Get Started with Apache Spark on HDInsight](hdinsight-apache-spark-zeppelin-notebook-jupyter-spark-sql.md).
-=======
 > [AZURE.NOTE] HDInsight also provides Spark as a cluster type, which means you can now directly provision a Spark cluster without modifying a Hadoop cluster. However, this is limited to Windows-based clusters currently. Using the Spark cluster type, you get a Windows-based HDInsight version 3.2 cluster with Spark version 1.3.1. For more information, see [Get Started with Apache Spark on HDInsight](hdinsight-apache-spark-zeppelin-notebook-jupyter-spark-sql.md).
->>>>>>> 77619e6a
-
 
 ## <a name="whatis"></a>What is Spark?
 
