---
title: Use Azure Data Lake Storage Gen2 with Azure HDInsight clusters
description: Learn how to create use Azure Data Lake Storage Gen2 with Azure HDInsight clusters.
services: hdinsight
author: hrasheed-msft
ms.service: hdinsight
ms.custom: hdinsightactive
ms.topic: howto
ms.date: 01/10/2019
ms.author: hrasheed

---
# Use Azure Data Lake Storage Gen2 with Azure HDInsight clusters

Azure Data Lake Storage (Data Lake Storage) Gen2 is a set of capabilities dedicated to big data analytics, built on Azure Blob storage. Data Lake Storage Gen2 is the result of combining the capabilities of Azure Blob storage and Azure Data Lake Storage Gen1. The result is a service that offers features from Azure Data Lake Storage Gen1, such as file system semantics, directory, and file level security and scale along with low-cost, tiered storage, high availability/disaster recovery capabilities from Azure Blob storage.

## Data Lake Storage Gen2 availability

Azure Data Lake Storage Gen2 is available as a storage option for almost all Azure HDInsight cluster types as both a default and an additional storage account. HBase, however, can only have one Data Lake Storage Gen2 account.

> [!Note] 
> Once you select Data Lake Storage Gen2 as your **primary storage type**, you cannot select a Data Lake Storage Gen1 account as additional storage.

## Creating an HDInsight cluster with Data Lake Storage Gen2

<<<<<<< HEAD
### Using the Azure portal

To create a HDInsight cluster, which uses Data Lake Storage Gen2 for storage, use the following steps to create an Data Lake Storage Gen2 account that is configured correctly.
=======
To create a HDInsight cluster, which uses Data Lake Storage Gen2 for storage, use the following steps to create a Data Lake Storage Gen2 account that is configured correctly.
>>>>>>> 4b88018e

1. Create a user-assigned managed identity, if you don’t already have one. See [Create, list, delete or assign a role to a user-assigned managed identity using the Azure portal](../active-directory/managed-identities-azure-resources/how-to-manage-ua-identity-portal.md#create-a-user-assigned-managed-identity).

    ![Create a user-assigned managed identity](./media/hdinsight-hadoop-data-lake-storage-gen2/create-user-assigned-managed-identity-portal.png)

1. Create an Azure Data Lake Storage Gen2 storage account. Ensure that the **Hierarchical filesystem** option is enabled. See [Quickstart: Create an Azure Data Lake Storage Gen2 storage account](../storage/blobs/data-lake-storage-quickstart-create-account.md) for more details.

    ![Screenshot showing storage account creation in the Azure portal](./media/hdinsight-hadoop-data-lake-storage-gen2/azure-data-lake-storage-account-create-advanced.png)
 
1. Assign the managed identity to the **Storage Blob Data Contributor (Preview)** role on the storage account. See [Manage access rights to Azure Blob and Queue data with RBAC (Preview)](../storage/common/storage-auth-aad-rbac.md#assign-a-role-scoped-to-the-storage-account-in-the-azure-portal)

    1. In the [Azure portal](https://portal.azure.com), navigate to your storage account.
    1. Select your storage account, then select **Access control (IAM)** to display access control settings for the account. Select the **Role assignments** tab to see the list of role assignments.
    
        ![Screenshot showing storage access control settings](./media/hdinsight-hadoop-data-lake-storage-gen2/portal-access-control.png)
    
    1. Click the **Add role assignment** button to add a new role.
    1. In the **Add role assignment** window, select the **Storage Blob Data Contributor (Preview)** role. Then, select the subscription that has the managed identity and storage account. Next, search to locate the user-assigned managed identity that you created previously. Finally, select the managed identity and it will be listed under **Selected members**.
    
        ![Screenshot showing how to assign an RBAC role](./media/hdinsight-hadoop-data-lake-storage-gen2/add-rbac-role2.png)
    
    1. Click **Save**. The user-assigned identity that you selected is now listed under the **Contributor** role.

    1. After this initial setup is complete, you can create a cluster through the portal. The cluster must be in the same Azure region as the storage account. In the **Storage** section of the cluster creation menu, select the following options:
        
        * For **Primary storage type**, Click **Azure Data Lake Storage Gen2**.
        * Under **Select a Storage Account**, search for and select the newly created Data Lake Storage Gen2 storage account.
        
            ![Storage settings for using Data Lake Storage Gen2 with Azure HDInsight](./media/hdinsight-hadoop-data-lake-storage-gen2/primary-storage-type-adls-gen2.png)
        
        * Under **Identity** select the correct subscription and the newly created user-assigned managed Identity.
        
            ![Identity settings for using Data Lake Storage Gen2 with Azure HDInsight](./media/hdinsight-hadoop-data-lake-storage-gen2/managed-identity-cluster-creation.png)

### Using a Resource Manager template deployed with Azure CLI

The code snippet below performs the following initial steps:

1. Login to your Azure account.
1. Set the active subscription where the create operations will be performed.
1. Create a new resource group for the new deployment activities `hdinsight-deployment-rg`.
1. Create a User Managed Service Identity (MSI) `test-hdinsight-msi`.
1. Add an extension to Azure CLI to use features for Data Lake Storage Gen2.
1. Create a new Data Lake Storage Gen2 account `hdinsightadlsgen2`, by using the `--hierarchical-namespace true` flag.

```azurecli
az login
az account set --subscription <your_subscription_id>

#create resource group
az group create --name hdinsight-deployment-rg --location eastus

# Create managed identity
az identity create -g hdinsight-deployment-rg -n test-hdinsight-msi

az extension add --name storage-preview

az storage account create --name hdinsightadlsgen2 --resource-group hdinsight-deployment-rg --location eastus --sku Standard_LRS --kind StorageV2 --hierarchical-namespace true
```

Next, login to the portal and add the new MSI to the **Storage Blob Data Contributor (Preview)** role on the storage account, as described in step 3 above under [Using the Azure portal](hdinsight-hadoop-use-data-lake-storage-gen2.md#using-the-azure-portal).

After completing the MSI role assignment in the portal, proceed to deploy the template using the code snippet below.

```azurecli
az group deployment create --name HDInsightADLSGen2Deployment --resource-group hdinsight-deployment-rg --template-file hdinsight-adls-gen2-template.json --parameters parameters.json
```

You can download a sample [template file here](https://github.com/Azure-Samples/hdinsight-data-lake-storage-gen2-templates/blob/master/hdinsight-adls-gen2-template.json) and a [sample parameters file here](https://github.com/Azure-Samples/hdinsight-data-lake-storage-gen2-templates/blob/master/parameters.json). Before using the template, you need to substitute the string `<SUBSCRIPTION_ID>` for your actual Azure subscription ID and the string `<PASSWORD>` for the login password that you will use to login to your cluster.

## Access Control for Data Lake Storage Gen2 in HDInsight

### What kinds of permissions does Data Lake Storage Gen2 support?

Azure Data Lake Storage Gen2 implements an access control model that supports both Azure Role Based Access Control (RBAC) and POSIX-like access control lists (ACLs). Data Lake Storage Gen1 only supported access control lists for controlling access to data.

Azure Role-based Access Control (RBAC) uses role assignments to effectively apply sets of permissions to users, groups, and service principals for Azure resources. Typically, those Azure resources are constrained to top-level resources (for example, Azure Storage accounts). For Azure Storage, and also Azure Data Lake Storage Gen2, this mechanism has been extended to the file system resource.

 For more information on file permissions with RBAC, see [Azure Role-based Access Control (RBAC)](../storage/blobs/data-lake-storage-access-control.md#azure-role-based-access-control-rbac).

For more information on file permissions with ACLs, see [Access control lists on files and directories](../storage/blobs/data-lake-storage-access-control.md#access-control-lists-on-files-and-directories).


### How do I control access to my data in Gen2?

The ability for your HDInsight cluster to access files in Data Lake Storage Gen2 is controlled through managed identities. A managed identity is an identity registered in Azure AD whose credentials are managed by Azure. You don't need to register service principals in Azure AD and maintain credentials such as certificates.

There are two types of Managed identities for Azure services: system-assigned and user-assigned. Azure HDInsight uses user-assigned managed identities to access Azure Data Lake Storage Gen2. A user-assigned managed identity is created as a standalone Azure resource. Through a create process, Azure creates an identity in the Azure AD tenant that's trusted by the subscription in use. After the identity is created, the identity can be assigned to one or more Azure service instances. The lifecycle of a user-assigned identity is managed separately from the lifecycle of the Azure service instances to which it's assigned. For more information on managed identities, see [How does the managed identities for Azure resources work](../active-directory/managed-identities-azure-resources/overview.md#how-does-the-managed-identities-for-azure-resources-worka-namehow-does-it-worka).

### How do I set permissions for Azure AD users to query data in Data Lake Storage Gen2 using Hive or other services?

Use Azure AD security groups as the assigned principal in ACLs. Don't directly assign individual users or service principals with file access permissions. When you use AD security groups to control the flow of permissions, you can add and remove users or service principals without reapplying ACLs to an entire directory structure. You only have to add or remove the users from the appropriate Azure AD security group. ACLs are not inherited, and so reapplying ACLs requires updating the ACL on every file and subdirectory.

## Next steps

* [Use Azure Data Lake Storage Gen2 Preview with Azure HDInsight clusters](../storage/blobs/data-lake-storage-use-hdi-cluster.md)
* [Azure HDInsight integration with Data Lake Storage Gen2 preview - ACL and security update](https://azure.microsoft.com/blog/azure-hdinsight-integration-with-data-lake-storage-gen-2-preview-acl-and-security-update/)
* [Introduction to Azure Data Lake Storage Gen2 Preview](../storage/blobs/data-lake-storage-introduction.md)<|MERGE_RESOLUTION|>--- conflicted
+++ resolved
@@ -23,13 +23,7 @@
 
 ## Creating an HDInsight cluster with Data Lake Storage Gen2
 
-<<<<<<< HEAD
-### Using the Azure portal
-
-To create a HDInsight cluster, which uses Data Lake Storage Gen2 for storage, use the following steps to create an Data Lake Storage Gen2 account that is configured correctly.
-=======
 To create a HDInsight cluster, which uses Data Lake Storage Gen2 for storage, use the following steps to create a Data Lake Storage Gen2 account that is configured correctly.
->>>>>>> 4b88018e
 
 1. Create a user-assigned managed identity, if you don’t already have one. See [Create, list, delete or assign a role to a user-assigned managed identity using the Azure portal](../active-directory/managed-identities-azure-resources/how-to-manage-ua-identity-portal.md#create-a-user-assigned-managed-identity).
 
