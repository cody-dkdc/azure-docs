<properties
   	pageTitle="Custom-provision Hadoop clusters in HDInsight | Microsoft Azure"
   	description="Learn how to custom-provision clusters for Azure HDInsight by using the Azure Preview Portal, Azure PowerShell, a command line, or a .NET SDK."
   	services="hdinsight"
  	documentationCenter=""
    tags="azure-portal"
   	authors="mumian"
   	manager="paulettm"
   	editor="cgronlun"/>

<tags
   ms.service="hdinsight"
   ms.devlang="na"
   ms.topic="article"
   ms.tgt_pltfrm="na"
<<<<<<< HEAD
   ms.workload="big-data"
   ms.date="08/07/2015"
=======
   ms.workload="big-data" 
   ms.date="08/10/2015"
>>>>>>> 15e45d2a
   ms.author="jgao"/>

#Provision Hadoop clusters in HDInsight

Learn how to plan for provision HDInsight clusters.

[AZURE.INCLUDE [hdinsight-azure-preview-portal](../../includes/hdinsight-azure-preview-portal.md)]

* [Provision Hadoop clusters in HDInsight](hdinsight-provision-clusters-v1.md)

**Prerequisites:**

Before you begin the instructions in this article, you must have the following:

- An Azure subscription. See [Get Azure free trial](http://azure.microsoft.com/documentation/videos/get-azure-free-trial-for-testing-hadoop-in-hdinsight/).


## Basic configuration options


- **Cluster name**

	Cluster name is used to identify a cluster. Cluster name must follow the following guidelines:

	- The field must be a string that contains between 3 and 63 characters
	- The field can contain only letters, numbers, and hyphens.

- **Subscription name**

	An HDInsight cluster is tied to one Azure subscription.

- **Operating system**

	You can provision HDInsight clusters on one of the following two operating systems:
	- **HDInsight on Windows (Windows Server 2012 R2 Datacenter)**:
	- **HDInsight on Linux (Ubuntu 12.04 LTS for Linux) (Preview)**: HDInsight provides the option of configuring Linux clusters on Azure. Configure a Linux cluster if you are familiar with Linux or Unix, migrating from an existing Linux-based Hadoop solution, or want easy integration with Hadoop ecosystem components built for Linux. For more information, see [Get started with Hadoop on Linux in HDInsight](hdinsight-hadoop-linux-get-started.md).


- **HDInsight version**

	It is used to determine the version of HDInsight to use for this cluster. For more information, see [Hadoop cluster versions and components in HDInsight](https://go.microsoft.com/fwLink/?LinkID=320896&clcid=0x409)

- **Cluster type** and **cluster size (a.k.a. data nodes)**

	HDInsight allows customers to deploy a variety of cluster types, for different data analytics workloads. Cluster types offered today are:

	- Hadoop clusters: for query and analysis workloads
	- HBase clusters:  for NoSQL workloads
	- Storm clusters: for real time event processing workloads
	- Spark clusters (preview): for in-memory processing, interactive queries, stream, and machines learning workloads.

	![HDInsight clusters](./media/hdinsight-provision-clusters/hdinsight.clusters.png)

	> [AZURE.NOTE] *Azure HDInsight cluster* is also called *Hadoop clusters in HDInsight*, or *HDInsight cluster*. Sometimes, it is used interchangeably with *Hadoop cluster*. They all refer to the Hadoop clusters hosted in the Microsoft Azure environment.

	Within a given cluster type, there are different roles for the various nodes, which allow a customer to size those nodes in a given role appropriate to the details of their workload. For example, a Hadoop cluster can have its worker nodes provisioned with a large amount of memory if the type of analytics being performed are memory intensive.

	![HDInsight Hadoop cluster roles](./media/hdinsight-provision-clusters/HDInsight.Hadoop.roles.png)

	Hadoop clusters for HDInsight are deployed with two roles:

	- Head node (2 nodes)
	- Data node (at least 1 node)

	![HDInsight Hadoop cluster roles](./media/hdinsight-provision-clusters/HDInsight.HBase.roles.png)

	HBase clusters for HDInsight are deployed with three roles:
	- Head servers (2 nodes)
	- Region servers (at least 1 node)
	- Master/Zookeeper nodes (3 nodes)

	![HDInsight Hadoop cluster roles](./media/hdinsight-provision-clusters/HDInsight.Storm.roles.png)

	Storm clusters for HDInsight are deployed with three roles:
	- Nimbus nodes (2 nodes)
	- Supervisor servers (at least 1 node)
	- Zookeeper nodes (3 nodes)


	![HDInsight Hadoop cluster roles](./media/hdinsight-provision-clusters/HDInsight.Spark.roles.png)

	Spark clusters for HDInsight are deployed with three roles:
	- Head node (2 nodes)
	- Worker node (at least 1 node)
	- Zookeeper nodes (3 nodes) (Free for A1 Zookeepers)

	Customers are billed for the usage of those nodes for the duration of the cluster’s life. Billing starts once a cluster is created and stops when the cluster is deleted (clusters can’t be de-allocated or put on hold). The cluster size affects the cluster price. For learning purposes, it is recommended to use 1 data node. For more information about HDInsight pricing, see [HDInsight pricing](https://go.microsoft.com/fwLink/?LinkID=282635&clcid=0x409).


	>[AZURE.NOTE] The cluster size limit varies among Azure subscriptions. Contact billing support to increase the limit.

- **Region/virtual network (a.k.a. location)**

	![Azure regions](./media/hdinsight-provision-clusters/Azure.regions.png)

	For a list of supported regions, click the **Region** drop-down list on [HDInsight pricing](https://go.microsoft.com/fwLink/?LinkID=282635&clcid=0x409).

- **Node size**

	![hdinsight vm node sizes](./media/hdinsight-provision-clusters/hdinsight.node.sizes.png)

	Select the VM size for the nodes. For more information, see [Sizes for Cloud Services](cloud-services-sizes-specs.md)

	Based on the choice of VMs, your cost might vary. HDInsight uses all standard-tier VMs for cluster nodes. For information on how VM sizes affect your prices, see <a href="http://azure.microsoft.com/pricing/details/hdinsight/" target="_blank">HDInsight Pricing</a>.


- **HDInsight users**

	The HDInsight clusters allow you to configure two user accounts during provisioning:

	- HTTP user. The default user name is admin using the basic configuration on the Azure preview portal.
	- RDP user (Windows clusters): It is used to connect to the cluster using RDP. When you create the account, you must set an expiration date that is within 90 days from today.
	- SSH User (Linux clusters): Is used to connect to the cluster using SSH. You can create additional SSH user accounts after the cluster is created by following the steps in [Use SSH with Linux-based Hadoop on HDInsight from Linux, Unix, or OS X](hdinsight-hadoop-linux-use-ssh-unix.md).



- **Azure storage account**


	The original HDFS uses of many local disks on the cluster. HDInsight uses Azure Blob storage instead for data storage. Azure Blob storage is a robust, general-purpose storage solution that integrates seamlessly with HDInsight. Through a Hadoop distributed file system (HDFS) interface, the full set of components in HDInsight can operate directly on structured or unstructured data in Blob storage. Storing data in Blob storage enables you to safely delete the HDInsight clusters that are used for computation without losing user data.

	During configuration, you must specify an Azure storage account and an Azure Blob storage container on the Azure storage account. Some provision process requires the Azure storage account and the Blob storage container created beforehand.  The Blob storage container is used as the default storage location by the cluster. Optionally, you can specify additional Azure Storage accounts (linked storage) that will be accessible by the cluster. In addition, the cluster can also access any Blob containers that are configured with full public read access or pulic read access for blobs only.  For more information on the restrict access, see [Manage Access to Azure Storage Resources](storage-manage-access-to-resources.md).

	![HDInsight storage](./media/hdinsight-provision-clusters/HDInsight.storage.png)

	>[AZURE.NOTE] A Blob storage container provides a grouping of a set of blobs as shown in the image:

	![Azure blob storage](./media/hdinsight-provision-clusters/Azure.blob.storage.jpg)


	>[AZURE.WARNING] Don't share one Blob storage container for multiple clusters. This is not supported.

	For more information on using secondary Blob stores, see [Using Azure Blob Storage with HDInsight](hdinsight-use-blob-storage.md).

- **Hive/Oozie metastore**

	The metastore contains Hive and Oozie metadata, such as Hive tables, partitions, schemas, and columns. Using the metastore helps you to retain your Hive and Oozie metadata, so that you don't need to re-create Hive tables or Oozie jobs when you provision a new cluster. By default, Hive uses an embedded Azure SQL database to store this information. The embedded database can't preserve the metadata when the cluster is deleted. For example, you have a cluster provisioned with a Hive metastore. You created some Hive tables. After you delete the cluster, and recreat the cluster using the same Hive metastore, you will be able to see the Hive tables you created in the original cluster.

## Advanced configuration options

>[AZURE.NOTE] This section currently only apply to Windows base HDInsight clusters.

### Customize clusters using HDInsight cluster customization

Sometimes, you want to configure the configuration files.  Here are some of them.

- core-site.xml
- hdfs-site.xml
- mapred-site.xml
- yarn-site.xml
- hive-site.xml
- oozie-site.xml

The clusters can't retain the changes due to re-image.  For more information, see [Role Instance Restarts Due to OS Upgrades](http://blogs.msdn.com/b/kwill/archive/2012/09/19/role-instance-restarts-due-to-os-upgrades.aspx). To keep the changes through the clusters' lifetime, you can use HDInsight cluster customization during the provision process.

The following is an Azure PowerShell script example of customizing a Hive configuration:

	# hive-site.xml configuration
	$hiveConfigValues = new-object 'Microsoft.WindowsAzure.Management.HDInsight.Cmdlet.DataObjects.AzureHDInsightHiveConfiguration'
	$hiveConfigValues.Configuration = @{ "hive.metastore.client.socket.timeout"="90" } #default 60

	$config = New-AzureHDInsightClusterConfig `
	            -ClusterSizeInNodes $clusterSizeInNodes `
	            -ClusterType $clusterType `
	          | Set-AzureHDInsightDefaultStorage `
	            -StorageAccountName $defaultStorageAccount `
	            -StorageAccountKey $defaultStorageAccountKey `
	            -StorageContainerName $defaultBlobContainer `
	          | Add-AzureHDInsightConfigValues `
	            -Hive $hiveConfigValues

	New-AzureHDInsightCluster -Name $clusterName -Location $location -Credential $credential -OSType Windows -Config $config

Some more samples on customizing other configuration files:

	# hdfs-site.xml configuration
	$HdfsConfigValues = @{ "dfs.blocksize"="64m" } #default is 128MB in HDI 3.0 and 256MB in HDI 2.1

	# core-site.xml configuration
	$CoreConfigValues = @{ "ipc.client.connect.max.retries"="60" } #default 50

	# mapred-site.xml configuration
	$MapRedConfigValues = new-object 'Microsoft.WindowsAzure.Management.HDInsight.Cmdlet.DataObjects.AzureHDInsightMapReduceConfiguration'
	$MapRedConfigValues.Configuration = @{ "mapreduce.task.timeout"="1200000" } #default 600000

	# oozie-site.xml configuration
	$OozieConfigValues = new-object 'Microsoft.WindowsAzure.Management.HDInsight.Cmdlet.DataObjects.AzureHDInsightOozieConfiguration'
	$OozieConfigValues.Configuration = @{ "oozie.service.coord.normal.default.timeout"="150" }  # default 120

For more information, see Azim Uddin's blog titled [Customizing HDInsight Cluster provisioning](http://blogs.msdn.com/b/bigdatasupport/archive/2014/04/15/customizing-hdinsight-cluster-provisioning-via-powershell-and-net-sdk.aspx).




### Customize clusters using Script action

You can install additional components or customize cluster configuration by using scripts during provisioning. Such scripts are invoked via **Script Action**, which is a configuration option that can be used from the preview portal, HDInsight Windows PowerShell cmdlets, or the HDInsight .NET SDK. For more information, see [Customize HDInsight cluster using Script Action](hdinsight-hadoop-customize-cluster.md).


### Use Azure virtual networks

[Azure Virtual Network](http://azure.microsoft.com/documentation/services/virtual-network/) allows you to create a secure, persistent network containing the resources you need for your solution. A virtual network allows you to:

* Connect cloud resources together in a private network (cloud-only).

	![diagram of cloud-only configuration](./media/hdinsight-provision-clusters/hdinsight-vnet-cloud-only.png)

* Connect your cloud resources to your local data-center network (site-to-site or point-to-site) by using a virtual private network (VPN).

	Site-to-site configuration allows you to connect multiple resources from your data center to the Azure virtual network by using a hardware VPN or the Routing and Remote Access Service.

	![diagram of site-to-site configuration](./media/hdinsight-provision-clusters/hdinsight-vnet-site-to-site.png)

	Point-to-site configuration allows you to connect a specific resource to the Azure virtual network by using a software VPN.

	![diagram of point-to-site configuration](./media/hdinsight-provision-clusters/hdinsight-vnet-point-to-site.png)

For more information on Virtual Network features, benefits, and capabilities, see the [Azure Virtual Network overview](http://msdn.microsoft.com/library/azure/jj156007.aspx).

> [AZURE.NOTE] You must create the Azure virtual network before provisioning an HDInsight cluster. For more information, see [Virtual Network configuration tasks](http://msdn.microsoft.com/library/azure/jj156206.aspx).
>
> [AZURE.NOTE] Azure HDInsight only supports location-based Virtual Networks, and does not currently work with Affinity Group-based Virtual Networks. Use Azure PowerShell cmdlet Get-AzureVNetConfig to check whether an existing Azure virtual network is location-based. If your virtual network is not location-based, you have the following options:
>
> - Export the existing Virtual Network configuration and then create a new Virtual Network. All new Virtual Networks are location based  by default.
> - Migrate to a location-based Virtual Network.  See [Migrate existing services to regional scope](http://azure.microsoft.com/blog/2014/11/26/migrating-existing-services-to-regional-scope/).
>
> It is highly recommended to designate a single subnet for one cluster.

## Provision tools

- Azure Preview Portal
- Azure PowerShell
- HDInsight .NET SDK

### Use the preview portal

You can refer to the [basic configuration options], and the [advanced configuration options] for the explanations of the fields.

**To create an HDInsight cluster by using the Custom Create option**

1. Sign in to the [Azure preview portal][azure-preview-portal].
2. Click **NEW**, Click **Data Analytics**, and then click **HDInsight**.

    ![Creating a new cluster in the Azure preview portal](./media/hdinsight-provision-clusters/HDI.CreateCluster.1.png "Creating a new cluster in the Azure Preview Portal")

3. Enter a **Cluster Name**, select **Hadoop** for the **Cluster Type**, and from the **Cluster Operating System** drop-down, select **Windows Server 2012 R2 Datacenter**. A green check will appear beside the cluster name if it is available.

	![Enter cluster name and type](./media/hdinsight-provision-clusters/HDI.CreateCluster.2.png "Enter cluster name and type")

4. If you have more than one subscription, click the **Subscription** entry to select the Azure subscription that will be used for the cluster.

5. Click **Resource Group** to see a list of existing resource groups and then select the one to create the cluster in. Or, you can click **Create New** and then enter the name of the new resource group. A green check will appear to indicate if the new group name is available.

	> [AZURE.NOTE] This entry will default to one of your existing resource groups, if any are available.

6. Click **Credentials**, then enter a **Cluster Login Username** and **Cluster Login Password**. If you want to enable remote desktop on the cluster node, for **Enable Remote Desktop**, click **Yes**. Select a date when remote desktop access to the cluster expires, and provide the username/password for the remote desktop user. Click **Select** at the bottom to save the credentials configuration.

	![Provide cluster credentials](./media/hdinsight-provision-clusters/HDI.CreateCluster.3.png "Provide cluster credentials")

7. Click **Data Source** to choose an existing data source for the cluster, or create a new one.

	![Data source blade](./media/hdinsight-provision-clusters/HDI.CreateCluster.4.png "Provide data source configuration")

	Currently you can select an Azure Storage Account as the data source for an HDInsight cluster. Use the following to understand the entries on the **Data Source** blade.

	- **Selection Method**: Set this to **From all subscriptions** to enable browsing of storage accounts from all your subscriptions. Set this to **Access Key** if you want to enter the **Storage Name** and **Access Key** of an existing storage account.

	- **Select storage account / Create New**: Click **Select storage account** to browse and select an existing storage account you want to associate with the cluster. Or, click **Create New** to create a new storage account. Use the field that appears to enter the name of the storage account. A green check will appear if the name is available.

	- **Choose Default Container**: Use this to enter the name of the default container to use for the cluster. While you can enter any name here, we recommend using the same name as the cluster so that you can easily recognize that the container is used for this specific cluster.

	- **Location**: The geographic region that the storage account is in, or will be created in.

		> [AZURE.IMPORTANT] Selecting the location for the default data source will also set the location of the HDInsight cluster. The cluster and default data source must be located in the same region.

	Click **Select** to save the data source configuration.

8. Click **Node Pricing Tiers** to display information about the nodes that will be created for this cluster. Set the number of worker nodes that you need for the cluster. The estimated cost of the cluster will be shown within the blade.

	![Node pricing tiers blade](./media/hdinsight-provision-clusters/HDI.CreateCluster.5.png "Specify number of cluster nodes")

	Click **Select** to save the node pricing configuration.

9. Click **Optional Configuration** to select the cluster version, as well as configure other optional settings such as joining a **Virtual Network**, setting up an **External Metastore** to hold data for Hive and Oozie, use Script Actions to customize a cluster to install custom components, or use additional storage accounts with the cluster.

	* Click the **HDInsight Version** drop-down and select the version you want to use for the cluster. For more information, see [HDInsight cluster versions](hdinsight-component-versioning.md).

	* Click **Virtual Network** to provide configuration details to configure the cluster as part of a virtual network. In the **Virtual Network** blade, click **Virtual Network** and then click a network you want to use. Similarly, select a **Subnet** for the network, and then click **Select** to save the virtual network configuration.

		![Virtual network blade](./media/hdinsight-provision-clusters/HDI.CreateCluster.6.png "Specify virtual network details")

	* Click **External Metastores** to specify SQL database that you want to use to save Hive and Oozie metadata associated with the cluster.

		![Custom metastores blade](./media/hdinsight-provision-clusters/HDI.CreateCluster.7.png "Specify external metastores")

		For **Use an existing SQL DB for Hive** metadata, click **Yes**, select a SQL database, and then provide the username/password for the database. Repeat these steps if you want to **Use an existing SQL DB for Oozie metadata**. Click **Select** till you are back on the **Optional Configuration** blade.

		>[AZURE.NOTE] The Azure SQL database used for the metastore must allow connectivity to other Azure services, including Azure HDInsight. On the Azure SQL database dashboard, on the right side, click the server name. This is the server on which the SQL database instance is running. Once you are on the server view, click **Configure**, and then for **Azure Services**, click **Yes**, and then click **Save**.

	* Click **Script Actions** if you want to use a custom script to customize a cluster, as the cluster is being created. For more information about script actions, see [Customize HDInsight clusters using Script Action](hdinsight-hadoop-customize-cluster.md). On the Script Actions blade provide the details as shown in the screen capture.

		![Script action blade](./media/hdinsight-provision-clusters/HDI.CreateCluster.8.png "Specify script action")

		Click **Select** to save the script action configuration changes.

	* Click **Azure Storage Keys** to specify additional storage accounts to associate with the cluster. In the **Azure Storage Keys** blade, click **Add a storage key**, and then select an existing storage account or create a new account.

		![Additional storage blade](./media/hdinsight-provision-clusters/HDI.CreateCluster.9.png "Specify additional storage accounts")

		Click **Select** till you are back on the **New HDInsight cluster** blade.

10. On the **New HDInsight Cluster** blade, ensure that **Pin to Startboard** is selected, and then click **Create**. This will create the cluster and add a tile for it to the Startboard of your preview portal. The icon will indicate that the cluster is provisioning, and will change to display the HDInsight icon once provisioning has completed.

	| While provisioning | Provisioning complete |
	| ------------------ | --------------------- |
	| ![Provisioning indicator on startboard](./media/hdinsight-provision-clusters/provisioning.png) | ![Provisioned cluster tile](./media/hdinsight-provision-clusters/provisioned.png) |

	> [AZURE.NOTE] It will take some time for the cluster to be created, usually around 15 minutes. Use the tile on the Startboard, or the **Notifications** entry on the left of the page to check on the provisioning process.

11. Once the provisioning completes, click the tile for the cluster from the Startboard to launch the cluster blade. The cluster blade provides essential information about the cluser such as the name, the resource group it belongs to, the location, the operating system, URL for the cluster dashboard, etc.

	![Cluster blade](./media/hdinsight-provision-clusters/HDI.Cluster.Blade.png "Cluster properties")

	Use the following to understand the icons at the top of this blade, and in the **Essentials** section:

	* **Settings** and **All Settings**: Displays the **Settings** blade for the cluster, which allows you to access detailed configuration information for the cluster.

	* **Dashboard**, **Cluster Dashboard**, and **URL**: These are all ways to access the cluster dashboard, which is a Web portal to run jobs on the cluster.

	* **Remote Desktop**: Enables you to enable/disable remote desktop on the cluster nodes.

	* **Scale Cluster**: Allows you to change the number of worker nodes for this cluster.

	* **Delete**: Deletes the HDInsight cluster.

	* **Quickstart** (![cloud and thunderbolt icon = quickstart](./media/hdinsight-provision-clusters/quickstart.png)): Displays information that will help you get started using HDInsight.

	* **Users** (![users icon](./media/hdinsight-provision-clusters/users.png)): Allows you to set permissions for _portal management_ of this cluster for other users on your Azure subscription.

		> [AZURE.IMPORTANT] This _only_ affects access and permissions to this cluster in the preview portal, and has no effect on who can connect to or submit jobs to the HDInsight cluster.

	* **Tags** (![tag icon](./media/hdinsight-provision-clusters/tags.png)): Tags allows you to set key/value pairs to define a custom taxonomy of your cloud services. For example, you may create a key named __project__, and then use a common value for all services associated with a specific project.

### Use Azure PowerShell
Azure PowerShell is a powerful scripting environment that you can use to control and automate the deployment and management of your workloads in Azure. This section provides instructions on how to provision an HDInsight cluster by using Azure PowerShell. For information on configuring a workstation to run HDInsight Windows PowerShell cmdlets, see [Install and configure Azure PowerShell](../install-configure-powershell.md). For more information on using Azure PowerShell with HDInsight, see [Administer HDInsight using PowerShell](hdinsight-administer-use-powershell.md). For the list of the HDInsight Windows PowerShell cmdlets, see [HDInsight cmdlet reference](https://msdn.microsoft.com/library/azure/dn858087.aspx).


The following procedures are needed to provision an HDInsight cluster by using Azure PowerShell:

- Create an Azure resource group
- Create an Azure Storage account
- Create an Azure Blob container
- Create an HDInsight cluster


		# Use the new Azure Resource Manager mode
		Switch-AzureMode AzureResourceManager

		###########################################
		# Create required items, if none exist
		###########################################

		# Sign in
		Add-AzureAccount

		# Select the subscription to use
		$subscriptionName = "<SubscriptionName>"        # Provide your Subscription Name
		Select-AzureSubscription -SubscriptionName $subscriptionName

		# Register your subscription to use HDInsight
		Register-AzureProvider -ProviderNamespace "Microsoft.HDInsight" -Force

		# Create an Azure Resource Group
		$resourceGroupName = "<ResourceGroupName>"      # Provide a Resource Group name
		$location = "<Location>"                        # For example, "West US"
		New-AzureResourceGroup -Name $resourceGroupName -Location $location

		# Create an Azure Storage account
		$storageAccountName = "<StorageAcccountName>"   # Provide a Storage account name
		New-AzureStorageAccount -ResourceGroupName $resourceGroupName -StorageAccountName $storageAccountName -Location $location -Type Standard_GRS

		# Create an Azure Blob Storage container
		$containerName = "<ContainerName>"              # Provide a container name
		$storageAccountKey = Get-AzureStorageAccountKey -Name $storageAccountName -ResourceGroupName $resourceGroupName | %{ $_.Key1 }
		$destContext = New-AzureStorageContext -StorageAccountName $storageAccountName -StorageAccountKey $storageAccountKey
		New-AzureStorageContainer -Name $containerName -Context $destContext

		###########################################
		# Create an HDInsight Cluster
		###########################################

		# Skip these variables if you just created them
		$resourceGroupName = "<ResourceGroupName>"      # Provide the Resource Group name
		$storageAccountName = "<StorageAcccountName>"   # Provide the Storage account name
		$containerName = "<ContainerName>"              # Provide the container name
		$storageAccountKey = Get-AzureStorageAccountKey -Name $storageAccountName -ResourceGroupName $resourceGroupName | %{ $_.Key1 }

		# Set these variables
		$clusterName = $containerName           		# As a best practice, have the same name for the cluster and container
		$clusterNodes = <ClusterSizeInNodes>    		# The number of nodes in the HDInsight cluster
		$credentials = Get-Credential

		# The location of the HDInsight cluster. It must be in the same data center as the Storage account.
		$location = Get-AzureStorageAccount -ResourceGroupName $resourceGroupName -StorageAccountName $storageAccountName | %{$_.Location}

		# Create a new HDInsight cluster
		New-AzureHDInsightCluster -ClusterName $clusterName -ResourceGroupName $resourceGroupName -HttpCredential $credentials -Location $location -DefaultStorageAccountName "$storageAccountName.blob.core.windows.net" -DefaultStorageAccountKey $storageAccountKey -DefaultStorageContainer $containerName  -ClusterSizeInNodes $clusterNodes -ClusterType Hadoop


	![HDI.CLI.Provision](./media/hdinsight-provision-clusters/HDI.ps.provision.png)


### Use the HDInsight .NET SDK
The HDInsight .NET SDK provides .NET client libraries that make it easier to work with HDInsight from a .NET Framework application. Follow the instructions below to create a Visual Studio console application and paste the code for creating a cluster.

**To create a Visual Studio console application**

1. Open Visual Studio 2013.

2. From the **File** menu, click **New**, and then click **Project**.

3. From **New Project**, type or select the following values:

	<table style="border-color: #c6c6c6; border-width: 2px; border-style: solid; border-collapse: collapse;">
	<tr>
	<th style="border-color: #c6c6c6; border-width: 2px; border-style: solid; border-collapse: collapse; width:90px; padding-left:5px; padding-right:5px;">Property</th>
	<th style="border-color: #c6c6c6; border-width: 2px; border-style: solid; border-collapse: collapse; width:90px; padding-left:5px; padding-right:5px;">Value</th></tr>
	<tr>
	<td style="border-color: #c6c6c6; border-width: 2px; border-style: solid; border-collapse: collapse; padding-left:5px;">Category</td>
	<td style="border-color: #c6c6c6; border-width: 2px; border-style: solid; border-collapse: collapse; padding-left:5px; padding-right:5px;">Templates/Visual C#/Windows</td></tr>
	<tr>
	<td style="border-color: #c6c6c6; border-width: 2px; border-style: solid; border-collapse: collapse; padding-left:5px;">Template</td>
	<td style="border-color: #c6c6c6; border-width: 2px; border-style: solid; border-collapse: collapse; padding-left:5px;">Console Application</td></tr>
	<tr>
	<td style="border-color: #c6c6c6; border-width: 2px; border-style: solid; border-collapse: collapse; padding-left:5px;">Name</td>
	<td style="border-color: #c6c6c6; border-width: 2px; border-style: solid; border-collapse: collapse; padding-left:5px;">CreateHDICluster</td></tr>
	</table>

4. Click **OK** to create the project.

5. From the **Tools** menu, click **Nuget Package Manager**, and then click **Manage Nuget Packages for Solutions**. In the Search text box within the dialog box, search for **HDInsight**. From the results that show up, install the following:

	 * Microsoft.Azure.Management.HDInsight
	 * Microsoft.Azure.Management.HDInsight.Job

	Search for Azure Authentication and from the results that show up, install **Microsoft.Azure.Common.Authentication**.

6. From Solution Explorer, double-click **Program.cs** to open it, paste the following code, and provide values for the variables:


        using System;
		using System.Collections.Generic;
		using System.Diagnostics;
		using System.Linq;
		using System.Security;
		using System.Text;
		using System.Threading.Tasks;
		using Hyak.Common;
		using Microsoft.Azure;
		using Microsoft.Azure.Common.Authentication;
		using Microsoft.Azure.Common.Authentication.Models;
		using Microsoft.Azure.Management.HDInsight;
		using Microsoft.Azure.Management.HDInsight.Job;
		using Microsoft.Azure.Management.HDInsight.Job.Models;
		using Microsoft.Azure.Management.HDInsight.Models;
		using Newtonsoft.Json;


		namespace CreateHDICluster
		{
		    internal class Program
		    {
		        private static ProfileClient _profileClient;
		        private static SubscriptionCloudCredentials _cloudCredentials;
		        private static HDInsightManagementClient _hdiManagementClient;

		        private static Guid SubscriptionId = new Guid("<SubscriptionID>");
		        private const string ResourceGroupName = "<ResourceGroupName>";
		        private const string ExistingStorageName = "<storageaccountname>.blob.core.windows.net";
		        private const string ExistingStorageKey = "<account key>";
		        private const string ExistingContainer = "<container name>";
		        private const string NewClusterName = "<cluster name>";
		        private const int NewClusterNumNodes = <number of nodes>;
		        private const string NewClusterLocation = "<location>";		//should be same as the storage account
		        private const OSType NewClusterOsType = OSType.Windows;
		        private const HDInsightClusterType NewClusterType = HDInsightClusterType.Hadoop;
		        private const string NewClusterVersion = "3.2";
		        private const string NewClusterUsername = "admin";
		        private const string NewClusterPassword = "<password>";

		        private static void Main(string[] args)
		        {
		            System.Console.WriteLine("Start cluster provisioning");

		            _profileClient = GetProfile();
		            _cloudCredentials = GetCloudCredentials();
		            _hdiManagementClient = new HDInsightManagementClient(_cloudCredentials);

		            System.Console.WriteLine(String.Format("Creating the cluster {0}...", NewClusterName));
		            CreateCluster();
		            System.Console.WriteLine("Done. Press any key to continue.");
		            System.Console.ReadKey(true);
		        }

		        private static void CreateCluster()
		        {
		            var parameters = new ClusterCreateParameters
		            {
		                ClusterSizeInNodes = NewClusterNumNodes,
		                UserName = NewClusterUsername,
		                Password = NewClusterPassword,
		                Location = NewClusterLocation,
		                DefaultStorageAccountName = ExistingStorageName,
		                DefaultStorageAccountKey = ExistingStorageKey,
		                DefaultStorageContainer = ExistingContainer,
		                ClusterType = NewClusterType,
		                OSType = NewClusterOsType
		            };

		            _hdiManagementClient.Clusters.Create(ResourceGroupName, NewClusterName, parameters);
		        }

		        private static ProfileClient GetProfile(string username = null, SecureString password = null)
		        {
		            var profileClient = new ProfileClient(new AzureProfile());
		            var env = profileClient.GetEnvironmentOrDefault(EnvironmentName.AzureCloud);
		            var acct = new AzureAccount { Type = AzureAccount.AccountType.User };

		            if (username != null && password != null)
		                acct.Id = username;

		            profileClient.AddAccountAndLoadSubscriptions(acct, env, password);

		            return profileClient;
		        }

		        private static SubscriptionCloudCredentials GetCloudCredentials()
		        {
		            var sub = _profileClient.Profile.Subscriptions.Values.FirstOrDefault(s => s.Id.Equals(SubscriptionId));

		            Debug.Assert(sub != null, "subscription != null");
		            _profileClient.SetSubscriptionAsDefault(sub.Id, sub.Account);

		            return AzureSession.AuthenticationFactory.GetSubscriptionCloudCredentials(_profileClient.Profile.Context);
		        }

		    }
		}

7. Press **F5** to run the application. A console window should open and display the status of the application. You will also be prompted to enter your Azure account credentials. It can take several minutes to create an HDInsight cluster.


##<a id="nextsteps"></a> Next steps
In this article, you have learned several ways to provision an HDInsight cluster. To learn more, see the following articles:

* [Get started with Azure HDInsight](hdinsight-get-started.md) - Learn how to start working with your HDInsight cluster
* [Use Sqoop with HDInsight](hdinsight-use-sqoop.md) - Learn how to copy data between HDInsight and SQL Database or SQL Server
* [Administer HDInsight using PowerShell](hdinsight-administer-use-powershell.md) - Learn how to work with HDInsight by using Azure PowerShell
* [Submit Hadoop jobs programmatically](hdinsight-submit-hadoop-jobs-programmatically.md) - Learn how to programmatically submit jobs to HDInsight
* [Azure HDInsight SDK documentation] [hdinsight-sdk-documentation] - Discover the HDInsight SDK


[hdinsight-sdk-documentation]: http://msdn.microsoft.com/library/dn479185.aspx
[azure-management-portal]: https://manage.windowsazure.com<|MERGE_RESOLUTION|>--- conflicted
+++ resolved
@@ -1,30 +1,25 @@
-<properties
-   	pageTitle="Custom-provision Hadoop clusters in HDInsight | Microsoft Azure"
+<properties 
+   pageTitle="Custom-provision Hadoop clusters in HDInsight | Microsoft Azure" 
    	description="Learn how to custom-provision clusters for Azure HDInsight by using the Azure Preview Portal, Azure PowerShell, a command line, or a .NET SDK."
-   	services="hdinsight"
-  	documentationCenter=""
+   services="hdinsight" 
+   documentationCenter="" 
     tags="azure-portal"
-   	authors="mumian"
-   	manager="paulettm"
-   	editor="cgronlun"/>
+   authors="mumian" 
+   manager="paulettm" 
+   editor="cgronlun"/>
 
 <tags
    ms.service="hdinsight"
    ms.devlang="na"
    ms.topic="article"
    ms.tgt_pltfrm="na"
-<<<<<<< HEAD
-   ms.workload="big-data"
-   ms.date="08/07/2015"
-=======
    ms.workload="big-data" 
    ms.date="08/10/2015"
->>>>>>> 15e45d2a
    ms.author="jgao"/>
 
 #Provision Hadoop clusters in HDInsight
 
-Learn how to plan for provision HDInsight clusters.
+Learn how to plan for provision HDInsight clusters. 
 
 [AZURE.INCLUDE [hdinsight-azure-preview-portal](../../includes/hdinsight-azure-preview-portal.md)]
 
@@ -43,19 +38,19 @@
 - **Cluster name**
 
 	Cluster name is used to identify a cluster. Cluster name must follow the following guidelines:
-
+	
 	- The field must be a string that contains between 3 and 63 characters
 	- The field can contain only letters, numbers, and hyphens.
 
 - **Subscription name**
 
 	An HDInsight cluster is tied to one Azure subscription.
-
+ 
 - **Operating system**
 
 	You can provision HDInsight clusters on one of the following two operating systems:
 	- **HDInsight on Windows (Windows Server 2012 R2 Datacenter)**:
-	- **HDInsight on Linux (Ubuntu 12.04 LTS for Linux) (Preview)**: HDInsight provides the option of configuring Linux clusters on Azure. Configure a Linux cluster if you are familiar with Linux or Unix, migrating from an existing Linux-based Hadoop solution, or want easy integration with Hadoop ecosystem components built for Linux. For more information, see [Get started with Hadoop on Linux in HDInsight](hdinsight-hadoop-linux-get-started.md).
+	- **HDInsight on Linux (Ubuntu 12.04 LTS for Linux) (Preview)**: HDInsight provides the option of configuring Linux clusters on Azure. Configure a Linux cluster if you are familiar with Linux or Unix, migrating from an existing Linux-based Hadoop solution, or want easy integration with Hadoop ecosystem components built for Linux. For more information, see [Get started with Hadoop on Linux in HDInsight](hdinsight-hadoop-linux-get-started.md). 
 
 
 - **HDInsight version**
@@ -65,39 +60,39 @@
 - **Cluster type** and **cluster size (a.k.a. data nodes)**
 
 	HDInsight allows customers to deploy a variety of cluster types, for different data analytics workloads. Cluster types offered today are:
-
+	
 	- Hadoop clusters: for query and analysis workloads
 	- HBase clusters:  for NoSQL workloads
 	- Storm clusters: for real time event processing workloads
 	- Spark clusters (preview): for in-memory processing, interactive queries, stream, and machines learning workloads.
 
 	![HDInsight clusters](./media/hdinsight-provision-clusters/hdinsight.clusters.png)
-
-	> [AZURE.NOTE] *Azure HDInsight cluster* is also called *Hadoop clusters in HDInsight*, or *HDInsight cluster*. Sometimes, it is used interchangeably with *Hadoop cluster*. They all refer to the Hadoop clusters hosted in the Microsoft Azure environment.
+ 
+	> [AZURE.NOTE] *Azure HDInsight cluster* is also called *Hadoop clusters in HDInsight*, or *HDInsight cluster*. Sometimes, it is used interchangeably with *Hadoop cluster*. They all refer to the Hadoop clusters hosted in the Microsoft Azure environment. 	   
 
 	Within a given cluster type, there are different roles for the various nodes, which allow a customer to size those nodes in a given role appropriate to the details of their workload. For example, a Hadoop cluster can have its worker nodes provisioned with a large amount of memory if the type of analytics being performed are memory intensive.
 
-	![HDInsight Hadoop cluster roles](./media/hdinsight-provision-clusters/HDInsight.Hadoop.roles.png)
+	![HDInsight Hadoop cluster roles](./media/hdinsight-provision-clusters/HDInsight.Hadoop.roles.png) 
 
 	Hadoop clusters for HDInsight are deployed with two roles:
 
 	- Head node (2 nodes)
 	- Data node (at least 1 node)
 
-	![HDInsight Hadoop cluster roles](./media/hdinsight-provision-clusters/HDInsight.HBase.roles.png)
+	![HDInsight Hadoop cluster roles](./media/hdinsight-provision-clusters/HDInsight.HBase.roles.png) 
 
 	HBase clusters for HDInsight are deployed with three roles:
 	- Head servers (2 nodes)
 	- Region servers (at least 1 node)
 	- Master/Zookeeper nodes (3 nodes)
-
+	
 	![HDInsight Hadoop cluster roles](./media/hdinsight-provision-clusters/HDInsight.Storm.roles.png)
 
 	Storm clusters for HDInsight are deployed with three roles:
 	- Nimbus nodes (2 nodes)
 	- Supervisor servers (at least 1 node)
 	- Zookeeper nodes (3 nodes)
-
+	
 
 	![HDInsight Hadoop cluster roles](./media/hdinsight-provision-clusters/HDInsight.Spark.roles.png)
 
@@ -110,7 +105,7 @@
 
 
 	>[AZURE.NOTE] The cluster size limit varies among Azure subscriptions. Contact billing support to increase the limit.
-
+	
 - **Region/virtual network (a.k.a. location)**
 
 	![Azure regions](./media/hdinsight-provision-clusters/Azure.regions.png)
@@ -131,32 +126,32 @@
 	The HDInsight clusters allow you to configure two user accounts during provisioning:
 
 	- HTTP user. The default user name is admin using the basic configuration on the Azure preview portal.
-	- RDP user (Windows clusters): It is used to connect to the cluster using RDP. When you create the account, you must set an expiration date that is within 90 days from today.
+	- RDP user (Windows clusters): It is used to connect to the cluster using RDP. When you create the account, you must set an expiration date that is within 90 days from today. 
 	- SSH User (Linux clusters): Is used to connect to the cluster using SSH. You can create additional SSH user accounts after the cluster is created by following the steps in [Use SSH with Linux-based Hadoop on HDInsight from Linux, Unix, or OS X](hdinsight-hadoop-linux-use-ssh-unix.md).
-
-
+  
+ 
 
 - **Azure storage account**
 
 
-	The original HDFS uses of many local disks on the cluster. HDInsight uses Azure Blob storage instead for data storage. Azure Blob storage is a robust, general-purpose storage solution that integrates seamlessly with HDInsight. Through a Hadoop distributed file system (HDFS) interface, the full set of components in HDInsight can operate directly on structured or unstructured data in Blob storage. Storing data in Blob storage enables you to safely delete the HDInsight clusters that are used for computation without losing user data.
-
+	The original HDFS uses of many local disks on the cluster. HDInsight uses Azure Blob storage instead for data storage. Azure Blob storage is a robust, general-purpose storage solution that integrates seamlessly with HDInsight. Through a Hadoop distributed file system (HDFS) interface, the full set of components in HDInsight can operate directly on structured or unstructured data in Blob storage. Storing data in Blob storage enables you to safely delete the HDInsight clusters that are used for computation without losing user data. 
+	
 	During configuration, you must specify an Azure storage account and an Azure Blob storage container on the Azure storage account. Some provision process requires the Azure storage account and the Blob storage container created beforehand.  The Blob storage container is used as the default storage location by the cluster. Optionally, you can specify additional Azure Storage accounts (linked storage) that will be accessible by the cluster. In addition, the cluster can also access any Blob containers that are configured with full public read access or pulic read access for blobs only.  For more information on the restrict access, see [Manage Access to Azure Storage Resources](storage-manage-access-to-resources.md).
 
 	![HDInsight storage](./media/hdinsight-provision-clusters/HDInsight.storage.png)
-
+	
 	>[AZURE.NOTE] A Blob storage container provides a grouping of a set of blobs as shown in the image:
-
+	
 	![Azure blob storage](./media/hdinsight-provision-clusters/Azure.blob.storage.jpg)
-
-
-	>[AZURE.WARNING] Don't share one Blob storage container for multiple clusters. This is not supported.
-
+	  
+	
+	>[AZURE.WARNING] Don't share one Blob storage container for multiple clusters. This is not supported. 
+	
 	For more information on using secondary Blob stores, see [Using Azure Blob Storage with HDInsight](hdinsight-use-blob-storage.md).
 
 - **Hive/Oozie metastore**
 
-	The metastore contains Hive and Oozie metadata, such as Hive tables, partitions, schemas, and columns. Using the metastore helps you to retain your Hive and Oozie metadata, so that you don't need to re-create Hive tables or Oozie jobs when you provision a new cluster. By default, Hive uses an embedded Azure SQL database to store this information. The embedded database can't preserve the metadata when the cluster is deleted. For example, you have a cluster provisioned with a Hive metastore. You created some Hive tables. After you delete the cluster, and recreat the cluster using the same Hive metastore, you will be able to see the Hive tables you created in the original cluster.
+	The metastore contains Hive and Oozie metadata, such as Hive tables, partitions, schemas, and columns. Using the metastore helps you to retain your Hive and Oozie metadata, so that you don't need to re-create Hive tables or Oozie jobs when you provision a new cluster. By default, Hive uses an embedded Azure SQL database to store this information. The embedded database can't preserve the metadata when the cluster is deleted. For example, you have a cluster provisioned with a Hive metastore. You created some Hive tables. After you delete the cluster, and recreat the cluster using the same Hive metastore, you will be able to see the Hive tables you created in the original cluster. 
 
 ## Advanced configuration options
 
@@ -177,10 +172,10 @@
 
 The following is an Azure PowerShell script example of customizing a Hive configuration:
 
-	# hive-site.xml configuration
+	# hive-site.xml configuration 
 	$hiveConfigValues = new-object 'Microsoft.WindowsAzure.Management.HDInsight.Cmdlet.DataObjects.AzureHDInsightHiveConfiguration'
 	$hiveConfigValues.Configuration = @{ "hive.metastore.client.socket.timeout"="90" } #default 60
-
+	
 	$config = New-AzureHDInsightClusterConfig `
 	            -ClusterSizeInNodes $clusterSizeInNodes `
 	            -ClusterType $clusterType `
@@ -189,26 +184,26 @@
 	            -StorageAccountKey $defaultStorageAccountKey `
 	            -StorageContainerName $defaultBlobContainer `
 	          | Add-AzureHDInsightConfigValues `
-	            -Hive $hiveConfigValues
-
+	            -Hive $hiveConfigValues 
+	
 	New-AzureHDInsightCluster -Name $clusterName -Location $location -Credential $credential -OSType Windows -Config $config
 
 Some more samples on customizing other configuration files:
 
 	# hdfs-site.xml configuration
 	$HdfsConfigValues = @{ "dfs.blocksize"="64m" } #default is 128MB in HDI 3.0 and 256MB in HDI 2.1
-
+	
 	# core-site.xml configuration
 	$CoreConfigValues = @{ "ipc.client.connect.max.retries"="60" } #default 50
-
+	
 	# mapred-site.xml configuration
 	$MapRedConfigValues = new-object 'Microsoft.WindowsAzure.Management.HDInsight.Cmdlet.DataObjects.AzureHDInsightMapReduceConfiguration'
 	$MapRedConfigValues.Configuration = @{ "mapreduce.task.timeout"="1200000" } #default 600000
-
+	
 	# oozie-site.xml configuration
 	$OozieConfigValues = new-object 'Microsoft.WindowsAzure.Management.HDInsight.Cmdlet.DataObjects.AzureHDInsightOozieConfiguration'
 	$OozieConfigValues.Configuration = @{ "oozie.service.coord.normal.default.timeout"="150" }  # default 120
-
+	
 For more information, see Azim Uddin's blog titled [Customizing HDInsight Cluster provisioning](http://blogs.msdn.com/b/bigdatasupport/archive/2014/04/15/customizing-hdinsight-cluster-provisioning-via-powershell-and-net-sdk.aspx).
 
 
@@ -256,7 +251,7 @@
 
 ### Use the preview portal
 
-You can refer to the [basic configuration options], and the [advanced configuration options] for the explanations of the fields.
+You can refer to the [basic configuration options], and the [advanced configuration options] for the explanations of the fields. 
 
 **To create an HDInsight cluster by using the Custom Create option**
 
@@ -317,7 +312,7 @@
 
 		For **Use an existing SQL DB for Hive** metadata, click **Yes**, select a SQL database, and then provide the username/password for the database. Repeat these steps if you want to **Use an existing SQL DB for Oozie metadata**. Click **Select** till you are back on the **Optional Configuration** blade.
 
-		>[AZURE.NOTE] The Azure SQL database used for the metastore must allow connectivity to other Azure services, including Azure HDInsight. On the Azure SQL database dashboard, on the right side, click the server name. This is the server on which the SQL database instance is running. Once you are on the server view, click **Configure**, and then for **Azure Services**, click **Yes**, and then click **Save**.
+	>[AZURE.NOTE] The Azure SQL database used for the metastore must allow connectivity to other Azure services, including Azure HDInsight. On the Azure SQL database dashboard, on the right side, click the server name. This is the server on which the SQL database instance is running. Once you are on the server view, click **Configure**, and then for **Azure Services**, click **Yes**, and then click **Save**.
 
 	* Click **Script Actions** if you want to use a custom script to customize a cluster, as the cluster is being created. For more information about script actions, see [Customize HDInsight clusters using Script Action](hdinsight-hadoop-customize-cluster.md). On the Script Actions blade provide the details as shown in the screen capture.
 
@@ -543,7 +538,7 @@
 		        }
 
 		        private static ProfileClient GetProfile(string username = null, SecureString password = null)
-		        {
+        {
 		            var profileClient = new ProfileClient(new AzureProfile());
 		            var env = profileClient.GetEnvironmentOrDefault(EnvironmentName.AzureCloud);
 		            var acct = new AzureAccount { Type = AzureAccount.AccountType.User };
