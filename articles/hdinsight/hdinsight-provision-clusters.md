--- conflicted
+++ resolved
@@ -3,7 +3,7 @@
    	description="Learn how to custom-provision clusters for Azure HDInsight by using the Azure Preview Portal, Azure PowerShell, a command line, or a .NET SDK."
    services="hdinsight"
    documentationCenter=""
-    tags="azure-portal"
+   tags="azure-portal"
    authors="mumian"
    manager="paulettm"
    editor="cgronlun"/>
@@ -17,7 +17,7 @@
    ms.date="08/11/2015"
    ms.author="jgao"/>
 
-#Provision Hadoop clusters in HDInsight
+# Provision Hadoop clusters in HDInsight
 
 Learn how to plan for provision HDInsight clusters.
 
@@ -263,153 +263,7 @@
 
     ![Creating a new cluster in the Azure preview portal](./media/hdinsight-provision-clusters/HDI.CreateCluster.1.png "Creating a new cluster in the Azure Preview Portal")
 
-<<<<<<< HEAD
 3. Type or select the following values:
-=======
-8. On the **Script Actions** page, click **add script action** to provide details about the custom script that you want to run to customize a cluster, as the cluster is being created. For more information, see [Customize HDInsight clusters using Script Action](hdinsight-hadoop-customize-cluster.md).
-
-	- Name: Specify a name for the script action
-	- Script URI: Specify the Uniform Resource Identifier (URI) to the script that is invoked to customize the cluster.
-	- Node Type: Specify the nodes on which the customization script is run. You can choose <b>All Nodes</b>, <b>Head nodes only</b>, or <b>Data nodes only</b>.
-	- Parameters: Specify the parameters, if required by the script.</td></tr>
-
-	You can add more than one script action to install multiple components on the cluster. After you have added the scripts, click the check mark to start provisioning the cluster.
-
-### Use Azure PowerShell
-Azure PowerShell is a powerful scripting environment that you can use to control and automate the deployment and management of your workloads in Azure. This section provides instructions on how to provision an HDInsight cluster by using Azure PowerShell. For information on configuring a workstation to run HDInsight Windows PowerShell cmdlets, see [Install and configure Azure PowerShell](../install-configure-powershell.md). For more information on using Azure PowerShell with HDInsight, see [Administer HDInsight using PowerShell](hdinsight-administer-use-powershell.md). For the list of the HDInsight Windows PowerShell cmdlets, see [HDInsight cmdlet reference](https://msdn.microsoft.com/library/azure/dn858087.aspx).
-
-> [AZURE.NOTE] While the scripts in this section can be used to configure an HDInsight cluster on an Azure virtual network, they will not create an Azure virtual network. For information on creating an Azure virtual network, see [Provision a Hadoop cluster into a virtual network](hdinsight-hbase-provision-vnet.md#provision-an-hbase-cluster-into-a-virtual-network).
-
-The following procedures are needed to provision an HDInsight cluster by using Azure PowerShell:
-
-- Create an Azure Storage account
-- Create an Azure Blob container
-- Create an HDInsight cluster
-
-You can use either the Windows PowerShell console or the Windows PowerShell Integrated Scripting Environment (ISE) to run the scripts.
-
-HDInsight uses an Azure Blob storage container as the default file system. An Azure Storage account and storage container are required before you can create an HDInsight cluster. The Storage account must be located in the same data center as the HDInsight cluster.
-
-**To connect to your Azure account**
-
-	Add-AzureAccount
-
-You will be prompted to enter your Azure account credentials.
-
-**To create an Azure Storage account**
-
-	$storageAccountName = "<StorageAcccountName>"	# Provide a Storage account name
-	$location = "<MicrosoftDataCenter>"				# For example, "West US"
-
-	# Create an Azure Storage account
-	New-AzureStorageAccount -StorageAccountName $storageAccountName -Location $location
-
-If you already have a Storage account but do not know the account name and account key, you can use the following Windows PowerShell commands to retrieve the information:
-
-	# List Storage accounts for the current subscription
-	Get-AzureStorageAccount
-
-	# List the keys for a Storage account
-	Get-AzureStorageKey "<StorageAccountName>"
-
-**To create Azure Blob storage container**
-
-	$storageAccountName = "<StorageAccountName>"	# Provide the Storage account name
-	$containerName="<ContainerName>"				# Provide a container name
-
-	# Create a storage context object
-	$storageAccountKey = Get-AzureStorageKey $storageAccountName | %{ $_.Primary }
-	$destContext = New-AzureStorageContext -StorageAccountName $storageAccountName
-	                                       -StorageAccountKey $storageAccountKey  
-
-	# Create a Blob storage container
-	New-AzureStorageContainer -Name $containerName -Context $destContext
-
-Once you have the Storage account and the Blob container prepared, you are ready to create a cluster.
-
-**To provision an HDInsight cluster**
-
-> [AZURE.NOTE] The Azure PowerShell cmdlets are the only recommended way to change configuration variables in an HDInsight cluster. Changes made to Hadoop configuration files while connected to the cluster via Remote Desktop may be overwritten in the event of cluster patching. Configuration values set via Azure PowerShell will be preserved if the cluster is patched.
-
-- Run the following commands from an Azure PowerShell console window:
-
-		$subscriptionName = "<AzureSubscriptionName>"	  # The Azure subscription used for the HDInsight cluster to be created
-	
-		$storageAccountName = "<AzureStorageAccountName>" # HDInsight cluster requires an existing Azure Storage account to be used as the default file system
-	
-		$clusterName = "<HDInsightClusterName>"			  # The name for the HDInsight cluster to be created
-		$clusterNodes = <ClusterSizeInNodes>              # The number of nodes in the HDInsight cluster
-		$hadoopUserName = "<HadoopUserName>"              # User name for the Hadoop user. You will use this account to connect to the cluster and run jobs.
-		$hadoopUserPassword = "<HadoopUserPassword>"
-	
-		$secPassword = ConvertTo-SecureString $hadoopUserPassword -AsPlainText -Force
-		$credential = New-Object System.Management.Automation.PSCredential($hadoopUserName,$secPassword)
-	
-		# Get the storage primary key based on the account name
-		Select-AzureSubscription $subscriptionName
-		$storageAccountKey = Get-AzureStorageKey $storageAccountName | %{ $_.Primary }
-		$containerName = $clusterName				# Azure Blob container that is used as the default file system for the HDInsight cluster
-	
-		# The location of the HDInsight cluster. It must be in the same data center as the Storage account.
-		$location = Get-AzureStorageAccount -StorageAccountName $storageAccountName | %{$_.Location}
-	
-		# Create a new HDInsight cluster
-		New-AzureHDInsightCluster -Name $clusterName -Credential $credential -Location $location -DefaultStorageAccountName "$storageAccountName.blob.core.windows.net" -DefaultStorageAccountKey $storageAccountKey -DefaultStorageContainerName $containerName  -ClusterSizeInNodes $clusterNodes -ClusterType Hadoop
-
-	>[AZURE.NOTE] The $hadoopUserName and $hadoopUserPassword commands are used to create the Hadoop user account for the cluster. You will use this account to connect to the cluster and run jobs. If you use the Quick Create option from the Azure portal to provision a cluster, the default Hadoop user name is "admin". Don't confuse this account with the Remote Desktop Protocol (RDP) user account. The RDP user account has to be different from the Hadoop user account. For more information, see [Manage Hadoop clusters in HDInsight using the Azure Management Portal][hdinsight-admin-portal].
-
-	It can take several minutes before the cluster provisioning finishes.
-
-	![HDI.CLI.Provision][image-hdi-ps-provision]
-
-**To provision an HDInsight cluster by using custom configuration options**
-
-While provisioning a cluster, you can use the other configuration options such as connecting to more than one Azure Blob storage container, using a virtual network, or using an Azure SQL database for Hive and Oozie metastores. This allows you to separate the lifetime of your data and metadata from the lifetime of the cluster.
-
-> [AZURE.NOTE] The Windows PowerShell cmdlets are the only recommended way to change configuration variables in an HDInsight cluster. Changes made to Hadoop configuration files while connected to the cluster via Remote Desktop may be overwritten in the event of cluster patching. Configuration values set via Azure PowerShell will be preserved if the cluster is patched.
-
-- Run the following commands from a Windows PowerShell window:
-
-		$subscriptionName = "<SubscriptionName>"
-		$clusterName = "<ClusterName>"
-		$location = "<MicrosoftDataCenter>"
-		$clusterNodes = <ClusterSizeInNodes>
-
-		$storageAccountName_Default = "<DefaultFileSystemStorageAccountName>"
-		$containerName_Default = "<DefaultFileSystemContainerName>"
-
-		$storageAccountName_Add1 = "<AdditionalStorageAccountName>"
-
-		$hiveSQLDatabaseServerName = "<SQLDatabaseServerNameForHiveMetastore>"
-		$hiveSQLDatabaseName = "<SQLDatabaseDatabaseNameForHiveMetastore>"
-		$oozieSQLDatabaseServerName = "<SQLDatabaseServerNameForOozieMetastore>"
-		$oozieSQLDatabaseName = "<SQLDatabaseDatabaseNameForOozieMetastore>"
-
-		# Get the virtual network ID and subnet name
-		$vnetID = "<AzureVirtualNetworkID>"
-		$subNetName = "<AzureVirtualNetworkSubNetName>"
-
-		# Get the Storage account keys
-		Select-AzureSubscription $subscriptionName
-		$storageAccountKey_Default = Get-AzureStorageKey $storageAccountName_Default | %{ $_.Primary }
-		$storageAccountKey_Add1 = Get-AzureStorageKey $storageAccountName_Add1 | %{ $_.Primary }
-
-		$oozieCreds = Get-Credential -Message "Oozie metastore"
-		$hiveCreds = Get-Credential -Message "Hive metastore"
-
-		# Create a Blob storage container
-		$dest1Context = New-AzureStorageContext -StorageAccountName $storageAccountName_Default -StorageAccountKey $storageAccountKey_Default  
-		New-AzureStorageContainer -Name $containerName_Default -Context $dest1Context
-
-		# Create a new HDInsight cluster
-		$config = New-AzureHDInsightClusterConfig -ClusterSizeInNodes $clusterNodes |
-		    Set-AzureHDInsightDefaultStorage -StorageAccountName "$storageAccountName_Default.blob.core.windows.net" -StorageAccountKey $storageAccountKey_Default -StorageContainerName $containerName_Default |
-		    Add-AzureHDInsightStorage -StorageAccountName "$storageAccountName_Add1.blob.core.windows.net" -StorageAccountKey $storageAccountKey_Add1 |
-		    Add-AzureHDInsightMetastore -SqlAzureServerName "$hiveSQLDatabaseServerName.database.windows.net" -DatabaseName $hiveSQLDatabaseName -Credential $hiveCreds -MetastoreType HiveMetastore |
-		    Add-AzureHDInsightMetastore -SqlAzureServerName "$oozieSQLDatabaseServerName.database.windows.net" -DatabaseName $oozieSQLDatabaseName -Credential $oozieCreds -MetastoreType OozieMetastore |
-		        New-AzureHDInsightCluster -Name $clusterName -Location $location -VirtualNetworkId $vnetID -SubnetName $subNetName
->>>>>>> e4769e9e
-
   - **Cluster Name**: Enter a name for the cluster. A green check will appear beside the cluster name if the name is available.
   - **Cluster Type**: Select **Hadoop**.
   - **Cluster Operating System**: Select **Windows Server 2012 R2 Datacenter**.
