<<<<<<< HEAD
<properties
   pageTitle="Custom-provision Hadoop clusters in HDInsight | Microsoft Azure"
   	description="Learn how to custom-provision clusters for Azure HDInsight by using the Azure Preview Portal, Azure PowerShell, a command line, or a .NET SDK."
   services="hdinsight"
   documentationCenter=""
   tags="azure-portal"
   authors="mumian"
   manager="paulettm"
   editor="cgronlun"/>

<tags
   ms.service="hdinsight"
   ms.devlang="na"
   ms.topic="article"
   ms.tgt_pltfrm="na"
   ms.workload="big-data"
   ms.date="09/03/2015"
   ms.author="jgao"/>

# Provision Hadoop clusters in HDInsight

Learn how to plan for provision HDInsight clusters.

[AZURE.INCLUDE [selector](../../includes/hdinsight-portal-management-selector.md)]

* [Provision Hadoop clusters in HDInsight](hdinsight-provision-clusters-v1.md)

[AZURE.INCLUDE [hdinsight-azure-preview-portal](../../includes/hdinsight-azure-preview-portal.md)]

* [Provision Hadoop clusters in HDInsight](hdinsight-provision-clusters-v1.md)

**Prerequisites:**

Before you begin the instructions in this article, you must have the following:

- An Azure subscription. See [Get Azure free trial](http://azure.microsoft.com/documentation/videos/get-azure-free-trial-for-testing-hadoop-in-hdinsight/).


## Basic configuration options


- **Cluster name**

	Cluster name is used to identify a cluster. Cluster name must follow the following guidelines:

	- The field must be a string that contains between 3 and 63 characters
	- The field can contain only letters, numbers, and hyphens.

- **Subscription name**

	An HDInsight cluster is tied to one Azure subscription.

- **Resource group name**

	Applications are typically made up of many components, for example a web app, database, database server, storage, and 3rd party services. Azure Resource Manager (ARM) enables you to work with the resources in your application as a group, referred to as an Azure Resource Group. You can deploy, update, monitor or delete all of the resources for your application in a single, coordinated operation. You use a template for deployment and that template can work for different environments such as testing, staging and production. You can clarify billing for your organization by viewing the rolled-up costs for the entire group. For more information, see [Azure Resource Manager Overview](resource-group-overview.md).	
- **Operating system**

	You can provision HDInsight clusters on one of the following two operating systems:
	- **HDInsight on Windows (Windows Server 2012 R2 Datacenter)**:
	- **HDInsight on Linux (Ubuntu 12.04 LTS for Linux) (Preview)**: HDInsight provides the option of configuring Linux clusters on Azure. Configure a Linux cluster if you are familiar with Linux or Unix, migrating from an existing Linux-based Hadoop solution, or want easy integration with Hadoop ecosystem components built for Linux. For more information, see [Get started with Hadoop on Linux in HDInsight](hdinsight-hadoop-linux-get-started.md).


- **HDInsight version**

	It is used to determine the version of HDInsight to use for this cluster. For more information, see [Hadoop cluster versions and components in HDInsight](https://go.microsoft.com/fwLink/?LinkID=320896&clcid=0x409)

- **Cluster type** and **cluster size (a.k.a. data nodes)**

	HDInsight allows customers to deploy a variety of cluster types, for different data analytics workloads. Cluster types offered today are:

	- Hadoop clusters: for query and analysis workloads
	- HBase clusters:  for NoSQL workloads
	- Storm clusters: for real time event processing workloads
	- Spark clusters (preview): for in-memory processing, interactive queries, stream, and machines learning workloads.

	![HDInsight clusters](./media/hdinsight-provision-clusters/hdinsight.clusters.png)

	> [AZURE.NOTE] *Azure HDInsight cluster* is also called *Hadoop clusters in HDInsight*, or *HDInsight cluster*. Sometimes, it is used interchangeably with *Hadoop cluster*. They all refer to the Hadoop clusters hosted in the Microsoft Azure environment.

	Within a given cluster type, there are different roles for the various nodes, which allow a customer to size those nodes in a given role appropriate to the details of their workload. For example, a Hadoop cluster can have its worker nodes provisioned with a large amount of memory if the type of analytics being performed are memory intensive.

	![HDInsight Hadoop cluster roles](./media/hdinsight-provision-clusters/HDInsight.Hadoop.roles.png)

	Hadoop clusters for HDInsight are deployed with two roles:

	- Head node (2 nodes)
	- Data node (at least 1 node)

	![HDInsight Hadoop cluster roles](./media/hdinsight-provision-clusters/HDInsight.HBase.roles.png)

	HBase clusters for HDInsight are deployed with three roles:
	- Head servers (2 nodes)
	- Region servers (at least 1 node)
	- Master/Zookeeper nodes (3 nodes)

	![HDInsight Hadoop cluster roles](./media/hdinsight-provision-clusters/HDInsight.Storm.roles.png)

	Storm clusters for HDInsight are deployed with three roles:
	- Nimbus nodes (2 nodes)
	- Supervisor servers (at least 1 node)
	- Zookeeper nodes (3 nodes)


	![HDInsight Hadoop cluster roles](./media/hdinsight-provision-clusters/HDInsight.Spark.roles.png)

	Spark clusters for HDInsight are deployed with three roles:
	- Head node (2 nodes)
	- Worker node (at least 1 node)
	- Zookeeper nodes (3 nodes) (Free for A1 Zookeepers)

	Customers are billed for the usage of those nodes for the duration of the cluster’s life. Billing starts once a cluster is created and stops when the cluster is deleted (clusters can’t be de-allocated or put on hold). The cluster size affects the cluster price. For learning purposes, it is recommended to use 1 data node. For more information about HDInsight pricing, see [HDInsight pricing](https://go.microsoft.com/fwLink/?LinkID=282635&clcid=0x409).


	>[AZURE.NOTE] The cluster size limit varies among Azure subscriptions. Contact billing support to increase the limit.

- **Region/virtual network (a.k.a. location)**

	![Azure regions](./media/hdinsight-provision-clusters/Azure.regions.png)

	For a list of supported regions, click the **Region** drop-down list on [HDInsight pricing](https://go.microsoft.com/fwLink/?LinkID=282635&clcid=0x409).

- **Node size**

	![hdinsight vm node sizes](./media/hdinsight-provision-clusters/hdinsight.node.sizes.png)

	Select the VM size for the nodes. For more information, see [Sizes for Cloud Services](cloud-services-sizes-specs.md)

	Based on the choice of VMs, your cost might vary. HDInsight uses all standard-tier VMs for cluster nodes. For information on how VM sizes affect your prices, see <a href="http://azure.microsoft.com/pricing/details/hdinsight/" target="_blank">HDInsight Pricing</a>.


- **HDInsight users**

	The HDInsight clusters allow you to configure two user accounts during provisioning:

	- HTTP user. The default user name is admin using the basic configuration on the Azure preview portal.
	- RDP user (Windows clusters): It is used to connect to the cluster using RDP. When you create the account, you must set an expiration date that is within 90 days from today.
	- SSH User (Linux clusters): Is used to connect to the cluster using SSH. You can create additional SSH user accounts after the cluster is created by following the steps in [Use SSH with Linux-based Hadoop on HDInsight from Linux, Unix, or OS X](hdinsight-hadoop-linux-use-ssh-unix.md).



- **Azure storage account**

	The original HDFS uses of many local disks on the cluster. HDInsight uses Azure Blob storage instead for data storage. Azure Blob storage is a robust, general-purpose storage solution that integrates seamlessly with HDInsight. Through a Hadoop distributed file system (HDFS) interface, the full set of components in HDInsight can operate directly on structured or unstructured data in Blob storage. Storing data in Blob storage enables you to safely delete the HDInsight clusters that are used for computation without losing user data.

	During configuration, you must specify an Azure storage account and an Azure Blob storage container on the Azure storage account. Some provision process requires the Azure storage account and the Blob storage container created beforehand.  The Blob storage container is used as the default storage location by the cluster. Optionally, you can specify additional Azure Storage accounts (linked storage) that will be accessible by the cluster. In addition, the cluster can also access any Blob containers that are configured with full public read access or pulic read access for blobs only.  For more information on the restrict access, see [Manage Access to Azure Storage Resources](storage-manage-access-to-resources.md).

	![HDInsight storage](./media/hdinsight-provision-clusters/HDInsight.storage.png)

	>[AZURE.NOTE] A Blob storage container provides a grouping of a set of blobs as shown in the image:

	![Azure blob storage](./media/hdinsight-provision-clusters/Azure.blob.storage.jpg)


	>[AZURE.WARNING] Don't share one Blob storage container for multiple clusters. This is not supported.

	For more information on using secondary Blob stores, see [Using Azure Blob Storage with HDInsight](hdinsight-use-blob-storage.md).

- **Hive/Oozie metastore**

	The metastore contains Hive and Oozie metadata, such as Hive tables, partitions, schemas, and columns. Using the metastore helps you to retain your Hive and Oozie metadata, so that you don't need to re-create Hive tables or Oozie jobs when you provision a new cluster. By default, Hive uses an embedded Azure SQL database to store this information. The embedded database can't preserve the metadata when the cluster is deleted. For example, you have a cluster provisioned with a Hive metastore. You created some Hive tables. After you delete the cluster, and recreat the cluster using the same Hive metastore, you will be able to see the Hive tables you created in the original cluster.

## Advanced configuration options

>[AZURE.NOTE] This section currently only apply to Windows base HDInsight clusters.

### Customize clusters using HDInsight cluster customization

Sometimes, you want to configure the configuration files.  Here are some of them.

- core-site.xml
- hdfs-site.xml
- mapred-site.xml
- yarn-site.xml
- hive-site.xml
- oozie-site.xml

The clusters can't retain the changes due to re-image.  For more information, see [Role Instance Restarts Due to OS Upgrades](http://blogs.msdn.com/b/kwill/archive/2012/09/19/role-instance-restarts-due-to-os-upgrades.aspx). To keep the changes through the clusters' lifetime, you can use HDInsight cluster customization during the provision process.

The following is an Azure PowerShell script example of customizing a Hive configuration:

	# hive-site.xml configuration
	$hiveConfigValues = new-object 'Microsoft.WindowsAzure.Management.HDInsight.Cmdlet.DataObjects.AzureHDInsightHiveConfiguration'
	$hiveConfigValues.Configuration = @{ "hive.metastore.client.socket.timeout"="90" } #default 60

	$config = New-AzureHDInsightClusterConfig `
	            -ClusterSizeInNodes $clusterSizeInNodes `
	            -ClusterType $clusterType `
	          | Set-AzureHDInsightDefaultStorage `
	            -StorageAccountName $defaultStorageAccount `
	            -StorageAccountKey $defaultStorageAccountKey `
	            -StorageContainerName $defaultBlobContainer `
	          | Add-AzureHDInsightConfigValues `
	            -Hive $hiveConfigValues

	New-AzureHDInsightCluster -Name $clusterName -Location $location -Credential $credential -OSType Windows -Config $config

Some more samples on customizing other configuration files:

	# hdfs-site.xml configuration
	$HdfsConfigValues = @{ "dfs.blocksize"="64m" } #default is 128MB in HDI 3.0 and 256MB in HDI 2.1

	# core-site.xml configuration
	$CoreConfigValues = @{ "ipc.client.connect.max.retries"="60" } #default 50

	# mapred-site.xml configuration
	$MapRedConfigValues = new-object 'Microsoft.WindowsAzure.Management.HDInsight.Cmdlet.DataObjects.AzureHDInsightMapReduceConfiguration'
	$MapRedConfigValues.Configuration = @{ "mapreduce.task.timeout"="1200000" } #default 600000

	# oozie-site.xml configuration
	$OozieConfigValues = new-object 'Microsoft.WindowsAzure.Management.HDInsight.Cmdlet.DataObjects.AzureHDInsightOozieConfiguration'
	$OozieConfigValues.Configuration = @{ "oozie.service.coord.normal.default.timeout"="150" }  # default 120

For more information, see Azim Uddin's blog titled [Customizing HDInsight Cluster provisioning](http://blogs.msdn.com/b/bigdatasupport/archive/2014/04/15/customizing-hdinsight-cluster-provisioning-via-powershell-and-net-sdk.aspx).




### Customize clusters using Script action

You can install additional components or customize cluster configuration by using scripts during provisioning. Such scripts are invoked via **Script Action**, which is a configuration option that can be used from the preview portal, HDInsight Windows PowerShell cmdlets, or the HDInsight .NET SDK. For more information, see [Customize HDInsight cluster using Script Action](hdinsight-hadoop-customize-cluster.md).


### Use Azure virtual networks

[Azure Virtual Network](http://azure.microsoft.com/documentation/services/virtual-network/) allows you to create a secure, persistent network containing the resources you need for your solution. A virtual network allows you to:

* Connect cloud resources together in a private network (cloud-only).

	![diagram of cloud-only configuration](./media/hdinsight-provision-clusters/hdinsight-vnet-cloud-only.png)

* Connect your cloud resources to your local data-center network (site-to-site or point-to-site) by using a virtual private network (VPN).

	Site-to-site configuration allows you to connect multiple resources from your data center to the Azure virtual network by using a hardware VPN or the Routing and Remote Access Service.

	![diagram of site-to-site configuration](./media/hdinsight-provision-clusters/hdinsight-vnet-site-to-site.png)

	Point-to-site configuration allows you to connect a specific resource to the Azure virtual network by using a software VPN.

	![diagram of point-to-site configuration](./media/hdinsight-provision-clusters/hdinsight-vnet-point-to-site.png)

For more information on Virtual Network features, benefits, and capabilities, see the [Azure Virtual Network overview](../virtual-network/virtual-networks-overview.md).

> [AZURE.NOTE] You must create the Azure virtual network before provisioning an HDInsight cluster. For more information, see [Provision a Hadoop cluster into a virtual network](hdinsight-hbase-provision-vnet.md#provision-an-hbase-cluster-into-a-virtual-network).
>
> Azure HDInsight only supports location-based Virtual Networks, and does not currently work with Affinity Group-based Virtual Networks. Use Azure PowerShell cmdlet Get-AzureVNetConfig to check whether an existing Azure virtual network is location-based. If your virtual network is not location-based, you have the following options:
>
> - Export the existing Virtual Network configuration and then create a new Virtual Network. All new Virtual Networks are location based  by default.
> - Migrate to a location-based Virtual Network.  See [Migrate existing services to regional scope](http://azure.microsoft.com/blog/2014/11/26/migrating-existing-services-to-regional-scope/).
>
> It is highly recommended to designate a single subnet for one cluster.

## Provision using the preview portal

You can refer to the [basic configuration options], and the [advanced configuration options] for the explanations of the fields.

**To create an HDInsight cluster**

1. Sign in to the [Azure preview portal][azure-preview-portal].
2. Click **NEW**, Click **Data Analytics**, and then click **HDInsight**.

    ![Creating a new cluster in the Azure preview portal](./media/hdinsight-provision-clusters/HDI.CreateCluster.1.png "Creating a new cluster in the Azure Preview Portal")

3. Type or select the following values:

  * **Cluster Name**: Enter a name for the cluster. A green check will appear beside the cluster name if the name is available.
  * **Cluster Type**: Select **Hadoop**.
  * **Cluster Operating System**: Select **Windows Server 2012 R2 Datacenter**.
  * **Subscription**: Select the Azure subscription that will be used for provision this cluster.
  * **Resource Group**: Select an existing or create a new resource group. This entry will default to one of your existing resource groups, if any are available.
  * **Credentials**: Configure the username and the password for the Hadoop user (HTTP user). If you enable remote desktop for the cluster, you will need to configure the remote desktop user username and password, and an account expiration date. Click **Select** at the bottom to save the changes.

	   	![Provide cluster credentials](./media/hdinsight-provision-clusters/HDI.CreateCluster.3.png "Provide cluster credentials")

  * **Data Source**: Create a new or select an existing Azure Storage account to be used as the default file system for the cluster.

   		![Data source blade](./media/hdinsight-provision-clusters/HDI.CreateCluster.4.png "Provide data source configuration")

  		* **Selection Method**: Set this to **From all subscriptions** to enable browsing of storage accounts from all your subscriptions. Set this to **Access Key** if you want to enter the **Storage Name** and **Access Key** of an existing storage account.
  		* **Select storage account / Create New**: Click **Select storage account** to browse and select an existing storage account you want to associate with the cluster. Or, click **Create New** to create a new storage account. Use the field that appears to enter the name of the storage account. A green check will appear if the name is available.
  		* **Choose Default Container**: Use this to enter the name of the default container to use for the cluster. While you can enter any name here, we recommend using the same name as the cluster so that you can easily recognize that the container is used for this specific cluster.
  		* **Location**: The geographic region that the storage account is in, or will be created in. This location will determine the cluster location.  The cluster and its default storage account must co-locate in the same Azure data center.
  	
  * **Node Pricing Tiers**: Set the number of worker nodes that you need for the cluster. The estimated cost of the cluster will be shown within the blade.
  

		![Node pricing tiers blade](./media/hdinsight-provision-clusters/HDI.CreateCluster.5.png "Specify number of cluster nodes")


  * **Optional Configuration** to select the cluster version, as well as configure other optional settings such as joining a **Virtual Network**, setting up an **External Metastore** to hold data for Hive and Oozie, use Script Actions to customize a cluster to install custom components, or use additional storage accounts with the cluster.

  		* **HDInsight Version**: Select the version you want to use for the cluster. For more information, see [HDInsight cluster versions](hdinsight-component-versioning.md).
  		* **Virtual Network**: Select an Azure virtual network and the subnet if you want to place the cluster into a virtual network.  

			![Virtual network blade](./media/hdinsight-provision-clusters/HDI.CreateCluster.6.png "Specify virtual network details")

			>[AZURE.NOTE] Windows based HDInsight cluster can only be placed into a classical virtual network.
  

  		
		* **External Metastores**: Specify an Azure SQL database to store Hive and Oozie metadata associated with the cluster.
 

			![Custom metastores blade](./media/hdinsight-provision-clusters/HDI.CreateCluster.7.png "Specify external metastores")


			For **Use an existing SQL DB for Hive** metadata, click **Yes**, select a SQL database, and then provide the username/password for the database. Repeat these steps if you want to **Use an existing SQL DB for Oozie metadata**. Click **Select** till you are back on the **Optional Configuration** blade.


			>[AZURE.NOTE] The Azure SQL database used for the metastore must allow connectivity to other Azure services, including Azure HDInsight. On the Azure SQL database dashboard, on the right side, click the server name. This is the server on which the SQL database instance is running. Once you are on the server view, click **Configure**, and then for **Azure Services**, click **Yes**, and then click **Save**.
		
  		* **Script Actions** if you want to use a custom script to customize a cluster, as the cluster is being created. For more information about script actions, see [Customize HDInsight clusters using Script Action](hdinsight-hadoop-customize-cluster.md). On the Script Actions blade provide the details as shown in the screen capture.
  	

			![Script action blade](./media/hdinsight-provision-clusters/HDI.CreateCluster.8.png "Specify script action")


    	* **Azure Storage Keys**: Specify additional storage accounts to associate with the cluster. In the **Azure Storage Keys** blade, click **Add a storage key**, and then select an existing storage account or create a new account.
    

			![Additional storage blade](./media/hdinsight-provision-clusters/HDI.CreateCluster.9.png "Specify additional storage accounts")


4. Click **Create**. Selecting **Pin to Startboard** will add a tile for cluster to the Startboard of your preview portal. The icon will indicate that the cluster is provisioning, and will change to display the HDInsight icon once provisioning has completed.


	| While provisioning | Provisioning complete |
	| ------------------ | --------------------- |
	| ![Provisioning indicator on startboard](./media/hdinsight-provision-clusters/provisioning.png) | ![Provisioned cluster tile](./media/hdinsight-provision-clusters/provisioned.png) |


	
	> [AZURE.NOTE] It will take some time for the cluster to be created, usually around 15 minutes. Use the tile on the Startboard, or the **Notifications** entry on the left of the page to check on the provisioning process.
	

5. Once the provisioning completes, click the tile for the cluster from the Startboard to launch the cluster blade. The cluster blade provides essential information about the cluster such as the name, the resource group it belongs to, the location, the operating system, URL for the cluster dashboard, etc.


	![Cluster blade](./media/hdinsight-provision-clusters/HDI.Cluster.Blade.png "Cluster properties")


	Use the following to understand the icons at the top of this blade, and in the **Essentials** section:


	* **Settings** and **All Settings**: Displays the **Settings** blade for the cluster, which allows you to access detailed configuration information for the cluster.
	* **Dashboard**, **Cluster Dashboard**, and **URL**: These are all ways to access the cluster dashboard, which is a Web portal to run jobs on the cluster.
	* **Remote Desktop**: Enables you to enable/disable remote desktop on the cluster nodes.
	* **Scale Cluster**: Allows you to change the number of worker nodes for this cluster.
	* **Delete**: Deletes the HDInsight cluster.
	* **Quickstart** (![cloud and thunderbolt icon = quickstart](./media/hdinsight-provision-clusters/quickstart.png)): Displays information that will help you get started using HDInsight.
	* **Users** (![users icon](./media/hdinsight-provision-clusters/users.png)): Allows you to set permissions for _portal management_ of this cluster for other users on your Azure subscription.
	

		> [AZURE.IMPORTANT] This _only_ affects access and permissions to this cluster in the preview portal, and has no effect on who can connect to or submit jobs to the HDInsight cluster.
		
	* **Tags** (![tag icon](./media/hdinsight-provision-clusters/tags.png)): Tags allows you to set key/value pairs to define a custom taxonomy of your cloud services. For example, you may create a key named __project__, and then use a common value for all services associated with a specific project.


## Provision using Azure Resource Manager template

Azure Resource Manager (ARM) template makes it easier to deploy and redeploy cluster. The following procedure creates a Hadoop cluster on the Linux operating system in the North Europe data center with 4 worker nodes.

**To deploy a cluster using ARM template**

1. Save the json file in the Appendix A to your workstation.
2. Make the parameters if needed.
3. Run the template using the following PowerShell script:

		$resourceGroupName = "<ResourceGroupName>"
		$Location = "<ResourceGroupLocation>"
		
		$armDeploymentName = "<ARMDeploymentName>"
		$clusterName = "<ClusterName>"
		$clusterStorageAccountName = "<DefaultStorageAccountName>"
		
		# Connect to Azure
		Switch-AzureMode -Name AzureResourceManager
		Add-AzureAccount
		
		# Create a resource group
		New-AzureResourceGroup -Name $resourceGroupName -Location $Location
		
		# Provision cluster and the dependent storage accounge
		$parameters = @{clusterName="$clusterName";clusterStorageAccountName="$clusterStorageAccountName"}
		
		New-AzureResourceGroupDeployment `
		    -Name $armDeploymentName `
		    -ResourceGroupName $resourceGroupName `
		    -TemplateFile E:\Tutorials\HDIARMTemplates\ARMTemplate-create-hadoop-cluster-with-storage.json `
		    -TemplateParameterObject $parameters
		
		# List cluster
		Get-AzureHDInsightCluster -ResourceGroupName $resourceGroupName -ClusterName $clusterName

For deploying an ARM template using other methods, see [Deploy an application with Azure Resource Manager template](resource-group-template-deploy.md).


## Provision using Azure PowerShell
Azure PowerShell is a powerful scripting environment that you can use to control and automate the deployment and management of your workloads in Azure. This section provides instructions on how to provision an HDInsight cluster by using Azure PowerShell. For information on configuring a workstation to run HDInsight Windows PowerShell cmdlets, see [Install and configure Azure PowerShell](../install-configure-powershell.md). For more information on using Azure PowerShell with HDInsight, see [Administer HDInsight using PowerShell](hdinsight-administer-use-powershell.md). For the list of the HDInsight Windows PowerShell cmdlets, see [HDInsight cmdlet reference](https://msdn.microsoft.com/library/azure/dn858087.aspx).


The following procedures are needed to provision an HDInsight cluster by using Azure PowerShell:

- Create an Azure resource group
- Create an Azure Storage account
- Create an Azure Blob container
- Create an HDInsight cluster


		# Use the new Azure Resource Manager mode
		Switch-AzureMode AzureResourceManager

		###########################################
		# Create required items, if none exist
		###########################################

		# Sign in
		Add-AzureAccount

		# Select the subscription to use
		$subscriptionName = "<SubscriptionName>"        # Provide your Subscription Name
		Select-AzureSubscription -SubscriptionName $subscriptionName

		# Register your subscription to use HDInsight
		Register-AzureProvider -ProviderNamespace "Microsoft.HDInsight" -Force

		# Create an Azure Resource Group
		$resourceGroupName = "<ResourceGroupName>"      # Provide a Resource Group name
		$location = "<Location>"                        # For example, "West US"
		New-AzureResourceGroup -Name $resourceGroupName -Location $location

		# Create an Azure Storage account
		$storageAccountName = "<StorageAcccountName>"   # Provide a Storage account name
		New-AzureStorageAccount -ResourceGroupName $resourceGroupName -StorageAccountName $storageAccountName -Location $location -Type Standard_GRS

		# Create an Azure Blob Storage container
		$containerName = "<ContainerName>"              # Provide a container name
		$storageAccountKey = Get-AzureStorageAccountKey -Name $storageAccountName -ResourceGroupName $resourceGroupName | %{ $_.Key1 }
		$destContext = New-AzureStorageContext -StorageAccountName $storageAccountName -StorageAccountKey $storageAccountKey
		New-AzureStorageContainer -Name $containerName -Context $destContext

		###########################################
		# Create an HDInsight Cluster
		###########################################

		# Skip these variables if you just created them
		$resourceGroupName = "<ResourceGroupName>"      # Provide the Resource Group name
		$storageAccountName = "<StorageAcccountName>"   # Provide the Storage account name
		$containerName = "<ContainerName>"              # Provide the container name
		$storageAccountKey = Get-AzureStorageAccountKey -Name $storageAccountName -ResourceGroupName $resourceGroupName | %{ $_.Key1 }

		# Set these variables
		$clusterName = $containerName           		# As a best practice, have the same name for the cluster and container
		$clusterNodes = <ClusterSizeInNodes>    		# The number of nodes in the HDInsight cluster
		$credentials = Get-Credential

		# The location of the HDInsight cluster. It must be in the same data center as the Storage account.
		$location = Get-AzureStorageAccount -ResourceGroupName $resourceGroupName -StorageAccountName $storageAccountName | %{$_.Location}

		# Create a new HDInsight cluster
		New-AzureHDInsightCluster -ClusterName $clusterName -ResourceGroupName $resourceGroupName -HttpCredential $credentials -Location $location -DefaultStorageAccountName "$storageAccountName.blob.core.windows.net" -DefaultStorageAccountKey $storageAccountKey -DefaultStorageContainer $containerName  -ClusterSizeInNodes $clusterNodes -ClusterType Hadoop


	![HDI.CLI.Provision](./media/hdinsight-provision-clusters/HDI.ps.provision.png)

## Provision using the HDInsight .NET SDK
The HDInsight .NET SDK provides .NET client libraries that make it easier to work with HDInsight from a .NET Framework application. Follow the instructions below to create a Visual Studio console application and paste the code for creating a cluster.

**To create a Visual Studio console application**

1. Open Visual Studio 2013.

2. From the **File** menu, click **New**, and then click **Project**.

3. From **New Project**, type or select the following values:

	<table style="border-color: #c6c6c6; border-width: 2px; border-style: solid; border-collapse: collapse;">
	<tr>
	<th style="border-color: #c6c6c6; border-width: 2px; border-style: solid; border-collapse: collapse; width:90px; padding-left:5px; padding-right:5px;">Property</th>
	<th style="border-color: #c6c6c6; border-width: 2px; border-style: solid; border-collapse: collapse; width:90px; padding-left:5px; padding-right:5px;">Value</th></tr>
	<tr>
	<td style="border-color: #c6c6c6; border-width: 2px; border-style: solid; border-collapse: collapse; padding-left:5px;">Category</td>
	<td style="border-color: #c6c6c6; border-width: 2px; border-style: solid; border-collapse: collapse; padding-left:5px; padding-right:5px;">Templates/Visual C#/Windows</td></tr>
	<tr>
	<td style="border-color: #c6c6c6; border-width: 2px; border-style: solid; border-collapse: collapse; padding-left:5px;">Template</td>
	<td style="border-color: #c6c6c6; border-width: 2px; border-style: solid; border-collapse: collapse; padding-left:5px;">Console Application</td></tr>
	<tr>
	<td style="border-color: #c6c6c6; border-width: 2px; border-style: solid; border-collapse: collapse; padding-left:5px;">Name</td>
	<td style="border-color: #c6c6c6; border-width: 2px; border-style: solid; border-collapse: collapse; padding-left:5px;">CreateHDICluster</td></tr>
	</table>

4. Click **OK** to create the project.

5. From the **Tools** menu, click **Nuget Package Manager**, and then click **Manage Nuget Packages for Solutions**. In the Search text box within the dialog box, search for **HDInsight**. From the results that show up, install the following:

	 * Microsoft.Azure.Management.HDInsight
	 * Microsoft.Azure.Management.HDInsight.Job

	Search for Azure Authentication and from the results that show up, install **Microsoft.Azure.Common.Authentication**.

6. From Solution Explorer, double-click **Program.cs** to open it, paste the following code, and provide values for the variables:


        using System;
		using System.Collections.Generic;
		using System.Diagnostics;
		using System.Linq;
		using System.Security;
		using System.Text;
		using System.Threading.Tasks;
		using Hyak.Common;
		using Microsoft.Azure;
		using Microsoft.Azure.Common.Authentication;
		using Microsoft.Azure.Common.Authentication.Models;
		using Microsoft.Azure.Management.HDInsight;
		using Microsoft.Azure.Management.HDInsight.Job;
		using Microsoft.Azure.Management.HDInsight.Job.Models;
		using Microsoft.Azure.Management.HDInsight.Models;
		using Newtonsoft.Json;


		namespace CreateHDICluster
		{
		    internal class Program
		    {
		        private static ProfileClient _profileClient;
		        private static SubscriptionCloudCredentials _cloudCredentials;
		        private static HDInsightManagementClient _hdiManagementClient;

		        private static Guid SubscriptionId = new Guid("<SubscriptionID>");
		        private const string ResourceGroupName = "<ResourceGroupName>";
		        private const string ExistingStorageName = "<storageaccountname>.blob.core.windows.net";
		        private const string ExistingStorageKey = "<account key>";
		        private const string ExistingContainer = "<container name>";
		        private const string NewClusterName = "<cluster name>";
		        private const int NewClusterNumNodes = <number of nodes>;
		        private const string NewClusterLocation = "<location>";		//should be same as the storage account
		        private const OSType NewClusterOsType = OSType.Windows;
		        private const HDInsightClusterType NewClusterType = HDInsightClusterType.Hadoop;
		        private const string NewClusterVersion = "3.2";
		        private const string NewClusterUsername = "admin";
		        private const string NewClusterPassword = "<password>";

		        private static void Main(string[] args)
		        {
		            System.Console.WriteLine("Start cluster provisioning");

		            _profileClient = GetProfile();
		            _cloudCredentials = GetCloudCredentials();
		            _hdiManagementClient = new HDInsightManagementClient(_cloudCredentials);

		            System.Console.WriteLine(String.Format("Creating the cluster {0}...", NewClusterName));
		            CreateCluster();
		            System.Console.WriteLine("Done. Press any key to continue.");
		            System.Console.ReadKey(true);
		        }

		        private static void CreateCluster()
		        {
		            var parameters = new ClusterCreateParameters
		            {
		                ClusterSizeInNodes = NewClusterNumNodes,
		                UserName = NewClusterUsername,
		                Password = NewClusterPassword,
		                Location = NewClusterLocation,
		                DefaultStorageAccountName = ExistingStorageName,
		                DefaultStorageAccountKey = ExistingStorageKey,
		                DefaultStorageContainer = ExistingContainer,
		                ClusterType = NewClusterType,
		                OSType = NewClusterOsType
		            };

		            _hdiManagementClient.Clusters.Create(ResourceGroupName, NewClusterName, parameters);
		        }

		        private static ProfileClient GetProfile(string username = null, SecureString password = null)
		        {
		            var profileClient = new ProfileClient(new AzureProfile());
		            var env = profileClient.GetEnvironmentOrDefault(EnvironmentName.AzureCloud);
		            var acct = new AzureAccount { Type = AzureAccount.AccountType.User };

		            if (username != null && password != null)
		                acct.Id = username;

		            profileClient.AddAccountAndLoadSubscriptions(acct, env, password);

		            return profileClient;
		        }

		        private static SubscriptionCloudCredentials GetCloudCredentials()
		        {
		            var sub = _profileClient.Profile.Subscriptions.Values.FirstOrDefault(s => s.Id.Equals(SubscriptionId));

		            Debug.Assert(sub != null, "subscription != null");
		            _profileClient.SetSubscriptionAsDefault(sub.Id, sub.Account);

		            return AzureSession.AuthenticationFactory.GetSubscriptionCloudCredentials(_profileClient.Profile.Context);
		        }

		    }
		}

7. Press **F5** to run the application. A console window should open and display the status of the application. You will also be prompted to enter your Azure account credentials. It can take several minutes to create an HDInsight cluster.


## Creating HDInsight cluster using on-premises SQL Server Integration Services

You can also use SQL Server Integration Services (SSIS) to create or delete an HDInsight cluster. The Azure Feature Pack for SSIS provides the following components that work with HDInsight clusters.


- [Azure HDInsight Create Cluster Task][ssisclustercreate]
- [Azure HDInsight Delete Cluster Task][ssisclusterdelete]
- [Azure Subscription Connection Manager][connectionmanager]

Learn more about the Azure Feature Pack for SSIS [here][ssispack].


##<a id="nextsteps"></a> Next steps
In this article, you have learned several ways to provision an HDInsight cluster. To learn more, see the following articles:

* [Get started with Azure HDInsight](hdinsight-get-started.md) - Learn how to start working with your HDInsight cluster
* [Use Sqoop with HDInsight](hdinsight-use-sqoop.md) - Learn how to copy data between HDInsight and SQL Database or SQL Server
* [Administer HDInsight using PowerShell](hdinsight-administer-use-powershell.md) - Learn how to work with HDInsight by using Azure PowerShell
* [Submit Hadoop jobs programmatically](hdinsight-submit-hadoop-jobs-programmatically.md) - Learn how to programmatically submit jobs to HDInsight
* [Azure HDInsight SDK documentation] [hdinsight-sdk-documentation] - Discover the HDInsight SDK



##Appendix A - ARM template

The following Azure Resource Manger template creates a Hadoop cluster with the dependent Azure storage account.

	{
	  "$schema": "https://schema.management.azure.com/schemas/2015-01-01/deploymentTemplate.json#",
	  "contentVersion": "1.0.0.0",
	  "parameters": {
	    "location": {
	      "type": "string",
	      "defaultValue": "North Europe",
	      "allowedValues": [
	        "North Europe"
	      ],
	      "metadata": {
	        "description": "The location where all azure resources will be deployed."
	      }
	    },
	    "clusterName": {
	      "type": "string",
	      "metadata": {
	        "description": "The name of the HDInsight cluster to create."
	      }
	    },
	    "clusterLoginUserName": {
	      "type": "string",
	      "defaultValue": "admin",
	      "metadata": {
	        "description": "These credentials can be used to submit jobs to the cluster and to log into cluster dashboards."
	      }
	    },
	    "clusterLoginPassword": {
	      "type": "securestring",
	      "metadata": {
	        "description": "The password for the cluster login."
	      }
	    },
	    "sshUserName": {
	      "type": "string",
	      "defaultValue": "hdiuser",
	      "metadata": {
	        "description": "These credentials can be used to remotely access the cluster and the edge node virtual machine."
	      }
	    },
	    "sshPassword": {
	      "type": "securestring",
	      "metadata": {
	        "description": "The password for the ssh user."
	      }
	    },
	    "clusterStorageAccountName": {
	      "type": "string",
	      "metadata": {
	        "description": "The name of the storage account to be created and be used as the cluster's storage."
	      }
	    },
	    "clusterStorageType": {
	      "type": "string",
	      "defaultValue": "Standard_LRS",
	      "allowedValues": [
	        "Standard_LRS",
	        "Standard_GRS",
	        "Standard_ZRS"
	      ]
	    },
	    "clusterWorkerNodeCount": {
	      "type": "int",
	      "defaultValue": 4,
	      "metadata": {
	        "description": "The number of nodes in the HDInsight cluster."
	      }
	    }
	  },
	  "variables": {},
	  "resources": [
	    {
	      "name": "[parameters('clusterStorageAccountName')]",
	      "type": "Microsoft.Storage/storageAccounts",
	      "location": "[parameters('location')]",
	      "apiVersion": "2015-05-01-preview",
	      "dependsOn": [],
	      "tags": {},
	      "properties": {
	        "accountType": "[parameters('clusterStorageType')]"
	      }
	    },
	    {
	      "name": "[parameters('clusterName')]",
	      "type": "Microsoft.HDInsight/clusters",
	      "location": "[parameters('location')]",
	      "apiVersion": "2015-03-01-preview",
	      "dependsOn": [
	        "[concat('Microsoft.Storage/storageAccounts/',parameters('clusterStorageAccountName'))]"
	      ],
	      "tags": {},
	      "properties": {
	        "clusterVersion": "3.2",
	        "osType": "Linux",
	        "clusterDefinition": {
	          "kind": "hadoop",
	          "configurations": {
	            "gateway": {
	              "restAuthCredential.isEnabled": true,
	              "restAuthCredential.username": "[parameters('clusterLoginUserName')]",
	              "restAuthCredential.password": "[parameters('clusterLoginPassword')]"
	            }
	          }
	        },
	        "storageProfile": {
	          "storageaccounts": [
	            {
	              "name": "[concat(parameters('clusterStorageAccountName'),'.blob.core.windows.net')]",
	              "isDefault": true,
	              "container": "[parameters('clusterName')]",
	              "key": "[listKeys(resourceId('Microsoft.Storage/storageAccounts', parameters('clusterStorageAccountName')), '2015-05-01-preview').key1]"
	            }
	          ]
	        },
	        "computeProfile": {
	          "roles": [
	            {
	              "name": "headnode",
	              "targetInstanceCount": "1",
	              "hardwareProfile": {
	                "vmSize": "Large"
	              },
	              "osProfile": {
	                "linuxOperatingSystemProfile": {
	                  "username": "[parameters('sshUserName')]",
	                  "password": "[parameters('sshPassword')]"
	                }
	              }
	            },
	            {
	              "name": "workernode",
	              "targetInstanceCount": "[parameters('clusterWorkerNodeCount')]",
	              "hardwareProfile": {
	                "vmSize": "Large"
	              },
	              "osProfile": {
	                "linuxOperatingSystemProfile": {
	                  "username": "[parameters('sshUserName')]",
	                  "password": "[parameters('sshPassword')]"
	                }
	              }
	            }
	          ]
	        }
	      }
	    }
	  ],
	  "outputs": {
	    "cluster": {
	      "type": "object",
	      "value": "[reference(resourceId('Microsoft.HDInsight/clusters',parameters('clusterName')))]"
	    }
	  }
	}


[hdinsight-sdk-documentation]: http://msdn.microsoft.com/library/dn479185.aspx
[azure-preview-portal]: https://manage.windowsazure.com
[connectionmanager]: http://msdn.microsoft.com/en-US/library/mt146773(v=sql.120).aspx
[ssispack]: http://msdn.microsoft.com/en-US/library/mt146770(v=sql.120).aspx
[ssisclustercreate]: http://msdn.microsoft.com/en-US/library/mt146774(v=sql.120).aspx
[ssisclusterdelete]: http://msdn.microsoft.com/en-US/library/mt146778(v=sql.120).aspx
=======
<properties
   pageTitle="Create Hadoop clusters in HDInsight | Microsoft Azure"
   	description="Learn how to create clusters for Azure HDInsight by using the Azure Portal, Azure PowerShell, a command line, or a .NET SDK."
   services="hdinsight"
   documentationCenter=""
   tags="azure-portal"
   authors="mumian"
   manager="paulettm"
   editor="cgronlun"/>

<tags
   ms.service="hdinsight"
   ms.devlang="na"
   ms.topic="article"
   ms.tgt_pltfrm="na"
   ms.workload="big-data"
   ms.date="12/11/2015"
   ms.author="jgao"/>

# Create Hadoop clusters in HDInsight

Learn how to plan for creating HDInsight clusters.


###Prerequisites:

Before you begin the instructions in this article, you must have the following:

- An Azure subscription. See [Get Azure free trial](http://azure.microsoft.com/documentation/videos/get-azure-free-trial-for-testing-hadoop-in-hdinsight/).


## Basic configuration options

The following are the basic configuration options for creating a HDInsight cluster.

- **Cluster name**

	Cluster name is used to identify a cluster. Cluster name must follow the following guidelines:

	- The field must be a string that contains between 3 and 63 characters
	- The field can contain only letters, numbers, and hyphens.

- **Subscription name**

	An HDInsight cluster is tied to one Azure subscription.

- **Resource group name**

	Azure Resource Manager (ARM) enables you to work with the resources in your application as a group, 
	referred to as an Azure Resource Group. You can deploy, update, monitor or delete all of the resources 
	for your application in a single, coordinated operation. For more information, 
	see [Azure Resource Manager Overview](resource-group-overview.md).	
	
- **Operating system**

	You can create HDInsight clusters on one of the following two operating systems:
	- **HDInsight on Windows (Windows Server 2012 R2 Datacenter)**:
	- **HDInsight on Linux (Ubuntu 12.04 LTS for Linux)**: HDInsight provides the option of configuring Linux clusters on Azure. Configure a Linux cluster if you are familiar with Linux or Unix, migrating from an existing Linux-based Hadoop solution, or want easy integration with Hadoop ecosystem components built for Linux. For more information, see [Get started with Hadoop on Linux in HDInsight](hdinsight-hadoop-linux-get-started.md).

- **Cluster type** and **cluster size (a.k.a. data nodes)**

	HDInsight allows customers to deploy a variety of cluster types, for different data analytics workloads. Cluster types offered today are:

	- Hadoop clusters: for query and analysis workloads
	- HBase clusters:  for NoSQL workloads
	- Storm clusters: for real time event processing workloads
	- Spark clusters (preview): for in-memory processing, interactive queries, stream, and machines learning workloads.

	![HDInsight clusters](./media/hdinsight-provision-clusters/hdinsight.clusters.png)

	> [AZURE.NOTE] *Azure HDInsight cluster* is also called *Hadoop clusters in HDInsight*, or *HDInsight cluster*. Sometimes, it is used interchangeably with *Hadoop cluster*. They all refer to the Hadoop clusters hosted in the Microsoft Azure environment.

	Within a given cluster type, there are different roles for the various nodes, which allow a customer to size those nodes in a given role appropriate to the details of their workload. For example, a Hadoop cluster can have its worker nodes created with a large amount of memory if the type of analytics being performed are memory intensive.

	![HDInsight Hadoop cluster roles](./media/hdinsight-provision-clusters/HDInsight.Hadoop.roles.png)

	Hadoop clusters for HDInsight are deployed with two roles:

	- Head node (2 nodes)
	- Data node (at least 1 node)

	![HDInsight Hadoop cluster roles](./media/hdinsight-provision-clusters/HDInsight.HBase.roles.png)

	HBase clusters for HDInsight are deployed with three roles:
	- Head servers (2 nodes)
	- Region servers (at least 1 node)
	- Master/Zookeeper nodes (3 nodes)

	![HDInsight Hadoop cluster roles](./media/hdinsight-provision-clusters/HDInsight.Storm.roles.png)

	Storm clusters for HDInsight are deployed with three roles:
	- Nimbus nodes (2 nodes)
	- Supervisor servers (at least 1 node)
	- Zookeeper nodes (3 nodes)


	![HDInsight Hadoop cluster roles](./media/hdinsight-provision-clusters/HDInsight.Spark.roles.png)

	Spark clusters for HDInsight are deployed with three roles:
	- Head node (2 nodes)
	- Worker node (at least 1 node)
	- Zookeeper nodes (3 nodes) (Free for A1 Zookeepers)

	Customers are billed for the usage of those nodes for the duration of the cluster’s life. Billing starts once a cluster is created and stops when the cluster is deleted (clusters can’t be de-allocated or put on hold). The cluster size affects the cluster price. For learning purposes, it is recommended to use 1 data node. For more information about HDInsight pricing, see [HDInsight pricing](https://go.microsoft.com/fwLink/?LinkID=282635&clcid=0x409).


	>[AZURE.NOTE] The cluster size limit varies among Azure subscriptions. Contact billing support to increase the limit.

- **HDInsight version**

	It is used to determine the version of HDInsight to use for this cluster. For more information, see [Hadoop cluster versions and components in HDInsight](https://go.microsoft.com/fwLink/?LinkID=320896&clcid=0x409)


- **Location (Region)**

	HDInsight cluster and its default storage account must be located on the same Azure location.
	
	![Azure regions](./media/hdinsight-provision-clusters/Azure.regions.png)

	For a list of supported regions, click the **Region** drop-down list on [HDInsight pricing](https://go.microsoft.com/fwLink/?LinkID=282635&clcid=0x409).

- **Node size**

	![hdinsight vm node sizes](./media/hdinsight-provision-clusters/hdinsight.node.sizes.png)

	Select the VM size for the nodes. For more information, see [Sizes for Cloud Services](cloud-services-sizes-specs.md)

	Based on the choice of VMs, your cost might vary. HDInsight uses all standard-tier VMs for cluster nodes. For information on how VM sizes affect your prices, see <a href="http://azure.microsoft.com/pricing/details/hdinsight/" target="_blank">HDInsight Pricing</a>.


- **HDInsight users**

	The HDInsight clusters allow you to configure two user accounts during provisioning:

	- HTTP user. The default user name is admin using the basic configuration on the Azure Portal.
	- RDP user (Windows clusters): It is used to connect to the cluster using RDP. When you create the account, you must set an expiration date that is within 90 days from today.
	- SSH User (Linux clusters): Is used to connect to the cluster using SSH. You can create additional SSH user accounts after the cluster is created by following the steps in [Use SSH with Linux-based Hadoop on HDInsight from Linux, Unix, or OS X](hdinsight-hadoop-linux-use-ssh-unix.md).



- **Azure storage account**

	The original HDFS uses of many local disks on the cluster. HDInsight uses Azure Blob storage instead for data storage. Azure Blob storage is a robust, general-purpose storage solution that integrates seamlessly with HDInsight. Through a Hadoop distributed file system (HDFS) interface, the full set of components in HDInsight can operate directly on structured or unstructured data in Blob storage. Storing data in Blob storage enables you to safely delete the HDInsight clusters that are used for computation without losing user data.

	During configuration, you must specify an Azure storage account and an Azure Blob storage container on the Azure storage account. Some creation process requires the Azure storage account and the Blob storage container created beforehand.  The Blob storage container is used as the default storage location by the cluster. Optionally, you can specify additional Azure Storage accounts (linked storage) that will be accessible by the cluster. In addition, the cluster can also access any Blob containers that are configured with full public read access or pulic read access for blobs only.  For more information on the restrict access, see [Manage Access to Azure Storage Resources](storage-manage-access-to-resources.md).

	![HDInsight storage](./media/hdinsight-provision-clusters/HDInsight.storage.png)

	>[AZURE.NOTE] A Blob storage container provides a grouping of a set of blobs as shown in the image:

	![Azure blob storage](./media/hdinsight-provision-clusters/Azure.blob.storage.jpg)


	>[AZURE.WARNING] Don't share one Blob storage container for multiple clusters. This is not supported.

	For more information on using secondary Blob stores, see [Using Azure Blob Storage with HDInsight](hdinsight-use-blob-storage.md).

- **Hive/Oozie metastore**

	The metastore contains Hive and Oozie metadata, such as Hive tables, partitions, schemas, and columns. Using the metastore helps you to retain your Hive and Oozie metadata, so that you don't need to re-create Hive tables or Oozie jobs when you create a new cluster. By default, Hive uses an embedded Azure SQL database to store this information. The embedded database can't preserve the metadata when the cluster is deleted. For example, you have a cluster created with a Hive metastore. You created some Hive tables. After you delete the cluster, and recreat the cluster using the same Hive metastore, you will be able to see the Hive tables you created in the original cluster.
    
    > [AZURE.NOTE] Metastore configuration is not available for HBase cluster types.

## Advanced configuration options

### Customize clusters using HDInsight cluster customization

Sometimes, you want to configure the configuration files:

- core-site.xml
- hdfs-site.xml
- mapred-site.xml
- yarn-site.xml
- hive-site.xml
- oozie-site.xml

The clusters can't retain the changes due to re-image. For more information, 
see [Role Instance Restarts Due to OS Upgrades](http://blogs.msdn.com/b/kwill/archive/2012/09/19/role-instance-restarts-due-to-os-upgrades.aspx). 
To keep the changes through the clusters' lifetime, you can use HDInsight cluster customization during the creation process.

The following is an Azure PowerShell script example of customizing a Hive configuration:

	# hive-site.xml configuration
	$hiveConfigValues = @{ "hive.metastore.client.socket.timeout"="90" }
	
	$config = New-AzureRmHDInsightClusterConfig `
		| Set-AzureRmHDInsightDefaultStorage `
			-StorageAccountName "$defaultStorageAccountName.blob.core.windows.net" `
			-StorageAccountKey $defaultStorageAccountKey `
		| Add-AzureRmHDInsightConfigValues `
			-HiveSite $hiveConfigValues 
	
	New-AzureRmHDInsightCluster `
		-ResourceGroupName $existingResourceGroupName `
		-ClusterName $clusterName `
		-Location $location `
		-ClusterSizeInNodes $clusterSizeInNodes `
		-ClusterType Hadoop `
		-OSType Windows `
		-Version "3.2" `
		-HttpCredential $httpCredential `
		-Config $config 

Some more samples on customizing other configuration files:

	# hdfs-site.xml configuration
	$HdfsConfigValues = @{ "dfs.blocksize"="64m" } #default is 128MB in HDI 3.0 and 256MB in HDI 2.1

	# core-site.xml configuration
	$CoreConfigValues = @{ "ipc.client.connect.max.retries"="60" } #default 50

	# mapred-site.xml configuration
	$MapRedConfigValues = @{ "mapreduce.task.timeout"="1200000" } #default 600000

	# oozie-site.xml configuration
	$OozieConfigValues = @{ "oozie.service.coord.normal.default.timeout"="150" }  # default 120

For more information, see Azim Uddin's blog titled [Customizing HDInsight Cluster creationg](http://blogs.msdn.com/b/bigdatasupport/archive/2014/04/15/customizing-hdinsight-cluster-provisioning-via-powershell-and-net-sdk.aspx).




### Customize clusters using Script action

You can install additional components or customize cluster configuration by using scripts during creation. Such scripts are invoked via **Script Action**, which is a configuration option that can be used from the Portal, HDInsight Windows PowerShell cmdlets, or the HDInsight .NET SDK. For more information, see [Customize HDInsight cluster using Script Action](hdinsight-hadoop-customize-cluster.md).


### Use Azure virtual networks

[Azure Virtual Network](http://azure.microsoft.com/documentation/services/virtual-network/) allows you to create a secure, persistent network containing the resources you need for your solution. A virtual network allows you to:

* Connect cloud resources together in a private network (cloud-only).

	![diagram of cloud-only configuration](./media/hdinsight-provision-clusters/hdinsight-vnet-cloud-only.png)

* Connect your cloud resources to your local data-center network (site-to-site or point-to-site) by using a virtual private network (VPN).

	Site-to-site configuration allows you to connect multiple resources from your data center to the Azure virtual network by using a hardware VPN or the Routing and Remote Access Service.

	![diagram of site-to-site configuration](./media/hdinsight-provision-clusters/hdinsight-vnet-site-to-site.png)

	Point-to-site configuration allows you to connect a specific resource to the Azure virtual network by using a software VPN.

	![diagram of point-to-site configuration](./media/hdinsight-provision-clusters/hdinsight-vnet-point-to-site.png)

For more information on Virtual Network features, benefits, and capabilities, see the [Azure Virtual Network overview](../virtual-network/virtual-networks-overview.md).

> [AZURE.NOTE] You must create the Azure virtual network before provisioning an HDInsight cluster. For more information, see [Create a Hadoop cluster into a virtual network](hdinsight-hbase-provision-vnet.md#provision-an-hbase-cluster-into-a-virtual-network).
>
> Azure HDInsight only supports location-based Virtual Networks, and does not currently work with Affinity Group-based Virtual Networks. Use Azure PowerShell cmdlet Get-AzureVNetConfig to check whether an existing Azure virtual network is location-based. If your virtual network is not location-based, you have the following options:
>
> - Export the existing Virtual Network configuration and then create a new Virtual Network. All new Virtual Networks are location based  by default.
> - Migrate to a location-based Virtual Network.  See [Migrate existing services to regional scope](http://azure.microsoft.com/blog/2014/11/26/migrating-existing-services-to-regional-scope/).
>
> It is highly recommended to designate a single subnet for one cluster.

## Create using the Portal

You can refer to the [basic configuration options](#basic-configuration-options), and the [advanced configuration options](#advanced-configuration-options) for the explanations of the fields.

**To create an HDInsight cluster**

1. Sign in to the [Azure Portal][azure-preview-portal].
2. Click **NEW**, Click **Data Analytics**, and then click **HDInsight**.

    ![Creating a new cluster in the Azure Portal](./media/hdinsight-provision-clusters/HDI.CreateCluster.1.png "Creating a new cluster in the Azure Portal")

3. Type or select the following values:

  * **Cluster Name**: Enter a name for the cluster. A green check will appear beside the cluster name if the name is available.
  * **Cluster Type**: Select **Hadoop**.
  * **Cluster Operating System**: Select **Windows Server 2012 R2 Datacenter**.
  * **Subscription**: Select the Azure subscription that will be used for creating this cluster.
  * **Resource Group**: Select an existing or create a new resource group. This entry will default to one of your existing resource groups, if any are available.
  * **Credentials**: Configure the username and the password for the Hadoop user (HTTP user). If you enable remote desktop for the cluster, you will need to configure the remote desktop user username and password, and an account expiration date. Click **Select** at the bottom to save the changes.

	   	![Provide cluster credentials](./media/hdinsight-provision-clusters/HDI.CreateCluster.3.png "Provide cluster credentials")

  * **Data Source**: Create a new or select an existing Azure Storage account to be used as the default file system for the cluster.

   		![Data source blade](./media/hdinsight-provision-clusters/HDI.CreateCluster.4.png "Provide data source configuration")

  		* **Selection Method**: Set this to **From all subscriptions** to enable browsing of storage accounts from all your subscriptions. Set this to **Access Key** if you want to enter the **Storage Name** and **Access Key** of an existing storage account.
  		* **Select storage account / Create New**: Click **Select storage account** to browse and select an existing storage account you want to associate with the cluster. Or, click **Create New** to create a new storage account. Use the field that appears to enter the name of the storage account. A green check will appear if the name is available.
  		* **Choose Default Container**: Use this to enter the name of the default container to use for the cluster. While you can enter any name here, we recommend using the same name as the cluster so that you can easily recognize that the container is used for this specific cluster.
  		* **Location**: The geographic region that the storage account is in, or will be created in. This location will determine the cluster location.  The cluster and its default storage account must co-locate in the same Azure data center.
  	
  * **Node Pricing Tiers**: Set the number of worker nodes that you need for the cluster. The estimated cost of the cluster will be shown within the blade.
  

		![Node pricing tiers blade](./media/hdinsight-provision-clusters/HDI.CreateCluster.5.png "Specify number of cluster nodes")


  * **Optional Configuration** to select the cluster version, as well as configure other optional settings such as joining a **Virtual Network**, setting up an **External Metastore** to hold data for Hive and Oozie, use Script Actions to customize a cluster to install custom components, or use additional storage accounts with the cluster.

  		* **HDInsight Version**: Select the version you want to use for the cluster. For more information, see [HDInsight cluster versions](hdinsight-component-versioning.md).
  		* **Virtual Network**: Select an Azure virtual network and the subnet if you want to place the cluster into a virtual network.  

			![Virtual network blade](./media/hdinsight-provision-clusters/HDI.CreateCluster.6.png "Specify virtual network details")

			>[AZURE.NOTE] Windows based HDInsight cluster can only be placed into a classical virtual network.
  		
		* **External Metastores**: Specify an Azure SQL database to store Hive and Oozie metadata associated with the cluster.
 
            > [AZURE.NOTE] Metastore configuration is not available for HBase cluster types.

			![Custom metastores blade](./media/hdinsight-provision-clusters/HDI.CreateCluster.7.png "Specify external metastores")

			For **Use an existing SQL DB for Hive** metadata, click **Yes**, select a SQL database, and then provide the username/password for the database. Repeat these steps if you want to **Use an existing SQL DB for Oozie metadata**. Click **Select** till you are back on the **Optional Configuration** blade.

			>[AZURE.NOTE] The Azure SQL database used for the metastore must allow connectivity to other Azure services, including Azure HDInsight. On the Azure SQL database dashboard, on the right side, click the server name. This is the server on which the SQL database instance is running. Once you are on the server view, click **Configure**, and then for **Azure Services**, click **Yes**, and then click **Save**.
		
  		* **Script Actions** if you want to use a custom script to customize a cluster, as the cluster is being created. For more information about script actions, see [Customize HDInsight clusters using Script Action](hdinsight-hadoop-customize-cluster.md). On the Script Actions blade provide the details as shown in the screen capture.

			![Script action blade](./media/hdinsight-provision-clusters/HDI.CreateCluster.8.png "Specify script action")

    	* **Azure Storage Keys**: Specify additional storage accounts to associate with the cluster. In the **Azure Storage Keys** blade, click **Add a storage key**, and then select an existing storage account or create a new account.

			![Additional storage blade](./media/hdinsight-provision-clusters/HDI.CreateCluster.9.png "Specify additional storage accounts")

4. Click **Create**. Selecting **Pin to Startboard** will add a tile for cluster to the Startboard of your Portal. The icon will indicate that the cluster is being created, and will change to display the HDInsight icon once creation has completed.


	| While creating | Creationg complete |
	| ------------------ | --------------------- |
	| ![Provisioning indicator on startboard](./media/hdinsight-provision-clusters/provisioning.png) | ![Provisioned cluster tile](./media/hdinsight-provision-clusters/provisioned.png) |


	
	> [AZURE.NOTE] It will take some time for the cluster to be created, usually around 15 minutes. Use the tile on the Startboard, or the **Notifications** entry on the left of the page to check on the provisioning process.
	

5. Once the creation completes, click the tile for the cluster from the Startboard to launch the cluster blade. The cluster blade provides essential information about the cluster such as the name, the resource group it belongs to, the location, the operating system, URL for the cluster dashboard, etc.


	![Cluster blade](./media/hdinsight-provision-clusters/HDI.Cluster.Blade.png "Cluster properties")


	Use the following to understand the icons at the top of this blade, and in the **Essentials** section:


	* **Settings** and **All Settings**: Displays the **Settings** blade for the cluster, which allows you to access detailed configuration information for the cluster.
	* **Dashboard**, **Cluster Dashboard**, and **URL**: These are all ways to access the cluster dashboard, which is a Web portal to run jobs on the cluster.
	* **Remote Desktop**: Enables you to enable/disable remote desktop on the cluster nodes.
	* **Scale Cluster**: Allows you to change the number of worker nodes for this cluster.
	* **Delete**: Deletes the HDInsight cluster.
	* **Quickstart** (![cloud and thunderbolt icon = quickstart](./media/hdinsight-provision-clusters/quickstart.png)): Displays information that will help you get started using HDInsight.
	* **Users** (![users icon](./media/hdinsight-provision-clusters/users.png)): Allows you to set permissions for _portal management_ of this cluster for other users on your Azure subscription.
	

		> [AZURE.IMPORTANT] This _only_ affects access and permissions to this cluster in the Portal, and has no effect on who can connect to or submit jobs to the HDInsight cluster.
		
	* **Tags** (![tag icon](./media/hdinsight-provision-clusters/tags.png)): Tags allows you to set key/value pairs to define a custom taxonomy of your cloud services. For example, you may create a key named __project__, and then use a common value for all services associated with a specific project.

## Create using ARM template

Azure Resource Manager (ARM) template makes it easier to deploy and redeploy cluster. The following procedure creates Linux-based HDInsight cluster.

**To deploy a cluster using ARM template**

1. Save the json file in [Appendix A](#appendix-a---arm-template) to your workstation.
2. Make the parameters if needed.
3. Run the template using the following PowerShell script:

		$subscriptionId = "<Azure Subscription ID"
		
		$newResourceGroupName = "<Azure Resource Group Name>"
		$Location = "EAST US 2" # for creating ARM group
				
		$armDeploymentName = "New-HDInsigt-Cluster-" + (Get-Date -Format MMdd)
		$newClusterName = "<HDInsight Cluster Name>"
		$clusterStorageAccountName = "<Default Storage Account Name>"
				
		# Connect to Azure
		#Login-AzureRmAccount
		#Select-AzureRmSubscription -SubscriptionId $subscriptionId
				
		# Create a resource group
		New-AzureRmResourceGroup -Name $newResourceGroupName -Location $Location
				
		# Create cluster and the dependent storage accounge
		$parameters = @{clusterName="$newClusterName";clusterStorageAccountName="$clusterStorageAccountName"}
				
		New-AzureRmResourceGroupDeployment `
			-Name $armDeploymentName `
			-ResourceGroupName $newResourceGroupName `
			-TemplateFile E:\HDITutorials-ARM\Create-clusters\hdinsight-arm-template.json `
			-TemplateParameterObject $parameters
				
		# List cluster
		Get-AzureRmHDInsightCluster -ResourceGroupName $newResourceGroupName -ClusterName $newClusterName 

	The PowerShell script only configures the cluster name and the storage account name.  You can set other values in the ARM template. 
	
For deploying an ARM template using other methods, see [Deploy an application with Azure Resource Manager template](resource-group-template-deploy.md).


## Create using Azure PowerShell
Azure PowerShell is a powerful scripting environment that you can use to control and automate the deployment and management of your workloads in Azure. This section provides instructions on how to provision an HDInsight cluster by using Azure PowerShell. For information on configuring a workstation to run HDInsight Windows PowerShell cmdlets, see [Install and configure Azure PowerShell](../install-configure-powershell.md). For more information on using Azure PowerShell with HDInsight, see [Administer HDInsight using PowerShell](hdinsight-administer-use-powershell.md). For the list of the HDInsight Windows PowerShell cmdlets, see [HDInsight cmdlet reference](https://msdn.microsoft.com/library/azure/dn858087.aspx).


The following procedures are needed to create an HDInsight cluster by using Azure PowerShell:

- Create an Azure resource group
- Create an Azure Storage account
- Create an Azure Blob container
- Create an HDInsight cluster


	$subscriptionId = "<Azure Subscription ID>"
	
	$newResourceGroupName = "<Azure Resource Group Name>"
	$location = "<Azure Location>" # for example, "East US 2"
	$newDefaultStorageAccountName = "<Azure Storage Account Name>"
	$newClusterName = "<Azure HDInsight Cluster Name>"
	$clusterSizeInNodes = 1
	
	###########################################
	# login Azure
	###########################################
	Login-AzureRmAccount
	Select-AzureRmSubscription -SubscriptionId $subscriptionId
	
	###########################################
	# Create the resource group
	###########################################
	New-AzureRmResourceGroup -Name $newRresourceGroupName -Location $location
	
	###########################################
	# Preapre default storage account and container
	###########################################
	New-AzureRmStorageAccount -ResourceGroupName $newResourceGroupName -Name $newDefaultStorageAccountName -Location $location
	
	$defaultStorageAccountKey = Get-AzureRmStorageAccountKey -ResourceGroupName $newResourceGroupName -Name $newDefaultStorageAccountName |  %{ $_.Key1 }
	$defaultStorageContext = New-AzureStorageContext -StorageAccountName $newDefaultStorageAccountName -StorageAccountKey $defaultStorageAccountKey
	New-AzureStorageContainer -Name $newClusterName -Context $defaultStorageContext #use the cluster name as the container name
		
	###########################################
	# Create the cluster
	###########################################
	$httpCredential =Get-Credential -Message "Enter the HTTP account credential:"
	New-AzureRmHDInsightCluster `
		-ResourceGroupName $newResourceGroupName `
		-ClusterName $newClusterName `
		-Location $location `
		-ClusterSizeInNodes $clusterSizeInNodes `
		-ClusterType Hadoop `
		-OSType Windows `
		-Version "3.2" `
		-HttpCredential $httpCredential 



## Create using the HDInsight .NET SDK
The HDInsight .NET SDK provides .NET client libraries that make it easier to work with HDInsight from a .NET Framework application. Follow the instructions below to create a Visual Studio console application and paste the code for creating a cluster.

**To create a Visual Studio console application**

1. Create a new C# console application in Visual Studio.
2. Run the following Nuget command in the Nuget Package Management console.

		Install-Package Microsoft.Azure.Common.Authentication -pre
		Install-Package Microsoft.Azure.Management.HDInsight -Pre

6. From Solution Explorer, double-click **Program.cs** to open it, paste the following code, and provide values for the variables:

		using System;
		using System.Security;
		using Microsoft.Azure;
		using Microsoft.Azure.Common.Authentication;
		using Microsoft.Azure.Common.Authentication.Factories;
		using Microsoft.Azure.Common.Authentication.Models;
		using Microsoft.Azure.Management.HDInsight;
		using Microsoft.Azure.Management.HDInsight.Models;
		
		namespace CreateHDInsightCluster
		{
			class Program
			{
				private static HDInsightManagementClient _hdiManagementClient;
		
				private static Guid SubscriptionId = new Guid("<Azure Subscription ID");
				private const string ExistingResourceGroupName = "<Azure Resource Group Name>";
				private const string ExistingStorageName = "<Default Storage Account Name>.blob.core.windows.net";
				private const string ExistingStorageKey = "<Default Storage Account Key>";
				private const string ExistingBlobContainer = "<Default Blob Container Name>";
				private const string NewClusterName = "<HDInsight Cluster Name>";
				private const int NewClusterNumNodes = 1;
				private const string NewClusterLocation = "EAST US 2";     // Must be the same as the default Storage account
				private const OSType NewClusterOsType = OSType.Windows;
				private const HDInsightClusterType NewClusterType = HDInsightClusterType.Hadoop;
				private const string NewClusterVersion = "3.2";
				private const string NewClusterUsername = "admin";
				private const string NewClusterPassword = "<HTTP User password";
		
				static void Main(string[] args)
				{
					System.Console.WriteLine("Running");
		
					var tokenCreds = GetTokenCloudCredentials();
					var subCloudCredentials = GetSubscriptionCloudCredentials(tokenCreds, SubscriptionId);
		
					_hdiManagementClient = new HDInsightManagementClient(subCloudCredentials);
				
					var parameters = new ClusterCreateParameters
					{
						ClusterSizeInNodes = NewClusterNumNodes,
						UserName = NewClusterUsername,
						Password = NewClusterPassword,
						Location = NewClusterLocation,
						DefaultStorageAccountName = ExistingStorageName,
						DefaultStorageAccountKey = ExistingStorageKey,
						DefaultStorageContainer = ExistingBlobContainer,
						ClusterType = NewClusterType,
						OSType = NewClusterOsType
					};
		
					_hdiManagementClient.Clusters.Create(ExistingResourceGroupName, NewClusterName, parameters);
				}
				private static void CreateCluster()
				{
					var parameters = new ClusterCreateParameters
					{
						ClusterSizeInNodes = NewClusterNumNodes,
						UserName = NewClusterUsername,
						Password = NewClusterPassword,
						Location = NewClusterLocation,
						DefaultStorageAccountName = ExistingStorageName,
						DefaultStorageAccountKey = ExistingStorageKey,
						DefaultStorageContainer = ExistingBlobContainer,
						ClusterType = NewClusterType,
						OSType = NewClusterOsType
					};
		
					_hdiManagementClient.Clusters.Create(ExistingResourceGroupName, NewClusterName, parameters);
				}
		
				public static TokenCloudCredentials GetTokenCloudCredentials(string username = null, SecureString password = null)
				{
					var authFactory = new AuthenticationFactory();
		
					var account = new AzureAccount { Type = AzureAccount.AccountType.User };
		
					if (username != null && password != null)
						account.Id = username;
		
					var env = AzureEnvironment.PublicEnvironments[EnvironmentName.AzureCloud];
		
					var accessToken =
						authFactory.Authenticate(account, env, AuthenticationFactory.CommonAdTenant, password, ShowDialog.Auto)
							.AccessToken;
		
					return new TokenCloudCredentials(accessToken);
				}
		
				public static SubscriptionCloudCredentials GetSubscriptionCloudCredentials(TokenCloudCredentials creds, Guid subId)
				{
					return new TokenCloudCredentials(subId.ToString(), creds.Token);
		
				}
			}
		}

7. Press **F5** to run the application. A console window should open and display the status of the application. You will also be prompted to enter your Azure account credentials. It can take several minutes to create an HDInsight cluster.

## Create using on-premises SQL Server Integration Services

You can also use SQL Server Integration Services (SSIS) to create or delete an HDInsight cluster. The Azure Feature Pack for SSIS provides the following components that work with HDInsight clusters.


- [Azure HDInsight Create Cluster Task][ssisclustercreate]
- [Azure HDInsight Delete Cluster Task][ssisclusterdelete]
- [Azure Subscription Connection Manager][connectionmanager]

Learn more about the Azure Feature Pack for SSIS [here][ssispack].


##Next steps
In this article, you have learned several ways to create an HDInsight cluster. To learn more, see the following articles:

* [Get started with Azure HDInsight](hdinsight-get-started.md) - Learn how to start working with your HDInsight cluster
* [Use Sqoop with HDInsight](hdinsight-use-sqoop.md) - Learn how to copy data between HDInsight and SQL Database or SQL Server
* [Administer HDInsight using PowerShell](hdinsight-administer-use-powershell.md) - Learn how to work with HDInsight by using Azure PowerShell
* [Submit Hadoop jobs programmatically](hdinsight-submit-hadoop-jobs-programmatically.md) - Learn how to programmatically submit jobs to HDInsight
* [Azure HDInsight SDK documentation] [hdinsight-sdk-documentation] - Discover the HDInsight SDK



##Appendix A - ARM template

The following Azure Resource Manger template creates a Hadoop cluster with the dependent Azure storage account.

	{
	  "$schema": "https://schema.management.azure.com/schemas/2015-01-01/deploymentTemplate.json#",
	  "contentVersion": "1.0.0.0",
	  "parameters": {
	    "location": {
	      "type": "string",
	      "defaultValue": "North Europe",
	      "allowedValues": [
	        "North Europe"
	      ],
	      "metadata": {
	        "description": "The location where all azure resources will be deployed."
	      }
	    },
	    "clusterName": {
	      "type": "string",
	      "metadata": {
	        "description": "The name of the HDInsight cluster to create."
	      }
	    },
	    "clusterLoginUserName": {
	      "type": "string",
	      "defaultValue": "admin",
	      "metadata": {
	        "description": "These credentials can be used to submit jobs to the cluster and to log into cluster dashboards."
	      }
	    },
	    "clusterLoginPassword": {
	      "type": "securestring",
	      "metadata": {
	        "description": "The password for the cluster login."
	      }
	    },
	    "sshUserName": {
	      "type": "string",
	      "defaultValue": "username",
	      "metadata": {
	        "description": "These credentials can be used to remotely access the cluster and the edge node virtual machine."
	      }
	    },
	    "sshPassword": {
	      "type": "securestring",
	      "metadata": {
	        "description": "The password for the ssh user."
	      }
	    },
	    "clusterStorageAccountName": {
	      "type": "string",
	      "metadata": {
	        "description": "The name of the storage account to be created and be used as the cluster's storage."
	      }
	    },
	    "clusterStorageType": {
	      "type": "string",
	      "defaultValue": "Standard_LRS",
	      "allowedValues": [
	        "Standard_LRS",
	        "Standard_GRS",
	        "Standard_ZRS"
	      ]
	    },
	    "clusterWorkerNodeCount": {
	      "type": "int",
	      "defaultValue": 4,
	      "metadata": {
	        "description": "The number of nodes in the HDInsight cluster."
	      }
	    }
	  },
	  "variables": {},
	  "resources": [
	    {
	      "name": "[parameters('clusterStorageAccountName')]",
	      "type": "Microsoft.Storage/storageAccounts",
	      "location": "[parameters('location')]",
	      "apiVersion": "2015-05-01-preview",
	      "dependsOn": [],
	      "tags": {},
	      "properties": {
	        "accountType": "[parameters('clusterStorageType')]"
	      }
	    },
	    {
	      "name": "[parameters('clusterName')]",
	      "type": "Microsoft.HDInsight/clusters",
	      "location": "[parameters('location')]",
	      "apiVersion": "2015-03-01-preview",
	      "dependsOn": [
	        "[concat('Microsoft.Storage/storageAccounts/',parameters('clusterStorageAccountName'))]"
	      ],
	      "tags": {},
	      "properties": {
	        "clusterVersion": "3.2",
	        "osType": "Linux",
	        "clusterDefinition": {
	          "kind": "hadoop",
	          "configurations": {
	            "gateway": {
	              "restAuthCredential.isEnabled": true,
	              "restAuthCredential.username": "[parameters('clusterLoginUserName')]",
	              "restAuthCredential.password": "[parameters('clusterLoginPassword')]"
	            }
	          }
	        },
	        "storageProfile": {
	          "storageaccounts": [
	            {
	              "name": "[concat(parameters('clusterStorageAccountName'),'.blob.core.windows.net')]",
	              "isDefault": true,
	              "container": "[parameters('clusterName')]",
	              "key": "[listKeys(resourceId('Microsoft.Storage/storageAccounts', parameters('clusterStorageAccountName')), '2015-05-01-preview').key1]"
	            }
	          ]
	        },
	        "computeProfile": {
	          "roles": [
	            {
	              "name": "headnode",
	              "targetInstanceCount": "1",
	              "hardwareProfile": {
	                "vmSize": "Large"
	              },
	              "osProfile": {
	                "linuxOperatingSystemProfile": {
	                  "username": "[parameters('sshUserName')]",
	                  "password": "[parameters('sshPassword')]"
	                }
	              }
	            },
	            {
	              "name": "workernode",
	              "targetInstanceCount": "[parameters('clusterWorkerNodeCount')]",
	              "hardwareProfile": {
	                "vmSize": "Large"
	              },
	              "osProfile": {
	                "linuxOperatingSystemProfile": {
	                  "username": "[parameters('sshUserName')]",
	                  "password": "[parameters('sshPassword')]"
	                }
	              }
	            }
	          ]
	        }
	      }
	    }
	  ],
	  "outputs": {
	    "cluster": {
	      "type": "object",
	      "value": "[reference(resourceId('Microsoft.HDInsight/clusters',parameters('clusterName')))]"
	    }
	  }
	}


[hdinsight-sdk-documentation]: http://msdn.microsoft.com/library/dn479185.aspx
[azure-preview-portal]: https://manage.windowsazure.com
[connectionmanager]: http://msdn.microsoft.com/library/mt146773(v=sql.120).aspx
[ssispack]: http://msdn.microsoft.com/library/mt146770(v=sql.120).aspx
[ssisclustercreate]: http://msdn.microsoft.com/library/mt146774(v=sql.120).aspx
[ssisclusterdelete]: http://msdn.microsoft.com/library/mt146778(v=sql.120).aspx
>>>>>>> 08be3281
<|MERGE_RESOLUTION|>--- conflicted
+++ resolved
@@ -1,1550 +1,754 @@
-<<<<<<< HEAD
-<properties
-   pageTitle="Custom-provision Hadoop clusters in HDInsight | Microsoft Azure"
-   	description="Learn how to custom-provision clusters for Azure HDInsight by using the Azure Preview Portal, Azure PowerShell, a command line, or a .NET SDK."
-   services="hdinsight"
-   documentationCenter=""
-   tags="azure-portal"
-   authors="mumian"
-   manager="paulettm"
-   editor="cgronlun"/>
-
-<tags
-   ms.service="hdinsight"
-   ms.devlang="na"
-   ms.topic="article"
-   ms.tgt_pltfrm="na"
-   ms.workload="big-data"
-   ms.date="09/03/2015"
-   ms.author="jgao"/>
-
-# Provision Hadoop clusters in HDInsight
-
-Learn how to plan for provision HDInsight clusters.
-
-[AZURE.INCLUDE [selector](../../includes/hdinsight-portal-management-selector.md)]
-
-* [Provision Hadoop clusters in HDInsight](hdinsight-provision-clusters-v1.md)
-
-[AZURE.INCLUDE [hdinsight-azure-preview-portal](../../includes/hdinsight-azure-preview-portal.md)]
-
-* [Provision Hadoop clusters in HDInsight](hdinsight-provision-clusters-v1.md)
-
-**Prerequisites:**
-
-Before you begin the instructions in this article, you must have the following:
-
-- An Azure subscription. See [Get Azure free trial](http://azure.microsoft.com/documentation/videos/get-azure-free-trial-for-testing-hadoop-in-hdinsight/).
-
-
-## Basic configuration options
-
-
-- **Cluster name**
-
-	Cluster name is used to identify a cluster. Cluster name must follow the following guidelines:
-
-	- The field must be a string that contains between 3 and 63 characters
-	- The field can contain only letters, numbers, and hyphens.
-
-- **Subscription name**
-
-	An HDInsight cluster is tied to one Azure subscription.
-
-- **Resource group name**
-
-	Applications are typically made up of many components, for example a web app, database, database server, storage, and 3rd party services. Azure Resource Manager (ARM) enables you to work with the resources in your application as a group, referred to as an Azure Resource Group. You can deploy, update, monitor or delete all of the resources for your application in a single, coordinated operation. You use a template for deployment and that template can work for different environments such as testing, staging and production. You can clarify billing for your organization by viewing the rolled-up costs for the entire group. For more information, see [Azure Resource Manager Overview](resource-group-overview.md).	
-- **Operating system**
-
-	You can provision HDInsight clusters on one of the following two operating systems:
-	- **HDInsight on Windows (Windows Server 2012 R2 Datacenter)**:
-	- **HDInsight on Linux (Ubuntu 12.04 LTS for Linux) (Preview)**: HDInsight provides the option of configuring Linux clusters on Azure. Configure a Linux cluster if you are familiar with Linux or Unix, migrating from an existing Linux-based Hadoop solution, or want easy integration with Hadoop ecosystem components built for Linux. For more information, see [Get started with Hadoop on Linux in HDInsight](hdinsight-hadoop-linux-get-started.md).
-
-
-- **HDInsight version**
-
-	It is used to determine the version of HDInsight to use for this cluster. For more information, see [Hadoop cluster versions and components in HDInsight](https://go.microsoft.com/fwLink/?LinkID=320896&clcid=0x409)
-
-- **Cluster type** and **cluster size (a.k.a. data nodes)**
-
-	HDInsight allows customers to deploy a variety of cluster types, for different data analytics workloads. Cluster types offered today are:
-
-	- Hadoop clusters: for query and analysis workloads
-	- HBase clusters:  for NoSQL workloads
-	- Storm clusters: for real time event processing workloads
-	- Spark clusters (preview): for in-memory processing, interactive queries, stream, and machines learning workloads.
-
-	![HDInsight clusters](./media/hdinsight-provision-clusters/hdinsight.clusters.png)
-
-	> [AZURE.NOTE] *Azure HDInsight cluster* is also called *Hadoop clusters in HDInsight*, or *HDInsight cluster*. Sometimes, it is used interchangeably with *Hadoop cluster*. They all refer to the Hadoop clusters hosted in the Microsoft Azure environment.
-
-	Within a given cluster type, there are different roles for the various nodes, which allow a customer to size those nodes in a given role appropriate to the details of their workload. For example, a Hadoop cluster can have its worker nodes provisioned with a large amount of memory if the type of analytics being performed are memory intensive.
-
-	![HDInsight Hadoop cluster roles](./media/hdinsight-provision-clusters/HDInsight.Hadoop.roles.png)
-
-	Hadoop clusters for HDInsight are deployed with two roles:
-
-	- Head node (2 nodes)
-	- Data node (at least 1 node)
-
-	![HDInsight Hadoop cluster roles](./media/hdinsight-provision-clusters/HDInsight.HBase.roles.png)
-
-	HBase clusters for HDInsight are deployed with three roles:
-	- Head servers (2 nodes)
-	- Region servers (at least 1 node)
-	- Master/Zookeeper nodes (3 nodes)
-
-	![HDInsight Hadoop cluster roles](./media/hdinsight-provision-clusters/HDInsight.Storm.roles.png)
-
-	Storm clusters for HDInsight are deployed with three roles:
-	- Nimbus nodes (2 nodes)
-	- Supervisor servers (at least 1 node)
-	- Zookeeper nodes (3 nodes)
-
-
-	![HDInsight Hadoop cluster roles](./media/hdinsight-provision-clusters/HDInsight.Spark.roles.png)
-
-	Spark clusters for HDInsight are deployed with three roles:
-	- Head node (2 nodes)
-	- Worker node (at least 1 node)
-	- Zookeeper nodes (3 nodes) (Free for A1 Zookeepers)
-
-	Customers are billed for the usage of those nodes for the duration of the cluster’s life. Billing starts once a cluster is created and stops when the cluster is deleted (clusters can’t be de-allocated or put on hold). The cluster size affects the cluster price. For learning purposes, it is recommended to use 1 data node. For more information about HDInsight pricing, see [HDInsight pricing](https://go.microsoft.com/fwLink/?LinkID=282635&clcid=0x409).
-
-
-	>[AZURE.NOTE] The cluster size limit varies among Azure subscriptions. Contact billing support to increase the limit.
-
-- **Region/virtual network (a.k.a. location)**
-
-	![Azure regions](./media/hdinsight-provision-clusters/Azure.regions.png)
-
-	For a list of supported regions, click the **Region** drop-down list on [HDInsight pricing](https://go.microsoft.com/fwLink/?LinkID=282635&clcid=0x409).
-
-- **Node size**
-
-	![hdinsight vm node sizes](./media/hdinsight-provision-clusters/hdinsight.node.sizes.png)
-
-	Select the VM size for the nodes. For more information, see [Sizes for Cloud Services](cloud-services-sizes-specs.md)
-
-	Based on the choice of VMs, your cost might vary. HDInsight uses all standard-tier VMs for cluster nodes. For information on how VM sizes affect your prices, see <a href="http://azure.microsoft.com/pricing/details/hdinsight/" target="_blank">HDInsight Pricing</a>.
-
-
-- **HDInsight users**
-
-	The HDInsight clusters allow you to configure two user accounts during provisioning:
-
-	- HTTP user. The default user name is admin using the basic configuration on the Azure preview portal.
-	- RDP user (Windows clusters): It is used to connect to the cluster using RDP. When you create the account, you must set an expiration date that is within 90 days from today.
-	- SSH User (Linux clusters): Is used to connect to the cluster using SSH. You can create additional SSH user accounts after the cluster is created by following the steps in [Use SSH with Linux-based Hadoop on HDInsight from Linux, Unix, or OS X](hdinsight-hadoop-linux-use-ssh-unix.md).
-
-
-
-- **Azure storage account**
-
-	The original HDFS uses of many local disks on the cluster. HDInsight uses Azure Blob storage instead for data storage. Azure Blob storage is a robust, general-purpose storage solution that integrates seamlessly with HDInsight. Through a Hadoop distributed file system (HDFS) interface, the full set of components in HDInsight can operate directly on structured or unstructured data in Blob storage. Storing data in Blob storage enables you to safely delete the HDInsight clusters that are used for computation without losing user data.
-
-	During configuration, you must specify an Azure storage account and an Azure Blob storage container on the Azure storage account. Some provision process requires the Azure storage account and the Blob storage container created beforehand.  The Blob storage container is used as the default storage location by the cluster. Optionally, you can specify additional Azure Storage accounts (linked storage) that will be accessible by the cluster. In addition, the cluster can also access any Blob containers that are configured with full public read access or pulic read access for blobs only.  For more information on the restrict access, see [Manage Access to Azure Storage Resources](storage-manage-access-to-resources.md).
-
-	![HDInsight storage](./media/hdinsight-provision-clusters/HDInsight.storage.png)
-
-	>[AZURE.NOTE] A Blob storage container provides a grouping of a set of blobs as shown in the image:
-
-	![Azure blob storage](./media/hdinsight-provision-clusters/Azure.blob.storage.jpg)
-
-
-	>[AZURE.WARNING] Don't share one Blob storage container for multiple clusters. This is not supported.
-
-	For more information on using secondary Blob stores, see [Using Azure Blob Storage with HDInsight](hdinsight-use-blob-storage.md).
-
-- **Hive/Oozie metastore**
-
-	The metastore contains Hive and Oozie metadata, such as Hive tables, partitions, schemas, and columns. Using the metastore helps you to retain your Hive and Oozie metadata, so that you don't need to re-create Hive tables or Oozie jobs when you provision a new cluster. By default, Hive uses an embedded Azure SQL database to store this information. The embedded database can't preserve the metadata when the cluster is deleted. For example, you have a cluster provisioned with a Hive metastore. You created some Hive tables. After you delete the cluster, and recreat the cluster using the same Hive metastore, you will be able to see the Hive tables you created in the original cluster.
-
-## Advanced configuration options
-
->[AZURE.NOTE] This section currently only apply to Windows base HDInsight clusters.
-
-### Customize clusters using HDInsight cluster customization
-
-Sometimes, you want to configure the configuration files.  Here are some of them.
-
-- core-site.xml
-- hdfs-site.xml
-- mapred-site.xml
-- yarn-site.xml
-- hive-site.xml
-- oozie-site.xml
-
-The clusters can't retain the changes due to re-image.  For more information, see [Role Instance Restarts Due to OS Upgrades](http://blogs.msdn.com/b/kwill/archive/2012/09/19/role-instance-restarts-due-to-os-upgrades.aspx). To keep the changes through the clusters' lifetime, you can use HDInsight cluster customization during the provision process.
-
-The following is an Azure PowerShell script example of customizing a Hive configuration:
-
-	# hive-site.xml configuration
-	$hiveConfigValues = new-object 'Microsoft.WindowsAzure.Management.HDInsight.Cmdlet.DataObjects.AzureHDInsightHiveConfiguration'
-	$hiveConfigValues.Configuration = @{ "hive.metastore.client.socket.timeout"="90" } #default 60
-
-	$config = New-AzureHDInsightClusterConfig `
-	            -ClusterSizeInNodes $clusterSizeInNodes `
-	            -ClusterType $clusterType `
-	          | Set-AzureHDInsightDefaultStorage `
-	            -StorageAccountName $defaultStorageAccount `
-	            -StorageAccountKey $defaultStorageAccountKey `
-	            -StorageContainerName $defaultBlobContainer `
-	          | Add-AzureHDInsightConfigValues `
-	            -Hive $hiveConfigValues
-
-	New-AzureHDInsightCluster -Name $clusterName -Location $location -Credential $credential -OSType Windows -Config $config
-
-Some more samples on customizing other configuration files:
-
-	# hdfs-site.xml configuration
-	$HdfsConfigValues = @{ "dfs.blocksize"="64m" } #default is 128MB in HDI 3.0 and 256MB in HDI 2.1
-
-	# core-site.xml configuration
-	$CoreConfigValues = @{ "ipc.client.connect.max.retries"="60" } #default 50
-
-	# mapred-site.xml configuration
-	$MapRedConfigValues = new-object 'Microsoft.WindowsAzure.Management.HDInsight.Cmdlet.DataObjects.AzureHDInsightMapReduceConfiguration'
-	$MapRedConfigValues.Configuration = @{ "mapreduce.task.timeout"="1200000" } #default 600000
-
-	# oozie-site.xml configuration
-	$OozieConfigValues = new-object 'Microsoft.WindowsAzure.Management.HDInsight.Cmdlet.DataObjects.AzureHDInsightOozieConfiguration'
-	$OozieConfigValues.Configuration = @{ "oozie.service.coord.normal.default.timeout"="150" }  # default 120
-
-For more information, see Azim Uddin's blog titled [Customizing HDInsight Cluster provisioning](http://blogs.msdn.com/b/bigdatasupport/archive/2014/04/15/customizing-hdinsight-cluster-provisioning-via-powershell-and-net-sdk.aspx).
-
-
-
-
-### Customize clusters using Script action
-
-You can install additional components or customize cluster configuration by using scripts during provisioning. Such scripts are invoked via **Script Action**, which is a configuration option that can be used from the preview portal, HDInsight Windows PowerShell cmdlets, or the HDInsight .NET SDK. For more information, see [Customize HDInsight cluster using Script Action](hdinsight-hadoop-customize-cluster.md).
-
-
-### Use Azure virtual networks
-
-[Azure Virtual Network](http://azure.microsoft.com/documentation/services/virtual-network/) allows you to create a secure, persistent network containing the resources you need for your solution. A virtual network allows you to:
-
-* Connect cloud resources together in a private network (cloud-only).
-
-	![diagram of cloud-only configuration](./media/hdinsight-provision-clusters/hdinsight-vnet-cloud-only.png)
-
-* Connect your cloud resources to your local data-center network (site-to-site or point-to-site) by using a virtual private network (VPN).
-
-	Site-to-site configuration allows you to connect multiple resources from your data center to the Azure virtual network by using a hardware VPN or the Routing and Remote Access Service.
-
-	![diagram of site-to-site configuration](./media/hdinsight-provision-clusters/hdinsight-vnet-site-to-site.png)
-
-	Point-to-site configuration allows you to connect a specific resource to the Azure virtual network by using a software VPN.
-
-	![diagram of point-to-site configuration](./media/hdinsight-provision-clusters/hdinsight-vnet-point-to-site.png)
-
-For more information on Virtual Network features, benefits, and capabilities, see the [Azure Virtual Network overview](../virtual-network/virtual-networks-overview.md).
-
-> [AZURE.NOTE] You must create the Azure virtual network before provisioning an HDInsight cluster. For more information, see [Provision a Hadoop cluster into a virtual network](hdinsight-hbase-provision-vnet.md#provision-an-hbase-cluster-into-a-virtual-network).
->
-> Azure HDInsight only supports location-based Virtual Networks, and does not currently work with Affinity Group-based Virtual Networks. Use Azure PowerShell cmdlet Get-AzureVNetConfig to check whether an existing Azure virtual network is location-based. If your virtual network is not location-based, you have the following options:
->
-> - Export the existing Virtual Network configuration and then create a new Virtual Network. All new Virtual Networks are location based  by default.
-> - Migrate to a location-based Virtual Network.  See [Migrate existing services to regional scope](http://azure.microsoft.com/blog/2014/11/26/migrating-existing-services-to-regional-scope/).
->
-> It is highly recommended to designate a single subnet for one cluster.
-
-## Provision using the preview portal
-
-You can refer to the [basic configuration options], and the [advanced configuration options] for the explanations of the fields.
-
-**To create an HDInsight cluster**
-
-1. Sign in to the [Azure preview portal][azure-preview-portal].
-2. Click **NEW**, Click **Data Analytics**, and then click **HDInsight**.
-
-    ![Creating a new cluster in the Azure preview portal](./media/hdinsight-provision-clusters/HDI.CreateCluster.1.png "Creating a new cluster in the Azure Preview Portal")
-
-3. Type or select the following values:
-
-  * **Cluster Name**: Enter a name for the cluster. A green check will appear beside the cluster name if the name is available.
-  * **Cluster Type**: Select **Hadoop**.
-  * **Cluster Operating System**: Select **Windows Server 2012 R2 Datacenter**.
-  * **Subscription**: Select the Azure subscription that will be used for provision this cluster.
-  * **Resource Group**: Select an existing or create a new resource group. This entry will default to one of your existing resource groups, if any are available.
-  * **Credentials**: Configure the username and the password for the Hadoop user (HTTP user). If you enable remote desktop for the cluster, you will need to configure the remote desktop user username and password, and an account expiration date. Click **Select** at the bottom to save the changes.
-
-	   	![Provide cluster credentials](./media/hdinsight-provision-clusters/HDI.CreateCluster.3.png "Provide cluster credentials")
-
-  * **Data Source**: Create a new or select an existing Azure Storage account to be used as the default file system for the cluster.
-
-   		![Data source blade](./media/hdinsight-provision-clusters/HDI.CreateCluster.4.png "Provide data source configuration")
-
-  		* **Selection Method**: Set this to **From all subscriptions** to enable browsing of storage accounts from all your subscriptions. Set this to **Access Key** if you want to enter the **Storage Name** and **Access Key** of an existing storage account.
-  		* **Select storage account / Create New**: Click **Select storage account** to browse and select an existing storage account you want to associate with the cluster. Or, click **Create New** to create a new storage account. Use the field that appears to enter the name of the storage account. A green check will appear if the name is available.
-  		* **Choose Default Container**: Use this to enter the name of the default container to use for the cluster. While you can enter any name here, we recommend using the same name as the cluster so that you can easily recognize that the container is used for this specific cluster.
-  		* **Location**: The geographic region that the storage account is in, or will be created in. This location will determine the cluster location.  The cluster and its default storage account must co-locate in the same Azure data center.
-  	
-  * **Node Pricing Tiers**: Set the number of worker nodes that you need for the cluster. The estimated cost of the cluster will be shown within the blade.
-  
-
-		![Node pricing tiers blade](./media/hdinsight-provision-clusters/HDI.CreateCluster.5.png "Specify number of cluster nodes")
-
-
-  * **Optional Configuration** to select the cluster version, as well as configure other optional settings such as joining a **Virtual Network**, setting up an **External Metastore** to hold data for Hive and Oozie, use Script Actions to customize a cluster to install custom components, or use additional storage accounts with the cluster.
-
-  		* **HDInsight Version**: Select the version you want to use for the cluster. For more information, see [HDInsight cluster versions](hdinsight-component-versioning.md).
-  		* **Virtual Network**: Select an Azure virtual network and the subnet if you want to place the cluster into a virtual network.  
-
-			![Virtual network blade](./media/hdinsight-provision-clusters/HDI.CreateCluster.6.png "Specify virtual network details")
-
-			>[AZURE.NOTE] Windows based HDInsight cluster can only be placed into a classical virtual network.
-  
-
-  		
-		* **External Metastores**: Specify an Azure SQL database to store Hive and Oozie metadata associated with the cluster.
- 
-
-			![Custom metastores blade](./media/hdinsight-provision-clusters/HDI.CreateCluster.7.png "Specify external metastores")
-
-
-			For **Use an existing SQL DB for Hive** metadata, click **Yes**, select a SQL database, and then provide the username/password for the database. Repeat these steps if you want to **Use an existing SQL DB for Oozie metadata**. Click **Select** till you are back on the **Optional Configuration** blade.
-
-
-			>[AZURE.NOTE] The Azure SQL database used for the metastore must allow connectivity to other Azure services, including Azure HDInsight. On the Azure SQL database dashboard, on the right side, click the server name. This is the server on which the SQL database instance is running. Once you are on the server view, click **Configure**, and then for **Azure Services**, click **Yes**, and then click **Save**.
-		
-  		* **Script Actions** if you want to use a custom script to customize a cluster, as the cluster is being created. For more information about script actions, see [Customize HDInsight clusters using Script Action](hdinsight-hadoop-customize-cluster.md). On the Script Actions blade provide the details as shown in the screen capture.
-  	
-
-			![Script action blade](./media/hdinsight-provision-clusters/HDI.CreateCluster.8.png "Specify script action")
-
-
-    	* **Azure Storage Keys**: Specify additional storage accounts to associate with the cluster. In the **Azure Storage Keys** blade, click **Add a storage key**, and then select an existing storage account or create a new account.
-    
-
-			![Additional storage blade](./media/hdinsight-provision-clusters/HDI.CreateCluster.9.png "Specify additional storage accounts")
-
-
-4. Click **Create**. Selecting **Pin to Startboard** will add a tile for cluster to the Startboard of your preview portal. The icon will indicate that the cluster is provisioning, and will change to display the HDInsight icon once provisioning has completed.
-
-
-	| While provisioning | Provisioning complete |
-	| ------------------ | --------------------- |
-	| ![Provisioning indicator on startboard](./media/hdinsight-provision-clusters/provisioning.png) | ![Provisioned cluster tile](./media/hdinsight-provision-clusters/provisioned.png) |
-
-
-	
-	> [AZURE.NOTE] It will take some time for the cluster to be created, usually around 15 minutes. Use the tile on the Startboard, or the **Notifications** entry on the left of the page to check on the provisioning process.
-	
-
-5. Once the provisioning completes, click the tile for the cluster from the Startboard to launch the cluster blade. The cluster blade provides essential information about the cluster such as the name, the resource group it belongs to, the location, the operating system, URL for the cluster dashboard, etc.
-
-
-	![Cluster blade](./media/hdinsight-provision-clusters/HDI.Cluster.Blade.png "Cluster properties")
-
-
-	Use the following to understand the icons at the top of this blade, and in the **Essentials** section:
-
-
-	* **Settings** and **All Settings**: Displays the **Settings** blade for the cluster, which allows you to access detailed configuration information for the cluster.
-	* **Dashboard**, **Cluster Dashboard**, and **URL**: These are all ways to access the cluster dashboard, which is a Web portal to run jobs on the cluster.
-	* **Remote Desktop**: Enables you to enable/disable remote desktop on the cluster nodes.
-	* **Scale Cluster**: Allows you to change the number of worker nodes for this cluster.
-	* **Delete**: Deletes the HDInsight cluster.
-	* **Quickstart** (![cloud and thunderbolt icon = quickstart](./media/hdinsight-provision-clusters/quickstart.png)): Displays information that will help you get started using HDInsight.
-	* **Users** (![users icon](./media/hdinsight-provision-clusters/users.png)): Allows you to set permissions for _portal management_ of this cluster for other users on your Azure subscription.
-	
-
-		> [AZURE.IMPORTANT] This _only_ affects access and permissions to this cluster in the preview portal, and has no effect on who can connect to or submit jobs to the HDInsight cluster.
-		
-	* **Tags** (![tag icon](./media/hdinsight-provision-clusters/tags.png)): Tags allows you to set key/value pairs to define a custom taxonomy of your cloud services. For example, you may create a key named __project__, and then use a common value for all services associated with a specific project.
-
-
-## Provision using Azure Resource Manager template
-
-Azure Resource Manager (ARM) template makes it easier to deploy and redeploy cluster. The following procedure creates a Hadoop cluster on the Linux operating system in the North Europe data center with 4 worker nodes.
-
-**To deploy a cluster using ARM template**
-
-1. Save the json file in the Appendix A to your workstation.
-2. Make the parameters if needed.
-3. Run the template using the following PowerShell script:
-
-		$resourceGroupName = "<ResourceGroupName>"
-		$Location = "<ResourceGroupLocation>"
-		
-		$armDeploymentName = "<ARMDeploymentName>"
-		$clusterName = "<ClusterName>"
-		$clusterStorageAccountName = "<DefaultStorageAccountName>"
-		
-		# Connect to Azure
-		Switch-AzureMode -Name AzureResourceManager
-		Add-AzureAccount
-		
-		# Create a resource group
-		New-AzureResourceGroup -Name $resourceGroupName -Location $Location
-		
-		# Provision cluster and the dependent storage accounge
-		$parameters = @{clusterName="$clusterName";clusterStorageAccountName="$clusterStorageAccountName"}
-		
-		New-AzureResourceGroupDeployment `
-		    -Name $armDeploymentName `
-		    -ResourceGroupName $resourceGroupName `
-		    -TemplateFile E:\Tutorials\HDIARMTemplates\ARMTemplate-create-hadoop-cluster-with-storage.json `
-		    -TemplateParameterObject $parameters
-		
-		# List cluster
-		Get-AzureHDInsightCluster -ResourceGroupName $resourceGroupName -ClusterName $clusterName
-
-For deploying an ARM template using other methods, see [Deploy an application with Azure Resource Manager template](resource-group-template-deploy.md).
-
-
-## Provision using Azure PowerShell
-Azure PowerShell is a powerful scripting environment that you can use to control and automate the deployment and management of your workloads in Azure. This section provides instructions on how to provision an HDInsight cluster by using Azure PowerShell. For information on configuring a workstation to run HDInsight Windows PowerShell cmdlets, see [Install and configure Azure PowerShell](../install-configure-powershell.md). For more information on using Azure PowerShell with HDInsight, see [Administer HDInsight using PowerShell](hdinsight-administer-use-powershell.md). For the list of the HDInsight Windows PowerShell cmdlets, see [HDInsight cmdlet reference](https://msdn.microsoft.com/library/azure/dn858087.aspx).
-
-
-The following procedures are needed to provision an HDInsight cluster by using Azure PowerShell:
-
-- Create an Azure resource group
-- Create an Azure Storage account
-- Create an Azure Blob container
-- Create an HDInsight cluster
-
-
-		# Use the new Azure Resource Manager mode
-		Switch-AzureMode AzureResourceManager
-
-		###########################################
-		# Create required items, if none exist
-		###########################################
-
-		# Sign in
-		Add-AzureAccount
-
-		# Select the subscription to use
-		$subscriptionName = "<SubscriptionName>"        # Provide your Subscription Name
-		Select-AzureSubscription -SubscriptionName $subscriptionName
-
-		# Register your subscription to use HDInsight
-		Register-AzureProvider -ProviderNamespace "Microsoft.HDInsight" -Force
-
-		# Create an Azure Resource Group
-		$resourceGroupName = "<ResourceGroupName>"      # Provide a Resource Group name
-		$location = "<Location>"                        # For example, "West US"
-		New-AzureResourceGroup -Name $resourceGroupName -Location $location
-
-		# Create an Azure Storage account
-		$storageAccountName = "<StorageAcccountName>"   # Provide a Storage account name
-		New-AzureStorageAccount -ResourceGroupName $resourceGroupName -StorageAccountName $storageAccountName -Location $location -Type Standard_GRS
-
-		# Create an Azure Blob Storage container
-		$containerName = "<ContainerName>"              # Provide a container name
-		$storageAccountKey = Get-AzureStorageAccountKey -Name $storageAccountName -ResourceGroupName $resourceGroupName | %{ $_.Key1 }
-		$destContext = New-AzureStorageContext -StorageAccountName $storageAccountName -StorageAccountKey $storageAccountKey
-		New-AzureStorageContainer -Name $containerName -Context $destContext
-
-		###########################################
-		# Create an HDInsight Cluster
-		###########################################
-
-		# Skip these variables if you just created them
-		$resourceGroupName = "<ResourceGroupName>"      # Provide the Resource Group name
-		$storageAccountName = "<StorageAcccountName>"   # Provide the Storage account name
-		$containerName = "<ContainerName>"              # Provide the container name
-		$storageAccountKey = Get-AzureStorageAccountKey -Name $storageAccountName -ResourceGroupName $resourceGroupName | %{ $_.Key1 }
-
-		# Set these variables
-		$clusterName = $containerName           		# As a best practice, have the same name for the cluster and container
-		$clusterNodes = <ClusterSizeInNodes>    		# The number of nodes in the HDInsight cluster
-		$credentials = Get-Credential
-
-		# The location of the HDInsight cluster. It must be in the same data center as the Storage account.
-		$location = Get-AzureStorageAccount -ResourceGroupName $resourceGroupName -StorageAccountName $storageAccountName | %{$_.Location}
-
-		# Create a new HDInsight cluster
-		New-AzureHDInsightCluster -ClusterName $clusterName -ResourceGroupName $resourceGroupName -HttpCredential $credentials -Location $location -DefaultStorageAccountName "$storageAccountName.blob.core.windows.net" -DefaultStorageAccountKey $storageAccountKey -DefaultStorageContainer $containerName  -ClusterSizeInNodes $clusterNodes -ClusterType Hadoop
-
-
-	![HDI.CLI.Provision](./media/hdinsight-provision-clusters/HDI.ps.provision.png)
-
-## Provision using the HDInsight .NET SDK
-The HDInsight .NET SDK provides .NET client libraries that make it easier to work with HDInsight from a .NET Framework application. Follow the instructions below to create a Visual Studio console application and paste the code for creating a cluster.
-
-**To create a Visual Studio console application**
-
-1. Open Visual Studio 2013.
-
-2. From the **File** menu, click **New**, and then click **Project**.
-
-3. From **New Project**, type or select the following values:
-
-	<table style="border-color: #c6c6c6; border-width: 2px; border-style: solid; border-collapse: collapse;">
-	<tr>
-	<th style="border-color: #c6c6c6; border-width: 2px; border-style: solid; border-collapse: collapse; width:90px; padding-left:5px; padding-right:5px;">Property</th>
-	<th style="border-color: #c6c6c6; border-width: 2px; border-style: solid; border-collapse: collapse; width:90px; padding-left:5px; padding-right:5px;">Value</th></tr>
-	<tr>
-	<td style="border-color: #c6c6c6; border-width: 2px; border-style: solid; border-collapse: collapse; padding-left:5px;">Category</td>
-	<td style="border-color: #c6c6c6; border-width: 2px; border-style: solid; border-collapse: collapse; padding-left:5px; padding-right:5px;">Templates/Visual C#/Windows</td></tr>
-	<tr>
-	<td style="border-color: #c6c6c6; border-width: 2px; border-style: solid; border-collapse: collapse; padding-left:5px;">Template</td>
-	<td style="border-color: #c6c6c6; border-width: 2px; border-style: solid; border-collapse: collapse; padding-left:5px;">Console Application</td></tr>
-	<tr>
-	<td style="border-color: #c6c6c6; border-width: 2px; border-style: solid; border-collapse: collapse; padding-left:5px;">Name</td>
-	<td style="border-color: #c6c6c6; border-width: 2px; border-style: solid; border-collapse: collapse; padding-left:5px;">CreateHDICluster</td></tr>
-	</table>
-
-4. Click **OK** to create the project.
-
-5. From the **Tools** menu, click **Nuget Package Manager**, and then click **Manage Nuget Packages for Solutions**. In the Search text box within the dialog box, search for **HDInsight**. From the results that show up, install the following:
-
-	 * Microsoft.Azure.Management.HDInsight
-	 * Microsoft.Azure.Management.HDInsight.Job
-
-	Search for Azure Authentication and from the results that show up, install **Microsoft.Azure.Common.Authentication**.
-
-6. From Solution Explorer, double-click **Program.cs** to open it, paste the following code, and provide values for the variables:
-
-
-        using System;
-		using System.Collections.Generic;
-		using System.Diagnostics;
-		using System.Linq;
-		using System.Security;
-		using System.Text;
-		using System.Threading.Tasks;
-		using Hyak.Common;
-		using Microsoft.Azure;
-		using Microsoft.Azure.Common.Authentication;
-		using Microsoft.Azure.Common.Authentication.Models;
-		using Microsoft.Azure.Management.HDInsight;
-		using Microsoft.Azure.Management.HDInsight.Job;
-		using Microsoft.Azure.Management.HDInsight.Job.Models;
-		using Microsoft.Azure.Management.HDInsight.Models;
-		using Newtonsoft.Json;
-
-
-		namespace CreateHDICluster
-		{
-		    internal class Program
-		    {
-		        private static ProfileClient _profileClient;
-		        private static SubscriptionCloudCredentials _cloudCredentials;
-		        private static HDInsightManagementClient _hdiManagementClient;
-
-		        private static Guid SubscriptionId = new Guid("<SubscriptionID>");
-		        private const string ResourceGroupName = "<ResourceGroupName>";
-		        private const string ExistingStorageName = "<storageaccountname>.blob.core.windows.net";
-		        private const string ExistingStorageKey = "<account key>";
-		        private const string ExistingContainer = "<container name>";
-		        private const string NewClusterName = "<cluster name>";
-		        private const int NewClusterNumNodes = <number of nodes>;
-		        private const string NewClusterLocation = "<location>";		//should be same as the storage account
-		        private const OSType NewClusterOsType = OSType.Windows;
-		        private const HDInsightClusterType NewClusterType = HDInsightClusterType.Hadoop;
-		        private const string NewClusterVersion = "3.2";
-		        private const string NewClusterUsername = "admin";
-		        private const string NewClusterPassword = "<password>";
-
-		        private static void Main(string[] args)
-		        {
-		            System.Console.WriteLine("Start cluster provisioning");
-
-		            _profileClient = GetProfile();
-		            _cloudCredentials = GetCloudCredentials();
-		            _hdiManagementClient = new HDInsightManagementClient(_cloudCredentials);
-
-		            System.Console.WriteLine(String.Format("Creating the cluster {0}...", NewClusterName));
-		            CreateCluster();
-		            System.Console.WriteLine("Done. Press any key to continue.");
-		            System.Console.ReadKey(true);
-		        }
-
-		        private static void CreateCluster()
-		        {
-		            var parameters = new ClusterCreateParameters
-		            {
-		                ClusterSizeInNodes = NewClusterNumNodes,
-		                UserName = NewClusterUsername,
-		                Password = NewClusterPassword,
-		                Location = NewClusterLocation,
-		                DefaultStorageAccountName = ExistingStorageName,
-		                DefaultStorageAccountKey = ExistingStorageKey,
-		                DefaultStorageContainer = ExistingContainer,
-		                ClusterType = NewClusterType,
-		                OSType = NewClusterOsType
-		            };
-
-		            _hdiManagementClient.Clusters.Create(ResourceGroupName, NewClusterName, parameters);
-		        }
-
-		        private static ProfileClient GetProfile(string username = null, SecureString password = null)
-		        {
-		            var profileClient = new ProfileClient(new AzureProfile());
-		            var env = profileClient.GetEnvironmentOrDefault(EnvironmentName.AzureCloud);
-		            var acct = new AzureAccount { Type = AzureAccount.AccountType.User };
-
-		            if (username != null && password != null)
-		                acct.Id = username;
-
-		            profileClient.AddAccountAndLoadSubscriptions(acct, env, password);
-
-		            return profileClient;
-		        }
-
-		        private static SubscriptionCloudCredentials GetCloudCredentials()
-		        {
-		            var sub = _profileClient.Profile.Subscriptions.Values.FirstOrDefault(s => s.Id.Equals(SubscriptionId));
-
-		            Debug.Assert(sub != null, "subscription != null");
-		            _profileClient.SetSubscriptionAsDefault(sub.Id, sub.Account);
-
-		            return AzureSession.AuthenticationFactory.GetSubscriptionCloudCredentials(_profileClient.Profile.Context);
-		        }
-
-		    }
-		}
-
-7. Press **F5** to run the application. A console window should open and display the status of the application. You will also be prompted to enter your Azure account credentials. It can take several minutes to create an HDInsight cluster.
-
-
-## Creating HDInsight cluster using on-premises SQL Server Integration Services
-
-You can also use SQL Server Integration Services (SSIS) to create or delete an HDInsight cluster. The Azure Feature Pack for SSIS provides the following components that work with HDInsight clusters.
-
-
-- [Azure HDInsight Create Cluster Task][ssisclustercreate]
-- [Azure HDInsight Delete Cluster Task][ssisclusterdelete]
-- [Azure Subscription Connection Manager][connectionmanager]
-
-Learn more about the Azure Feature Pack for SSIS [here][ssispack].
-
-
-##<a id="nextsteps"></a> Next steps
-In this article, you have learned several ways to provision an HDInsight cluster. To learn more, see the following articles:
-
-* [Get started with Azure HDInsight](hdinsight-get-started.md) - Learn how to start working with your HDInsight cluster
-* [Use Sqoop with HDInsight](hdinsight-use-sqoop.md) - Learn how to copy data between HDInsight and SQL Database or SQL Server
-* [Administer HDInsight using PowerShell](hdinsight-administer-use-powershell.md) - Learn how to work with HDInsight by using Azure PowerShell
-* [Submit Hadoop jobs programmatically](hdinsight-submit-hadoop-jobs-programmatically.md) - Learn how to programmatically submit jobs to HDInsight
-* [Azure HDInsight SDK documentation] [hdinsight-sdk-documentation] - Discover the HDInsight SDK
-
-
-
-##Appendix A - ARM template
-
-The following Azure Resource Manger template creates a Hadoop cluster with the dependent Azure storage account.
-
-	{
-	  "$schema": "https://schema.management.azure.com/schemas/2015-01-01/deploymentTemplate.json#",
-	  "contentVersion": "1.0.0.0",
-	  "parameters": {
-	    "location": {
-	      "type": "string",
-	      "defaultValue": "North Europe",
-	      "allowedValues": [
-	        "North Europe"
-	      ],
-	      "metadata": {
-	        "description": "The location where all azure resources will be deployed."
-	      }
-	    },
-	    "clusterName": {
-	      "type": "string",
-	      "metadata": {
-	        "description": "The name of the HDInsight cluster to create."
-	      }
-	    },
-	    "clusterLoginUserName": {
-	      "type": "string",
-	      "defaultValue": "admin",
-	      "metadata": {
-	        "description": "These credentials can be used to submit jobs to the cluster and to log into cluster dashboards."
-	      }
-	    },
-	    "clusterLoginPassword": {
-	      "type": "securestring",
-	      "metadata": {
-	        "description": "The password for the cluster login."
-	      }
-	    },
-	    "sshUserName": {
-	      "type": "string",
-	      "defaultValue": "hdiuser",
-	      "metadata": {
-	        "description": "These credentials can be used to remotely access the cluster and the edge node virtual machine."
-	      }
-	    },
-	    "sshPassword": {
-	      "type": "securestring",
-	      "metadata": {
-	        "description": "The password for the ssh user."
-	      }
-	    },
-	    "clusterStorageAccountName": {
-	      "type": "string",
-	      "metadata": {
-	        "description": "The name of the storage account to be created and be used as the cluster's storage."
-	      }
-	    },
-	    "clusterStorageType": {
-	      "type": "string",
-	      "defaultValue": "Standard_LRS",
-	      "allowedValues": [
-	        "Standard_LRS",
-	        "Standard_GRS",
-	        "Standard_ZRS"
-	      ]
-	    },
-	    "clusterWorkerNodeCount": {
-	      "type": "int",
-	      "defaultValue": 4,
-	      "metadata": {
-	        "description": "The number of nodes in the HDInsight cluster."
-	      }
-	    }
-	  },
-	  "variables": {},
-	  "resources": [
-	    {
-	      "name": "[parameters('clusterStorageAccountName')]",
-	      "type": "Microsoft.Storage/storageAccounts",
-	      "location": "[parameters('location')]",
-	      "apiVersion": "2015-05-01-preview",
-	      "dependsOn": [],
-	      "tags": {},
-	      "properties": {
-	        "accountType": "[parameters('clusterStorageType')]"
-	      }
-	    },
-	    {
-	      "name": "[parameters('clusterName')]",
-	      "type": "Microsoft.HDInsight/clusters",
-	      "location": "[parameters('location')]",
-	      "apiVersion": "2015-03-01-preview",
-	      "dependsOn": [
-	        "[concat('Microsoft.Storage/storageAccounts/',parameters('clusterStorageAccountName'))]"
-	      ],
-	      "tags": {},
-	      "properties": {
-	        "clusterVersion": "3.2",
-	        "osType": "Linux",
-	        "clusterDefinition": {
-	          "kind": "hadoop",
-	          "configurations": {
-	            "gateway": {
-	              "restAuthCredential.isEnabled": true,
-	              "restAuthCredential.username": "[parameters('clusterLoginUserName')]",
-	              "restAuthCredential.password": "[parameters('clusterLoginPassword')]"
-	            }
-	          }
-	        },
-	        "storageProfile": {
-	          "storageaccounts": [
-	            {
-	              "name": "[concat(parameters('clusterStorageAccountName'),'.blob.core.windows.net')]",
-	              "isDefault": true,
-	              "container": "[parameters('clusterName')]",
-	              "key": "[listKeys(resourceId('Microsoft.Storage/storageAccounts', parameters('clusterStorageAccountName')), '2015-05-01-preview').key1]"
-	            }
-	          ]
-	        },
-	        "computeProfile": {
-	          "roles": [
-	            {
-	              "name": "headnode",
-	              "targetInstanceCount": "1",
-	              "hardwareProfile": {
-	                "vmSize": "Large"
-	              },
-	              "osProfile": {
-	                "linuxOperatingSystemProfile": {
-	                  "username": "[parameters('sshUserName')]",
-	                  "password": "[parameters('sshPassword')]"
-	                }
-	              }
-	            },
-	            {
-	              "name": "workernode",
-	              "targetInstanceCount": "[parameters('clusterWorkerNodeCount')]",
-	              "hardwareProfile": {
-	                "vmSize": "Large"
-	              },
-	              "osProfile": {
-	                "linuxOperatingSystemProfile": {
-	                  "username": "[parameters('sshUserName')]",
-	                  "password": "[parameters('sshPassword')]"
-	                }
-	              }
-	            }
-	          ]
-	        }
-	      }
-	    }
-	  ],
-	  "outputs": {
-	    "cluster": {
-	      "type": "object",
-	      "value": "[reference(resourceId('Microsoft.HDInsight/clusters',parameters('clusterName')))]"
-	    }
-	  }
-	}
-
-
-[hdinsight-sdk-documentation]: http://msdn.microsoft.com/library/dn479185.aspx
-[azure-preview-portal]: https://manage.windowsazure.com
-[connectionmanager]: http://msdn.microsoft.com/en-US/library/mt146773(v=sql.120).aspx
-[ssispack]: http://msdn.microsoft.com/en-US/library/mt146770(v=sql.120).aspx
-[ssisclustercreate]: http://msdn.microsoft.com/en-US/library/mt146774(v=sql.120).aspx
-[ssisclusterdelete]: http://msdn.microsoft.com/en-US/library/mt146778(v=sql.120).aspx
-=======
-<properties
-   pageTitle="Create Hadoop clusters in HDInsight | Microsoft Azure"
-   	description="Learn how to create clusters for Azure HDInsight by using the Azure Portal, Azure PowerShell, a command line, or a .NET SDK."
-   services="hdinsight"
-   documentationCenter=""
-   tags="azure-portal"
-   authors="mumian"
-   manager="paulettm"
-   editor="cgronlun"/>
-
-<tags
-   ms.service="hdinsight"
-   ms.devlang="na"
-   ms.topic="article"
-   ms.tgt_pltfrm="na"
-   ms.workload="big-data"
-   ms.date="12/11/2015"
-   ms.author="jgao"/>
-
-# Create Hadoop clusters in HDInsight
-
-Learn how to plan for creating HDInsight clusters.
-
-
-###Prerequisites:
-
-Before you begin the instructions in this article, you must have the following:
-
-- An Azure subscription. See [Get Azure free trial](http://azure.microsoft.com/documentation/videos/get-azure-free-trial-for-testing-hadoop-in-hdinsight/).
-
-
-## Basic configuration options
-
-The following are the basic configuration options for creating a HDInsight cluster.
-
-- **Cluster name**
-
-	Cluster name is used to identify a cluster. Cluster name must follow the following guidelines:
-
-	- The field must be a string that contains between 3 and 63 characters
-	- The field can contain only letters, numbers, and hyphens.
-
-- **Subscription name**
-
-	An HDInsight cluster is tied to one Azure subscription.
-
-- **Resource group name**
-
-	Azure Resource Manager (ARM) enables you to work with the resources in your application as a group, 
-	referred to as an Azure Resource Group. You can deploy, update, monitor or delete all of the resources 
-	for your application in a single, coordinated operation. For more information, 
-	see [Azure Resource Manager Overview](resource-group-overview.md).	
-	
-- **Operating system**
-
-	You can create HDInsight clusters on one of the following two operating systems:
-	- **HDInsight on Windows (Windows Server 2012 R2 Datacenter)**:
-	- **HDInsight on Linux (Ubuntu 12.04 LTS for Linux)**: HDInsight provides the option of configuring Linux clusters on Azure. Configure a Linux cluster if you are familiar with Linux or Unix, migrating from an existing Linux-based Hadoop solution, or want easy integration with Hadoop ecosystem components built for Linux. For more information, see [Get started with Hadoop on Linux in HDInsight](hdinsight-hadoop-linux-get-started.md).
-
-- **Cluster type** and **cluster size (a.k.a. data nodes)**
-
-	HDInsight allows customers to deploy a variety of cluster types, for different data analytics workloads. Cluster types offered today are:
-
-	- Hadoop clusters: for query and analysis workloads
-	- HBase clusters:  for NoSQL workloads
-	- Storm clusters: for real time event processing workloads
-	- Spark clusters (preview): for in-memory processing, interactive queries, stream, and machines learning workloads.
-
-	![HDInsight clusters](./media/hdinsight-provision-clusters/hdinsight.clusters.png)
-
-	> [AZURE.NOTE] *Azure HDInsight cluster* is also called *Hadoop clusters in HDInsight*, or *HDInsight cluster*. Sometimes, it is used interchangeably with *Hadoop cluster*. They all refer to the Hadoop clusters hosted in the Microsoft Azure environment.
-
-	Within a given cluster type, there are different roles for the various nodes, which allow a customer to size those nodes in a given role appropriate to the details of their workload. For example, a Hadoop cluster can have its worker nodes created with a large amount of memory if the type of analytics being performed are memory intensive.
-
-	![HDInsight Hadoop cluster roles](./media/hdinsight-provision-clusters/HDInsight.Hadoop.roles.png)
-
-	Hadoop clusters for HDInsight are deployed with two roles:
-
-	- Head node (2 nodes)
-	- Data node (at least 1 node)
-
-	![HDInsight Hadoop cluster roles](./media/hdinsight-provision-clusters/HDInsight.HBase.roles.png)
-
-	HBase clusters for HDInsight are deployed with three roles:
-	- Head servers (2 nodes)
-	- Region servers (at least 1 node)
-	- Master/Zookeeper nodes (3 nodes)
-
-	![HDInsight Hadoop cluster roles](./media/hdinsight-provision-clusters/HDInsight.Storm.roles.png)
-
-	Storm clusters for HDInsight are deployed with three roles:
-	- Nimbus nodes (2 nodes)
-	- Supervisor servers (at least 1 node)
-	- Zookeeper nodes (3 nodes)
-
-
-	![HDInsight Hadoop cluster roles](./media/hdinsight-provision-clusters/HDInsight.Spark.roles.png)
-
-	Spark clusters for HDInsight are deployed with three roles:
-	- Head node (2 nodes)
-	- Worker node (at least 1 node)
-	- Zookeeper nodes (3 nodes) (Free for A1 Zookeepers)
-
-	Customers are billed for the usage of those nodes for the duration of the cluster’s life. Billing starts once a cluster is created and stops when the cluster is deleted (clusters can’t be de-allocated or put on hold). The cluster size affects the cluster price. For learning purposes, it is recommended to use 1 data node. For more information about HDInsight pricing, see [HDInsight pricing](https://go.microsoft.com/fwLink/?LinkID=282635&clcid=0x409).
-
-
-	>[AZURE.NOTE] The cluster size limit varies among Azure subscriptions. Contact billing support to increase the limit.
-
-- **HDInsight version**
-
-	It is used to determine the version of HDInsight to use for this cluster. For more information, see [Hadoop cluster versions and components in HDInsight](https://go.microsoft.com/fwLink/?LinkID=320896&clcid=0x409)
-
-
-- **Location (Region)**
-
-	HDInsight cluster and its default storage account must be located on the same Azure location.
-	
-	![Azure regions](./media/hdinsight-provision-clusters/Azure.regions.png)
-
-	For a list of supported regions, click the **Region** drop-down list on [HDInsight pricing](https://go.microsoft.com/fwLink/?LinkID=282635&clcid=0x409).
-
-- **Node size**
-
-	![hdinsight vm node sizes](./media/hdinsight-provision-clusters/hdinsight.node.sizes.png)
-
-	Select the VM size for the nodes. For more information, see [Sizes for Cloud Services](cloud-services-sizes-specs.md)
-
-	Based on the choice of VMs, your cost might vary. HDInsight uses all standard-tier VMs for cluster nodes. For information on how VM sizes affect your prices, see <a href="http://azure.microsoft.com/pricing/details/hdinsight/" target="_blank">HDInsight Pricing</a>.
-
-
-- **HDInsight users**
-
-	The HDInsight clusters allow you to configure two user accounts during provisioning:
-
-	- HTTP user. The default user name is admin using the basic configuration on the Azure Portal.
-	- RDP user (Windows clusters): It is used to connect to the cluster using RDP. When you create the account, you must set an expiration date that is within 90 days from today.
-	- SSH User (Linux clusters): Is used to connect to the cluster using SSH. You can create additional SSH user accounts after the cluster is created by following the steps in [Use SSH with Linux-based Hadoop on HDInsight from Linux, Unix, or OS X](hdinsight-hadoop-linux-use-ssh-unix.md).
-
-
-
-- **Azure storage account**
-
-	The original HDFS uses of many local disks on the cluster. HDInsight uses Azure Blob storage instead for data storage. Azure Blob storage is a robust, general-purpose storage solution that integrates seamlessly with HDInsight. Through a Hadoop distributed file system (HDFS) interface, the full set of components in HDInsight can operate directly on structured or unstructured data in Blob storage. Storing data in Blob storage enables you to safely delete the HDInsight clusters that are used for computation without losing user data.
-
-	During configuration, you must specify an Azure storage account and an Azure Blob storage container on the Azure storage account. Some creation process requires the Azure storage account and the Blob storage container created beforehand.  The Blob storage container is used as the default storage location by the cluster. Optionally, you can specify additional Azure Storage accounts (linked storage) that will be accessible by the cluster. In addition, the cluster can also access any Blob containers that are configured with full public read access or pulic read access for blobs only.  For more information on the restrict access, see [Manage Access to Azure Storage Resources](storage-manage-access-to-resources.md).
-
-	![HDInsight storage](./media/hdinsight-provision-clusters/HDInsight.storage.png)
-
-	>[AZURE.NOTE] A Blob storage container provides a grouping of a set of blobs as shown in the image:
-
-	![Azure blob storage](./media/hdinsight-provision-clusters/Azure.blob.storage.jpg)
-
-
-	>[AZURE.WARNING] Don't share one Blob storage container for multiple clusters. This is not supported.
-
-	For more information on using secondary Blob stores, see [Using Azure Blob Storage with HDInsight](hdinsight-use-blob-storage.md).
-
-- **Hive/Oozie metastore**
-
-	The metastore contains Hive and Oozie metadata, such as Hive tables, partitions, schemas, and columns. Using the metastore helps you to retain your Hive and Oozie metadata, so that you don't need to re-create Hive tables or Oozie jobs when you create a new cluster. By default, Hive uses an embedded Azure SQL database to store this information. The embedded database can't preserve the metadata when the cluster is deleted. For example, you have a cluster created with a Hive metastore. You created some Hive tables. After you delete the cluster, and recreat the cluster using the same Hive metastore, you will be able to see the Hive tables you created in the original cluster.
-    
-    > [AZURE.NOTE] Metastore configuration is not available for HBase cluster types.
-
-## Advanced configuration options
-
-### Customize clusters using HDInsight cluster customization
-
-Sometimes, you want to configure the configuration files:
-
-- core-site.xml
-- hdfs-site.xml
-- mapred-site.xml
-- yarn-site.xml
-- hive-site.xml
-- oozie-site.xml
-
-The clusters can't retain the changes due to re-image. For more information, 
-see [Role Instance Restarts Due to OS Upgrades](http://blogs.msdn.com/b/kwill/archive/2012/09/19/role-instance-restarts-due-to-os-upgrades.aspx). 
-To keep the changes through the clusters' lifetime, you can use HDInsight cluster customization during the creation process.
-
-The following is an Azure PowerShell script example of customizing a Hive configuration:
-
-	# hive-site.xml configuration
-	$hiveConfigValues = @{ "hive.metastore.client.socket.timeout"="90" }
-	
-	$config = New-AzureRmHDInsightClusterConfig `
-		| Set-AzureRmHDInsightDefaultStorage `
-			-StorageAccountName "$defaultStorageAccountName.blob.core.windows.net" `
-			-StorageAccountKey $defaultStorageAccountKey `
-		| Add-AzureRmHDInsightConfigValues `
-			-HiveSite $hiveConfigValues 
-	
-	New-AzureRmHDInsightCluster `
-		-ResourceGroupName $existingResourceGroupName `
-		-ClusterName $clusterName `
-		-Location $location `
-		-ClusterSizeInNodes $clusterSizeInNodes `
-		-ClusterType Hadoop `
-		-OSType Windows `
-		-Version "3.2" `
-		-HttpCredential $httpCredential `
-		-Config $config 
-
-Some more samples on customizing other configuration files:
-
-	# hdfs-site.xml configuration
-	$HdfsConfigValues = @{ "dfs.blocksize"="64m" } #default is 128MB in HDI 3.0 and 256MB in HDI 2.1
-
-	# core-site.xml configuration
-	$CoreConfigValues = @{ "ipc.client.connect.max.retries"="60" } #default 50
-
-	# mapred-site.xml configuration
-	$MapRedConfigValues = @{ "mapreduce.task.timeout"="1200000" } #default 600000
-
-	# oozie-site.xml configuration
-	$OozieConfigValues = @{ "oozie.service.coord.normal.default.timeout"="150" }  # default 120
-
-For more information, see Azim Uddin's blog titled [Customizing HDInsight Cluster creationg](http://blogs.msdn.com/b/bigdatasupport/archive/2014/04/15/customizing-hdinsight-cluster-provisioning-via-powershell-and-net-sdk.aspx).
-
-
-
-
-### Customize clusters using Script action
-
-You can install additional components or customize cluster configuration by using scripts during creation. Such scripts are invoked via **Script Action**, which is a configuration option that can be used from the Portal, HDInsight Windows PowerShell cmdlets, or the HDInsight .NET SDK. For more information, see [Customize HDInsight cluster using Script Action](hdinsight-hadoop-customize-cluster.md).
-
-
-### Use Azure virtual networks
-
-[Azure Virtual Network](http://azure.microsoft.com/documentation/services/virtual-network/) allows you to create a secure, persistent network containing the resources you need for your solution. A virtual network allows you to:
-
-* Connect cloud resources together in a private network (cloud-only).
-
-	![diagram of cloud-only configuration](./media/hdinsight-provision-clusters/hdinsight-vnet-cloud-only.png)
-
-* Connect your cloud resources to your local data-center network (site-to-site or point-to-site) by using a virtual private network (VPN).
-
-	Site-to-site configuration allows you to connect multiple resources from your data center to the Azure virtual network by using a hardware VPN or the Routing and Remote Access Service.
-
-	![diagram of site-to-site configuration](./media/hdinsight-provision-clusters/hdinsight-vnet-site-to-site.png)
-
-	Point-to-site configuration allows you to connect a specific resource to the Azure virtual network by using a software VPN.
-
-	![diagram of point-to-site configuration](./media/hdinsight-provision-clusters/hdinsight-vnet-point-to-site.png)
-
-For more information on Virtual Network features, benefits, and capabilities, see the [Azure Virtual Network overview](../virtual-network/virtual-networks-overview.md).
-
-> [AZURE.NOTE] You must create the Azure virtual network before provisioning an HDInsight cluster. For more information, see [Create a Hadoop cluster into a virtual network](hdinsight-hbase-provision-vnet.md#provision-an-hbase-cluster-into-a-virtual-network).
->
-> Azure HDInsight only supports location-based Virtual Networks, and does not currently work with Affinity Group-based Virtual Networks. Use Azure PowerShell cmdlet Get-AzureVNetConfig to check whether an existing Azure virtual network is location-based. If your virtual network is not location-based, you have the following options:
->
-> - Export the existing Virtual Network configuration and then create a new Virtual Network. All new Virtual Networks are location based  by default.
-> - Migrate to a location-based Virtual Network.  See [Migrate existing services to regional scope](http://azure.microsoft.com/blog/2014/11/26/migrating-existing-services-to-regional-scope/).
->
-> It is highly recommended to designate a single subnet for one cluster.
-
-## Create using the Portal
-
-You can refer to the [basic configuration options](#basic-configuration-options), and the [advanced configuration options](#advanced-configuration-options) for the explanations of the fields.
-
-**To create an HDInsight cluster**
-
-1. Sign in to the [Azure Portal][azure-preview-portal].
-2. Click **NEW**, Click **Data Analytics**, and then click **HDInsight**.
-
-    ![Creating a new cluster in the Azure Portal](./media/hdinsight-provision-clusters/HDI.CreateCluster.1.png "Creating a new cluster in the Azure Portal")
-
-3. Type or select the following values:
-
-  * **Cluster Name**: Enter a name for the cluster. A green check will appear beside the cluster name if the name is available.
-  * **Cluster Type**: Select **Hadoop**.
-  * **Cluster Operating System**: Select **Windows Server 2012 R2 Datacenter**.
-  * **Subscription**: Select the Azure subscription that will be used for creating this cluster.
-  * **Resource Group**: Select an existing or create a new resource group. This entry will default to one of your existing resource groups, if any are available.
-  * **Credentials**: Configure the username and the password for the Hadoop user (HTTP user). If you enable remote desktop for the cluster, you will need to configure the remote desktop user username and password, and an account expiration date. Click **Select** at the bottom to save the changes.
-
-	   	![Provide cluster credentials](./media/hdinsight-provision-clusters/HDI.CreateCluster.3.png "Provide cluster credentials")
-
-  * **Data Source**: Create a new or select an existing Azure Storage account to be used as the default file system for the cluster.
-
-   		![Data source blade](./media/hdinsight-provision-clusters/HDI.CreateCluster.4.png "Provide data source configuration")
-
-  		* **Selection Method**: Set this to **From all subscriptions** to enable browsing of storage accounts from all your subscriptions. Set this to **Access Key** if you want to enter the **Storage Name** and **Access Key** of an existing storage account.
-  		* **Select storage account / Create New**: Click **Select storage account** to browse and select an existing storage account you want to associate with the cluster. Or, click **Create New** to create a new storage account. Use the field that appears to enter the name of the storage account. A green check will appear if the name is available.
-  		* **Choose Default Container**: Use this to enter the name of the default container to use for the cluster. While you can enter any name here, we recommend using the same name as the cluster so that you can easily recognize that the container is used for this specific cluster.
-  		* **Location**: The geographic region that the storage account is in, or will be created in. This location will determine the cluster location.  The cluster and its default storage account must co-locate in the same Azure data center.
-  	
-  * **Node Pricing Tiers**: Set the number of worker nodes that you need for the cluster. The estimated cost of the cluster will be shown within the blade.
-  
-
-		![Node pricing tiers blade](./media/hdinsight-provision-clusters/HDI.CreateCluster.5.png "Specify number of cluster nodes")
-
-
-  * **Optional Configuration** to select the cluster version, as well as configure other optional settings such as joining a **Virtual Network**, setting up an **External Metastore** to hold data for Hive and Oozie, use Script Actions to customize a cluster to install custom components, or use additional storage accounts with the cluster.
-
-  		* **HDInsight Version**: Select the version you want to use for the cluster. For more information, see [HDInsight cluster versions](hdinsight-component-versioning.md).
-  		* **Virtual Network**: Select an Azure virtual network and the subnet if you want to place the cluster into a virtual network.  
-
-			![Virtual network blade](./media/hdinsight-provision-clusters/HDI.CreateCluster.6.png "Specify virtual network details")
-
-			>[AZURE.NOTE] Windows based HDInsight cluster can only be placed into a classical virtual network.
-  		
-		* **External Metastores**: Specify an Azure SQL database to store Hive and Oozie metadata associated with the cluster.
- 
-            > [AZURE.NOTE] Metastore configuration is not available for HBase cluster types.
-
-			![Custom metastores blade](./media/hdinsight-provision-clusters/HDI.CreateCluster.7.png "Specify external metastores")
-
-			For **Use an existing SQL DB for Hive** metadata, click **Yes**, select a SQL database, and then provide the username/password for the database. Repeat these steps if you want to **Use an existing SQL DB for Oozie metadata**. Click **Select** till you are back on the **Optional Configuration** blade.
-
-			>[AZURE.NOTE] The Azure SQL database used for the metastore must allow connectivity to other Azure services, including Azure HDInsight. On the Azure SQL database dashboard, on the right side, click the server name. This is the server on which the SQL database instance is running. Once you are on the server view, click **Configure**, and then for **Azure Services**, click **Yes**, and then click **Save**.
-		
-  		* **Script Actions** if you want to use a custom script to customize a cluster, as the cluster is being created. For more information about script actions, see [Customize HDInsight clusters using Script Action](hdinsight-hadoop-customize-cluster.md). On the Script Actions blade provide the details as shown in the screen capture.
-
-			![Script action blade](./media/hdinsight-provision-clusters/HDI.CreateCluster.8.png "Specify script action")
-
-    	* **Azure Storage Keys**: Specify additional storage accounts to associate with the cluster. In the **Azure Storage Keys** blade, click **Add a storage key**, and then select an existing storage account or create a new account.
-
-			![Additional storage blade](./media/hdinsight-provision-clusters/HDI.CreateCluster.9.png "Specify additional storage accounts")
-
-4. Click **Create**. Selecting **Pin to Startboard** will add a tile for cluster to the Startboard of your Portal. The icon will indicate that the cluster is being created, and will change to display the HDInsight icon once creation has completed.
-
-
-	| While creating | Creationg complete |
-	| ------------------ | --------------------- |
-	| ![Provisioning indicator on startboard](./media/hdinsight-provision-clusters/provisioning.png) | ![Provisioned cluster tile](./media/hdinsight-provision-clusters/provisioned.png) |
-
-
-	
-	> [AZURE.NOTE] It will take some time for the cluster to be created, usually around 15 minutes. Use the tile on the Startboard, or the **Notifications** entry on the left of the page to check on the provisioning process.
-	
-
-5. Once the creation completes, click the tile for the cluster from the Startboard to launch the cluster blade. The cluster blade provides essential information about the cluster such as the name, the resource group it belongs to, the location, the operating system, URL for the cluster dashboard, etc.
-
-
-	![Cluster blade](./media/hdinsight-provision-clusters/HDI.Cluster.Blade.png "Cluster properties")
-
-
-	Use the following to understand the icons at the top of this blade, and in the **Essentials** section:
-
-
-	* **Settings** and **All Settings**: Displays the **Settings** blade for the cluster, which allows you to access detailed configuration information for the cluster.
-	* **Dashboard**, **Cluster Dashboard**, and **URL**: These are all ways to access the cluster dashboard, which is a Web portal to run jobs on the cluster.
-	* **Remote Desktop**: Enables you to enable/disable remote desktop on the cluster nodes.
-	* **Scale Cluster**: Allows you to change the number of worker nodes for this cluster.
-	* **Delete**: Deletes the HDInsight cluster.
-	* **Quickstart** (![cloud and thunderbolt icon = quickstart](./media/hdinsight-provision-clusters/quickstart.png)): Displays information that will help you get started using HDInsight.
-	* **Users** (![users icon](./media/hdinsight-provision-clusters/users.png)): Allows you to set permissions for _portal management_ of this cluster for other users on your Azure subscription.
-	
-
-		> [AZURE.IMPORTANT] This _only_ affects access and permissions to this cluster in the Portal, and has no effect on who can connect to or submit jobs to the HDInsight cluster.
-		
-	* **Tags** (![tag icon](./media/hdinsight-provision-clusters/tags.png)): Tags allows you to set key/value pairs to define a custom taxonomy of your cloud services. For example, you may create a key named __project__, and then use a common value for all services associated with a specific project.
-
-## Create using ARM template
-
-Azure Resource Manager (ARM) template makes it easier to deploy and redeploy cluster. The following procedure creates Linux-based HDInsight cluster.
-
-**To deploy a cluster using ARM template**
-
-1. Save the json file in [Appendix A](#appendix-a---arm-template) to your workstation.
-2. Make the parameters if needed.
-3. Run the template using the following PowerShell script:
-
-		$subscriptionId = "<Azure Subscription ID"
-		
-		$newResourceGroupName = "<Azure Resource Group Name>"
-		$Location = "EAST US 2" # for creating ARM group
-				
-		$armDeploymentName = "New-HDInsigt-Cluster-" + (Get-Date -Format MMdd)
-		$newClusterName = "<HDInsight Cluster Name>"
-		$clusterStorageAccountName = "<Default Storage Account Name>"
-				
-		# Connect to Azure
-		#Login-AzureRmAccount
-		#Select-AzureRmSubscription -SubscriptionId $subscriptionId
-				
-		# Create a resource group
-		New-AzureRmResourceGroup -Name $newResourceGroupName -Location $Location
-				
-		# Create cluster and the dependent storage accounge
-		$parameters = @{clusterName="$newClusterName";clusterStorageAccountName="$clusterStorageAccountName"}
-				
-		New-AzureRmResourceGroupDeployment `
-			-Name $armDeploymentName `
-			-ResourceGroupName $newResourceGroupName `
-			-TemplateFile E:\HDITutorials-ARM\Create-clusters\hdinsight-arm-template.json `
-			-TemplateParameterObject $parameters
-				
-		# List cluster
-		Get-AzureRmHDInsightCluster -ResourceGroupName $newResourceGroupName -ClusterName $newClusterName 
-
-	The PowerShell script only configures the cluster name and the storage account name.  You can set other values in the ARM template. 
-	
-For deploying an ARM template using other methods, see [Deploy an application with Azure Resource Manager template](resource-group-template-deploy.md).
-
-
-## Create using Azure PowerShell
-Azure PowerShell is a powerful scripting environment that you can use to control and automate the deployment and management of your workloads in Azure. This section provides instructions on how to provision an HDInsight cluster by using Azure PowerShell. For information on configuring a workstation to run HDInsight Windows PowerShell cmdlets, see [Install and configure Azure PowerShell](../install-configure-powershell.md). For more information on using Azure PowerShell with HDInsight, see [Administer HDInsight using PowerShell](hdinsight-administer-use-powershell.md). For the list of the HDInsight Windows PowerShell cmdlets, see [HDInsight cmdlet reference](https://msdn.microsoft.com/library/azure/dn858087.aspx).
-
-
-The following procedures are needed to create an HDInsight cluster by using Azure PowerShell:
-
-- Create an Azure resource group
-- Create an Azure Storage account
-- Create an Azure Blob container
-- Create an HDInsight cluster
-
-
-	$subscriptionId = "<Azure Subscription ID>"
-	
-	$newResourceGroupName = "<Azure Resource Group Name>"
-	$location = "<Azure Location>" # for example, "East US 2"
-	$newDefaultStorageAccountName = "<Azure Storage Account Name>"
-	$newClusterName = "<Azure HDInsight Cluster Name>"
-	$clusterSizeInNodes = 1
-	
-	###########################################
-	# login Azure
-	###########################################
-	Login-AzureRmAccount
-	Select-AzureRmSubscription -SubscriptionId $subscriptionId
-	
-	###########################################
-	# Create the resource group
-	###########################################
-	New-AzureRmResourceGroup -Name $newRresourceGroupName -Location $location
-	
-	###########################################
-	# Preapre default storage account and container
-	###########################################
-	New-AzureRmStorageAccount -ResourceGroupName $newResourceGroupName -Name $newDefaultStorageAccountName -Location $location
-	
-	$defaultStorageAccountKey = Get-AzureRmStorageAccountKey -ResourceGroupName $newResourceGroupName -Name $newDefaultStorageAccountName |  %{ $_.Key1 }
-	$defaultStorageContext = New-AzureStorageContext -StorageAccountName $newDefaultStorageAccountName -StorageAccountKey $defaultStorageAccountKey
-	New-AzureStorageContainer -Name $newClusterName -Context $defaultStorageContext #use the cluster name as the container name
-		
-	###########################################
-	# Create the cluster
-	###########################################
-	$httpCredential =Get-Credential -Message "Enter the HTTP account credential:"
-	New-AzureRmHDInsightCluster `
-		-ResourceGroupName $newResourceGroupName `
-		-ClusterName $newClusterName `
-		-Location $location `
-		-ClusterSizeInNodes $clusterSizeInNodes `
-		-ClusterType Hadoop `
-		-OSType Windows `
-		-Version "3.2" `
-		-HttpCredential $httpCredential 
-
-
-
-## Create using the HDInsight .NET SDK
-The HDInsight .NET SDK provides .NET client libraries that make it easier to work with HDInsight from a .NET Framework application. Follow the instructions below to create a Visual Studio console application and paste the code for creating a cluster.
-
-**To create a Visual Studio console application**
-
-1. Create a new C# console application in Visual Studio.
-2. Run the following Nuget command in the Nuget Package Management console.
-
-		Install-Package Microsoft.Azure.Common.Authentication -pre
-		Install-Package Microsoft.Azure.Management.HDInsight -Pre
-
-6. From Solution Explorer, double-click **Program.cs** to open it, paste the following code, and provide values for the variables:
-
-		using System;
-		using System.Security;
-		using Microsoft.Azure;
-		using Microsoft.Azure.Common.Authentication;
-		using Microsoft.Azure.Common.Authentication.Factories;
-		using Microsoft.Azure.Common.Authentication.Models;
-		using Microsoft.Azure.Management.HDInsight;
-		using Microsoft.Azure.Management.HDInsight.Models;
-		
-		namespace CreateHDInsightCluster
-		{
-			class Program
-			{
-				private static HDInsightManagementClient _hdiManagementClient;
-		
-				private static Guid SubscriptionId = new Guid("<Azure Subscription ID");
-				private const string ExistingResourceGroupName = "<Azure Resource Group Name>";
-				private const string ExistingStorageName = "<Default Storage Account Name>.blob.core.windows.net";
-				private const string ExistingStorageKey = "<Default Storage Account Key>";
-				private const string ExistingBlobContainer = "<Default Blob Container Name>";
-				private const string NewClusterName = "<HDInsight Cluster Name>";
-				private const int NewClusterNumNodes = 1;
-				private const string NewClusterLocation = "EAST US 2";     // Must be the same as the default Storage account
-				private const OSType NewClusterOsType = OSType.Windows;
-				private const HDInsightClusterType NewClusterType = HDInsightClusterType.Hadoop;
-				private const string NewClusterVersion = "3.2";
-				private const string NewClusterUsername = "admin";
-				private const string NewClusterPassword = "<HTTP User password";
-		
-				static void Main(string[] args)
-				{
-					System.Console.WriteLine("Running");
-		
-					var tokenCreds = GetTokenCloudCredentials();
-					var subCloudCredentials = GetSubscriptionCloudCredentials(tokenCreds, SubscriptionId);
-		
-					_hdiManagementClient = new HDInsightManagementClient(subCloudCredentials);
-				
-					var parameters = new ClusterCreateParameters
-					{
-						ClusterSizeInNodes = NewClusterNumNodes,
-						UserName = NewClusterUsername,
-						Password = NewClusterPassword,
-						Location = NewClusterLocation,
-						DefaultStorageAccountName = ExistingStorageName,
-						DefaultStorageAccountKey = ExistingStorageKey,
-						DefaultStorageContainer = ExistingBlobContainer,
-						ClusterType = NewClusterType,
-						OSType = NewClusterOsType
-					};
-		
-					_hdiManagementClient.Clusters.Create(ExistingResourceGroupName, NewClusterName, parameters);
-				}
-				private static void CreateCluster()
-				{
-					var parameters = new ClusterCreateParameters
-					{
-						ClusterSizeInNodes = NewClusterNumNodes,
-						UserName = NewClusterUsername,
-						Password = NewClusterPassword,
-						Location = NewClusterLocation,
-						DefaultStorageAccountName = ExistingStorageName,
-						DefaultStorageAccountKey = ExistingStorageKey,
-						DefaultStorageContainer = ExistingBlobContainer,
-						ClusterType = NewClusterType,
-						OSType = NewClusterOsType
-					};
-		
-					_hdiManagementClient.Clusters.Create(ExistingResourceGroupName, NewClusterName, parameters);
-				}
-		
-				public static TokenCloudCredentials GetTokenCloudCredentials(string username = null, SecureString password = null)
-				{
-					var authFactory = new AuthenticationFactory();
-		
-					var account = new AzureAccount { Type = AzureAccount.AccountType.User };
-		
-					if (username != null && password != null)
-						account.Id = username;
-		
-					var env = AzureEnvironment.PublicEnvironments[EnvironmentName.AzureCloud];
-		
-					var accessToken =
-						authFactory.Authenticate(account, env, AuthenticationFactory.CommonAdTenant, password, ShowDialog.Auto)
-							.AccessToken;
-		
-					return new TokenCloudCredentials(accessToken);
-				}
-		
-				public static SubscriptionCloudCredentials GetSubscriptionCloudCredentials(TokenCloudCredentials creds, Guid subId)
-				{
-					return new TokenCloudCredentials(subId.ToString(), creds.Token);
-		
-				}
-			}
-		}
-
-7. Press **F5** to run the application. A console window should open and display the status of the application. You will also be prompted to enter your Azure account credentials. It can take several minutes to create an HDInsight cluster.
-
-## Create using on-premises SQL Server Integration Services
-
-You can also use SQL Server Integration Services (SSIS) to create or delete an HDInsight cluster. The Azure Feature Pack for SSIS provides the following components that work with HDInsight clusters.
-
-
-- [Azure HDInsight Create Cluster Task][ssisclustercreate]
-- [Azure HDInsight Delete Cluster Task][ssisclusterdelete]
-- [Azure Subscription Connection Manager][connectionmanager]
-
-Learn more about the Azure Feature Pack for SSIS [here][ssispack].
-
-
-##Next steps
-In this article, you have learned several ways to create an HDInsight cluster. To learn more, see the following articles:
-
-* [Get started with Azure HDInsight](hdinsight-get-started.md) - Learn how to start working with your HDInsight cluster
-* [Use Sqoop with HDInsight](hdinsight-use-sqoop.md) - Learn how to copy data between HDInsight and SQL Database or SQL Server
-* [Administer HDInsight using PowerShell](hdinsight-administer-use-powershell.md) - Learn how to work with HDInsight by using Azure PowerShell
-* [Submit Hadoop jobs programmatically](hdinsight-submit-hadoop-jobs-programmatically.md) - Learn how to programmatically submit jobs to HDInsight
-* [Azure HDInsight SDK documentation] [hdinsight-sdk-documentation] - Discover the HDInsight SDK
-
-
-
-##Appendix A - ARM template
-
-The following Azure Resource Manger template creates a Hadoop cluster with the dependent Azure storage account.
-
-	{
-	  "$schema": "https://schema.management.azure.com/schemas/2015-01-01/deploymentTemplate.json#",
-	  "contentVersion": "1.0.0.0",
-	  "parameters": {
-	    "location": {
-	      "type": "string",
-	      "defaultValue": "North Europe",
-	      "allowedValues": [
-	        "North Europe"
-	      ],
-	      "metadata": {
-	        "description": "The location where all azure resources will be deployed."
-	      }
-	    },
-	    "clusterName": {
-	      "type": "string",
-	      "metadata": {
-	        "description": "The name of the HDInsight cluster to create."
-	      }
-	    },
-	    "clusterLoginUserName": {
-	      "type": "string",
-	      "defaultValue": "admin",
-	      "metadata": {
-	        "description": "These credentials can be used to submit jobs to the cluster and to log into cluster dashboards."
-	      }
-	    },
-	    "clusterLoginPassword": {
-	      "type": "securestring",
-	      "metadata": {
-	        "description": "The password for the cluster login."
-	      }
-	    },
-	    "sshUserName": {
-	      "type": "string",
-	      "defaultValue": "username",
-	      "metadata": {
-	        "description": "These credentials can be used to remotely access the cluster and the edge node virtual machine."
-	      }
-	    },
-	    "sshPassword": {
-	      "type": "securestring",
-	      "metadata": {
-	        "description": "The password for the ssh user."
-	      }
-	    },
-	    "clusterStorageAccountName": {
-	      "type": "string",
-	      "metadata": {
-	        "description": "The name of the storage account to be created and be used as the cluster's storage."
-	      }
-	    },
-	    "clusterStorageType": {
-	      "type": "string",
-	      "defaultValue": "Standard_LRS",
-	      "allowedValues": [
-	        "Standard_LRS",
-	        "Standard_GRS",
-	        "Standard_ZRS"
-	      ]
-	    },
-	    "clusterWorkerNodeCount": {
-	      "type": "int",
-	      "defaultValue": 4,
-	      "metadata": {
-	        "description": "The number of nodes in the HDInsight cluster."
-	      }
-	    }
-	  },
-	  "variables": {},
-	  "resources": [
-	    {
-	      "name": "[parameters('clusterStorageAccountName')]",
-	      "type": "Microsoft.Storage/storageAccounts",
-	      "location": "[parameters('location')]",
-	      "apiVersion": "2015-05-01-preview",
-	      "dependsOn": [],
-	      "tags": {},
-	      "properties": {
-	        "accountType": "[parameters('clusterStorageType')]"
-	      }
-	    },
-	    {
-	      "name": "[parameters('clusterName')]",
-	      "type": "Microsoft.HDInsight/clusters",
-	      "location": "[parameters('location')]",
-	      "apiVersion": "2015-03-01-preview",
-	      "dependsOn": [
-	        "[concat('Microsoft.Storage/storageAccounts/',parameters('clusterStorageAccountName'))]"
-	      ],
-	      "tags": {},
-	      "properties": {
-	        "clusterVersion": "3.2",
-	        "osType": "Linux",
-	        "clusterDefinition": {
-	          "kind": "hadoop",
-	          "configurations": {
-	            "gateway": {
-	              "restAuthCredential.isEnabled": true,
-	              "restAuthCredential.username": "[parameters('clusterLoginUserName')]",
-	              "restAuthCredential.password": "[parameters('clusterLoginPassword')]"
-	            }
-	          }
-	        },
-	        "storageProfile": {
-	          "storageaccounts": [
-	            {
-	              "name": "[concat(parameters('clusterStorageAccountName'),'.blob.core.windows.net')]",
-	              "isDefault": true,
-	              "container": "[parameters('clusterName')]",
-	              "key": "[listKeys(resourceId('Microsoft.Storage/storageAccounts', parameters('clusterStorageAccountName')), '2015-05-01-preview').key1]"
-	            }
-	          ]
-	        },
-	        "computeProfile": {
-	          "roles": [
-	            {
-	              "name": "headnode",
-	              "targetInstanceCount": "1",
-	              "hardwareProfile": {
-	                "vmSize": "Large"
-	              },
-	              "osProfile": {
-	                "linuxOperatingSystemProfile": {
-	                  "username": "[parameters('sshUserName')]",
-	                  "password": "[parameters('sshPassword')]"
-	                }
-	              }
-	            },
-	            {
-	              "name": "workernode",
-	              "targetInstanceCount": "[parameters('clusterWorkerNodeCount')]",
-	              "hardwareProfile": {
-	                "vmSize": "Large"
-	              },
-	              "osProfile": {
-	                "linuxOperatingSystemProfile": {
-	                  "username": "[parameters('sshUserName')]",
-	                  "password": "[parameters('sshPassword')]"
-	                }
-	              }
-	            }
-	          ]
-	        }
-	      }
-	    }
-	  ],
-	  "outputs": {
-	    "cluster": {
-	      "type": "object",
-	      "value": "[reference(resourceId('Microsoft.HDInsight/clusters',parameters('clusterName')))]"
-	    }
-	  }
-	}
-
-
-[hdinsight-sdk-documentation]: http://msdn.microsoft.com/library/dn479185.aspx
-[azure-preview-portal]: https://manage.windowsazure.com
-[connectionmanager]: http://msdn.microsoft.com/library/mt146773(v=sql.120).aspx
-[ssispack]: http://msdn.microsoft.com/library/mt146770(v=sql.120).aspx
-[ssisclustercreate]: http://msdn.microsoft.com/library/mt146774(v=sql.120).aspx
-[ssisclusterdelete]: http://msdn.microsoft.com/library/mt146778(v=sql.120).aspx
->>>>>>> 08be3281
+<properties
+   pageTitle="Create Hadoop clusters in HDInsight | Microsoft Azure"
+   	description="Learn how to create clusters for Azure HDInsight by using the Azure Portal, Azure PowerShell, a command line, or a .NET SDK."
+   services="hdinsight"
+   documentationCenter=""
+   tags="azure-portal"
+   authors="mumian"
+   manager="paulettm"
+   editor="cgronlun"/>
+
+<tags
+   ms.service="hdinsight"
+   ms.devlang="na"
+   ms.topic="article"
+   ms.tgt_pltfrm="na"
+   ms.workload="big-data"
+   ms.date="12/11/2015"
+   ms.author="jgao"/>
+
+# Create Hadoop clusters in HDInsight
+
+Learn how to plan for creating HDInsight clusters.
+
+
+###Prerequisites:
+
+Before you begin the instructions in this article, you must have the following:
+
+- An Azure subscription. See [Get Azure free trial](http://azure.microsoft.com/documentation/videos/get-azure-free-trial-for-testing-hadoop-in-hdinsight/).
+
+
+## Basic configuration options
+
+The following are the basic configuration options for creating a HDInsight cluster.
+
+- **Cluster name**
+
+	Cluster name is used to identify a cluster. Cluster name must follow the following guidelines:
+
+	- The field must be a string that contains between 3 and 63 characters
+	- The field can contain only letters, numbers, and hyphens.
+
+- **Subscription name**
+
+	An HDInsight cluster is tied to one Azure subscription.
+
+- **Resource group name**
+
+	Azure Resource Manager (ARM) enables you to work with the resources in your application as a group, 
+	referred to as an Azure Resource Group. You can deploy, update, monitor or delete all of the resources 
+	for your application in a single, coordinated operation. For more information, 
+	see [Azure Resource Manager Overview](resource-group-overview.md).	
+	
+- **Operating system**
+
+	You can create HDInsight clusters on one of the following two operating systems:
+	- **HDInsight on Windows (Windows Server 2012 R2 Datacenter)**:
+	- **HDInsight on Linux (Ubuntu 12.04 LTS for Linux)**: HDInsight provides the option of configuring Linux clusters on Azure. Configure a Linux cluster if you are familiar with Linux or Unix, migrating from an existing Linux-based Hadoop solution, or want easy integration with Hadoop ecosystem components built for Linux. For more information, see [Get started with Hadoop on Linux in HDInsight](hdinsight-hadoop-linux-get-started.md).
+
+- **Cluster type** and **cluster size (a.k.a. data nodes)**
+
+	HDInsight allows customers to deploy a variety of cluster types, for different data analytics workloads. Cluster types offered today are:
+
+	- Hadoop clusters: for query and analysis workloads
+	- HBase clusters:  for NoSQL workloads
+	- Storm clusters: for real time event processing workloads
+	- Spark clusters (preview): for in-memory processing, interactive queries, stream, and machines learning workloads.
+
+	![HDInsight clusters](./media/hdinsight-provision-clusters/hdinsight.clusters.png)
+
+	> [AZURE.NOTE] *Azure HDInsight cluster* is also called *Hadoop clusters in HDInsight*, or *HDInsight cluster*. Sometimes, it is used interchangeably with *Hadoop cluster*. They all refer to the Hadoop clusters hosted in the Microsoft Azure environment.
+
+	Within a given cluster type, there are different roles for the various nodes, which allow a customer to size those nodes in a given role appropriate to the details of their workload. For example, a Hadoop cluster can have its worker nodes created with a large amount of memory if the type of analytics being performed are memory intensive.
+
+	![HDInsight Hadoop cluster roles](./media/hdinsight-provision-clusters/HDInsight.Hadoop.roles.png)
+
+	Hadoop clusters for HDInsight are deployed with two roles:
+
+	- Head node (2 nodes)
+	- Data node (at least 1 node)
+
+	![HDInsight Hadoop cluster roles](./media/hdinsight-provision-clusters/HDInsight.HBase.roles.png)
+
+	HBase clusters for HDInsight are deployed with three roles:
+	- Head servers (2 nodes)
+	- Region servers (at least 1 node)
+	- Master/Zookeeper nodes (3 nodes)
+
+	![HDInsight Hadoop cluster roles](./media/hdinsight-provision-clusters/HDInsight.Storm.roles.png)
+
+	Storm clusters for HDInsight are deployed with three roles:
+	- Nimbus nodes (2 nodes)
+	- Supervisor servers (at least 1 node)
+	- Zookeeper nodes (3 nodes)
+
+
+	![HDInsight Hadoop cluster roles](./media/hdinsight-provision-clusters/HDInsight.Spark.roles.png)
+
+	Spark clusters for HDInsight are deployed with three roles:
+	- Head node (2 nodes)
+	- Worker node (at least 1 node)
+	- Zookeeper nodes (3 nodes) (Free for A1 Zookeepers)
+
+	Customers are billed for the usage of those nodes for the duration of the cluster’s life. Billing starts once a cluster is created and stops when the cluster is deleted (clusters can’t be de-allocated or put on hold). The cluster size affects the cluster price. For learning purposes, it is recommended to use 1 data node. For more information about HDInsight pricing, see [HDInsight pricing](https://go.microsoft.com/fwLink/?LinkID=282635&clcid=0x409).
+
+
+	>[AZURE.NOTE] The cluster size limit varies among Azure subscriptions. Contact billing support to increase the limit.
+
+- **HDInsight version**
+
+	It is used to determine the version of HDInsight to use for this cluster. For more information, see [Hadoop cluster versions and components in HDInsight](https://go.microsoft.com/fwLink/?LinkID=320896&clcid=0x409)
+
+
+- **Location (Region)**
+
+	HDInsight cluster and its default storage account must be located on the same Azure location.
+	
+	![Azure regions](./media/hdinsight-provision-clusters/Azure.regions.png)
+
+	For a list of supported regions, click the **Region** drop-down list on [HDInsight pricing](https://go.microsoft.com/fwLink/?LinkID=282635&clcid=0x409).
+
+- **Node size**
+
+	![hdinsight vm node sizes](./media/hdinsight-provision-clusters/hdinsight.node.sizes.png)
+
+	Select the VM size for the nodes. For more information, see [Sizes for Cloud Services](cloud-services-sizes-specs.md)
+
+	Based on the choice of VMs, your cost might vary. HDInsight uses all standard-tier VMs for cluster nodes. For information on how VM sizes affect your prices, see <a href="http://azure.microsoft.com/pricing/details/hdinsight/" target="_blank">HDInsight Pricing</a>.
+
+
+- **HDInsight users**
+
+	The HDInsight clusters allow you to configure two user accounts during provisioning:
+
+	- HTTP user. The default user name is admin using the basic configuration on the Azure Portal.
+	- RDP user (Windows clusters): It is used to connect to the cluster using RDP. When you create the account, you must set an expiration date that is within 90 days from today.
+	- SSH User (Linux clusters): Is used to connect to the cluster using SSH. You can create additional SSH user accounts after the cluster is created by following the steps in [Use SSH with Linux-based Hadoop on HDInsight from Linux, Unix, or OS X](hdinsight-hadoop-linux-use-ssh-unix.md).
+
+
+
+- **Azure storage account**
+
+	The original HDFS uses of many local disks on the cluster. HDInsight uses Azure Blob storage instead for data storage. Azure Blob storage is a robust, general-purpose storage solution that integrates seamlessly with HDInsight. Through a Hadoop distributed file system (HDFS) interface, the full set of components in HDInsight can operate directly on structured or unstructured data in Blob storage. Storing data in Blob storage enables you to safely delete the HDInsight clusters that are used for computation without losing user data.
+
+	During configuration, you must specify an Azure storage account and an Azure Blob storage container on the Azure storage account. Some creation process requires the Azure storage account and the Blob storage container created beforehand.  The Blob storage container is used as the default storage location by the cluster. Optionally, you can specify additional Azure Storage accounts (linked storage) that will be accessible by the cluster. In addition, the cluster can also access any Blob containers that are configured with full public read access or pulic read access for blobs only.  For more information on the restrict access, see [Manage Access to Azure Storage Resources](storage-manage-access-to-resources.md).
+
+	![HDInsight storage](./media/hdinsight-provision-clusters/HDInsight.storage.png)
+
+	>[AZURE.NOTE] A Blob storage container provides a grouping of a set of blobs as shown in the image:
+
+	![Azure blob storage](./media/hdinsight-provision-clusters/Azure.blob.storage.jpg)
+
+
+	>[AZURE.WARNING] Don't share one Blob storage container for multiple clusters. This is not supported.
+
+	For more information on using secondary Blob stores, see [Using Azure Blob Storage with HDInsight](hdinsight-use-blob-storage.md).
+
+- **Hive/Oozie metastore**
+
+	The metastore contains Hive and Oozie metadata, such as Hive tables, partitions, schemas, and columns. Using the metastore helps you to retain your Hive and Oozie metadata, so that you don't need to re-create Hive tables or Oozie jobs when you create a new cluster. By default, Hive uses an embedded Azure SQL database to store this information. The embedded database can't preserve the metadata when the cluster is deleted. For example, you have a cluster created with a Hive metastore. You created some Hive tables. After you delete the cluster, and recreat the cluster using the same Hive metastore, you will be able to see the Hive tables you created in the original cluster.
+    
+    > [AZURE.NOTE] Metastore configuration is not available for HBase cluster types.
+
+## Advanced configuration options
+
+### Customize clusters using HDInsight cluster customization
+
+Sometimes, you want to configure the configuration files:
+
+- core-site.xml
+- hdfs-site.xml
+- mapred-site.xml
+- yarn-site.xml
+- hive-site.xml
+- oozie-site.xml
+
+The clusters can't retain the changes due to re-image. For more information, 
+see [Role Instance Restarts Due to OS Upgrades](http://blogs.msdn.com/b/kwill/archive/2012/09/19/role-instance-restarts-due-to-os-upgrades.aspx). 
+To keep the changes through the clusters' lifetime, you can use HDInsight cluster customization during the creation process.
+
+The following is an Azure PowerShell script example of customizing a Hive configuration:
+
+	# hive-site.xml configuration
+	$hiveConfigValues = @{ "hive.metastore.client.socket.timeout"="90" }
+	
+	$config = New-AzureRmHDInsightClusterConfig `
+		| Set-AzureRmHDInsightDefaultStorage `
+			-StorageAccountName "$defaultStorageAccountName.blob.core.windows.net" `
+			-StorageAccountKey $defaultStorageAccountKey `
+		| Add-AzureRmHDInsightConfigValues `
+			-HiveSite $hiveConfigValues 
+	
+	New-AzureRmHDInsightCluster `
+		-ResourceGroupName $existingResourceGroupName `
+		-ClusterName $clusterName `
+		-Location $location `
+		-ClusterSizeInNodes $clusterSizeInNodes `
+		-ClusterType Hadoop `
+		-OSType Windows `
+		-Version "3.2" `
+		-HttpCredential $httpCredential `
+		-Config $config 
+
+Some more samples on customizing other configuration files:
+
+	# hdfs-site.xml configuration
+	$HdfsConfigValues = @{ "dfs.blocksize"="64m" } #default is 128MB in HDI 3.0 and 256MB in HDI 2.1
+
+	# core-site.xml configuration
+	$CoreConfigValues = @{ "ipc.client.connect.max.retries"="60" } #default 50
+
+	# mapred-site.xml configuration
+	$MapRedConfigValues = @{ "mapreduce.task.timeout"="1200000" } #default 600000
+
+	# oozie-site.xml configuration
+	$OozieConfigValues = @{ "oozie.service.coord.normal.default.timeout"="150" }  # default 120
+
+For more information, see Azim Uddin's blog titled [Customizing HDInsight Cluster creationg](http://blogs.msdn.com/b/bigdatasupport/archive/2014/04/15/customizing-hdinsight-cluster-provisioning-via-powershell-and-net-sdk.aspx).
+
+
+
+
+### Customize clusters using Script action
+
+You can install additional components or customize cluster configuration by using scripts during creation. Such scripts are invoked via **Script Action**, which is a configuration option that can be used from the Portal, HDInsight Windows PowerShell cmdlets, or the HDInsight .NET SDK. For more information, see [Customize HDInsight cluster using Script Action](hdinsight-hadoop-customize-cluster.md).
+
+
+### Use Azure virtual networks
+
+[Azure Virtual Network](http://azure.microsoft.com/documentation/services/virtual-network/) allows you to create a secure, persistent network containing the resources you need for your solution. A virtual network allows you to:
+
+* Connect cloud resources together in a private network (cloud-only).
+
+	![diagram of cloud-only configuration](./media/hdinsight-provision-clusters/hdinsight-vnet-cloud-only.png)
+
+* Connect your cloud resources to your local data-center network (site-to-site or point-to-site) by using a virtual private network (VPN).
+
+	Site-to-site configuration allows you to connect multiple resources from your data center to the Azure virtual network by using a hardware VPN or the Routing and Remote Access Service.
+
+	![diagram of site-to-site configuration](./media/hdinsight-provision-clusters/hdinsight-vnet-site-to-site.png)
+
+	Point-to-site configuration allows you to connect a specific resource to the Azure virtual network by using a software VPN.
+
+	![diagram of point-to-site configuration](./media/hdinsight-provision-clusters/hdinsight-vnet-point-to-site.png)
+
+For more information on Virtual Network features, benefits, and capabilities, see the [Azure Virtual Network overview](../virtual-network/virtual-networks-overview.md).
+
+> [AZURE.NOTE] You must create the Azure virtual network before provisioning an HDInsight cluster. For more information, see [Create a Hadoop cluster into a virtual network](hdinsight-hbase-provision-vnet.md#provision-an-hbase-cluster-into-a-virtual-network).
+>
+> Azure HDInsight only supports location-based Virtual Networks, and does not currently work with Affinity Group-based Virtual Networks. Use Azure PowerShell cmdlet Get-AzureVNetConfig to check whether an existing Azure virtual network is location-based. If your virtual network is not location-based, you have the following options:
+>
+> - Export the existing Virtual Network configuration and then create a new Virtual Network. All new Virtual Networks are location based  by default.
+> - Migrate to a location-based Virtual Network.  See [Migrate existing services to regional scope](http://azure.microsoft.com/blog/2014/11/26/migrating-existing-services-to-regional-scope/).
+>
+> It is highly recommended to designate a single subnet for one cluster.
+
+## Create using the Portal
+
+You can refer to the [basic configuration options](#basic-configuration-options), and the [advanced configuration options](#advanced-configuration-options) for the explanations of the fields.
+
+**To create an HDInsight cluster**
+
+1. Sign in to the [Azure Portal][azure-preview-portal].
+2. Click **NEW**, Click **Data Analytics**, and then click **HDInsight**.
+
+    ![Creating a new cluster in the Azure Portal](./media/hdinsight-provision-clusters/HDI.CreateCluster.1.png "Creating a new cluster in the Azure Portal")
+
+3. Type or select the following values:
+
+  * **Cluster Name**: Enter a name for the cluster. A green check will appear beside the cluster name if the name is available.
+  * **Cluster Type**: Select **Hadoop**.
+  * **Cluster Operating System**: Select **Windows Server 2012 R2 Datacenter**.
+  * **Subscription**: Select the Azure subscription that will be used for creating this cluster.
+  * **Resource Group**: Select an existing or create a new resource group. This entry will default to one of your existing resource groups, if any are available.
+  * **Credentials**: Configure the username and the password for the Hadoop user (HTTP user). If you enable remote desktop for the cluster, you will need to configure the remote desktop user username and password, and an account expiration date. Click **Select** at the bottom to save the changes.
+
+	   	![Provide cluster credentials](./media/hdinsight-provision-clusters/HDI.CreateCluster.3.png "Provide cluster credentials")
+
+  * **Data Source**: Create a new or select an existing Azure Storage account to be used as the default file system for the cluster.
+
+   		![Data source blade](./media/hdinsight-provision-clusters/HDI.CreateCluster.4.png "Provide data source configuration")
+
+  		* **Selection Method**: Set this to **From all subscriptions** to enable browsing of storage accounts from all your subscriptions. Set this to **Access Key** if you want to enter the **Storage Name** and **Access Key** of an existing storage account.
+  		* **Select storage account / Create New**: Click **Select storage account** to browse and select an existing storage account you want to associate with the cluster. Or, click **Create New** to create a new storage account. Use the field that appears to enter the name of the storage account. A green check will appear if the name is available.
+  		* **Choose Default Container**: Use this to enter the name of the default container to use for the cluster. While you can enter any name here, we recommend using the same name as the cluster so that you can easily recognize that the container is used for this specific cluster.
+  		* **Location**: The geographic region that the storage account is in, or will be created in. This location will determine the cluster location.  The cluster and its default storage account must co-locate in the same Azure data center.
+  	
+  * **Node Pricing Tiers**: Set the number of worker nodes that you need for the cluster. The estimated cost of the cluster will be shown within the blade.
+  
+
+		![Node pricing tiers blade](./media/hdinsight-provision-clusters/HDI.CreateCluster.5.png "Specify number of cluster nodes")
+
+
+  * **Optional Configuration** to select the cluster version, as well as configure other optional settings such as joining a **Virtual Network**, setting up an **External Metastore** to hold data for Hive and Oozie, use Script Actions to customize a cluster to install custom components, or use additional storage accounts with the cluster.
+
+  		* **HDInsight Version**: Select the version you want to use for the cluster. For more information, see [HDInsight cluster versions](hdinsight-component-versioning.md).
+  		* **Virtual Network**: Select an Azure virtual network and the subnet if you want to place the cluster into a virtual network.  
+
+			![Virtual network blade](./media/hdinsight-provision-clusters/HDI.CreateCluster.6.png "Specify virtual network details")
+
+			>[AZURE.NOTE] Windows based HDInsight cluster can only be placed into a classical virtual network.
+  		
+		* **External Metastores**: Specify an Azure SQL database to store Hive and Oozie metadata associated with the cluster.
+ 
+            > [AZURE.NOTE] Metastore configuration is not available for HBase cluster types.
+
+			![Custom metastores blade](./media/hdinsight-provision-clusters/HDI.CreateCluster.7.png "Specify external metastores")
+
+			For **Use an existing SQL DB for Hive** metadata, click **Yes**, select a SQL database, and then provide the username/password for the database. Repeat these steps if you want to **Use an existing SQL DB for Oozie metadata**. Click **Select** till you are back on the **Optional Configuration** blade.
+
+			>[AZURE.NOTE] The Azure SQL database used for the metastore must allow connectivity to other Azure services, including Azure HDInsight. On the Azure SQL database dashboard, on the right side, click the server name. This is the server on which the SQL database instance is running. Once you are on the server view, click **Configure**, and then for **Azure Services**, click **Yes**, and then click **Save**.
+		
+  		* **Script Actions** if you want to use a custom script to customize a cluster, as the cluster is being created. For more information about script actions, see [Customize HDInsight clusters using Script Action](hdinsight-hadoop-customize-cluster.md). On the Script Actions blade provide the details as shown in the screen capture.
+
+			![Script action blade](./media/hdinsight-provision-clusters/HDI.CreateCluster.8.png "Specify script action")
+
+    	* **Azure Storage Keys**: Specify additional storage accounts to associate with the cluster. In the **Azure Storage Keys** blade, click **Add a storage key**, and then select an existing storage account or create a new account.
+
+			![Additional storage blade](./media/hdinsight-provision-clusters/HDI.CreateCluster.9.png "Specify additional storage accounts")
+
+4. Click **Create**. Selecting **Pin to Startboard** will add a tile for cluster to the Startboard of your Portal. The icon will indicate that the cluster is being created, and will change to display the HDInsight icon once creation has completed.
+
+
+	| While creating | Creationg complete |
+	| ------------------ | --------------------- |
+	| ![Provisioning indicator on startboard](./media/hdinsight-provision-clusters/provisioning.png) | ![Provisioned cluster tile](./media/hdinsight-provision-clusters/provisioned.png) |
+
+
+	
+	> [AZURE.NOTE] It will take some time for the cluster to be created, usually around 15 minutes. Use the tile on the Startboard, or the **Notifications** entry on the left of the page to check on the provisioning process.
+	
+
+5. Once the creation completes, click the tile for the cluster from the Startboard to launch the cluster blade. The cluster blade provides essential information about the cluster such as the name, the resource group it belongs to, the location, the operating system, URL for the cluster dashboard, etc.
+
+
+	![Cluster blade](./media/hdinsight-provision-clusters/HDI.Cluster.Blade.png "Cluster properties")
+
+
+	Use the following to understand the icons at the top of this blade, and in the **Essentials** section:
+
+
+	* **Settings** and **All Settings**: Displays the **Settings** blade for the cluster, which allows you to access detailed configuration information for the cluster.
+	* **Dashboard**, **Cluster Dashboard**, and **URL**: These are all ways to access the cluster dashboard, which is a Web portal to run jobs on the cluster.
+	* **Remote Desktop**: Enables you to enable/disable remote desktop on the cluster nodes.
+	* **Scale Cluster**: Allows you to change the number of worker nodes for this cluster.
+	* **Delete**: Deletes the HDInsight cluster.
+	* **Quickstart** (![cloud and thunderbolt icon = quickstart](./media/hdinsight-provision-clusters/quickstart.png)): Displays information that will help you get started using HDInsight.
+	* **Users** (![users icon](./media/hdinsight-provision-clusters/users.png)): Allows you to set permissions for _portal management_ of this cluster for other users on your Azure subscription.
+	
+
+		> [AZURE.IMPORTANT] This _only_ affects access and permissions to this cluster in the Portal, and has no effect on who can connect to or submit jobs to the HDInsight cluster.
+		
+	* **Tags** (![tag icon](./media/hdinsight-provision-clusters/tags.png)): Tags allows you to set key/value pairs to define a custom taxonomy of your cloud services. For example, you may create a key named __project__, and then use a common value for all services associated with a specific project.
+
+## Create using ARM template
+
+Azure Resource Manager (ARM) template makes it easier to deploy and redeploy cluster. The following procedure creates Linux-based HDInsight cluster.
+
+**To deploy a cluster using ARM template**
+
+1. Save the json file in [Appendix A](#appendix-a---arm-template) to your workstation.
+2. Make the parameters if needed.
+3. Run the template using the following PowerShell script:
+
+		$subscriptionId = "<Azure Subscription ID"
+		
+		$newResourceGroupName = "<Azure Resource Group Name>"
+		$Location = "EAST US 2" # for creating ARM group
+				
+		$armDeploymentName = "New-HDInsigt-Cluster-" + (Get-Date -Format MMdd)
+		$newClusterName = "<HDInsight Cluster Name>"
+		$clusterStorageAccountName = "<Default Storage Account Name>"
+				
+		# Connect to Azure
+		#Login-AzureRmAccount
+		#Select-AzureRmSubscription -SubscriptionId $subscriptionId
+				
+		# Create a resource group
+		New-AzureRmResourceGroup -Name $newResourceGroupName -Location $Location
+				
+		# Create cluster and the dependent storage accounge
+		$parameters = @{clusterName="$newClusterName";clusterStorageAccountName="$clusterStorageAccountName"}
+				
+		New-AzureRmResourceGroupDeployment `
+			-Name $armDeploymentName `
+			-ResourceGroupName $newResourceGroupName `
+			-TemplateFile E:\HDITutorials-ARM\Create-clusters\hdinsight-arm-template.json `
+			-TemplateParameterObject $parameters
+				
+		# List cluster
+		Get-AzureRmHDInsightCluster -ResourceGroupName $newResourceGroupName -ClusterName $newClusterName 
+
+	The PowerShell script only configures the cluster name and the storage account name.  You can set other values in the ARM template. 
+	
+For deploying an ARM template using other methods, see [Deploy an application with Azure Resource Manager template](resource-group-template-deploy.md).
+
+
+## Create using Azure PowerShell
+Azure PowerShell is a powerful scripting environment that you can use to control and automate the deployment and management of your workloads in Azure. This section provides instructions on how to provision an HDInsight cluster by using Azure PowerShell. For information on configuring a workstation to run HDInsight Windows PowerShell cmdlets, see [Install and configure Azure PowerShell](../install-configure-powershell.md). For more information on using Azure PowerShell with HDInsight, see [Administer HDInsight using PowerShell](hdinsight-administer-use-powershell.md). For the list of the HDInsight Windows PowerShell cmdlets, see [HDInsight cmdlet reference](https://msdn.microsoft.com/library/azure/dn858087.aspx).
+
+
+The following procedures are needed to create an HDInsight cluster by using Azure PowerShell:
+
+- Create an Azure resource group
+- Create an Azure Storage account
+- Create an Azure Blob container
+- Create an HDInsight cluster
+
+
+	$subscriptionId = "<Azure Subscription ID>"
+	
+	$newResourceGroupName = "<Azure Resource Group Name>"
+	$location = "<Azure Location>" # for example, "East US 2"
+	$newDefaultStorageAccountName = "<Azure Storage Account Name>"
+	$newClusterName = "<Azure HDInsight Cluster Name>"
+	$clusterSizeInNodes = 1
+	
+	###########################################
+	# login Azure
+	###########################################
+	Login-AzureRmAccount
+	Select-AzureRmSubscription -SubscriptionId $subscriptionId
+	
+	###########################################
+	# Create the resource group
+	###########################################
+	New-AzureRmResourceGroup -Name $newRresourceGroupName -Location $location
+	
+	###########################################
+	# Preapre default storage account and container
+	###########################################
+	New-AzureRmStorageAccount -ResourceGroupName $newResourceGroupName -Name $newDefaultStorageAccountName -Location $location
+	
+	$defaultStorageAccountKey = Get-AzureRmStorageAccountKey -ResourceGroupName $newResourceGroupName -Name $newDefaultStorageAccountName |  %{ $_.Key1 }
+	$defaultStorageContext = New-AzureStorageContext -StorageAccountName $newDefaultStorageAccountName -StorageAccountKey $defaultStorageAccountKey
+	New-AzureStorageContainer -Name $newClusterName -Context $defaultStorageContext #use the cluster name as the container name
+		
+	###########################################
+	# Create the cluster
+	###########################################
+	$httpCredential =Get-Credential -Message "Enter the HTTP account credential:"
+	New-AzureRmHDInsightCluster `
+		-ResourceGroupName $newResourceGroupName `
+		-ClusterName $newClusterName `
+		-Location $location `
+		-ClusterSizeInNodes $clusterSizeInNodes `
+		-ClusterType Hadoop `
+		-OSType Windows `
+		-Version "3.2" `
+		-HttpCredential $httpCredential 
+
+
+
+## Create using the HDInsight .NET SDK
+The HDInsight .NET SDK provides .NET client libraries that make it easier to work with HDInsight from a .NET Framework application. Follow the instructions below to create a Visual Studio console application and paste the code for creating a cluster.
+
+**To create a Visual Studio console application**
+
+1. Create a new C# console application in Visual Studio.
+2. Run the following Nuget command in the Nuget Package Management console.
+
+		Install-Package Microsoft.Azure.Common.Authentication -pre
+		Install-Package Microsoft.Azure.Management.HDInsight -Pre
+
+6. From Solution Explorer, double-click **Program.cs** to open it, paste the following code, and provide values for the variables:
+
+		using System;
+		using System.Security;
+		using Microsoft.Azure;
+		using Microsoft.Azure.Common.Authentication;
+		using Microsoft.Azure.Common.Authentication.Factories;
+		using Microsoft.Azure.Common.Authentication.Models;
+		using Microsoft.Azure.Management.HDInsight;
+		using Microsoft.Azure.Management.HDInsight.Models;
+		
+		namespace CreateHDInsightCluster
+		{
+			class Program
+			{
+				private static HDInsightManagementClient _hdiManagementClient;
+		
+				private static Guid SubscriptionId = new Guid("<Azure Subscription ID");
+				private const string ExistingResourceGroupName = "<Azure Resource Group Name>";
+				private const string ExistingStorageName = "<Default Storage Account Name>.blob.core.windows.net";
+				private const string ExistingStorageKey = "<Default Storage Account Key>";
+				private const string ExistingBlobContainer = "<Default Blob Container Name>";
+				private const string NewClusterName = "<HDInsight Cluster Name>";
+				private const int NewClusterNumNodes = 1;
+				private const string NewClusterLocation = "EAST US 2";     // Must be the same as the default Storage account
+				private const OSType NewClusterOsType = OSType.Windows;
+				private const HDInsightClusterType NewClusterType = HDInsightClusterType.Hadoop;
+				private const string NewClusterVersion = "3.2";
+				private const string NewClusterUsername = "admin";
+				private const string NewClusterPassword = "<HTTP User password";
+		
+				static void Main(string[] args)
+				{
+					System.Console.WriteLine("Running");
+		
+					var tokenCreds = GetTokenCloudCredentials();
+					var subCloudCredentials = GetSubscriptionCloudCredentials(tokenCreds, SubscriptionId);
+		
+					_hdiManagementClient = new HDInsightManagementClient(subCloudCredentials);
+				
+					var parameters = new ClusterCreateParameters
+					{
+						ClusterSizeInNodes = NewClusterNumNodes,
+						UserName = NewClusterUsername,
+						Password = NewClusterPassword,
+						Location = NewClusterLocation,
+						DefaultStorageAccountName = ExistingStorageName,
+						DefaultStorageAccountKey = ExistingStorageKey,
+						DefaultStorageContainer = ExistingBlobContainer,
+						ClusterType = NewClusterType,
+						OSType = NewClusterOsType
+					};
+		
+					_hdiManagementClient.Clusters.Create(ExistingResourceGroupName, NewClusterName, parameters);
+				}
+				private static void CreateCluster()
+				{
+					var parameters = new ClusterCreateParameters
+					{
+						ClusterSizeInNodes = NewClusterNumNodes,
+						UserName = NewClusterUsername,
+						Password = NewClusterPassword,
+						Location = NewClusterLocation,
+						DefaultStorageAccountName = ExistingStorageName,
+						DefaultStorageAccountKey = ExistingStorageKey,
+						DefaultStorageContainer = ExistingBlobContainer,
+						ClusterType = NewClusterType,
+						OSType = NewClusterOsType
+					};
+		
+					_hdiManagementClient.Clusters.Create(ExistingResourceGroupName, NewClusterName, parameters);
+				}
+		
+				public static TokenCloudCredentials GetTokenCloudCredentials(string username = null, SecureString password = null)
+				{
+					var authFactory = new AuthenticationFactory();
+		
+					var account = new AzureAccount { Type = AzureAccount.AccountType.User };
+		
+					if (username != null && password != null)
+						account.Id = username;
+		
+					var env = AzureEnvironment.PublicEnvironments[EnvironmentName.AzureCloud];
+		
+					var accessToken =
+						authFactory.Authenticate(account, env, AuthenticationFactory.CommonAdTenant, password, ShowDialog.Auto)
+							.AccessToken;
+		
+					return new TokenCloudCredentials(accessToken);
+				}
+		
+				public static SubscriptionCloudCredentials GetSubscriptionCloudCredentials(TokenCloudCredentials creds, Guid subId)
+				{
+					return new TokenCloudCredentials(subId.ToString(), creds.Token);
+		
+				}
+			}
+		}
+
+7. Press **F5** to run the application. A console window should open and display the status of the application. You will also be prompted to enter your Azure account credentials. It can take several minutes to create an HDInsight cluster.
+
+## Create using on-premises SQL Server Integration Services
+
+You can also use SQL Server Integration Services (SSIS) to create or delete an HDInsight cluster. The Azure Feature Pack for SSIS provides the following components that work with HDInsight clusters.
+
+
+- [Azure HDInsight Create Cluster Task][ssisclustercreate]
+- [Azure HDInsight Delete Cluster Task][ssisclusterdelete]
+- [Azure Subscription Connection Manager][connectionmanager]
+
+Learn more about the Azure Feature Pack for SSIS [here][ssispack].
+
+
+##Next steps
+In this article, you have learned several ways to create an HDInsight cluster. To learn more, see the following articles:
+
+* [Get started with Azure HDInsight](hdinsight-get-started.md) - Learn how to start working with your HDInsight cluster
+* [Use Sqoop with HDInsight](hdinsight-use-sqoop.md) - Learn how to copy data between HDInsight and SQL Database or SQL Server
+* [Administer HDInsight using PowerShell](hdinsight-administer-use-powershell.md) - Learn how to work with HDInsight by using Azure PowerShell
+* [Submit Hadoop jobs programmatically](hdinsight-submit-hadoop-jobs-programmatically.md) - Learn how to programmatically submit jobs to HDInsight
+* [Azure HDInsight SDK documentation] [hdinsight-sdk-documentation] - Discover the HDInsight SDK
+
+
+
+##Appendix A - ARM template
+
+The following Azure Resource Manger template creates a Hadoop cluster with the dependent Azure storage account.
+
+	{
+	  "$schema": "https://schema.management.azure.com/schemas/2015-01-01/deploymentTemplate.json#",
+	  "contentVersion": "1.0.0.0",
+	  "parameters": {
+	    "location": {
+	      "type": "string",
+	      "defaultValue": "North Europe",
+	      "allowedValues": [
+	        "North Europe"
+	      ],
+	      "metadata": {
+	        "description": "The location where all azure resources will be deployed."
+	      }
+	    },
+	    "clusterName": {
+	      "type": "string",
+	      "metadata": {
+	        "description": "The name of the HDInsight cluster to create."
+	      }
+	    },
+	    "clusterLoginUserName": {
+	      "type": "string",
+	      "defaultValue": "admin",
+	      "metadata": {
+	        "description": "These credentials can be used to submit jobs to the cluster and to log into cluster dashboards."
+	      }
+	    },
+	    "clusterLoginPassword": {
+	      "type": "securestring",
+	      "metadata": {
+	        "description": "The password for the cluster login."
+	      }
+	    },
+	    "sshUserName": {
+	      "type": "string",
+	      "defaultValue": "username",
+	      "metadata": {
+	        "description": "These credentials can be used to remotely access the cluster and the edge node virtual machine."
+	      }
+	    },
+	    "sshPassword": {
+	      "type": "securestring",
+	      "metadata": {
+	        "description": "The password for the ssh user."
+	      }
+	    },
+	    "clusterStorageAccountName": {
+	      "type": "string",
+	      "metadata": {
+	        "description": "The name of the storage account to be created and be used as the cluster's storage."
+	      }
+	    },
+	    "clusterStorageType": {
+	      "type": "string",
+	      "defaultValue": "Standard_LRS",
+	      "allowedValues": [
+	        "Standard_LRS",
+	        "Standard_GRS",
+	        "Standard_ZRS"
+	      ]
+	    },
+	    "clusterWorkerNodeCount": {
+	      "type": "int",
+	      "defaultValue": 4,
+	      "metadata": {
+	        "description": "The number of nodes in the HDInsight cluster."
+	      }
+	    }
+	  },
+	  "variables": {},
+	  "resources": [
+	    {
+	      "name": "[parameters('clusterStorageAccountName')]",
+	      "type": "Microsoft.Storage/storageAccounts",
+	      "location": "[parameters('location')]",
+	      "apiVersion": "2015-05-01-preview",
+	      "dependsOn": [],
+	      "tags": {},
+	      "properties": {
+	        "accountType": "[parameters('clusterStorageType')]"
+	      }
+	    },
+	    {
+	      "name": "[parameters('clusterName')]",
+	      "type": "Microsoft.HDInsight/clusters",
+	      "location": "[parameters('location')]",
+	      "apiVersion": "2015-03-01-preview",
+	      "dependsOn": [
+	        "[concat('Microsoft.Storage/storageAccounts/',parameters('clusterStorageAccountName'))]"
+	      ],
+	      "tags": {},
+	      "properties": {
+	        "clusterVersion": "3.2",
+	        "osType": "Linux",
+	        "clusterDefinition": {
+	          "kind": "hadoop",
+	          "configurations": {
+	            "gateway": {
+	              "restAuthCredential.isEnabled": true,
+	              "restAuthCredential.username": "[parameters('clusterLoginUserName')]",
+	              "restAuthCredential.password": "[parameters('clusterLoginPassword')]"
+	            }
+	          }
+	        },
+	        "storageProfile": {
+	          "storageaccounts": [
+	            {
+	              "name": "[concat(parameters('clusterStorageAccountName'),'.blob.core.windows.net')]",
+	              "isDefault": true,
+	              "container": "[parameters('clusterName')]",
+	              "key": "[listKeys(resourceId('Microsoft.Storage/storageAccounts', parameters('clusterStorageAccountName')), '2015-05-01-preview').key1]"
+	            }
+	          ]
+	        },
+	        "computeProfile": {
+	          "roles": [
+	            {
+	              "name": "headnode",
+	              "targetInstanceCount": "1",
+	              "hardwareProfile": {
+	                "vmSize": "Large"
+	              },
+	              "osProfile": {
+	                "linuxOperatingSystemProfile": {
+	                  "username": "[parameters('sshUserName')]",
+	                  "password": "[parameters('sshPassword')]"
+	                }
+	              }
+	            },
+	            {
+	              "name": "workernode",
+	              "targetInstanceCount": "[parameters('clusterWorkerNodeCount')]",
+	              "hardwareProfile": {
+	                "vmSize": "Large"
+	              },
+	              "osProfile": {
+	                "linuxOperatingSystemProfile": {
+	                  "username": "[parameters('sshUserName')]",
+	                  "password": "[parameters('sshPassword')]"
+	                }
+	              }
+	            }
+	          ]
+	        }
+	      }
+	    }
+	  ],
+	  "outputs": {
+	    "cluster": {
+	      "type": "object",
+	      "value": "[reference(resourceId('Microsoft.HDInsight/clusters',parameters('clusterName')))]"
+	    }
+	  }
+	}
+
+
+[hdinsight-sdk-documentation]: http://msdn.microsoft.com/library/dn479185.aspx
+[azure-preview-portal]: https://manage.windowsazure.com
+[connectionmanager]: http://msdn.microsoft.com/library/mt146773(v=sql.120).aspx
+[ssispack]: http://msdn.microsoft.com/library/mt146770(v=sql.120).aspx
+[ssisclustercreate]: http://msdn.microsoft.com/library/mt146774(v=sql.120).aspx
+[ssisclusterdelete]: http://msdn.microsoft.com/library/mt146778(v=sql.120).aspx