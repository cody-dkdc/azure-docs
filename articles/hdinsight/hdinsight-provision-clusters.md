<properties
   pageTitle="Create Windows-based Hadoop clusters in HDInsight | Microsoft Azure"
   	description="Learn how to create clusters for Azure HDInsight."
   services="hdinsight"
   documentationCenter=""
   tags="azure-portal"
   authors="mumian"
   manager="paulettm"
   editor="cgronlun"/>

<tags
   ms.service="hdinsight"
   ms.devlang="na"
   ms.topic="article"
   ms.tgt_pltfrm="na"
   ms.workload="big-data"
<<<<<<< HEAD
   ms.date="12/22/2015"
=======
   ms.date="12/21/2015"
>>>>>>> 9344557c
   ms.author="jgao"/>

# Create Windows-based Hadoop clusters in HDInsight

[AZURE.INCLUDE [selector](../../includes/hdinsight-create-windows-cluster-selector.md)]

Learn how to plan for creating HDInsight clusters.

###Prerequisites:

Before you begin the instructions in this article, you must have the following:

- An Azure subscription. See [Get Azure free trial](http://azure.microsoft.com/documentation/videos/get-azure-free-trial-for-testing-hadoop-in-hdinsight/).


## Basic configuration options

The following are the basic configuration options for creating a HDInsight cluster.

- **Cluster name**

	Cluster name is used to identify a cluster. Cluster name must follow the following guidelines:

	- The field must be a string that contains between 3 and 63 characters
	- The field can contain only letters, numbers, and hyphens.

- **Subscription name**

	An HDInsight cluster is tied to one Azure subscription.

- **Resource group name**

	Azure Resource Manager (ARM) enables you to work with the resources in your application as a group, 
	referred to as an Azure Resource Group. You can deploy, update, monitor or delete all of the resources 
	for your application in a single, coordinated operation. For more information, 
	see [Azure Resource Manager Overview](resource-group-overview.md).	
	
- **Operating system**

	You can create HDInsight clusters on one of the following two operating systems:
	- **HDInsight on Windows (Windows Server 2012 R2 Datacenter)**:
	- **HDInsight on Linux (Ubuntu 12.04 LTS for Linux)**: HDInsight provides the option of configuring Linux clusters on Azure. Configure a Linux cluster if you are familiar with Linux or Unix, migrating from an existing Linux-based Hadoop solution, or want easy integration with Hadoop ecosystem components built for Linux. For more information, see [Get started with Hadoop on Linux in HDInsight](hdinsight-hadoop-linux-get-started.md).

- **Cluster type** and **cluster size (a.k.a. data nodes)**

	HDInsight allows customers to deploy a variety of cluster types, for different data analytics workloads. Cluster types offered today are:

	- Hadoop clusters: for query and analysis workloads
	- HBase clusters:  for NoSQL workloads
	- Storm clusters: for real time event processing workloads
	- Spark clusters (preview): for in-memory processing, interactive queries, stream, and machines learning workloads.

	![HDInsight clusters](./media/hdinsight-provision-clusters/hdinsight.clusters.png)

	> [AZURE.NOTE] *Azure HDInsight cluster* is also called *Hadoop clusters in HDInsight*, or *HDInsight cluster*. Sometimes, it is used interchangeably with *Hadoop cluster*. They all refer to the Hadoop clusters hosted in the Microsoft Azure environment.

	Within a given cluster type, there are different roles for the various nodes, which allow a customer to size those nodes in a given role appropriate to the details of their workload. For example, a Hadoop cluster can have its worker nodes created with a large amount of memory if the type of analytics being performed are memory intensive.

	![HDInsight Hadoop cluster roles](./media/hdinsight-provision-clusters/HDInsight.Hadoop.roles.png)

	Hadoop clusters for HDInsight are deployed with two roles:

	- Head node (2 nodes)
	- Data node (at least 1 node)

	![HDInsight Hadoop cluster roles](./media/hdinsight-provision-clusters/HDInsight.HBase.roles.png)

	HBase clusters for HDInsight are deployed with three roles:
	- Head servers (2 nodes)
	- Region servers (at least 1 node)
	- Master/Zookeeper nodes (3 nodes)

	![HDInsight Hadoop cluster roles](./media/hdinsight-provision-clusters/HDInsight.Storm.roles.png)

	Storm clusters for HDInsight are deployed with three roles:
	- Nimbus nodes (2 nodes)
	- Supervisor servers (at least 1 node)
	- Zookeeper nodes (3 nodes)


	![HDInsight Hadoop cluster roles](./media/hdinsight-provision-clusters/HDInsight.Spark.roles.png)

	Spark clusters for HDInsight are deployed with three roles:
	- Head node (2 nodes)
	- Worker node (at least 1 node)
	- Zookeeper nodes (3 nodes) (Free for A1 Zookeepers)

	Customers are billed for the usage of those nodes for the duration of the cluster’s life. Billing starts once a cluster is created and stops when the cluster is deleted (clusters can’t be de-allocated or put on hold). The cluster size affects the cluster price. For learning purposes, it is recommended to use 1 data node. For more information about HDInsight pricing, see [HDInsight pricing](https://go.microsoft.com/fwLink/?LinkID=282635&clcid=0x409).


	>[AZURE.NOTE] The cluster size limit varies among Azure subscriptions. Contact billing support to increase the limit.

- **HDInsight version**

	It is used to determine the version of HDInsight to use for this cluster. For more information, see [Hadoop cluster versions and components in HDInsight](https://go.microsoft.com/fwLink/?LinkID=320896&clcid=0x409)


- **Location (Region)**

	HDInsight cluster and its default storage account must be located on the same Azure location.
	
	![Azure regions](./media/hdinsight-provision-clusters/Azure.regions.png)

	For a list of supported regions, click the **Region** drop-down list on [HDInsight pricing](https://go.microsoft.com/fwLink/?LinkID=282635&clcid=0x409).

- **Node size**

	![hdinsight vm node sizes](./media/hdinsight-provision-clusters/hdinsight.node.sizes.png)

	Select the VM size for the nodes. For more information, see [Sizes for Cloud Services](cloud-services-sizes-specs.md)

	Based on the choice of VMs, your cost might vary. HDInsight uses all standard-tier VMs for cluster nodes. For information on how VM sizes affect your prices, see <a href="http://azure.microsoft.com/pricing/details/hdinsight/" target="_blank">HDInsight Pricing</a>.


- **HDInsight users**

	The HDInsight clusters allow you to configure two user accounts during provisioning:

	- HTTP user. The default user name is admin using the basic configuration on the Azure Portal.
	- RDP user (Windows clusters): It is used to connect to the cluster using RDP. When you create the account, you must set an expiration date that is within 90 days from today.
	- SSH User (Linux clusters): Is used to connect to the cluster using SSH. You can create additional SSH user accounts after the cluster is created by following the steps in [Use SSH with Linux-based Hadoop on HDInsight from Linux, Unix, or OS X](hdinsight-hadoop-linux-use-ssh-unix.md).



- **Azure storage account**

	The original HDFS uses of many local disks on the cluster. HDInsight uses Azure Blob storage instead for data storage. Azure Blob storage is a robust, general-purpose storage solution that integrates seamlessly with HDInsight. Through a Hadoop distributed file system (HDFS) interface, the full set of components in HDInsight can operate directly on structured or unstructured data in Blob storage. Storing data in Blob storage enables you to safely delete the HDInsight clusters that are used for computation without losing user data.

	During configuration, you must specify an Azure storage account and an Azure Blob storage container on the Azure storage account. Some creation process requires the Azure storage account and the Blob storage container created beforehand.  The Blob storage container is used as the default storage location by the cluster. Optionally, you can specify additional Azure Storage accounts (linked storage) that will be accessible by the cluster. In addition, the cluster can also access any Blob containers that are configured with full public read access or pulic read access for blobs only.  For more information on the restrict access, see [Manage Access to Azure Storage Resources](storage-manage-access-to-resources.md).

	![HDInsight storage](./media/hdinsight-provision-clusters/HDInsight.storage.png)

	>[AZURE.NOTE] A Blob storage container provides a grouping of a set of blobs as shown in the image:

	![Azure blob storage](./media/hdinsight-provision-clusters/Azure.blob.storage.jpg)


	>[AZURE.WARNING] Don't share one Blob storage container for multiple clusters. This is not supported.

	For more information on using secondary Blob stores, see [Using Azure Blob Storage with HDInsight](hdinsight-use-blob-storage.md).

- **Hive/Oozie metastore**

	The metastore contains Hive and Oozie metadata, such as Hive tables, partitions, schemas, and columns. Using the metastore helps you to retain your Hive and Oozie metadata, so that you don't need to re-create Hive tables or Oozie jobs when you create a new cluster. By default, Hive uses an embedded Azure SQL database to store this information. The embedded database can't preserve the metadata when the cluster is deleted. For example, you have a cluster created with a Hive metastore. You created some Hive tables. After you delete the cluster, and recreat the cluster using the same Hive metastore, you will be able to see the Hive tables you created in the original cluster.
    
    > [AZURE.NOTE] Metastore configuration is not available for HBase cluster types.

## Advanced configuration options

There are 3 parts in this section:

- Customize clusters using HDInsight cluster customization
- Customize clusters using Script action
- Use Azure virtual networks

### Customize clusters using HDInsight cluster customization

HDInsight cluster customization is also referred as **boostrap**.

Sometimes, you want to configure the configuration files:

- core-site.xml
- hdfs-site.xml
- mapred-site.xml
- yarn-site.xml
- hive-site.xml
- oozie-site.xml

The clusters can't retain the changes due to re-image. For more information, 
see [Role Instance Restarts Due to OS Upgrades](http://blogs.msdn.com/b/kwill/archive/2012/09/19/role-instance-restarts-due-to-os-upgrades.aspx). 
To keep the changes through the clusters' lifetime, you can use HDInsight cluster customization during the creation process. This is the recommended way to change configurations of a cluster and persist across these Azure reimage reboot restart events. These configuration changes are applied before service start, so services needn’t be restarted.  

The following is an Azure PowerShell script example of customizing a Hive configuration:

	# hive-site.xml configuration
	$hiveConfigValues = @{ "hive.metastore.client.socket.timeout"="90" }
	
	$config = New-AzureRmHDInsightClusterConfig `
		| Set-AzureRmHDInsightDefaultStorage `
			-StorageAccountName "$defaultStorageAccountName.blob.core.windows.net" `
			-StorageAccountKey $defaultStorageAccountKey `
		| Add-AzureRmHDInsightConfigValues `
			-HiveSite $hiveConfigValues 
	
	New-AzureRmHDInsightCluster `
		-ResourceGroupName $existingResourceGroupName `
		-ClusterName $clusterName `
		-Location $location `
		-ClusterSizeInNodes $clusterSizeInNodes `
		-ClusterType Hadoop `
		-OSType Windows `
		-Version "3.2" `
		-HttpCredential $httpCredential `
		-Config $config 

Some more samples on customizing other configuration files:

	# hdfs-site.xml configuration
	$HdfsConfigValues = @{ "dfs.blocksize"="64m" } #default is 128MB in HDI 3.0 and 256MB in HDI 2.1

	# core-site.xml configuration
	$CoreConfigValues = @{ "ipc.client.connect.max.retries"="60" } #default 50

	# mapred-site.xml configuration
	$MapRedConfigValues = @{ "mapreduce.task.timeout"="1200000" } #default 600000

	# oozie-site.xml configuration
	$OozieConfigValues = @{ "oozie.service.coord.normal.default.timeout"="150" }  # default 120

For more information, see Azim Uddin's blog titled [Customizing HDInsight Cluster creationg](http://blogs.msdn.com/b/bigdatasupport/archive/2014/04/15/customizing-hdinsight-cluster-provisioning-via-powershell-and-net-sdk.aspx).




### Customize clusters using Script action

You can install additional components or customize cluster configuration by using scripts during creation. Such scripts are invoked via **Script Action**, which is a configuration option that can be used from the Portal, HDInsight Windows PowerShell cmdlets, or the HDInsight .NET SDK. For more information, see [Customize HDInsight cluster using Script Action](hdinsight-hadoop-customize-cluster.md).


### Use Azure virtual networks

[Azure Virtual Network](http://azure.microsoft.com/documentation/services/virtual-network/) allows you to create a secure, persistent network containing the resources you need for your solution. A virtual network allows you to:

* Connect cloud resources together in a private network (cloud-only).

	![diagram of cloud-only configuration](./media/hdinsight-provision-clusters/hdinsight-vnet-cloud-only.png)

* Connect your cloud resources to your local data-center network (site-to-site or point-to-site) by using a virtual private network (VPN).

	Site-to-site configuration allows you to connect multiple resources from your data center to the Azure virtual network by using a hardware VPN or the Routing and Remote Access Service.

	![diagram of site-to-site configuration](./media/hdinsight-provision-clusters/hdinsight-vnet-site-to-site.png)

	Point-to-site configuration allows you to connect a specific resource to the Azure virtual network by using a software VPN.

	![diagram of point-to-site configuration](./media/hdinsight-provision-clusters/hdinsight-vnet-point-to-site.png)

For more information on Virtual Network features, benefits, and capabilities, see the [Azure Virtual Network overview](../virtual-network/virtual-networks-overview.md).

> [AZURE.NOTE] You must create the Azure virtual network before provisioning an HDInsight cluster. For more information, see [Create a Hadoop cluster into a virtual network](hdinsight-hbase-provision-vnet.md#provision-an-hbase-cluster-into-a-virtual-network).
>
> Azure HDInsight only supports location-based Virtual Networks, and does not currently work with Affinity Group-based Virtual Networks. Use Azure PowerShell cmdlet Get-AzureVNetConfig to check whether an existing Azure virtual network is location-based. If your virtual network is not location-based, you have the following options:
>
> - Export the existing Virtual Network configuration and then create a new Virtual Network. All new Virtual Networks are location based  by default.
> - Migrate to a location-based Virtual Network.  See [Migrate existing services to regional scope](http://azure.microsoft.com/blog/2014/11/26/migrating-existing-services-to-regional-scope/).
>
> It is highly recommended to designate a single subnet for one cluster.

## Cluster creation methods

In this article, you have learned basic information about creating a Windows-based HDInsight cluster. Use the table below to find specific information on how to create a cluster using a method that best suits your needs:

| Use this to create a cluster... | Using a web browser... | Using a command-line | Using the REST API | Using an SDK | From Linux, Mac OS X, or Unix | From Windows |
| ------------------------------- |:----------------------:|:--------------------:|:------------------:|:------------:|:-----------------------------:|:------------:|
| [Azure Portal](hdinsight-hadoop-create-windows-clusters-portal.md) | ✔     | &nbsp; | &nbsp; | &nbsp; | ✔      | ✔ |
| [Azure CLI](hdinsight-hadoop-create-windows-clusters-azure-cli.md)         | &nbsp; | ✔     | &nbsp; | &nbsp; | ✔      | ✔ |
| [Azure PowerShell](hdinsight-hadoop-create-windows-clusters-azure-powershell.md) | &nbsp; | ✔     | &nbsp; | &nbsp; | &nbsp; | ✔ |
| [cURL](hdinsight-hadoop-create-linux-clusters-curl.md) | &nbsp; | ✔     | ✔ | &nbsp; | ✔      | ✔ |
| [.NET SDK](hdinsight-hadoop-create-windows-clusters-dotnet.md) | &nbsp; | &nbsp; | &nbsp; | ✔ | ✔      | ✔ |
| [ARM Templates](hdinsight-hadoop-create-windows-clusters-arm-templates.md) | &nbsp; | ✔     | &nbsp; | &nbsp; | ✔      | ✔ |

## See also

- [hdinsight-sdk-documentation]: http://msdn.microsoft.com/library/dn479185.aspx
- [azure-preview-portal]: https://manage.windowsazure.com
- [connectionmanager]: http://msdn.microsoft.com/library/mt146773(v=sql.120).aspx
- [ssispack]: http://msdn.microsoft.com/library/mt146770(v=sql.120).aspx
- [ssisclustercreate]: http://msdn.microsoft.com/library/mt146774(v=sql.120).aspx
- [ssisclusterdelete]: http://msdn.microsoft.com/library/mt146778(v=sql.120).aspx

<|MERGE_RESOLUTION|>--- conflicted
+++ resolved
@@ -1,291 +1,285 @@
-<properties
-   pageTitle="Create Windows-based Hadoop clusters in HDInsight | Microsoft Azure"
-   	description="Learn how to create clusters for Azure HDInsight."
-   services="hdinsight"
-   documentationCenter=""
-   tags="azure-portal"
-   authors="mumian"
-   manager="paulettm"
-   editor="cgronlun"/>
-
-<tags
-   ms.service="hdinsight"
-   ms.devlang="na"
-   ms.topic="article"
-   ms.tgt_pltfrm="na"
-   ms.workload="big-data"
-<<<<<<< HEAD
-   ms.date="12/22/2015"
-=======
-   ms.date="12/21/2015"
->>>>>>> 9344557c
-   ms.author="jgao"/>
-
-# Create Windows-based Hadoop clusters in HDInsight
-
-[AZURE.INCLUDE [selector](../../includes/hdinsight-create-windows-cluster-selector.md)]
-
-Learn how to plan for creating HDInsight clusters.
-
-###Prerequisites:
-
-Before you begin the instructions in this article, you must have the following:
-
-- An Azure subscription. See [Get Azure free trial](http://azure.microsoft.com/documentation/videos/get-azure-free-trial-for-testing-hadoop-in-hdinsight/).
-
-
-## Basic configuration options
-
-The following are the basic configuration options for creating a HDInsight cluster.
-
-- **Cluster name**
-
-	Cluster name is used to identify a cluster. Cluster name must follow the following guidelines:
-
-	- The field must be a string that contains between 3 and 63 characters
-	- The field can contain only letters, numbers, and hyphens.
-
-- **Subscription name**
-
-	An HDInsight cluster is tied to one Azure subscription.
-
-- **Resource group name**
-
-	Azure Resource Manager (ARM) enables you to work with the resources in your application as a group, 
-	referred to as an Azure Resource Group. You can deploy, update, monitor or delete all of the resources 
-	for your application in a single, coordinated operation. For more information, 
-	see [Azure Resource Manager Overview](resource-group-overview.md).	
-	
-- **Operating system**
-
-	You can create HDInsight clusters on one of the following two operating systems:
-	- **HDInsight on Windows (Windows Server 2012 R2 Datacenter)**:
-	- **HDInsight on Linux (Ubuntu 12.04 LTS for Linux)**: HDInsight provides the option of configuring Linux clusters on Azure. Configure a Linux cluster if you are familiar with Linux or Unix, migrating from an existing Linux-based Hadoop solution, or want easy integration with Hadoop ecosystem components built for Linux. For more information, see [Get started with Hadoop on Linux in HDInsight](hdinsight-hadoop-linux-get-started.md).
-
-- **Cluster type** and **cluster size (a.k.a. data nodes)**
-
-	HDInsight allows customers to deploy a variety of cluster types, for different data analytics workloads. Cluster types offered today are:
-
-	- Hadoop clusters: for query and analysis workloads
-	- HBase clusters:  for NoSQL workloads
-	- Storm clusters: for real time event processing workloads
-	- Spark clusters (preview): for in-memory processing, interactive queries, stream, and machines learning workloads.
-
-	![HDInsight clusters](./media/hdinsight-provision-clusters/hdinsight.clusters.png)
-
-	> [AZURE.NOTE] *Azure HDInsight cluster* is also called *Hadoop clusters in HDInsight*, or *HDInsight cluster*. Sometimes, it is used interchangeably with *Hadoop cluster*. They all refer to the Hadoop clusters hosted in the Microsoft Azure environment.
-
-	Within a given cluster type, there are different roles for the various nodes, which allow a customer to size those nodes in a given role appropriate to the details of their workload. For example, a Hadoop cluster can have its worker nodes created with a large amount of memory if the type of analytics being performed are memory intensive.
-
-	![HDInsight Hadoop cluster roles](./media/hdinsight-provision-clusters/HDInsight.Hadoop.roles.png)
-
-	Hadoop clusters for HDInsight are deployed with two roles:
-
-	- Head node (2 nodes)
-	- Data node (at least 1 node)
-
-	![HDInsight Hadoop cluster roles](./media/hdinsight-provision-clusters/HDInsight.HBase.roles.png)
-
-	HBase clusters for HDInsight are deployed with three roles:
-	- Head servers (2 nodes)
-	- Region servers (at least 1 node)
-	- Master/Zookeeper nodes (3 nodes)
-
-	![HDInsight Hadoop cluster roles](./media/hdinsight-provision-clusters/HDInsight.Storm.roles.png)
-
-	Storm clusters for HDInsight are deployed with three roles:
-	- Nimbus nodes (2 nodes)
-	- Supervisor servers (at least 1 node)
-	- Zookeeper nodes (3 nodes)
-
-
-	![HDInsight Hadoop cluster roles](./media/hdinsight-provision-clusters/HDInsight.Spark.roles.png)
-
-	Spark clusters for HDInsight are deployed with three roles:
-	- Head node (2 nodes)
-	- Worker node (at least 1 node)
-	- Zookeeper nodes (3 nodes) (Free for A1 Zookeepers)
-
-	Customers are billed for the usage of those nodes for the duration of the cluster’s life. Billing starts once a cluster is created and stops when the cluster is deleted (clusters can’t be de-allocated or put on hold). The cluster size affects the cluster price. For learning purposes, it is recommended to use 1 data node. For more information about HDInsight pricing, see [HDInsight pricing](https://go.microsoft.com/fwLink/?LinkID=282635&clcid=0x409).
-
-
-	>[AZURE.NOTE] The cluster size limit varies among Azure subscriptions. Contact billing support to increase the limit.
-
-- **HDInsight version**
-
-	It is used to determine the version of HDInsight to use for this cluster. For more information, see [Hadoop cluster versions and components in HDInsight](https://go.microsoft.com/fwLink/?LinkID=320896&clcid=0x409)
-
-
-- **Location (Region)**
-
-	HDInsight cluster and its default storage account must be located on the same Azure location.
-	
-	![Azure regions](./media/hdinsight-provision-clusters/Azure.regions.png)
-
-	For a list of supported regions, click the **Region** drop-down list on [HDInsight pricing](https://go.microsoft.com/fwLink/?LinkID=282635&clcid=0x409).
-
-- **Node size**
-
-	![hdinsight vm node sizes](./media/hdinsight-provision-clusters/hdinsight.node.sizes.png)
-
-	Select the VM size for the nodes. For more information, see [Sizes for Cloud Services](cloud-services-sizes-specs.md)
-
-	Based on the choice of VMs, your cost might vary. HDInsight uses all standard-tier VMs for cluster nodes. For information on how VM sizes affect your prices, see <a href="http://azure.microsoft.com/pricing/details/hdinsight/" target="_blank">HDInsight Pricing</a>.
-
-
-- **HDInsight users**
-
-	The HDInsight clusters allow you to configure two user accounts during provisioning:
-
-	- HTTP user. The default user name is admin using the basic configuration on the Azure Portal.
-	- RDP user (Windows clusters): It is used to connect to the cluster using RDP. When you create the account, you must set an expiration date that is within 90 days from today.
-	- SSH User (Linux clusters): Is used to connect to the cluster using SSH. You can create additional SSH user accounts after the cluster is created by following the steps in [Use SSH with Linux-based Hadoop on HDInsight from Linux, Unix, or OS X](hdinsight-hadoop-linux-use-ssh-unix.md).
-
-
-
-- **Azure storage account**
-
-	The original HDFS uses of many local disks on the cluster. HDInsight uses Azure Blob storage instead for data storage. Azure Blob storage is a robust, general-purpose storage solution that integrates seamlessly with HDInsight. Through a Hadoop distributed file system (HDFS) interface, the full set of components in HDInsight can operate directly on structured or unstructured data in Blob storage. Storing data in Blob storage enables you to safely delete the HDInsight clusters that are used for computation without losing user data.
-
-	During configuration, you must specify an Azure storage account and an Azure Blob storage container on the Azure storage account. Some creation process requires the Azure storage account and the Blob storage container created beforehand.  The Blob storage container is used as the default storage location by the cluster. Optionally, you can specify additional Azure Storage accounts (linked storage) that will be accessible by the cluster. In addition, the cluster can also access any Blob containers that are configured with full public read access or pulic read access for blobs only.  For more information on the restrict access, see [Manage Access to Azure Storage Resources](storage-manage-access-to-resources.md).
-
-	![HDInsight storage](./media/hdinsight-provision-clusters/HDInsight.storage.png)
-
-	>[AZURE.NOTE] A Blob storage container provides a grouping of a set of blobs as shown in the image:
-
-	![Azure blob storage](./media/hdinsight-provision-clusters/Azure.blob.storage.jpg)
-
-
-	>[AZURE.WARNING] Don't share one Blob storage container for multiple clusters. This is not supported.
-
-	For more information on using secondary Blob stores, see [Using Azure Blob Storage with HDInsight](hdinsight-use-blob-storage.md).
-
-- **Hive/Oozie metastore**
-
-	The metastore contains Hive and Oozie metadata, such as Hive tables, partitions, schemas, and columns. Using the metastore helps you to retain your Hive and Oozie metadata, so that you don't need to re-create Hive tables or Oozie jobs when you create a new cluster. By default, Hive uses an embedded Azure SQL database to store this information. The embedded database can't preserve the metadata when the cluster is deleted. For example, you have a cluster created with a Hive metastore. You created some Hive tables. After you delete the cluster, and recreat the cluster using the same Hive metastore, you will be able to see the Hive tables you created in the original cluster.
-    
-    > [AZURE.NOTE] Metastore configuration is not available for HBase cluster types.
-
-## Advanced configuration options
-
-There are 3 parts in this section:
-
-- Customize clusters using HDInsight cluster customization
-- Customize clusters using Script action
-- Use Azure virtual networks
-
-### Customize clusters using HDInsight cluster customization
-
-HDInsight cluster customization is also referred as **boostrap**.
-
-Sometimes, you want to configure the configuration files:
-
-- core-site.xml
-- hdfs-site.xml
-- mapred-site.xml
-- yarn-site.xml
-- hive-site.xml
-- oozie-site.xml
-
-The clusters can't retain the changes due to re-image. For more information, 
-see [Role Instance Restarts Due to OS Upgrades](http://blogs.msdn.com/b/kwill/archive/2012/09/19/role-instance-restarts-due-to-os-upgrades.aspx). 
-To keep the changes through the clusters' lifetime, you can use HDInsight cluster customization during the creation process. This is the recommended way to change configurations of a cluster and persist across these Azure reimage reboot restart events. These configuration changes are applied before service start, so services needn’t be restarted.  
-
-The following is an Azure PowerShell script example of customizing a Hive configuration:
-
-	# hive-site.xml configuration
-	$hiveConfigValues = @{ "hive.metastore.client.socket.timeout"="90" }
-	
-	$config = New-AzureRmHDInsightClusterConfig `
-		| Set-AzureRmHDInsightDefaultStorage `
-			-StorageAccountName "$defaultStorageAccountName.blob.core.windows.net" `
-			-StorageAccountKey $defaultStorageAccountKey `
-		| Add-AzureRmHDInsightConfigValues `
-			-HiveSite $hiveConfigValues 
-	
-	New-AzureRmHDInsightCluster `
-		-ResourceGroupName $existingResourceGroupName `
-		-ClusterName $clusterName `
-		-Location $location `
-		-ClusterSizeInNodes $clusterSizeInNodes `
-		-ClusterType Hadoop `
-		-OSType Windows `
-		-Version "3.2" `
-		-HttpCredential $httpCredential `
-		-Config $config 
-
-Some more samples on customizing other configuration files:
-
-	# hdfs-site.xml configuration
-	$HdfsConfigValues = @{ "dfs.blocksize"="64m" } #default is 128MB in HDI 3.0 and 256MB in HDI 2.1
-
-	# core-site.xml configuration
-	$CoreConfigValues = @{ "ipc.client.connect.max.retries"="60" } #default 50
-
-	# mapred-site.xml configuration
-	$MapRedConfigValues = @{ "mapreduce.task.timeout"="1200000" } #default 600000
-
-	# oozie-site.xml configuration
-	$OozieConfigValues = @{ "oozie.service.coord.normal.default.timeout"="150" }  # default 120
-
-For more information, see Azim Uddin's blog titled [Customizing HDInsight Cluster creationg](http://blogs.msdn.com/b/bigdatasupport/archive/2014/04/15/customizing-hdinsight-cluster-provisioning-via-powershell-and-net-sdk.aspx).
-
-
-
-
-### Customize clusters using Script action
-
-You can install additional components or customize cluster configuration by using scripts during creation. Such scripts are invoked via **Script Action**, which is a configuration option that can be used from the Portal, HDInsight Windows PowerShell cmdlets, or the HDInsight .NET SDK. For more information, see [Customize HDInsight cluster using Script Action](hdinsight-hadoop-customize-cluster.md).
-
-
-### Use Azure virtual networks
-
-[Azure Virtual Network](http://azure.microsoft.com/documentation/services/virtual-network/) allows you to create a secure, persistent network containing the resources you need for your solution. A virtual network allows you to:
-
-* Connect cloud resources together in a private network (cloud-only).
-
-	![diagram of cloud-only configuration](./media/hdinsight-provision-clusters/hdinsight-vnet-cloud-only.png)
-
-* Connect your cloud resources to your local data-center network (site-to-site or point-to-site) by using a virtual private network (VPN).
-
-	Site-to-site configuration allows you to connect multiple resources from your data center to the Azure virtual network by using a hardware VPN or the Routing and Remote Access Service.
-
-	![diagram of site-to-site configuration](./media/hdinsight-provision-clusters/hdinsight-vnet-site-to-site.png)
-
-	Point-to-site configuration allows you to connect a specific resource to the Azure virtual network by using a software VPN.
-
-	![diagram of point-to-site configuration](./media/hdinsight-provision-clusters/hdinsight-vnet-point-to-site.png)
-
-For more information on Virtual Network features, benefits, and capabilities, see the [Azure Virtual Network overview](../virtual-network/virtual-networks-overview.md).
-
-> [AZURE.NOTE] You must create the Azure virtual network before provisioning an HDInsight cluster. For more information, see [Create a Hadoop cluster into a virtual network](hdinsight-hbase-provision-vnet.md#provision-an-hbase-cluster-into-a-virtual-network).
->
-> Azure HDInsight only supports location-based Virtual Networks, and does not currently work with Affinity Group-based Virtual Networks. Use Azure PowerShell cmdlet Get-AzureVNetConfig to check whether an existing Azure virtual network is location-based. If your virtual network is not location-based, you have the following options:
->
-> - Export the existing Virtual Network configuration and then create a new Virtual Network. All new Virtual Networks are location based  by default.
-> - Migrate to a location-based Virtual Network.  See [Migrate existing services to regional scope](http://azure.microsoft.com/blog/2014/11/26/migrating-existing-services-to-regional-scope/).
->
-> It is highly recommended to designate a single subnet for one cluster.
-
-## Cluster creation methods
-
-In this article, you have learned basic information about creating a Windows-based HDInsight cluster. Use the table below to find specific information on how to create a cluster using a method that best suits your needs:
-
-| Use this to create a cluster... | Using a web browser... | Using a command-line | Using the REST API | Using an SDK | From Linux, Mac OS X, or Unix | From Windows |
-| ------------------------------- |:----------------------:|:--------------------:|:------------------:|:------------:|:-----------------------------:|:------------:|
-| [Azure Portal](hdinsight-hadoop-create-windows-clusters-portal.md) | ✔     | &nbsp; | &nbsp; | &nbsp; | ✔      | ✔ |
-| [Azure CLI](hdinsight-hadoop-create-windows-clusters-azure-cli.md)         | &nbsp; | ✔     | &nbsp; | &nbsp; | ✔      | ✔ |
-| [Azure PowerShell](hdinsight-hadoop-create-windows-clusters-azure-powershell.md) | &nbsp; | ✔     | &nbsp; | &nbsp; | &nbsp; | ✔ |
-| [cURL](hdinsight-hadoop-create-linux-clusters-curl.md) | &nbsp; | ✔     | ✔ | &nbsp; | ✔      | ✔ |
-| [.NET SDK](hdinsight-hadoop-create-windows-clusters-dotnet.md) | &nbsp; | &nbsp; | &nbsp; | ✔ | ✔      | ✔ |
-| [ARM Templates](hdinsight-hadoop-create-windows-clusters-arm-templates.md) | &nbsp; | ✔     | &nbsp; | &nbsp; | ✔      | ✔ |
-
-## See also
-
-- [hdinsight-sdk-documentation]: http://msdn.microsoft.com/library/dn479185.aspx
-- [azure-preview-portal]: https://manage.windowsazure.com
-- [connectionmanager]: http://msdn.microsoft.com/library/mt146773(v=sql.120).aspx
-- [ssispack]: http://msdn.microsoft.com/library/mt146770(v=sql.120).aspx
-- [ssisclustercreate]: http://msdn.microsoft.com/library/mt146774(v=sql.120).aspx
-- [ssisclusterdelete]: http://msdn.microsoft.com/library/mt146778(v=sql.120).aspx
-
+<properties
+   pageTitle="Create Windows-based Hadoop clusters in HDInsight | Microsoft Azure"
+   	description="Learn how to create clusters for Azure HDInsight."
+   services="hdinsight"
+   documentationCenter=""
+   tags="azure-portal"
+   authors="mumian"
+   manager="paulettm"
+   editor="cgronlun"/>
+
+<tags
+   ms.service="hdinsight"
+   ms.devlang="na"
+   ms.topic="article"
+   ms.tgt_pltfrm="na"
+   ms.workload="big-data"
+   ms.date="12/22/2015"
+   ms.author="jgao"/>
+
+# Create Windows-based Hadoop clusters in HDInsight
+
+[AZURE.INCLUDE [selector](../../includes/hdinsight-create-windows-cluster-selector.md)]
+
+Learn how to plan for creating HDInsight clusters.
+
+###Prerequisites:
+
+Before you begin the instructions in this article, you must have the following:
+
+- An Azure subscription. See [Get Azure free trial](http://azure.microsoft.com/documentation/videos/get-azure-free-trial-for-testing-hadoop-in-hdinsight/).
+
+
+## Basic configuration options
+
+The following are the basic configuration options for creating a HDInsight cluster.
+
+- **Cluster name**
+
+	Cluster name is used to identify a cluster. Cluster name must follow the following guidelines:
+
+	- The field must be a string that contains between 3 and 63 characters
+	- The field can contain only letters, numbers, and hyphens.
+
+- **Subscription name**
+
+	An HDInsight cluster is tied to one Azure subscription.
+
+- **Resource group name**
+
+	Azure Resource Manager (ARM) enables you to work with the resources in your application as a group, 
+	referred to as an Azure Resource Group. You can deploy, update, monitor or delete all of the resources 
+	for your application in a single, coordinated operation. For more information, 
+	see [Azure Resource Manager Overview](resource-group-overview.md).	
+	
+- **Operating system**
+
+	You can create HDInsight clusters on one of the following two operating systems:
+	- **HDInsight on Windows (Windows Server 2012 R2 Datacenter)**:
+	- **HDInsight on Linux (Ubuntu 12.04 LTS for Linux)**: HDInsight provides the option of configuring Linux clusters on Azure. Configure a Linux cluster if you are familiar with Linux or Unix, migrating from an existing Linux-based Hadoop solution, or want easy integration with Hadoop ecosystem components built for Linux. For more information, see [Get started with Hadoop on Linux in HDInsight](hdinsight-hadoop-linux-get-started.md).
+
+- **Cluster type** and **cluster size (a.k.a. data nodes)**
+
+	HDInsight allows customers to deploy a variety of cluster types, for different data analytics workloads. Cluster types offered today are:
+
+	- Hadoop clusters: for query and analysis workloads
+	- HBase clusters:  for NoSQL workloads
+	- Storm clusters: for real time event processing workloads
+	- Spark clusters (preview): for in-memory processing, interactive queries, stream, and machines learning workloads.
+
+	![HDInsight clusters](./media/hdinsight-provision-clusters/hdinsight.clusters.png)
+
+	> [AZURE.NOTE] *Azure HDInsight cluster* is also called *Hadoop clusters in HDInsight*, or *HDInsight cluster*. Sometimes, it is used interchangeably with *Hadoop cluster*. They all refer to the Hadoop clusters hosted in the Microsoft Azure environment.
+
+	Within a given cluster type, there are different roles for the various nodes, which allow a customer to size those nodes in a given role appropriate to the details of their workload. For example, a Hadoop cluster can have its worker nodes created with a large amount of memory if the type of analytics being performed are memory intensive.
+
+	![HDInsight Hadoop cluster roles](./media/hdinsight-provision-clusters/HDInsight.Hadoop.roles.png)
+
+	Hadoop clusters for HDInsight are deployed with two roles:
+
+	- Head node (2 nodes)
+	- Data node (at least 1 node)
+
+	![HDInsight Hadoop cluster roles](./media/hdinsight-provision-clusters/HDInsight.HBase.roles.png)
+
+	HBase clusters for HDInsight are deployed with three roles:
+	- Head servers (2 nodes)
+	- Region servers (at least 1 node)
+	- Master/Zookeeper nodes (3 nodes)
+
+	![HDInsight Hadoop cluster roles](./media/hdinsight-provision-clusters/HDInsight.Storm.roles.png)
+
+	Storm clusters for HDInsight are deployed with three roles:
+	- Nimbus nodes (2 nodes)
+	- Supervisor servers (at least 1 node)
+	- Zookeeper nodes (3 nodes)
+
+
+	![HDInsight Hadoop cluster roles](./media/hdinsight-provision-clusters/HDInsight.Spark.roles.png)
+
+	Spark clusters for HDInsight are deployed with three roles:
+	- Head node (2 nodes)
+	- Worker node (at least 1 node)
+	- Zookeeper nodes (3 nodes) (Free for A1 Zookeepers)
+
+	Customers are billed for the usage of those nodes for the duration of the cluster’s life. Billing starts once a cluster is created and stops when the cluster is deleted (clusters can’t be de-allocated or put on hold). The cluster size affects the cluster price. For learning purposes, it is recommended to use 1 data node. For more information about HDInsight pricing, see [HDInsight pricing](https://go.microsoft.com/fwLink/?LinkID=282635&clcid=0x409).
+
+
+	>[AZURE.NOTE] The cluster size limit varies among Azure subscriptions. Contact billing support to increase the limit.
+
+- **HDInsight version**
+
+	It is used to determine the version of HDInsight to use for this cluster. For more information, see [Hadoop cluster versions and components in HDInsight](https://go.microsoft.com/fwLink/?LinkID=320896&clcid=0x409)
+
+
+- **Location (Region)**
+
+	HDInsight cluster and its default storage account must be located on the same Azure location.
+	
+	![Azure regions](./media/hdinsight-provision-clusters/Azure.regions.png)
+
+	For a list of supported regions, click the **Region** drop-down list on [HDInsight pricing](https://go.microsoft.com/fwLink/?LinkID=282635&clcid=0x409).
+
+- **Node size**
+
+	![hdinsight vm node sizes](./media/hdinsight-provision-clusters/hdinsight.node.sizes.png)
+
+	Select the VM size for the nodes. For more information, see [Sizes for Cloud Services](cloud-services-sizes-specs.md)
+
+	Based on the choice of VMs, your cost might vary. HDInsight uses all standard-tier VMs for cluster nodes. For information on how VM sizes affect your prices, see <a href="http://azure.microsoft.com/pricing/details/hdinsight/" target="_blank">HDInsight Pricing</a>.
+
+
+- **HDInsight users**
+
+	The HDInsight clusters allow you to configure two user accounts during provisioning:
+
+	- HTTP user. The default user name is admin using the basic configuration on the Azure Portal.
+	- RDP user (Windows clusters): It is used to connect to the cluster using RDP. When you create the account, you must set an expiration date that is within 90 days from today.
+	- SSH User (Linux clusters): Is used to connect to the cluster using SSH. You can create additional SSH user accounts after the cluster is created by following the steps in [Use SSH with Linux-based Hadoop on HDInsight from Linux, Unix, or OS X](hdinsight-hadoop-linux-use-ssh-unix.md).
+
+
+
+- **Azure storage account**
+
+	The original HDFS uses of many local disks on the cluster. HDInsight uses Azure Blob storage instead for data storage. Azure Blob storage is a robust, general-purpose storage solution that integrates seamlessly with HDInsight. Through a Hadoop distributed file system (HDFS) interface, the full set of components in HDInsight can operate directly on structured or unstructured data in Blob storage. Storing data in Blob storage enables you to safely delete the HDInsight clusters that are used for computation without losing user data.
+
+	During configuration, you must specify an Azure storage account and an Azure Blob storage container on the Azure storage account. Some creation process requires the Azure storage account and the Blob storage container created beforehand.  The Blob storage container is used as the default storage location by the cluster. Optionally, you can specify additional Azure Storage accounts (linked storage) that will be accessible by the cluster. In addition, the cluster can also access any Blob containers that are configured with full public read access or pulic read access for blobs only.  For more information on the restrict access, see [Manage Access to Azure Storage Resources](storage-manage-access-to-resources.md).
+
+	![HDInsight storage](./media/hdinsight-provision-clusters/HDInsight.storage.png)
+
+	>[AZURE.NOTE] A Blob storage container provides a grouping of a set of blobs as shown in the image:
+
+	![Azure blob storage](./media/hdinsight-provision-clusters/Azure.blob.storage.jpg)
+
+
+	>[AZURE.WARNING] Don't share one Blob storage container for multiple clusters. This is not supported.
+
+	For more information on using secondary Blob stores, see [Using Azure Blob Storage with HDInsight](hdinsight-use-blob-storage.md).
+
+- **Hive/Oozie metastore**
+
+	The metastore contains Hive and Oozie metadata, such as Hive tables, partitions, schemas, and columns. Using the metastore helps you to retain your Hive and Oozie metadata, so that you don't need to re-create Hive tables or Oozie jobs when you create a new cluster. By default, Hive uses an embedded Azure SQL database to store this information. The embedded database can't preserve the metadata when the cluster is deleted. For example, you have a cluster created with a Hive metastore. You created some Hive tables. After you delete the cluster, and recreat the cluster using the same Hive metastore, you will be able to see the Hive tables you created in the original cluster.
+    
+    > [AZURE.NOTE] Metastore configuration is not available for HBase cluster types.
+
+## Advanced configuration options
+
+There are 3 parts in this section:
+
+- Customize clusters using HDInsight cluster customization (bootstrap)
+- Customize clusters using Script action
+- Use Azure virtual networks
+
+### Customize clusters using HDInsight cluster customization (bootstrap)
+
+Sometimes, you want to configure the configuration files:
+
+- core-site.xml
+- hdfs-site.xml
+- mapred-site.xml
+- yarn-site.xml
+- hive-site.xml
+- oozie-site.xml
+
+The clusters can't retain the changes due to re-image. For more information, 
+see [Role Instance Restarts Due to OS Upgrades](http://blogs.msdn.com/b/kwill/archive/2012/09/19/role-instance-restarts-due-to-os-upgrades.aspx). 
+To keep the changes through the clusters' lifetime, you can use HDInsight cluster customization during the creation process. This is the recommended way to change configurations of a cluster and persist across these Azure reimage reboot restart events. These configuration changes are applied before service start, so services needn’t be restarted.  
+
+The following is an Azure PowerShell script example of customizing a Hive configuration:
+
+	# hive-site.xml configuration
+	$hiveConfigValues = @{ "hive.metastore.client.socket.timeout"="90" }
+	
+	$config = New-AzureRmHDInsightClusterConfig `
+		| Set-AzureRmHDInsightDefaultStorage `
+			-StorageAccountName "$defaultStorageAccountName.blob.core.windows.net" `
+			-StorageAccountKey $defaultStorageAccountKey `
+		| Add-AzureRmHDInsightConfigValues `
+			-HiveSite $hiveConfigValues 
+	
+	New-AzureRmHDInsightCluster `
+		-ResourceGroupName $existingResourceGroupName `
+		-ClusterName $clusterName `
+		-Location $location `
+		-ClusterSizeInNodes $clusterSizeInNodes `
+		-ClusterType Hadoop `
+		-OSType Windows `
+		-Version "3.2" `
+		-HttpCredential $httpCredential `
+		-Config $config 
+
+Some more samples on customizing other configuration files:
+
+	# hdfs-site.xml configuration
+	$HdfsConfigValues = @{ "dfs.blocksize"="64m" } #default is 128MB in HDI 3.0 and 256MB in HDI 2.1
+
+	# core-site.xml configuration
+	$CoreConfigValues = @{ "ipc.client.connect.max.retries"="60" } #default 50
+
+	# mapred-site.xml configuration
+	$MapRedConfigValues = @{ "mapreduce.task.timeout"="1200000" } #default 600000
+
+	# oozie-site.xml configuration
+	$OozieConfigValues = @{ "oozie.service.coord.normal.default.timeout"="150" }  # default 120
+
+For more information, see Azim Uddin's blog titled [Customizing HDInsight Cluster creationg](http://blogs.msdn.com/b/bigdatasupport/archive/2014/04/15/customizing-hdinsight-cluster-provisioning-via-powershell-and-net-sdk.aspx).
+
+
+
+
+### Customize clusters using Script action
+
+You can install additional components or customize cluster configuration by using scripts during creation. Such scripts are invoked via **Script Action**, which is a configuration option that can be used from the Portal, HDInsight Windows PowerShell cmdlets, or the HDInsight .NET SDK. For more information, see [Customize HDInsight cluster using Script Action](hdinsight-hadoop-customize-cluster.md).
+
+
+### Use Azure virtual networks
+
+[Azure Virtual Network](http://azure.microsoft.com/documentation/services/virtual-network/) allows you to create a secure, persistent network containing the resources you need for your solution. A virtual network allows you to:
+
+* Connect cloud resources together in a private network (cloud-only).
+
+	![diagram of cloud-only configuration](./media/hdinsight-provision-clusters/hdinsight-vnet-cloud-only.png)
+
+* Connect your cloud resources to your local data-center network (site-to-site or point-to-site) by using a virtual private network (VPN).
+
+	Site-to-site configuration allows you to connect multiple resources from your data center to the Azure virtual network by using a hardware VPN or the Routing and Remote Access Service.
+
+	![diagram of site-to-site configuration](./media/hdinsight-provision-clusters/hdinsight-vnet-site-to-site.png)
+
+	Point-to-site configuration allows you to connect a specific resource to the Azure virtual network by using a software VPN.
+
+	![diagram of point-to-site configuration](./media/hdinsight-provision-clusters/hdinsight-vnet-point-to-site.png)
+
+For more information on Virtual Network features, benefits, and capabilities, see the [Azure Virtual Network overview](../virtual-network/virtual-networks-overview.md).
+
+> [AZURE.NOTE] You must create the Azure virtual network before provisioning an HDInsight cluster. For more information, see [Create a Hadoop cluster into a virtual network](hdinsight-hbase-provision-vnet.md#provision-an-hbase-cluster-into-a-virtual-network).
+>
+> Azure HDInsight only supports location-based Virtual Networks, and does not currently work with Affinity Group-based Virtual Networks. Use Azure PowerShell cmdlet Get-AzureVNetConfig to check whether an existing Azure virtual network is location-based. If your virtual network is not location-based, you have the following options:
+>
+> - Export the existing Virtual Network configuration and then create a new Virtual Network. All new Virtual Networks are location based  by default.
+> - Migrate to a location-based Virtual Network.  See [Migrate existing services to regional scope](http://azure.microsoft.com/blog/2014/11/26/migrating-existing-services-to-regional-scope/).
+>
+> It is highly recommended to designate a single subnet for one cluster.
+
+## Cluster creation methods
+
+In this article, you have learned basic information about creating a Windows-based HDInsight cluster. Use the table below to find specific information on how to create a cluster using a method that best suits your needs:
+
+| Use this to create a cluster... | Using a web browser... | Using a command-line | Using the REST API | Using an SDK | From Linux, Mac OS X, or Unix | From Windows |
+| ------------------------------- |:----------------------:|:--------------------:|:------------------:|:------------:|:-----------------------------:|:------------:|
+| [Azure Portal](hdinsight-hadoop-create-windows-clusters-portal.md) | ✔     | &nbsp; | &nbsp; | &nbsp; | ✔      | ✔ |
+| [Azure CLI](hdinsight-hadoop-create-windows-clusters-azure-cli.md)         | &nbsp; | ✔     | &nbsp; | &nbsp; | ✔      | ✔ |
+| [Azure PowerShell](hdinsight-hadoop-create-windows-clusters-azure-powershell.md) | &nbsp; | ✔     | &nbsp; | &nbsp; | &nbsp; | ✔ |
+| [cURL](hdinsight-hadoop-create-linux-clusters-curl.md) | &nbsp; | ✔     | ✔ | &nbsp; | ✔      | ✔ |
+| [.NET SDK](hdinsight-hadoop-create-windows-clusters-dotnet.md) | &nbsp; | &nbsp; | &nbsp; | ✔ | ✔      | ✔ |
+| [ARM Templates](hdinsight-hadoop-create-windows-clusters-arm-templates.md) | &nbsp; | ✔     | &nbsp; | &nbsp; | ✔      | ✔ |
+
+## See also
+
+- [hdinsight-sdk-documentation]: http://msdn.microsoft.com/library/dn479185.aspx
+- [azure-preview-portal]: https://manage.windowsazure.com
+- [connectionmanager]: http://msdn.microsoft.com/library/mt146773(v=sql.120).aspx
+- [ssispack]: http://msdn.microsoft.com/library/mt146770(v=sql.120).aspx
+- [ssisclustercreate]: http://msdn.microsoft.com/library/mt146774(v=sql.120).aspx
+- [ssisclusterdelete]: http://msdn.microsoft.com/library/mt146778(v=sql.120).aspx
+