---
title: Azure HDInsight Tools - Set Up PySpark Interactive Environment for Visual Studio Code 
description: Learn how to use the Azure HDInsight Tools for Visual Studio Code to create and submit queries and scripts.
keywords: VScode,Azure HDInsight Tools,Hive,Python,PySpark,Spark,HDInsight,Hadoop,LLAP,Interactive Hive,Interactive Query
ms.service: hdinsight
author: jejiang
ms.author: jejiang
ms.reviewer: jasonh
ms.topic: conceptual
ms.date: 1/17/2019
---

# Set up the PySpark interactive environment for Visual Studio Code

The following steps show you how to set up the PySpark interactive environment in VS Code.

We use **python/pip** command to build virtual environment in your Home path. If you want to use another version, you need to change default version of **python/pip** command manually. More details see [update-alternatives](https://linux.die.net/man/8/update-alternatives).

1. Install  [Python](https://www.python.org/downloads/) and [pip](https://pip.pypa.io/en/stable/installing/).
   
   + Install Python from [https://www.python.org/downloads/](https://www.python.org/downloads/).
   + Install pip from [https://pip.pypa.io/en/stable/installing](https://pip.pypa.io/en/stable/installing/). (If not installed from the Python installation)
   + Validate Python and pip are installed successfully using the following commands. (Optional)
 
        ![Python pip version](./media/set-up-pyspark-interactive-environment/check-python-pip-version.png)

<<<<<<< HEAD
     > [!NOTE]
     > It is recommended to manually install Python instead of using the MacOS default version.
=======
     > [!NOTE]
     > It is recommended to manually install Python instead of using the MacOS default version.
>>>>>>> 6a383dfd


2. Install **virtualenv** by running command below.
   
   ```
   pip install virtualenv
   ```

3. For Linux only, install the required packages by running commands bellow if you encounter the error message.
   
    ![Python pip version](./media/set-up-pyspark-interactive-environment/install-libkrb5-package.png)
       
   ```
   sudo apt-get install libkrb5-dev 
   ```

   ```
   sudo apt-get install python-dev
   ```

4. Restart VS Code, and then go back to the script editor that's running **HDInsight: PySpark Interactive**.

## Next steps

### Demo
* HDInsight for VS Code: [Video](https://go.microsoft.com/fwlink/?linkid=858706)

### Tools and extensions
* [Use Azure HDInsight Tool for Visual Studio Code](hdinsight-for-vscode.md)
* [Use Azure Toolkit for IntelliJ to create and submit Apache Spark Scala applications](spark/apache-spark-intellij-tool-plugin.md)
* [Use Azure Toolkit for IntelliJ to debug Apache Spark applications remotely through SSH](spark/apache-spark-intellij-tool-debug-remotely-through-ssh.md)
* [Use Azure Toolkit for IntelliJ to debug Apache Spark applications remotely through VPN](spark/apache-spark-intellij-tool-plugin-debug-jobs-remotely.md)
* [Use HDInsight Tools in Azure Toolkit for Eclipse to create Apache Spark applications](spark/apache-spark-eclipse-tool-plugin.md)
* [Use HDInsight Tools for IntelliJ with Hortonworks Sandbox](hadoop/hdinsight-tools-for-intellij-with-hortonworks-sandbox.md)
* [Use Apache Zeppelin notebooks with an Apache Spark cluster on HDInsight](spark/apache-spark-zeppelin-notebook.md)
* [Kernels available for Jupyter notebook in an Apache Spark cluster for HDInsight](spark/apache-spark-jupyter-notebook-kernels.md)
* [Use external packages with Jupyter notebooks](spark/apache-spark-jupyter-notebook-use-external-packages.md)
* [Install Jupyter on your computer and connect to an HDInsight Spark cluster](spark/apache-spark-jupyter-notebook-install-locally.md)
* [Visualize Apache Hive data with Microsoft Power BI in Azure HDInsight](hadoop/apache-hadoop-connect-hive-power-bi.md)
<<<<<<< HEAD
* [Use Apache Zeppelin to run Apache Hive queries in Azure HDInsight](hdinsight-connect-hive-zeppelin.md)

=======
* [Use Apache Zeppelin to run Apache Hive queries in Azure HDInsight](./interactive-query/hdinsight-connect-hive-zeppelin.md)

>>>>>>> 6a383dfd
<|MERGE_RESOLUTION|>--- conflicted
+++ resolved
@@ -1,79 +1,68 @@
----
-title: Azure HDInsight Tools - Set Up PySpark Interactive Environment for Visual Studio Code 
-description: Learn how to use the Azure HDInsight Tools for Visual Studio Code to create and submit queries and scripts.
-keywords: VScode,Azure HDInsight Tools,Hive,Python,PySpark,Spark,HDInsight,Hadoop,LLAP,Interactive Hive,Interactive Query
-ms.service: hdinsight
-author: jejiang
-ms.author: jejiang
-ms.reviewer: jasonh
-ms.topic: conceptual
-ms.date: 1/17/2019
----
-
-# Set up the PySpark interactive environment for Visual Studio Code
-
-The following steps show you how to set up the PySpark interactive environment in VS Code.
-
-We use **python/pip** command to build virtual environment in your Home path. If you want to use another version, you need to change default version of **python/pip** command manually. More details see [update-alternatives](https://linux.die.net/man/8/update-alternatives).
-
-1. Install  [Python](https://www.python.org/downloads/) and [pip](https://pip.pypa.io/en/stable/installing/).
-   
-   + Install Python from [https://www.python.org/downloads/](https://www.python.org/downloads/).
-   + Install pip from [https://pip.pypa.io/en/stable/installing](https://pip.pypa.io/en/stable/installing/). (If not installed from the Python installation)
-   + Validate Python and pip are installed successfully using the following commands. (Optional)
- 
-        ![Python pip version](./media/set-up-pyspark-interactive-environment/check-python-pip-version.png)
-
-<<<<<<< HEAD
-     > [!NOTE]
-     > It is recommended to manually install Python instead of using the MacOS default version.
-=======
-     > [!NOTE]
-     > It is recommended to manually install Python instead of using the MacOS default version.
->>>>>>> 6a383dfd
-
-
-2. Install **virtualenv** by running command below.
-   
-   ```
-   pip install virtualenv
-   ```
-
-3. For Linux only, install the required packages by running commands bellow if you encounter the error message.
-   
-    ![Python pip version](./media/set-up-pyspark-interactive-environment/install-libkrb5-package.png)
-       
-   ```
-   sudo apt-get install libkrb5-dev 
-   ```
-
-   ```
-   sudo apt-get install python-dev
-   ```
-
-4. Restart VS Code, and then go back to the script editor that's running **HDInsight: PySpark Interactive**.
-
-## Next steps
-
-### Demo
-* HDInsight for VS Code: [Video](https://go.microsoft.com/fwlink/?linkid=858706)
-
-### Tools and extensions
-* [Use Azure HDInsight Tool for Visual Studio Code](hdinsight-for-vscode.md)
-* [Use Azure Toolkit for IntelliJ to create and submit Apache Spark Scala applications](spark/apache-spark-intellij-tool-plugin.md)
-* [Use Azure Toolkit for IntelliJ to debug Apache Spark applications remotely through SSH](spark/apache-spark-intellij-tool-debug-remotely-through-ssh.md)
-* [Use Azure Toolkit for IntelliJ to debug Apache Spark applications remotely through VPN](spark/apache-spark-intellij-tool-plugin-debug-jobs-remotely.md)
-* [Use HDInsight Tools in Azure Toolkit for Eclipse to create Apache Spark applications](spark/apache-spark-eclipse-tool-plugin.md)
-* [Use HDInsight Tools for IntelliJ with Hortonworks Sandbox](hadoop/hdinsight-tools-for-intellij-with-hortonworks-sandbox.md)
-* [Use Apache Zeppelin notebooks with an Apache Spark cluster on HDInsight](spark/apache-spark-zeppelin-notebook.md)
-* [Kernels available for Jupyter notebook in an Apache Spark cluster for HDInsight](spark/apache-spark-jupyter-notebook-kernels.md)
-* [Use external packages with Jupyter notebooks](spark/apache-spark-jupyter-notebook-use-external-packages.md)
-* [Install Jupyter on your computer and connect to an HDInsight Spark cluster](spark/apache-spark-jupyter-notebook-install-locally.md)
-* [Visualize Apache Hive data with Microsoft Power BI in Azure HDInsight](hadoop/apache-hadoop-connect-hive-power-bi.md)
-<<<<<<< HEAD
-* [Use Apache Zeppelin to run Apache Hive queries in Azure HDInsight](hdinsight-connect-hive-zeppelin.md)
-
-=======
-* [Use Apache Zeppelin to run Apache Hive queries in Azure HDInsight](./interactive-query/hdinsight-connect-hive-zeppelin.md)
-
->>>>>>> 6a383dfd
+---
+title: Azure HDInsight Tools - Set Up PySpark Interactive Environment for Visual Studio Code 
+description: Learn how to use the Azure HDInsight Tools for Visual Studio Code to create and submit queries and scripts.
+keywords: VScode,Azure HDInsight Tools,Hive,Python,PySpark,Spark,HDInsight,Hadoop,LLAP,Interactive Hive,Interactive Query
+ms.service: hdinsight
+author: jejiang
+ms.author: jejiang
+ms.reviewer: jasonh
+ms.topic: conceptual
+ms.date: 1/17/2019
+---
+
+# Set up the PySpark interactive environment for Visual Studio Code
+
+The following steps show you how to set up the PySpark interactive environment in VS Code.
+
+We use **python/pip** command to build virtual environment in your Home path. If you want to use another version, you need to change default version of **python/pip** command manually. More details see [update-alternatives](https://linux.die.net/man/8/update-alternatives).
+
+1. Install  [Python](https://www.python.org/downloads/) and [pip](https://pip.pypa.io/en/stable/installing/).
+   
+   + Install Python from [https://www.python.org/downloads/](https://www.python.org/downloads/).
+   + Install pip from [https://pip.pypa.io/en/stable/installing](https://pip.pypa.io/en/stable/installing/). (If not installed from the Python installation)
+   + Validate Python and pip are installed successfully using the following commands. (Optional)
+ 
+        ![Python pip version](./media/set-up-pyspark-interactive-environment/check-python-pip-version.png)
+
+     > [!NOTE]
+     > It is recommended to manually install Python instead of using the MacOS default version.
+
+
+2. Install **virtualenv** by running command below.
+   
+   ```
+   pip install virtualenv
+   ```
+
+3. For Linux only, install the required packages by running commands bellow if you encounter the error message.
+   
+    ![Python pip version](./media/set-up-pyspark-interactive-environment/install-libkrb5-package.png)
+       
+   ```
+   sudo apt-get install libkrb5-dev 
+   ```
+
+   ```
+   sudo apt-get install python-dev
+   ```
+
+4. Restart VS Code, and then go back to the script editor that's running **HDInsight: PySpark Interactive**.
+
+## Next steps
+
+### Demo
+* HDInsight for VS Code: [Video](https://go.microsoft.com/fwlink/?linkid=858706)
+
+### Tools and extensions
+* [Use Azure HDInsight Tool for Visual Studio Code](hdinsight-for-vscode.md)
+* [Use Azure Toolkit for IntelliJ to create and submit Apache Spark Scala applications](spark/apache-spark-intellij-tool-plugin.md)
+* [Use Azure Toolkit for IntelliJ to debug Apache Spark applications remotely through SSH](spark/apache-spark-intellij-tool-debug-remotely-through-ssh.md)
+* [Use Azure Toolkit for IntelliJ to debug Apache Spark applications remotely through VPN](spark/apache-spark-intellij-tool-plugin-debug-jobs-remotely.md)
+* [Use HDInsight Tools in Azure Toolkit for Eclipse to create Apache Spark applications](spark/apache-spark-eclipse-tool-plugin.md)
+* [Use HDInsight Tools for IntelliJ with Hortonworks Sandbox](hadoop/hdinsight-tools-for-intellij-with-hortonworks-sandbox.md)
+* [Use Apache Zeppelin notebooks with an Apache Spark cluster on HDInsight](spark/apache-spark-zeppelin-notebook.md)
+* [Kernels available for Jupyter notebook in an Apache Spark cluster for HDInsight](spark/apache-spark-jupyter-notebook-kernels.md)
+* [Use external packages with Jupyter notebooks](spark/apache-spark-jupyter-notebook-use-external-packages.md)
+* [Install Jupyter on your computer and connect to an HDInsight Spark cluster](spark/apache-spark-jupyter-notebook-install-locally.md)
+* [Visualize Apache Hive data with Microsoft Power BI in Azure HDInsight](hadoop/apache-hadoop-connect-hive-power-bi.md)
+* [Use Apache Zeppelin to run Apache Hive queries in Azure HDInsight](./interactive-query/hdinsight-connect-hive-zeppelin.md)