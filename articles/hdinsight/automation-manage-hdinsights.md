--- conflicted
+++ resolved
@@ -1,93 +1,45 @@
-<<<<<<< HEAD
-<properties
-	pageTitle="Manage Azure HDInsight using Azure Automation"
-	description="Learn about how the Azure Automation service can be used to manage Azure HDInsight."
-	services="HDInsight, automation"
-	documentationCenter=""
-	authors="elcooper"
-	manager="eamono"
-	editor=""/>
-
-<tags
-	ms.service="HDInsight"
-	ms.workload="identity"
-	ms.tgt_pltfrm="na"
-	ms.devlang="na"
-	ms.topic="article"
-	ms.date="08/25/2015"
-	ms.author="elcooper"/>
-
-
-
-#Managing Azure HDInsight using Azure Automation
-This guide will introduce you to the Azure Automation service and how it can be used to simplify management of your clusters and automate common tasks in Azure HDInsight.
-
-## What is Azure Automation?
-[Azure Automation](http://azure.microsoft.com/services/automation/) is an Azure service for simplifying cloud and datacenter management through process automation. Using Azure Automation, manual, frequently-repeated, long-running, and error-prone tasks can be automated to increase reliability, efficiency, and time to value for your organization.
-
-Azure Automation provides a highly-reliable, highly-available workflow execution engine that scales to meet your needs. In Azure Automation, processes can be kicked off manually, by 3rd-party systems, or at scheduled intervals so that tasks happen exactly when needed.
-
-Reduce operational overhead and free up IT and DevOps staff to focus on work that adds business value by scheduling your cloud management tasks to run automatically on Azure Automation.
-
-
-## How can Azure Automation help manage Azure HDInsight?
-
-HDInsight can be managed in Azure Automation by using the [Azure HDInsight cmdlets](https://msdn.microsoft.com/library/azure/dn479228.aspx) that are available in the [Azure PowerShell tools](https://msdn.microsoft.com/library/azure/jj156055.aspx). Azure Automation has these cmdlets available out of the box, so that you can perform your HDInsight management tasks within the service. You can also pair these cmdlets in Azure Automation with the cmdlets for other Azure services, to automate complex tasks across Azure services and 3rd party systems.
-
-With the Azure HDInsight cmdlets you can automate tasks such as provisioning HDInsight clusters on Linux or Windows, scaling clusters, managing clusters, and submitting MapReduce jobs. These are just a few of the many tasks that you can automate using PowerShell in Azure Automation.  
-
-
-## Next steps
-Now that you've learned the basics of Azure Automation and how it can be used to manage Azure HDInsight, follow this link to learn more about Azure Automation.
-
-* See the Azure Automation [Getting Started Tutorial](../automation-create-runbook-from-samples.md).
-* View examples in [Script Center](http://aka.ms/scriptcentergallery).  
-
- 
-=======
-<properties
-	pageTitle="Manage Azure HDInsight using Azure Automation"
-	description="Learn how the Azure Automation service can be used to manage Azure HDInsight."
-	services="HDInsight, automation"
-	documentationCenter=""
-	authors="elcooper"
-	manager="eamono"
-	editor=""/>
-
-<tags
-	ms.service="HDInsight"
-	ms.workload="identity"
-	ms.tgt_pltfrm="na"
-	ms.devlang="na"
-	ms.topic="article"
-	ms.date="10/20/2015"
-	ms.author="elcooper"/>
-
-
-
-#Manage Azure HDInsight using Azure Automation
-This guide will introduce you to the Azure Automation service and how it can be used to simplify management of your clusters and automate common tasks in Azure HDInsight.
-
-## What is Azure Automation?
-[Azure Automation](http://azure.microsoft.com/services/automation/) is an Azure service for simplifying cloud management through process automation. Using Azure Automation, manual, frequently-repeated, long-running, and error-prone tasks can be automated to increase reliability, efficiency, and time to value for your organization.
-
-Azure Automation provides a highly-reliable, highly-available workflow execution engine that scales to meet your needs. In Azure Automation, processes can be kicked off manually, by 3rd-party systems, or at scheduled intervals so that tasks happen exactly when needed.
-
-Reduce operational overhead and free up IT and DevOps staff to focus on work that adds business value by scheduling your cloud management tasks to run automatically on Azure Automation.
-
-
-## How can Azure Automation help manage Azure HDInsight?
-
-HDInsight can be managed in Azure Automation by using the [Azure HDInsight cmdlets](https://msdn.microsoft.com/library/azure/dn479228.aspx) that are available in the [Azure PowerShell tools](https://msdn.microsoft.com/library/azure/jj156055.aspx). Azure Automation has these cmdlets available out of the box, so that you can perform your HDInsight management tasks within the service. You can also pair these cmdlets in Azure Automation with the cmdlets for other Azure services, to automate complex tasks across Azure services and 3rd party systems.
-
-With the Azure HDInsight cmdlets you can automate tasks such as provisioning HDInsight clusters on Linux or Windows, scaling clusters, managing clusters, and submitting MapReduce jobs. These are just a few of the many tasks that you can automate using PowerShell in Azure Automation.  
-
-
-## Next steps
-Now that you've learned the basics of Azure Automation and how it can be used to manage Azure HDInsight, follow this link to learn more about Azure Automation.
-
-* See the Azure Automation [Getting Started Tutorial](../automation-create-runbook-from-samples.md).
-* View examples in [Script Center](http://aka.ms/scriptcentergallery).  
-
- 
->>>>>>> 08be3281
+<properties
+	pageTitle="Manage Azure HDInsight using Azure Automation"
+	description="Learn how the Azure Automation service can be used to manage Azure HDInsight."
+	services="HDInsight, automation"
+	documentationCenter=""
+	authors="elcooper"
+	manager="eamono"
+	editor=""/>
+
+<tags
+	ms.service="HDInsight"
+	ms.workload="identity"
+	ms.tgt_pltfrm="na"
+	ms.devlang="na"
+	ms.topic="article"
+	ms.date="10/20/2015"
+	ms.author="elcooper"/>
+
+
+
+#Manage Azure HDInsight using Azure Automation
+This guide will introduce you to the Azure Automation service and how it can be used to simplify management of your clusters and automate common tasks in Azure HDInsight.
+
+## What is Azure Automation?
+[Azure Automation](http://azure.microsoft.com/services/automation/) is an Azure service for simplifying cloud management through process automation. Using Azure Automation, manual, frequently-repeated, long-running, and error-prone tasks can be automated to increase reliability, efficiency, and time to value for your organization.
+
+Azure Automation provides a highly-reliable, highly-available workflow execution engine that scales to meet your needs. In Azure Automation, processes can be kicked off manually, by 3rd-party systems, or at scheduled intervals so that tasks happen exactly when needed.
+
+Reduce operational overhead and free up IT and DevOps staff to focus on work that adds business value by scheduling your cloud management tasks to run automatically on Azure Automation.
+
+
+## How can Azure Automation help manage Azure HDInsight?
+
+HDInsight can be managed in Azure Automation by using the [Azure HDInsight cmdlets](https://msdn.microsoft.com/library/azure/dn479228.aspx) that are available in the [Azure PowerShell tools](https://msdn.microsoft.com/library/azure/jj156055.aspx). Azure Automation has these cmdlets available out of the box, so that you can perform your HDInsight management tasks within the service. You can also pair these cmdlets in Azure Automation with the cmdlets for other Azure services, to automate complex tasks across Azure services and 3rd party systems.
+
+With the Azure HDInsight cmdlets you can automate tasks such as provisioning HDInsight clusters on Linux or Windows, scaling clusters, managing clusters, and submitting MapReduce jobs. These are just a few of the many tasks that you can automate using PowerShell in Azure Automation.  
+
+
+## Next steps
+Now that you've learned the basics of Azure Automation and how it can be used to manage Azure HDInsight, follow this link to learn more about Azure Automation.
+
+* See the Azure Automation [Getting Started Tutorial](../automation-create-runbook-from-samples.md).
+* View examples in [Script Center](http://aka.ms/scriptcentergallery).  
+
+ 