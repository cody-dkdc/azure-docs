--- conflicted
+++ resolved
@@ -1,24 +1,13 @@
 ---
-<<<<<<< HEAD
-title: Run Ansible with Bash in Azure Cloud Shell
-description: Learn how to perform various Ansible tasks with Bash in Azure Cloud Shell
-ms.service: azure
-=======
 title: Quickstart - Run Ansible playbooks via Bash in Azure Cloud Shell | Microsoft Docs
 description: In this quickstart, learn how to carry out various Ansible tasks with Bash in Azure Cloud Shell
->>>>>>> 6a383dfd
 keywords: ansible, azure, devops, bash, cloudshell, playbook, bash
 ms.topic: quickstart
 ms.service: ansible
 author: tomarchermsft
 manager: jeconnoc
 ms.author: tarcher
-<<<<<<< HEAD
-ms.date: 08/07/2018
-ms.topic: quickstart
-=======
 ms.date: 04/30/2019
->>>>>>> 6a383dfd
 ---
 
 # Quickstart: Run Ansible playbooks via Bash in Azure Cloud Shell
