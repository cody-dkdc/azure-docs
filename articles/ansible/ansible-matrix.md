--- conflicted
+++ resolved
@@ -1,10 +1,6 @@
 ---
 title: Ansible module and version matrix for Azure | Microsoft Docs
 description: Ansible module and version matrix for Azure
-<<<<<<< HEAD
-ms.service: azure
-=======
->>>>>>> 6a383dfd
 keywords: ansible, roles, matrix, version, azure, devops
 ms.topic: reference
 ms.service: ansible
@@ -20,113 +16,6 @@
 
 ## Ansible modules for Azure
 
-<<<<<<< HEAD
-| Ansible module for Azure                   |  Ansible 2.4 |  Ansible 2.5 |  Ansible 2.6 | Ansible 2.7 | Ansible Role | 
-|---------------------------------------------|--------------|--------------|-----------------------------|-------------------------------------|-------------------------------------| 
-| **Compute**                    |           |                          |                          |                            |                                | 
-| azure_rm_availabilityset                    | Yes          | Yes                         | Yes          | Yes          | Yes                                 | 
-| azure_rm_availabilityset_facts              | Yes          | Yes                         | Yes          | Yes          | Yes                                 | 
-| azure_rm_deployment                         | Yes          | Yes                         | Yes          | Yes          | Yes                                 | 
-| azure_rm_resource                           | -            | -                           | Yes          | Yes          | Yes                                 | 
-| azure_rm_resource_facts                     | -            | -                           | Yes          | Yes          | Yes                                 | 
-| azure_rm_virtualmachine_scaleset_facts      | Yes          | Yes                         | Yes          | Yes          | Yes                                 | 
-| azure_rm_virtualmachineimage_facts          | Yes          | Yes                         | Yes          | Yes          | Yes                                 | 
-| azure_rm_resourcegroup                      | Yes          | Yes                         | Yes          | Yes          | Yes                                 | 
-| azure_rm_resourcegroup_facts                | Yes          | Yes                         | Yes          | Yes          | Yes                                 | 
-| azure_rm_virtualmachine                     | Yes          | Yes                         | Yes          | Yes          | Yes                                 | 
-| azure_rm_virtualmachine_facts               | -            | -                           | -            | Yes          | Yes                                 | 
-| azure_rm_virtualmachine_extension           | Yes          | Yes                         | Yes          | Yes          | Yes                                 | 
-| azure_rm_virtualmachine_scaleset            | Yes          | Yes                         | Yes          | Yes          | Yes                                 | 
-| azure_rm_image                              |              | Yes                         | Yes          | Yes          | Yes                                 | 
-| **Networking**                    |           |                          |                          |                             |                               | 
-| azure_rm_virtualnetwork                     | Yes          | Yes                         | Yes          | Yes          | Yes                                 | 
-| azure_rm_virtualnetwork_facts               | Yes          | Yes                         | Yes          | Yes          | Yes                                 | 
-| azure_rm_subnet                             | Yes          | Yes                         | Yes          | Yes          | Yes                                 | 
-| azure_rm_networkinterface                   | Yes          | Yes                         | Yes          | Yes          | Yes                                 | 
-| azure_rm_networkinterface_facts             | Yes          | Yes                         | Yes          | Yes          | Yes                                 | 
-| azure_rm_publicipaddress                    | Yes          | Yes                         | Yes          | Yes          | Yes                                 | 
-| azure_rm_publicipaddress_facts              | Yes          | Yes                         | Yes          | Yes          | Yes                                 | 
-| azure_rm_dnsrecordset                       | Yes          | Yes                         | Yes          | Yes          | Yes                                 | 
-| azure_rm_dnsrecordset_facts                 | Yes          | Yes                         | Yes          | Yes          | Yes                                 | 
-| azure_rm_dnszone                            | Yes          | Yes                         | Yes          | Yes          | Yes                                 | 
-| azure_rm_dnszone_facts                      | Yes          | Yes                         | Yes          | Yes          | Yes                                 | 
-| azure_rm_loadbalancer                       | Yes          | Yes                         | Yes          | Yes          | Yes                                 | 
-| azure_rm_loadbalancer_facts                 | Yes          | Yes                         | Yes          | Yes          | Yes                                 | 
-| azure_rm_appgateway                         | -            | -                           | -            | Yes          | Yes                                 | 
-| azure_rm_appgwroute                         | -            | -                           | -            | -            | Yes                                 | 
-| azure_rm_appgwroute                         | -            | -                           | -            | -            | Yes                                 |
-| azure_rm_appgwroute_facts                   | -            | -                           | -            | -            | Yes                                 |
-| azure_rm_appgwroutetable                    | -            | -                           | -            | -            | Yes                                 |
-| azure_rm_appgwroutetable_facts              | -            | -                           | -            | -            | Yes                                 | 
-| azure_rm_securitygroup                      | Yes          | Yes                         | Yes          | Yes          | Yes                                 |
-| azure_rm_route                              | -            | -                           | -            | Yes          | Yes                                 | 
-| azure_rm_routetable                         | -            | -                           | -            | Yes          | Yes                                 | 
-| azure_rm_routetable_facts                   | -            | -                           | -            | Yes          | Yes                                 | 
-| **Storage**                    |           |                          |                          |                             |                               | 
-| azure_rm_storageaccount                     | Yes          | Yes                         | Yes          | Yes          | Yes                                 | 
-| azure_rm_storageaccount_facts               | Yes          | Yes                         | Yes          | Yes          | Yes                                 | 
-| azure_rm_storageblob                        | Yes          | Yes                         | Yes          | Yes          | Yes                                 | 
-| azure_rm_managed_disk                       | Yes          | Yes                         | Yes          | Yes          | Yes                                 | 
-| azure_rm_managed_disk_facts                 | Yes          | Yes                         | Yes          | Yes          | Yes                                 | 
-| **Containers**                    |           |                          |                          |                            |                                | 
-| azure_rm_aks                                | -            | -                           | Yes          | Yes          | Yes                                 | 
-| azure_rm_aks_facts                          | -            | -                           | Yes          | Yes          | Yes                                 | 
-| azure_rm_acs                                | Yes          | Yes                         | Yes          | Yes          | Yes                                 | 
-| azure_rm_containerinstance                  | -            | Yes                         | Yes          | Yes          | Yes                                 | 
-| azure_rm_containerinstance_facts            | -            | -                           | -              | -            | Yes                                 | 
-| azure_rm_containerregistry                  | -            | Yes                         | Yes          | Yes          | Yes                                 | 
-| azure_rm_containerregistry_facts            | -            | -                           | -            | Yes          | Yes                                 | 
-| azure_rm_containerregistryreplication       | -            | -                           | -            | -            | Yes                                 | 
-| azure_rm_containerregistryreplication_facts | -            | -                           | -            | -            | Yes                                 | 
-| azure_rm_containerregistrywebhook           | -            | -                           | -            | -            | Yes                                 | 
-| azure_rm_containerregistrywebhook_facts     | -            | -                           | -            | -            | Yes                                 | 
-| **Azure Functions**                    |           |                          |                          |                            |                                | 
-| azure_rm_functionapp                        | Yes          | Yes                         | Yes          | Yes          | Yes                                 | 
-| azure_rm_functionapp_facts                  | Yes          | Yes                         | Yes          | Yes          | Yes                                 | 
-| **Databases**                    |           |                          |                          |                             |                               | 
-| azure_rm_sqlserver                          | -            | Yes                         | Yes          | Yes          | Yes                                 | 
-| azure_rm_sqlserver_facts                    | -            | Yes                         | Yes          | Yes          | Yes                                 | 
-| azure_rm_sqldatabase                        | -            | Yes                         | Yes          | Yes          | Yes                                 | 
-| azure_rm_sqldatabase_facts                  | -            | -                           | -            | -            | Yes                                 | 
-| azure_rm_sqlelasticpool                     | -            | -                           | -            | -            | Yes                                 | 
-| azure_rm_sqlelasticpool_facts               | -            | -                           | -            | -            | Yes                                 | 
-| azure_rm_sqlfirewallrule                    | -            | -                           | -            | Yes          | Yes                                 | 
-| azure_rm_sqlfirewallrule_facts              | -            | -                           | -            | -            | Yes                                 | 
-| azure_rm_mysqlserver                        | -            | Yes                         | Yes          | Yes          | Yes                                 | 
-| azure_rm_mysqlserver_facts                  | -            | -                           | -            | Yes          | Yes                                 | 
-| azure_rm_mysqldatabase                      | -            | Yes                         | Yes          | Yes          | Yes                                 | 
-| azure_rm_mysqldatabase_facts                | -            | -                           | -            | Yes          | Yes                                 | 
-| azure_rm_mysqlfirewallrule                  | -            | -                           | -            | -            | Yes                                 | 
-| azure_rm_mysqlfirewallrule_facts            | -            | -                           | -            | -            | Yes                                 | 
-| azure_rm_mysqlconfiguration                 | -            | -                           | -            | -            | Yes                                 | 
-| azure_rm_mysqlconfiguration_facts           | -            | -                           | -            | -            | Yes                                 | 
-| azure_rm_postgresqlserver                   | -            | Yes                         | Yes          | Yes          | Yes                                 | 
-| azure_rm_postgresqlserver_facts             | -            | -                           | -            | Yes          | Yes                                 | 
-| azure_rm_postgresqldatabase                 | -            | Yes                         | Yes          | Yes          | Yes                                 | 
-| azure_rm_postgresqldatabase_facts           | -            | -                           | -            | Yes          | Yes                                 | 
-| azure_rm_postgresqlfirewallrule             | -            | -                           | -            | -            | Yes                                 | 
-| azure_rm_postgresqlfirewallrule_facts       | -            | -                           | -            | -            | Yes                                 | 
-| azure_rm_postgresqlconfiguration            | -            | -                           | -            | -            | Yes                                 | 
-| azure_rm_postgresqlconfiguration_facts      | -            | -                           | -            | -            | Yes                                 | 
-| **Key Vault**                    |           |                          |                          |                             |                               | 
-| azure_rm_keyvault                           | -            | Yes                         | Yes          | Yes          | Yes                                 |
-| azure_rm_keyvault_facts                     | -            | -                           | -              | -              | Yes                               |
-| azure_rm_keyvaultkey                        | -            | Yes                         | Yes          | Yes          | Yes                                 |
-| azure_rm_keyvaultsecret                     | -            | Yes                         | Yes          | Yes          | Yes                                 |
-| **Web Apps**                    |           |                          |                          |                             |                               | 
-| azure_rm_appserviceplan                          | -            | -                         | -          | Yes          | Yes                                 | 
-| azure_rm_appserviceplan_facts                    | -            | -                         | -          | Yes          | Yes                                 | 
-| azure_rm_webapp                                  | -            | -                         | -          | Yes          | Yes                                 | 
-| azure_rm_webapp_facts                            | -            | -                         | -          | Yes          | Yes                                 | 
-| **Traffic Manager**                    |           |                          |                          |                             |                               | 
-| azure_rm_trafficmanagerendpoint                  | -            | -                         | -          | Yes          | Yes                                 | 
-| azure_rm_trafficmanagerendpoint_facts            | -            | -                         | -          | Yes          | Yes                                 | 
-| azure_rm_trafficmanagerprofile                   | -            | -                         | -          | Yes          | Yes                                 | 
-| azure_rm_trafficmanagerprofile_facts             | -            | -                         | -          | Yes          | Yes                                 | 
-| **AutoScale**                    |           |                          |                          |                             |                               | 
-| azure_rm_autoscale                  | -            | -                         | -          | Yes          | Yes                                 | 
-| azure_rm_autoscale_facts            | -            | -                         | -          | Yes          | Yes                                 | 
-=======
 The following modules can be executed directly on remote hosts or through playbooks.
 
 These modules are available from the Ansible official release and from the following Microsoft playbook roles.
@@ -293,7 +182,6 @@
 | azure_rm_autoscale_facts            | -            | -                         | -          | Yes          | Yes          | Yes          |
 | azure_rm_loganalyticsworkspace              | -            | -                           | -            | -            | Yes          | Yes          |
 | azure_rm_loganalyticsworkspace_facts        | -            | -                           | -            | -            | Yes          | Yes          |
->>>>>>> 6a383dfd
 
 ## Introduction to playbook role for Azure
 
