--- conflicted
+++ resolved
@@ -1,10 +1,6 @@
 ---
 title: Tutorial - Manage web traffic with Azure Application Gateway using Ansible | Microsoft Docs
 description: Learn how to use Ansible to create and configure an Azure Application Gateway to manage web traffic
-<<<<<<< HEAD
-ms.service: azure
-=======
->>>>>>> 6a383dfd
 keywords: ansible, azure, devops, bash, playbook, application gateway, load balancer, web traffic
 ms.topic: tutorial
 ms.service: ansible
