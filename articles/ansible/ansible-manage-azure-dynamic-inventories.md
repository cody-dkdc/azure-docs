---
title: Tutorial - Configure dynamic inventories of your Azure resources using Ansible | Microsoft Docs
description: Learn how to use Ansible to manage your Azure dynamic inventories
<<<<<<< HEAD
ms.service: azure
=======
>>>>>>> 6a383dfd
keywords: ansible, azure, devops, bash, cloudshell, dynamic inventory
ms.topic: tutorial
ms.service: ansible
author: tomarchermsft
manager: jeconnoc
ms.author: tarcher
<<<<<<< HEAD
ms.date: 08/09/2018
ms.topic: tutorial
=======
ms.date: 04/30/2019
>>>>>>> 6a383dfd
---

# Tutorial: Configure dynamic inventories of your Azure resources using Ansible

Ansible can be used to pull inventory information from various sources (including cloud sources such as Azure) into a *dynamic inventory*. 

[!INCLUDE [ansible-tutorial-goals.md](../../includes/ansible-tutorial-goals.md)]

> [!div class="checklist"]
>
> * Configure two test virtual machines. 
> * Tag one of the virtual machines
> * Install Nginx on the tagged virtual machines
> * Configure a dynamic inventory that includes the configured Azure resources

## Prerequisites

[!INCLUDE [open-source-devops-prereqs-azure-subscription.md](../../includes/open-source-devops-prereqs-azure-subscription.md)]
[!INCLUDE [open-source-devops-prereqs-create-service-principal.md](../../includes/open-source-devops-prereqs-create-service-principal.md)]
[!INCLUDE [ansible-prereqs-cloudshell-use-or-vm-creation2.md](../../includes/ansible-prereqs-cloudshell-use-or-vm-creation2.md)]

## Create the test VMs

1. Sign in to the [Azure portal](https://go.microsoft.com/fwlink/p/?LinkID=525040).

1. Open [Cloud Shell](https://docs.microsoft.com/azure/cloud-shell/overview).

1. Create an Azure resource group to hold the virtual machines for this tutorial.

    > [!IMPORTANT]	
    > The Azure resource group you create in this step must have a name that is entirely lower-case. Otherwise, the generation of the dynamic inventory will fail.

    ```azurecli-interactive
    az group create --resource-group ansible-inventory-test-rg --location eastus
    ```

1. Create two Linux virtual machines on Azure using one of the following techniques:

    - **Ansible playbook** - The article, [Create a basic virtual machine in Azure with Ansible](/azure/virtual-machines/linux/ansible-create-vm) illustrates how to create a virtual machine from an Ansible playbook. If you use a playbook to define one or both of the virtual machines, ensure that the SSH connection is used instead of a password.

    - **Azure CLI** - Issue each of the following commands in the Cloud Shell to create the two virtual machines:

        ```azurecli-interactive
        az vm create --resource-group ansible-inventory-test-rg \
                     --name ansible-inventory-test-vm1 \
                     --image UbuntuLTS --generate-ssh-keys
        ```

        ```azurecli-interactive
        az vm create --resource-group ansible-inventory-test-rg \
                     --name ansible-inventory-test-vm2 \
                     --image UbuntuLTS --generate-ssh-keys
        ```

## Tag a VM

You can [use tags to organize your Azure resources](https://docs.microsoft.com/azure/azure-resource-manager/resource-group-using-tags#azure-cli) by user-defined categories. 

Enter the following [az resource tag](/cli/azure/resource?view=azure-cli-latest.md#az-resource-tag) command to tag the virtual machine `ansible-inventory-test-vm1` with the key `nginx`:

```azurecli-interactive
az resource tag --tags nginx --id /subscriptions/<YourAzureSubscriptionID>/resourceGroups/ansible-inventory-test-rg/providers/Microsoft.Compute/virtualMachines/ansible-inventory-test-vm1
```
## Generate a dynamic inventory

Once you have your virtual machines defined (and tagged), it's time to generate the dynamic inventory.

### Using Ansible version < 2.8

Ansible provides a Python script named [azure_rm.py](https://github.com/ansible/ansible/blob/devel/contrib/inventory/azure_rm.py) that generates a dynamic inventory of your Azure resources. The following steps walk you through using the `azure_rm.py` script to connect to your two test Azure virtual machines:

1. Use the GNU `wget` command to retrieve the `azure_rm.py` script:

    ```azurecli-interactive
    wget https://raw.githubusercontent.com/ansible/ansible/devel/contrib/inventory/azure_rm.py
    ```

1. Use the `chmod` command to change the access permissions to the `azure_rm.py` script. The following command uses the `+x` parameter to allow for execution (running) of the specified file (`azure_rm.py`):

    ```azurecli-interactive
    chmod +x azure_rm.py
    ```

1. Use the [ansible command](https://docs.ansible.com/ansible/2.4/ansible.html) to connect to your resource group: 

    ```azurecli-interactive
    ansible -i azure_rm.py ansible-inventory-test-rg -m ping 
    ```

1. Once connected, you see results similar to the following output:

    ```Output
    ansible-inventory-test-vm1 | SUCCESS => {
        "changed": false,
        "failed": false,
        "ping": "pong"
    }
    ansible-inventory-test-vm2 | SUCCESS => {
        "changed": false,
        "failed": false,
        "ping": "pong"
    }
    ```

### Ansible version >= 2.8

Starting with Ansible 2.8, Ansible provides an [Azure dynamic-inventory plugin](https://github.com/ansible/ansible/blob/devel/lib/ansible/plugins/inventory/azure_rm.py). The following steps walk you through using the plugin:

1. The inventory plugin requires a configuration file. The configuration file must end in `azure_rm` and have an extension of either `yml` or `yaml`. For this tutorial example, save the following playbook as `myazure_rm.yml`:

    ```yml
    plugin: azure_rm
    include_vm_resource_groups:
    - ansible-inventory-test-rg
    auth_source: auto
    ```

1. Run the following command to ping VMs in the resource group:

    ```bash
    ansible all -m ping -i ./myazure_rm.yml
    ```

1. When running the preceding command, you could receive the following error:

    ```Output
    Failed to connect to the host via ssh: Host key verification failed.
    ```
    
    If you do receive the "host-key verification" error, add the following line to the Ansible configuration file. The Ansible configuration file is located at `/etc/ansible/ansible.cfg`.

    ```bash
    host_key_checking = False
    ```

1. When you run the playbook, you see results similar to the following output:
  
    ```Output
    ansible-inventory-test-vm1_0324 : ok=1    changed=0    unreachable=0    failed=0    skipped=0    rescued=0    ignored=0
    ansible-inventory-test-vm2_8971 : ok=1    changed=0    unreachable=0    failed=0    skipped=0    rescued=0    ignored=0
    ```

## Enable the VM tag
Once you've set a tag, you need to "enable" that tag. One way to enable a tag is by exporting the tag to an environment variable  `AZURE_TAGS` via the `export` command:

```azurecli-interactive
export AZURE_TAGS=nginx
```

- If you're using Ansible < 2.8, run the following command:

    ```bash
    ansible -i azure_rm.py ansible-inventory-test-rg -m ping
    ```

- If you're using Ansible >=  2.8, run the following command:
  
    ```bash
    ansible all -m ping -i ./myazure_rm.yml
    ```

You now see only one virtual machine (the one whose tag matches the value exported into the `AZURE_TAGS` environment variable):

```Output
ansible-inventory-test-vm1 | SUCCESS => {
    "changed": false,
    "failed": false,
    "ping": "pong"
}
```

## Set up Nginx on the tagged VM

The purpose of tags is to enable the ability to quickly and easily work with subgroups of your virtual machines. For example, let's say you want to install Nginx only on virtual machines to which you've assigned a tag of `nginx`. The following steps illustrate how easy that is to accomplish:

1. Create a file named `nginx.yml`:

   ```azurecli-interactive
<<<<<<< HEAD
   vi nginx.yml
=======
   code nginx.yml
>>>>>>> 6a383dfd
   ```

1. Paste the following sample code into the editor:

    ```yml
    ---
    - name: Install and start Nginx on an Azure virtual machine
      hosts: all
      become: yes
      tasks:
      - name: install nginx
        apt: pkg=nginx state=installed
        notify:
        - start nginx

      handlers:
        - name: start nginx
          service: name=nginx state=started
    ```

1. Save the file and exit the editor.

1. Run the playbook using the `ansible-playbook` command:

   - Ansible < 2.8:

    ```bash
    ansible-playbook -i azure_rm.py nginx.yml
    ```

   - Ansible >= 2.8:

    ```bash
     ansible-playbook  -i ./myazure_rm.yml  nginx.yml
    ```

1. After running the playbook, you see output similar to the following results:

    ```Output
    PLAY [Install and start Nginx on an Azure virtual machine] 

    TASK [Gathering Facts] 
    ok: [ansible-inventory-test-vm1]

    TASK [install nginx] 
    changed: [ansible-inventory-test-vm1]

    RUNNING HANDLER [start nginx] 
    ok: [ansible-inventory-test-vm1]

    PLAY RECAP 
    ansible-inventory-test-vm1 : ok=3    changed=1    unreachable=0    failed=0
    ```

## Test Nginx installation

This section illustrates one technique to test that Nginx is installed on your virtual machine.

1. Use the [az vm list-ip-addresses](https://docs.microsoft.com/cli/azure/vm?view=azure-cli-latest#az-vm-list-ip-addresses) command to retrieve the IP address of the `ansible-inventory-test-vm1` virtual machine. The returned value (the virtual machine's IP address) is then used as the parameter to the SSH command to connect to the virtual machine.

    ```azurecli-interactive
    ssh `az vm list-ip-addresses \
    -n ansible-inventory-test-vm1 \
    --query [0].virtualMachine.network.publicIpAddresses[0].ipAddress -o tsv`
    ```

1. While connected to the `ansible-inventory-test-vm1` virtual machine, run the [nginx -v](https://nginx.org/en/docs/switches.html) command to determine if Nginx is installed.

    ```azurecli-interactive
    nginx -v
    ```

1. Once you run the `nginx -v` command, you see the Nginx version (second line) that indicates that Nginx is installed.

    ```Output
    tom@ansible-inventory-test-vm1:~$ nginx -v

    nginx version: nginx/1.10.3 (Ubuntu)

    tom@ansible-inventory-test-vm1:~$
    ```

1. Click the `<Ctrl>D` keyboard combination to disconnect the SSH session.

1. Doing the preceding steps for the `ansible-inventory-test-vm2` virtual machine yields an informational message indicating where you can get Nginx (which implies that you don't have it installed at this point):

    ```Output
    tom@ansible-inventory-test-vm2:~$ nginx -v
    The program 'nginx' can be found in the following packages:
    * nginx-core
    * nginx-extras
    * nginx-full
    * nginx-lightTry: sudo apt install <selected package>
    tom@ansible-inventory-test-vm2:~$
    ```

## Next steps

> [!div class="nextstepaction"] 
> [Quickstart: Configure Linux virtual machines in Azure using Ansible](/azure/virtual-machines/linux/ansible-create-vm)<|MERGE_RESOLUTION|>--- conflicted
+++ resolved
@@ -1,22 +1,13 @@
 ---
 title: Tutorial - Configure dynamic inventories of your Azure resources using Ansible | Microsoft Docs
 description: Learn how to use Ansible to manage your Azure dynamic inventories
-<<<<<<< HEAD
-ms.service: azure
-=======
->>>>>>> 6a383dfd
 keywords: ansible, azure, devops, bash, cloudshell, dynamic inventory
 ms.topic: tutorial
 ms.service: ansible
 author: tomarchermsft
 manager: jeconnoc
 ms.author: tarcher
-<<<<<<< HEAD
-ms.date: 08/09/2018
-ms.topic: tutorial
-=======
 ms.date: 04/30/2019
->>>>>>> 6a383dfd
 ---
 
 # Tutorial: Configure dynamic inventories of your Azure resources using Ansible
@@ -195,11 +186,7 @@
 1. Create a file named `nginx.yml`:
 
    ```azurecli-interactive
-<<<<<<< HEAD
-   vi nginx.yml
-=======
    code nginx.yml
->>>>>>> 6a383dfd
    ```
 
 1. Paste the following sample code into the editor:
