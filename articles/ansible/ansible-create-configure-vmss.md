--- conflicted
+++ resolved
@@ -1,12 +1,6 @@
 ---
-<<<<<<< HEAD
-title: Create virtual machine scale sets in Azure using Ansible
-description: Learn how to use Ansible to create and configure a virtual machine scale set in Azure
-ms.service: azure
-=======
 title: Tutorial - Configure virtual machine scale sets in Azure using Ansible | Microsoft Docs
 description: Learn how to use Ansible to create and configure virtual machine scale sets in Azure
->>>>>>> 6a383dfd
 keywords: ansible, azure, devops, bash, playbook, virtual machine, virtual machine scale set, vmss
 ms.topic: tutorial
 ms.service: ansible
@@ -315,13 +309,6 @@
     ```
 
 ## Next steps
-<<<<<<< HEAD
+
 > [!div class="nextstepaction"] 
-> [Deploy applications to virtual machine scale sets using Ansible](https://docs.microsoft.com/azure/ansible/ansible-deploy-app-vmss)
-> 
-> [Automatically scale a virtual machine scale set using Ansible](https://docs.microsoft.com/azure/ansible/ansible-auto-scale-vmss)
-=======
-
-> [!div class="nextstepaction"] 
-> [Tutorial: Deploy apps to virtual machine scale sets in Azure using Ansible](./ansible-deploy-app-vmss.md)
->>>>>>> 6a383dfd
+> [Tutorial: Deploy apps to virtual machine scale sets in Azure using Ansible](./ansible-deploy-app-vmss.md)