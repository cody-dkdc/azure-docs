---
<<<<<<< HEAD
title: Scale Azure App Service web apps by using Ansible
description: Learn how to use Ansible to create a web app with Java 8 and the Tomcat container runtime in App Service on Linux
ms.service: azure
=======
title: Tutorial - Scale apps in Azure App Service using Ansible | Microsoft Docs
description: Learn how to scale up an app in Azure App Service
>>>>>>> 6a383dfd
keywords: ansible, azure, devops, bash, playbook, Azure App Service, Web App, scale, Java
ms.topic: tutorial
ms.service: ansible
author: tomarchermsft
manager: jeconnoc
ms.author: tarcher
ms.date: 04/30/2019
---

# Tutorial: Scale apps in Azure App Service using Ansible

[!INCLUDE [ansible-27-note.md](../../includes/ansible-27-note.md)]

[!INCLUDE [open-source-devops-intro-app-service.md](../../includes/open-source-devops-intro-app-service.md)]

[!INCLUDE [ansible-tutorial-goals.md](../../includes/ansible-tutorial-goals.md)]

> [!div class="checklist"]
>
> * Get facts of an existing App Service plan
> * Scale up the App Service plan to S2 with three workers

## Prerequisites

[!INCLUDE [open-source-devops-prereqs-azure-subscription.md](../../includes/open-source-devops-prereqs-azure-subscription.md)]
[!INCLUDE [ansible-prereqs-cloudshell-use-or-vm-creation2.md](../../includes/ansible-prereqs-cloudshell-use-or-vm-creation2.md)]
- **Azure App Service app** - If you don't have an Azure App Service app, [configure an app in Azure App Service using Ansible](ansible-create-configure-azure-web-apps.md).

## Scale up an app

There are two workflows for scaling: *scale up* and *scale out*.

**Scale up:** To scale up means to acquire more resources. These resources include CPU, memory, disk space, VMs, and more. You scale up an app by changing the pricing tier of the App Service plan to which the app belongs. 
**Scale out:** To scale out means to increase the number of VM instances that run your app. Depending on your App Service plan pricing tier, you can scale out to as many as 20 instances. [Autoscaling](/azure/azure-monitor/platform/autoscale-get-started) allows you to scale instance count automatically based on predefined rules and schedules.

The playbook code in this section defines following operation:

* Get facts of an existing App Service plan
* Update the App service plan to S2 with three workers

Save the following playbook as `webapp_scaleup.yml`:

```yml
- hosts: localhost
  connection: local
  vars:
    resource_group: myResourceGroup
    plan_name: myAppServicePlan
    location: eastus

  tasks:
  - name: Get facts of existing App service plan
    azure_rm_appserviceplan_facts:
      resource_group: "{{ resource_group }}"
      name: "{{ plan_name }}"
    register: facts

  - debug: 
      var: facts.appserviceplans[0].sku

  - name: Scale up the App service plan
    azure_rm_appserviceplan:
      resource_group: "{{ resource_group }}"
      name: "{{ plan_name }}"
      is_linux: true
      sku: S2
      number_of_workers: 3
      
  - name: Get facts
    azure_rm_appserviceplan_facts:
      resource_group: "{{ resource_group }}"
      name: "{{ plan_name }}"
    register: facts

  - debug: 
      var: facts.appserviceplans[0].sku
```

Run the playbook using the `ansible-playbook` command:

```bash
ansible-playbook webapp_scaleup.yml
```

After running the playbook, you see output similar to the following results:

```Output
PLAY [localhost] 

TASK [Gathering Facts] 
ok: [localhost]

TASK [Get facts of existing App service plan] 
 [WARNING]: Azure API profile latest does not define an entry for WebSiteManagementClient

ok: [localhost]

TASK [debug] 
ok: [localhost] => {
    "facts.appserviceplans[0].sku": {
        "capacity": 1,
        "family": "S",
        "name": "S1",
        "size": "S1",
        "tier": "Standard"
    }
}

TASK [Scale up the App service plan] 
changed: [localhost]

TASK [Get facts] 
ok: [localhost]

TASK [debug] 
ok: [localhost] => {
    "facts.appserviceplans[0].sku": {
        "capacity": 3,
        "family": "S",
        "name": "S2",
        "size": "S2",
        "tier": "Standard"
    }
}

PLAY RECAP 
localhost                  : ok=6    changed=1    unreachable=0    failed=0 
```

## Next steps

> [!div class="nextstepaction"] 
> [Ansible on Azure](/azure/ansible/)<|MERGE_RESOLUTION|>--- conflicted
+++ resolved
@@ -1,12 +1,6 @@
 ---
-<<<<<<< HEAD
-title: Scale Azure App Service web apps by using Ansible
-description: Learn how to use Ansible to create a web app with Java 8 and the Tomcat container runtime in App Service on Linux
-ms.service: azure
-=======
 title: Tutorial - Scale apps in Azure App Service using Ansible | Microsoft Docs
 description: Learn how to scale up an app in Azure App Service
->>>>>>> 6a383dfd
 keywords: ansible, azure, devops, bash, playbook, Azure App Service, Web App, scale, Java
 ms.topic: tutorial
 ms.service: ansible
