<properties 
	pageTitle="Add a Java application to Azure App Service Web Apps" 
	description="This tutorial shows you how to add a page or application to your instance of Azure App Service Web Apps that is already configured to use Java." 
	services="app-service\web" 
	documentationCenter="java" 
	authors="rmcmurray" 
	manager="wpickett" 
	editor="jimbe"/>

<tags 
	ms.service="app-service-web" 
	ms.workload="web" 
	ms.tgt_pltfrm="na" 
	ms.devlang="Java" 
	ms.topic="article" 
	ms.date="04/21/2015" 
	ms.author="robmcm"/>

# Add a Java application to Azure App Service Web Apps

Once you have initialized your Java web app in [Azure App Service](http://go.microsoft.com/fwlink/?LinkId=529714) as documented at [Create a Java web app in Azure App Service](web-sites-java-get-started.md), you can upload your application by placing your WAR in the **webapps** folder.

The navigation path to the **webapps** folder differs based on how you set up your Web Apps instance.

- If you set up your web app by using the Azure Marketplace, the path to the **webapps** folder is in the form **d:\home\site\wwwroot\bin\application\_server\webapps**, where **application\_server** is the name of the application server in effect for your Web Apps instance. 
- If you set up your web app by using the Azure configuration UI, the path to the **webapps** folder is in the form **d:\home\site\wwwroot\webapps**. 

<<<<<<< HEAD
Note that you can use source control to upload your application or web pages, including continuous integration scenarios. Instructions for using source control with your website are available at [Publishing from Source Control to Azure Web Sites](web-sites-publish-source-control.md). FTP is also an option for uploading your application or web pages.
=======
Note that you can use source control to upload your application or web pages, including continuous integration scenarios. Instructions for using source control with your web app are available at [Continuous deployment using GIT in Azure App Service](web-sites-publish-source-control.md). FTP is also an option for uploading your application or web pages.
>>>>>>> 692c0fec

Note for Tomcat web apps: Once you've uploaded your WAR file to the **webapps** folder, the Tomcat application server will detect that you've added it and will automatically load it. Note that if you copy files (other than WAR files) to the ROOT directory, the application server will need to be restarted before those files are used. The autoload functionality for the Tomcat Java web apps running on Azure is based on a new WAR file being added, or new files or directories added to the **webapps** folder. 

[AZURE.INCLUDE [app-service-web-whats-changed](../includes/app-service-web-whats-changed.md)]

[AZURE.INCLUDE [app-service-web-try-app-service](../includes/app-service-web-try-app-service.md)]
 
<|MERGE_RESOLUTION|>--- conflicted
+++ resolved
@@ -1,39 +1,35 @@
-<properties 
-	pageTitle="Add a Java application to Azure App Service Web Apps" 
-	description="This tutorial shows you how to add a page or application to your instance of Azure App Service Web Apps that is already configured to use Java." 
-	services="app-service\web" 
-	documentationCenter="java" 
-	authors="rmcmurray" 
-	manager="wpickett" 
-	editor="jimbe"/>
-
-<tags 
-	ms.service="app-service-web" 
-	ms.workload="web" 
-	ms.tgt_pltfrm="na" 
-	ms.devlang="Java" 
-	ms.topic="article" 
-	ms.date="04/21/2015" 
-	ms.author="robmcm"/>
-
-# Add a Java application to Azure App Service Web Apps
-
-Once you have initialized your Java web app in [Azure App Service](http://go.microsoft.com/fwlink/?LinkId=529714) as documented at [Create a Java web app in Azure App Service](web-sites-java-get-started.md), you can upload your application by placing your WAR in the **webapps** folder.
-
-The navigation path to the **webapps** folder differs based on how you set up your Web Apps instance.
-
-- If you set up your web app by using the Azure Marketplace, the path to the **webapps** folder is in the form **d:\home\site\wwwroot\bin\application\_server\webapps**, where **application\_server** is the name of the application server in effect for your Web Apps instance. 
-- If you set up your web app by using the Azure configuration UI, the path to the **webapps** folder is in the form **d:\home\site\wwwroot\webapps**. 
-
-<<<<<<< HEAD
-Note that you can use source control to upload your application or web pages, including continuous integration scenarios. Instructions for using source control with your website are available at [Publishing from Source Control to Azure Web Sites](web-sites-publish-source-control.md). FTP is also an option for uploading your application or web pages.
-=======
-Note that you can use source control to upload your application or web pages, including continuous integration scenarios. Instructions for using source control with your web app are available at [Continuous deployment using GIT in Azure App Service](web-sites-publish-source-control.md). FTP is also an option for uploading your application or web pages.
->>>>>>> 692c0fec
-
-Note for Tomcat web apps: Once you've uploaded your WAR file to the **webapps** folder, the Tomcat application server will detect that you've added it and will automatically load it. Note that if you copy files (other than WAR files) to the ROOT directory, the application server will need to be restarted before those files are used. The autoload functionality for the Tomcat Java web apps running on Azure is based on a new WAR file being added, or new files or directories added to the **webapps** folder. 
-
-[AZURE.INCLUDE [app-service-web-whats-changed](../includes/app-service-web-whats-changed.md)]
-
-[AZURE.INCLUDE [app-service-web-try-app-service](../includes/app-service-web-try-app-service.md)]
- 
+<properties 
+	pageTitle="Add a Java application to Azure App Service Web Apps" 
+	description="This tutorial shows you how to add a page or application to your instance of Azure App Service Web Apps that is already configured to use Java." 
+	services="app-service\web" 
+	documentationCenter="java" 
+	authors="rmcmurray" 
+	manager="wpickett" 
+	editor="jimbe"/>
+
+<tags 
+	ms.service="app-service-web" 
+	ms.workload="web" 
+	ms.tgt_pltfrm="na" 
+	ms.devlang="Java" 
+	ms.topic="article" 
+	ms.date="04/21/2015" 
+	ms.author="robmcm"/>
+
+# Add a Java application to Azure App Service Web Apps
+
+Once you have initialized your Java web app in [Azure App Service](http://go.microsoft.com/fwlink/?LinkId=529714) as documented at [Create a Java web app in Azure App Service](web-sites-java-get-started.md), you can upload your application by placing your WAR in the **webapps** folder.
+
+The navigation path to the **webapps** folder differs based on how you set up your Web Apps instance.
+
+- If you set up your web app by using the Azure Marketplace, the path to the **webapps** folder is in the form **d:\home\site\wwwroot\bin\application\_server\webapps**, where **application\_server** is the name of the application server in effect for your Web Apps instance. 
+- If you set up your web app by using the Azure configuration UI, the path to the **webapps** folder is in the form **d:\home\site\wwwroot\webapps**. 
+
+Note that you can use source control to upload your application or web pages, including continuous integration scenarios. Instructions for using source control with your web app are available at [Continuous deployment using GIT in Azure App Service](web-sites-publish-source-control.md). FTP is also an option for uploading your application or web pages.
+
+Note for Tomcat web apps: Once you've uploaded your WAR file to the **webapps** folder, the Tomcat application server will detect that you've added it and will automatically load it. Note that if you copy files (other than WAR files) to the ROOT directory, the application server will need to be restarted before those files are used. The autoload functionality for the Tomcat Java web apps running on Azure is based on a new WAR file being added, or new files or directories added to the **webapps** folder. 
+
+[AZURE.INCLUDE [app-service-web-whats-changed](../includes/app-service-web-whats-changed.md)]
+
+[AZURE.INCLUDE [app-service-web-try-app-service](../includes/app-service-web-try-app-service.md)]
+ 