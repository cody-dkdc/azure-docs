<<<<<<< HEAD
<properties 
	pageTitle="Application Insights: platforms" 
	description="Can I use Application Insights with...?" 
	services="application-insights" 
    documentationCenter=""
	authors="alancameronwills" 
	manager="kamrani"/>

<tags 
	ms.service="application-insights" 
	ms.workload="tbd" 
	ms.tgt_pltfrm="ibiza" 
	ms.devlang="na" 
	ms.topic="article" 
	ms.date="04/02/2015" 
	ms.author="awills"/>
 
# Application Insights: platforms

#### Can I use Application Insights with ...?


## Languages

+ [C#, VB][greenbrown]
+ [Ruby](https://rubygems.org/gems/application_insights) 
+ [PHP](https://github.com/Microsoft/AppInsights-PHP)
+ [Python](https://pypi.python.org/pypi/applicationinsights/0.1.0)
+	[Windows Store JavaScript apps](#cordova)

## Platforms

+ [ASP.NET][greenbrown]
+ [Azure web apps and VMs][azure]
+ [Android](https://github.com/Microsoft/AppInsights-Android)
+ [iOS](https://github.com/Microsoft/AppInsights-iOS)
+ [Cordova](#cordova)
+ [Angular](http://ngmodules.org/modules/angular-appinsights)
+ [Node.JS](https://www.npmjs.com/package/applicationinsights)
+ [Joomla](https://github.com/fidmor89/AppInsights-Joomla)
+ [WordPress](https://wordpress.org/plugins/application-insights/)



## Logging frameworks

+	[Log4Net, NLog, or System.Diagnostics.Trace][diagnostic]
+	[Java, Log4J, or Logback][javalogs]


## Projects

Please also visit the [Application Insights SDK project on GitHub](https://github.com/Microsoft/AppInsights-Home)


### <a name="cordova"></a>Cordova and Windows Store JavaScript apps

Use the standard client-side [web app script][usage], but with one change.

When you get the script from the Application Insights portal, insert a line after the instrumentation key:

    ...{
        instrumentationKey:"00000000-662d-4479-0000-40c89770e67c",
        endpointUrl:"https://dc.services.visualstudio.com/v2/track"
    } ...

[Cordova](http://cordova.apache.org/)

[Windows Store apps using JavaScript](https://msdn.microsoft.com/library/windows/apps/br211385.aspx)

[AZURE.INCLUDE [app-insights-learn-more](../includes/app-insights-learn-more.md)]

=======
<properties 
	pageTitle="Application Insights: platforms" 
	description="Can I use Application Insights with...?" 
	services="application-insights" 
    documentationCenter=""
	authors="alancameronwills" 
	manager="ronmart"/>

<tags 
	ms.service="application-insights" 
	ms.workload="tbd" 
	ms.tgt_pltfrm="ibiza" 
	ms.devlang="na" 
	ms.topic="article" 
	ms.date="04/20/2015" 
	ms.author="awills"/>
 
# Application Insights: platforms

[AZURE.INCLUDE [app-insights-selector-get-started](../includes/app-insights-selector-get-started.md)]

#### Can I use Application Insights with ...?


## Languages

+ [C#, VB](app-insights-start-monitoring-app-health-usage.md)
+ [JavaScript web pages](app-insights-web-track-usage.md)
+ [Windows Store JavaScript apps](#cordova)
+ [Java](app-insights-java.md)
+ [Ruby](https://rubygems.org/gems/application_insights) 
+ [PHP](https://github.com/Microsoft/AppInsights-PHP)
+ [Python](https://pypi.python.org/pypi/applicationinsights/0.1.0)

## Platforms

+ [ASP.NET](app-insights-start-monitoring-app-health-usage.md)
+ [Azure web apps and VMs](insights-perf-analytics.md)
+ [Android](https://github.com/Microsoft/AppInsights-Android)
+ [iOS](https://github.com/Microsoft/AppInsights-iOS)
+ [Cordova](#cordova)
+ [Angular](https://www.npmjs.com/package/angular-applicationinsights)
+ [Node.JS](https://www.npmjs.com/package/applicationinsights)
+ [Joomla](https://github.com/fidmor89/AppInsights-Joomla)
+ [SharePoint](app-insights-sharepoint.md)
+ [WordPress](https://wordpress.org/plugins/application-insights/)
+ [Windows desktop](app-insights-windows-desktop.md)


## Logging frameworks

+	[Log4Net, NLog, or System.Diagnostics.Trace](app-insights-diagnostic-search.md)
+	[Java, Log4J, or Logback](app-insights-java-trace-logs.md)


## Projects

Please also visit the [Application Insights SDK project on GitHub](https://github.com/Microsoft/AppInsights-Home)


### <a name="cordova"></a>Cordova and Windows Store JavaScript apps

In Visual Studio, right-click your project and choose **Manage NuGet packages**.

Select **Online** and search on Application Insights.

Install **Application Insights API for JavaScript Applications**. 

Use the standard client-side [web app script](app-insights-web-track-usage.md), but with one change.

When you get the script from the Application Insights portal, insert a line after the instrumentation key:

    ...{
        instrumentationKey:"00000000-662d-4479-0000-40c89770e67c",
        endpointUrl:"https://dc.services.visualstudio.com/v2/track"
    } ...

[Cordova](http://cordova.apache.org/)

[Windows Store apps using JavaScript](https://msdn.microsoft.com/library/windows/apps/br211385.aspx)

<!--Link references-->


>>>>>>> 8e917651
<|MERGE_RESOLUTION|>--- conflicted
+++ resolved
@@ -1,159 +1,84 @@
-<<<<<<< HEAD
-<properties 
-	pageTitle="Application Insights: platforms" 
-	description="Can I use Application Insights with...?" 
-	services="application-insights" 
-    documentationCenter=""
-	authors="alancameronwills" 
-	manager="kamrani"/>
-
-<tags 
-	ms.service="application-insights" 
-	ms.workload="tbd" 
-	ms.tgt_pltfrm="ibiza" 
-	ms.devlang="na" 
-	ms.topic="article" 
-	ms.date="04/02/2015" 
-	ms.author="awills"/>
- 
-# Application Insights: platforms
-
-#### Can I use Application Insights with ...?
-
-
-## Languages
-
-+ [C#, VB][greenbrown]
-+ [Ruby](https://rubygems.org/gems/application_insights) 
-+ [PHP](https://github.com/Microsoft/AppInsights-PHP)
-+ [Python](https://pypi.python.org/pypi/applicationinsights/0.1.0)
-+	[Windows Store JavaScript apps](#cordova)
-
-## Platforms
-
-+ [ASP.NET][greenbrown]
-+ [Azure web apps and VMs][azure]
-+ [Android](https://github.com/Microsoft/AppInsights-Android)
-+ [iOS](https://github.com/Microsoft/AppInsights-iOS)
-+ [Cordova](#cordova)
-+ [Angular](http://ngmodules.org/modules/angular-appinsights)
-+ [Node.JS](https://www.npmjs.com/package/applicationinsights)
-+ [Joomla](https://github.com/fidmor89/AppInsights-Joomla)
-+ [WordPress](https://wordpress.org/plugins/application-insights/)
-
-
-
-## Logging frameworks
-
-+	[Log4Net, NLog, or System.Diagnostics.Trace][diagnostic]
-+	[Java, Log4J, or Logback][javalogs]
-
-
-## Projects
-
-Please also visit the [Application Insights SDK project on GitHub](https://github.com/Microsoft/AppInsights-Home)
-
-
-### <a name="cordova"></a>Cordova and Windows Store JavaScript apps
-
-Use the standard client-side [web app script][usage], but with one change.
-
-When you get the script from the Application Insights portal, insert a line after the instrumentation key:
-
-    ...{
-        instrumentationKey:"00000000-662d-4479-0000-40c89770e67c",
-        endpointUrl:"https://dc.services.visualstudio.com/v2/track"
-    } ...
-
-[Cordova](http://cordova.apache.org/)
-
-[Windows Store apps using JavaScript](https://msdn.microsoft.com/library/windows/apps/br211385.aspx)
-
-[AZURE.INCLUDE [app-insights-learn-more](../includes/app-insights-learn-more.md)]
-
-=======
-<properties 
-	pageTitle="Application Insights: platforms" 
-	description="Can I use Application Insights with...?" 
-	services="application-insights" 
-    documentationCenter=""
-	authors="alancameronwills" 
-	manager="ronmart"/>
-
-<tags 
-	ms.service="application-insights" 
-	ms.workload="tbd" 
-	ms.tgt_pltfrm="ibiza" 
-	ms.devlang="na" 
-	ms.topic="article" 
-	ms.date="04/20/2015" 
-	ms.author="awills"/>
- 
-# Application Insights: platforms
-
-[AZURE.INCLUDE [app-insights-selector-get-started](../includes/app-insights-selector-get-started.md)]
-
-#### Can I use Application Insights with ...?
-
-
-## Languages
-
-+ [C#, VB](app-insights-start-monitoring-app-health-usage.md)
-+ [JavaScript web pages](app-insights-web-track-usage.md)
-+ [Windows Store JavaScript apps](#cordova)
-+ [Java](app-insights-java.md)
-+ [Ruby](https://rubygems.org/gems/application_insights) 
-+ [PHP](https://github.com/Microsoft/AppInsights-PHP)
-+ [Python](https://pypi.python.org/pypi/applicationinsights/0.1.0)
-
-## Platforms
-
-+ [ASP.NET](app-insights-start-monitoring-app-health-usage.md)
-+ [Azure web apps and VMs](insights-perf-analytics.md)
-+ [Android](https://github.com/Microsoft/AppInsights-Android)
-+ [iOS](https://github.com/Microsoft/AppInsights-iOS)
-+ [Cordova](#cordova)
-+ [Angular](https://www.npmjs.com/package/angular-applicationinsights)
-+ [Node.JS](https://www.npmjs.com/package/applicationinsights)
-+ [Joomla](https://github.com/fidmor89/AppInsights-Joomla)
-+ [SharePoint](app-insights-sharepoint.md)
-+ [WordPress](https://wordpress.org/plugins/application-insights/)
-+ [Windows desktop](app-insights-windows-desktop.md)
-
-
-## Logging frameworks
-
-+	[Log4Net, NLog, or System.Diagnostics.Trace](app-insights-diagnostic-search.md)
-+	[Java, Log4J, or Logback](app-insights-java-trace-logs.md)
-
-
-## Projects
-
-Please also visit the [Application Insights SDK project on GitHub](https://github.com/Microsoft/AppInsights-Home)
-
-
-### <a name="cordova"></a>Cordova and Windows Store JavaScript apps
-
-In Visual Studio, right-click your project and choose **Manage NuGet packages**.
-
-Select **Online** and search on Application Insights.
-
-Install **Application Insights API for JavaScript Applications**. 
-
-Use the standard client-side [web app script](app-insights-web-track-usage.md), but with one change.
-
-When you get the script from the Application Insights portal, insert a line after the instrumentation key:
-
-    ...{
-        instrumentationKey:"00000000-662d-4479-0000-40c89770e67c",
-        endpointUrl:"https://dc.services.visualstudio.com/v2/track"
-    } ...
-
-[Cordova](http://cordova.apache.org/)
-
-[Windows Store apps using JavaScript](https://msdn.microsoft.com/library/windows/apps/br211385.aspx)
-
-<!--Link references-->
-
-
->>>>>>> 8e917651
+<properties 
+	pageTitle="Application Insights: platforms" 
+	description="Can I use Application Insights with...?" 
+	services="application-insights" 
+    documentationCenter=""
+	authors="alancameronwills" 
+	manager="ronmart"/>
+
+<tags 
+	ms.service="application-insights" 
+	ms.workload="tbd" 
+	ms.tgt_pltfrm="ibiza" 
+	ms.devlang="na" 
+	ms.topic="article" 
+	ms.date="04/20/2015" 
+	ms.author="awills"/>
+ 
+# Application Insights: platforms
+
+[AZURE.INCLUDE [app-insights-selector-get-started](../includes/app-insights-selector-get-started.md)]
+
+#### Can I use Application Insights with ...?
+
+
+## Languages
+
++ [C#, VB](app-insights-start-monitoring-app-health-usage.md)
++ [JavaScript web pages](app-insights-web-track-usage.md)
++ [Windows Store JavaScript apps](#cordova)
++ [Java](app-insights-java.md)
++ [Ruby](https://rubygems.org/gems/application_insights) 
++ [PHP](https://github.com/Microsoft/AppInsights-PHP)
++ [Python](https://pypi.python.org/pypi/applicationinsights/0.1.0)
+
+## Platforms
+
++ [ASP.NET](app-insights-start-monitoring-app-health-usage.md)
++ [Azure web apps and VMs](insights-perf-analytics.md)
++ [Android](https://github.com/Microsoft/AppInsights-Android)
++ [iOS](https://github.com/Microsoft/AppInsights-iOS)
++ [Cordova](#cordova)
++ [Angular](https://www.npmjs.com/package/angular-applicationinsights)
++ [Node.JS](https://www.npmjs.com/package/applicationinsights)
++ [Joomla](https://github.com/fidmor89/AppInsights-Joomla)
++ [SharePoint](app-insights-sharepoint.md)
++ [WordPress](https://wordpress.org/plugins/application-insights/)
++ [Windows desktop](app-insights-windows-desktop.md)
+
+
+## Logging frameworks
+
++	[Log4Net, NLog, or System.Diagnostics.Trace](app-insights-diagnostic-search.md)
++	[Java, Log4J, or Logback](app-insights-java-trace-logs.md)
+
+
+## Projects
+
+Please also visit the [Application Insights SDK project on GitHub](https://github.com/Microsoft/AppInsights-Home)
+
+
+### <a name="cordova"></a>Cordova and Windows Store JavaScript apps
+
+In Visual Studio, right-click your project and choose **Manage NuGet packages**.
+
+Select **Online** and search on Application Insights.
+
+Install **Application Insights API for JavaScript Applications**. 
+
+Use the standard client-side [web app script](app-insights-web-track-usage.md), but with one change.
+
+When you get the script from the Application Insights portal, insert a line after the instrumentation key:
+
+    ...{
+        instrumentationKey:"00000000-662d-4479-0000-40c89770e67c",
+        endpointUrl:"https://dc.services.visualstudio.com/v2/track"
+    } ...
+
+[Cordova](http://cordova.apache.org/)
+
+[Windows Store apps using JavaScript](https://msdn.microsoft.com/library/windows/apps/br211385.aspx)
+
+<!--Link references-->
+
+