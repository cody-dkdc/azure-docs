---
title: Getting started guide for Azure IT operators | Microsoft Docs
description: Getting started guide for Azure IT operators 
services: 
documentationcenter: 
author: neilpeterson
manager: timlt
editor: tysonn
tags: azure-resource-manager

ms.assetid:
ms.service:
ms.devlang: 
ms.topic: 
ms.tgt_pltfrm: 
ms.workload: infrastructure
ms.date: 06/12/2017
ms.author: nepeters
---

# Introduction to cloud computing and Microsoft Azure

This guide introduces core concepts related to the deployment and management of a Microsoft Azure infrastructure. If you are new to cloud computing, or Azure itself, this guide helps quickly get you started with concepts, deployment, and management details. Many sections of this guide discuss an operation such as deploying a virtual machine, and then provide a link for in-depth technical detail.


## Cloud computing overview

Cloud computing provides a modern alternative to the traditional on-premises datacenter. Public cloud vendors provide and manage all computing infrastructure and the underlying management software. These vendors provide a wide variety of cloud services. A cloud service in this case might be a virtual machine, a web server, or cloud-hosted database engine. As a cloud provider customer, you lease these cloud services on an as-needed basis. In doing so, you convert the capital expense of hardware maintenance into an operational expense. A cloud service also provides these benefits:

-   Rapid deployment of large compute environments

-   Rapid deallocation of systems that are no longer required

-   Easy deployment of traditionally complex systems like load balancers

-   Ability to provide flexible compute capacity or scale when needed

-   More cost-effective computing environments

-   Access from anywhere with a web-based portal or programmatic automation

-   Cloud-based services to meet most compute and application needs

With on-premises infrastructure, you have complete control over the hardware and software that is deployed. Historically, this has led to hardware procurement decisions that focus on scaling up. An example is purchasing a server with more cores to meet peak performance needs. Unfortunately, this infrastructure might be underutilized outside a demand window. With Azure, you can deploy only the infrastructure that you need, and adjust this up or down at any time. This leads to a focus on scaling out through the deployment of additional compute nodes to satisfy a performance need. Scaling out cloud services is more cost-effective than scaling up through expensive hardware.

Microsoft has deployed many Azure datacenters around the globe, with more planned. Additionally, Microsoft is increasing sovereign clouds in regions like China and Germany. Only the largest global enterprises can deploy datacenters in this manner, so using Azure makes it easy for enterprises of any size to deploy their services close to their customers.

For small businesses, Azure allows for a low-cost entry point, with the ability to scale rapidly as demand for compute increases. This prevents a large up-front capital investment in infrastructure, and it provides the flexibility to architect and re-architect systems as needed. The use of cloud computing fits well with the scale-fast and fail-fast model of startup growth.

For more information on the available Azure regions, see [Azure regions](https://azure.microsoft.com/regions/).

## Types of cloud computing

Cloud computing is classified into three categories: SaaS, PaaS, and IaaS.

### SaaS: Software as a service

SaaS is software that is centrally hosted and managed. It’s usually based on a multitenant architecture—a single version of the application is used for all customers. It can be scaled out to multiple instances to ensure the best performance in all locations. SaaS software typically is licensed through a monthly or annual subscription.

Microsoft Office 365 is a good example of a SaaS offering. Subscribers pay a monthly or annual subscription fee, and they get Microsoft Exchange, Microsoft OneDrive, and the rest of the Microsoft Office suite as a service. Subscribers always get the most recent version and the Exchange server is managed for you. Compared to installing and upgrading Office every year, this is less expensive and requires less effort.

### PaaS: Platform as a service 

With PaaS, you deploy your application into an environment that the cloud service vendor provides. The vendor does all of the infrastructure management so you can  focus on application development.

Azure provides several PaaS compute offerings, including the Web Apps feature of Azure App Service and Azure Cloud Services (web and worker roles). In either case, developers have multiple ways to deploy their application without knowing anything about the nuts and bolts that support it. Developers don’t have to create virtual machines (VMs), use Remote Desktop Protocol (RDP) to sign in to each one, or install the application. They just hit a button (or close to it), and the tools provided by Microsoft provision the VMs and then deploy and install the application on them.

### IaaS: Infrastructure as a service

An IaaS cloud vendor runs and manages all physical compute resources and the required software to enable computer virtualization. A customer of this service deploys virtual machines in these hosted datacenters. Although the virtual machines are located in an offsite datacenter, the IaaS consumer has control over the configuration and management of them.

Azure includes several IaaS solutions including virtual machines, virtual machine scale sets, and the related networking infrastructure. Virtual machines are a popular choice for initially migrating services to Azure because it enables a “lift and shift” migration model. You can configure a VM like the infrastructure currently running your services in your datacenter, and then migrate your software to the new VM. You might need to make configuration updates, such as URLs to other services or storage, but you can migrate many applications in this way.

Virtual machine scale sets are built on top of Azure Virtual Machines and provide an easy way to deploy clusters of identical VMs. Virtual machine scale sets also support autoscaling so that new VMs can be deployed automatically when required. This makes virtual machine scale sets an ideal platform to host higher-level microservice compute clusters, such as Azure Service Fabric and Azure Container Service.

## Azure services

Azure offers many services in its cloud computing platform. These services include the following.

### Compute services

Services for hosting and running application workload:

-   Azure Virtual Machines—both Linux and Windows

-   App Services (Web Apps, Mobile Apps, Logic Apps, API Apps, and Function Apps)

-   Azure Batch (for large-scale parallel and batch compute jobs)

-   Azure RemoteApp

-   Azure Service Fabric

-   Azure Container Service

### Data services

Services for storing and managing data:

-   Azure Storage (comprises the Azure Blob, Queue, Table, and File services)

-   Azure SQL Database

-   Azure DocumentDB

-   Microsoft Azure StorSimple

-   Azure Redis Cache

### Application services

Services for building and operating applications:

-   Azure Active Directory (Azure AD)

-   Azure Service Bus for connecting distributed systems

-   Azure HDInsight for processing big data

-   Azure Scheduler

-   Azure Media Services

### Network services

Services for networking both within Azure and between Azure and on-premises datacenters:

-   Azure Virtual Network

-   Azure ExpressRoute

-   Azure-provided DNS

-   Azure Traffic Manager

-   Azure Content Delivery Network

<<<<<<< HEAD
For detailed documentation on Azure services, see [Azure service documentation](https://docs.microsoft.com/en-us/azure).
=======
For detailed documentation on each of these services, as well as other Azure services, see [Azure service documentation](https://docs.microsoft.com/azure).
>>>>>>> 88a95171

## Azure key concepts

### Datacenters and regions


Azure is a global cloud platform that is generally available in many regions around the world. When you provision a service, application, or VM in Azure, you are asked to select a region. The selected region represents a speciﬁc datacenter where your application runs. For more information, see [Azure regions](https://azure.microsoft.com/regions/).

One of the beneﬁts of using Azure is that you can deploy your applications into various datacenters around the globe. The region you choose can aﬀect the performance of your application. It’s optimal to choose a region that is closer to most your customers, to reduce latency in network requests. You might also select a region to meet the legal requirements for distributing your app in certain countries.

### Azure portal


The Azure portal is a web-based application that can be used to create, manage, and remove Azure resources and services. The Azure portal is located at https://portal.azure.com. It includes a customizable dashboard and tooling for managing Azure resources. It also provides billing and subscription information. For more information, see [Microsoft Azure portal overview](https://azure.microsoft.com/documentation/articles/azure-portal-overview/) and [Manage Azure resources through portal](https://docs.microsoft.com/azure/azure-portal/resource-group-portal).

### Resources

Azure resources are individual compute, networking, data, or app hosting services that have been deployed into an Azure subscription. Some common resources are virtual machines, storage accounts, or SQL databases. Azure services often consist of several related Azure resources. For instance, an Azure virtual machine might include a VM, storage account, network adapter, and public IP address. These resourcres can be created, managed, and deleted individually or as a group. Azure resources are covered in more detail later in this guide.

### Resource groups

An Azure resource group is a container that holds related resources for an Azure solution. The resource group can include all the resources for the solution, or only resources that you want to manage as a group. Azure resource groups are covered in more detail later in this guide.

### Resource Manager templates

An Azure Resource Manager template is a JavaScript Object Notation (JSON) file that defines one or more resources to deploy to a resource group. It also defines the dependencies between deployed resources. Resource Manager templates are covered in more detail later in this guide.

### Automation


In addition to creating, managing, and deleting resources by using the Azure portal, you can automate these activities by using PowerShell or the Azure command-line interface (CLI).

**Azure PowerShell**

Azure PowerShell is a set of modules that provide cmdlets for managing Azure. You can use the cmdlets to create, manage, and remove Azure services. The cmdlets can help you can achieve consistent, repeatable, and hands-off deployments. For more information, see [How to install and configure Azure PowerShell](/powershell/azure/install-azurerm-ps).

**Azure command-line interface**

The Azure command-line interface is a tool that you can use to create, manage, and remove Azure resources from the command line. The Azure CLI is available for Linux, Mac OS X, and Windows. For more information and technical details, see [Install the Azure CLI](/cli/azure/install-azure-cli.md).

**REST APIs**
Azure is built on a set of REST APIs that support the Azure portal UI. Most of these REST APIs are also supported to let you programmatically provision and manage your Azure resources and apps from any Internet-enabled device. For more information, see the [Azure REST SDK Reference](https://docs.microsoft.com/rest/api/index).


## Getting started with Azure subscriptions


A subscription is a logical grouping of Azure services that is linked to an Azure account. A singe Azure account can contain multiple subscriptions. Billing for Azure services is done on a per-subscription basis. Azure subscriptions have an account administrator, who has full control over the subscription, and a service administrator, who has control over all services in the subscription. In addition to administrators, individual accounts can be granted detailed control of Azure resources through RBAC.

### Select and enable an Azure subscription

Before you can work with Azure services, you need a subscription. Several subscription types are available.

**Free accounts**: The link to sign up for a free account is on the [Azure website](https://azure.microsoft.com/). This gives you a $200 credit over the course of 30 days to try any combination of resources in Azure. If you exceed your credit amount, your account is suspended. At the end of the trial, your services are decommissioned and will no longer work. You can upgrade to a pay-as-you-go subscription at any time.

**MSDN subscriptions**: If you have an MSDN subscription, you get a specific amount in Azure credit each month. For example, if you have a Microsoft Visual Studio Enterprise with MSDN subscription, you get \$150 per month in Azure credit.

If you exceed the credit amount, your service are disabled until the next month starts. You can turn off the spending limit and add a credit card to be used for the additional costs. Some of these costs are discounted for MSDN accounts. For example, you pay the Linux price for VMs running Windows Server, and there is no additional charge for Microsoft servers such as Microsoft SQL Server. This makes MSDN accounts ideal for development and test scenarios.

**BizSpark accounts**: The Microsoft BizSpark program provides many benefits to startups. One of those benefits is access to all the Microsoft software for development and test environments for up to five MSDN accounts. You get $150 in Azure credit for each of those five MSDN accounts, and you pay reduced rates for several of the Azure services, such as Virtual Machines.

**Pay-as-you-go**: With this subscription, you pay for what you use by attaching a credit card or debit card to the account. If you are an organization, you can also be approved for invoicing.

**Enterprise agreements**: With an enterprise agreement, you commit to using a certain number of services in Azure over the next year, and you pay that amount ahead of time. The commitment that you make is consumed throughout the year. If you exceed the commitment amount, you can pay the overage in arrears. Depending on the amount of the commitment, you get a discount on the services in Azure.



### Grant administrative access to an Azure subscription


Multiple account administrator roles are available and can be changed at any time. Two key roles are:

-   **Service administrator**: This role is authorized to manage Azure services. By default, it's granted access to the same account as the account administrator.

-   **Co-administrator**: This role has the same access as the service administrator. However, this role cannot change the association of a subscription to Azure directories.

For more information, see [How to add or change Azure administrator roles](../billing/billing-add-change-azure-subscription-administrator.md).

### View billing information in the Azure portal


An important component of using Azure is the ability to view billing information. The Azure portal provides detailed insight into Azure billing information.

For more information, see [How to download your Azure billing invoice and daily usage data](../billing/billing-download-azure-invoice-daily-usage-date.md).

### Get billing information from billing APIs


In addition to viewing the billing in the portal, you can access the billing information by using a script or program through the Azure Billing REST APIs:

-   You can use the Azure Usage API to retrieve your usage data. You can fine-tune the billing usage information by tagging related Azure resources. For example, you can tag each of the resources in a resource group with a department name or project name, and then track the costs specifically for that one tag.

-   You can use the Azure Rate Card API to list all the available resources, along with the metadata and pricing information about each of those resources.

For more information, see [Gain insights into your Microsoft Azure resource consumption](../billing/billing-usage-rate-card-overview.md).

### Forecast cost with the pricing calculator

The pricing for each service in Azure is different. Many Azure services provide Basic, Standard, and Premium tiers. Usually, each tier has several price and performance levels. By using the [online pricing calculator](http://azure.microsoft.com/pricing/calculator), you can create pricing estimates. The calculator includes flexibility to estimate cost on a single resource or a group of resources.

### Set up billing alerts

After you have deployed your application or solution on Azure, you can create alerts that send you email when you approach spending limits defined in the alert. For more information, see [Set up billing alerts for your Microsoft Azure subscriptions](../billing/billing-set-up-alerts.md).

## Azure Resource Manager

Azure Resource Manager is a deployment, management, and organization mechanism for Azure resources. By using Resource Manager, you can put many individual resources together in a resource group.

Resource Manager also includes deployment capabilities that allow for customizable deployment and configuration of related resources. For instance, by using Resource Manager, you can deploy an application that consists of multiple virtual machines, a load balancer, and a SQL database as a single unit. You develop these deployments by using a Resource Manager template.

Resource Manager provides several benefits:

-   You can deploy, manage, and monitor all the resources for your solution as a group, rather than handling these resources individually.

-   You can repeatedly deploy your solution throughout the development lifecycle and have confidence that your resources are deployed in a consistent state.

-   You can manage your infrastructure through declarative templates rather than scripts.

-   You can define the dependencies between resources so they are deployed in the correct order.

-   You can apply access control to all services in your resource group because RBAC is natively integrated into the management platform.

-   You can apply tags on resources to logically organize all the resources in your subscription.

-   You can clarify your organization’s billing by viewing costs for a group of resources that share the same tag.

### Tips for creating resource groups


When you’re making decisions about your resource groups, consider these tips:

-   All the resources in a resource group should have the same lifecycle.

-   You can assign a resource to only one group at a time.

-   You can add or remove a resource from a resource group at any time. Every resource must belong to a resource group. So if you remove a resource from one group, you must add it to another.

-   You can move most types of resources to a different resource group at any time.

-   The resources in a resource group can be in different regions.

-   You can use a resource group to control access for the resources in it.

### Building Resource Manager templates

Resource Manager templates declaratively define the resources and resource configurations that will be deployed into a single resource group. You can use Resource Manager templates to orchestrate complex deployments without the need for excess scripting or manual configuration. After you develop a template, you can deploy it multiple times—each time with an identical outcome.

A Resource Manager template consists of four sections:

-   **Parameters**: These are inputs to the deployment. Parameter values can be provided by a human or an automated process. An example parameter might be an admin user name and password for a Windows VM. The parameter values are used throughout the deployment when they’re specified.

-   **Variables**: These are used to hold values that are used throughout the deployment. Unlike parameters, a variable value is not provided at deployment time. Instead, it’s hard coded or dynamically generated.

-   **Resources**: This section of the template defines the resources to be deployed, such as virtual machines, storage accounts, and virtual networks.

-   **Output**: After a deployment has finished, Resource Manager can return data such as dynamically generated connection strings.

The following mechanisms are available for deployment automation:

-   **Functions**: You can use several functions in Resource Manager templates. These include operations such as converting a string to lowercase, deploying multiple instances of a defined resource, and dynamically returning the target resource group. Resource Manager functions help build dynamic deployments.

-   **Resource dependencies**: When you’re deploying multiple resources, some resources will have a dependency on others. To facilitate deployment, you can use a dependency declaration so that dependent resources are deployed before the others.

-   **Template linking**: From within one Resource Manager template, you can link to another template. This allows deployment decomposition into a set of targeted, purpose-specific templates.

You can build Resource Manager templates in any text editor. However, the Azure SDK for Visual Studio includes tools to help you. By using Visual Studio, you can add resources to the template through a wizard, then deploy and debug the template directly from within Visual Studio. For more information, see [Authoring Azure Resource Manager templates](../resource-group-authoring-templates.md).

Finally, you can convert existing resource groups into a reusable template from the Azure portal. This can be helpful if you want to create a deployable template of an existing resource group, or you just want to examine the underlying JSON. To export a resource group, select the **Automation Script** button from the resource group’s settings.

Security of Azure resources (RBAC)
----------------------------------

You can grant operational access to user accounts at a specified scope: subscription, resource group, or individual resource. This means you can deploy a set of resources into a resource group, such as a virtual machine and all related resources, and grant permissions to a specific user or group. This approach limits access to only the resources that belong to the target resource group. You can also grant access to a single resource, such as a virtual machine or a virtual network.

To grant access, you assign a role to the user or user group. There are many predefined roles. You can also define your own custom roles.

Here are a few example roles built into Azure:

-   **Owner**: A user with this role can manage everything, including access.

-   **Reader**: A user with this role can read resources of all types (except secrets) but can’t make changes.

-   **Virtual machine contributor**: A user with this role can manage virtual machines but can’t manage the virtual network to which they are connected or the storage account where the VHD file resides.

-   **SQL DB contributor**: A user with this role can manage SQL databases but not their security-related policies.

-   **SQL security manager**: A user with this role can manage the security-related policies of SQL servers and databases.

-   **Storage account contributor**: A user with this role can manage storage accounts but cannot manage access to the storage accounts.

For more information, see [Use role assignments to manage access to your Azure subscription resources](../active-directory/role-based-access-control-configure.md).

## Azure Virtual Machines

Azure Virtual Machines is one of the central IaaS services in Azure. Azure Virtual Machines supports the deployment of Windows or Linux virtual machines in a Microsoft Azure datacenter. With Azure Virtual Machines, you have total control over the VM configuration and are responsible for all software installation, configuration, and maintenance.

When you’re deploying an Azure VM, you can select an image from the Azure Marketplace, or you can provide you own generalized image. This image is used to apply the operating system and initial configuration. During the deployment, Resource Manager will handle some configuration settings, such as assigning the computer name, administrative credentials, and network configuration. You can use Azure virtual machine extensions to further automate configurations such as software installation, antivirus configuration, and monitoring solutions.

You can create virtual machines in many different sizes. The size of virtual machine dictates resource allocation such as processing, memory, and storage capacity. In some cases, specific features such as RDMA-enabled network adapters and SSD disks are available only with certain VM sizes. For a complete list of VM sizes and capabilities, see “Sizes for virtual machines in Azure” for [Windows](../virtual-machines/windows/sizes.md) and [Linux](../virtual-machines/linux/sizes.md).

### Use cases

Because Azure virtual machines offer complete control over configuration, they are ideal for a wide range of server workloads that do not fit into a PaaS model. Server workloads such as database servers (SQL Server, Oracle, or MongoDB), Windows Server Active Directory, Microsoft SharePoint, and many more become possible to run on the Microsoft Azure platform. If desired, you can move such workloads from an on-premises datacenter to one or more Azure regions, without a large amount of reconfiguration.

### Deployment of virtual machines

You can deploy Azure virtual machines by using the Azure portal, by using automation with the Azure PowerShell module, or by using automation with the cross-platform CLI.

**Portal**

Deploying a virtual machine by using the Azure portal requires only an active Azure subscription and access to a web browser. You can select many different operating system images with varying configurations. All storage and networking requirements are configured during the deployment. For more information, see “Create a virtual machine in the Azure portal” for [Windows](../virtual-machines/windows/quick-create-portal.md) and [Linux](../virtual-machines/linux/quick-create-portal.md).

In addition to deploying a virtual machine from the Azure portal, you can deploy an Azure Resource Manager template from the portal. This will deploy and configure all resources as defined in the template. For more information, see [Deploy resources with Resource Manager templates and Azure portal](../azure-resource-manager/resource-group-template-deploy-portal.md).


**PowerShell**

Deploying an Azure virtual machine by using PowerShell allows for complete deployment automation of all related virtual machine resources, including storage and networking. For more information, see [Create a Windows VM using Resource Manager and PowerShell](../virtual-machines/windows/quick-create-powershell.md).

In addition to deploying Azure compute resources individually, you can use the Azure PowerShell module to deploy an Azure Resource Manager template. This provides automation to start the deployment action while retaining all benefits of modeling a deployment by using Resource Manager templates. For more information, see [Deploy resources with Resource Manager templates and Azure PowerShell](../azure-resource-manager/resource-group-template-deploy.md).

**Command-line interface (CLI)**

As with the PowerShell module, the Azure command-line interface provides deployment automation and can be used on Windows, OS X, or Linux systems. When you’re using the Azure CLI **vm quick-create** command, all related virtual machine resources (including storage and networking) and the virtual machine itself are deployed. For more information, see [Create a Linux VM in Azure by using the CLI](../virtual-machines/linux/quick-create-cli.md).

Likewise, you can use the Azure CLI to deploy an Azure Resource Manager template. This provides automation to start the deployment action while retaining all benefits of modeling a deployment by using Resource Manager templates. For more information, see [Deploy resources with Resource Manager templates and Azure CLI](../azure-resource-manager/resource-group-template-deploy-cli.md).

### Access and security for virtual machines

Accessing a virtual machine from the Internet requires the associated network interface, or load balancer if applicable, to be configured with a public IP address. The public IP address includes a DNS name that will resolve to the virtual machine or load balancer. For more information, see [IP addresses in Azure](../virtual-network/virtual-network-ip-addresses-overview-arm.md).

You manage access to the virtual machine over the public IP address by using a network security group (NSG) resource. An NSG acts like a firewall and allows or denies traffic across the network interface or subnet on a set of defined ports. For instance, to create a Remote Desktop session with an Azure VM, you need to configure the NSG to allow inbound traffic on port 3389. For more information, see [Opening ports to a VM in Azure using the Azure portal](../virtual-machines/windows/nsg-quickstart-portal.md).

Finally, as with the management of any computer system, you should provide security for an Azure virtual machine at the operating system by using security credentials and software firewalls.

## Azure Storage

Azure Storage is a Microsoft-managed service that provides durable, scalable, and redundant storage. You can add an Azure storage account as a resource to any resource group by using any resource deployment method. Azure includes four storage types: Blob storage, File Storage, Table storage, and Queue storage. When deploying a storage account, two account types are available, general-purpose and blob storage. A general-purpose storage account gives you access to all four storage types. Blob storage accounts are similar to general-purpose accounts, but contain specialized blobs that include hot and cold access tiers. For more information on blob storage, see [Azure Blob storage](../storage/storage-blob-storage-tiers.md).

Azure storage accounts can be configured with different levels of redundancy:

-   **Locally redundant storage** provides high availability by ensuring that three copies of all data are made synchronously before a write is deemed successful. These copies are stored in a single facility in a single region. The replicas reside in separate fault domains and upgrade domains. This means the data is available even if a storage node that’s holding your data fails or is taken offline to be updated.

-   **Geo-redundant storage** makes three synchronous copies of the data in the primary region for high availability, and then asynchronously makes three replicas in a paired region for disaster recovery.

-   **Read-access geo-redundant storage** is geo-redundant storage plus the ability to read the data in the secondary region. This ability makes it suitable for partial disaster recovery. If there’s a problem with the primary region, you can change your application to have read-only access to the paired region.

### Use cases 

Each storage type has a different use case.

**Blob storage** 

The word *blob* is an acronym for *binary large object*. Blobs are unstructured files like those that you store on your computer. Blob storage can store any type of text or binary data, such as a document, media file, or application installer. Blob storage is also referred to as object storage. Azure Blob storage also holds Azure Virtual Machines data disks.

Azure Storage supports three kinds of blobs:

-   **Block blobs** are used to hold ordinary files up to 195 GB in size (4 MB × 50,000 blocks). The primary use case for block blobs is the storage of files that are read from beginning to end, such as media files or image files for websites. They are named block blobs because files larger than 64 MB must be uploaded as small blocks. These blocks are then consolidated (or committed) into the final blob.

-   **Page blobs** are used to hold random-access files up to 1 TB in size. Page blobs are used primarily as the backing storage for the VHDs that provide durable disks for Azure Virtual Machines, the IaaS compute service in Azure. They are named page blobs because they provide random read/write access to 512-byte pages.

-   **Append blobs** consist of blocks like block blobs, but they are optimized for append operations. These are frequently used for logging information from one or more sources to the same blob. For example, you might write all of your trace logging to the same append blob for an application that’s running on multiple VMs. A single append blob can be up to 195 GB.

For more information, see [Get started with Azure Blob storage using .NET](../storage/storage-dotnet-how-to-use-blobs.md).

**File storage**

Azure File storage is a service that offers file shares in the cloud by using the standard Server Message Block (SMB) protocol. The service supports both SMB 2.1 and SMB 3.0. With Azure File storage, you can migrate applications that rely on file shares to Azure quickly and without costly rewrites. Applications running on Azure virtual machines, in cloud services, or from on-premises clients can mount a file share in the cloud. This is similar to how a desktop application mounts a typical SMB share. Any number of application components can then mount and access the File storage share simultaneously.

Because a File storage share is a standard SMB file share, applications running in Azure can access data in the share via file system I/O APIs. Developers can therefore use their existing code and skills to migrate existing applications. IT pros can use PowerShell cmdlets to create, mount, and manage File storage shares as part of the administration of Azure applications.

For more information, see [Get started with Azure File storage on Windows](../storage/storage-dotnet-how-to-use-files.md) or [How to use Azure File Storage with Linux](../storage/storage-how-to-use-files-linux.md).

**Table storage**

Azure Table storage is a service that stores structured NoSQL data in the cloud. Table storage is a key/attribute store with a schema-less design. Because Table storage is schema-less, it's easy to adapt your data as the needs of your application evolve. Access to data is fast and cost-effective for all kinds of applications. Table storage is typically significantly lower in cost than traditional SQL for similar volumes of data.

You can use Table storage to store flexible datasets, such as user data for web applications, address books, device information, and any other type of metadata that your service requires. You can store any number of entities in a table. A storage account can contain any number of tables, up to the capacity limit of the storage account.

For more information, see [Get started with Azure Table storage](../storage/storage-dotnet-how-to-use-tables.md).

**Queue storage**

Azure Queue storage provides cloud messaging between application components. In designing applications for scale, application components are often decoupled so that they can scale independently. Queue storage delivers asynchronous messaging for communication between application components, whether they are running in the cloud, on the desktop, on an on-premises server, or on a mobile device. Queue storage also supports managing asynchronous tasks and building process workflows.

For more information, see [Get started with Azure Queue storage](../storage/storage-dotnet-how-to-use-queues.md).

### Deploying a storage account

There are several options for deploying a storage account.

**Portal**

Deploying a storage account by using the Azure portal requires only an active Azure subscription and access to a web browser. You can deploy a new storage account into a new or existing resource group. After you’ve created the storage account, you can create a blob container or file share by using the portal. You can create Table and Queue storage entities programmatically. For more information, see [Create a storage account](../storage/storage-create-storage-account.md#create-a-storage-account).

In addition to deploying a storage account from the Azure portal, you can deploy an Azure Resource Manager template from the portal. This will deploy and configure all resources as defined in the template, including any storage accounts. For more information, see [Deploy resources with Resource Manager templates and Azure portal](../azure-resource-manager/resource-group-template-deploy-portal.md).

**PowerShell**

Deploying an Azure storage account by using PowerShell allows for complete deployment automation of the storage account. For more information, see [Using Azure PowerShell with Azure Storage](../storage/storage-powershell-guide-full.md).

In addition to deploying Azure resources individually, you can use the Azure PowerShell module to deploy an Azure Resource Manager template. This provides automation to start the deployment action while retaining all benefits of modeling a deployment by using Resource Manager templates. For more information, see [Deploy resources with Resource Manager templates and Azure PowerShell](../azure-resource-manager/resource-group-template-deploy.md).

**Command-line interface (CLI)**

As with the PowerShell module, the Azure command-line Interface provides deployment automation and can be used on Windows, OS X, or Linux systems. You can use the Azure CLI **storage account create** command to create a storage account. For more information, see [Using the Azure CLI with Azure Storage.](../storage/storage-azure-cli.md)

Likewise, you can use the Azure CLI to deploy an Azure Resource Manager template. This provides automation to start the deployment action while retaining all benefits of modeling a deployment by using Resource Manager templates. For more information, see [Deploy resources with Resource Manager templates and Azure CLI](../resource-group-template-deploy-cli.md).

### Access and security for Azure Storage

Azure Storage is accessed in a variety of ways, including though the Azure portal, during VM creation and operation, and from Storage client libraries. This section will detail a few of these.

**Virtual machine disks**

When you’re deploying a virtual machine, you also need to create a storage account to hold the virtual machine operating system disk and any additional data disks. You can select an existing storage account or create a new one. Because the maximum size of a blob is 1,024 GB, a single VM disk has a maximum size of 1,023 GB. To configure a larger data disk, you can present multiple data disks to the virtual machine and pool them together as a single logical disk. For more information, see “Storage infrastructure guidelines” for [Windows](../virtual-machines/windows/infrastructure-storage-solutions-guidelines.md) and [Linux](../virtual-machines/linux/infrastructure-storage-solutions-guidelines.md).

**Storage tools**

Azure storage accounts can be accessed through many different storage explorers, such as Visual Studio Cloud Explorer. These tools provide the ability to browse through storage accounts and data. For more information and a list of available storage explorers, see [Azure Storage client tools](../storage/storage-explorers.md).

**Storage API**

Storage resources can be accessed by any language that can make HTTP/HTTPS requests. Additionally, Azure Storage offers programming libraries for several popular languages. These libraries simplify many aspects of working with Azure Storage by handling details such as synchronous and asynchronous invocation, batching of operations, exception management, automatic retries, and operational behavior. For more information, see [Azure Storage service REST API reference](/rest/api/storageservices/Azure-Storage-Services-REST-API-Reference).

**Storage access keys**

Each storage account has two authentication keys, a primary and a secondary. Either of these can be used for storage access operations. These storage keys are used to help secure a storage account and are required for programmatically accessing data. There are two keys to allow occasional rollover of the keys to enhance security. It is critical to keep these secure because their possession, along with the account name, allows unlimited access to any data in the storage account.

**Shared access signatures**

If you need to allow users to have controlled access to your storage resources, you can create a shared access signature. A shared access signature is a token that can be appended to a URL that enables delegated access to a storage resource. Anyone who possesses the token can access the resource that it points to with the permissions that it specifies, for the period of time that it’s valid. For more information, see [Using shared access signatures](../storage/storage-dotnet-shared-access-signature-part-1.md).

## Azure Virtual Network


Virtual networks are necessary to support communications between virtual machines. You can define subnets, custom IP address, DNS settings, security filtering, and load balancing. By using a VPN gateway or an ExpressRoute circuit, you can connect Azure virtual networks to your on-premises networks.

### Use cases

There are different use cases for Azure networking.

**Cloud-only virtual networks**

An Azure virtual network, by default, is accessible only to resources stored in Azure. Resources connected to the same virtual network can communicate with each other. You can associate virtual machine network interfaces and load balancers with a public IP address to make the virtual machine accessible over the Internet. You can help secure access to the publicly exposed resources by using a network security group.

**Cross-premises virtual networks**

You can connect an on-premises network to an Azure virtual network by using ExpressRoute or a site-to-site VPN connection. In this configuration, the Azure virtual network is essentially a cloud-based extension of your on-premises network.

Because the Azure virtual network is connected to your on-premises network, cross-premises virtual networks must use a unique portion of the address space that your organization uses. In the same way that different corporate locations are assigned a specific IP subnet, Azure becomes another location as you extend your network.

###Deploying a virtual network

There are several options for deploying a virtual network.

**Portal**

Deploying an Azure virtual network by using the Azure portal requires only an active Azure subscription and access to a web browser. You can deploy a new virtual network into a new or existing resource group. When you’re creating a new virtual machine from the portal, you can select an existing virtual network or create a new one. For more information, see [Create a virtual network using the Azure portal](../virtual-network/virtual-networks-create-vnet-arm-pportal.md).

In addition to deploying an Azure virtual network from the Azure portal, you can deploy an Azure Resource Manager template from the portal. This will deploy and configure all resources as defined in the template, including any virtual network resources. For more information, see [Deploy resources with Resource Manager templates and Azure portal](../azure-resource-manager/resource-group-template-deploy-portal.md).

**PowerShell**

Deploying an Azure virtual network by using PowerShell allows for complete deployment automation of the storage account. For more information, see [Create a virtual network by using PowerShell](../virtual-network/virtual-networks-create-vnet-arm-ps.md).

In addition to deploying Azure resources individually, you can use the Azure PowerShell module to deploy an Azure Resource Manager template. This provides automation to start the deployment action while retaining all benefits of modeling a deployment by using Resource Manager templates. For more information, see [Deploy resources with Resource Manager templates and Azure PowerShell](../azure-resource-manager/resource-group-template-deploy.md).

**Command-line interface (CLI)**

As with the PowerShell module, the Azure command-line interface provides deployment automation and can be used on Windows, OS X, or Linux systems. You can use the Azure CLI **network vnet create** command to create a virtual network. For more information, see [Create a virtual network by using the Azure CLI](../virtual-network/virtual-networks-create-vnet-arm-cli.md).

Likewise, you can use the Azure CLI to deploy an Azure Resource Manager template. This provides automation to start the deployment action while retaining all benefits of modeling a deployment by using Resource Manager templates. For more information, see [Deploy resources with Resource Manager templates and Azure CLI](../azure-resource-manager/resource-group-template-deploy-cli.md).

### Access and security for virtual networks

You can help secure Azure virtual networks by using a network security group. NSGs contain a list of access control list (ACL) rules that allow or deny network traffic to your VM instances in a virtual network. You can associate NSGs with either subnets or individual VM instances within that subnet. When you associate an NSG with a subnet, the ACL rules apply to all the VM instances in that subnet. In addition, you can further restrict traffic to an individual VM by associating an NSG directly with that VM. For more information, see [Filter network traffic with network security groups](../virtual-network/virtual-networks-nsg.md).

## Next steps

- [Create a Windows VM](/virtual-machines/windows/quick-create-portal.md)
- [Create a Linux VM](../virtual-machines/linux/quick-create-portal.md)<|MERGE_RESOLUTION|>--- conflicted
+++ resolved
@@ -135,11 +135,7 @@
 
 -   Azure Content Delivery Network
 
-<<<<<<< HEAD
-For detailed documentation on Azure services, see [Azure service documentation](https://docs.microsoft.com/en-us/azure).
-=======
-For detailed documentation on each of these services, as well as other Azure services, see [Azure service documentation](https://docs.microsoft.com/azure).
->>>>>>> 88a95171
+For detailed documentation on Azure services, see [Azure service documentation](https://docs.microsoft.com/azure).
 
 ## Azure key concepts
 
