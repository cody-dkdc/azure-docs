--- conflicted
+++ resolved
@@ -52,13 +52,13 @@
 ![Blob1][]
 
 -   **URL format:** Blobs are addressable using the following URL
-    format:
+    format:   
    
-    	http://storageaccount.blob.core.windows.net/container/blob  
+    http://storageaccount.blob.core.windows.net/container/blob  
       
-    The following URL addresses one of the blobs in the diagram: 
+    The following URL addresses one of the blobs in the diagram:  
  
-	    http://sally.blob.core.windows.net/movies/MOV1.AVI
+    http://sally.blob.core.windows.net/movies/MOV1.AVI
 
 -   **Storage Account:** All access to Windows Azure Storage is done
     through a storage account. This is the highest level of the
@@ -120,21 +120,6 @@
 1.  Use a command-line interface such as **PowerShell** (Windows,) **Terminal** (Mac,) or **Bash** (Unix), navigate to the folder where you created your sample application.
 
 2.  Type **npm install azure** in the command window, which should
-<<<<<<< HEAD
-result in the following output:
-
-azure@0.7.5 node_modules\azure
-├── dateformat@1.0.2-1.2.3
-├── xmlbuilder@0.4.2
-├── node-uuid@1.2.0
-├── mime@1.2.9
-├── underscore@1.4.4
-├── validator@1.1.1
-├── tunnel@0.0.2
-├── wns@0.5.3
-├── xml2js@0.2.7 (sax@0.5.2)
-└── request@2.21.0 (json-stringify-safe@4.0.0, forever-agent@0.5.0, aws-sign@0.3.0, tunnel-agent@0.3.0, oauth-sign@0.3.0, qs@0.6.5, cookie-jar@0.3.0, node-uuid@1.4.0, http-signature@0.9.11, form-data@0.0.8, hawk@0.13.1)
-=======
     result in the following output:
 
         azure@0.7.5 node_modules\azure
@@ -148,19 +133,18 @@
 		├── wns@0.5.3
 		├── xml2js@0.2.7 (sax@0.5.2)
 		└── request@2.21.0 (json-stringify-safe@4.0.0, forever-agent@0.5.0, aws-sign@0.3.0, tunnel-agent@0.3.0, oauth-sign@0.3.0, qs@0.6.5, cookie-jar@0.3.0, node-uuid@1.4.0, http-signature@0.9.11, form-data@0.0.8, hawk@0.13.1)
->>>>>>> b1b8fe65
 
 3.  You can manually run the **ls** command to verify that a
-**node\_modules** folder was created. Inside that folder find the
-**azure** package, which contains the libraries you need to access
-storage.
+    **node\_modules** folder was created. Inside that folder find the
+    **azure** package, which contains the libraries you need to access
+    storage.
 
 ### Import the package
 
 Using Notepad or another text editor, add the following to the top the
 **server.js** file of the application where you intend to use storage:
 
-var azure = require('azure');
+    var azure = require('azure');
 
 ## <a name="setup-connection-string"> </a>Setup a Windows Azure Storage Connection
 
@@ -192,11 +176,7 @@
 
 
 If you want to make the files in the container public so that they can be accessed without requiring the access key, you can set the
-<<<<<<< HEAD
 container's access level to **blob** or **container**. Setting the access level to **blob** allows anonymous read access to blob content and metadata within this container, but not to container metadata such as listing all blobs within a container. Setting the access level to **container** allows anonymous read access to blob content and metadata as well as container metadata. The following example demonstrates setting the access level to **blob**: 
-=======
-container's access level to **blob** or **container**. Setting the access level to **blob** allows anonymous read access to blosb content and metadata within this container, but not to container metadata such as listing all blobs within a container. Setting the access level to **container** allows anonymous read access to blob content and metadata as well as container metadata. The following example demonstrates setting the access level to **blob**: 
->>>>>>> b1b8fe65
 
     blobService.createContainerIfNotExists(containerName
 		, {publicAccessLevel : 'blob'}
