--- conflicted
+++ resolved
@@ -39,11 +39,7 @@
 
 1. Create a Microsoft ID - Create your Microsoft account using an email address that belongs to your company's domain, but not to a single individual. This email address is used for both the Microsoft Developer Center and Cloud Partner Portal. For more information, see [Azure Marketplace Publisher Guide](https://aka.ms/sellerguide).
 1. Submit [Azure Marketplace Nomination Form](https://aka.ms/ampnomination) - For **Solution that you intend to publish?**, select **Managed Application**. Once the form is submitted, the Marketplace Onboarding team reviews the application and validates the request. The approval process can take one to three days. When your nomination is approved, you receive a promotional code to waive the registration fee for the developer center. If you do **not** complete the Marketplace Nomination Form, you're asked to pay a $99 registration fee.
-<<<<<<< HEAD
-1. Register in [Developer Center](https://dev.windows.com/registration?accountprogram=azure) - Microsoft validates that your organization is a valid legal entity with a valid TAX ID for the country in which it's registered. The approval process can take 5 to 10 days. To avoid the registration fee, use the promotional code you received in email from the nomination process. For more information, see [Azure Marketplace Publisher Guide](https://aka.ms/sellerguide).
-=======
 1. Register in [Developer Center](https://dev.windows.com/registration?accountprogram=azure) - Microsoft validates that your organization is a valid legal entity with a valid TAX ID for the country/region in which it's registered. The approval process can take 5 to 10 days. To avoid the registration fee, use the promotional code you received in email from the nomination process. For more information, see [Azure Marketplace Publisher Guide](https://aka.ms/sellerguide).
->>>>>>> 6a383dfd
 1. Sign in to [Cloud Partner Portal](https://cloudpartner.azure.com) - In the publisher profile, associate your Developer Center account with the Marketplace Publisher Profile. For more information, see [Azure Marketplace Publisher Guide](https://aka.ms/sellerguide).
 
 ## Create a new Azure application offer
