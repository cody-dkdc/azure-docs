--- conflicted
+++ resolved
@@ -1,65 +1,40 @@
-<properties 
-	pageTitle="Develop a predictive solution with Machine Learning | Azure" 
-	description="Walkthrough of how to create a predictive analytics experiment in Azure Machine Learning Studio" 
-	services="machine-learning" 
-	documentationCenter="" 
-	authors="garyericson" 
-	manager="paulettm" 
-	editor="cgronlun"/>
-
-<tags 
-	ms.service="machine-learning" 
-	ms.workload="data-services" 
-	ms.tgt_pltfrm="na" 
-	ms.devlang="na" 
-	ms.topic="article" 
-<<<<<<< HEAD
-	ms.date="02/18/2015" 
-=======
-	ms.date="04/22/2015" 
->>>>>>> 8f5664f7
-	ms.author="garye"/>
-
-
-# Develop a predictive solution by using Azure Machine Learning
- 
-Suppose you need to predict an individual's credit risk based on the information they give on a credit application.  
-
-That's a complex problem, of course, but let's simplify the parameters of the question a bit and use it as an example of how you might be able to use Microsoft Azure Machine Learning with Machine Learning Studio and the Machine Learning web service to create such a predictive analytics solution.  
-
-In this walkthrough, we'll follow the process of developing a predictive analytics model in Machine Learning Studio and then publishing it as an Azure Machine Learning web service. We'll start with publicly available credit risk data, develop and train a predictive model based on that data, and then publish the model as a web service that can be used by others.  
-
-To open Machine Learning Studio, click this link: [https://studio.azureml.net/Home](https://studio.azureml.net/Home). For more information about getting started with Machine Learning Studio, see [Microsoft Azure Machine Learning Studio Home](https://studio.azureml.net/).
-
-We'll follow these steps:  
-
-<<<<<<< HEAD
-1.	[Create an ML workspace][create-workspace]
-2.	[Upload existing data][upload-data]
-3.	[Create a new experiment][create-new]
-4.	[Train and evaluate the models][train-models]
-5.	[Publish the web service][publish]
-6.	[Access the web service][access-ws]
-
-[create-workspace]: ../machine-learning-walkthrough-1-create-ml-workspace/
-[upload-data]: ../machine-learning-walkthrough-2-upload-data/
-[create-new]: ../machine-learning-walkthrough-3-create-new-experiment/
-[train-models]: ../machine-learning-walkthrough-4-train-and-evaluate-models/
-[publish]: ../machine-learning-walkthrough-5-publish-web-service/
-[access-ws]: ../machine-learning-walkthrough-6-access-web-service/
-
-This walkthrough is based on a simplified version of the 
-[Credit risk prediction sample experiment][risk] included with Machine Learning Studio.
-
-[risk]: ../machine-learning-sample-credit-risk-prediction/
-=======
-1.	[Create a Machine Learning workspace](machine-learning-walkthrough-1-create-ml-workspace.md)
-2.	[Upload existing data](machine-learning-walkthrough-2-upload-data.md)
-3.	[Create a new experiment](machine-learning-walkthrough-3-create-new-experiment.md)
-4.	[Train and evaluate the models](machine-learning-walkthrough-4-train-and-evaluate-models.md)
-5.	[Publish the web service](machine-learning-walkthrough-5-publish-web-service.md)
-6.	[Access the web service](machine-learning-walkthrough-6-access-web-service.md)
-
-This walkthrough is based on a simplified version of the 
-[Credit risk prediction sample experiment](machine-learning-sample-credit-risk-prediction.md) included with Machine Learning Studio.
->>>>>>> 8f5664f7
+<properties 
+	pageTitle="Develop a predictive solution with Machine Learning | Azure" 
+	description="Walkthrough of how to create a predictive analytics experiment in Azure Machine Learning Studio" 
+	services="machine-learning" 
+	documentationCenter="" 
+	authors="garyericson" 
+	manager="paulettm" 
+	editor="cgronlun"/>
+
+<tags 
+	ms.service="machine-learning" 
+	ms.workload="data-services" 
+	ms.tgt_pltfrm="na" 
+	ms.devlang="na" 
+	ms.topic="article" 
+	ms.date="04/22/2015" 
+	ms.author="garye"/>
+
+
+# Develop a predictive solution by using Azure Machine Learning
+ 
+Suppose you need to predict an individual's credit risk based on the information they give on a credit application.  
+
+That's a complex problem, of course, but let's simplify the parameters of the question a bit and use it as an example of how you might be able to use Microsoft Azure Machine Learning with Machine Learning Studio and the Machine Learning web service to create such a predictive analytics solution.  
+
+In this walkthrough, we'll follow the process of developing a predictive analytics model in Machine Learning Studio and then publishing it as an Azure Machine Learning web service. We'll start with publicly available credit risk data, develop and train a predictive model based on that data, and then publish the model as a web service that can be used by others.  
+
+To open Machine Learning Studio, click this link: [https://studio.azureml.net/Home](https://studio.azureml.net/Home). For more information about getting started with Machine Learning Studio, see [Microsoft Azure Machine Learning Studio Home](https://studio.azureml.net/).
+
+We'll follow these steps:  
+
+1.	[Create a Machine Learning workspace](machine-learning-walkthrough-1-create-ml-workspace.md)
+2.	[Upload existing data](machine-learning-walkthrough-2-upload-data.md)
+3.	[Create a new experiment](machine-learning-walkthrough-3-create-new-experiment.md)
+4.	[Train and evaluate the models](machine-learning-walkthrough-4-train-and-evaluate-models.md)
+5.	[Publish the web service](machine-learning-walkthrough-5-publish-web-service.md)
+6.	[Access the web service](machine-learning-walkthrough-6-access-web-service.md)
+
+This walkthrough is based on a simplified version of the 
+[Credit risk prediction sample experiment](machine-learning-sample-credit-risk-prediction.md) included with Machine Learning Studio.