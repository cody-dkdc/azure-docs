--- conflicted
+++ resolved
@@ -1,154 +1,85 @@
-<<<<<<< HEAD
-<properties 
-	pageTitle="What are API Apps?" 
-	description="Learn why Azure App Service is the best platform for developing, publishing, and hosting RESTful APIs." 
-	services="app-service\api" 
-	documentationCenter=".net" 
-	authors="tdykstra" 
-	manager="wpickett" 
-	editor="jimbe"/>
-
-<tags 
-	ms.service="app-service-api" 
-	ms.workload="web" 
-	ms.tgt_pltfrm="na" 
-	ms.devlang="na" 
-	ms.topic="article" 
-	ms.date="03/06/2015" 
-	ms.author="tdykstra"/>
-
-# What are API Apps?
-
-## Overview
-
-Azure App Service is a fully managed compute platform for professional developers that brings a rich set of capabilities to web, mobile, and integration scenarios. API apps are one part of the App Service suite and allow any technical user or developer to discover, host, manage and monetize API’s and SaaS connectors on a modern, feature rich, scalable, and globally available cloud platform.
-
-## Why API apps?
-
-API apps in Azure App Service make it easy to develop, publish, manage, and monetize APIs.
-
-- **Bring your API as-is** - Use ASP.NET, Java, PHP, Node.js or Python for your APIs. Your APIs can take advantage of the features of Azure App Service with no changes.
-
-- **Connect Your apps To popular SaaS platforms** - Azure App Service makes it easy to connect to popular SaaS platforms, including Salesforce, Office 365, Twitter, Facebook, Dropbox, and many more.
-
-- **Simple access control** - APIs can be exposed to just the other apps inside of your Azure App Service or to the public, and you can add authentication by Azure Active Directory or third-party services with no changes to your code.
-
-- **Public and organization gallery of APIs** - Easily share APIs with other teams in your organization, by using your own private organizational gallery of APIs. APIs can also be shared publicly for consumption by third party developers.
-
-- **Automatic SDK generation** - Azure App Service can automatically build SDKs for a variety of languages including C#, Java, and Javascript, making your APIs available to many platforms.
-
-- **Use the best IDE in the market** - [Visual
-Studio](/campaigns/visual-studio-2013/) integration simplifies API creation, debugging, packaging, and publishing, and allows for full lifecycle app management.
-
-<!--removing per directive to cut back on size of this section
-- **No ops** - Run your API apps in a high-availability environment with automatic patching. API apps deployed with Azure App Service are isolated and are hosted in VMs dedicated to your applications – ensuring predictable performance and security isolation.
-
-- **Automatically scale** - Azure App Service enables you to quickly scale up or out to handle any incoming customer load. Manually select the number and size of VMs or set up
-[auto-scaling](/documentation/videos/auto-scaling-azure-web-sites/)
-to scale your servers based on load or schedule.
--->
-
-- **Access on-premises data** - API apps can consume data from your own data center using [Hybrid Connections](integration-hybrid-connection-overview.md) and [VNET](web-sites-integrate-with-vnet.md).
-
-- **Friction-free deploy** - Set up continuous integration and deployment workflows with Visual Studio Online, GitHub, TeamCity, Hudson, or BitBucket – enabling you to automatically build, test and deploy your API app on each successful code check-in or integration tests.
-
-## API Apps concepts ##
-
-- **API Apps Gallery** - Select from an ever-growing list of existing API app templates.
-- **Connectors** - A type of API app that makes it easy to connect to SaaS platforms such as Salesforce and Office 365.
-- **Gateway** - A web app that handles API management functions such as authentication for all API apps in a resource group. 
-- **Auto Scaling** - API apps can automatically scale-up or out to handle any incoming customer load. Manually select the number and size of VMs or set up auto-scaling to scale your servers based on load or schedule.
-- **Continuous Integration** - Set up continuous integration and deployment workflows with VSO, GitHub, TeamCity, Hudson or BitBucket – enabling you to automatically build, test and deploy your web app on each successful code check-in or integration tests.
-
-## Getting started
-
-To get started with API apps, follow the [Create an API app tutorial](app-service-dotnet-create-api-app.md).
-
-For more information about the Azure App Service platform, see [Azure App Service](app-service-value-prop-what-is.md).
-=======
-<properties 
-	pageTitle="What are API Apps?" 
-	description="Learn why Azure App Service is the best platform for developing, publishing, and hosting RESTful APIs." 
-	services="app-service\api" 
-	documentationCenter=".net" 
-	authors="tdykstra" 
-	manager="wpickett" 
-	editor="jimbe"/>
-
-<tags 
-	ms.service="app-service-api" 
-	ms.workload="web" 
-	ms.tgt_pltfrm="na" 
-	ms.devlang="na" 
-	ms.topic="article" 
-	ms.date="05/05/2015" 
-	ms.author="tdykstra"/>
-
-# What are API Apps?
-
-API Apps are part of the [Azure App Service](app-service-value-prop-what-is.md) suite that also includes web apps, mobile apps, and logic apps. 
-
-![](./media/app-service-api-apps-why-best-platform/appservicesuite.png)
-
-The API Apps part of this suite provides a rich platform and ecosystem for building, consuming and distributing APIs in the cloud and on-premises.
-
->[AZURE.NOTE] [Azure API Management](/services/api-management/) is a separate service that offers features such as endpoint consolidation and throttling. You can use API Management with API Apps.
->
->API Apps is currently in public preview. It's built on top of [App Service Web Apps](app-service-web-overview.md), which is a Generally Available (GA) service designed for building and hosting secure mission-critical applications at global scale. If you are looking for a GA service for building your API today, Web Apps is a great option. When API Apps goes GA, we'll provide a path for taking existing web apps and leveraging features of API Apps.
-
-## Why API Apps?
-
-An API app is an [App Service web app](app-service-web-overview.md) with additional features that enhance the experience of developing, deploying, publishing, consuming, managing, and monetizing RESTful web APIs.
-
-That means API apps share with web apps all the web hosting features of the Azure App Service platform:
-
-- Automatic OS patching
-- Enterprise grade security
-- High availability
-- Auto scaling and load balancing
-- [WebJobs](websites-webjobs-resources.md) for background processing
-- Quick and easy deployment, and many continuous delivery options - For information about the range of deployment options available for API apps, see [Deploy a web app in Azure App Service](web-sites-deploy.md). 
-
-The additional features that the API Apps platform provides make it easy to develop, host, and consume APIs:
-
-- **Bring your API as-is** - Use ASP.NET, Java, PHP, Node.js or Python for your APIs. Your APIs can take advantage of the API Apps platform with no changes.
-
-- **Simple access control** - Configure your APIs for authentication by Azure Active Directory or third-party services such as Facebook and Twitter with no changes to your code. Use a simplified syntax for authorization code. For more information,see [Protect an API app](app-service-api-dotnet-add-authentication.md).
-
-- **Easy connection to SaaS platforms** - [Connector API apps](app-service-logic-what-are-biztalk-api-apps.md) in the Azure Marketplace are provided by Microsoft and third parties to simplify the code you write for interacting with SalesForce, Office 365, Twitter, Facebook, Dropbox, and many others.
-
-- **Access on-premises data** - API Apps can expose APIs that consume data from your own data center using [hybrid connections](integration-hybrid-connection-overview.md) and [VNET](web-sites-integrate-with-vnet.md).
-
-- **Easy consumption** - Use integrated [Swagger](http://swagger.io/) support to make your APIs easily consumable by a variety of clients.  Or use the API Apps SDK to generate client code for your APIs in a variety of languages including C#, Java, and Javascript.
-
-- **Integration with logic apps** - API apps that you create can be consumed by App Service logic apps.    
-
-- **Visual Studio integration** - Dedicated tools in Visual Studio streamline the work of [creating](app-service-dotnet-create-api-app.md), [deploying](app-service-dotnet-deploy-api-app.md), [debugging](app-service-dotnet-remotely-debug-api-app), and managing API apps.
-
-In the near future, the API Apps platform will also create a rich ecosystem of APIs by making it easy to share your code:  
-
-- **Public and private marketplaces** - The [Azure Marketplace](http://azure.microsoft.com/marketplace/) will make it easy to find and deploy to your Azure subscription pre-packaged API apps developed by Microsoft and third parties. And you'll be able to package and publish your own API apps that you develop, so other developers can deploy them to their Azure subscriptions. When you publish your APIs to the Azure Marketplace, you'll be able to make them visible only to other members of your organization. 
-
-- **Automatic dependency deployment** - Whenever you deploy an API app from the Marketplace to your Azure subscription, Azure will automatically deploy dependent API apps and create required resources. An API app package will specify the API apps that it depends on and the Azure resources that it requires.
-
-- **Automatic updates** - When you update the code for one of your API app packages that you've shared, you'll be able to push the update out to everyone who has installed and is running your API app. This will work for non-breaking changes and users who have opted-in to receiving updates.
-
-Many of these features, such the public marketplace and automatic updates, are already available for API apps provided by Microsoft.
-
-## API Apps concepts ##
-
-- **Gateway** - A web app that handles API administration functions and authentication for all API apps in a resource group. 
-- **Swagger** - A framework for interactive documentation and discovery of a RESTful API, used by default in API apps. For more information, see [http://swagger.io/](http://swagger.io/).
-- **Connector** - A type of API app that makes it easy to connect to SaaS platforms such as Salesforce and Office 365. For more information, see [What are connectors and BizTalk API apps](app-service-logic-what-are-biztalk-api-apps.md).
-- **Trigger** - A REST API that [logic apps](app-service-logic-what-are-logic-apps.md) can call to initiate a workflow process when a certain condition is met. For example, an API app could provide a method that the logic app calls periodically to look for a certain phrase in a Twitter feed. For more information, see [API app triggers](app-service-api-dotnet-triggers.md).
-- **Action** - A REST API that [logic apps](app-service-logic-what-are-logic-apps.md) can call to process data after a workflow has been started by a trigger. For example, an API app could provide a method that the logic app calls to respond to a tweet found by the Twitter trigger. Actions are API methods that are exposed by a Swagger API definition.
-
-## Getting started
-
-To get started with API apps, follow the [Create an API app tutorial](app-service-dotnet-create-api-app.md).
-
-To see a list of known issues with API apps, please refer to [this MSDN forum post](https://social.msdn.microsoft.com/Forums/en-US/7f8b42f2-ac0d-48b8-a35e-3b4934e1c25e/api-app-known-issues?forum=AzureAPIApps).
-
-For more information about the Azure App Service platform, see [Azure App Service](app-service-value-prop-what-is.md).
-
->>>>>>> 692c0fec
+<properties 
+	pageTitle="What are API Apps?" 
+	description="Learn why Azure App Service is the best platform for developing, publishing, and hosting RESTful APIs." 
+	services="app-service\api" 
+	documentationCenter=".net" 
+	authors="tdykstra" 
+	manager="wpickett" 
+	editor="jimbe"/>
+
+<tags 
+	ms.service="app-service-api" 
+	ms.workload="web" 
+	ms.tgt_pltfrm="na" 
+	ms.devlang="na" 
+	ms.topic="article" 
+	ms.date="05/05/2015" 
+	ms.author="tdykstra"/>
+
+# What are API Apps?
+
+API Apps are part of the [Azure App Service](app-service-value-prop-what-is.md) suite that also includes web apps, mobile apps, and logic apps. 
+
+![](./media/app-service-api-apps-why-best-platform/appservicesuite.png)
+
+The API Apps part of this suite provides a rich platform and ecosystem for building, consuming and distributing APIs in the cloud and on-premises.
+
+>[AZURE.NOTE] [Azure API Management](/services/api-management/) is a separate service that offers features such as endpoint consolidation and throttling. You can use API Management with API Apps.
+>
+>API Apps is currently in public preview. It's built on top of [App Service Web Apps](app-service-web-overview.md), which is a Generally Available (GA) service designed for building and hosting secure mission-critical applications at global scale. If you are looking for a GA service for building your API today, Web Apps is a great option. When API Apps goes GA, we'll provide a path for taking existing web apps and leveraging features of API Apps.
+
+## Why API Apps?
+
+An API app is an [App Service web app](app-service-web-overview.md) with additional features that enhance the experience of developing, deploying, publishing, consuming, managing, and monetizing RESTful web APIs.
+
+That means API apps share with web apps all the web hosting features of the Azure App Service platform:
+
+- Automatic OS patching
+- Enterprise grade security
+- High availability
+- Auto scaling and load balancing
+- [WebJobs](websites-webjobs-resources.md) for background processing
+- Quick and easy deployment, and many continuous delivery options - For information about the range of deployment options available for API apps, see [Deploy a web app in Azure App Service](web-sites-deploy.md). 
+
+The additional features that the API Apps platform provides make it easy to develop, host, and consume APIs:
+
+- **Bring your API as-is** - Use ASP.NET, Java, PHP, Node.js or Python for your APIs. Your APIs can take advantage of the API Apps platform with no changes.
+
+- **Simple access control** - Configure your APIs for authentication by Azure Active Directory or third-party services such as Facebook and Twitter with no changes to your code. Use a simplified syntax for authorization code. For more information,see [Protect an API app](app-service-api-dotnet-add-authentication.md).
+
+- **Easy connection to SaaS platforms** - [Connector API apps](app-service-logic-what-are-biztalk-api-apps.md) in the Azure Marketplace are provided by Microsoft and third parties to simplify the code you write for interacting with SalesForce, Office 365, Twitter, Facebook, Dropbox, and many others.
+
+- **Access on-premises data** - API Apps can expose APIs that consume data from your own data center using [hybrid connections](integration-hybrid-connection-overview.md) and [VNET](web-sites-integrate-with-vnet.md).
+
+- **Easy consumption** - Use integrated [Swagger](http://swagger.io/) support to make your APIs easily consumable by a variety of clients.  Or use the API Apps SDK to generate client code for your APIs in a variety of languages including C#, Java, and Javascript.
+
+- **Integration with logic apps** - API apps that you create can be consumed by App Service logic apps.    
+
+- **Visual Studio integration** - Dedicated tools in Visual Studio streamline the work of [creating](app-service-dotnet-create-api-app.md), [deploying](app-service-dotnet-deploy-api-app.md), [debugging](app-service-dotnet-remotely-debug-api-app), and managing API apps.
+
+In the near future, the API Apps platform will also create a rich ecosystem of APIs by making it easy to share your code:  
+
+- **Public and private marketplaces** - The [Azure Marketplace](http://azure.microsoft.com/marketplace/) will make it easy to find and deploy to your Azure subscription pre-packaged API apps developed by Microsoft and third parties. And you'll be able to package and publish your own API apps that you develop, so other developers can deploy them to their Azure subscriptions. When you publish your APIs to the Azure Marketplace, you'll be able to make them visible only to other members of your organization. 
+
+- **Automatic dependency deployment** - Whenever you deploy an API app from the Marketplace to your Azure subscription, Azure will automatically deploy dependent API apps and create required resources. An API app package will specify the API apps that it depends on and the Azure resources that it requires.
+
+- **Automatic updates** - When you update the code for one of your API app packages that you've shared, you'll be able to push the update out to everyone who has installed and is running your API app. This will work for non-breaking changes and users who have opted-in to receiving updates.
+
+Many of these features, such the public marketplace and automatic updates, are already available for API apps provided by Microsoft.
+
+## API Apps concepts ##
+
+- **Gateway** - A web app that handles API administration functions and authentication for all API apps in a resource group. 
+- **Swagger** - A framework for interactive documentation and discovery of a RESTful API, used by default in API apps. For more information, see [http://swagger.io/](http://swagger.io/).
+- **Connector** - A type of API app that makes it easy to connect to SaaS platforms such as Salesforce and Office 365. For more information, see [What are connectors and BizTalk API apps](app-service-logic-what-are-biztalk-api-apps.md).
+- **Trigger** - A REST API that [logic apps](app-service-logic-what-are-logic-apps.md) can call to initiate a workflow process when a certain condition is met. For example, an API app could provide a method that the logic app calls periodically to look for a certain phrase in a Twitter feed. For more information, see [API app triggers](app-service-api-dotnet-triggers.md).
+- **Action** - A REST API that [logic apps](app-service-logic-what-are-logic-apps.md) can call to process data after a workflow has been started by a trigger. For example, an API app could provide a method that the logic app calls to respond to a tweet found by the Twitter trigger. Actions are API methods that are exposed by a Swagger API definition.
+
+## Getting started
+
+To get started with API apps, follow the [Create an API app tutorial](app-service-dotnet-create-api-app.md).
+
+To see a list of known issues with API apps, please refer to [this MSDN forum post](https://social.msdn.microsoft.com/Forums/en-US/7f8b42f2-ac0d-48b8-a35e-3b4934e1c25e/api-app-known-issues?forum=AzureAPIApps).
+
+For more information about the Azure App Service platform, see [Azure App Service](app-service-value-prop-what-is.md).
+