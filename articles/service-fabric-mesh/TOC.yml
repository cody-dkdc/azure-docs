--- conflicted
+++ resolved
@@ -21,7 +21,10 @@
       href: service-fabric-mesh-tutorial-debug-service-fabric-mesh-app.md
     - name: 3- Deploy a Mesh app
       href: service-fabric-mesh-tutorial-deploy-service-fabric-mesh-app.md
-<<<<<<< HEAD
+   - name: 4- Upgrade a Mesh app
+      href: service-fabric-mesh-tutorial-upgrade.md
+   - name: 5- Clean up Mesh resources
+      href: service-fabric-mesh-tutorial-cleanup-resources.md
   - name: Deploy, scale, and upgrade an Service Fabric Mesh app using a template
     items:
     - name: 1- Deploy a Service Fabric Mesh app
@@ -32,12 +35,6 @@
       href: service-fabric-mesh-tutorial-template-upgrade-app.md
     - name: 4- Remove an application
       href: service-fabric-mesh-tutorial-template-remove-app.md
-=======
-    - name: 4- Upgrade a Mesh app
-      href: service-fabric-mesh-tutorial-upgrade.md
-    - name: 5- Clean up Mesh resources
-      href: service-fabric-mesh-tutorial-cleanup-resources.md
->>>>>>> f72054fa
 - name: Concepts
   items:
   - name: Terminology
