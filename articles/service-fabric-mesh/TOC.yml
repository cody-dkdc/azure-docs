- name: Service Fabric Mesh Documentation
  href: index.yml
- name: Overview
  expanded: true
  items:
  - name: About Service Fabric Mesh
    href: service-fabric-mesh-overview.md
- name: Quickstarts
  items:
  - name: Deploy Hello World
    href: service-fabric-mesh-quickstart-deploy-container.md
  - name: Create a web app with Visual Studio
    href: service-fabric-mesh-quickstart-dotnet-core.md
- name: Tutorials
  items:
  - name: Build and deploy a Mesh app with Visual Studio
    items:
    - name: 1- Create a Mesh app
      href: service-fabric-mesh-tutorial-create-dotnetcore.md
    - name: 2- Debug a Mesh app
      href: service-fabric-mesh-tutorial-debug-service-fabric-mesh-app.md
    - name: 3- Deploy a Mesh app
      href: service-fabric-mesh-tutorial-deploy-service-fabric-mesh-app.md
    - name: 4- Upgrade a Mesh app
      href: service-fabric-mesh-tutorial-upgrade.md
    - name: 5- Clean up Mesh resources
      href: service-fabric-mesh-tutorial-cleanup-resources.md
  - name: Deploy, scale, and upgrade an Service Fabric Mesh app using a template
    items:
    - name: 1- Deploy a Service Fabric Mesh app
      href: service-fabric-mesh-tutorial-template-deploy-app.md
    - name: 2- Scale services in an application
      href: service-fabric-mesh-tutorial-template-scale-services.md
    - name: 3- Upgrade an application
      href: service-fabric-mesh-tutorial-template-upgrade-app.md
    - name: 4- Remove an application
      href: service-fabric-mesh-tutorial-template-remove-app.md
- name: Concepts
  items:
  - name: Terminology
    href: service-fabric-mesh-terminology.md
  - name: Service Fabric resources
    href: service-fabric-mesh-service-fabric-resources.md
  - name: Service scalability
    href: service-fabric-mesh-scalability.md
  - name: Monitoring and diagnostics
    href: service-fabric-mesh-monitoring-diagnostics.md
  - name: Storing state
    href: service-fabric-mesh-storing-state.md
  - name: Secrets
    href: service-fabric-mesh-secrets-overview.md
  
- name: How-to guides
  items:
  - name: Set up your development environment
    href: service-fabric-mesh-howto-setup-developer-environment-sdk.md
  - name: Optimize Visual Studio performance
    href: service-fabric-mesh-howto-optimize-vs.md
  - name: Set up Service Fabric Mesh CLI
    href: service-fabric-mesh-howto-setup-cli.md
  - name: Store state with Azure Files volume
    href: service-fabric-mesh-howto-deploy-app-azurefiles-volume.md  
<<<<<<< HEAD
  - name: Use Reliable Collections in your Service Fabric Mesh app
    href: service-fabric-mesh-work-with-reliable-collections.md
  - name: Manage Service Fabric Mesh Application Secrets
=======
  - name: Manage secrets
>>>>>>> 4531bb61
    href: service-fabric-mesh-howto-manage-secrets.md
  - name: Auto scale services
    href: service-fabric-mesh-howto-auto-scale-services.md

- name: Reference
  items:
  - name: Service Fabric Mesh Resource Provider REST APIs
    href: /rest/api/servicefabric/sfmeshrp-index
  - name: Service Fabric Client Resource REST APIs
    href: /rest/api/servicefabric/sfclient-index#service-fabric-resource-model
- name: Resources
  items:
  - name: Common questions
    href: service-fabric-mesh-faq.md
  - name: Sample applications
    href: https://github.com/Azure-Samples/service-fabric-mesh
  - name: Azure Roadmap
    href: https://azure.microsoft.com/roadmap/?category=service-fabric-mesh
  - name: Stack Overflow
    href: https://stackoverflow.com/search?q=service-fabric-mesh
  - name: Videos
    href: https://azure.microsoft.com/documentation/videos/index/?services=service-fabric
  - name: Service updates
    href: https://azure.microsoft.com/updates/?product=service-fabric-mesh
  - name: Regional availability
    href: https://azure.microsoft.com/regions/services/
 <|MERGE_RESOLUTION|>--- conflicted
+++ resolved
@@ -54,22 +54,18 @@
   items:
   - name: Set up your development environment
     href: service-fabric-mesh-howto-setup-developer-environment-sdk.md
+  - name: Set up Service Fabric Mesh CLI
+    href: service-fabric-mesh-howto-setup-cli.md
   - name: Optimize Visual Studio performance
     href: service-fabric-mesh-howto-optimize-vs.md
-  - name: Set up Service Fabric Mesh CLI
-    href: service-fabric-mesh-howto-setup-cli.md
+  - name: Auto scale services
+    href: service-fabric-mesh-howto-auto-scale-services.md
   - name: Store state with Azure Files volume
     href: service-fabric-mesh-howto-deploy-app-azurefiles-volume.md  
-<<<<<<< HEAD
-  - name: Use Reliable Collections in your Service Fabric Mesh app
+  - name: Use reliable collections in your Service Fabric Mesh app
     href: service-fabric-mesh-work-with-reliable-collections.md
-  - name: Manage Service Fabric Mesh Application Secrets
-=======
   - name: Manage secrets
->>>>>>> 4531bb61
     href: service-fabric-mesh-howto-manage-secrets.md
-  - name: Auto scale services
-    href: service-fabric-mesh-howto-auto-scale-services.md
 
 - name: Reference
   items:
