---
title: Terminology for Azure Service Fabric Mesh | Microsoft Docs
description: Learn about common terms for Azure Service Fabric Mesh.
services: service-fabric-mesh
keywords:  
author: rwike77
ms.author: ryanwi
ms.date: 07/12/2018
ms.topic: conceptual
ms.service: service-fabric-mesh
manager: timlt 
---
# Service Fabric Mesh terminology

Azure Service Fabric Mesh is a fully managed service that enables developers to deploy microservices applications without managing virtual machines, storage, or networking. This article details the terminology used by Azure Service Fabric Mesh to understand the terms used in the documentation.

## Service Fabric

Service Fabric is an open source distributed systems platform that makes it easy to package, deploy, and manage scalable and reliable microservices. Service Fabric is the orchestrator that powers Service Fabric Mesh. Service Fabric provides options for how you can build and run your microservices applications. You can use any framework to write your services and choose where to run the application from multiple environment choices.

## Deployment and application models 

To deploy your services, you need to describe how they should run. Service Fabric supports three different deployment models:

### Resource model
Resources are anything that can be deployed individually to Service Fabric, including applications, services, networks, and volumes. Resources are defined using a YAML file or JSON file using the Azure Resource Model schema.

The resource model is the simplest way to describe your Service Fabric applications. Its main focus is on simple deployment and management of containerized services.

Resources can be deployed anywhere Service Fabric runs.

### Native model
The native application model provides your applications with full low-level access to Service Fabric. Applications and services are defined as registered types in XML manifest files.

The native model supports the Reliable Services framework, which provides access to the Service Fabric runtime APIs and cluster management APIs in C# and Java. The native model also supports arbitrary containers and executables.

The native model is not supported in the Service Fabric Mesh environment.

### Docker Compose 
[Docker Compose](https://docs.docker.com/compose/) is part of the Docker project. Service Fabric provides limited support for deploying applications using the Docker Compose model.

## Environments

Service Fabric is an open source platform technology that several different services and products are based on. Microsoft provides the following options:

 - **Service Fabric Mesh**: A fully managed service for running Service Fabric applications in Microsoft Azure.
 - **Azure Service Fabric**: The Azure hosted Service Fabric cluster offering. It provides integration between Service Fabric and the Azure infrastructure, along with upgrade and configuration management of Service Fabric clusters.
 - **Service Fabric standalone**: A set of installation and configuration tools to [deploy Service Fabric clusters anywhere](/azure/service-fabric/service-fabric-deploy-anywhere) (on-premises or on any cloud provider). Not managed by Azure.
 - **Service Fabric development cluster**: Provides a local development experience on Windows, Linux, or Mac for development of Service Fabric applications.

## Environment, framework, and deployment model support matrix
Different environments have different level of support for frameworks and deployment models. The following table describes the supported framework and deployment model combinations.

<<<<<<< HEAD
| Type of Application | Described By | Application Frameworks | Azure Service Fabric Mesh | Azure Service Fabric Ubuntu | Azure Service Fabric Windows | Azure Service Fabric Red Hat | Service Fabric Standalone Windows 
|---|---|---|---|---|---|---|---|
| Service Fabric Mesh Applications | Resource Model (YAML & JSON) | - Containers |Supported |Not supported |Not supported |Not supported |Not supported |
|Service Fabric Native Applications | Native Application Model (XML) | - Guest Exe <br>   - Containers <br> - Reliable Services <br> - Reliable Actors | Not Supported| Supported|Supported|Supported|Supported|
=======
|Frameworks\Deployment model |Resource model |Native model | Compose|
|---|---|---|---|
|Reliable Actors and Reliable Services |Not supported |Supported |Not supported |
|Any other framework or language |Supported in containers |Supported as processes and in containers |Supported in containers |
>>>>>>> 78a952a6

The following table describes the different application models and the tooling that exists for them against Service Fabric.

<<<<<<< HEAD
| Type of Application | Described By | Application Frameworks | Visual Studio 2017 | Visual Studio 2015 | Eclipse | VS Code | SFCTL | AZ CLI | Powershell
|---|---|---|---|---|---|---|---|---|---|
| Service Fabric Mesh Applications | Resource Model (YAML & JSON) | - Containers |Supported |Not supported |Not supported |Not supported |Not supported | Supported - Mesh environment only | Not Supported
|Service Fabric Native Applications | Native Application Model (XML) | - Guest Exe <br>   - Containers <br> - Reliable Services <br> - Reliable Actors | Supported| Supported|Supported|Supported|Supported|Supported|Supported|
=======
|Environment\Deployment model |Resource model |Native model |Compose |
|---|---|---|---|
|Azure Service Fabric Mesh |Supported |Not supported|Not supported |
|All other environments |Supported (Some resources have prerequisites to work in an environment) |Supported |Limited Support |
>>>>>>> 78a952a6

## Next steps

To learn more about Service Fabric Mesh, read the overview:
- [Service Fabric Mesh overview](service-fabric-mesh-overview.md)<|MERGE_RESOLUTION|>--- conflicted
+++ resolved
@@ -41,7 +41,7 @@
 
 ## Environments
 
-Service Fabric is an open source platform technology that several different services and products are based on. Microsoft provides the following options:
+Service Fabric is an open-source platform technology that several different services and products are based on. Microsoft provides the following options:
 
  - **Service Fabric Mesh**: A fully managed service for running Service Fabric applications in Microsoft Azure.
  - **Azure Service Fabric**: The Azure hosted Service Fabric cluster offering. It provides integration between Service Fabric and the Azure infrastructure, along with upgrade and configuration management of Service Fabric clusters.
@@ -51,31 +51,17 @@
 ## Environment, framework, and deployment model support matrix
 Different environments have different level of support for frameworks and deployment models. The following table describes the supported framework and deployment model combinations.
 
-<<<<<<< HEAD
-| Type of Application | Described By | Application Frameworks | Azure Service Fabric Mesh | Azure Service Fabric Ubuntu | Azure Service Fabric Windows | Azure Service Fabric Red Hat | Service Fabric Standalone Windows 
-|---|---|---|---|---|---|---|---|
-| Service Fabric Mesh Applications | Resource Model (YAML & JSON) | - Containers |Supported |Not supported |Not supported |Not supported |Not supported |
-|Service Fabric Native Applications | Native Application Model (XML) | - Guest Exe <br>   - Containers <br> - Reliable Services <br> - Reliable Actors | Not Supported| Supported|Supported|Supported|Supported|
-=======
-|Frameworks\Deployment model |Resource model |Native model | Compose|
-|---|---|---|---|
-|Reliable Actors and Reliable Services |Not supported |Supported |Not supported |
-|Any other framework or language |Supported in containers |Supported as processes and in containers |Supported in containers |
->>>>>>> 78a952a6
+| Type of Application | Described By | Azure Service Fabric Mesh | Azure Service Clusters (Any OS)| Local cluster - Windows | Local cluster - Linux | Local cluster - Mac | Standalone cluster (Windows)
+|---|---|---|---|---|---|---|---|---|---|
+| Service Fabric Mesh Applications | Resource Model (YAML & JSON) | Supported |Not supported | Supported |Not supported | Not supported | Not supported |
+|Service Fabric Native Applications | Native Application Model (XML) | Not Supported| Supported|Supported|Supported|Supported|Supported|
 
 The following table describes the different application models and the tooling that exists for them against Service Fabric.
 
-<<<<<<< HEAD
-| Type of Application | Described By | Application Frameworks | Visual Studio 2017 | Visual Studio 2015 | Eclipse | VS Code | SFCTL | AZ CLI | Powershell
+| Type of Application | Described By | Visual Studio 2017 | Visual Studio 2015 | Eclipse | VS Code | SFCTL | AZ CLI | Powershell
 |---|---|---|---|---|---|---|---|---|---|
-| Service Fabric Mesh Applications | Resource Model (YAML & JSON) | - Containers |Supported |Not supported |Not supported |Not supported |Not supported | Supported - Mesh environment only | Not Supported
-|Service Fabric Native Applications | Native Application Model (XML) | - Guest Exe <br>   - Containers <br> - Reliable Services <br> - Reliable Actors | Supported| Supported|Supported|Supported|Supported|Supported|Supported|
-=======
-|Environment\Deployment model |Resource model |Native model |Compose |
-|---|---|---|---|
-|Azure Service Fabric Mesh |Supported |Not supported|Not supported |
-|All other environments |Supported (Some resources have prerequisites to work in an environment) |Supported |Limited Support |
->>>>>>> 78a952a6
+| Service Fabric Mesh Applications | Resource Model (YAML & JSON) | Supported |Not supported |Not supported |Not supported |Not supported | Supported - Mesh environment only | Not Supported
+|Service Fabric Native Applications | Native Application Model (XML) | Supported| Supported|Supported|Supported|Supported|Supported|Supported|
 
 ## Next steps
 
