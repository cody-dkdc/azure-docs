---
title: Tutorial- Deploy a Service Fabric Mesh application to Service Fabric Mesh | Microsoft Docs
description: Learn how to publish an Azure Service Fabric Mesh application consisting of an ASP.NET Core website that communicates with a back-end web service.
services: service-fabric-mesh
documentationcenter: .net
author: TylerMSFT
manager: jeconnoc
editor: ''
ms.assetid:  
ms.service: service-fabric-mesh
ms.devlang: dotNet
ms.topic: tutorial
ms.tgt_pltfrm: NA
ms.workload: NA
ms.date: 07/26/2018
ms.author: twhitney
ms.custom: mvc, devcenter 
#Customer intent: As a developer, I want learn how to publish a Service Fabric Mesh app to Azure.
---

# Tutorial: Deploy a Service Fabric Mesh web application

This tutorial is part three of a series and shows you how to publish an Azure Service Fabric Mesh web application directly from Visual Studio.

In this tutorial you learn how to:
> [!div class="checklist"]
> * Publish the app to Azure.
> * Check application deployment status
> * See all applications currently deployed to your subscription
> * See the application logs
> * Clean up the resources used by the app.

In this tutorial series, you learn how to:
> [!div class="checklist"]
> * [Build a Service Fabric Mesh web application](service-fabric-mesh-tutorial-create-dotnetcore.md)
> * [Debug the app locally](service-fabric-mesh-tutorial-debug-service-fabric-mesh-app.md)
> * Publish the app to Azure

You'll learn how to create an Azure Service Fabric Mesh app that has an ASP.NET web front end and an ASP.NET Core Web API back-end service. Then you'll debug the app on your local development cluster and publish the app to Azure. When you're finished, you'll have a simple to-do app that demonstrates how to make a service-to-service call in a Service Fabric Mesh web application.

## Prerequisites

Before you begin this tutorial:

* If you don't have an Azure subscription, you can [create a free account](https://azure.microsoft.com/free/?WT.mc_id=A261C142F) before you begin.

* Make sure that you've [set up your development environment](service-fabric-mesh-howto-setup-developer-environment-sdk.md) which includes installing the Service Fabric runtime, SDK, Docker, and Visual Studio 2017.

## Download the to-do sample application

If you did not build the to-do sample application in [part two of this tutorial series](service-fabric-mesh-tutorial-debug-service-fabric-mesh-app.md), you can download it. In a command window, run the following command to clone the sample app repository to your local machine.

```
git clone https://github.com/azure-samples/service-fabric-mesh
```

The application is under the `src\todolistapp` directory.

## Publish to Azure

To publish your Service Fabric Mesh project to Azure, right-click on **ServiceFabricMeshApp** in Visual Studio and select **Publish...**

Next, you'll see a **Publish Service Fabric Application** dialog.

![Visual studio Service Fabric Mesh publish dialog](./media/service-fabric-mesh-tutorial-deploy-dotnetcore/visual-studio-publish-dialog.png)

Select your Azure account and subscription. Choose a **Location**. This article uses **East US**.

Under **Resource group**, select **\<Create New Resource Group...>**. A dialog appears where you will create a new resource group. This article uses the **East US** location and names the group **sfmeshTutorial1RG** (if your organization has multiple people using the same subscription, choose a unique group name).  Press **Create** to create the resource group and return to the publish dialog.

![Visual studio Service Fabric Mesh new resource group dialog](./media/service-fabric-mesh-tutorial-deploy-dotnetcore/visual-studio-publish-new-resource-group-dialog.png)

Back in the **Publish Service Fabric Application** dialog, under **Azure Container Registry**, select **\<Create New Container Registry...>**. In the **Create Container Registry** dialog, use a unique name for the **Container registry name**. Specify a **Location** (this tutorial uses **East US**). Select the **Resource group** that you created in the previous step in the drop-down, for example, **sfmeshTutorial1RG**. Set the **SKU** to **Basic** and then press **Create** to return to the publish dialog.

![Visual studio Service Fabric Mesh new resource group dialog](./media/service-fabric-mesh-tutorial-deploy-dotnetcore/visual-studio-publish-new-container-registry-dialog.png)

If you get an error that a resource provider has not been registered for your subscription, you can register it. First see if the resource provider is available for your subscription:

```Powershell
Get-AzureRmResourceProvider -ListAvailable
```

If the container registry provider (`Microsoft.ContainerRegistry`) is available, register it from Powershell:

```Powershell
Connect-AzureRmAccount
Register-AzureRmResourceProvider -ProviderNamespace Microsoft.ContainerRegistry
```

In the publish dialog, press the **Publish** button to deploy your Service Fabric application to Azure.

When you publish to Azure for the first time, the docker image is pushed to the Azure Container Registry (ACR) which takes time depending on the size of the image. Subsequent publishes of the same project will be faster. You can monitor the progress of the deployment by selecting the **Service Fabric Tools** pane in the Visual Studio **Output** window. Once the deployment has finished, the **Service Fabric Tools** output will display the IP address and port of your application in the form of a URL.

```json
Packaging Application...
Building Images...
Web1 -> C:\Code\ServiceFabricMeshApp\ToDoService\bin\Any CPU\Release\netcoreapp2.0\ToDoService.dll
Uploading the images to Azure Container Registy...
Deploying application to remote endpoint...
The application was deployed successfully and it can be accessed at http://10.000.38.000:20000.
```

Open a web browser and navigate to the URL to see the website running in Azure.

## Set up Service Fabric Mesh CLI 
You can use the Azure Cloud Shell or a local installation of the Azure CLI for the remaining steps. Install Azure Service Fabric Mesh CLI extension module by following these [instructions](service-fabric-mesh-howto-setup-cli.md).

<<<<<<< HEAD
You can use the Azure Cloud Shell or a local installation of the Azure CLI for the remaining steps.

If you choose to install and use the CLI locally, this tutorial requires that you're running the Azure CLI version 2.0.35 or later. Run `az --version` to find the version. To install or upgrade to the latest version of the CLI, see [Install the Azure CLI][azure-cli-install].

## Install the az mesh cli
At the CLI prompt

1) Remove any previous install of the Azure Service Fabric Mesh CLI module.

```cli
az extension remove --name mesh
```

2)  Install the Azure Service Fabric Mesh CLI extension module. For the preview, Azure Service Fabric Mesh CLI is written as an extension to Azure CLI, however, at public preview it would ship as a part of the Azure CLI.

```cli
az extension add --source https://sfmeshcli.blob.core.windows.net/cli/mesh-0.8.1-py2.py3-none-any.whl
```
=======
>>>>>>> 12debbae

## Check application deployment status

At this point, your application has been deployed. You can check to see its status by using the `app show` command. 

The application name for the tutorial app is `ServiceMeshApp`. Gather the details on the application with the following command:

```azurecli-interactive
az mesh app show --resource-group $rg --name ServiceMeshApp
```

## See all applications currently deployed to your subscription

You can use the "app list" command to get a list of applications you have deployed to your subscription.

```cli
az mesh app list --output table
```

## See the application logs

Examine the logs for the deployed application:

```azurecli-interactive
az mesh code-package-log get --resource-group $rg --application-name ServiceMeshApp --service-name todoservice --replica-name 0 --code-package-name ServiceMeshApp
```

## Clean up resources

When no longer needed, delete all of the resources you created. Since you created a new resource group to host both the ACR and Service Fabric Mesh service resources, you can safely delete this resource group, which will delete all of the associated resources.

```azurecli
az group delete --resource-group sfmeshTutorial1RG
```

```powershell
Remove-AzureRmResourceGroup -Name sfmeshTutorial1RG
```

Alternatively, you can delete the resource group [from the portal](../azure-resource-manager/resource-group-portal.md#delete-resource-group-or-resources). 

## Next steps

In this part of the tutorial, you learned:
> [!div class="checklist"]
> * Publish the app to Azure.
> * Check application deployment status
> * See all the application you have currently deployed to your subscription
> * See the application logs
> * Clean up the resources used by the app.

Now that you have completed publishing a Service Fabric Mesh application to Azure, try the following:

* Explore the [Voting app sample](https://github.com/Azure-Samples/service-fabric-mesh/tree/master/src/votingapp) to see another example of service-to-service communication.
* Read [Service Fabric resources](service-fabric-mesh-service-fabric-resources.md)
* Read about the [Cloud Shell](https://docs.microsoft.com/azure/cloud-shell/overview)

[azure-cli-install]: https://docs.microsoft.com/cli/azure/install-azure-cli?view=azure-cli-latest<|MERGE_RESOLUTION|>--- conflicted
+++ resolved
@@ -105,28 +105,6 @@
 ## Set up Service Fabric Mesh CLI 
 You can use the Azure Cloud Shell or a local installation of the Azure CLI for the remaining steps. Install Azure Service Fabric Mesh CLI extension module by following these [instructions](service-fabric-mesh-howto-setup-cli.md).
 
-<<<<<<< HEAD
-You can use the Azure Cloud Shell or a local installation of the Azure CLI for the remaining steps.
-
-If you choose to install and use the CLI locally, this tutorial requires that you're running the Azure CLI version 2.0.35 or later. Run `az --version` to find the version. To install or upgrade to the latest version of the CLI, see [Install the Azure CLI][azure-cli-install].
-
-## Install the az mesh cli
-At the CLI prompt
-
-1) Remove any previous install of the Azure Service Fabric Mesh CLI module.
-
-```cli
-az extension remove --name mesh
-```
-
-2)  Install the Azure Service Fabric Mesh CLI extension module. For the preview, Azure Service Fabric Mesh CLI is written as an extension to Azure CLI, however, at public preview it would ship as a part of the Azure CLI.
-
-```cli
-az extension add --source https://sfmeshcli.blob.core.windows.net/cli/mesh-0.8.1-py2.py3-none-any.whl
-```
-=======
->>>>>>> 12debbae
-
 ## Check application deployment status
 
 At this point, your application has been deployed. You can check to see its status by using the `app show` command. 
