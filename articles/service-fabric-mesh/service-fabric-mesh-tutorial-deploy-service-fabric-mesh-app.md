---
title: Tutorial- Deploy a Service Fabric Mesh application  | Microsoft Docs
description: Learn how to use Visual Studio to publish an Azure Service Fabric Mesh application consisting of an ASP.NET Core website that communicates with a back-end web service.
services: service-fabric-mesh
documentationcenter: .net
author: TylerMSFT
manager: jeconnoc
editor: ''
ms.assetid:  
ms.service: service-fabric-mesh
ms.devlang: dotNet
ms.topic: tutorial
ms.tgt_pltfrm: NA
ms.workload: NA
ms.date: 09/18/2018
ms.author: twhitney
ms.custom: mvc, devcenter 
#Customer intent: As a developer, I want learn how to publish a Service Fabric Mesh app to Azure.
---

# Tutorial: Deploy a Service Fabric Mesh application

This tutorial is part three of a series and shows you how to publish an Azure Service Fabric Mesh web application directly from Visual Studio.

In this tutorial you learn how to:
> [!div class="checklist"]
> * Publish the app to Azure using Visual Studio.
> * Check application deployment status
> * See all applications currently deployed to your subscription

In this tutorial series you learn how to:
> [!div class="checklist"]
> * [Create a Service Fabric Mesh app in Visual Studio](service-fabric-mesh-tutorial-create-dotnetcore.md)
> * [Debug a Service Fabric Mesh app running in your local development cluster](service-fabric-mesh-tutorial-debug-service-fabric-mesh-app.md)
> * Deploy a Service Fabric Mesh app
> * [Upgrade a Service Fabric Mesh app](service-fabric-mesh-tutorial-upgrade.md)
> * [Clean up Service Fabric Mesh resources](service-fabric-mesh-tutorial-cleanup-resources.md)

[!INCLUDE [preview note](./includes/include-preview-note.md)]

## Prerequisites

Before you begin this tutorial:

* If you don't have an Azure subscription, you can [create a free account](https://azure.microsoft.com/free/?WT.mc_id=A261C142F) before you begin.

* Make sure that you've [set up your development environment](service-fabric-mesh-howto-setup-developer-environment-sdk.md) which includes installing the Service Fabric runtime, SDK, Docker, and Visual Studio 2017.

## Download the to-do sample application

If you did not build the to-do sample application in [part two of this tutorial series](service-fabric-mesh-tutorial-debug-service-fabric-mesh-app.md), you can download it. In a command window, run the following command to clone the sample app repository to your local machine.

```
git clone https://github.com/azure-samples/service-fabric-mesh
```

The application is under the `src\todolistapp` directory.

## Publish to Azure

To publish your Service Fabric Mesh project to Azure, right-click on **todolistapp** in Visual Studio and select **Publish...**

Next, you'll see a **Publish Service Fabric Application** dialog.

![Visual studio Service Fabric Mesh publish dialog](./media/service-fabric-mesh-tutorial-deploy-dotnetcore/visual-studio-publish-dialog.png)

Select your Azure account and subscription. Choose a **Location**. This article uses **East US**.

Under **Resource group**, select **\<Create New Resource Group...>**. A dialog appears where you will create a new resource group. This article uses the **East US** location and names the group **sfmeshTutorial1RG** (if your organization has multiple people using the same subscription, choose a unique group name).  Press **Create** to create the resource group and return to the publish dialog.

![Visual studio Service Fabric Mesh new resource group dialog](./media/service-fabric-mesh-tutorial-deploy-dotnetcore/visual-studio-publish-new-resource-group-dialog.png)

Back in the **Publish Service Fabric Application** dialog, under **Azure Container Registry**, select **\<Create New Container Registry...>**. In the **Create Container Registry** dialog, use a unique name for the **Container registry name**. Specify a **Location** (this tutorial uses **East US**). Select the **Resource group** that you created in the previous step in the drop-down, for example, **sfmeshTutorial1RG**. Set the **SKU** to **Basic** and then press **Create** to create the private Azure container registry and return to the publish dialog.

![Visual studio Service Fabric Mesh new container registry dialog](./media/service-fabric-mesh-tutorial-deploy-dotnetcore/visual-studio-publish-new-container-registry-dialog.png)

If you get an error that a resource provider has not been registered for your subscription, you can register it. First see if the resource provider is available for your subscription:

```Powershell
Get-AzureRmResourceProvider -ListAvailable
```

If the container registry provider (`Microsoft.ContainerRegistry`) is available, register it from Powershell:

```Powershell
Connect-AzureRmAccount
Register-AzureRmResourceProvider -ProviderNamespace Microsoft.ContainerRegistry
```

In the publish dialog, press the **Publish** button to deploy your Service Fabric application to Azure.

When you publish to Azure for the first time, the docker image is pushed to the Azure Container Registry (ACR) which takes time depending on the size of the image. Subsequent publishes of the same project will be faster. You can monitor the progress of the deployment by selecting the **Service Fabric Tools** pane in the Visual Studio **Output** window. Once the deployment has finished, the **Service Fabric Tools** output will display the IP address and port of your application in the form of a URL.

```json
Packaging Application...
Building Images...
Web1 -> C:\Code\ServiceFabricMeshApp\ToDoService\bin\Any CPU\Release\netcoreapp2.0\ToDoService.dll
Uploading the images to Azure Container Registy...
Deploying application to remote endpoint...
The application was deployed successfully and it can be accessed at http://10.000.38.000:20000.
```

Open a web browser and navigate to the URL to see the website running in Azure.

<<<<<<< HEAD
## Set up Service Fabric Mesh CLI 
You can use the Azure Cloud Shell or a local installation of the Azure CLI for the remaining steps. Install Azure Service Fabric Mesh CLI extension module by following these [instructions](service-fabric-mesh-howto-setup-cli.md).

=======
>>>>>>> 5add61b3
## Check application deployment status

At this point, your application has been deployed. You can check to see its status by using the `app show` command. 

The application name for the tutorial app is `ServiceMeshApp`. Gather the details on the application with the following command:

```azurecli-interactive
az mesh app show --resource-group $rg --name ServiceMeshApp
```

## See all applications currently deployed to your subscription

You can use the "app list" command to get a list of applications you have deployed to your subscription.

```azurecli-interactive
az mesh app list --output table
```

## Next steps

In this part of the tutorial, you learned how to:
> [!div class="checklist"]
> * Publish the app to Azure.
> * Check application deployment status
> * See all the application you have currently deployed to your subscription

Advance to the next tutorial:
> [!div class="nextstepaction"]
> [Upgrade a Service Fabric Mesh app](service-fabric-mesh-tutorial-upgrade.md)

[azure-cli-install]: https://docs.microsoft.com/cli/azure/install-azure-cli?view=azure-cli-latest<|MERGE_RESOLUTION|>--- conflicted
+++ resolved
@@ -102,12 +102,9 @@
 
 Open a web browser and navigate to the URL to see the website running in Azure.
 
-<<<<<<< HEAD
 ## Set up Service Fabric Mesh CLI 
 You can use the Azure Cloud Shell or a local installation of the Azure CLI for the remaining steps. Install Azure Service Fabric Mesh CLI extension module by following these [instructions](service-fabric-mesh-howto-setup-cli.md).
 
-=======
->>>>>>> 5add61b3
 ## Check application deployment status
 
 At this point, your application has been deployed. You can check to see its status by using the `app show` command. 
