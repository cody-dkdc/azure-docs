--- conflicted
+++ resolved
@@ -57,15 +57,8 @@
 	
 2. To start or stop a continuous job, select the job in the job list and click **Start** or **Stop** in the command bar.
 
-<<<<<<< HEAD
- 	<div class="dev-callout">
-	<strong>Note</strong>
-	<p>For continuous web jobs, it is recommended that you enable <strong>Always On</strong> on the Configure page for your web site. The Always On feature, available in Standard mode only, prevents web sites from being unloaded, even if they have been idle for some time. If your web site is always loaded, your continuous web job may run more reliably.<p>
-	</div>
-=======
 > [WACOM.NOTE]
 > For continuous web jobs, it is recommended that you enable **Always On** on the Configure page for your web site. The Always On feature, available in Standard mode only, prevents web sites from being unloaded, even if they have been idle for some time. If your web site is always loaded, your continuous web job may run more reliably.
->>>>>>> 680632bc
 
 <a name="CreateScheduled"></a>
 ##Create a Scheduled Web Job##
