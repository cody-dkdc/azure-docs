<properties
	pageTitle="Create Swagger 2.0 API Definition from an API in PowerApps Enterprise | Microsoft Azure"
	description="Learn how to register an API from Swagger 2.0 API defition created from an existing API"
	services=""
    suite="powerapps"
	documentationCenter="" 
	authors="MandiOhlinger"
	manager="dwrede"
	editor=""/>

<tags
   ms.service="powerapps"
   ms.devlang="na"
   ms.topic="article"
   ms.tgt_pltfrm="na"
   ms.workload="na" 
<<<<<<< HEAD
   ms.date="12/09/2015"
=======
   ms.date="12/17/2015"
>>>>>>> a3c102f7
   ms.author="guayan"/>

# Register an API from Swagger 2.0 API Definition  
Many organizations already have some existing APIs that users can use and consume within their apps. To use these APIs in your apps, you must "register" the APIs in the Azure portal. The following options are available: 

- Register a pre-built [Microsoft managed API or an IT managed API](powerapps-register-from-available-apis.md).
- Register a web app, API app, and mobile app hosted within [your App Service Environment](powerapps-register-api-hosted-in-app-service.md).
- Register one of your own Swagger APIs using a Swagger 2.0 API definition (in this topic).

This article shows you how to **register one of your own APIs using Swagger 2.0 API definition** that you created from an existing API. 

#### Prerequisites to get started

- Sign up for [PowerApps Enterprise](powerapps-get-started-azure-portal.md)
- Create an [app service environment](powerapps-get-started-azure-portal.md)

## Register an existing API using Swagger 2.0 API definition

It's very easy to register these existing APIs. Steps include:

1. Create the [Swagger 2.0](http://swagger.io) API definition for your existing API. PowerApps uses Swagger 2.0 as the API definition format. You can use the tools referenced on the [Swagger 2.0 website](http://swagger.io) to help you easily author a Swagger 2.0 API definition. A few things to note:  

	- The ``host`` property should point to the actual endpoint of your existing API. Do you not use scheme or any sub-paths. For example, enter ``api.contoso.com``.  <br/><br/>
	- The ``basePath`` property should list the sub paths of your existing API endpoint, if there is any. Start with a forward slash ``/``. For example,  enter ``/purchaseorderapi``.

2. Make sure your existing API is accessible by your app service environment securely:  <br/><br/>
	a) If you are comfortable with making your API accessible using the internet, you can set up HTTP basic access authentication between your app service environment and your existing API. [Update an existing API](powerapps-configure-apis.md) to see how.  <br/><br/>
	b) If you want to keep your API within your organization's network, you can set up a virtual network on the app service environment to access your organization's network securely. Learn more about [app service environments](../app-service-app-service-environment-intro.md).

3. In the [Azure portal](https://portal.azure.com/), select **PowerApps**, and then select **Manage APIs**:  
![][11]
4. In Manage APIs, select **Add**:  
![][12]
5. In **Add API**, enter the API properties:  

	- In **Name**, enter a name for your API. Notice that the name you enter is included in the runtime URL of the API. Make the name meaningful and unique within your organization.
	- In **Source**, select **Import from Swagger 2.0**.

6. In **API definition (Swagger 2.0)**, upload your Swagger 2.0 API definition file:  
 ![][13]
7. Select **ADD** to complete these steps.

> [AZURE.TIP] When you register an API, you're registering the API to your app  service environment. Once in the app service environment, it can be used by other apps within the same app service environment.

## Summary and next steps

In this topic, you've seen how to register an API from Swagger 2.0 API definition. Here are some related topics and resources for learning more about PowerApps:  

- [Configure the API properties](powerapps-configure-apis.md)
- [Give users access to the APIs](powerapps-manage-api-connection-user-access.md)
- [Start creating your apps in PowerApps](https://powerapps.microsoft.com/tutorials/)

<!--References-->
[11]: ./media/powerapps-register-existing-api-from-api-definition/registered-apis-part.png
[12]: ./media/powerapps-register-existing-api-from-api-definition/add-api-button.png
[13]: ./media/powerapps-register-existing-api-from-api-definition/add-api-blade.png
<|MERGE_RESOLUTION|>--- conflicted
+++ resolved
@@ -1,77 +1,73 @@
-<properties
-	pageTitle="Create Swagger 2.0 API Definition from an API in PowerApps Enterprise | Microsoft Azure"
-	description="Learn how to register an API from Swagger 2.0 API defition created from an existing API"
-	services=""
-    suite="powerapps"
-	documentationCenter="" 
-	authors="MandiOhlinger"
-	manager="dwrede"
-	editor=""/>
-
-<tags
-   ms.service="powerapps"
-   ms.devlang="na"
-   ms.topic="article"
-   ms.tgt_pltfrm="na"
-   ms.workload="na" 
-<<<<<<< HEAD
-   ms.date="12/09/2015"
-=======
-   ms.date="12/17/2015"
->>>>>>> a3c102f7
-   ms.author="guayan"/>
-
-# Register an API from Swagger 2.0 API Definition  
-Many organizations already have some existing APIs that users can use and consume within their apps. To use these APIs in your apps, you must "register" the APIs in the Azure portal. The following options are available: 
-
-- Register a pre-built [Microsoft managed API or an IT managed API](powerapps-register-from-available-apis.md).
-- Register a web app, API app, and mobile app hosted within [your App Service Environment](powerapps-register-api-hosted-in-app-service.md).
-- Register one of your own Swagger APIs using a Swagger 2.0 API definition (in this topic).
-
-This article shows you how to **register one of your own APIs using Swagger 2.0 API definition** that you created from an existing API. 
-
-#### Prerequisites to get started
-
-- Sign up for [PowerApps Enterprise](powerapps-get-started-azure-portal.md)
-- Create an [app service environment](powerapps-get-started-azure-portal.md)
-
-## Register an existing API using Swagger 2.0 API definition
-
-It's very easy to register these existing APIs. Steps include:
-
-1. Create the [Swagger 2.0](http://swagger.io) API definition for your existing API. PowerApps uses Swagger 2.0 as the API definition format. You can use the tools referenced on the [Swagger 2.0 website](http://swagger.io) to help you easily author a Swagger 2.0 API definition. A few things to note:  
-
-	- The ``host`` property should point to the actual endpoint of your existing API. Do you not use scheme or any sub-paths. For example, enter ``api.contoso.com``.  <br/><br/>
-	- The ``basePath`` property should list the sub paths of your existing API endpoint, if there is any. Start with a forward slash ``/``. For example,  enter ``/purchaseorderapi``.
-
-2. Make sure your existing API is accessible by your app service environment securely:  <br/><br/>
-	a) If you are comfortable with making your API accessible using the internet, you can set up HTTP basic access authentication between your app service environment and your existing API. [Update an existing API](powerapps-configure-apis.md) to see how.  <br/><br/>
-	b) If you want to keep your API within your organization's network, you can set up a virtual network on the app service environment to access your organization's network securely. Learn more about [app service environments](../app-service-app-service-environment-intro.md).
-
-3. In the [Azure portal](https://portal.azure.com/), select **PowerApps**, and then select **Manage APIs**:  
-![][11]
-4. In Manage APIs, select **Add**:  
-![][12]
-5. In **Add API**, enter the API properties:  
-
-	- In **Name**, enter a name for your API. Notice that the name you enter is included in the runtime URL of the API. Make the name meaningful and unique within your organization.
-	- In **Source**, select **Import from Swagger 2.0**.
-
-6. In **API definition (Swagger 2.0)**, upload your Swagger 2.0 API definition file:  
- ![][13]
-7. Select **ADD** to complete these steps.
-
-> [AZURE.TIP] When you register an API, you're registering the API to your app  service environment. Once in the app service environment, it can be used by other apps within the same app service environment.
-
-## Summary and next steps
-
-In this topic, you've seen how to register an API from Swagger 2.0 API definition. Here are some related topics and resources for learning more about PowerApps:  
-
-- [Configure the API properties](powerapps-configure-apis.md)
-- [Give users access to the APIs](powerapps-manage-api-connection-user-access.md)
-- [Start creating your apps in PowerApps](https://powerapps.microsoft.com/tutorials/)
-
-<!--References-->
-[11]: ./media/powerapps-register-existing-api-from-api-definition/registered-apis-part.png
-[12]: ./media/powerapps-register-existing-api-from-api-definition/add-api-button.png
-[13]: ./media/powerapps-register-existing-api-from-api-definition/add-api-blade.png
+<properties
+	pageTitle="Create Swagger 2.0 API Definition from an API in PowerApps Enterprise | Microsoft Azure"
+	description="Learn how to register an API from Swagger 2.0 API defition created from an existing API"
+	services=""
+    suite="powerapps"
+	documentationCenter="" 
+	authors="MandiOhlinger"
+	manager="dwrede"
+	editor=""/>
+
+<tags
+   ms.service="powerapps"
+   ms.devlang="na"
+   ms.topic="article"
+   ms.tgt_pltfrm="na"
+   ms.workload="na" 
+   ms.date="12/17/2015"
+   ms.author="guayan"/>
+
+# Register an API from Swagger 2.0 API Definition  
+Many organizations already have some existing APIs that users can use and consume within their apps. To use these APIs in your apps, you must "register" the APIs in the Azure portal. The following options are available: 
+
+- Register a pre-built [Microsoft managed API or an IT managed API](powerapps-register-from-available-apis.md).
+- Register a web app, API app, and mobile app hosted within [your App Service Environment](powerapps-register-api-hosted-in-app-service.md).
+- Register one of your own Swagger APIs using a Swagger 2.0 API definition (in this topic).
+
+This article shows you how to **register one of your own APIs using Swagger 2.0 API definition** that you created from an existing API. 
+
+#### Prerequisites to get started
+
+- Sign up for [PowerApps Enterprise](powerapps-get-started-azure-portal.md)
+- Create an [app service environment](powerapps-get-started-azure-portal.md)
+
+## Register an existing API using Swagger 2.0 API definition
+
+It's very easy to register these existing APIs. Steps include:
+
+1. Create the [Swagger 2.0](http://swagger.io) API definition for your existing API. PowerApps uses Swagger 2.0 as the API definition format. You can use the tools referenced on the [Swagger 2.0 website](http://swagger.io) to help you easily author a Swagger 2.0 API definition. A few things to note:  
+
+	- The ``host`` property should point to the actual endpoint of your existing API. Do you not use scheme or any sub-paths. For example, enter ``api.contoso.com``.  <br/><br/>
+	- The ``basePath`` property should list the sub paths of your existing API endpoint, if there is any. Start with a forward slash ``/``. For example,  enter ``/purchaseorderapi``.
+
+2. Make sure your existing API is accessible by your app service environment securely:  <br/><br/>
+	a) If you are comfortable with making your API accessible using the internet, you can set up HTTP basic access authentication between your app service environment and your existing API. [Update an existing API](powerapps-configure-apis.md) to see how.  <br/><br/>
+	b) If you want to keep your API within your organization's network, you can set up a virtual network on the app service environment to access your organization's network securely. Learn more about [app service environments](../app-service-app-service-environment-intro.md).
+
+3. In the [Azure portal](https://portal.azure.com/), select **PowerApps**, and then select **Manage APIs**:  
+![][11]
+4. In Manage APIs, select **Add**:  
+![][12]
+5. In **Add API**, enter the API properties:  
+
+	- In **Name**, enter a name for your API. Notice that the name you enter is included in the runtime URL of the API. Make the name meaningful and unique within your organization.
+	- In **Source**, select **Import from Swagger 2.0**.
+
+6. In **API definition (Swagger 2.0)**, upload your Swagger 2.0 API definition file:  
+ ![][13]
+7. Select **ADD** to complete these steps.
+
+> [AZURE.TIP] When you register an API, you're registering the API to your app  service environment. Once in the app service environment, it can be used by other apps within the same app service environment.
+
+## Summary and next steps
+
+In this topic, you've seen how to register an API from Swagger 2.0 API definition. Here are some related topics and resources for learning more about PowerApps:  
+
+- [Configure the API properties](powerapps-configure-apis.md)
+- [Give users access to the APIs](powerapps-manage-api-connection-user-access.md)
+- [Start creating your apps in PowerApps](https://powerapps.microsoft.com/tutorials/)
+
+<!--References-->
+[11]: ./media/powerapps-register-existing-api-from-api-definition/registered-apis-part.png
+[12]: ./media/powerapps-register-existing-api-from-api-definition/add-api-button.png
+[13]: ./media/powerapps-register-existing-api-from-api-definition/add-api-blade.png