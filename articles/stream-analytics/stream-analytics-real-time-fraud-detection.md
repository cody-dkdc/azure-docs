--- conflicted
+++ resolved
@@ -286,11 +286,7 @@
 
     The projection includes `System.Timestamp`, which returns a timestamp for the end of each window. 
 
-<<<<<<< HEAD
-    To specify that you want to use a Tumbling window, you use the [TUMBLINGWINDOW](https://msdn.microsoft.com/library/dn835055.aspx) function in the `GROUP BY` clause. In the function, you specify a time unit (anywhere from a microsecond to a day) and a window size (how many units). In this example, the Tumbling window consists of 5-second intervals, so you will get a count by country for every 5 seconds' worth of calls.
-=======
     To specify that you want to use a Tumbling window, you use the [TUMBLINGWINDOW](https://msdn.microsoft.com/library/dn835055.aspx) function in the `GROUP BY` clause. In the function, you specify a time unit (anywhere from a microsecond to a day) and a window size (how many units). In this example, the Tumbling window consists of 5-second intervals, so you will get a count by country/region for every 5 seconds' worth of calls.
->>>>>>> 6a383dfd
 
 2. Click **Test** again. In the results, notice that the timestamps under **WindowEnd** are in 5-second increments.
 
