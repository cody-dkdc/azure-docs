---
title: Overview of Azure Stream Analytics
description: Learn about Stream Analytics, a managed service that helps you analyze streaming data from the Internet of Things (IoT) in real-time.
<<<<<<< HEAD
author: jseb225
ms.author: jeanb
=======
author: mamccrea
ms.author: mamccrea
>>>>>>> 6a383dfd
ms.reviewer: jasonh
ms.service: stream-analytics
ms.topic: overview
ms.custom: mvc
<<<<<<< HEAD
ms.date: 12/07/2018
ms.custom: seodec18
#Customer intent: "What is Azure Stream Analytics and why should I care? As an IT Pro or developer, how do I use Stream Analytics to perform analytics on data streams?".

=======
ms.date: 05/16/2019
#Customer intent: "What is Azure Stream Analytics and why should I care? As an IT Pro or developer, how do I use Stream Analytics to perform analytics on data streams?".
>>>>>>> 6a383dfd
---

# What is Azure Stream Analytics?

Azure Stream Analytics is an event-processing engine that is designed to examine high volumes of streaming data. Patterns and relationships can be identified in information extracted from a number of input sources including devices, sensors, websites, social media feeds, and applications. These patterns can be used to trigger other actions downstream like creating alerts, feeding information to a reporting tool, or storing transformed data for later use.

The following scenarios are examples of when you can use Azure Stream Analytics:

* Internet of Things (IoT) sensor fusion and real-time analytics on device telemetry
* Web logs/clickstream analytics
* Geospatial analytics for fleet management and driverless vehicles
* Remote monitoring and predictive maintenance of hi-value assets
* Real-time analytics on Point of Sale data for inventory control and anomaly detection

## How does Stream Analytics work?

An Azure Stream Analytics job consists of an input, a transformation query, and an output. When events from your software or devices are ingested by Azure Event Hubs, Azure IoT Hub, or Azure Blob Storage, you can specify one or more of those services as the input source for your job. The transformation query, which is based on SQL query language, is used to easily filter, sort, aggregate, and join streaming data over a period of time. You can adjust the event ordering options and duration of time windows when preforming aggregation operations.

Each job has an output for the transformed data, and you can control what happens in response to the information you've analyzed. For example, you can:

* Send data to a monitored queue to trigger alerts or custom workflows downstream.
* Send data to a Power BI dashboard for real-time visualization.
* Store data in other Azure storage services to train a machine learning model based on historical data or perform batch analytics.

The following image shows how data is sent to Stream Analytics, analyzed, and sent for other actions like storage or presentation:

![Stream Analytics intro pipeline](./media/stream-analytics-introduction/stream-analytics-intro-pipeline.png)

## Key capabilities and benefits

Azure Stream Analytics is designed to be easy to use, flexible, reliable, and scalable to any job size. It is available across multiple Azure regions. The following image illustrates the key capabilities of Azure Stream Analytics:

![Stream Analytics key capabilities](./media/stream-analytics-introduction/stream-analytics-key-capabilities.png)

## Ease of getting started

<<<<<<< HEAD
Azure Stream Analytics is easy to get started. It only takes few clicks to connect to multiple sources, sinks and to create an end to end pipeline. Stream Analytics can connect to [Azure Event Hubs](/azure/event-hubs/), [Azure IoT Hub](/azure/iot-hub/) for streaming data ingestion. It can also connect to [Azure Blob storage](/azure/storage/storage-introduction) service to ingest historical data. It can combine data from event hubs with other data sources and processing engines. Job input can also include reference data that is static or slow-changing data and you can join streaming data to this reference data to perform lookup operations.

Stream Analytics can route job output to many storage systems such as [Azure Blob](/azure/storage/storage-introduction), [Azure SQL Database](/azure/sql-database/), [Azure Data Lake Stores](/azure/data-lake-store/), or [Azure Cosmos DB](/azure/cosmos-db/introduction). After storing, you can run batch analytics with Azure HDInsight or send the output to another service such as event hubs for consumption or to [Power BI](https://docs.microsoft.com/power-bi/) for real-time visualization by using Power BI streaming API.
=======
Azure Stream Analytics is easy to start. It only takes a few clicks to connect to multiple sources and sinks, creating an end-to-end pipeline. Stream Analytics can connect to [Azure Event Hubs](/azure/event-hubs/) and [Azure IoT Hub](/azure/iot-hub/) for streaming data ingestion, as well as [Azure Blob storage](/azure/storage/storage-introduction) to ingest historical data. Job input can also include static or slow-changing reference data from Azure Blob storage or [SQL Database](stream-analytics-use-reference-data.md#azure-sql-database-preview) that you can join to streaming data to perform lookup operations.

Stream Analytics can route job output to many storage systems such as [Azure Blob storage](/azure/storage/storage-introduction), [Azure SQL Database](/azure/sql-database/), [Azure Data Lake Store](/azure/data-lake-store/), and [Azure Cosmos DB](/azure/cosmos-db/introduction). You can run batch analytics on stored output with Azure HDInsight, or you can send the output to another service, like Event Hubs for consumption or [Power BI](https://docs.microsoft.com/power-bi/) for real-time visualization.

For the entire list of Stream Analytics outputs, see [Understand outputs from Azure Stream Analytics](stream-analytics-define-outputs.md).

## Programmer productivity

Azure Stream Analytics uses a simple SQL-based query language that has been augmented with powerful temporal constraints to analyze data in motion. To define job transformations, you use a simple, declarative [Stream Analytics query language](https://docs.microsoft.com/stream-analytics-query/stream-analytics-query-language-reference) that lets you author complex temporal queries and analytics using simple SQL constructs. Because Stream Analytics query language is consistent to the SQL language, familiarity with SQL is sufficient to start creating jobs. You can also create jobs by using developer tools like Azure PowerShell, [Stream Analytics Visual Studio tools](stream-analytics-tools-for-visual-studio-install.md), the [Stream Analytics Visual Studio Code extension](quick-create-vs-code.md), or Azure Resource Manager templates. Using developer tools allow you to develop transformation queries offline and use the [CI/CD pipeline](stream-analytics-tools-for-visual-studio-cicd.md) to submit jobs to Azure.

The Stream Analytics query language offers a wide array of functions for analyzing and processing streaming data. This query language supports simple data manipulation, aggregation functions, and complex geospatial functions. You can edit queries in the portal and test them using sample data that is extracted from a live stream.

You can extend the capabilities of the query language by defining and invoking additional functions. You can define function calls in the Azure Machine Learning service to take advantage of Azure Machine Learning solutions, and integrate JavaScript or C# user-defined functions (UDFs) or user-defined aggregates to perform complex calculations as part a Stream Analytics query.

## Fully managed

Azure Stream Analytics is a fully managed serverless (PaaS) offering on Azure. You don’t have to provision any hardware or manage clusters to run your jobs. Azure Stream Analytics fully manages your job by setting up complex compute clusters in the cloud and taking care of the performance tuning necessary to run the job. Integration with Azure Event Hubs and Azure IoT Hub allows your job to ingest millions of events per second coming from a number of sources, to include connected devices, clickstreams, and log files. Using the partitioning feature of Event Hubs, you can partition computations into logical steps, each with the ability to be further partitioned to increase scalability.

## Run in the cloud on in the intelligent edge
>>>>>>> 6a383dfd

Azure Stream Analytics can run in the cloud, for large-scale analytics, or run on IoT Edge for ultra-low latency analytics. Azure Stream Analytics uses the same query language on both cloud and the edge, enabling developers to build truly hybrid architectures for stream processing.

## Low total cost of ownership

As a cloud service, Stream Analytics is optimized for cost. There are no upfront costs involved - you only pay for the [streaming units you consume](stream-analytics-streaming-unit-consumption.md), and the amount of data processed. There is no commitment or cluster provisioning required, and you can scale the job up or down based on your business needs.

## Mission-critical ready

Azure Stream Analytics is available across multiple regions worldwide and is designed to run mission-critical workloads by supporting reliability, security and compliance requirements.

### Reliability

<<<<<<< HEAD
## Run in the cloud on in the intelligent edge

Azure Stream Analytics can run in the cloud, for large-scale analytics, or run on the intelligent edge for ultra-low latency analytics.
Azure Stream Analytics uses the same query language on both cloud and intelligent edge, enabling developers to build truly hybrid architectures for stream processing.
=======
Azure Stream Analytics guarantees exactly-once event processing and at-least-once delivery of events, so events are never lost. Exactly-once processing is guaranteed with selected output as described in [Event Delivery Guarantees](/stream-analytics-query/event-delivery-guarantees-azure-stream-analytics).

Azure Stream Analytics has built-in recovery capabilities in case the delivery of an event fails. Stream Analytics also provides built-in checkpoints to maintain the state of your job and provides repeatable results.
>>>>>>> 6a383dfd

As a managed service, Stream Analytics guarantees event processing with a 99.9% availability at the minute level. For more information, see the [Stream Analytics SLA](https://azure.microsoft.com/support/legal/sla/stream-analytics/v1_0/) page. 

### Security

<<<<<<< HEAD
## Mission-critical ready
Azure Stream Analytics is available across multiple regions worldwide and is designed to run mission-critical workloads by supporting reliability, security and compliance requirements.
### Reliability
Azure Stream Analytics guarantees exactly-once event processing and at-least-once delivery of events, so events are never lost. Exactly-once processing is guaranteed with selected output as described in [Event Delivery Guarantees](/stream-analytics-query/event-delivery-guarantees-azure-stream-analytics).
Azure Stream Analytics has built-in recovery capabilities in case the delivery of an event fails. Also, Stream Analytics provides built-in checkpointing to maintain the state of your job and provides repeatable results.

As a managed service, Stream Analytics guarantees event processing with a 99.9% availability at the minute level. For more information, see  the [Stream Analytics SLA](https://azure.microsoft.com/support/legal/sla/stream-analytics/v1_0/) page for more details. 

### Security
In terms of security, Azure Stream Analytics encrypts all incoming and outgoing communications and supports TLS 1.2. Built-in checkpoints are also encrypted. Stream Analytics doesn't store the incoming data since all processing is done in-memory. 

### Compliance
=======
In terms of security, Azure Stream Analytics encrypts all incoming and outgoing communications and supports TLS 1.2. Built-in checkpoints are also encrypted. Stream Analytics doesn't store the incoming data since all processing is done in-memory.

### Compliance

>>>>>>> 6a383dfd
Azure Stream Analytics follows multiple compliance certifications as described in the [overview of Azure compliance](https://gallery.technet.microsoft.com/Overview-of-Azure-c1be3942). 

## Performance

Stream Analytics can process millions of events every second and it can deliver results with low latency. It allows you to scale-up and scale-out to handle large real-time and complex event processing applications. Stream Analytics supports performance by partitioning, allowing complex queries to be parallelized and executed on multiple streaming nodes. Azure Stream Analytics is built on [Trill](https://github.com/Microsoft/Trill), a high-performance in-memory streaming analytics engine developed in collaboration with Microsoft Research.

## Next steps

You now have an overview of Azure Stream Analytics. Next, you can dive deep and create your first Stream Analytics job:

* [Create a Stream Analytics job by using the Azure portal](stream-analytics-quick-create-portal.md).
* [Create a Stream Analytics job by using Azure PowerShell](stream-analytics-quick-create-powershell.md).
* [Create a Stream Analytics job by using Visual Studio](stream-analytics-quick-create-vs.md).
* [Create a Stream Analytics job by using Visual Studio Code](quick-create-vs-code.md).<|MERGE_RESOLUTION|>--- conflicted
+++ resolved
@@ -1,26 +1,14 @@
 ---
 title: Overview of Azure Stream Analytics
 description: Learn about Stream Analytics, a managed service that helps you analyze streaming data from the Internet of Things (IoT) in real-time.
-<<<<<<< HEAD
-author: jseb225
-ms.author: jeanb
-=======
 author: mamccrea
 ms.author: mamccrea
->>>>>>> 6a383dfd
 ms.reviewer: jasonh
 ms.service: stream-analytics
 ms.topic: overview
 ms.custom: mvc
-<<<<<<< HEAD
-ms.date: 12/07/2018
-ms.custom: seodec18
-#Customer intent: "What is Azure Stream Analytics and why should I care? As an IT Pro or developer, how do I use Stream Analytics to perform analytics on data streams?".
-
-=======
 ms.date: 05/16/2019
 #Customer intent: "What is Azure Stream Analytics and why should I care? As an IT Pro or developer, how do I use Stream Analytics to perform analytics on data streams?".
->>>>>>> 6a383dfd
 ---
 
 # What is Azure Stream Analytics?
@@ -57,11 +45,6 @@
 
 ## Ease of getting started
 
-<<<<<<< HEAD
-Azure Stream Analytics is easy to get started. It only takes few clicks to connect to multiple sources, sinks and to create an end to end pipeline. Stream Analytics can connect to [Azure Event Hubs](/azure/event-hubs/), [Azure IoT Hub](/azure/iot-hub/) for streaming data ingestion. It can also connect to [Azure Blob storage](/azure/storage/storage-introduction) service to ingest historical data. It can combine data from event hubs with other data sources and processing engines. Job input can also include reference data that is static or slow-changing data and you can join streaming data to this reference data to perform lookup operations.
-
-Stream Analytics can route job output to many storage systems such as [Azure Blob](/azure/storage/storage-introduction), [Azure SQL Database](/azure/sql-database/), [Azure Data Lake Stores](/azure/data-lake-store/), or [Azure Cosmos DB](/azure/cosmos-db/introduction). After storing, you can run batch analytics with Azure HDInsight or send the output to another service such as event hubs for consumption or to [Power BI](https://docs.microsoft.com/power-bi/) for real-time visualization by using Power BI streaming API.
-=======
 Azure Stream Analytics is easy to start. It only takes a few clicks to connect to multiple sources and sinks, creating an end-to-end pipeline. Stream Analytics can connect to [Azure Event Hubs](/azure/event-hubs/) and [Azure IoT Hub](/azure/iot-hub/) for streaming data ingestion, as well as [Azure Blob storage](/azure/storage/storage-introduction) to ingest historical data. Job input can also include static or slow-changing reference data from Azure Blob storage or [SQL Database](stream-analytics-use-reference-data.md#azure-sql-database-preview) that you can join to streaming data to perform lookup operations.
 
 Stream Analytics can route job output to many storage systems such as [Azure Blob storage](/azure/storage/storage-introduction), [Azure SQL Database](/azure/sql-database/), [Azure Data Lake Store](/azure/data-lake-store/), and [Azure Cosmos DB](/azure/cosmos-db/introduction). You can run batch analytics on stored output with Azure HDInsight, or you can send the output to another service, like Event Hubs for consumption or [Power BI](https://docs.microsoft.com/power-bi/) for real-time visualization.
@@ -81,7 +64,6 @@
 Azure Stream Analytics is a fully managed serverless (PaaS) offering on Azure. You don’t have to provision any hardware or manage clusters to run your jobs. Azure Stream Analytics fully manages your job by setting up complex compute clusters in the cloud and taking care of the performance tuning necessary to run the job. Integration with Azure Event Hubs and Azure IoT Hub allows your job to ingest millions of events per second coming from a number of sources, to include connected devices, clickstreams, and log files. Using the partitioning feature of Event Hubs, you can partition computations into logical steps, each with the ability to be further partitioned to increase scalability.
 
 ## Run in the cloud on in the intelligent edge
->>>>>>> 6a383dfd
 
 Azure Stream Analytics can run in the cloud, for large-scale analytics, or run on IoT Edge for ultra-low latency analytics. Azure Stream Analytics uses the same query language on both cloud and the edge, enabling developers to build truly hybrid architectures for stream processing.
 
@@ -95,40 +77,18 @@
 
 ### Reliability
 
-<<<<<<< HEAD
-## Run in the cloud on in the intelligent edge
-
-Azure Stream Analytics can run in the cloud, for large-scale analytics, or run on the intelligent edge for ultra-low latency analytics.
-Azure Stream Analytics uses the same query language on both cloud and intelligent edge, enabling developers to build truly hybrid architectures for stream processing.
-=======
 Azure Stream Analytics guarantees exactly-once event processing and at-least-once delivery of events, so events are never lost. Exactly-once processing is guaranteed with selected output as described in [Event Delivery Guarantees](/stream-analytics-query/event-delivery-guarantees-azure-stream-analytics).
 
 Azure Stream Analytics has built-in recovery capabilities in case the delivery of an event fails. Stream Analytics also provides built-in checkpoints to maintain the state of your job and provides repeatable results.
->>>>>>> 6a383dfd
 
 As a managed service, Stream Analytics guarantees event processing with a 99.9% availability at the minute level. For more information, see the [Stream Analytics SLA](https://azure.microsoft.com/support/legal/sla/stream-analytics/v1_0/) page. 
 
 ### Security
 
-<<<<<<< HEAD
-## Mission-critical ready
-Azure Stream Analytics is available across multiple regions worldwide and is designed to run mission-critical workloads by supporting reliability, security and compliance requirements.
-### Reliability
-Azure Stream Analytics guarantees exactly-once event processing and at-least-once delivery of events, so events are never lost. Exactly-once processing is guaranteed with selected output as described in [Event Delivery Guarantees](/stream-analytics-query/event-delivery-guarantees-azure-stream-analytics).
-Azure Stream Analytics has built-in recovery capabilities in case the delivery of an event fails. Also, Stream Analytics provides built-in checkpointing to maintain the state of your job and provides repeatable results.
-
-As a managed service, Stream Analytics guarantees event processing with a 99.9% availability at the minute level. For more information, see  the [Stream Analytics SLA](https://azure.microsoft.com/support/legal/sla/stream-analytics/v1_0/) page for more details. 
-
-### Security
-In terms of security, Azure Stream Analytics encrypts all incoming and outgoing communications and supports TLS 1.2. Built-in checkpoints are also encrypted. Stream Analytics doesn't store the incoming data since all processing is done in-memory. 
-
-### Compliance
-=======
 In terms of security, Azure Stream Analytics encrypts all incoming and outgoing communications and supports TLS 1.2. Built-in checkpoints are also encrypted. Stream Analytics doesn't store the incoming data since all processing is done in-memory.
 
 ### Compliance
 
->>>>>>> 6a383dfd
 Azure Stream Analytics follows multiple compliance certifications as described in the [overview of Azure compliance](https://gallery.technet.microsoft.com/Overview-of-Azure-c1be3942). 
 
 ## Performance
