---
title: Azure Stream Analytics preview features
description: This article lists the Azure Stream Analytics features that are currently in preview.
services: stream-analytics
author: mamccrea
ms.author: mamccrea
ms.reviewer: jasonh
ms.service: stream-analytics
ms.topic: conceptual
<<<<<<< HEAD
ms.date: 02/05/2019
=======
ms.date: 05/07/2019
>>>>>>> 6a383dfd
---

# Azure Stream Analytics preview features

This article summarizes all the features currently in preview for Azure Stream Analytics. Using preview features in a production environment isn't recommended.

## Public previews

The following features are in public preview. You can take advantage of these features today, but don't use them in your production environment.

<<<<<<< HEAD
### Anomaly Detection

Azure Stream Analytics introduces new machine learning models with support for *spike* and *dips* detection in addition to bi-directional, slow positive, and slow negative trends detection. For more information, visit [Anomaly detection in Azure Stream Analytics](stream-analytics-machine-learning-anomaly-detection.md).

=======
### Visual Studio Code for Azure Stream Analytics (Released May 2019)

Azure Stream Analytics jobs can be authored in Visual Studio Code. See our [VS Code getting started tutorial](https://docs.microsoft.com/azure/stream-analytics/quick-create-vs-code).

### Anomaly Detection

Azure Stream Analytics introduces new machine learning models with support for *spike* and *dips* detection in addition to bi-directional, slow positive, and slow negative trends detection. For more information, visit [Anomaly detection in Azure Stream Analytics](stream-analytics-machine-learning-anomaly-detection.md).

>>>>>>> 6a383dfd
### SQL Database reference data

Azure Stream Analytics supports Azure SQL Database as a source of input for reference data. You can use SQL Database as reference data for your Stream Analytics job in the Azure portal and in Visual Studio with Stream Analytics tools. For more information, visit, [Use reference data from a SQL Database for an Azure Stream Analytics job](sql-reference-data.md).

### Integration with Azure Machine Learning

You can scale Stream Analytics jobs with Machine Learning (ML) functions. To learn more about how you can use ML functions in your Stream Analytics job, visit [Scale your Stream Analytics job with Azure Machine Learning functions](stream-analytics-scale-with-machine-learning-functions.md). Check out a real-world scenario with [Performing sentiment analysis by using Azure Stream Analytics and Azure Machine Learning](stream-analytics-machine-learning-integration-tutorial.md).

### JavaScript user-defined aggregate

Azure Stream Analytics supports user-defined aggregates (UDA) written in JavaScript, which enable you to implement complex stateful business logic. Learn how to use UDAs from the [Azure Stream Analytics JavaScript user-defined aggregates](stream-analytics-javascript-user-defined-aggregates.md) documentation. 

### Live data testing in Visual Studio

Visual Studio tools for Azure Stream Analytics enhance the local testing feature that allows you to test you queries against live event streams from cloud sources such as Event Hub or IoT hub. Learn how to [Test live data locally using Azure Stream Analytics tools for Visual Studio](stream-analytics-live-data-local-testing.md).

### .NET user-defined functions on IoT Edge

With .NET standard user-defined functions, you can run .NET Standard code as part of your streaming pipeline. You can create simple C# classes or import full project and libraries. Full authoring and debugging experience is supported in Visual Studio. For more information, visit [Develop .NET Standard user-defined functions for Azure Stream Analytics Edge jobs](stream-analytics-edge-csharp-udf-methods.md).

<<<<<<< HEAD
## Private previews

The following features are in private preview.

### C# custom deserializer for Azure Stream Analytics on IoT Edge

Developers can now implement custom deserializers in C# to deserialize events received by Azure Stream Analytics. Examples of formats that can be deserialized include Parquet, Protobuf, XML, or any binary format.

### Visual Studio Code for Azure Stream Analytics

Azure Stream Analytics jobs can be authored in Visual Studio Code. For access to tooling private preview features, contact to *ASAToolsfeedback\@microsoft.com*.
=======
## Other previews

The following features are also available in preview.

### C# custom deserializer for Azure Stream Analytics on IoT Edge and Cloud (Announced May 2019)

Developers can implement custom deserializers in C# to deserialize events received by Azure Stream Analytics. Examples of formats that can be deserialized include Parquet, Protobuf, XML, or any binary format. Sign up for this preview [here](https://aka.ms/asapreview1).
>>>>>>> 6a383dfd

### Parquet Output (Announced May 2019)
Parquet is a columnar format enabling efficient big data processing. By outputting data in Parquet format in a data lake, you can take advantage of Azure Stream Analytics to power large scale streaming ETL and run batch processing, train machine learning algorithms or run interactive queries on your historical data. Sign up for this preview [here](https://aka.ms/asapreview1).

### One-click integration with Event Hubs (Announced May 2019) 
With this integration, you will now be able to visualize incoming data and start to write a Stream Analytics query with one click from the Event Hub portal. Once your query is ready, you will be able to productize it in few clicks and start to get real-time insights. This will significantly reduce the time and cost to develop real-time analytics solutions. Sign up for this preview [here](https://aka.ms/asapreview1).

<<<<<<< HEAD
* [Four new features now available in Azure Stream Analytics](https://azure.microsoft.com/blog/4-new-features-now-available-in-azure-stream-analytics/)
=======
### Support for Azure Stack (Announced May 2019)
This feature enabled on the Azure IoT Edge runtime, leverages custom Azure Stack features, such as native support for local inputs and outputs running on Azure Stack (for example Event Hubs, IoT Hub, Blob Storage). This new integration enables you to build hybrid architectures that can analyze your data close to where it is generated, lowering latency and maximizing insights.
Sign up for this preview [here](https://aka.ms/asapreview1).
>>>>>>> 6a383dfd
<|MERGE_RESOLUTION|>--- conflicted
+++ resolved
@@ -7,11 +7,7 @@
 ms.reviewer: jasonh
 ms.service: stream-analytics
 ms.topic: conceptual
-<<<<<<< HEAD
-ms.date: 02/05/2019
-=======
 ms.date: 05/07/2019
->>>>>>> 6a383dfd
 ---
 
 # Azure Stream Analytics preview features
@@ -22,12 +18,6 @@
 
 The following features are in public preview. You can take advantage of these features today, but don't use them in your production environment.
 
-<<<<<<< HEAD
-### Anomaly Detection
-
-Azure Stream Analytics introduces new machine learning models with support for *spike* and *dips* detection in addition to bi-directional, slow positive, and slow negative trends detection. For more information, visit [Anomaly detection in Azure Stream Analytics](stream-analytics-machine-learning-anomaly-detection.md).
-
-=======
 ### Visual Studio Code for Azure Stream Analytics (Released May 2019)
 
 Azure Stream Analytics jobs can be authored in Visual Studio Code. See our [VS Code getting started tutorial](https://docs.microsoft.com/azure/stream-analytics/quick-create-vs-code).
@@ -36,7 +26,6 @@
 
 Azure Stream Analytics introduces new machine learning models with support for *spike* and *dips* detection in addition to bi-directional, slow positive, and slow negative trends detection. For more information, visit [Anomaly detection in Azure Stream Analytics](stream-analytics-machine-learning-anomaly-detection.md).
 
->>>>>>> 6a383dfd
 ### SQL Database reference data
 
 Azure Stream Analytics supports Azure SQL Database as a source of input for reference data. You can use SQL Database as reference data for your Stream Analytics job in the Azure portal and in Visual Studio with Stream Analytics tools. For more information, visit, [Use reference data from a SQL Database for an Azure Stream Analytics job](sql-reference-data.md).
@@ -57,19 +46,6 @@
 
 With .NET standard user-defined functions, you can run .NET Standard code as part of your streaming pipeline. You can create simple C# classes or import full project and libraries. Full authoring and debugging experience is supported in Visual Studio. For more information, visit [Develop .NET Standard user-defined functions for Azure Stream Analytics Edge jobs](stream-analytics-edge-csharp-udf-methods.md).
 
-<<<<<<< HEAD
-## Private previews
-
-The following features are in private preview.
-
-### C# custom deserializer for Azure Stream Analytics on IoT Edge
-
-Developers can now implement custom deserializers in C# to deserialize events received by Azure Stream Analytics. Examples of formats that can be deserialized include Parquet, Protobuf, XML, or any binary format.
-
-### Visual Studio Code for Azure Stream Analytics
-
-Azure Stream Analytics jobs can be authored in Visual Studio Code. For access to tooling private preview features, contact to *ASAToolsfeedback\@microsoft.com*.
-=======
 ## Other previews
 
 The following features are also available in preview.
@@ -77,7 +53,6 @@
 ### C# custom deserializer for Azure Stream Analytics on IoT Edge and Cloud (Announced May 2019)
 
 Developers can implement custom deserializers in C# to deserialize events received by Azure Stream Analytics. Examples of formats that can be deserialized include Parquet, Protobuf, XML, or any binary format. Sign up for this preview [here](https://aka.ms/asapreview1).
->>>>>>> 6a383dfd
 
 ### Parquet Output (Announced May 2019)
 Parquet is a columnar format enabling efficient big data processing. By outputting data in Parquet format in a data lake, you can take advantage of Azure Stream Analytics to power large scale streaming ETL and run batch processing, train machine learning algorithms or run interactive queries on your historical data. Sign up for this preview [here](https://aka.ms/asapreview1).
@@ -85,10 +60,6 @@
 ### One-click integration with Event Hubs (Announced May 2019) 
 With this integration, you will now be able to visualize incoming data and start to write a Stream Analytics query with one click from the Event Hub portal. Once your query is ready, you will be able to productize it in few clicks and start to get real-time insights. This will significantly reduce the time and cost to develop real-time analytics solutions. Sign up for this preview [here](https://aka.ms/asapreview1).
 
-<<<<<<< HEAD
-* [Four new features now available in Azure Stream Analytics](https://azure.microsoft.com/blog/4-new-features-now-available-in-azure-stream-analytics/)
-=======
 ### Support for Azure Stack (Announced May 2019)
 This feature enabled on the Azure IoT Edge runtime, leverages custom Azure Stack features, such as native support for local inputs and outputs running on Azure Stack (for example Event Hubs, IoT Hub, Blob Storage). This new integration enables you to build hybrid architectures that can analyze your data close to where it is generated, lowering latency and maximizing insights.
 Sign up for this preview [here](https://aka.ms/asapreview1).
->>>>>>> 6a383dfd
