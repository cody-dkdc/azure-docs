---
title: Common query patterns in Azure Stream Analytics
description: This article describes a number of common query patterns and designs that are useful in Azure Stream Analytics jobs.
services: stream-analytics
author: jseb225
ms.author: jeanb
ms.reviewer: jasonh
ms.service: stream-analytics
ms.topic: conceptual
ms.date: 05/16/2019
---
# Query examples for common Stream Analytics usage patterns

Queries in Azure Stream Analytics are expressed in a SQL-like query language. The language constructs are documented in the [Stream Analytics query language reference](/stream-analytics-query/stream-analytics-query-language-reference) guide. 

The query design can express simple pass-through logic to move event data from one input stream into an output data store, or it can do rich pattern matching and temporal analysis to calculate aggregates over various time windows as in the [Build an IoT solution by using Stream Analytics](stream-analytics-build-an-iot-solution-using-stream-analytics.md) guide. You can join data from multiple inputs to combine streaming events, and you can do lookups against static reference data to enrich the event values. You can also write data to multiple outputs.

This article outlines solutions to several common query patterns based on real-world scenarios.

## Work with complex Data Types in JSON and AVRO

Azure Stream Analytics supports processing events in CSV, JSON and Avro data formats.

Both JSON and Avro may contain complex types such as nested objects (records) or arrays. For more information on working with these complex data types, refer to the [Parsing JSON and AVRO data](stream-analytics-parsing-json.md) article.

## Query example: Convert data types

**Description**: Define the types of properties on the input stream. For example, the car weight is coming on the input stream as strings and needs to be converted to **INT** to perform **SUM**.

**Input**:

| Make | Time | Weight |
| --- | --- | --- |
| Honda |2015-01-01T00:00:01.0000000Z |"1000" |
| Honda |2015-01-01T00:00:02.0000000Z |"2000" |

**Output**:

| Make | Weight |
| --- | --- |
| Honda |3000 |

**Solution**:

```SQL
    SELECT
        Make,
        SUM(CAST(Weight AS BIGINT)) AS Weight
    FROM
        Input TIMESTAMP BY Time
    GROUP BY
        Make,
        TumblingWindow(second, 10)
```

**Explanation**:
Use a **CAST** statement in the **Weight** field to specify its data type. See the list of supported data types in [Data types (Azure Stream Analytics)](/stream-analytics-query/data-types-azure-stream-analytics).

## Query example: Use LIKE/NOT LIKE to do pattern matching

**Description**: Check that a field value on the event matches a certain pattern.
For example, check that the result returns license plates that start with A and end with 9.

**Input**:

| Make | LicensePlate | Time |
| --- | --- | --- |
| Honda |ABC-123 |2015-01-01T00:00:01.0000000Z |
| Toyota |AAA-999 |2015-01-01T00:00:02.0000000Z |
| Nissan |ABC-369 |2015-01-01T00:00:03.0000000Z |

**Output**:

| Make | LicensePlate | Time |
| --- | --- | --- |
| Toyota |AAA-999 |2015-01-01T00:00:02.0000000Z |
| Nissan |ABC-369 |2015-01-01T00:00:03.0000000Z |

**Solution**:

```SQL
    SELECT
        *
    FROM
        Input TIMESTAMP BY Time
    WHERE
        LicensePlate LIKE 'A%9'
```

**Explanation**:
Use the **LIKE** statement to check the **LicensePlate** field value. It should start with the letter A, then have any string of zero or more characters, and then end with the number 9. 

## Query example: Specify logic for different cases/values (CASE statements)

**Description**: Provide a different computation for a field, based on a particular criterion. For example, provide a string description for how many cars of the same make passed, with a special case for 1.

**Input**:

| Make | Time |
| --- | --- |
| Honda |2015-01-01T00:00:01.0000000Z |
| Toyota |2015-01-01T00:00:02.0000000Z |
| Toyota |2015-01-01T00:00:03.0000000Z |

**Output**:

| CarsPassed | Time |
| --- | --- |
| 1 Honda |2015-01-01T00:00:10.0000000Z |
| 2 Toyotas |2015-01-01T00:00:10.0000000Z |

**Solution**:

```SQL
    SELECT
        CASE
            WHEN COUNT(*) = 1 THEN CONCAT('1 ', Make)
            ELSE CONCAT(CAST(COUNT(*) AS NVARCHAR(MAX)), ' ', Make, 's')
        END AS CarsPassed,
        System.TimeStamp() AS Time
    FROM
        Input TIMESTAMP BY Time
    GROUP BY
        Make,
        TumblingWindow(second, 10)
```

**Explanation**:
The **CASE** expression compares an expression to a set of simple expressions to determine the result. In this example, vehicle makes with a count of 1 returned a different string description than vehicle makes with a count other than 1.

## Query example: Send data to multiple outputs

**Description**: Send data to multiple output targets from a single job. For example, analyze data for a threshold-based alert and archive all events to blob storage.

**Input**:

| Make | Time |
| --- | --- |
| Honda |2015-01-01T00:00:01.0000000Z |
| Honda |2015-01-01T00:00:02.0000000Z |
| Toyota |2015-01-01T00:00:01.0000000Z |
| Toyota |2015-01-01T00:00:02.0000000Z |
| Toyota |2015-01-01T00:00:03.0000000Z |

**Output1**:

| Make | Time |
| --- | --- |
| Honda |2015-01-01T00:00:01.0000000Z |
| Honda |2015-01-01T00:00:02.0000000Z |
| Toyota |2015-01-01T00:00:01.0000000Z |
| Toyota |2015-01-01T00:00:02.0000000Z |
| Toyota |2015-01-01T00:00:03.0000000Z |

**Output2**:

| Make | Time | Count |
| --- | --- | --- |
| Toyota |2015-01-01T00:00:10.0000000Z |3 |

**Solution**:

```SQL
    SELECT
        *
    INTO
        ArchiveOutput
    FROM
        Input TIMESTAMP BY Time

    SELECT
        Make,
        System.TimeStamp() AS Time,
        COUNT(*) AS [Count]
    INTO
        AlertOutput
    FROM
        Input TIMESTAMP BY Time
    GROUP BY
        Make,
        TumblingWindow(second, 10)
    HAVING
        [Count] >= 3
```

**Explanation**:
The **INTO** clause tells Stream Analytics which of the outputs to write the data to from this statement. The first query is a pass-through of the data received to an output named **ArchiveOutput**. The second query does some simple aggregation and filtering, and it sends the results to a downstream alerting system, **AlertOutput**.

Note that you can also reuse the results of the common table expressions (CTEs) (such as **WITH** statements) in multiple output statements. This option has the added benefit of opening fewer readers to the input source.

For example: 

```SQL
    WITH AllRedCars AS (
        SELECT
            *
        FROM
            Input TIMESTAMP BY Time
        WHERE
            Color = 'red'
    )
    SELECT * INTO HondaOutput FROM AllRedCars WHERE Make = 'Honda'
    SELECT * INTO ToyotaOutput FROM AllRedCars WHERE Make = 'Toyota'
```

## Query example: Count unique values

**Description**: Count the number of unique field values that appear in the stream within a time window. For example, how many unique makes of cars passed through the toll booth in a 2-second window?

**Input**:

| Make | Time |
| --- | --- |
| Honda |2015-01-01T00:00:01.0000000Z |
| Honda |2015-01-01T00:00:02.0000000Z |
| Toyota |2015-01-01T00:00:01.0000000Z |
| Toyota |2015-01-01T00:00:02.0000000Z |
| Toyota |2015-01-01T00:00:03.0000000Z |

**Output:**

| CountMake | Time |
| --- | --- |
| 2 |2015-01-01T00:00:02.000Z |
| 1 |2015-01-01T00:00:04.000Z |

**Solution:**

```SQL
SELECT
     COUNT(DISTINCT Make) AS CountMake,
     System.TIMESTAMP() AS TIME
FROM Input TIMESTAMP BY TIME
GROUP BY 
     TumblingWindow(second, 2)
```


**Explanation:**
**COUNT(DISTINCT Make)** returns the number of distinct values in the **Make** column within a time window.

## Query example: Determine if a value has changed

**Description**: Look at a previous value to determine if it is different than the current value. For example, is the previous car on the toll road the same make as the current car?

**Input**:

| Make | Time |
| --- | --- |
| Honda |2015-01-01T00:00:01.0000000Z |
| Toyota |2015-01-01T00:00:02.0000000Z |

**Output**:

| Make | Time |
| --- | --- |
| Toyota |2015-01-01T00:00:02.0000000Z |

**Solution**:

```SQL
    SELECT
        Make,
        Time
    FROM
        Input TIMESTAMP BY Time
    WHERE
        LAG(Make, 1) OVER (LIMIT DURATION(minute, 1)) <> Make
```

**Explanation**:
Use **LAG** to peek into the input stream one event back and get the **Make** value. Then compare it to the **Make** value on the current event and output the event if they are different.

## Query example: Find the first event in a window

**Description**: Find the first car in every 10-minute interval.

**Input**:

| LicensePlate | Make | Time |
| --- | --- | --- |
| DXE 5291 |Honda |2015-07-27T00:00:05.0000000Z |
| YZK 5704 |Ford |2015-07-27T00:02:17.0000000Z |
| RMV 8282 |Honda |2015-07-27T00:05:01.0000000Z |
| YHN 6970 |Toyota |2015-07-27T00:06:00.0000000Z |
| VFE 1616 |Toyota |2015-07-27T00:09:31.0000000Z |
| QYF 9358 |Honda |2015-07-27T00:12:02.0000000Z |
| MDR 6128 |BMW |2015-07-27T00:13:45.0000000Z |

**Output**:

| LicensePlate | Make | Time |
| --- | --- | --- |
| DXE 5291 |Honda |2015-07-27T00:00:05.0000000Z |
| QYF 9358 |Honda |2015-07-27T00:12:02.0000000Z |

**Solution**:

```SQL
    SELECT 
        LicensePlate,
        Make,
        Time
    FROM 
        Input TIMESTAMP BY Time
    WHERE 
        IsFirst(minute, 10) = 1
```

Now let's change the problem and find the first car of a particular make in every 10-minute interval.

| LicensePlate | Make | Time |
| --- | --- | --- |
| DXE 5291 |Honda |2015-07-27T00:00:05.0000000Z |
| YZK 5704 |Ford |2015-07-27T00:02:17.0000000Z |
| YHN 6970 |Toyota |2015-07-27T00:06:00.0000000Z |
| QYF 9358 |Honda |2015-07-27T00:12:02.0000000Z |
| MDR 6128 |BMW |2015-07-27T00:13:45.0000000Z |

**Solution**:

```SQL
    SELECT 
        LicensePlate,
        Make,
        Time
    FROM 
        Input TIMESTAMP BY Time
    WHERE 
        IsFirst(minute, 10) OVER (PARTITION BY Make) = 1
```

## Query example: Find the last event in a window

**Description**: Find the last car in every 10-minute interval.

**Input**:

| LicensePlate | Make | Time |
| --- | --- | --- |
| DXE 5291 |Honda |2015-07-27T00:00:05.0000000Z |
| YZK 5704 |Ford |2015-07-27T00:02:17.0000000Z |
| RMV 8282 |Honda |2015-07-27T00:05:01.0000000Z |
| YHN 6970 |Toyota |2015-07-27T00:06:00.0000000Z |
| VFE 1616 |Toyota |2015-07-27T00:09:31.0000000Z |
| QYF 9358 |Honda |2015-07-27T00:12:02.0000000Z |
| MDR 6128 |BMW |2015-07-27T00:13:45.0000000Z |

**Output**:

| LicensePlate | Make | Time |
| --- | --- | --- |
| VFE 1616 |Toyota |2015-07-27T00:09:31.0000000Z |
| MDR 6128 |BMW |2015-07-27T00:13:45.0000000Z |

**Solution**:

```SQL
    WITH LastInWindow AS
    (
        SELECT 
            MAX(Time) AS LastEventTime
        FROM 
            Input TIMESTAMP BY Time
        GROUP BY 
            TumblingWindow(minute, 10)
    )
    SELECT 
        Input.LicensePlate,
        Input.Make,
        Input.Time
    FROM
        Input TIMESTAMP BY Time 
        INNER JOIN LastInWindow
        ON DATEDIFF(minute, Input, LastInWindow) BETWEEN 0 AND 10
        AND Input.Time = LastInWindow.LastEventTime
```

**Explanation**:
There are two steps in the query. The first one finds the latest time stamp in 10-minute windows. The second step joins the results of the first query with the original stream to find the events that match the last time stamps in each window. 

## Query example: Detect the absence of events

**Description**: Check that a stream has no value that matches a certain criterion.
For example, have 2 consecutive cars from the same make entered the toll road within the last 90 seconds?

**Input**:

| Make | LicensePlate | Time |
| --- | --- | --- |
| Honda |ABC-123 |2015-01-01T00:00:01.0000000Z |
| Honda |AAA-999 |2015-01-01T00:00:02.0000000Z |
| Toyota |DEF-987 |2015-01-01T00:00:03.0000000Z |
| Honda |GHI-345 |2015-01-01T00:00:04.0000000Z |

**Output**:

| Make | Time | CurrentCarLicensePlate | FirstCarLicensePlate | FirstCarTime |
| --- | --- | --- | --- | --- |
| Honda |2015-01-01T00:00:02.0000000Z |AAA-999 |ABC-123 |2015-01-01T00:00:01.0000000Z |

**Solution**:

```SQL
    SELECT
        Make,
        Time,
        LicensePlate AS CurrentCarLicensePlate,
        LAG(LicensePlate, 1) OVER (LIMIT DURATION(second, 90)) AS FirstCarLicensePlate,
        LAG(Time, 1) OVER (LIMIT DURATION(second, 90)) AS FirstCarTime
    FROM
        Input TIMESTAMP BY Time
    WHERE
        LAG(Make, 1) OVER (LIMIT DURATION(second, 90)) = Make
```

**Explanation**:
Use **LAG** to peek into the input stream one event back and get the **Make** value. Compare it to the **MAKE** value in the current event, and then output the event if they are the same. You can also use **LAG** to get data about the previous car.

## Query example: Detect the duration between events

**Description**: Find the duration of a given event. For example, given a web clickstream, determine the time spent on a feature.

**Input**:  

| User | Feature | Event | Time |
| --- | --- | --- | --- |
| user@location.com |RightMenu |Start |2015-01-01T00:00:01.0000000Z |
| user@location.com |RightMenu |End |2015-01-01T00:00:08.0000000Z |

**Output**:  

| User | Feature | Duration |
| --- | --- | --- |
| user@location.com |RightMenu |7 |

**Solution**:

```SQL
    SELECT
        [user], feature, DATEDIFF(second, LAST(Time) OVER (PARTITION BY [user], feature LIMIT DURATION(hour, 1) WHEN Event = 'start'), Time) as duration
    FROM input TIMESTAMP BY Time
    WHERE
        Event = 'end'
```

**Explanation**:
Use the **LAST** function to retrieve the last **TIME** value when the event type was **Start**. The **LAST** function uses **PARTITION BY [user]** to indicate that the result is computed per unique user. The query has a 1-hour maximum threshold for the time difference between **Start** and **Stop** events, but is configurable as needed **(LIMIT DURATION(hour, 1)**.

## Query example: Detect the duration of a condition
**Description**: Find out how long a condition occurred.
For example, suppose that a bug resulted in all cars having an incorrect weight (above 20,000 pounds), and the duration of that bug must be computed.

**Input**:

| Make | Time | Weight |
| --- | --- | --- |
| Honda |2015-01-01T00:00:01.0000000Z |2000 |
| Toyota |2015-01-01T00:00:02.0000000Z |25000 |
| Honda |2015-01-01T00:00:03.0000000Z |26000 |
| Toyota |2015-01-01T00:00:04.0000000Z |25000 |
| Honda |2015-01-01T00:00:05.0000000Z |26000 |
| Toyota |2015-01-01T00:00:06.0000000Z |25000 |
| Honda |2015-01-01T00:00:07.0000000Z |26000 |
| Toyota |2015-01-01T00:00:08.0000000Z |2000 |

**Output**:

| StartFault | EndFault |
| --- | --- |
| 2015-01-01T00:00:02.000Z |2015-01-01T00:00:07.000Z |

**Solution**:

```SQL
    WITH SelectPreviousEvent AS
    (
    SELECT
    *,
        LAG([time]) OVER (LIMIT DURATION(hour, 24)) as previousTime,
        LAG([weight]) OVER (LIMIT DURATION(hour, 24)) as previousWeight
    FROM input TIMESTAMP BY [time]
    )

    SELECT 
        LAG(time) OVER (LIMIT DURATION(hour, 24) WHEN previousWeight < 20000 ) [StartFault],
        previousTime [EndFault]
    FROM SelectPreviousEvent
    WHERE
        [weight] < 20000
        AND previousWeight > 20000
```

**Explanation**:
Use **LAG** to view the input stream for 24 hours and look for instances where **StartFault** and **StopFault** are spanned by the weight < 20000.

## Query example: Fill missing values

**Description**: For the stream of events that have missing values, produce a stream of events with regular intervals. For example, generate an event every 5 seconds that reports the most recently seen data point.

**Input**:

| t | value |
| --- | --- |
| "2014-01-01T06:01:00" |1 |
| "2014-01-01T06:01:05" |2 |
| "2014-01-01T06:01:10" |3 |
| "2014-01-01T06:01:15" |4 |
| "2014-01-01T06:01:30" |5 |
| "2014-01-01T06:01:35" |6 |

**Output (first 10 rows)**:

| windowend | lastevent.t | lastevent.value |
| --- | --- | --- |
| 2014-01-01T14:01:00.000Z |2014-01-01T14:01:00.000Z |1 |
| 2014-01-01T14:01:05.000Z |2014-01-01T14:01:05.000Z |2 |
| 2014-01-01T14:01:10.000Z |2014-01-01T14:01:10.000Z |3 |
| 2014-01-01T14:01:15.000Z |2014-01-01T14:01:15.000Z |4 |
| 2014-01-01T14:01:20.000Z |2014-01-01T14:01:15.000Z |4 |
| 2014-01-01T14:01:25.000Z |2014-01-01T14:01:15.000Z |4 |
| 2014-01-01T14:01:30.000Z |2014-01-01T14:01:30.000Z |5 |
| 2014-01-01T14:01:35.000Z |2014-01-01T14:01:35.000Z |6 |
| 2014-01-01T14:01:40.000Z |2014-01-01T14:01:35.000Z |6 |
| 2014-01-01T14:01:45.000Z |2014-01-01T14:01:35.000Z |6 |

**Solution**:

```SQL
    SELECT
        System.Timestamp() AS windowEnd,
        TopOne() OVER (ORDER BY t DESC) AS lastEvent
    FROM
        input TIMESTAMP BY t
    GROUP BY HOPPINGWINDOW(second, 300, 5)
```

**Explanation**:
This query generates events every 5 seconds and outputs the last event that was received previously. The [Hopping window](/stream-analytics-query/hopping-window-azure-stream-analytics) duration determines how far back the query looks to find the latest event (300 seconds in this example).


## Query example: Correlate two event types within the same stream

**Description**: Sometimes alerts need to be generated based on multiple event types that occurred in a certain time range. For example, in an IoT scenario for home ovens, an alert must be generated when the fan temperature is less than 40 and the maximum power during the last 3 minutes is less than 10.

**Input**:

| time | deviceId | sensorName | value |
| --- | --- | --- | --- |
| "2018-01-01T16:01:00" | "Oven1" | "temp" |120 |
| "2018-01-01T16:01:00" | "Oven1" | "power" |15 |
| "2018-01-01T16:02:00" | "Oven1" | "temp" |100 |
| "2018-01-01T16:02:00" | "Oven1" | "power" |15 |
| "2018-01-01T16:03:00" | "Oven1" | "temp" |70 |
| "2018-01-01T16:03:00" | "Oven1" | "power" |15 |
| "2018-01-01T16:04:00" | "Oven1" | "temp" |50 |
| "2018-01-01T16:04:00" | "Oven1" | "power" |15 |
| "2018-01-01T16:05:00" | "Oven1" | "temp" |30 |
| "2018-01-01T16:05:00" | "Oven1" | "power" |8 |
| "2018-01-01T16:06:00" | "Oven1" | "temp" |20 |
| "2018-01-01T16:06:00" | "Oven1" | "power" |8 |
| "2018-01-01T16:07:00" | "Oven1" | "temp" |20 |
| "2018-01-01T16:07:00" | "Oven1" | "power" |8 |
| "2018-01-01T16:08:00" | "Oven1" | "temp" |20 |
| "2018-01-01T16:08:00" | "Oven1" | "power" |8 |

**Output**:

| eventTime | deviceId | temp | alertMessage | maxPowerDuringLast3mins |
| --- | --- | --- | --- | --- | 
| "2018-01-01T16:05:00" | "Oven1" |30 | "Short circuit heating elements" |15 |
| "2018-01-01T16:06:00" | "Oven1" |20 | "Short circuit heating elements" |15 |
| "2018-01-01T16:07:00" | "Oven1" |20 | "Short circuit heating elements" |15 |

**Solution**:

```SQL
WITH max_power_during_last_3_mins AS (
    SELECT 
        System.TimeStamp() AS windowTime,
        deviceId,
        max(value) as maxPower
    FROM
        input TIMESTAMP BY t
    WHERE 
        sensorName = 'power' 
    GROUP BY 
        deviceId, 
        SlidingWindow(minute, 3) 
)

SELECT 
    t1.t AS eventTime,
    t1.deviceId, 
    t1.value AS temp,
    'Short circuit heating elements' as alertMessage,
	t2.maxPower AS maxPowerDuringLast3mins
    
INTO resultsr

FROM input t1 TIMESTAMP BY t
JOIN max_power_during_last_3_mins t2
    ON t1.deviceId = t2.deviceId 
    AND t1.t = t2.windowTime
    AND DATEDIFF(minute,t1,t2) between 0 and 3
    
WHERE
    t1.sensorName = 'temp'
    AND t1.value <= 40
    AND t2.maxPower > 10
```

**Explanation**:
The first query `max_power_during_last_3_mins`, uses the [Sliding window](/stream-analytics-query/sliding-window-azure-stream-analytics) to find the max value of the power sensor for every device, during the last 3 minutes. 
The second query is joined to the first query to find the power value in the most recent window relevant for the current event. 
And then, provided the conditions are met, an alert is generated for the device.

## Query example: Process events independent of Device Clock Skew (substreams)

**Description**: Events can arrive late or out of order due to clock skews between event producers, clock skews between partitions, or network latency. In the following example, the device clock for TollID 2 is five seconds behind TollID 1, and the device clock for TollID 3 is ten seconds behind TollID 1. 

**Input**:

| LicensePlate | Make | Time | TollID |
| --- | --- | --- | --- |
| DXE 5291 |Honda |2015-07-27T00:00:01.0000000Z | 1 |
| YHN 6970 |Toyota |2015-07-27T00:00:05.0000000Z | 1 |
| QYF 9358 |Honda |2015-07-27T00:00:01.0000000Z | 2 |
| GXF 9462 |BMW |2015-07-27T00:00:04.0000000Z | 2 |
| VFE 1616 |Toyota |2015-07-27T00:00:10.0000000Z | 1 |
| RMV 8282 |Honda |2015-07-27T00:00:03.0000000Z | 3 |
| MDR 6128 |BMW |2015-07-27T00:00:11.0000000Z | 2 |
| YZK 5704 |Ford |2015-07-27T00:00:07.0000000Z | 3 |

**Output**:

| TollID | Count |
| --- | --- |
| 1 | 2 |
| 2 | 2 |
| 1 | 1 |
| 3 | 1 |
| 2 | 1 |
| 3 | 1 |

**Solution**:

```SQL
SELECT
      TollId,
      COUNT(*) AS Count
FROM input
      TIMESTAMP BY Time OVER TollId
GROUP BY TUMBLINGWINDOW(second, 5), TollId
```

**Explanation**:
The [TIMESTAMP BY OVER](/stream-analytics-query/timestamp-by-azure-stream-analytics#over-clause-interacts-with-event-ordering) clause looks at each device timeline separately using substreams. The output events for each TollID are generated as they are computed, meaning that the events are in order with respect to each TollID instead of being reordered as if all devices were on the same clock.

## Query example: Remove duplicate events in a window

**Description**: When performing an operation such as calculating averages over events in a given time window, duplicate events should be filtered. In the following example, the second event is a duplicate of the first.

**Input**:  

| DeviceId | Time | Attribute | Value |
| --- | --- | --- | --- |
| 1 |2018-07-27T00:00:01.0000000Z |Temperature |50 |
| 1 |2018-07-27T00:00:01.0000000Z |Temperature |50 |
| 2 |2018-07-27T00:00:01.0000000Z |Temperature |40 |
| 1 |2018-07-27T00:00:05.0000000Z |Temperature |60 |
| 2 |2018-07-27T00:00:05.0000000Z |Temperature |50 |
| 1 |2018-07-27T00:00:10.0000000Z |Temperature |100 |

**Output**:  

| AverageValue | DeviceId |
| --- | --- |
| 70 | 1 |
|45 | 2 |

**Solution**:

```SQL
With Temp AS (
    SELECT
        COUNT(DISTINCT Time) AS CountTime,
        Value,
        DeviceId
    FROM
        Input TIMESTAMP BY Time
    GROUP BY
        Value,
        DeviceId,
        SYSTEM.TIMESTAMP()
)

SELECT
    AVG(Value) AS AverageValue, DeviceId
INTO Output
FROM Temp
GROUP BY DeviceId,TumblingWindow(minute, 5)
```

**Explanation**:
<<<<<<< HEAD
[COUNT(DISTINCT Time)](https://docs.microsoft.com/stream-analytics-query/count-azure-stream-analytics) returns the number of distinct values in the Time column within a time window. You can then use the output of this step to compute the average per device by discarding duplicates.
=======
[COUNT(DISTINCT Time)](/stream-analytics-query/count-azure-stream-analytics) returns the number of distinct values in the Time column within a time window. You can then use the output of this step to compute the average per device by discarding duplicates.
>>>>>>> 6a383dfd

## Get help

For further assistance, try our [Azure Stream Analytics forum](https://social.msdn.microsoft.com/Forums/azure/home?forum=AzureStreamAnalytics).

## Next steps
* [Introduction to Azure Stream Analytics](stream-analytics-introduction.md)
* [Get started using Azure Stream Analytics](stream-analytics-real-time-fraud-detection.md)
* [Scale Azure Stream Analytics jobs](stream-analytics-scale-jobs.md)
* [Azure Stream Analytics Query Language Reference](https://msdn.microsoft.com/library/azure/dn834998.aspx)
* [Azure Stream Analytics Management REST API Reference](https://msdn.microsoft.com/library/azure/dn835031.aspx)
<|MERGE_RESOLUTION|>--- conflicted
+++ resolved
@@ -703,11 +703,7 @@
 ```
 
 **Explanation**:
-<<<<<<< HEAD
-[COUNT(DISTINCT Time)](https://docs.microsoft.com/stream-analytics-query/count-azure-stream-analytics) returns the number of distinct values in the Time column within a time window. You can then use the output of this step to compute the average per device by discarding duplicates.
-=======
 [COUNT(DISTINCT Time)](/stream-analytics-query/count-azure-stream-analytics) returns the number of distinct values in the Time column within a time window. You can then use the output of this step to compute the average per device by discarding duplicates.
->>>>>>> 6a383dfd
 
 ## Get help
 
