--- conflicted
+++ resolved
@@ -1,540 +1,536 @@
-<properties
-	pageTitle="Query examples for common usage patterns in Stream Analytics | Microsoft Azure"
-	description="Common Azure Stream Analytics Query Patterns "
-	keywords="query examples"
-	services="stream-analytics"
-	documentationCenter=""
-	authors="jeffstokes72"
-	manager="paulettm"
-	editor="cgronlun"/>
-
-<tags
-	ms.service="stream-analytics"
-	ms.devlang="na"
-	ms.topic="article"
-	ms.tgt_pltfrm="na"
-	ms.workload="big-data"
-<<<<<<< HEAD
-	ms.date="02/04/2016"
-=======
-	ms.date="02/17/2016"
->>>>>>> abb96edc
-	ms.author="jeffstok"/>
-
-
-# Query examples for common Stream Analytics usage patterns
-
-## Introduction
-
-Queries in Azure Stream Analytics are expressed in a SQL-like query language, which is documented in the [Stream Analytics Query Language Reference](https://msdn.microsoft.com/library/azure/dn834998.aspx) guide.  This article outlines solutions to several common query patterns based on real world scenarios.  It is a work in progress and will continue to be updated with new patterns on an ongoing basis.
-
-## Query example: Data type conversions
-**Description**: Define the types of the properties on the input stream.
-e.g. Car weight is coming on the input stream as strings and needs to be converted to INT to perform SUM it up.
-
-**Input**:
-
-| Make | Time | Weight |
-| --- | --- | --- |
-| Honda | 2015-01-01T00:00:01.0000000Z | "1000" |
-| Honda | 2015-01-01T00:00:02.0000000Z | "2000" |
-
-**Output**:
-
-| Make | Weight |
-| --- | --- |
-| Honda | 3000 |
-
-**Solution**:
-
-	SELECT
-    	Make,
-    	SUM(CAST(Weight AS BIGINT)) AS Weight
-	FROM
-    	Input TIMESTAMP BY Time
-	GROUP BY
-		Make,
-    	TumblingWindow(second, 10)
-
-**Explanation**:
-Use a CAST statement on the Weight field to specify its type (see the list of supported Data Types [here](https://msdn.microsoft.com/library/azure/dn835065.aspx)).
-
-
-## Query example: Using Like/Not like to do pattern matching
-**Description**: Check that a field value on the event matches a certain pattern
-e.g. Return license plates that start with A and end with 9
-
-**Input**:
-
-| Make | LicensePlate | Time |
-| --- | --- | --- |
-| Honda | ABC-123 | 2015-01-01T00:00:01.0000000Z |
-| Toyota | AAA-999 | 2015-01-01T00:00:02.0000000Z |
-| Nissan | ABC-369 | 2015-01-01T00:00:03.0000000Z |
-
-**Output**:
-
-| Make | LicensePlate | Time |
-| --- | --- | --- |
-| Toyota | AAA-999 | 2015-01-01T00:00:02.0000000Z |
-| Nissan | ABC-369 | 2015-01-01T00:00:03.0000000Z |
-
-**Solution**:
-
-	SELECT
-    	*
-	FROM
-    	Input TIMESTAMP BY Time
-	WHERE
-    	LicensePlate LIKE 'A%9'
-
-**Explanation**:
-Use the LIKE statement to check that the LicensePlate field value starts with A then has any string of zero or more characters and it ends with 9. 
-
-## Query example: Specify logic for different cases/values (CASE statements)
-**Description**: Provide different computation for a field based on some criteria.
-e.g. Provide a string description for how many cars passed of the same make with a special case for 1.
-
-**Input**:
-
-| Make | Time |
-| --- | --- |
-| Honda | 2015-01-01T00:00:01.0000000Z |
-| Toyota | 2015-01-01T00:00:02.0000000Z |
-| Toyota | 2015-01-01T00:00:03.0000000Z |
-
-**Output**:
-
-| CarsPassed | Time |
-| --- | --- | --- |
-| 1 Honda | 2015-01-01T00:00:10.0000000Z |
-| 2 Toyotas | 2015-01-01T00:00:10.0000000Z |
-
-**Solution**:
-
-    SELECT
-    	CASE
-			WHEN COUNT(*) = 1 THEN CONCAT('1 ', Make)
-			ELSE CONCAT(CAST(COUNT(*) AS NVARCHAR(MAX)), ' ', Make, 's')
-		END AS CarsPassed,
-		System.TimeStamp AS Time
-	FROM
-		Input TIMESTAMP BY Time
-	GROUP BY
-		Make,
-		TumblingWindow(second, 10)
-
-**Explanation**:
-The CASE clause allows us to provide a different computation based on some criteria (in our case the count of cars in the aggregate window).
-
-## Query example: Send data to multiple outputs
-**Description**: Send data to multiple output targets from a single job.
-e.g. Analyze data for a threshold-based alert and archive all events to blob storage
-
-**Input**:
-
-| Make | Time |
-| --- | --- |
-| Honda	| 2015-01-01T00:00:01.0000000Z |
-| Honda	| 2015-01-01T00:00:02.0000000Z |
-| Toyota | 2015-01-01T00:00:01.0000000Z |
-| Toyota | 2015-01-01T00:00:02.0000000Z |
-| Toyota | 2015-01-01T00:00:03.0000000Z |
-
-**Output1**:
-
-| Make | Time |
-| --- | --- |
-| Honda | 2015-01-01T00:00:01.0000000Z |
-| Honda | 2015-01-01T00:00:02.0000000Z |
-| Toyota | 2015-01-01T00:00:01.0000000Z |
-| Toyota | 2015-01-01T00:00:02.0000000Z |
-| Toyota | 2015-01-01T00:00:03.0000000Z |
-
-**Output2**:
-
-| Make | Time | Count |
-| --- | --- | --- |
-| Toyota | 2015-01-01T00:00:10.0000000Z | 3 |
-
-**Solution**:
-
-	SELECT
-		*
-	INTO
-		ArchiveOutput
-	FROM
-		Input TIMESTAMP BY Time
-
-	SELECT
-		Make,
-		System.TimeStamp AS Time,
-		COUNT(*) AS [Count]
-	INTO
-		AlertOutput
-	FROM
-		Input TIMESTAMP BY Time
-	GROUP BY
-		Make,
-		TumblingWindow(second, 10)
-	HAVING
-		[Count] >= 3
-
-**Explanation**:
-The INTO clause tells Stream Analytics which of the outputs to write the data from this statement.
-The first query is a pass-through of the data we received to an output that we named ArchiveOutput.
-The second query does some simple aggregation and filtering and sends the results to a downstream alerting system.
-*Note*: You can also reuse results of CTEs (i.e. WITH statements) in multiple output statements – this has the added benefit of opening less readers to the input source.
-e.g. 
-
-	WITH AllRedCars AS (
-		SELECT
-			*
-		FROM
-			Input TIMESTAMP BY Time
-		WHERE
-			Color = 'red'
-	)
-	SELECT * INTO HondaOutput FROM AllRedCars WHERE Make = 'Honda'
-	SELECT * INTO ToyotaOutput FROM AllRedCars WHERE Make = 'Toyota'
-
-## Query example: Counting unique values
-**Description**: count the number of unique field values that appear in the stream within a time window.
-e.g. How many unique make of cars passed through the toll booth in a 2 second window?
-
-**Input**:
-
-| Make | Time |
-| --- | --- |
-| Honda | 2015-01-01T00:00:01.0000000Z |
-| Honda | 2015-01-01T00:00:02.0000000Z |
-| Toyota | 2015-01-01T00:00:01.0000000Z |
-| Toyota | 2015-01-01T00:00:02.0000000Z |
-| Toyota | 2015-01-01T00:00:03.0000000Z |
-
-**Output:**
-
-| Count | Time |
-| --- | --- |
-| 2 | 2015-01-01T00:00:02.000Z |
-| 1 | 2015-01-01T00:00:04.000Z |
-
-**Solution:**
-
-	WITH Makes AS (
-	    SELECT
-	        Make,
-	        COUNT(*) AS CountMake
-	    FROM
-	        Input TIMESTAMP BY Time
-	    GROUP BY
-	          Make,
-	          TumblingWindow(second, 2)
-	)
-	SELECT
-	    COUNT(*) AS Count,
-	    System.TimeStamp AS Time
-	FROM
-	    Makes
-	GROUP BY
-	    TumblingWindow(second, 1)
-
-
-**Explanation:**
-We do an initial aggregation to get unique makes with their count over the window.
-We then do an aggregation of how many makes we got – given all unique values in a window get the same timestamp then the second aggregation window needs to be minimal to not aggregate 2 windows from the first step.
-
-## Query example: Determine if a value has changed#
-**Description**: Look at a previous value to determine if it is different than the current value
-e.g. Is the previous car on the Toll Road the same make as the current car?
-
-**Input**:
-
-| Make | Time |
-| --- | --- |
-| Honda | 2015-01-01T00:00:01.0000000Z |
-| Toyota | 2015-01-01T00:00:02.0000000Z |
-
-**Output**:
-
-| Make | Time |
-| --- | --- |
-| Toyota | 2015-01-01T00:00:02.0000000Z |
-
-**Solution**:
-
-	SELECT
-		Make,
-		Time
-	FROM
-		Input TIMESTAMP BY Time
-	WHERE
-		LAG(Make, 1) OVER (LIMIT DURATION(minute, 1)) <> Make
-
-**Explanation**:
-Use LAG to peek into the input stream one event back and get the Make value. Then compare it to the Make on the current event and output the event if they are different.
-
-## Query example: Find first event in a window
-**Description**: Find first car in every 10 minute interval?
-
-**Input**:
-
-| LicensePlate | Make | Time |
-| --- | --- | --- |
-| DXE 5291 | Honda | 2015-07-27T00:00:05.0000000Z |
-| YZK 5704 | Ford | 2015-07-27T00:02:17.0000000Z |
-| RMV 8282 | Honda | 2015-07-27T00:05:01.0000000Z |
-| YHN 6970 | Toyota | 2015-07-27T00:06:00.0000000Z |
-| VFE 1616 | Toyota | 2015-07-27T00:09:31.0000000Z |
-| QYF 9358 | Honda | 2015-07-27T00:12:02.0000000Z |
-| MDR 6128 | BMW | 2015-07-27T00:13:45.0000000Z |
-
-**Output**:
-
-| LicensePlate | Make | Time |
-| --- | --- | --- |
-| DXE 5291 | Honda | 2015-07-27T00:00:05.0000000Z |
-| QYF 9358 | Honda | 2015-07-27T00:12:02.0000000Z |
-
-**Solution**:
-
-	SELECT 
-		LicensePlate,
-		Make,
-		Time
-	FROM 
-		Input TIMESTAMP BY Time
-	WHERE 
-		IsFirst(minute, 10) = 1
-
-Now let’s change the problem and find first car of particular Make in every 10 minute interval.
-
-| LicensePlate | Make | Time |
-| --- | --- | --- |
-| DXE 5291 | Honda | 2015-07-27T00:00:05.0000000Z |
-| YZK 5704 | Ford | 2015-07-27T00:02:17.0000000Z |
-| YHN 6970 | Toyota | 2015-07-27T00:06:00.0000000Z |
-| QYF 9358 | Honda | 2015-07-27T00:12:02.0000000Z |
-| MDR 6128 | BMW | 2015-07-27T00:13:45.0000000Z |
-
-**Solution**:
-
-	SELECT 
-		LicensePlate,
-		Make,
-		Time
-	FROM 
-		Input TIMESTAMP BY Time
-	WHERE 
-		IsFirst(minute, 10) OVER (PARTITION BY Make) = 1
-
-## Query example: Find last event in a window
-**Description**: Find last car in every 10 minute interval.
-
-**Input**:
-
-| LicensePlate | Make | Time |
-| --- | --- | --- |
-| DXE 5291 | Honda | 2015-07-27T00:00:05.0000000Z |
-| YZK 5704 | Ford | 2015-07-27T00:02:17.0000000Z |
-| RMV 8282 | Honda | 2015-07-27T00:05:01.0000000Z |
-| YHN 6970 | Toyota | 2015-07-27T00:06:00.0000000Z |
-| VFE 1616 | Toyota | 2015-07-27T00:09:31.0000000Z |
-| QYF 9358 | Honda | 2015-07-27T00:12:02.0000000Z |
-| MDR 6128 | BMW | 2015-07-27T00:13:45.0000000Z |
-
-**Output**:
-
-| LicensePlate | Make | Time |
-| --- | --- | --- |
-| VFE 1616 | Toyota | 2015-07-27T00:09:31.0000000Z |
-| MDR 6128 | BMW | 2015-07-27T00:13:45.0000000Z |
-
-**Solution**:
-
-	WITH LastInWindow AS
-	(
-		SELECT 
-			MAX(Time) AS LastEventTime
-		FROM 
-			Input TIMESTAMP BY Time
-		GROUP BY 
-			TumblingWindow(minute, 10)
-	)
-	SELECT 
-		Input.LicensePlate,
-		Input.Make,
-		Input.Time
-	FROM
-		Input TIMESTAMP BY Time 
-		INNER JOIN LastInWindow
-		ON DATEDIFF(minute, Input, LastInWindow) BETWEEN 0 AND 10
-		AND Input.Time = LastInWindow.LastEventTime
-
-**Explanation**:
-There are two steps in the query – the first one finds latest timestamp in 10 minute windows. The second step joins results of the first query with original stream to find events matching last timestamps in each window. 
-
-## Query example: Detect the absence of events
-**Description**: Check that a stream has no value that matches a certain criteria.
-e.g. Have 2 consecutive cars from the same make entered the toll road within 90 seconds?
-
-**Input**:
-
-| Make | LicensePlate | Time |
-| --- | --- | --- |
-| Honda | ABC-123 | 2015-01-01T00:00:01.0000000Z |
-| Honda | AAA-999 | 2015-01-01T00:00:02.0000000Z |
-| Toyota | DEF-987 | 2015-01-01T00:00:03.0000000Z |
-| Honda | GHI-345 | 2015-01-01T00:00:04.0000000Z |
-
-**Output**:
-
-| Make | Time | CurrentCarLicensePlate | FirstCarLicensePlate | FirstCarTime |
-| --- | --- | --- | --- | --- |
-| Honda | 2015-01-01T00:00:02.0000000Z | AAA-999 | ABC-123 | 2015-01-01T00:00:01.0000000Z |
-
-**Solution**:
-
-	SELECT
-	    Make,
-	    Time,
-	    LicensePlate AS CurrentCarLicensePlate,
-	    LAG(LicensePlate, 1) OVER (LIMIT DURATION(second, 90)) AS FirstCarLicensePlate,
-	    LAG(Time, 1) OVER (LIMIT DURATION(second, 90)) AS FirstCarTime
-	FROM
-	    Input TIMESTAMP BY Time
-	WHERE
-	    LAG(Make, 1) OVER (LIMIT DURATION(second, 90)) = Make
-
-**Explanation**:
-Use LAG to peek into the input stream one event back and get the Make value. Then compare it to the Make on the current event and output the event if they are the same and use LAG to get data about the previous car.
-
-## Query example: Detect duration between events
-**Description**: Find the duration of a given event. e.g. Given a web clickstream determine time spent on a feature.
-
-**Input**:  
-  
-| User | Feature | Event | Time |
-| --- | --- | --- | --- |
-| user@location.com | RightMenu | Start | 2015-01-01T00:00:01.0000000Z |
-| user@location.com | RightMenu | End | 2015-01-01T00:00:08.0000000Z |
-  
-**Output**:  
-  
-| User | Feature | Duration |
-| --- | --- | --- |
-| user@location.com | RightMenu | 7 |
-  
-
-**Solution**
-
-````
-    SELECT
-    	[user], feature, DATEDIFF(second, LAST(Time) OVER (PARTITION BY [user], feature LIMIT DURATION(hour, 1) WHEN Event = 'start'), Time) as duration
-    FROM input TIMESTAMP BY Time
-    WHERE
-    	Event = 'end'
-````
-
-**Explanation**:
-Use LAST function to retrieve last Time value when event type was ‘Start’. Note that LAST function uses PARTITION BY [user] to indicate that result shall be computed per unique user.  The query has a 1 hour maximum threshold for time difference between ‘Start’ and ‘Stop’ events but is configurable as needed (LIMIT DURATION(hour, 1).
-
-## Query example: Detect duration of a condition
-**Description**: Find out how long a condition occurred for.
-e.g. Suppose that a bug that resulted in all cars having an incorrect (above 20,000 pounds) – we want to compute the duration of the bug.
-
-**Input**:
-
-| Make | Time | Weight |
-| --- | --- | --- |
-| Honda | 2015-01-01T00:00:01.0000000Z | 2000 |
-| Toyota | 2015-01-01T00:00:02.0000000Z | 25000 |
-| Honda | 2015-01-01T00:00:03.0000000Z | 26000 |
-| Toyota | 2015-01-01T00:00:04.0000000Z | 25000 |
-| Honda | 2015-01-01T00:00:05.0000000Z | 26000 |
-| Toyota | 2015-01-01T00:00:06.0000000Z | 25000 |
-| Honda | 2015-01-01T00:00:07.0000000Z | 26000 |
-| Toyota | 2015-01-01T00:00:08.0000000Z | 2000 |
-
-**Output**:
-
-| StartFault | EndFault | FaultDurationSeconds |
-| --- | --- | --- |
-| 2015-01-01T00:00:01.0000000Z | 2015-01-01T00:00:08.0000000Z | 7 |
-| 2015-01-01T00:00:01.0000000Z | 2015-01-01T00:00:08.0000000Z | 7 |
-| 2015-01-01T00:00:01.0000000Z | 2015-01-01T00:00:08.0000000Z | 7 |
-| 2015-01-01T00:00:01.0000000Z | 2015-01-01T00:00:08.0000000Z | 7 |
-| 2015-01-01T00:00:01.0000000Z | 2015-01-01T00:00:08.0000000Z | 7 |
-| 2015-01-01T00:00:01.0000000Z | 2015-01-01T00:00:08.0000000Z | 7 |
-
-**Solution**:
-
-````
-SELECT 
-    LAG(time) OVER (LIMIT DURATION(hour, 24) WHEN weight < 20000 ) [StartFault],
-    [time] [EndFault]
-FROM input
-WHERE
-    [weight] < 20000
-    AND LAG(weight) OVER (LIMIT DURATION(hour, 24)) > 20000
-````
-
-**Explanation**:
-Use LAG to view the input stream for 24 hours and look for instances where StartFault and StopFault are spanned by weight < 20000.
-
-## Query example: Fill missing values
-**Description**: For the stream of events that have missing values, produce a stream of events with regular intervals.
-For example, generate event every 5 seconds that will report the most recently seen data point.
-
-**Input**:
-
-| t | value |
-|--------------------------|-------|
-| "2014-01-01T06:01:00" | 1 |
-| "2014-01-01T06:01:05" | 2 |
-| "2014-01-01T06:01:10" | 3 |
-| "2014-01-01T06:01:15" | 4 |
-| "2014-01-01T06:01:30" | 5 |
-| "2014-01-01T06:01:35" | 6 |
-
-**Output (first 10 rows)**:
-
-| windowend | lastevent.t | lastevent.value |
-|--------------------------|--------------------------|--------|
-| 2014-01-01T14:01:00.000Z | 2014-01-01T14:01:00.000Z | 1 |
-| 2014-01-01T14:01:05.000Z | 2014-01-01T14:01:05.000Z | 2 |
-| 2014-01-01T14:01:10.000Z | 2014-01-01T14:01:10.000Z | 3 |
-| 2014-01-01T14:01:15.000Z | 2014-01-01T14:01:15.000Z | 4 |
-| 2014-01-01T14:01:20.000Z | 2014-01-01T14:01:15.000Z | 4 |
-| 2014-01-01T14:01:25.000Z | 2014-01-01T14:01:15.000Z | 4 |
-| 2014-01-01T14:01:30.000Z | 2014-01-01T14:01:30.000Z | 5 |
-| 2014-01-01T14:01:35.000Z | 2014-01-01T14:01:35.000Z | 6 |
-| 2014-01-01T14:01:40.000Z | 2014-01-01T14:01:35.000Z | 6 |
-| 2014-01-01T14:01:45.000Z | 2014-01-01T14:01:35.000Z | 6 |
-
-    
-**Solution**:
-
-    SELECT
-    	System.Timestamp AS windowEnd,
-    	TopOne() OVER (ORDER BY t DESC) AS lastEvent
-    FROM
-    	input TIMESTAMP BY t
-    GROUP BY HOPPINGWINDOW(second, 300, 5)
-
-
-**Explanation**:
-This query will generate events every 5 second and will output the last event that was received before. [Hopping Window](https://msdn.microsoft.com/library/dn835041.aspx "Hopping Window - Azure Stream Analytics") duration determines how far back the query will look to find the latest event (300 seconds in this example).
-
-
-## Get help
-For further assistance, try our [Azure Stream Analytics forum](https://social.msdn.microsoft.com/Forums/en-US/home?forum=AzureStreamAnalytics)
-
-## Next steps
-
-- [Introduction to Azure Stream Analytics](stream-analytics-introduction.md)
-- [Get started using Azure Stream Analytics](stream-analytics-get-started.md)
-- [Scale Azure Stream Analytics jobs](stream-analytics-scale-jobs.md)
-- [Azure Stream Analytics Query Language Reference](https://msdn.microsoft.com/library/azure/dn834998.aspx)
-- [Azure Stream Analytics Management REST API Reference](https://msdn.microsoft.com/library/azure/dn835031.aspx)
- 
+<properties
+	pageTitle="Query examples for common usage patterns in Stream Analytics | Microsoft Azure"
+	description="Common Azure Stream Analytics Query Patterns "
+	keywords="query examples"
+	services="stream-analytics"
+	documentationCenter=""
+	authors="jeffstokes72"
+	manager="paulettm"
+	editor="cgronlun"/>
+
+<tags
+	ms.service="stream-analytics"
+	ms.devlang="na"
+	ms.topic="article"
+	ms.tgt_pltfrm="na"
+	ms.workload="big-data"
+	ms.date="02/17/2016"
+	ms.author="jeffstok"/>
+
+
+# Query examples for common Stream Analytics usage patterns
+
+## Introduction
+
+Queries in Azure Stream Analytics are expressed in a SQL-like query language, which is documented in the [Stream Analytics Query Language Reference](https://msdn.microsoft.com/library/azure/dn834998.aspx) guide.  This article outlines solutions to several common query patterns based on real world scenarios.  It is a work in progress and will continue to be updated with new patterns on an ongoing basis.
+
+## Query example: Data type conversions
+**Description**: Define the types of the properties on the input stream.
+e.g. Car weight is coming on the input stream as strings and needs to be converted to INT to perform SUM it up.
+
+**Input**:
+
+| Make | Time | Weight |
+| --- | --- | --- |
+| Honda | 2015-01-01T00:00:01.0000000Z | "1000" |
+| Honda | 2015-01-01T00:00:02.0000000Z | "2000" |
+
+**Output**:
+
+| Make | Weight |
+| --- | --- |
+| Honda | 3000 |
+
+**Solution**:
+
+	SELECT
+    	Make,
+    	SUM(CAST(Weight AS BIGINT)) AS Weight
+	FROM
+    	Input TIMESTAMP BY Time
+	GROUP BY
+		Make,
+    	TumblingWindow(second, 10)
+
+**Explanation**:
+Use a CAST statement on the Weight field to specify its type (see the list of supported Data Types [here](https://msdn.microsoft.com/library/azure/dn835065.aspx)).
+
+
+## Query example: Using Like/Not like to do pattern matching
+**Description**: Check that a field value on the event matches a certain pattern
+e.g. Return license plates that start with A and end with 9
+
+**Input**:
+
+| Make | LicensePlate | Time |
+| --- | --- | --- |
+| Honda | ABC-123 | 2015-01-01T00:00:01.0000000Z |
+| Toyota | AAA-999 | 2015-01-01T00:00:02.0000000Z |
+| Nissan | ABC-369 | 2015-01-01T00:00:03.0000000Z |
+
+**Output**:
+
+| Make | LicensePlate | Time |
+| --- | --- | --- |
+| Toyota | AAA-999 | 2015-01-01T00:00:02.0000000Z |
+| Nissan | ABC-369 | 2015-01-01T00:00:03.0000000Z |
+
+**Solution**:
+
+	SELECT
+    	*
+	FROM
+    	Input TIMESTAMP BY Time
+	WHERE
+    	LicensePlate LIKE 'A%9'
+
+**Explanation**:
+Use the LIKE statement to check that the LicensePlate field value starts with A then has any string of zero or more characters and it ends with 9. 
+
+## Query example: Specify logic for different cases/values (CASE statements)
+**Description**: Provide different computation for a field based on some criteria.
+e.g. Provide a string description for how many cars passed of the same make with a special case for 1.
+
+**Input**:
+
+| Make | Time |
+| --- | --- |
+| Honda | 2015-01-01T00:00:01.0000000Z |
+| Toyota | 2015-01-01T00:00:02.0000000Z |
+| Toyota | 2015-01-01T00:00:03.0000000Z |
+
+**Output**:
+
+| CarsPassed | Time |
+| --- | --- | --- |
+| 1 Honda | 2015-01-01T00:00:10.0000000Z |
+| 2 Toyotas | 2015-01-01T00:00:10.0000000Z |
+
+**Solution**:
+
+    SELECT
+    	CASE
+			WHEN COUNT(*) = 1 THEN CONCAT('1 ', Make)
+			ELSE CONCAT(CAST(COUNT(*) AS NVARCHAR(MAX)), ' ', Make, 's')
+		END AS CarsPassed,
+		System.TimeStamp AS Time
+	FROM
+		Input TIMESTAMP BY Time
+	GROUP BY
+		Make,
+		TumblingWindow(second, 10)
+
+**Explanation**:
+The CASE clause allows us to provide a different computation based on some criteria (in our case the count of cars in the aggregate window).
+
+## Query example: Send data to multiple outputs
+**Description**: Send data to multiple output targets from a single job.
+e.g. Analyze data for a threshold-based alert and archive all events to blob storage
+
+**Input**:
+
+| Make | Time |
+| --- | --- |
+| Honda	| 2015-01-01T00:00:01.0000000Z |
+| Honda	| 2015-01-01T00:00:02.0000000Z |
+| Toyota | 2015-01-01T00:00:01.0000000Z |
+| Toyota | 2015-01-01T00:00:02.0000000Z |
+| Toyota | 2015-01-01T00:00:03.0000000Z |
+
+**Output1**:
+
+| Make | Time |
+| --- | --- |
+| Honda | 2015-01-01T00:00:01.0000000Z |
+| Honda | 2015-01-01T00:00:02.0000000Z |
+| Toyota | 2015-01-01T00:00:01.0000000Z |
+| Toyota | 2015-01-01T00:00:02.0000000Z |
+| Toyota | 2015-01-01T00:00:03.0000000Z |
+
+**Output2**:
+
+| Make | Time | Count |
+| --- | --- | --- |
+| Toyota | 2015-01-01T00:00:10.0000000Z | 3 |
+
+**Solution**:
+
+	SELECT
+		*
+	INTO
+		ArchiveOutput
+	FROM
+		Input TIMESTAMP BY Time
+
+	SELECT
+		Make,
+		System.TimeStamp AS Time,
+		COUNT(*) AS [Count]
+	INTO
+		AlertOutput
+	FROM
+		Input TIMESTAMP BY Time
+	GROUP BY
+		Make,
+		TumblingWindow(second, 10)
+	HAVING
+		[Count] >= 3
+
+**Explanation**:
+The INTO clause tells Stream Analytics which of the outputs to write the data from this statement.
+The first query is a pass-through of the data we received to an output that we named ArchiveOutput.
+The second query does some simple aggregation and filtering and sends the results to a downstream alerting system.
+*Note*: You can also reuse results of CTEs (i.e. WITH statements) in multiple output statements – this has the added benefit of opening less readers to the input source.
+e.g. 
+
+	WITH AllRedCars AS (
+		SELECT
+			*
+		FROM
+			Input TIMESTAMP BY Time
+		WHERE
+			Color = 'red'
+	)
+	SELECT * INTO HondaOutput FROM AllRedCars WHERE Make = 'Honda'
+	SELECT * INTO ToyotaOutput FROM AllRedCars WHERE Make = 'Toyota'
+
+## Query example: Counting unique values
+**Description**: count the number of unique field values that appear in the stream within a time window.
+e.g. How many unique make of cars passed through the toll booth in a 2 second window?
+
+**Input**:
+
+| Make | Time |
+| --- | --- |
+| Honda | 2015-01-01T00:00:01.0000000Z |
+| Honda | 2015-01-01T00:00:02.0000000Z |
+| Toyota | 2015-01-01T00:00:01.0000000Z |
+| Toyota | 2015-01-01T00:00:02.0000000Z |
+| Toyota | 2015-01-01T00:00:03.0000000Z |
+
+**Output:**
+
+| Count | Time |
+| --- | --- |
+| 2 | 2015-01-01T00:00:02.000Z |
+| 1 | 2015-01-01T00:00:04.000Z |
+
+**Solution:**
+
+	WITH Makes AS (
+	    SELECT
+	        Make,
+	        COUNT(*) AS CountMake
+	    FROM
+	        Input TIMESTAMP BY Time
+	    GROUP BY
+	          Make,
+	          TumblingWindow(second, 2)
+	)
+	SELECT
+	    COUNT(*) AS Count,
+	    System.TimeStamp AS Time
+	FROM
+	    Makes
+	GROUP BY
+	    TumblingWindow(second, 1)
+
+
+**Explanation:**
+We do an initial aggregation to get unique makes with their count over the window.
+We then do an aggregation of how many makes we got – given all unique values in a window get the same timestamp then the second aggregation window needs to be minimal to not aggregate 2 windows from the first step.
+
+## Query example: Determine if a value has changed#
+**Description**: Look at a previous value to determine if it is different than the current value
+e.g. Is the previous car on the Toll Road the same make as the current car?
+
+**Input**:
+
+| Make | Time |
+| --- | --- |
+| Honda | 2015-01-01T00:00:01.0000000Z |
+| Toyota | 2015-01-01T00:00:02.0000000Z |
+
+**Output**:
+
+| Make | Time |
+| --- | --- |
+| Toyota | 2015-01-01T00:00:02.0000000Z |
+
+**Solution**:
+
+	SELECT
+		Make,
+		Time
+	FROM
+		Input TIMESTAMP BY Time
+	WHERE
+		LAG(Make, 1) OVER (LIMIT DURATION(minute, 1)) <> Make
+
+**Explanation**:
+Use LAG to peek into the input stream one event back and get the Make value. Then compare it to the Make on the current event and output the event if they are different.
+
+## Query example: Find first event in a window
+**Description**: Find first car in every 10 minute interval?
+
+**Input**:
+
+| LicensePlate | Make | Time |
+| --- | --- | --- |
+| DXE 5291 | Honda | 2015-07-27T00:00:05.0000000Z |
+| YZK 5704 | Ford | 2015-07-27T00:02:17.0000000Z |
+| RMV 8282 | Honda | 2015-07-27T00:05:01.0000000Z |
+| YHN 6970 | Toyota | 2015-07-27T00:06:00.0000000Z |
+| VFE 1616 | Toyota | 2015-07-27T00:09:31.0000000Z |
+| QYF 9358 | Honda | 2015-07-27T00:12:02.0000000Z |
+| MDR 6128 | BMW | 2015-07-27T00:13:45.0000000Z |
+
+**Output**:
+
+| LicensePlate | Make | Time |
+| --- | --- | --- |
+| DXE 5291 | Honda | 2015-07-27T00:00:05.0000000Z |
+| QYF 9358 | Honda | 2015-07-27T00:12:02.0000000Z |
+
+**Solution**:
+
+	SELECT 
+		LicensePlate,
+		Make,
+		Time
+	FROM 
+		Input TIMESTAMP BY Time
+	WHERE 
+		IsFirst(minute, 10) = 1
+
+Now let’s change the problem and find first car of particular Make in every 10 minute interval.
+
+| LicensePlate | Make | Time |
+| --- | --- | --- |
+| DXE 5291 | Honda | 2015-07-27T00:00:05.0000000Z |
+| YZK 5704 | Ford | 2015-07-27T00:02:17.0000000Z |
+| YHN 6970 | Toyota | 2015-07-27T00:06:00.0000000Z |
+| QYF 9358 | Honda | 2015-07-27T00:12:02.0000000Z |
+| MDR 6128 | BMW | 2015-07-27T00:13:45.0000000Z |
+
+**Solution**:
+
+	SELECT 
+		LicensePlate,
+		Make,
+		Time
+	FROM 
+		Input TIMESTAMP BY Time
+	WHERE 
+		IsFirst(minute, 10) OVER (PARTITION BY Make) = 1
+
+## Query example: Find last event in a window
+**Description**: Find last car in every 10 minute interval.
+
+**Input**:
+
+| LicensePlate | Make | Time |
+| --- | --- | --- |
+| DXE 5291 | Honda | 2015-07-27T00:00:05.0000000Z |
+| YZK 5704 | Ford | 2015-07-27T00:02:17.0000000Z |
+| RMV 8282 | Honda | 2015-07-27T00:05:01.0000000Z |
+| YHN 6970 | Toyota | 2015-07-27T00:06:00.0000000Z |
+| VFE 1616 | Toyota | 2015-07-27T00:09:31.0000000Z |
+| QYF 9358 | Honda | 2015-07-27T00:12:02.0000000Z |
+| MDR 6128 | BMW | 2015-07-27T00:13:45.0000000Z |
+
+**Output**:
+
+| LicensePlate | Make | Time |
+| --- | --- | --- |
+| VFE 1616 | Toyota | 2015-07-27T00:09:31.0000000Z |
+| MDR 6128 | BMW | 2015-07-27T00:13:45.0000000Z |
+
+**Solution**:
+
+	WITH LastInWindow AS
+	(
+		SELECT 
+			MAX(Time) AS LastEventTime
+		FROM 
+			Input TIMESTAMP BY Time
+		GROUP BY 
+			TumblingWindow(minute, 10)
+	)
+	SELECT 
+		Input.LicensePlate,
+		Input.Make,
+		Input.Time
+	FROM
+		Input TIMESTAMP BY Time 
+		INNER JOIN LastInWindow
+		ON DATEDIFF(minute, Input, LastInWindow) BETWEEN 0 AND 10
+		AND Input.Time = LastInWindow.LastEventTime
+
+**Explanation**:
+There are two steps in the query – the first one finds latest timestamp in 10 minute windows. The second step joins results of the first query with original stream to find events matching last timestamps in each window. 
+
+## Query example: Detect the absence of events
+**Description**: Check that a stream has no value that matches a certain criteria.
+e.g. Have 2 consecutive cars from the same make entered the toll road within 90 seconds?
+
+**Input**:
+
+| Make | LicensePlate | Time |
+| --- | --- | --- |
+| Honda | ABC-123 | 2015-01-01T00:00:01.0000000Z |
+| Honda | AAA-999 | 2015-01-01T00:00:02.0000000Z |
+| Toyota | DEF-987 | 2015-01-01T00:00:03.0000000Z |
+| Honda | GHI-345 | 2015-01-01T00:00:04.0000000Z |
+
+**Output**:
+
+| Make | Time | CurrentCarLicensePlate | FirstCarLicensePlate | FirstCarTime |
+| --- | --- | --- | --- | --- |
+| Honda | 2015-01-01T00:00:02.0000000Z | AAA-999 | ABC-123 | 2015-01-01T00:00:01.0000000Z |
+
+**Solution**:
+
+	SELECT
+	    Make,
+	    Time,
+	    LicensePlate AS CurrentCarLicensePlate,
+	    LAG(LicensePlate, 1) OVER (LIMIT DURATION(second, 90)) AS FirstCarLicensePlate,
+	    LAG(Time, 1) OVER (LIMIT DURATION(second, 90)) AS FirstCarTime
+	FROM
+	    Input TIMESTAMP BY Time
+	WHERE
+	    LAG(Make, 1) OVER (LIMIT DURATION(second, 90)) = Make
+
+**Explanation**:
+Use LAG to peek into the input stream one event back and get the Make value. Then compare it to the Make on the current event and output the event if they are the same and use LAG to get data about the previous car.
+
+## Query example: Detect duration between events
+**Description**: Find the duration of a given event. e.g. Given a web clickstream determine time spent on a feature.
+
+**Input**:  
+  
+| User | Feature | Event | Time |
+| --- | --- | --- | --- |
+| user@location.com | RightMenu | Start | 2015-01-01T00:00:01.0000000Z |
+| user@location.com | RightMenu | End | 2015-01-01T00:00:08.0000000Z |
+  
+**Output**:  
+  
+| User | Feature | Duration |
+| --- | --- | --- |
+| user@location.com | RightMenu | 7 |
+  
+
+**Solution**
+
+````
+    SELECT
+    	[user], feature, DATEDIFF(second, LAST(Time) OVER (PARTITION BY [user], feature LIMIT DURATION(hour, 1) WHEN Event = 'start'), Time) as duration
+    FROM input TIMESTAMP BY Time
+    WHERE
+    	Event = 'end'
+````
+
+**Explanation**:
+Use LAST function to retrieve last Time value when event type was ‘Start’. Note that LAST function uses PARTITION BY [user] to indicate that result shall be computed per unique user.  The query has a 1 hour maximum threshold for time difference between ‘Start’ and ‘Stop’ events but is configurable as needed (LIMIT DURATION(hour, 1).
+
+## Query example: Detect duration of a condition
+**Description**: Find out how long a condition occurred for.
+e.g. Suppose that a bug that resulted in all cars having an incorrect (above 20,000 pounds) – we want to compute the duration of the bug.
+
+**Input**:
+
+| Make | Time | Weight |
+| --- | --- | --- |
+| Honda | 2015-01-01T00:00:01.0000000Z | 2000 |
+| Toyota | 2015-01-01T00:00:02.0000000Z | 25000 |
+| Honda | 2015-01-01T00:00:03.0000000Z | 26000 |
+| Toyota | 2015-01-01T00:00:04.0000000Z | 25000 |
+| Honda | 2015-01-01T00:00:05.0000000Z | 26000 |
+| Toyota | 2015-01-01T00:00:06.0000000Z | 25000 |
+| Honda | 2015-01-01T00:00:07.0000000Z | 26000 |
+| Toyota | 2015-01-01T00:00:08.0000000Z | 2000 |
+
+**Output**:
+
+| StartFault | EndFault | FaultDurationSeconds |
+| --- | --- | --- |
+| 2015-01-01T00:00:01.0000000Z | 2015-01-01T00:00:08.0000000Z | 7 |
+| 2015-01-01T00:00:01.0000000Z | 2015-01-01T00:00:08.0000000Z | 7 |
+| 2015-01-01T00:00:01.0000000Z | 2015-01-01T00:00:08.0000000Z | 7 |
+| 2015-01-01T00:00:01.0000000Z | 2015-01-01T00:00:08.0000000Z | 7 |
+| 2015-01-01T00:00:01.0000000Z | 2015-01-01T00:00:08.0000000Z | 7 |
+| 2015-01-01T00:00:01.0000000Z | 2015-01-01T00:00:08.0000000Z | 7 |
+
+**Solution**:
+
+````
+SELECT 
+    LAG(time) OVER (LIMIT DURATION(hour, 24) WHEN weight < 20000 ) [StartFault],
+    [time] [EndFault]
+FROM input
+WHERE
+    [weight] < 20000
+    AND LAG(weight) OVER (LIMIT DURATION(hour, 24)) > 20000
+````
+
+**Explanation**:
+Use LAG to view the input stream for 24 hours and look for instances where StartFault and StopFault are spanned by weight < 20000.
+
+## Query example: Fill missing values
+**Description**: For the stream of events that have missing values, produce a stream of events with regular intervals.
+For example, generate event every 5 seconds that will report the most recently seen data point.
+
+**Input**:
+
+| t | value |
+|--------------------------|-------|
+| "2014-01-01T06:01:00" | 1 |
+| "2014-01-01T06:01:05" | 2 |
+| "2014-01-01T06:01:10" | 3 |
+| "2014-01-01T06:01:15" | 4 |
+| "2014-01-01T06:01:30" | 5 |
+| "2014-01-01T06:01:35" | 6 |
+
+**Output (first 10 rows)**:
+
+| windowend | lastevent.t | lastevent.value |
+|--------------------------|--------------------------|--------|
+| 2014-01-01T14:01:00.000Z | 2014-01-01T14:01:00.000Z | 1 |
+| 2014-01-01T14:01:05.000Z | 2014-01-01T14:01:05.000Z | 2 |
+| 2014-01-01T14:01:10.000Z | 2014-01-01T14:01:10.000Z | 3 |
+| 2014-01-01T14:01:15.000Z | 2014-01-01T14:01:15.000Z | 4 |
+| 2014-01-01T14:01:20.000Z | 2014-01-01T14:01:15.000Z | 4 |
+| 2014-01-01T14:01:25.000Z | 2014-01-01T14:01:15.000Z | 4 |
+| 2014-01-01T14:01:30.000Z | 2014-01-01T14:01:30.000Z | 5 |
+| 2014-01-01T14:01:35.000Z | 2014-01-01T14:01:35.000Z | 6 |
+| 2014-01-01T14:01:40.000Z | 2014-01-01T14:01:35.000Z | 6 |
+| 2014-01-01T14:01:45.000Z | 2014-01-01T14:01:35.000Z | 6 |
+
+    
+**Solution**:
+
+    SELECT
+    	System.Timestamp AS windowEnd,
+    	TopOne() OVER (ORDER BY t DESC) AS lastEvent
+    FROM
+    	input TIMESTAMP BY t
+    GROUP BY HOPPINGWINDOW(second, 300, 5)
+
+
+**Explanation**:
+This query will generate events every 5 second and will output the last event that was received before. [Hopping Window](https://msdn.microsoft.com/library/dn835041.aspx "Hopping Window - Azure Stream Analytics") duration determines how far back the query will look to find the latest event (300 seconds in this example).
+
+
+## Get help
+For further assistance, try our [Azure Stream Analytics forum](https://social.msdn.microsoft.com/Forums/en-US/home?forum=AzureStreamAnalytics)
+
+## Next steps
+
+- [Introduction to Azure Stream Analytics](stream-analytics-introduction.md)
+- [Get started using Azure Stream Analytics](stream-analytics-get-started.md)
+- [Scale Azure Stream Analytics jobs](stream-analytics-scale-jobs.md)
+- [Azure Stream Analytics Query Language Reference](https://msdn.microsoft.com/library/azure/dn834998.aspx)
+- [Azure Stream Analytics Management REST API Reference](https://msdn.microsoft.com/library/azure/dn835031.aspx)
+ 