--- conflicted
+++ resolved
@@ -196,19 +196,11 @@
   - name: Debug using job diagram
     href: stream-analytics-job-diagram-with-metrics.md
 - name: Stream Analytics Query Language
-<<<<<<< HEAD
-  items: 
-=======
-  items:
->>>>>>> 6a383dfd
+  items:
     - name: Built-in Functions
       items:
         - name: Built-in Functions Overview
-<<<<<<< HEAD
-          href: /stream-analytics-query/built-in-functions-azure-stream-analytics 
-=======
           href: /stream-analytics-query/built-in-functions-azure-stream-analytics
->>>>>>> 6a383dfd
           maintainContext: true
         - name: Aggregate Functions
           items:
@@ -235,11 +227,7 @@
               maintainContext: true
             - name: Percentile_Cont
               href: /stream-analytics-query/percentile-cont-azure-stream-analytics
-<<<<<<< HEAD
-              maintainContext: true 
-=======
-              maintainContext: true
->>>>>>> 6a383dfd
+              maintainContext: true
             - name: Percentile_Disc
               href: /stream-analytics-query/percentile-disc-azure-stream-analytics
               maintainContext: true
@@ -342,11 +330,7 @@
           items:
             - name: GeoSpatial Functions Overview
               href: /stream-analytics-query/geospatial-functions
-<<<<<<< HEAD
-              maintainContext: true 
-=======
-              maintainContext: true
->>>>>>> 6a383dfd
+              maintainContext: true
             - name: CreateLineString
               href: /stream-analytics-query/createlinestring
               maintainContext: true
@@ -468,12 +452,9 @@
             - name: Tumbling Window
               href: /stream-analytics-query/tumbling-window-azure-stream-analytics
               maintainContext: true
-<<<<<<< HEAD
-=======
             - name: Aggregate Windowing functions
               href: /stream-analytics-query/windows-azure-stream-analytics
               maintainContext: true
->>>>>>> 6a383dfd
     - name: Data Types
       items:
         - name: Data Types Overview
@@ -483,11 +464,7 @@
           href: stream-analytics-parsing-json.md
           maintainContext: true
     - name: Query Language Elements
-<<<<<<< HEAD
-      items: 
-=======
       items:
->>>>>>> 6a383dfd
         - name: Query Language Elements Overview
           href: /stream-analytics-query/query-language-elements-azure-stream-analytics
           maintainContext: true
