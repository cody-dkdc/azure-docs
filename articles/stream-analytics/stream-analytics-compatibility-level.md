---
title: Understand compatibility level for Azure Stream Analytics jobs
description: Learn how to set a compatibility level for an Azure Stream Analytics job and major changes in the latest compatibility level
author: mamccrea
ms.author: mamccrea
ms.service: stream-analytics
ms.topic: conceptual
<<<<<<< HEAD
ms.date: 04/12/2019
=======
ms.date: 5/2/2019
>>>>>>> 6a383dfd
---

# Compatibility level for Azure Stream Analytics jobs

This article describes the compatibility level option in Azure Stream Analytics. Stream Analytics is a managed service, with regular feature updates, and performance improvements. Most of the service's runtimes updates are automatically made available to end users. 

However, some new functionality in the service may introduce a major change, such as a change in the behavior of an existing job, or a change in the way data is consumed in running jobs. You can keep your existing Stream Analytics jobs running without major changes by leaving the compatibility level setting lowered. When you are ready for the latest runtime behaviors, you can opt-in by raising the compatibility level. 

## Choose a compatibility level

Compatibility level controls the runtime behavior of a stream analytics job. 

Azure Stream Analytics currently supports three compatibility levels:

<<<<<<< HEAD
* 1.0 - default level
* 1.1 - current release behavior
=======
* 1.0 - Previous behavior
* 1.1 - Default behavior
>>>>>>> 6a383dfd
* 1.2 (preview) - newest behavior with most recent improvements in evaluation

The original 1.0 compatibility level was introduced during general availability of Azure Stream Analytics several years ago.

When you create a new Stream Analytics job, it's a best practice to create it by using the latest compatibility level. Start your job design relying upon the latest behaviors, to avoid added change and complexity later on.

## Set the compatibility level

You can set the compatibility level for a Stream Analytics job in the Azure portal or by using the [create job REST API call](/rest/api/streamanalytics/stream-analytics-job).

To update the compatibility level of the job in the Azure portal:

1. Use the [Azure portal](https://portal.azure.com) to locate to your Stream Analytics job.
2. **Stop** the job before updating the compatibility level. You can’t update the compatibility level if your job is in a running state.
3. Under the **Configure** heading, select **Compatibility level**.
4. Choose the compatibility level value that you want.
5. Select **Save** at the bottom of the page.

![Stream Analytics compatibility level in Azure portal](media/stream-analytics-compatibility-level/stream-analytics-compatibility.png)

When you update the compatibility level, the T-SQL compiler validates the job with the syntax that corresponds to the selected compatibility level.

<<<<<<< HEAD
## Compatibility level 1.2
=======
## Compatibility level 1.2 (Preview)
>>>>>>> 6a383dfd

The following major changes are introduced in compatibility level 1.2:

### Geospatial functions

**Previous levels:** Azure Stream Analytics used Geography calculations.

**1.2 level:** Azure Stream Analytics allows you to compute Geometric projected geo coordinates. There's no change in the signature of the geospatial functions. However, their semantics is slightly different, allowing more precise computation than before.

Azure Stream Analytics supports geospatial reference data indexing. Reference Data containing geospatial elements can be indexed for a faster join computation.

The updated geospatial functions bring the full expressiveness of Well Known Text (WKT) geospatial format. You can specify other geospatial components that weren't previously supported with GeoJson.

For more information, see [Updates to geospatial features in Azure Stream Analytics – Cloud and IoT Edge](https://azure.microsoft.com/blog/updates-to-geospatial-functions-in-azure-stream-analytics-cloud-and-iot-edge/).

### Parallel query execution for input sources with multiple partitions

**Previous levels:** Azure Stream Analytics queries required the use of PARTITION BY clause to parallelize query processing across input source partitions.

**1.2 level:** If query logic can be parallelized across input source partitions, Azure Stream Analytics creates separate query instances and runs computations in parallel.

### Native Bulk API integration with CosmosDB output

**Previous levels:** The upsert behavior was *insert or merge*.

**1.2 level:** Native Bulk API integration with CosmosDB output maximizes throughput and efficiently handles throttling requests. For more information, see [the Azure Stream Analytics output to Azure Cosmos DB page](https://docs.microsoft.com/azure/stream-analytics/stream-analytics-documentdb-output#improved-throughput-with-compatibility-level-12).

The upsert behavior is *insert or replace*.

### DateTimeOffset when writing to SQL output

**Previous levels:** [DateTimeOffset](https://docs.microsoft.com/sql/t-sql/data-types/datetimeoffset-transact-sql?view=sql-server-2017) types were adjusted to UTC.

**1.2 level:** DateTimeOffset is no longer adjusted.

### Strict validation of prefix of functions

**Previous levels:** There was no strict validation of function prefixes.

**1.2 level:** Azure Stream Analytics has a strict validation of function prefixes. Adding a prefix to a built-in function causes an error. For example,`myprefix.ABS(…)` isn't supported.

Adding a prefix to built-in aggregates also results in error. For example, `myprefix.SUM(…)` isn't supported.

Using the prefix "system" for any user-defined functions results in error.

### Disallow Array and Object as key properties in Cosmos DB output adapter

**Previous levels:** Array and Object types were supported as a key property.

**1.2 level:** Array and Object types are no longer supported as a key property.

## Compatibility level 1.1

The following major changes are introduced in compatibility level 1.1:

### Service Bus XML format

**1.0 level:** Azure Stream Analytics used DataContractSerializer, so the message content included XML tags. For example:

`@\u0006string\b3http://schemas.microsoft.com/2003/10/Serialization/\u0001{ "SensorId":"1", "Temperature":64\}\u0001`

**1.1 level:** The message content contains the stream directly with no additional tags. For example:
`{ "SensorId":"1", "Temperature":64}`

### Persisting case-sensitivity for field names

**1.0 level:** Field names were changed to lower case when processed by the Azure Stream Analytics engine.

**1.1 level:** case-sensitivity is persisted for field names when they are processed by the Azure Stream Analytics engine.

> [!NOTE]
> Persisting case-sensitivity isn't yet available for Stream Analytic jobs hosted by using Edge environment. As a result, all field names are converted to lowercase if your job is hosted on Edge.

### FloatNaNDeserializationDisabled

**1.0 level:** CREATE TABLE command did not filter events with NaN (Not-a-Number. For example, Infinity, -Infinity) in a FLOAT column type because they are out of the documented range for these numbers.

**1.1 level:** CREATE TABLE allows you to specify a strong schema. The Stream Analytics engine validates that the data conforms to this schema. With this model, the command can filter events with NaN values.

### Disable automatic upcast for datetime strings in JSON

**1.0 level:** The JSON parser would automatically upcast string values with date/time/zone information to DateTime type and then convert it to UTC. This behavior resulted in losing the timezone information.

**1.1 level:** There is no more automatically upcast of string values with date/time/zone information to DateTime type. As a result, timezone information is kept.

## Next steps

* [Troubleshoot Azure Stream Analytics inputs](stream-analytics-troubleshoot-input.md)
* [Stream Analytics Resource health](stream-analytics-resource-health.md)<|MERGE_RESOLUTION|>--- conflicted
+++ resolved
@@ -5,11 +5,7 @@
 ms.author: mamccrea
 ms.service: stream-analytics
 ms.topic: conceptual
-<<<<<<< HEAD
-ms.date: 04/12/2019
-=======
 ms.date: 5/2/2019
->>>>>>> 6a383dfd
 ---
 
 # Compatibility level for Azure Stream Analytics jobs
@@ -24,13 +20,8 @@
 
 Azure Stream Analytics currently supports three compatibility levels:
 
-<<<<<<< HEAD
-* 1.0 - default level
-* 1.1 - current release behavior
-=======
 * 1.0 - Previous behavior
 * 1.1 - Default behavior
->>>>>>> 6a383dfd
 * 1.2 (preview) - newest behavior with most recent improvements in evaluation
 
 The original 1.0 compatibility level was introduced during general availability of Azure Stream Analytics several years ago.
@@ -53,11 +44,7 @@
 
 When you update the compatibility level, the T-SQL compiler validates the job with the syntax that corresponds to the selected compatibility level.
 
-<<<<<<< HEAD
-## Compatibility level 1.2
-=======
 ## Compatibility level 1.2 (Preview)
->>>>>>> 6a383dfd
 
 The following major changes are introduced in compatibility level 1.2:
 
