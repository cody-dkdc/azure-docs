--- conflicted
+++ resolved
@@ -7,12 +7,7 @@
 ms.reviewer: jasonh
 ms.service: stream-analytics
 ms.topic: conceptual
-<<<<<<< HEAD
-ms.date: 01/19/2019
-ms.custom: seodec18
-=======
 ms.date: 05/15/2019
->>>>>>> 6a383dfd
 ---
 # Troubleshoot Azure Stream Analytics by using diagnostics logs
 
@@ -40,7 +35,6 @@
    ![Stream Analytics activity log](./media/stream-analytics-job-diagnostic-logs/stream-analytics-menu.png)
 
 2. You can see a list of operations that have been performed. Any operation that caused your job to fail has a red info bubble.
-<<<<<<< HEAD
 
 3. Click an operation to see its summary view. Information here is often limited. To learn more details about the operation, click **JSON**.
 
@@ -50,17 +44,6 @@
 
    ![JSON error details](./media/stream-analytics-job-diagnostic-logs/error-details.png)
 
-=======
-
-3. Click an operation to see its summary view. Information here is often limited. To learn more details about the operation, click **JSON**.
-
-   ![Stream Analytics activity log operation summary](./media/stream-analytics-job-diagnostic-logs/operation-summary.png)
-
-4. Scroll down to the **Properties** section of the JSON, which provides details of the error that caused the failed operation. In this example, the failure was due to a runtime error from out of bound latitude values.
-
-   ![JSON error details](./media/stream-analytics-job-diagnostic-logs/error-details.png)
-
->>>>>>> 6a383dfd
 5. You can take corrective actions based on the error message in JSON. In this example, checks to ensure latitude value is between -90 degrees and 90 degrees need to be added to the query.
 
 6. If the error message in the Activity logs isn’t helpful in identifying root cause, enable diagnostic logs and use Azure Monitor logs.
@@ -97,11 +80,6 @@
 
 * **Authoring**: Captures log events that are related to job authoring operations, such as job creation, adding and deleting inputs and outputs, adding and updating the query, and starting or stopping the job.
 
-<<<<<<< HEAD
-* **Authoring**: Captures log events that are related to job authoring operations, such as job creation, adding and deleting inputs and outputs, adding and updating the query, and starting or stopping the job.
-
-=======
->>>>>>> 6a383dfd
 * **Execution**: Captures events that occur during job execution.
     * Connectivity errors
     * Data processing errors, including:
