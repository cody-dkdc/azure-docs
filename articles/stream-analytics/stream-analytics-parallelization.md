---
title: Use query parallelization and scale in Azure Stream Analytics
description: This article describes how to scale Stream Analytics jobs by configuring input partitions, tuning the query definition, and setting job streaming units.
services: stream-analytics
author: JSeb225
ms.author: jeanb
manager: kfile
ms.reviewer: jasonh
ms.service: stream-analytics
ms.topic: conceptual
ms.date: 04/27/2018
---
# Leverage query parallelization in Azure Stream Analytics
This article shows you how to take advantage of parallelization in Azure Stream Analytics. You learn how to scale Stream Analytics jobs by configuring input partitions and tuning the analytics query definition.
As a prerequisite, you may want to be familiar with the notion of Streaming Unit described in [Understand and adjust Streaming Units](stream-analytics-streaming-unit-consumption.md).

## What are the parts of a Stream Analytics job?
A Stream Analytics job definition includes inputs, a query, and output. Inputs are where the job reads the data stream from. The query is used to transform the data input stream, and the output is where the job sends the job results to.  

A job requires at least one input source for data streaming. The data stream input source can be stored in an Azure event hub or in Azure blob storage. For more information, see [Introduction to Azure Stream Analytics](stream-analytics-introduction.md) and [Get started using Azure Stream Analytics](stream-analytics-real-time-fraud-detection.md).

## Partitions in sources and sinks
Scaling a Stream Analytics job takes advantage of partitions in the input or output. Partitioning lets you divide data into subsets based on a partition key. A process that consumes the data (such as a Streaming Analytics job) can consume and write different partitions in parallel, which increases throughput. 

### Inputs
All Azure Stream Analytics input can take advantage of partitioning:
-	EventHub (need to set the partition key explicitly with PARTITION BY keyword)
-	IoT Hub  (need to set the partition key explicitly with PARTITION BY keyword)
-	Blob storage

### Outputs

<<<<<<< HEAD
When you work with Stream Analytics, you can take advantage of partitioning in the outputs:
-	Azure Data Lake Storage
-	Azure Functions
-	Azure Table
-	Blob storage (can set the partition key explicitly)
-	CosmosDB  (need to set the partition key explicitly)
-	EventHub (need to set the partition key explicitly)
-	IoT Hub  (need to set the partition key explicitly)
-	Service Bus
=======
When you work with Stream Analytics, you can take advantage of partitioning for most output sinks. More information about output partitioning is available on the [partitioning section of the output page](stream-analytics-define-outputs.md#partitioning).
>>>>>>> 7f190248

PowerBI, SQL, and SQL Data-Warehouse outputs don’t support partitioning. However you can still partition the input as described in [this section](#multi-step-query-with-different-partition-by-values) 

For more information about partitions, see the following articles:

* [Event Hubs features overview](../event-hubs/event-hubs-features.md#partitions)
* [Data partitioning](https://docs.microsoft.com/azure/architecture/best-practices/data-partitioning#partitioning-azure-blob-storage)


## Embarrassingly parallel jobs
An *embarrassingly parallel* job is the most scalable scenario we have in Azure Stream Analytics. It connects one partition of the input to one instance of the query to one partition of the output. This parallelism has the following requirements:

1. If your query logic depends on the same key being processed by the same query instance, you must make sure that the events go to the same partition of your input. For Event Hubs or IoT Hub, this means that the event data must have the **PartitionKey** value set. Alternatively, you can use partitioned senders. For blob storage, this means that the events are sent to the same partition folder. If your query logic does not require the same key to be processed by the same query instance, you can ignore this requirement. An example of this logic would be a simple select-project-filter query.  

2. Once the data is laid out on the input side, you must make sure that your query is partitioned. This requires you to use **PARTITION BY** in all the steps. Multiple steps are allowed, but they all must be partitioned by the same key. Currently, the partitioning key must be set to **PartitionId** in order for the job to be fully parallel.  

3. Most of our output can take advantage of partitioning, however if you use an output type that doesn't support partitioning your job won't be fully parallel. Refer to the [output section](#outputs) for more details.

4. The number of input partitions must equal the number of output partitions. Blob storage output can support partitions and inherits the partitioning scheme of the upstream query. When a partition key for Blob storage is specified, data is partitioned per input partition thus the result is still fully parallel. Here are examples of partition values that allow a fully parallel job:

   * 8 event hub input partitions and 8 event hub output partitions
   * 8 event hub input partitions and blob storage output
   * 8 event hub input partitions and blob storage output partitioned by a custom field with arbitrary cardinality
   * 8 blob storage input partitions and blob storage output
   * 8 blob storage input partitions and 8 event hub output partitions

The following sections discuss some example scenarios that are embarrassingly parallel.

### Simple query

* Input: Event hub with 8 partitions
* Output: Event hub with 8 partitions

Query:

    SELECT TollBoothId
    FROM Input1 Partition By PartitionId
    WHERE TollBoothId > 100

This query is a simple filter. Therefore, we don't need to worry about partitioning the input that is being sent to the event hub. Notice that the query includes **PARTITION BY PartitionId**, so it fulfills requirement #2 from earlier. For the output, we need to configure the event hub output in the job to have the partition key set to **PartitionId**. One last check is to make sure that the number of input partitions is equal to the number of output partitions.

### Query with a grouping key

* Input: Event hub with 8 partitions
* Output: Blob storage

Query:

    SELECT COUNT(*) AS Count, TollBoothId
    FROM Input1 Partition By PartitionId
    GROUP BY TumblingWindow(minute, 3), TollBoothId, PartitionId

This query has a grouping key. Therefore, the events grouped together must be sent to the same Event Hub partition. Since in this example we group by TollBoothID, we should be sure that TollBoothID is used as the partition key when the events are sent to Event Hub. Then in ASA, we can use **PARTITION BY PartitionId** to inherit from this partition scheme and enable full parallelization. Since the output is blob storage, we don't need to worry about configuring a partition key value, as per requirement #4.

## Example of scenarios that are *not* embarrassingly parallel

In the previous section, we showed some embarrassingly parallel scenarios. In this section, we discuss scenarios that don't meet all the requirements to be embarrassingly parallel. 

### Mismatched partition count
* Input: Event hub with 8 partitions
* Output: Event hub with 32 partitions

In this case, it doesn't matter what the query is. If the input partition count doesn't match the output partition count, the topology isn't embarrassingly parallel.+  However we can still get some level or parallelization.

### Query using non-partitioned output
* Input: Event hub with 8 partitions
* Output: PowerBI

PowerBI output doesn't currently support partitioning. Therefore, this scenario is not embarrassingly parallel.

### Multi-step query with different PARTITION BY values
* Input: Event hub with 8 partitions
* Output: Event hub with 8 partitions

Query:

    WITH Step1 AS (
    SELECT COUNT(*) AS Count, TollBoothId, PartitionId
    FROM Input1 Partition By PartitionId
    GROUP BY TumblingWindow(minute, 3), TollBoothId, PartitionId
    )

    SELECT SUM(Count) AS Count, TollBoothId
    FROM Step1 Partition By TollBoothId
    GROUP BY TumblingWindow(minute, 3), TollBoothId

As you can see, the second step uses **TollBoothId** as the partitioning key. This step is not the same as the first step, and it therefore requires us to do a shuffle. 

The preceding examples show some Stream Analytics jobs that conform to (or don't) an embarrassingly parallel topology. If they do conform, they have the potential for maximum scale. For jobs that don't fit one of these profiles, scaling guidance will be available in future updates. For now, use the general guidance in the following sections.

## Calculate the maximum streaming units of a job
The total number of streaming units that can be used by a Stream Analytics job depends on the number of steps in the query defined for the job and the number of partitions for each step.

### Steps in a query
A query can have one or many steps. Each step is a subquery defined by the **WITH** keyword. The query that is outside the **WITH** keyword (one query only) is also counted as a step, such as the **SELECT** statement in the following query:

Query:

    WITH Step1 AS (
        SELECT COUNT(*) AS Count, TollBoothId
        FROM Input1 Partition By PartitionId
        GROUP BY TumblingWindow(minute, 3), TollBoothId, PartitionId
    )
    SELECT SUM(Count) AS Count, TollBoothId
    FROM Step1
    GROUP BY TumblingWindow(minute,3), TollBoothId

This query has two steps.

> [!NOTE]
> This query is discussed in more detail later in the article.
>  

### Partition a step
Partitioning a step requires the following conditions:

* The input source must be partitioned. 
* The **SELECT** statement of the query must read from a partitioned input source.
* The query within the step must have the **PARTITION BY** keyword.

When a query is partitioned, the input events are processed and aggregated in separate partition groups, and outputs events are generated for each of the groups. If you want a combined aggregate, you must create a second non-partitioned step to aggregate.

### Calculate the max streaming units for a job
All non-partitioned steps together can scale up to six streaming units (SUs) for a Stream Analytics job. In addition to this, you can add 6 SUs for each partition in a partitioned step.
You can see some **examples** in the table below.

| Query                                               | Max SUs for the job |
| --------------------------------------------------- | ------------------- |
| <ul><li>The query contains one step.</li><li>The step is not partitioned.</li></ul> | 6 |
| <ul><li>The input data stream is partitioned by 16.</li><li>The query contains one step.</li><li>The step is partitioned.</li></ul> | 96 (6 * 16 partitions) |
| <ul><li>The query contains two steps.</li><li>Neither of the steps is partitioned.</li></ul> | 6 |
| <ul><li>The input data stream is partitioned by 3.</li><li>The query contains two steps. The input step is partitioned and the second step is not.</li><li>The <strong>SELECT</strong> statement reads from the partitioned input.</li></ul> | 24 (18 for partitioned steps + 6 for non-partitioned steps |

### Examples of scaling

The following query calculates the number of cars within a three-minute window going through a toll station that has three tollbooths. This query can be scaled up to six SUs.

    SELECT COUNT(*) AS Count, TollBoothId
    FROM Input1
    GROUP BY TumblingWindow(minute, 3), TollBoothId, PartitionId

To use more SUs for the query, both the input data stream and the query must be partitioned. Since the data stream partition is set to 3, the following modified query can be scaled up to 18 SUs:

    SELECT COUNT(*) AS Count, TollBoothId
    FROM Input1 Partition By PartitionId
    GROUP BY TumblingWindow(minute, 3), TollBoothId, PartitionId

When a query is partitioned, the input events are processed and aggregated in separate partition groups. Output events are also generated for each of the groups. Partitioning can cause some unexpected results when the **GROUP BY** field is not the partition key in the input data stream. For example, the **TollBoothId** field in the previous query is not the partition key of **Input1**. The result is that the data from TollBooth #1 can be spread in multiple partitions.

Each of the **Input1** partitions will be processed separately by Stream Analytics. As a result, multiple records of the car count for the same tollbooth in the same Tumbling window will be created. If the input partition key can't be changed, this problem can be fixed by adding a non-partition step to aggregate values across partitions, as in the following example:

    WITH Step1 AS (
        SELECT COUNT(*) AS Count, TollBoothId
        FROM Input1 Partition By PartitionId
        GROUP BY TumblingWindow(minute, 3), TollBoothId, PartitionId
    )

    SELECT SUM(Count) AS Count, TollBoothId
    FROM Step1
    GROUP BY TumblingWindow(minute, 3), TollBoothId

This query can be scaled to 24 SUs.

> [!NOTE]
> If you are joining two streams, make sure that the streams are partitioned by the partition key of the column that you use to create the joins. Also make sure that you have the same number of partitions in both streams.
> 
> 





## Get help
For further assistance, try our [Azure Stream Analytics forum](https://social.msdn.microsoft.com/Forums/azure/home?forum=AzureStreamAnalytics).

## Next steps
* [Introduction to Azure Stream Analytics](stream-analytics-introduction.md)
* [Get started using Azure Stream Analytics](stream-analytics-real-time-fraud-detection.md)
* [Azure Stream Analytics Query Language Reference](https://msdn.microsoft.com/library/azure/dn834998.aspx)
* [Azure Stream Analytics Management REST API Reference](https://msdn.microsoft.com/library/azure/dn835031.aspx)

<!--Image references-->

[img.stream.analytics.monitor.job]: ./media/stream-analytics-scale-jobs/StreamAnalytics.job.monitor-NewPortal.png
[img.stream.analytics.configure.scale]: ./media/stream-analytics-scale-jobs/StreamAnalytics.configure.scale.png
[img.stream.analytics.perfgraph]: ./media/stream-analytics-scale-jobs/perf.png
[img.stream.analytics.streaming.units.scale]: ./media/stream-analytics-scale-jobs/StreamAnalyticsStreamingUnitsExample.jpg
[img.stream.analytics.preview.portal.settings.scale]: ./media/stream-analytics-scale-jobs/StreamAnalyticsPreviewPortalJobSettings-NewPortal.png   

<!--Link references-->

[microsoft.support]: http://support.microsoft.com
[azure.event.hubs.developer.guide]: http://msdn.microsoft.com/library/azure/dn789972.aspx

[stream.analytics.introduction]: stream-analytics-introduction.md
[stream.analytics.get.started]: stream-analytics-real-time-fraud-detection.md
[stream.analytics.query.language.reference]: http://go.microsoft.com/fwlink/?LinkID=513299
[stream.analytics.rest.api.reference]: http://go.microsoft.com/fwlink/?LinkId=517301
<|MERGE_RESOLUTION|>--- conflicted
+++ resolved
@@ -30,7 +30,6 @@
 
 ### Outputs
 
-<<<<<<< HEAD
 When you work with Stream Analytics, you can take advantage of partitioning in the outputs:
 -	Azure Data Lake Storage
 -	Azure Functions
@@ -40,9 +39,6 @@
 -	EventHub (need to set the partition key explicitly)
 -	IoT Hub  (need to set the partition key explicitly)
 -	Service Bus
-=======
-When you work with Stream Analytics, you can take advantage of partitioning for most output sinks. More information about output partitioning is available on the [partitioning section of the output page](stream-analytics-define-outputs.md#partitioning).
->>>>>>> 7f190248
 
 PowerBI, SQL, and SQL Data-Warehouse outputs don’t support partitioning. However you can still partition the input as described in [this section](#multi-step-query-with-different-partition-by-values) 
 
