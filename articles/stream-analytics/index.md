---
title: Azure Stream Analytics Documentation - Tutorials, API Reference | Microsoft Docs
description: Learn how to run IoT analytics in the cloud with fully-managed event processing. Analyze data in real time from applications, sensors, devices, and more.
services: stream-analytics
author: carolz
manager: carolz
layout: LandingPage
<<<<<<< HEAD
description: Learn how to run IoT analytics in the cloud with fully-managed event processing. Analyze data in real time from applications, sensors, devices, and more.
=======
ms.assetid: 
ms.service: stream-analytics
ms.tgt_pltfrm: na
ms.devlang: na
ms.topic: landing-page
ms.date: 01/23/2017
ms.author: carolz
>>>>>>> e8cfaf0d
---

# Stream Analytics Documentation

Learn how to run Internet of Things (IoT) analytics in the cloud with Stream Analytics, a fully managed event-processing engine. Tutorials and other documentation show you how to analyze data in real time from applications, sensors, devices, social media, and more. 

<ul class="panelContent cardsFTitle">
     <li>
        <a href="/azure/stream-analytics/stream-analytics-introduction">
        <div class="cardSize">
            <div class="cardPadding">
                <div class="card">
                    <div class="cardImageOuter">
                        <div class="cardImage">
                            <img src="media/index/stream-analytics.svg" alt="" />
                        </div>
                    </div>
                    <div class="cardText">
                        <h3>Learn about Azure Stream Analytics</h3>
                    </div>
                </div>
            </div>
        </div>
        </a>
    </li>
     <li>
        <a href="https://azure.microsoft.com/documentation/videos/index/?services=stream-analytics">
        <div class="cardSize">
            <div class="cardPadding">
                <div class="card">
                    <div class="cardImageOuter">
                        <div class="cardImage">
                            <img src="media/index/video-library.svg" alt="" />
                        </div>
                    </div>
                    <div class="cardText">
                        <h3>Azure Stream Analytics Video Library</h3>
                    </div>
                </div>
            </div>
        </div>
        </a>
    </li>
    <li>
        <a href="/azure/Stream-Analytics/">
        <div class="cardSize">
            <div class="cardPadding">
                <div class="card">
                    <div class="cardImageOuter">
                        <div class="cardImage">
                            <img src="media/index/get-started.svg" alt="" />
                        </div>
                    </div>
                    <div class="cardText">
                        <h3>Get started with Stream Analytics</h3>
                    </div>
                </div>
            </div>
        </div>
        </a>
    </li>
     <li>
        <a href="/azure/Stream-Analytics/stream-analytics-build-an-iot-solution-using-stream-analytics">
        <div class="cardSize">
            <div class="cardPadding">
                <div class="card">
                    <div class="cardImageOuter">
                        <div class="cardImage">
                            <img src="media/index/tutorial.svg" alt="" />
                        </div>
                    </div>
                    <div class="cardText">
                        <h3>Get Started with an IoT solution using Stream Analytics</h3>
                    </div>
                </div>
            </div>
        </div>
        </a>
    </li>
     <li>
        <a href="/azure/Stream-Analytics/stream-analytics-twitter-sentiment-analysis-trends">
        <div class="cardSize">
            <div class="cardPadding">
                <div class="card">
                    <div class="cardImageOuter">
                        <div class="cardImage">
                            <img src="media/index/tutorial.svg" alt="" />
                        </div>
                    </div>
                    <div class="cardText">
                        <h3>Get Started with a Twitter sentiment analysis solution using Stream Analytics</h3>
                    </div>
                </div>
            </div>
        </div>
        </a>
    </li>
     <li>
        <a href="/azure/Stream-Analytics/stream-analytics-machine-learning-integration-tutorial">
        <div class="cardSize">
            <div class="cardPadding">
                <div class="card">
                    <div class="cardImageOuter">
                        <div class="cardImage">
                            <img src="media/index/tutorial.svg" alt="" />
                        </div>
                    </div>
                    <div class="cardText">
                        <h3>Get Started with a real-time scoring solution leveraging Azure Machine Learning</h3>
                    </div>
                </div>
            </div>
        </div>
        </a>
    </li>
</ul>

---

<h2>Reference</h2>
<ul class="panelContent cardsW">
    <li>
        <div class="cardSize">
            <div class="cardPadding">
                <div class="card">
                    <div class="Command-Line</h3>
                        <p><a href="/powershell/resourcemanager/azurerm.streamanalytics/v2.3.0/azurerm.streamanalytics">PowerShell</a></p>
                    </div>
                </div>
            </div>
        </div>
    </li>
    <li>
        <div class="cardSize">
            <div class="cardPadding">
                <div class="card">
                    <div class="Languages</h3>
                        <p><a href="/dotnet/api/streamanalytics.tests.operationtests">.NET</a></p>
                        <p><a href="https://msdn.microsoft.com/library/azure/dn834998">Query language</a></p>
                    </div>
                </div>
            </div>
        </div>
    </li>
    <li>
        <div class="cardSize">
            <div class="cardPadding">
                <div class="card">
                    <div class="REST</h3>
                        <p><a href="/rest/api/streamanalytics">REST API Reference</a></p>
                    </div>
                </div>
            </div>
        </div>
    </li>
</ul>

<|MERGE_RESOLUTION|>--- conflicted
+++ resolved
@@ -5,9 +5,6 @@
 author: carolz
 manager: carolz
 layout: LandingPage
-<<<<<<< HEAD
-description: Learn how to run IoT analytics in the cloud with fully-managed event processing. Analyze data in real time from applications, sensors, devices, and more.
-=======
 ms.assetid: 
 ms.service: stream-analytics
 ms.tgt_pltfrm: na
@@ -15,7 +12,6 @@
 ms.topic: landing-page
 ms.date: 01/23/2017
 ms.author: carolz
->>>>>>> e8cfaf0d
 ---
 
 # Stream Analytics Documentation
