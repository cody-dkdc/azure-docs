--- conflicted
+++ resolved
@@ -146,18 +146,6 @@
     </li>
     <li>
         <div class="cardSize">
-<<<<<<< HEAD
-            <div class="cardPadding">
-                <div class="card">
-                    <div class="cardText">
-                        <h3>REST</h3>
-                        <p>Stream Analytics REST API</p>
-                    </div>
-                </div>
-            </div>
-        </div>
-        </a>
-=======
             <div class="cardPadding">
                 <div class="card">
                     <div class="REST</h3>
@@ -166,7 +154,6 @@
                 </div>
             </div>
         </div>
->>>>>>> f1ea3417
     </li>
 </ul>
 
