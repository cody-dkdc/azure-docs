--- conflicted
+++ resolved
@@ -7,16 +7,6 @@
 ms.reviewer: jasonh
 ms.service: stream-analytics
 ms.topic: conceptual
-<<<<<<< HEAD
-ms.date: 09/27/2017
----
-# Continuously integrate and develop with Stream Analytics tools
-This article describes how to use to use the Azure Stream Analytics tools for Visual Studio to set up a continuous integration and deployment process.
-
-Use version 2.3.0000.0 or above of [Stream Analytics tools for Visual Studio](https://docs.microsoft.com/azure/stream-analytics/stream-analytics-tools-for-visual-studio) to get support for MSBuild.
-
-A NuGet package is available: [Microsoft.Azure.Stream Analytics.CICD](https://www.nuget.org/packages/Microsoft.Azure.StreamAnalytics.CICD/). It provides the MSBuild, local run, and deployment tools that support the continuous integration and deployment process of Stream Analytics Visual Studio projects. 
-=======
 ms.date: 05/15/2019
 ---
 # Continuously integrate and develop with Azure Stream Analytics CI/CD NuGet package
@@ -25,7 +15,6 @@
 Use version 2.3.0000.0 or above of [Stream Analytics tools for Visual Studio](https://docs.microsoft.com/azure/stream-analytics/stream-analytics-tools-for-visual-studio) to get support for MSBuild.
 
 A NuGet package is available: [Microsoft.Azure.Stream Analytics.CICD](https://www.nuget.org/packages/Microsoft.Azure.StreamAnalytics.CICD/). It provides the MSBuild, local run, and deployment tools that support the continuous integration and deployment process of [Stream Analytics Visual Studio projects](stream-analytics-vs-tools.md). 
->>>>>>> 6a383dfd
 > [!NOTE]
 > The NuGet package can be used only with the 2.3.0000.0 or above version of Stream Analytics Tools for Visual Studio. If you have projects created in previous versions of Visual Studio tools, just open them with the 2.3.0000.0 or above version and save. Then the new capabilities are enabled. 
 
@@ -51,11 +40,7 @@
 The default parameters in the parameters.json file are from the settings in your Visual Studio project. If you want to deploy to another environment, replace the parameters accordingly.
 
 > [!NOTE]
-<<<<<<< HEAD
-> For all the credentials, the default values are set to null. You are *required* to set the values before you deploy to the cloud.
-=======
 > For all the credentials, the default values are set to null. You are **required** to set the values before you deploy to the cloud.
->>>>>>> 6a383dfd
 
 ```json
 "Input_EntryStream_sharedAccessPolicyKey": {
