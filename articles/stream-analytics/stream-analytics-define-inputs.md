<properties
	pageTitle="Data connection: Data stream inputs from an event stream | Microsoft Azure"
	description="Learn about setting up a data connection to Stream Analytics called 'inputs'. Inputs include a data stream from events, and also reference data."
	keywords="data stream, data connection, event stream"
	services="stream-analytics"
	documentationCenter=""
	authors="jeffstokes72"
	manager="paulettm"
	editor="cgronlun"/>

<tags
	ms.service="stream-analytics"
	ms.devlang="na"
	ms.topic="article"
	ms.tgt_pltfrm="na"
	ms.workload="data-services"
<<<<<<< HEAD
	ms.date="02/04/2016"
=======
	ms.date="02/22/2016"
>>>>>>> abb96edc
	ms.author="jeffstok"/>

# Data connection: Learn about data stream inputs from events to Stream Analytics

The data connection to Stream Analytics is a data stream of events from a data source. This is called an "input." Stream Analytics has first-class integration with Azure data stream sources Event Hub, IoT Hub, and Blob storage that can be from the same or different Azure subscription as your analytics job.

## Data input types: Data stream and reference data
As data is pushed to a data source, it is consumed by the Stream Analytics job and processed in real time. Inputs are divided into two distinct types: data stream inputs and reference data inputs.

### Data stream inputs
A data stream is unbounded sequence of events coming over time. Stream Analytics jobs must include at least one data stream input to be consumed and transformed by the job. Blob storage, Event Hubs, and IoT Hubs are supported as data stream input sources. Event Hubs are used to collect event streams from multiple devices and services, such as social media activity feeds, stock trade information or data from sensors. IoT Hubs are optimized to collect data from connected devices in Internet of Things (IoT) scenarios.  Blob storage can be used as an input source for ingesting bulk data as a stream.  

### Reference data
Stream Analytics supports a second type of input known as reference data. This is auxiliary data which is either static or slowly changing over time and is typically used for performing correlation and look-ups. Azure Blob storage is currently the only supported input source for reference data. Reference data source blobs are limited to 100MB in size.
	To learn how to create reference data inputs, see [Use Reference Data](stream-analytics-use-reference-data.md)  

## Create a data stream input with an Event Hub

[Azure Event Hubs](https://azure.microsoft.com/services/event-hubs/) are highly scalable publish-subscribe event ingestor. It can collect millions of events per second, so that you can process and analyze the massive amounts of data produced by your connected devices and applications. It is one of the most commonly used inputs for Stream Analytics. Event Hubs and Stream Analytics together provide customers an end to end solution for real time analytics. Event Hubs allow customers to feed events into Azure in real time, and Stream Analytics jobs can process them in real time. For example, customers can send web clicks, sensor readings, online log events to Event Hubs, and create Stream Analytics jobs to use Event Hubs as the input data streams for real time filtering, aggregating and correlation.

It is important to note that the default timestamp of events coming from Event Hubs in Stream Analytics is the timestamp that the event arrived in Event Hub which is EventEnqueuedUtcTime. To process the data as a stream using a timestamp in the event payload, the [TIMESTAMP BY](https://msdn.microsoft.com/library/azure/dn834998.aspx) keyword must be used.

### Consumer groups

Each Stream Analytics Event Hub input should be configured to have its own consumer group. When a job contains a self-join or multiple inputs, some input may be read by more than one reader downstream, which impacts the number of readers in a single consumer group. To avoid exceeding Event Hub limit of 5 readers per consumer group per partition, it is a best practice to designate a consumer group for each Stream Analytics job. Note that there is also a limit of 20 consumer groups per Event Hub. For details, see the [Event Hubs Programming Guide](../event-hubs/event-hubs-programming-guide.md).

## Configure Event Hub as an input data stream

The table below explains each property in the Event Hub input tab with its description:

| PROPERTY NAME | DESCRIPTION |
|------|------|
| Input Alias | A friendly name that will be used in the job query to reference this input |
| Service Bus Namespace | A Service Bus namespace is a container for a set of messaging entities. When you created a new Event Hub, you also created a Service Bus namespace. |
| Event Hub | The name of your Event Hub input. |
| Event Hub Policy Name | The shared access policy, which can be created on the Event Hub Configure tab. Each shared access policy will have a name, permissions that you set, and access keys. |
| Event Hub Policy Key | The Shared Access key used to authenticate access to the Service Bus namespace. |
| Event Hub Consumer Group (Optional) | The Consumer Group to ingest data from the Event Hub. If not specified, Stream Analytics jobs will use the Default Consumer Group to ingest data from the Event Hub. It is recommended to use a distinct consumer Group for each Stream Analytics job. |
| Event Serialization Format | To make sure your queries work the way you expect, Stream Analytics needs to know which serialization format (JSON, CSV, or Avro) you're using for incoming data streams. |
| Encoding | UTF-8 is the only supported encoding format at this time. |

When your data is coming from an Event Hub source, you can access to few metadata fields in your Stream Analytics query. The table below lists the fields and their description.

| PROPERTY | DESCRIPTION |
|------|------|
| EventProcessedUtcTime | The date and time that the event was processed by Stream Analytics. |
| EventEnqueuedUtcTime | The date and time that the event was received by Event Hubs. |
| PartitionId | The zero-based partition ID for the input adapter. |

For example, you may write a query like the following:

````
SELECT
	EventProcessedUtcTime,
	EventEnqueuedUtcTime,
	PartitionId
FROM Input
````

## Create an IoT Hub data stream input

Azure Iot Hub is a highly scalable publish-subscribe event ingestor optimized for IoT scenarios.
It is important to note that the default timestamp of events coming from IoT Hubs in Stream Analytics is the timestamp that the event arrived in IoT Hub which is EventEnqueuedUtcTime. To process the data as a stream using a timestamp in the event payload, the [TIMESTAMP BY](https://msdn.microsoft.com/library/azure/dn834998.aspx) keyword must be used.

### Consumer groups

Each Stream Analytics IoT Hub input should be configured to have its own consumer group. When a job contains a self-join or multiple inputs, some input may be read by more than one reader downstream, which impacts the number of readers in a single consumer group. To avoid exceeding IoT Hub limit of 5 readers per consumer group per partition, it is a best practice to designate a consumer group for each Stream Analytics job.

## Configure IoT Hub as an data stream input

The table below explains each property in the IoT Hub input tab with its description:

| PROPERTY NAME | DESCRIPTION |
|------|------|
| Input Alias | A friendly name that will be used in the job query to reference this input. |
| IoT Hub | An IoT Hub is a container for a set of messaging entities. |
| Endpoint | The name of your IoT Hub endpoint. |
| Shared Access Policy Name | The shared access policy to give access to the IoT Hub. Each shared access policy will have a name, permissions that you set, and access keys. |
| Shared Access Policy Key | The Shared Access key used to authenticate access to the IoT Hub. |
| Consumer Group (Optional) | The Consumer Group to ingest data from the IoT Hub. If not specified, Stream Analytics jobs will use the Default Consumer Group to ingest data from the IoT Hub. It is recommended to use a distinct consumer Group for each Stream Analytics job. |
| Event Serialization Format | To make sure your queries work the way you expect, Stream Analytics needs to know which serialization format (JSON, CSV, or Avro) you're using for incoming data streams. |
| Encoding | UTF-8 is the only supported encoding format at this time. |

When your data is coming from an IoT Hub source, you can access to few metadata fields in your Stream Analytics query. The table below lists the fields and their description.

| PROPERTY | DESCRIPTION |
|------|------|
| EventProcessedUtcTime | The date and time that the event was processed. |
| EventEnqueuedUtcTime | The date and time that the event was received by the IoT Hub. |
| PartitionId | The zero-based partition ID for the input adapter. |
| IoTHub.MessageId | Used to correlate two-way communication in IoT Hub. |
| IoTHub.CorrelationId | Used in message responses and feedback in IoT Hub. |
| IoTHub.ConnectionDeviceId | The authenticated id used to send this message, stamped on servicebound messages by IoT Hub. |
| IoTHub.ConnectionDeviceGenerationId | The generationId of the authenticated device used to send this message, Stamped on servicebound messages by IoT Hub. |
| IoTHub.EnqueuedTime | Time when the message was received by IoT Hub. |
| IoTHub.StreamId | Custom event property added by the sender device. |

## Create a Blob storage data stream input

For scenarios with large amounts of unstructured data to store in the cloud, Blob storage offers a cost-effective and scalable solution. Data in [Blob storage](https://azure.microsoft.com/services/storage/blobs/) is generally considered data “at rest” but it can be processed as a data stream by Stream Analytics. One common scenario for Blob storage inputs with Stream Analytics is log processing, where telemetry is captured from a system and needs to be parsed and processed to extract meaningful data.

It is important to note that the default timestamp of Blob storage events in Stream Analytics is the timestamp that the blob was last modified which *isBlobLastModifiedUtcTime*. To process the data as a stream using a timestamp in the event payload, the [TIMESTAMP BY](https://msdn.microsoft.com/library/azure/dn834998.aspx) keyword must be used.

> [AZURE.NOTE] Stream Analytics does not support adding content to an existing blob. Stream Analytics will only view a blob once and any changes done after this read will not be processed. The best practice is to upload all the data once and not add any additional events to the blob store.

The table below explains each property in the Blob storage input tab with its description:

<table>
<tbody>
<tr>
<td>PROPERTY NAME</td>
<td>DESCRIPTION</td>
</tr>
<tr>
<td>Input Alias</td>
<td>A friendly name that will be used in the job query to reference this input.</td>
</tr>
<tr>
<td>Storage Account</td>
<td>The name of the storage account where your blob files are located.</td>
</tr>
<tr>
<td>Storage Account Key</td>
<td>The secret key associated with the storage account.</td>
</tr>
<tr>
<td>Storage Container
</td>
<td>Containers provide a logical grouping for blobs stored in the Microsoft Azure Blob service. When you upload a blob to the Blob service, you must specify a container for that blob.</td>
</tr>
<tr>
<td>Path Prefix Pattern [optional]</td>
<td>The file path used to locate your blobs within the specified container.
Within the path, you may choose to specify one or more instances of the following 3 variables:<BR>{date}, {time},<BR>{partition}<BR>Example 1: cluster1/logs/{date}/{time}/{partition}<BR>Example 2: cluster1/logs/{date}<P>Note that "*" is not an allowed value for pathprefix. Only valid <a HREF="https://msdn.microsoft.com/library/azure/dd135715.aspx">Azure blob characters</a> are allowed.</td>
</tr>
<tr>
<td>Date Format [optional]</td>
<td>If the date token is used in the prefix path, you can select the date format in which your files are organized. Example: YYYY/MM/DD</td>
</tr>
<tr>
<td>Time Format [optional]</td>
<td>If the time token is used in the prefix path, specify the time format in which your files are organized. Currently the only supported value is HH.</td>
</tr>
<tr>
<td>Event Serialization Format</td>
<td>To make sure your queries work the way you expect, Stream Analytics needs to know which serialization format (JSON, CSV, or Avro) you're using for incoming data streams.</td>
</tr>
<tr>
<td>Encoding</td>
<td>For CSV and JSON, UTF-8 is the only supported encoding format at this time.</td>
</tr>
<tr>
<td>Delimiter</td>
<td>Stream Analytics supports a number of common delimiters for serializing data in CSV format. Supported values are comma, semicolon, space, tab and vertical bar.</td>
</tr>
</tbody>
</table>

When your data is coming from a Blob storage source, you can access a few metadata fields in your Stream Analytics query. The table below lists the fields and their description.

| PROPERTY | DESCRIPTION |
|------|------|
| BlobName | The name of the input blob that the event came from. |
| EventProcessedUtcTime | The date and time that the event was processed by Stream Analytics. |
| BlobLastModifiedUtcTime | The date and time that the blob was last modified. |
| PartitionId | The zero-based partition ID for the input adapter. |

For example, you may write a query like the following:

````
SELECT
	BlobName,
	EventProcessedUtcTime,
	BlobLastModifiedUtcTime
FROM Input
````


## Get help
For further assistance, try our [Azure Stream Analytics forum](https://social.msdn.microsoft.com/Forums/en-US/home?forum=AzureStreamAnalytics)

## Next steps
You've learned about data connection options in Azure for your Stream Analytics jobs. To learn more about Stream Analytics, see:

- [Get started using Azure Stream Analytics](stream-analytics-get-started.md)
- [Scale Azure Stream Analytics jobs](stream-analytics-scale-jobs.md)
- [Azure Stream Analytics Query Language Reference](https://msdn.microsoft.com/library/azure/dn834998.aspx)
- [Azure Stream Analytics Management REST API Reference](https://msdn.microsoft.com/library/azure/dn835031.aspx)

<!--Link references-->
[stream.analytics.developer.guide]: ../stream-analytics-developer-guide.md
[stream.analytics.scale.jobs]: stream-analytics-scale-jobs.md
[stream.analytics.introduction]: stream-analytics-introduction.md
[stream.analytics.get.started]: stream-analytics-get-started.md
[stream.analytics.query.language.reference]: http://go.microsoft.com/fwlink/?LinkID=513299
[stream.analytics.rest.api.reference]: http://go.microsoft.com/fwlink/?LinkId=517301
<|MERGE_RESOLUTION|>--- conflicted
+++ resolved
@@ -1,217 +1,213 @@
-<properties
-	pageTitle="Data connection: Data stream inputs from an event stream | Microsoft Azure"
-	description="Learn about setting up a data connection to Stream Analytics called 'inputs'. Inputs include a data stream from events, and also reference data."
-	keywords="data stream, data connection, event stream"
-	services="stream-analytics"
-	documentationCenter=""
-	authors="jeffstokes72"
-	manager="paulettm"
-	editor="cgronlun"/>
-
-<tags
-	ms.service="stream-analytics"
-	ms.devlang="na"
-	ms.topic="article"
-	ms.tgt_pltfrm="na"
-	ms.workload="data-services"
-<<<<<<< HEAD
-	ms.date="02/04/2016"
-=======
-	ms.date="02/22/2016"
->>>>>>> abb96edc
-	ms.author="jeffstok"/>
-
-# Data connection: Learn about data stream inputs from events to Stream Analytics
-
-The data connection to Stream Analytics is a data stream of events from a data source. This is called an "input." Stream Analytics has first-class integration with Azure data stream sources Event Hub, IoT Hub, and Blob storage that can be from the same or different Azure subscription as your analytics job.
-
-## Data input types: Data stream and reference data
-As data is pushed to a data source, it is consumed by the Stream Analytics job and processed in real time. Inputs are divided into two distinct types: data stream inputs and reference data inputs.
-
-### Data stream inputs
-A data stream is unbounded sequence of events coming over time. Stream Analytics jobs must include at least one data stream input to be consumed and transformed by the job. Blob storage, Event Hubs, and IoT Hubs are supported as data stream input sources. Event Hubs are used to collect event streams from multiple devices and services, such as social media activity feeds, stock trade information or data from sensors. IoT Hubs are optimized to collect data from connected devices in Internet of Things (IoT) scenarios.  Blob storage can be used as an input source for ingesting bulk data as a stream.  
-
-### Reference data
-Stream Analytics supports a second type of input known as reference data. This is auxiliary data which is either static or slowly changing over time and is typically used for performing correlation and look-ups. Azure Blob storage is currently the only supported input source for reference data. Reference data source blobs are limited to 100MB in size.
-	To learn how to create reference data inputs, see [Use Reference Data](stream-analytics-use-reference-data.md)  
-
-## Create a data stream input with an Event Hub
-
-[Azure Event Hubs](https://azure.microsoft.com/services/event-hubs/) are highly scalable publish-subscribe event ingestor. It can collect millions of events per second, so that you can process and analyze the massive amounts of data produced by your connected devices and applications. It is one of the most commonly used inputs for Stream Analytics. Event Hubs and Stream Analytics together provide customers an end to end solution for real time analytics. Event Hubs allow customers to feed events into Azure in real time, and Stream Analytics jobs can process them in real time. For example, customers can send web clicks, sensor readings, online log events to Event Hubs, and create Stream Analytics jobs to use Event Hubs as the input data streams for real time filtering, aggregating and correlation.
-
-It is important to note that the default timestamp of events coming from Event Hubs in Stream Analytics is the timestamp that the event arrived in Event Hub which is EventEnqueuedUtcTime. To process the data as a stream using a timestamp in the event payload, the [TIMESTAMP BY](https://msdn.microsoft.com/library/azure/dn834998.aspx) keyword must be used.
-
-### Consumer groups
-
-Each Stream Analytics Event Hub input should be configured to have its own consumer group. When a job contains a self-join or multiple inputs, some input may be read by more than one reader downstream, which impacts the number of readers in a single consumer group. To avoid exceeding Event Hub limit of 5 readers per consumer group per partition, it is a best practice to designate a consumer group for each Stream Analytics job. Note that there is also a limit of 20 consumer groups per Event Hub. For details, see the [Event Hubs Programming Guide](../event-hubs/event-hubs-programming-guide.md).
-
-## Configure Event Hub as an input data stream
-
-The table below explains each property in the Event Hub input tab with its description:
-
-| PROPERTY NAME | DESCRIPTION |
-|------|------|
-| Input Alias | A friendly name that will be used in the job query to reference this input |
-| Service Bus Namespace | A Service Bus namespace is a container for a set of messaging entities. When you created a new Event Hub, you also created a Service Bus namespace. |
-| Event Hub | The name of your Event Hub input. |
-| Event Hub Policy Name | The shared access policy, which can be created on the Event Hub Configure tab. Each shared access policy will have a name, permissions that you set, and access keys. |
-| Event Hub Policy Key | The Shared Access key used to authenticate access to the Service Bus namespace. |
-| Event Hub Consumer Group (Optional) | The Consumer Group to ingest data from the Event Hub. If not specified, Stream Analytics jobs will use the Default Consumer Group to ingest data from the Event Hub. It is recommended to use a distinct consumer Group for each Stream Analytics job. |
-| Event Serialization Format | To make sure your queries work the way you expect, Stream Analytics needs to know which serialization format (JSON, CSV, or Avro) you're using for incoming data streams. |
-| Encoding | UTF-8 is the only supported encoding format at this time. |
-
-When your data is coming from an Event Hub source, you can access to few metadata fields in your Stream Analytics query. The table below lists the fields and their description.
-
-| PROPERTY | DESCRIPTION |
-|------|------|
-| EventProcessedUtcTime | The date and time that the event was processed by Stream Analytics. |
-| EventEnqueuedUtcTime | The date and time that the event was received by Event Hubs. |
-| PartitionId | The zero-based partition ID for the input adapter. |
-
-For example, you may write a query like the following:
-
-````
-SELECT
-	EventProcessedUtcTime,
-	EventEnqueuedUtcTime,
-	PartitionId
-FROM Input
-````
-
-## Create an IoT Hub data stream input
-
-Azure Iot Hub is a highly scalable publish-subscribe event ingestor optimized for IoT scenarios.
-It is important to note that the default timestamp of events coming from IoT Hubs in Stream Analytics is the timestamp that the event arrived in IoT Hub which is EventEnqueuedUtcTime. To process the data as a stream using a timestamp in the event payload, the [TIMESTAMP BY](https://msdn.microsoft.com/library/azure/dn834998.aspx) keyword must be used.
-
-### Consumer groups
-
-Each Stream Analytics IoT Hub input should be configured to have its own consumer group. When a job contains a self-join or multiple inputs, some input may be read by more than one reader downstream, which impacts the number of readers in a single consumer group. To avoid exceeding IoT Hub limit of 5 readers per consumer group per partition, it is a best practice to designate a consumer group for each Stream Analytics job.
-
-## Configure IoT Hub as an data stream input
-
-The table below explains each property in the IoT Hub input tab with its description:
-
-| PROPERTY NAME | DESCRIPTION |
-|------|------|
-| Input Alias | A friendly name that will be used in the job query to reference this input. |
-| IoT Hub | An IoT Hub is a container for a set of messaging entities. |
-| Endpoint | The name of your IoT Hub endpoint. |
-| Shared Access Policy Name | The shared access policy to give access to the IoT Hub. Each shared access policy will have a name, permissions that you set, and access keys. |
-| Shared Access Policy Key | The Shared Access key used to authenticate access to the IoT Hub. |
-| Consumer Group (Optional) | The Consumer Group to ingest data from the IoT Hub. If not specified, Stream Analytics jobs will use the Default Consumer Group to ingest data from the IoT Hub. It is recommended to use a distinct consumer Group for each Stream Analytics job. |
-| Event Serialization Format | To make sure your queries work the way you expect, Stream Analytics needs to know which serialization format (JSON, CSV, or Avro) you're using for incoming data streams. |
-| Encoding | UTF-8 is the only supported encoding format at this time. |
-
-When your data is coming from an IoT Hub source, you can access to few metadata fields in your Stream Analytics query. The table below lists the fields and their description.
-
-| PROPERTY | DESCRIPTION |
-|------|------|
-| EventProcessedUtcTime | The date and time that the event was processed. |
-| EventEnqueuedUtcTime | The date and time that the event was received by the IoT Hub. |
-| PartitionId | The zero-based partition ID for the input adapter. |
-| IoTHub.MessageId | Used to correlate two-way communication in IoT Hub. |
-| IoTHub.CorrelationId | Used in message responses and feedback in IoT Hub. |
-| IoTHub.ConnectionDeviceId | The authenticated id used to send this message, stamped on servicebound messages by IoT Hub. |
-| IoTHub.ConnectionDeviceGenerationId | The generationId of the authenticated device used to send this message, Stamped on servicebound messages by IoT Hub. |
-| IoTHub.EnqueuedTime | Time when the message was received by IoT Hub. |
-| IoTHub.StreamId | Custom event property added by the sender device. |
-
-## Create a Blob storage data stream input
-
-For scenarios with large amounts of unstructured data to store in the cloud, Blob storage offers a cost-effective and scalable solution. Data in [Blob storage](https://azure.microsoft.com/services/storage/blobs/) is generally considered data “at rest” but it can be processed as a data stream by Stream Analytics. One common scenario for Blob storage inputs with Stream Analytics is log processing, where telemetry is captured from a system and needs to be parsed and processed to extract meaningful data.
-
-It is important to note that the default timestamp of Blob storage events in Stream Analytics is the timestamp that the blob was last modified which *isBlobLastModifiedUtcTime*. To process the data as a stream using a timestamp in the event payload, the [TIMESTAMP BY](https://msdn.microsoft.com/library/azure/dn834998.aspx) keyword must be used.
-
-> [AZURE.NOTE] Stream Analytics does not support adding content to an existing blob. Stream Analytics will only view a blob once and any changes done after this read will not be processed. The best practice is to upload all the data once and not add any additional events to the blob store.
-
-The table below explains each property in the Blob storage input tab with its description:
-
-<table>
-<tbody>
-<tr>
-<td>PROPERTY NAME</td>
-<td>DESCRIPTION</td>
-</tr>
-<tr>
-<td>Input Alias</td>
-<td>A friendly name that will be used in the job query to reference this input.</td>
-</tr>
-<tr>
-<td>Storage Account</td>
-<td>The name of the storage account where your blob files are located.</td>
-</tr>
-<tr>
-<td>Storage Account Key</td>
-<td>The secret key associated with the storage account.</td>
-</tr>
-<tr>
-<td>Storage Container
-</td>
-<td>Containers provide a logical grouping for blobs stored in the Microsoft Azure Blob service. When you upload a blob to the Blob service, you must specify a container for that blob.</td>
-</tr>
-<tr>
-<td>Path Prefix Pattern [optional]</td>
-<td>The file path used to locate your blobs within the specified container.
-Within the path, you may choose to specify one or more instances of the following 3 variables:<BR>{date}, {time},<BR>{partition}<BR>Example 1: cluster1/logs/{date}/{time}/{partition}<BR>Example 2: cluster1/logs/{date}<P>Note that "*" is not an allowed value for pathprefix. Only valid <a HREF="https://msdn.microsoft.com/library/azure/dd135715.aspx">Azure blob characters</a> are allowed.</td>
-</tr>
-<tr>
-<td>Date Format [optional]</td>
-<td>If the date token is used in the prefix path, you can select the date format in which your files are organized. Example: YYYY/MM/DD</td>
-</tr>
-<tr>
-<td>Time Format [optional]</td>
-<td>If the time token is used in the prefix path, specify the time format in which your files are organized. Currently the only supported value is HH.</td>
-</tr>
-<tr>
-<td>Event Serialization Format</td>
-<td>To make sure your queries work the way you expect, Stream Analytics needs to know which serialization format (JSON, CSV, or Avro) you're using for incoming data streams.</td>
-</tr>
-<tr>
-<td>Encoding</td>
-<td>For CSV and JSON, UTF-8 is the only supported encoding format at this time.</td>
-</tr>
-<tr>
-<td>Delimiter</td>
-<td>Stream Analytics supports a number of common delimiters for serializing data in CSV format. Supported values are comma, semicolon, space, tab and vertical bar.</td>
-</tr>
-</tbody>
-</table>
-
-When your data is coming from a Blob storage source, you can access a few metadata fields in your Stream Analytics query. The table below lists the fields and their description.
-
-| PROPERTY | DESCRIPTION |
-|------|------|
-| BlobName | The name of the input blob that the event came from. |
-| EventProcessedUtcTime | The date and time that the event was processed by Stream Analytics. |
-| BlobLastModifiedUtcTime | The date and time that the blob was last modified. |
-| PartitionId | The zero-based partition ID for the input adapter. |
-
-For example, you may write a query like the following:
-
-````
-SELECT
-	BlobName,
-	EventProcessedUtcTime,
-	BlobLastModifiedUtcTime
-FROM Input
-````
-
-
-## Get help
-For further assistance, try our [Azure Stream Analytics forum](https://social.msdn.microsoft.com/Forums/en-US/home?forum=AzureStreamAnalytics)
-
-## Next steps
-You've learned about data connection options in Azure for your Stream Analytics jobs. To learn more about Stream Analytics, see:
-
-- [Get started using Azure Stream Analytics](stream-analytics-get-started.md)
-- [Scale Azure Stream Analytics jobs](stream-analytics-scale-jobs.md)
-- [Azure Stream Analytics Query Language Reference](https://msdn.microsoft.com/library/azure/dn834998.aspx)
-- [Azure Stream Analytics Management REST API Reference](https://msdn.microsoft.com/library/azure/dn835031.aspx)
-
-<!--Link references-->
-[stream.analytics.developer.guide]: ../stream-analytics-developer-guide.md
-[stream.analytics.scale.jobs]: stream-analytics-scale-jobs.md
-[stream.analytics.introduction]: stream-analytics-introduction.md
-[stream.analytics.get.started]: stream-analytics-get-started.md
-[stream.analytics.query.language.reference]: http://go.microsoft.com/fwlink/?LinkID=513299
-[stream.analytics.rest.api.reference]: http://go.microsoft.com/fwlink/?LinkId=517301
+<properties
+	pageTitle="Data connection: Data stream inputs from an event stream | Microsoft Azure"
+	description="Learn about setting up a data connection to Stream Analytics called 'inputs'. Inputs include a data stream from events, and also reference data."
+	keywords="data stream, data connection, event stream"
+	services="stream-analytics"
+	documentationCenter=""
+	authors="jeffstokes72"
+	manager="paulettm"
+	editor="cgronlun"/>
+
+<tags
+	ms.service="stream-analytics"
+	ms.devlang="na"
+	ms.topic="article"
+	ms.tgt_pltfrm="na"
+	ms.workload="data-services"
+	ms.date="02/22/2016"
+	ms.author="jeffstok"/>
+
+# Data connection: Learn about data stream inputs from events to Stream Analytics
+
+The data connection to Stream Analytics is a data stream of events from a data source. This is called an "input." Stream Analytics has first-class integration with Azure data stream sources Event Hub, IoT Hub, and Blob storage that can be from the same or different Azure subscription as your analytics job.
+
+## Data input types: Data stream and reference data
+As data is pushed to a data source, it is consumed by the Stream Analytics job and processed in real time. Inputs are divided into two distinct types: data stream inputs and reference data inputs.
+
+### Data stream inputs
+A data stream is unbounded sequence of events coming over time. Stream Analytics jobs must include at least one data stream input to be consumed and transformed by the job. Blob storage, Event Hubs, and IoT Hubs are supported as data stream input sources. Event Hubs are used to collect event streams from multiple devices and services, such as social media activity feeds, stock trade information or data from sensors. IoT Hubs are optimized to collect data from connected devices in Internet of Things (IoT) scenarios.  Blob storage can be used as an input source for ingesting bulk data as a stream.  
+
+### Reference data
+Stream Analytics supports a second type of input known as reference data. This is auxiliary data which is either static or slowly changing over time and is typically used for performing correlation and look-ups. Azure Blob storage is currently the only supported input source for reference data. Reference data source blobs are limited to 100MB in size.
+	To learn how to create reference data inputs, see [Use Reference Data](stream-analytics-use-reference-data.md)  
+
+## Create a data stream input with an Event Hub
+
+[Azure Event Hubs](https://azure.microsoft.com/services/event-hubs/) are highly scalable publish-subscribe event ingestor. It can collect millions of events per second, so that you can process and analyze the massive amounts of data produced by your connected devices and applications. It is one of the most commonly used inputs for Stream Analytics. Event Hubs and Stream Analytics together provide customers an end to end solution for real time analytics. Event Hubs allow customers to feed events into Azure in real time, and Stream Analytics jobs can process them in real time. For example, customers can send web clicks, sensor readings, online log events to Event Hubs, and create Stream Analytics jobs to use Event Hubs as the input data streams for real time filtering, aggregating and correlation.
+
+It is important to note that the default timestamp of events coming from Event Hubs in Stream Analytics is the timestamp that the event arrived in Event Hub which is EventEnqueuedUtcTime. To process the data as a stream using a timestamp in the event payload, the [TIMESTAMP BY](https://msdn.microsoft.com/library/azure/dn834998.aspx) keyword must be used.
+
+### Consumer groups
+
+Each Stream Analytics Event Hub input should be configured to have its own consumer group. When a job contains a self-join or multiple inputs, some input may be read by more than one reader downstream, which impacts the number of readers in a single consumer group. To avoid exceeding Event Hub limit of 5 readers per consumer group per partition, it is a best practice to designate a consumer group for each Stream Analytics job. Note that there is also a limit of 20 consumer groups per Event Hub. For details, see the [Event Hubs Programming Guide](../event-hubs/event-hubs-programming-guide.md).
+
+## Configure Event Hub as an input data stream
+
+The table below explains each property in the Event Hub input tab with its description:
+
+| PROPERTY NAME | DESCRIPTION |
+|------|------|
+| Input Alias | A friendly name that will be used in the job query to reference this input |
+| Service Bus Namespace | A Service Bus namespace is a container for a set of messaging entities. When you created a new Event Hub, you also created a Service Bus namespace. |
+| Event Hub | The name of your Event Hub input. |
+| Event Hub Policy Name | The shared access policy, which can be created on the Event Hub Configure tab. Each shared access policy will have a name, permissions that you set, and access keys. |
+| Event Hub Policy Key | The Shared Access key used to authenticate access to the Service Bus namespace. |
+| Event Hub Consumer Group (Optional) | The Consumer Group to ingest data from the Event Hub. If not specified, Stream Analytics jobs will use the Default Consumer Group to ingest data from the Event Hub. It is recommended to use a distinct consumer Group for each Stream Analytics job. |
+| Event Serialization Format | To make sure your queries work the way you expect, Stream Analytics needs to know which serialization format (JSON, CSV, or Avro) you're using for incoming data streams. |
+| Encoding | UTF-8 is the only supported encoding format at this time. |
+
+When your data is coming from an Event Hub source, you can access to few metadata fields in your Stream Analytics query. The table below lists the fields and their description.
+
+| PROPERTY | DESCRIPTION |
+|------|------|
+| EventProcessedUtcTime | The date and time that the event was processed by Stream Analytics. |
+| EventEnqueuedUtcTime | The date and time that the event was received by Event Hubs. |
+| PartitionId | The zero-based partition ID for the input adapter. |
+
+For example, you may write a query like the following:
+
+````
+SELECT
+	EventProcessedUtcTime,
+	EventEnqueuedUtcTime,
+	PartitionId
+FROM Input
+````
+
+## Create an IoT Hub data stream input
+
+Azure Iot Hub is a highly scalable publish-subscribe event ingestor optimized for IoT scenarios.
+It is important to note that the default timestamp of events coming from IoT Hubs in Stream Analytics is the timestamp that the event arrived in IoT Hub which is EventEnqueuedUtcTime. To process the data as a stream using a timestamp in the event payload, the [TIMESTAMP BY](https://msdn.microsoft.com/library/azure/dn834998.aspx) keyword must be used.
+
+### Consumer groups
+
+Each Stream Analytics IoT Hub input should be configured to have its own consumer group. When a job contains a self-join or multiple inputs, some input may be read by more than one reader downstream, which impacts the number of readers in a single consumer group. To avoid exceeding IoT Hub limit of 5 readers per consumer group per partition, it is a best practice to designate a consumer group for each Stream Analytics job.
+
+## Configure IoT Hub as an data stream input
+
+The table below explains each property in the IoT Hub input tab with its description:
+
+| PROPERTY NAME | DESCRIPTION |
+|------|------|
+| Input Alias | A friendly name that will be used in the job query to reference this input. |
+| IoT Hub | An IoT Hub is a container for a set of messaging entities. |
+| Endpoint | The name of your IoT Hub endpoint. |
+| Shared Access Policy Name | The shared access policy to give access to the IoT Hub. Each shared access policy will have a name, permissions that you set, and access keys. |
+| Shared Access Policy Key | The Shared Access key used to authenticate access to the IoT Hub. |
+| Consumer Group (Optional) | The Consumer Group to ingest data from the IoT Hub. If not specified, Stream Analytics jobs will use the Default Consumer Group to ingest data from the IoT Hub. It is recommended to use a distinct consumer Group for each Stream Analytics job. |
+| Event Serialization Format | To make sure your queries work the way you expect, Stream Analytics needs to know which serialization format (JSON, CSV, or Avro) you're using for incoming data streams. |
+| Encoding | UTF-8 is the only supported encoding format at this time. |
+
+When your data is coming from an IoT Hub source, you can access to few metadata fields in your Stream Analytics query. The table below lists the fields and their description.
+
+| PROPERTY | DESCRIPTION |
+|------|------|
+| EventProcessedUtcTime | The date and time that the event was processed. |
+| EventEnqueuedUtcTime | The date and time that the event was received by the IoT Hub. |
+| PartitionId | The zero-based partition ID for the input adapter. |
+| IoTHub.MessageId | Used to correlate two-way communication in IoT Hub. |
+| IoTHub.CorrelationId | Used in message responses and feedback in IoT Hub. |
+| IoTHub.ConnectionDeviceId | The authenticated id used to send this message, stamped on servicebound messages by IoT Hub. |
+| IoTHub.ConnectionDeviceGenerationId | The generationId of the authenticated device used to send this message, Stamped on servicebound messages by IoT Hub. |
+| IoTHub.EnqueuedTime | Time when the message was received by IoT Hub. |
+| IoTHub.StreamId | Custom event property added by the sender device. |
+
+## Create a Blob storage data stream input
+
+For scenarios with large amounts of unstructured data to store in the cloud, Blob storage offers a cost-effective and scalable solution. Data in [Blob storage](https://azure.microsoft.com/services/storage/blobs/) is generally considered data “at rest” but it can be processed as a data stream by Stream Analytics. One common scenario for Blob storage inputs with Stream Analytics is log processing, where telemetry is captured from a system and needs to be parsed and processed to extract meaningful data.
+
+It is important to note that the default timestamp of Blob storage events in Stream Analytics is the timestamp that the blob was last modified which *isBlobLastModifiedUtcTime*. To process the data as a stream using a timestamp in the event payload, the [TIMESTAMP BY](https://msdn.microsoft.com/library/azure/dn834998.aspx) keyword must be used.
+
+> [AZURE.NOTE] Stream Analytics does not support adding content to an existing blob. Stream Analytics will only view a blob once and any changes done after this read will not be processed. The best practice is to upload all the data once and not add any additional events to the blob store.
+
+The table below explains each property in the Blob storage input tab with its description:
+
+<table>
+<tbody>
+<tr>
+<td>PROPERTY NAME</td>
+<td>DESCRIPTION</td>
+</tr>
+<tr>
+<td>Input Alias</td>
+<td>A friendly name that will be used in the job query to reference this input.</td>
+</tr>
+<tr>
+<td>Storage Account</td>
+<td>The name of the storage account where your blob files are located.</td>
+</tr>
+<tr>
+<td>Storage Account Key</td>
+<td>The secret key associated with the storage account.</td>
+</tr>
+<tr>
+<td>Storage Container
+</td>
+<td>Containers provide a logical grouping for blobs stored in the Microsoft Azure Blob service. When you upload a blob to the Blob service, you must specify a container for that blob.</td>
+</tr>
+<tr>
+<td>Path Prefix Pattern [optional]</td>
+<td>The file path used to locate your blobs within the specified container.
+Within the path, you may choose to specify one or more instances of the following 3 variables:<BR>{date}, {time},<BR>{partition}<BR>Example 1: cluster1/logs/{date}/{time}/{partition}<BR>Example 2: cluster1/logs/{date}<P>Note that "*" is not an allowed value for pathprefix. Only valid <a HREF="https://msdn.microsoft.com/library/azure/dd135715.aspx">Azure blob characters</a> are allowed.</td>
+</tr>
+<tr>
+<td>Date Format [optional]</td>
+<td>If the date token is used in the prefix path, you can select the date format in which your files are organized. Example: YYYY/MM/DD</td>
+</tr>
+<tr>
+<td>Time Format [optional]</td>
+<td>If the time token is used in the prefix path, specify the time format in which your files are organized. Currently the only supported value is HH.</td>
+</tr>
+<tr>
+<td>Event Serialization Format</td>
+<td>To make sure your queries work the way you expect, Stream Analytics needs to know which serialization format (JSON, CSV, or Avro) you're using for incoming data streams.</td>
+</tr>
+<tr>
+<td>Encoding</td>
+<td>For CSV and JSON, UTF-8 is the only supported encoding format at this time.</td>
+</tr>
+<tr>
+<td>Delimiter</td>
+<td>Stream Analytics supports a number of common delimiters for serializing data in CSV format. Supported values are comma, semicolon, space, tab and vertical bar.</td>
+</tr>
+</tbody>
+</table>
+
+When your data is coming from a Blob storage source, you can access a few metadata fields in your Stream Analytics query. The table below lists the fields and their description.
+
+| PROPERTY | DESCRIPTION |
+|------|------|
+| BlobName | The name of the input blob that the event came from. |
+| EventProcessedUtcTime | The date and time that the event was processed by Stream Analytics. |
+| BlobLastModifiedUtcTime | The date and time that the blob was last modified. |
+| PartitionId | The zero-based partition ID for the input adapter. |
+
+For example, you may write a query like the following:
+
+````
+SELECT
+	BlobName,
+	EventProcessedUtcTime,
+	BlobLastModifiedUtcTime
+FROM Input
+````
+
+
+## Get help
+For further assistance, try our [Azure Stream Analytics forum](https://social.msdn.microsoft.com/Forums/en-US/home?forum=AzureStreamAnalytics)
+
+## Next steps
+You've learned about data connection options in Azure for your Stream Analytics jobs. To learn more about Stream Analytics, see:
+
+- [Get started using Azure Stream Analytics](stream-analytics-get-started.md)
+- [Scale Azure Stream Analytics jobs](stream-analytics-scale-jobs.md)
+- [Azure Stream Analytics Query Language Reference](https://msdn.microsoft.com/library/azure/dn834998.aspx)
+- [Azure Stream Analytics Management REST API Reference](https://msdn.microsoft.com/library/azure/dn835031.aspx)
+
+<!--Link references-->
+[stream.analytics.developer.guide]: ../stream-analytics-developer-guide.md
+[stream.analytics.scale.jobs]: stream-analytics-scale-jobs.md
+[stream.analytics.introduction]: stream-analytics-introduction.md
+[stream.analytics.get.started]: stream-analytics-get-started.md
+[stream.analytics.query.language.reference]: http://go.microsoft.com/fwlink/?LinkID=513299
+[stream.analytics.rest.api.reference]: http://go.microsoft.com/fwlink/?LinkId=517301