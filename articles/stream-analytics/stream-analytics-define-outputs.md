--- conflicted
+++ resolved
@@ -177,11 +177,7 @@
 ### Convert a data type from Stream Analytics to Power BI
 Azure Stream Analytics updates the data model dynamically at runtime if the output schema changes. Column name changes, column type changes, and the addition or removal of columns are all tracked.
 
-<<<<<<< HEAD
-This table covers the data type conversions from [Stream Analytics data types](https://msdn.microsoft.com/library/azure/dn835065.aspx) to Power BI [Entity Data Model (EDM) types](https://docs.microsoft.com/en-us/dotnet/framework/data/adonet/entity-data-model), if a Power BI dataset and table don't exist.
-=======
 This table covers the data type conversions from [Stream Analytics data types](https://msdn.microsoft.com/library/azure/dn835065.aspx) to Power BI [Entity Data Model (EDM) types](https://docs.microsoft.com/dotnet/framework/data/adonet/entity-data-model), if a Power BI dataset and table don't exist.
->>>>>>> 6a383dfd
 
 From Stream Analytics | To Power BI
 -----|-----
@@ -227,11 +223,7 @@
 | Table name |The name of the table. The table gets created if it doesn't exist. |
 | Partition key |The name of the output column that contains the partition key. The partition key is a unique identifier for the partition within a table that forms the first part of an entity's primary key. It's a string value that can be up to 1 KB in size. |
 | Row key |The name of the output column that contains the row key. The row key is a unique identifier for an entity within a partition. It forms the second part of an entity’s primary key. The row key is a string value that can be up to 1 KB in size. |
-<<<<<<< HEAD
-| Batch size |The number of records for a batch operation. The default (100) is sufficient for most jobs. See the [Table Batch Operation spec](https://msdn.microsoft.com/library/microsoft.windowsazure.storage.table.tablebatchoperation.aspx) for more details on modifying this setting. |
-=======
 | Batch size |The number of records for a batch operation. The default (100) is sufficient for most jobs. See the [Table Batch Operation spec](https://docs.microsoft.com/java/api/com.microsoft.azure.storage.table._table_batch_operation) for more details on modifying this setting. |
->>>>>>> 6a383dfd
 
 ## Service Bus queues
 [Service Bus queues](https://msdn.microsoft.com/library/azure/hh367516.aspx) offer a FIFO message delivery to one or more competing consumers. Typically, messages are received and processed by the receivers in the temporal order in which they were added to the queue. Each message is received and processed by only one message consumer.
