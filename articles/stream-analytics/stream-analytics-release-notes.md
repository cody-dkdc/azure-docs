--- conflicted
+++ resolved
@@ -22,42 +22,12 @@
 
 This release contains the following updates.
 
-<<<<<<< HEAD
-
 Title|Description
 Power BI Org Id decoupled from Azure Id|This feature enables Power BI output for ASA jobs under any Azure account type (Live Id or Org Id). Additionally, you can have one Org Id for your Azure account and use a different one for authorizing Power BI output.
 Support for Service Bus Queues output|Service Bus Queues outputs are now available in Stream Analytics jobs.
 Support for Service Bus Topics output|Service Bus Topics outputs are now available in Stream Analytics jobs.
 New Array functions|Added the Array functions GetArrayElement, GetArrayElements, GetArrayLength
 New Record functions|Added the Record functions GetRecordProperties and GetRecordPropertyValue
-=======
-<table border="1">
-<tr>
-<th>Title</th>
-<th>Description</th>
-</tr>
-<tr>
-<td>Power BI Org Id decoupled from Azure Id</td>
-<td>This feature enables <a href="https://azure.microsoft.com/documentation/articles/stream-analytics-power-bi-dashboard/">Power BI output</a> for ASA jobs under any Azure account type (Live Id or Org Id). Additionally, you can have one Org Id for your Azure account and use a different one for authorizing Power BI output.</td>
-</tr>
-<tr>
-<td>Support for Service Bus Queues output</td>
-<td><a href="https://azure.microsoft.com/documentation/articles/stream-analytics-connect-data-event-outputs/#service-bus-queues">Service Bus Queues</a> outputs are now available in Stream Analytics jobs.</td>
-</tr>
-<tr>
-<td>Support for Service Bus Topics output</td>
-<td><a href="https://azure.microsoft.com/documentation/articles/stream-analytics-connect-data-event-outputs/#service-bus-topics">Service Bus Topics</a> outputs are now available in Stream Analytics jobs.</td>
-</tr>
-<tr>
-<td>New Array functions</td>
-<td>Added the Array functions <a href="https://msdn.microsoft.com/library/azure/mt270218.aspx">GetArrayElement</a>, <a href="https://msdn.microsoft.com/library/azure/mt298451.aspx">GetArrayElements</a>, <a href="https://msdn.microsoft.com/library/azure/mt270226.aspx">GetArrayLength</a></td>
-</tr>
-<tr>
-<td>New Record functions</td>
-<td>Added the Record functions <a href="https://msdn.microsoft.com/library/azure/mt270221.aspx">GetRecordProperties</a> and <a href="https://msdn.microsoft.com/library/azure/mt270220.aspx">GetRecordPropertyValue</a></td>
-</tr>
-</table>
->>>>>>> a0def43f
 
 ## Notes for 07/09/2015 release of Stream Analytics ##
 
