--- conflicted
+++ resolved
@@ -14,31 +14,18 @@
 ms.topic: article
 ms.tgt_pltfrm: na
 ms.workload: data-services
-<<<<<<< HEAD
-ms.date: 04/04/2017
-=======
 ms.date: 04/20/2017
->>>>>>> a42dbad0
 ms.author: jeffstok
 
 ---
 # Programmatically create a Stream Analytics job monitor
-<<<<<<< HEAD
- This article demonstrates how to enable monitoring for a Stream Analytics job. Stream Analytics jobs created via REST APIs, Azure SDK, or Powershell do not have monitoring enabled by default.  You can manually enable this in the Azure portal by navigating to the job’s Monitor page and clicking the Enable button or you can automate this process by following the steps in this article. The monitoring data will show up in the Metrics area of the Azure portal for your Stream Analytics job.
-=======
 
 This article demonstrates how to enable monitoring for a Stream Analytics job. Stream Analytics jobs that are created via REST APIs, Azure SDK, or PowerShell do not have monitoring enabled by default. You can manually enable it in the Azure portal by going to the job’s Monitor page and clicking the Enable button or you can automate this process by following the steps in this article. The monitoring data will show up in the Metrics area of the Azure portal for your Stream Analytics job.
->>>>>>> a42dbad0
 
 ## Prerequisites
 
 Before you begin this process, you must have the following:
 
-<<<<<<< HEAD
-## Create a project
-1. Create a Visual Studio C# .Net console application.
-2. In the Package Manager Console, run the following commands to install the NuGet packages. The first one is the Azure Stream Analytics Management .NET SDK. The second one is the Azure Monitor SDK which will be used to enable monitoring. The last one is the Azure Active Directory client that will be used for authentication.
-=======
 * Visual Studio 2017 or 2015
 * [Azure .NET SDK](https://azure.microsoft.com/downloads/) downloaded and installed
 * An existing Stream Analytics job that needs to have monitoring enabled
@@ -47,7 +34,6 @@
 
 1. Create a Visual Studio C# .NET console application.
 2. In the Package Manager Console, run the following commands to install the NuGet packages. The first one is the Azure Stream Analytics Management .NET SDK. The second one is the Azure Monitor SDK that will be used to enable monitoring. The last one is the Azure Active Directory client that will be used for authentication.
->>>>>>> a42dbad0
    
    ```
    Install-Package Microsoft.Azure.Management.StreamAnalytics
@@ -152,15 +138,10 @@
 
 ## Enable monitoring for an existing Stream Analytics job
 
-<<<<<<< HEAD
-> [!WARNING]
-> If you have previously enabled monitoring for a different Stream Analytics job, either through the Azure portal or programmatically via the below code, **it is recommended that you provide the same storage account name that you did when you previously enabled monitoring.**
-=======
 The following code enables monitoring for an **existing** Stream Analytics job. The first part of the code performs a GET request against the Stream Analytics service to retrieve information about the particular Stream Analytics job. It uses the *Id* property (retrieved from the GET request) as a parameter for the Put method in the second half of the code, which sends a PUT request to the Insights service to enable monitoring for the Stream Analytics job.
 
 >[!WARNING]
 >If you have previously enabled monitoring for a different Stream Analytics job, either through the Azure portal or programmatically via the below code, **we recommend that you provide the same storage account name that you used when you previously enabled monitoring.**
->>>>>>> a42dbad0
 > 
 > The storage account is linked to the region that you created your Stream Analytics job in, not specifically to the job itself.
 > 
