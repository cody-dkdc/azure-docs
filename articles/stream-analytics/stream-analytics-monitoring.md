---
title: Understand job monitoring in Azure Stream Analytics
description: This article describes how to monitor Azure Stream Analytics jobs in the Azure portal.
services: stream-analytics
author: mamccrea
ms.author: mamccrea
ms.reviewer: jasonh
ms.service: stream-analytics
ms.topic: conceptual
ms.date: 12/07/2018
ms.custom: seodec18
---
# Understand Stream Analytics job monitoring and how to monitor queries

## Introduction: The monitor page
The Azure portal both surface key performance metrics that can be used to monitor and troubleshoot your query and job performance. To see these metrics, browse to the Stream Analytics job you are interested in seeing metrics for and view the **Monitoring** section on the Overview page.  

![Stream Analytics job monitoring link](./media/stream-analytics-monitoring/02-stream-analytics-monitoring-block.png)

The window will appear as shown:

![Stream Analytics job monitoring dashboard](./media/stream-analytics-monitoring/01-stream-analytics-monitoring.png)  

## Metrics available for Stream Analytics
| Metric                 | Definition                               |
| ---------------------- | ---------------------------------------- |
| Backlogged Input Events       | Number of input events that are backlogged. A non-zero value for this metric implies that your job isn't able to keep up with the number of incoming events. If this value is slowly increasing or consistently non-zero, you should scale out your job. You can learn more by visiting [Understand and adjust Streaming Units](stream-analytics-streaming-unit-consumption.md). |
| Data Conversion Errors | Number of output events that could not be converted to the expected output schema. Error policy can be changed to 'Drop' to drop events that encounter this scenario. |
| Early Input Events       | Events whose application timestamp is earlier than their arrival time by more than 5 minutes. |
| Failed Function Requests | Number of failed Azure Machine Learning function calls (if present). |
| Function Events        | Number of events sent to the Azure Machine Learning function (if present). |
| Function Requests      | Number of calls to the Azure Machine Learning function (if present). |
| Input Deserialization Errors       | Number of input events that could not be deserialized.  |
| Input Event Bytes      | Amount of data received by the Stream Analytics job, in bytes. This can be used to validate that events are being sent to the input source. |
<<<<<<< HEAD
| Input Events           | Number of records deserialized from the input events. |
| Input Sources Received       | Number of event received by the job. This can be used to validate that events are being sent to the input source. |
=======
| Input Events           | Number of records deserialized from the input events. This count does not include incoming events that result in deserialization errors. |
| Input Sources Received       | Number of messages received by the job. For Event Hub, a message is a single EventData. For Blob, a message is a single blob. Please note that Input Sources are counted before deserialization. If there are deserialization errors, input sources can be greater than input events. Otherwise, it can be less than or equal to input events since each message can contain multiple events. |
>>>>>>> 6a383dfd
| Late Input Events      | Events that arrived later than the configured late arrival tolerance window. Learn more about [Azure Stream Analytics event order considerations](stream-analytics-out-of-order-and-late-events.md) . |
| Out-of-Order Events    | Number of events received out of order that were either dropped or given an adjusted timestamp, based on the Event Ordering Policy. This can be impacted by the configuration of the Out of Order Tolerance Window setting. |
| Output Events          | Amount of data sent by the Stream Analytics job to the output target, in number of events. |
| Runtime Errors         | Total number of errors related to query processing (excluding errors found while ingesting events or outputting results) |
| SU % Utilization       | The utilization of the Streaming Unit(s) assigned to a job from the Scale tab of the job. Should this indicator reach 80%, or above, there is high probability that event processing may be delayed or stopped making progress. |
| Watermark Delay       | The maximum watermark delay across all partitions of all outputs in the job. |

You can use these metrics to [monitor the performance of your Stream Analytics job](https://docs.microsoft.com/azure/stream-analytics/stream-analytics-set-up-alerts#scenarios-to-monitor). 

## Customizing Monitoring in the Azure portal
You can adjust the type of chart, metrics shown, and time range in the Edit Chart settings. For details, see [How to Customize Monitoring](../monitoring-and-diagnostics/insights-how-to-customize-monitoring.md).

  ![Stream Analytics query monitor time graph](./media/stream-analytics-monitoring/08-stream-analytics-monitoring.png)  


## Latest output
Another interesting data point to monitor your job is the time of the last output, shown in the Overview page.
This time is the application time (i.e. the time using the timestamp from the event data) of the latest output of your job.

## Get help
For further assistance, try our [Azure Stream Analytics forum](https://social.msdn.microsoft.com/Forums/azure/home?forum=AzureStreamAnalytics)

## Next steps
* [Introduction to Azure Stream Analytics](stream-analytics-introduction.md)
* [Get started using Azure Stream Analytics](stream-analytics-real-time-fraud-detection.md)
* [Scale Azure Stream Analytics jobs](stream-analytics-scale-jobs.md)
* [Azure Stream Analytics Query Language Reference](https://msdn.microsoft.com/library/azure/dn834998.aspx)
* [Azure Stream Analytics Management REST API Reference](https://msdn.microsoft.com/library/azure/dn835031.aspx)
<|MERGE_RESOLUTION|>--- conflicted
+++ resolved
@@ -32,13 +32,8 @@
 | Function Requests      | Number of calls to the Azure Machine Learning function (if present). |
 | Input Deserialization Errors       | Number of input events that could not be deserialized.  |
 | Input Event Bytes      | Amount of data received by the Stream Analytics job, in bytes. This can be used to validate that events are being sent to the input source. |
-<<<<<<< HEAD
-| Input Events           | Number of records deserialized from the input events. |
-| Input Sources Received       | Number of event received by the job. This can be used to validate that events are being sent to the input source. |
-=======
 | Input Events           | Number of records deserialized from the input events. This count does not include incoming events that result in deserialization errors. |
 | Input Sources Received       | Number of messages received by the job. For Event Hub, a message is a single EventData. For Blob, a message is a single blob. Please note that Input Sources are counted before deserialization. If there are deserialization errors, input sources can be greater than input events. Otherwise, it can be less than or equal to input events since each message can contain multiple events. |
->>>>>>> 6a383dfd
 | Late Input Events      | Events that arrived later than the configured late arrival tolerance window. Learn more about [Azure Stream Analytics event order considerations](stream-analytics-out-of-order-and-late-events.md) . |
 | Out-of-Order Events    | Number of events received out of order that were either dropped or given an adjusted timestamp, based on the Event Ordering Policy. This can be impacted by the configuration of the Out of Order Tolerance Window setting. |
 | Output Events          | Amount of data sent by the Stream Analytics job to the output target, in number of events. |
