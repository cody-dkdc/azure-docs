--- conflicted
+++ resolved
@@ -22,13 +22,7 @@
 
 # Sentiment analysis by using Azure Stream Analytics and Azure Machine Learning #
 
-<<<<<<< HEAD
-This tutorial is designed to help you quickly setup a simple Stream Analytics job with Machine Learning integration. We will leverage a Sentiment Analytics Machine Learning Model from Cortana Intelligence Gallery to analyze streaming text data and get determine the sentiment score in real time. This is a good tutorial to understand scenarios such as real time sentiment analytics on streaming twitter data, customer chat record analysis with support staff, comments on forums/blogs/videos and many other real-time predictive scoring scenarios.
-  
-In this tutorial a sample CSV file with text (as shown in figure 1 below) is provided as input in the Azure Blob Store. The job will apply the Sentiment Analytics model as a user-defined function (UDF) on the sample text data from the blob store. The end result will place placed within the same Azure Blob Store in another CSV file. A diagram of this configuration is provided in figure 2 below). For a more realistic scenario this blob store input may be replaced with streaming twitter data from an Azure Event Hub input. Additionally a [Power BI](https://powerbi.microsoft.com/) real-time visualization of the aggregate sentiment could be built. Future iterations of this article will include such extensions.
-=======
 This article is designed to help you quickly set up a simple Azure Stream Analytics job, with Azure Machine Learning integration. We will use a sentiment analytics Machine Learning model from the Cortana Intelligence Gallery to analyze streaming text data, and determine the sentiment score in real time. The information in this article can help you understand scenarios such as real-time sentiment analytics on streaming Twitter data, analyze records of customer chats with support staff, and evaluate comments on forums, blogs, and videos, in addition to many other real-time, predictive scoring scenarios.
->>>>>>> c186bb0b
 
 This article offers a sample CSV file with text as input in Azure Blob storage, shown in the following image. The job applies the sentiment analytics model as a user-defined function (UDF) on the sample text data from the blob store. The end result is placed in the same blob store in another CSV file. 
 
@@ -45,15 +39,7 @@
 -	An active Azure subscription.
 -	A CSV file with some data in it. You can download the file shown in Figure 1 from [GitHub](https://github.com/jeffstokes72/azure-stream-analytics-repository/blob/master/sampleinputs.csv), or you can create your own file. For this article, we assume that you use the one provided for download on GitHub.
 
-<<<<<<< HEAD
-1.	Upload the CSV input file into Blob Storage
-2.	Add a Sentiment Analytics model from Cortana Intelligence Gallery to your Machine Learning workspace
-3.	Deploy this model as a web service within the Azure Machine Learning workspace
-4.	Create a Stream Analytics job which calls this web service as a function to determine sentiment for the text input
-5.	Start the Stream Analytics job and observe the output 
-=======
 At a high level, to complete the tasks demonstrated in this article, you'll do the following:
->>>>>>> c186bb0b
 
 1.	Upload the CSV input file to Azure Blob storage.
 2.	Add a sentiment analytics model from the Cortana Intelligence Gallery to your Azure Machine Learning workspace.
@@ -75,17 +61,10 @@
 
 3.	To upload the CSV file, click **Upload Blob**, and then click **file from the local disk**.  
 
-<<<<<<< HEAD
-## Add the Sentiment Analytics Model from Cortana Intelligence Gallery
-
-1.	Download the [predictive sentiment analytics model](https://gallery.cortanaintelligence.com/Experiment/Predictive-Mini-Twitter-sentiment-analysis-Experiment-1) in Cortana Intelligence Gallery.  
-2.	Click **Open** in the Studio:  
-=======
 ## Add the sentiment analytics model from the Cortana Intelligence Gallery
 
 1.	Download the [predictive sentiment analytics model](https://gallery.cortanaintelligence.com/Experiment/Predictive-Mini-Twitter-sentiment-analysis-Experiment-1) from the Cortana Intelligence Gallery.  
 2.	In Machine Learning Studio, click **Open in Studio**.  
->>>>>>> c186bb0b
 
     ![Stream Analytics Machine Learning, open Machine Learning Studio](./media/stream-analytics-machine-learning-integration-tutorial/stream-analytics-machine-learning-integration-tutorial-open-ml-studio.png)  
 
@@ -156,13 +135,9 @@
 
 ## Conclusion
 
-<<<<<<< HEAD
-In this tutorial, a Stream Analytics job was created that reads streaming text data and applying sentiment analytics on it in real time. You were able to do all this without having to worry about intricacies of building a Sentiment Analytics model. This is one of the advantages of the Cortana Intelligence suite.
-=======
 This article demonstrates how to create a Stream Analytics job that reads streaming text data and applies sentiment analytics to the data in real time. You can accomplish all of this without needing to worry about the intricacies of building a sentiment analytics model. This is one of the advantages of the Cortana Intelligence Suite.
 
 You also can view Azure Machine Learning function-related metrics. To do this, click the **Monitor** tab. Three function-related metrics are displayed.  
->>>>>>> c186bb0b
 
 - **Function Requests** indicates the number of requests sent to a Machine Learning web service.  
 - **Function Events** indicates the number of events in the request. By default, each request to a Machine Learning web service contains up to 1,000 events.  
