---
title: Azure Stream Analytics JavaScript user-defined functions | Microsoft Docs
description: Perform advanced query mechanics with JavaScript user-defined functions
keywords: javascript, user defined functions, udf
services: stream-analytics
author: jeffstokes72
manager: jhubbard
editor: cgronlun

ms.assetid:
ms.service: stream-analytics
ms.devlang: na
ms.topic: article
ms.tgt_pltfrm: na
ms.workload: data-services
ms.date: 02/01/2017
ms.author: jeffstok
---

<<<<<<< HEAD
# Azure Stream Analytics JavaScript User-Defined Functions
Azure Stream Analytics supports User-Defined Functions (UDFs) written in JavaScript. With the rich set of String, RegExp, Math, Array, and Date methods that JavaScript provides, complex data transformations with Stream Analytics jobs become easier to create.
=======
# Azure Stream Analytics JavaScript user-defined functions
Azure Stream Analytics supports user-defined functions written in JavaScript. With the rich set of **String**, **RegExp**, **Math**, **Array**, and **Date** methods that JavaScript provides, complex data transformations with Stream Analytics jobs become easier to create.
>>>>>>> 518000d5

## JavaScript user-defined functions
JavaScript user-defined functions support stateless, compute-only scalar functions that do not require external connectivity. The return value of a function can only be a scalar (single) value. After you add a JavaScript user-defined function to a job, you can use the function anywhere in the query, like a built-in scalar function.

<<<<<<< HEAD
Here are some example scenarios where you will find JavaScript UDFs useful:
* Parsing and manipulating string with regular expression functions, for example, Regexp_Replace() and Regexp_Extract()
* Decoding and encoding data, for example, binary to hex conversion
* Mathematic computations with JavaScript Math functions
* Array operations like sorting, joining, find, and fill
=======
Here are some scenarios where you might find JavaScript user-defined functions useful:
* Parsing and manipulating strings that have regular expression functions, for example, **Regexp_Replace()** and **Regexp_Extract()**
* Decoding and encoding data, for example, binary-to-hex conversion
* Performing mathematic computations with JavaScript **Math** functions
* Performing array operations like sort, join, find, and fill
>>>>>>> 518000d5

Here are some things that you cannot do with a JavaScript user-defined function in Stream Analytics:
* Call out external REST endpoints, for example, performing reverse IP lookup or pulling reference data from an external source
* Perform custom event format serialization or deserialization on inputs/outputs
* Create custom aggregates

Although functions like **Date.GetDate()** or **Math.random()** are not blocked in the functions definition, you should avoid using them. These functions **do not** return the same result every time you call them, and the Azure Stream Analytics service does not keep a journal of function invocations and returned results. If a function returns different result on the same events, repeatability is not guaranteed when a job is restarted by you or by the Stream Analytics service.

## Add a JavaScript user-defined function in the Azure portal
To create a simple JavaScript user-defined function under an existing Stream Analytics job, do these steps:

1.	In the Azure portal, find your Stream Analytics job.
2.  Under **JOB TOPOLOGY**, select your function. An empty list of functions appears.
3.	To create a new user-defined function, select **Add**.
4.	On the **New Function** blade, for **Function Type**, select **JavaScript**. A default function template appears in the editor.
5.	For the **UDF alias**, enter **hex2Int**, and change the function implementation as follows:

    ```
    // Convert Hex value to integer.
    function main(hexValue) {
        return parseInt(hexValue, 16);
    }
    ```

6.	Select **Save**. Your function appears in the list of functions.
7.	Select the new **hex2Int** function, and check the function definition. All functions have a **UDF** prefix added to the function alias. You need to *include the prefix* when you call the function in your Stream Analytics query. In this case, you call **UDF.hex2Int**.

<<<<<<< HEAD
7.	Click on the new function **hex2Int** and you can check the function definition. Note that all functions will have added a prefix “UDF” in front of the function alias. You will need to call the function **with the prefix** in your Stream Analytics query, in this case **UDF.hex2Int**.
 
## Calling JavaScript UDF in a query
=======
## Call a JavaScript user-defined function in a query
>>>>>>> 518000d5

1. In the query editor, under **JOB TOPOLOGY**, select **Query**.
2.	Edit your query, and then call the user-defined function, like this:

    ```
    SELECT
        time,
        UDF.hex2Int(offset) AS IntOffset
    INTO
        output
    FROM
        InputStream
    ```

<<<<<<< HEAD
3.	Right click on the job input to upload sample data file.
 
4.	Click on **Test** to test your query.


## Supported JavaScript Objects
Azure Stream Analytics JavaScript UDF supports standard built-in objects of JavaScript language. For the list of objects, please refer to the document on [Global Objects](https://developer.mozilla.org/docs/Web/JavaScript/Reference/Global_Objects).
=======
3.	To upload the sample data file, right-click the job input.
4.	To test your query, select **Test**.

>>>>>>> 518000d5

## Supported JavaScript objects
Azure Stream Analytics JavaScript user-defined functions support standard, built-in JavaScript objects. For a list of these objects, see [Global Objects](https://developer.mozilla.org/docs/Web/JavaScript/Reference/Global_Objects).

### Stream Analytics and JavaScript type conversion

There are differences in the types that the Stream Analytics query language and JavaScript support. This table lists the conversion mappings between the two:

Stream Analytics | JavaScript
--- | ---
bigint | Number (JavaScript can only represent integers up to precisely 2^53)
DateTime | Date (JavaScript only supports milliseconds)
double | Number
nvarchar(MAX) | String
Record | Object
Array | Array
NULL | Null


Here are JavaScript-to-Stream Analytics conversions:


JavaScript | Stream Analytics
--- | ---
Number | Bigint (if the number is round and between long.MinValue and long.MaxValue; otherwise, it's double)
Date | DateTime
String | nvarchar(MAX)
Object | Record
Array | Array
Null, Undefined | NULL
Any other type (for example, a function or error) | Not supported (results in runtime error)

## Troubleshooting
JavaScript runtime errors are considered fatal, and are surfaced through the Activity log. To retrieve the log, in the Azure portal, go to your job and select **Activity log**.


## Other JavaScript user-defined function patterns

### Write nested JSON to output
If you have a follow-up processing step that uses a Stream Analytics job output as input, and it requires a JSON format, you can write a JSON string to output. The next example calls the **JSON.stringify()** function to pack all name/value pairs of the input, and then write them as a single string value in output.

**JavaScript user-defined function definition:**

```
function main(x) {
return JSON.stringify(x);
}
```

**Sample query:**
```
SELECT
    DataString,
    DataValue,
    HexValue,
    UDF.json_stringify(input) As InputEvent
INTO
    output
FROM
    input PARTITION BY PARTITIONID
```

## Get help
For additional help, try our [Azure Stream Analytics forum](https://social.msdn.microsoft.com/Forums/en-US/home?forum=AzureStreamAnalytics).

## Next steps
* [Introduction to Azure Stream Analytics](stream-analytics-introduction.md)
* [Get started using Azure Stream Analytics](stream-analytics-get-started.md)
* [Scale Azure Stream Analytics jobs](stream-analytics-scale-jobs.md)
* [Azure Stream Analytics query language reference](https://msdn.microsoft.com/library/azure/dn834998.aspx)
* [Azure Stream Analytics management REST API reference](https://msdn.microsoft.com/library/azure/dn835031.aspx)<|MERGE_RESOLUTION|>--- conflicted
+++ resolved
@@ -17,30 +17,17 @@
 ms.author: jeffstok
 ---
 
-<<<<<<< HEAD
-# Azure Stream Analytics JavaScript User-Defined Functions
-Azure Stream Analytics supports User-Defined Functions (UDFs) written in JavaScript. With the rich set of String, RegExp, Math, Array, and Date methods that JavaScript provides, complex data transformations with Stream Analytics jobs become easier to create.
-=======
 # Azure Stream Analytics JavaScript user-defined functions
 Azure Stream Analytics supports user-defined functions written in JavaScript. With the rich set of **String**, **RegExp**, **Math**, **Array**, and **Date** methods that JavaScript provides, complex data transformations with Stream Analytics jobs become easier to create.
->>>>>>> 518000d5
 
 ## JavaScript user-defined functions
 JavaScript user-defined functions support stateless, compute-only scalar functions that do not require external connectivity. The return value of a function can only be a scalar (single) value. After you add a JavaScript user-defined function to a job, you can use the function anywhere in the query, like a built-in scalar function.
 
-<<<<<<< HEAD
-Here are some example scenarios where you will find JavaScript UDFs useful:
-* Parsing and manipulating string with regular expression functions, for example, Regexp_Replace() and Regexp_Extract()
-* Decoding and encoding data, for example, binary to hex conversion
-* Mathematic computations with JavaScript Math functions
-* Array operations like sorting, joining, find, and fill
-=======
 Here are some scenarios where you might find JavaScript user-defined functions useful:
 * Parsing and manipulating strings that have regular expression functions, for example, **Regexp_Replace()** and **Regexp_Extract()**
 * Decoding and encoding data, for example, binary-to-hex conversion
 * Performing mathematic computations with JavaScript **Math** functions
 * Performing array operations like sort, join, find, and fill
->>>>>>> 518000d5
 
 Here are some things that you cannot do with a JavaScript user-defined function in Stream Analytics:
 * Call out external REST endpoints, for example, performing reverse IP lookup or pulling reference data from an external source
@@ -68,13 +55,7 @@
 6.	Select **Save**. Your function appears in the list of functions.
 7.	Select the new **hex2Int** function, and check the function definition. All functions have a **UDF** prefix added to the function alias. You need to *include the prefix* when you call the function in your Stream Analytics query. In this case, you call **UDF.hex2Int**.
 
-<<<<<<< HEAD
-7.	Click on the new function **hex2Int** and you can check the function definition. Note that all functions will have added a prefix “UDF” in front of the function alias. You will need to call the function **with the prefix** in your Stream Analytics query, in this case **UDF.hex2Int**.
- 
-## Calling JavaScript UDF in a query
-=======
 ## Call a JavaScript user-defined function in a query
->>>>>>> 518000d5
 
 1. In the query editor, under **JOB TOPOLOGY**, select **Query**.
 2.	Edit your query, and then call the user-defined function, like this:
@@ -89,19 +70,9 @@
         InputStream
     ```
 
-<<<<<<< HEAD
-3.	Right click on the job input to upload sample data file.
- 
-4.	Click on **Test** to test your query.
-
-
-## Supported JavaScript Objects
-Azure Stream Analytics JavaScript UDF supports standard built-in objects of JavaScript language. For the list of objects, please refer to the document on [Global Objects](https://developer.mozilla.org/docs/Web/JavaScript/Reference/Global_Objects).
-=======
 3.	To upload the sample data file, right-click the job input.
 4.	To test your query, select **Test**.
 
->>>>>>> 518000d5
 
 ## Supported JavaScript objects
 Azure Stream Analytics JavaScript user-defined functions support standard, built-in JavaScript objects. For a list of these objects, see [Global Objects](https://developer.mozilla.org/docs/Web/JavaScript/Reference/Global_Objects).
