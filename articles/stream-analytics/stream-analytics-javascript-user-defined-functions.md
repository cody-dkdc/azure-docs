---
title: "Tutorial: Azure Stream Analytics JavaScript user-defined functions" | Microsoft Docs
description: In this tutorial, you perform advanced query mechanics with JavaScript user-defined functions
keywords: javascript, user defined functions, udf
services: stream-analytics
<<<<<<< HEAD
author: SnehaGunda
manager: kfile
=======
author: jseb225
manager: ryanw
>>>>>>> c78e36ed

ms.assetid:
ms.service: stream-analytics
ms.topic: tutorial
ms.custom: mvc
ms.workload: data-services
<<<<<<< HEAD
ms.date: 03/19/2018
ms.author: sngun
#Customer intent: As a < type of user >, I want < what? > so that < why? >.
=======
ms.date: 03/28/2017
ms.author: jeanb
>>>>>>> c78e36ed
---

# Tutorial: Azure Stream Analytics JavaScript user-defined functions

Azure Stream Analytics supports user-defined functions written in JavaScript. With the rich set of **String**, **RegExp**, **Math**, **Array**, and **Date** methods that JavaScript provides, complex data transformations with Stream Analytics jobs become easier to create.

In this tutorial, you learn how to:

> [!div class="checklist"]
> * Define a JavaScript user-defined function
> * Add the function to the portal
> * Define a query that runs the function

If you don’t have an Azure subscription, create a [free account](https://azure.microsoft.com/free/?WT.mc_id=A261C142F) before you begin.

## JavaScript user-defined functions
JavaScript user-defined functions support stateless, compute-only scalar functions that do not require external connectivity. The return value of a function can only be a scalar (single) value. After you add a JavaScript user-defined function to a job, you can use the function anywhere in the query, like a built-in scalar function.

Here are some scenarios where you might find JavaScript user-defined functions useful:
* Parsing and manipulating strings that have regular expression functions, for example, **Regexp_Replace()** and **Regexp_Extract()**
* Decoding and encoding data, for example, binary-to-hex conversion
* Performing mathematic computations with JavaScript **Math** functions
* Performing array operations like sort, join, find, and fill

Here are some things that you cannot do with a JavaScript user-defined function in Stream Analytics:
* Call out external REST endpoints, for example, performing reverse IP lookup or pulling reference data from an external source
* Perform custom event format serialization or deserialization on inputs/outputs
* Create custom aggregates

Although functions like **Date.GetDate()** or **Math.random()** are not blocked in the functions definition, you should avoid using them. These functions **do not** return the same result every time you call them, and the Azure Stream Analytics service does not keep a journal of function invocations and returned results. If a function returns different result on the same events, repeatability is not guaranteed when a job is restarted by you or by the Stream Analytics service.

## Add a JavaScript user-defined function in the Azure portal
To create a simple JavaScript user-defined function under an existing Stream Analytics job, do these steps:

1.	In the Azure portal, find your Stream Analytics job.
2.  Under **JOB TOPOLOGY**, select your function. An empty list of functions appears.
3.	To create a new user-defined function, select **Add**.
4.	On the **New Function** blade, for **Function Type**, select **JavaScript**. A default function template appears in the editor.
5.	For the **UDF alias**, enter **hex2Int**, and change the function implementation as follows:

    ```
    // Convert Hex value to integer.
    function main(hexValue) {
        return parseInt(hexValue, 16);
    }
    ```

6.	Select **Save**. Your function appears in the list of functions.
7.	Select the new **hex2Int** function, and check the function definition. All functions have a **UDF** prefix added to the function alias. You need to *include the prefix* when you call the function in your Stream Analytics query. In this case, you call **UDF.hex2Int**.

## Call a JavaScript user-defined function in a query

1. In the query editor, under **JOB TOPOLOGY**, select **Query**.
2.	Edit your query, and then call the user-defined function, like this:

    ```
    SELECT
        time,
        UDF.hex2Int(offset) AS IntOffset
    INTO
        output
    FROM
        InputStream
    ```

3.	To upload the sample data file, right-click the job input.
4.	To test your query, select **Test**.


## Supported JavaScript objects
Azure Stream Analytics JavaScript user-defined functions support standard, built-in JavaScript objects. For a list of these objects, see [Global Objects](https://developer.mozilla.org/docs/Web/JavaScript/Reference/Global_Objects).

### Stream Analytics and JavaScript type conversion

There are differences in the types that the Stream Analytics query language and JavaScript support. This table lists the conversion mappings between the two:

Stream Analytics | JavaScript
--- | ---
bigint | Number (JavaScript can only represent integers up to precisely 2^53)
DateTime | Date (JavaScript only supports milliseconds)
double | Number
nvarchar(MAX) | String
Record | Object
Array | Array
NULL | Null


Here are JavaScript-to-Stream Analytics conversions:


JavaScript | Stream Analytics
--- | ---
Number | Bigint (if the number is round and between long.MinValue and long.MaxValue; otherwise, it's double)
Date | DateTime
String | nvarchar(MAX)
Object | Record
Array | Array
Null, Undefined | NULL
Any other type (for example, a function or error) | Not supported (results in runtime error)

## Troubleshooting
JavaScript runtime errors are considered fatal, and are surfaced through the Activity log. To retrieve the log, in the Azure portal, go to your job and select **Activity log**.


## Other JavaScript user-defined function patterns

### Write nested JSON to output
If you have a follow-up processing step that uses a Stream Analytics job output as input, and it requires a JSON format, you can write a JSON string to output. The next example calls the **JSON.stringify()** function to pack all name/value pairs of the input, and then write them as a single string value in output.

**JavaScript user-defined function definition:**

```
function main(x) {
return JSON.stringify(x);
}
```

**Sample query:**
```
SELECT
    DataString,
    DataValue,
    HexValue,
    UDF.json_stringify(input) As InputEvent
INTO
    output
FROM
    input PARTITION BY PARTITIONID
```

## Clean up resources

When no longer needed, delete the resource group, the streaming job, and all related resources. Deleting the job avoids billing the streaming units consumed by the job. If you're planning to use the job in future, you can stop it and re-start it later when you need. If you are not going to continue to use this job, delete all resources created by this quickstart by using the following steps:

1. From the left-hand menu in the Azure portal, click **Resource groups** and then click the name of the resource you created.  
2. On your resource group page, click **Delete**, type the name of the resource to delete in the text box, and then click **Delete**.

> [!div class="nextstepaction"]
> [Azure Windows virtual machine tutorials](./tutorial-manage-vm.md)<|MERGE_RESOLUTION|>--- conflicted
+++ resolved
@@ -3,27 +3,17 @@
 description: In this tutorial, you perform advanced query mechanics with JavaScript user-defined functions
 keywords: javascript, user defined functions, udf
 services: stream-analytics
-<<<<<<< HEAD
 author: SnehaGunda
 manager: kfile
-=======
-author: jseb225
-manager: ryanw
->>>>>>> c78e36ed
 
 ms.assetid:
 ms.service: stream-analytics
 ms.topic: tutorial
 ms.custom: mvc
 ms.workload: data-services
-<<<<<<< HEAD
-ms.date: 03/19/2018
 ms.author: sngun
 #Customer intent: As a < type of user >, I want < what? > so that < why? >.
-=======
-ms.date: 03/28/2017
-ms.author: jeanb
->>>>>>> c78e36ed
+
 ---
 
 # Tutorial: Azure Stream Analytics JavaScript user-defined functions
