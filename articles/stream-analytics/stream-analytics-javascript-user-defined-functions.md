---
<<<<<<< HEAD
title: "Tutorial: Azure Stream Analytics JavaScript user-defined functions" | Microsoft Docs
=======
title: "Tutorial: Azure Stream Analytics JavaScript user-defined functions | Microsoft Docs "
>>>>>>> 3d34a0a4
description: In this tutorial, you perform advanced query mechanics with JavaScript user-defined functions
keywords: javascript, user defined functions, udf
services: stream-analytics
author: SnehaGunda
manager: kfile

ms.assetid:
ms.service: stream-analytics
ms.topic: tutorial
ms.custom: mvc
ms.workload: data-services
<<<<<<< HEAD
ms.author: sngun
#Customer intent: As a < type of user >, I want < what? > so that < why? >.

=======
ms.date: 03/19/2018
ms.author: sngun
#Customer intent: "As an IT admin/developer I want to run JavaScript user-defined functions within Stream Analytics jobs."
>>>>>>> 3d34a0a4
---

# Tutorial: Azure Stream Analytics JavaScript user-defined functions

Azure Stream Analytics supports user-defined functions written in JavaScript. With the rich set of **String**, **RegExp**, **Math**, **Array**, and **Date** methods that JavaScript provides, complex data transformations with Stream Analytics jobs become easier to create.

In this tutorial, you learn how to:

> [!div class="checklist"]
> * Define a JavaScript user-defined function
> * Add the function to the portal
> * Define a query that runs the function

If you don’t have an Azure subscription, create a [free account](https://azure.microsoft.com/free/?WT.mc_id=A261C142F) before you begin.

## JavaScript user-defined functions
JavaScript user-defined functions support stateless, compute-only scalar functions that do not require external connectivity. The return value of a function can only be a scalar (single) value. After you add a JavaScript user-defined function to a job, you can use the function anywhere in the query, like a built-in scalar function.

Here are some scenarios where you might find JavaScript user-defined functions useful:
* Parsing and manipulating strings that have regular expression functions, for example, **Regexp_Replace()** and **Regexp_Extract()**
* Decoding and encoding data, for example, binary-to-hex conversion
* Performing mathematic computations with JavaScript **Math** functions
* Performing array operations like sort, join, find, and fill

Here are some things that you cannot do with a JavaScript user-defined function in Stream Analytics:
* Call out external REST endpoints, for example, performing reverse IP lookup or pulling reference data from an external source
* Perform custom event format serialization or deserialization on inputs/outputs
* Create custom aggregates

Although functions like **Date.GetDate()** or **Math.random()** are not blocked in the functions definition, you should avoid using them. These functions **do not** return the same result every time you call them, and the Azure Stream Analytics service does not keep a journal of function invocations and returned results. If a function returns different result on the same events, repeatability is not guaranteed when a job is restarted by you or by the Stream Analytics service.

## Add a JavaScript user-defined function in the Azure portal
To create a simple JavaScript user-defined function under an existing Stream Analytics job, do these steps:

1.	In the Azure portal, find your Stream Analytics job.
2.  Under **JOB TOPOLOGY**, select your function. An empty list of functions appears.
3.	To create a new user-defined function, select **Add**.
4.	On the **New Function** blade, for **Function Type**, select **JavaScript**. A default function template appears in the editor.
5.	For the **UDF alias**, enter **hex2Int**, and change the function implementation as follows:

    ```
    // Convert Hex value to integer.
    function main(hexValue) {
        return parseInt(hexValue, 16);
    }
    ```

6.	Select **Save**. Your function appears in the list of functions.
7.	Select the new **hex2Int** function, and check the function definition. All functions have a **UDF** prefix added to the function alias. You need to *include the prefix* when you call the function in your Stream Analytics query. In this case, you call **UDF.hex2Int**.

## Call a JavaScript user-defined function in a query

1. In the query editor, under **JOB TOPOLOGY**, select **Query**.
2.	Edit your query, and then call the user-defined function, like this:

    ```
    SELECT
        time,
        UDF.hex2Int(offset) AS IntOffset
    INTO
        output
    FROM
        InputStream
    ```

3.	To upload the sample data file, right-click the job input.
4.	To test your query, select **Test**.


## Supported JavaScript objects
Azure Stream Analytics JavaScript user-defined functions support standard, built-in JavaScript objects. For a list of these objects, see [Global Objects](https://developer.mozilla.org/docs/Web/JavaScript/Reference/Global_Objects).

### Stream Analytics and JavaScript type conversion

There are differences in the types that the Stream Analytics query language and JavaScript support. This table lists the conversion mappings between the two:

Stream Analytics | JavaScript
--- | ---
bigint | Number (JavaScript can only represent integers up to precisely 2^53)
DateTime | Date (JavaScript only supports milliseconds)
double | Number
nvarchar(MAX) | String
Record | Object
Array | Array
NULL | Null


Here are JavaScript-to-Stream Analytics conversions:


JavaScript | Stream Analytics
--- | ---
Number | Bigint (if the number is round and between long.MinValue and long.MaxValue; otherwise, it's double)
Date | DateTime
String | nvarchar(MAX)
Object | Record
Array | Array
Null, Undefined | NULL
Any other type (for example, a function or error) | Not supported (results in runtime error)

## Troubleshooting
JavaScript runtime errors are considered fatal, and are surfaced through the Activity log. To retrieve the log, in the Azure portal, go to your job and select **Activity log**.


## Other JavaScript user-defined function patterns

### Write nested JSON to output
If you have a follow-up processing step that uses a Stream Analytics job output as input, and it requires a JSON format, you can write a JSON string to output. The next example calls the **JSON.stringify()** function to pack all name/value pairs of the input, and then write them as a single string value in output.

**JavaScript user-defined function definition:**

```
function main(x) {
return JSON.stringify(x);
}
```

**Sample query:**
```
SELECT
    DataString,
    DataValue,
    HexValue,
    UDF.json_stringify(input) As InputEvent
INTO
    output
FROM
    input PARTITION BY PARTITIONID
```

## Clean up resources

When no longer needed, delete the resource group, the streaming job, and all related resources. Deleting the job avoids billing the streaming units consumed by the job. If you're planning to use the job in future, you can stop it and re-start it later when you need. If you are not going to continue to use this job, delete all resources created by this quickstart by using the following steps:

1. From the left-hand menu in the Azure portal, click **Resource groups** and then click the name of the resource you created.  
2. On your resource group page, click **Delete**, type the name of the resource to delete in the text box, and then click **Delete**.

> [!div class="nextstepaction"]
<<<<<<< HEAD
> [Azure Windows virtual machine tutorials](./tutorial-manage-vm.md)
=======
> [Configure alerts for your job](stream-analytics-set-up-alerts.md)
>>>>>>> 3d34a0a4
<|MERGE_RESOLUTION|>--- conflicted
+++ resolved
@@ -1,9 +1,5 @@
 ---
-<<<<<<< HEAD
-title: "Tutorial: Azure Stream Analytics JavaScript user-defined functions" | Microsoft Docs
-=======
 title: "Tutorial: Azure Stream Analytics JavaScript user-defined functions | Microsoft Docs "
->>>>>>> 3d34a0a4
 description: In this tutorial, you perform advanced query mechanics with JavaScript user-defined functions
 keywords: javascript, user defined functions, udf
 services: stream-analytics
@@ -15,15 +11,9 @@
 ms.topic: tutorial
 ms.custom: mvc
 ms.workload: data-services
-<<<<<<< HEAD
 ms.author: sngun
-#Customer intent: As a < type of user >, I want < what? > so that < why? >.
 
-=======
-ms.date: 03/19/2018
-ms.author: sngun
 #Customer intent: "As an IT admin/developer I want to run JavaScript user-defined functions within Stream Analytics jobs."
->>>>>>> 3d34a0a4
 ---
 
 # Tutorial: Azure Stream Analytics JavaScript user-defined functions
@@ -162,8 +152,4 @@
 2. On your resource group page, click **Delete**, type the name of the resource to delete in the text box, and then click **Delete**.
 
 > [!div class="nextstepaction"]
-<<<<<<< HEAD
-> [Azure Windows virtual machine tutorials](./tutorial-manage-vm.md)
-=======
-> [Configure alerts for your job](stream-analytics-set-up-alerts.md)
->>>>>>> 3d34a0a4
+> [Configure alerts for your job](stream-analytics-set-up-alerts.md)