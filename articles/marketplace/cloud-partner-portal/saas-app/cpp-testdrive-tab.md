---
title: Azure SaaS application offer test drive configuration | Azure Marketplace
description: Configure test drive for SaaS application offer on the Azure Marketplace.
services: Azure, Marketplace, Cloud Partner Portal, 
author: dan-wesley
ms.service: marketplace
ms.topic: conceptual
ms.date: 04/24/2019
ms.author: pabutler
---

# SaaS application Test Drive tab

Use the Test Drive tab to provide a trial experience for your customers.

## Test Drive benefits

Creating a trial experience for your customers is a best practice to ensure they can buy with confidence. Of the trial options available, Test Drive is the most effective at generating high-quality leads and increased conversion of those leads.

Test drive provides customers with a hands-on, self-guided trial of your product's key features and benefits, demonstrated in a real-world implementation scenario.


## How a test drive works

A potential customer searches and discovers your application on the Marketplace. The customer signs in and agrees to the terms of use. At this point, the customer receives your pre-configured environment to try for a fixed number of hours, while you receive a highly qualified lead to follow up with. For more information, see [What is Test Drive?](https://docs.microsoft.com/azure/marketplace/cloud-partner-portal/test-drive/what-is-test-drive)
<<<<<<< HEAD
=======

>>>>>>> 6a383dfd

## Publishing steps

The main publishing steps for adding a test Drive are:

1. Define your Test Drive scenario
2. Build and/or modify your Resource Manager template
3. Create your Test Drive step-by-step manual
4. Republish your offer


## Setting up a test drive

There are four different types of Test Drives available, each based on the type of product, scenario, and marketplace you’re on.

|  **Type**          |  **Description**  |  **Setup instructions**  |
|  ---------------   |  ---------------  |  ---------------  |
|     Azure Resource Manager               |    An Azure Resource Manager Test Drive is a deployment template that contains all the Azure resources that comprise a solution being built by the publisher. Products that fit this type of Test Drive are ones that use only Azure resources.               |       [Azure Resource Manager Test Drive](https://docs.microsoft.com/azure/marketplace/cloud-partner-portal/test-drive/azure-resource-manager-test-drive)            |
|       Hosted             |       A Hosted Test Drive removes the complexity of setup by Microsoft hosting and maintain the service that performs the Test Drive user provisioning and deprovisioning.             |         [Hosted Test Drive](https://docs.microsoft.com/azure/marketplace/cloud-partner-portal/test-drive/hosted-test-drive)          |
|      Logic App              |       A Logic App Test Drive is a deployment template which is meant to encompass all complex solution architectures. All Dynamics applications or custom products should use this type of Test Drive.            |      [Logic App Test Drive](https://docs.microsoft.com/azure/marketplace/cloud-partner-portal/test-drive/logic-app-test-drive)             |
|       Power BI             |         A Power BI Test Drive consists of an embedded link to a custom-built dashboard. Any product that wants to demonstrate an interactive Power BI visual should use this type of Test Drive. All you need to upload is your embedded Power BI URL.          |        [Power BI Test Drive](#power-bi-test-drive)           |
<<<<<<< HEAD
=======
|   |   |   |

>>>>>>> 6a383dfd

### Power BI test drive

Use the following steps to configure a test drive.

1. Under New Offer, select **Test Drive**.
2. On Test Drive, select **Yes**.

   ![Enable test drive](./media/saas-enable-test-drive.png)

   When you enable a test drive, you’ll see the Details and Technical Configuration forms, which are shown in the next screen capture.

   ![Test drive configuration form](./media/saas-test-drive-yes.png)

3. Under **Details**, provide information for the following fields:
  
   - Description – Describe your test drive and what users can do with it. You can use basic HTML tags to format this description.
   - User Manual – Upload a User Manual document that your customers can use when they’re taking the test drive. This manual must be a pdf file.
   - Test Drive Demo Video (optional) - You can provide a video (YouTube or Vimeo) for your customers to watch before they take the Test Drive. Provide a URL to the video.

4. Under **Technical Configuration**, provide information for the following fields:

   - Type of Test Drive – Select **Power BI** from the dropdown list.
   - Link to Power BI Dashboard – Provide a link to the dashboard.

5. When you finish configuring the test drive, select **Save**.


## Next steps

[Storefront Details tab](./cpp-storefront-tab.md)<|MERGE_RESOLUTION|>--- conflicted
+++ resolved
@@ -23,10 +23,7 @@
 ## How a test drive works
 
 A potential customer searches and discovers your application on the Marketplace. The customer signs in and agrees to the terms of use. At this point, the customer receives your pre-configured environment to try for a fixed number of hours, while you receive a highly qualified lead to follow up with. For more information, see [What is Test Drive?](https://docs.microsoft.com/azure/marketplace/cloud-partner-portal/test-drive/what-is-test-drive)
-<<<<<<< HEAD
-=======
 
->>>>>>> 6a383dfd
 
 ## Publishing steps
 
@@ -48,11 +45,8 @@
 |       Hosted             |       A Hosted Test Drive removes the complexity of setup by Microsoft hosting and maintain the service that performs the Test Drive user provisioning and deprovisioning.             |         [Hosted Test Drive](https://docs.microsoft.com/azure/marketplace/cloud-partner-portal/test-drive/hosted-test-drive)          |
 |      Logic App              |       A Logic App Test Drive is a deployment template which is meant to encompass all complex solution architectures. All Dynamics applications or custom products should use this type of Test Drive.            |      [Logic App Test Drive](https://docs.microsoft.com/azure/marketplace/cloud-partner-portal/test-drive/logic-app-test-drive)             |
 |       Power BI             |         A Power BI Test Drive consists of an embedded link to a custom-built dashboard. Any product that wants to demonstrate an interactive Power BI visual should use this type of Test Drive. All you need to upload is your embedded Power BI URL.          |        [Power BI Test Drive](#power-bi-test-drive)           |
-<<<<<<< HEAD
-=======
 |   |   |   |
 
->>>>>>> 6a383dfd
 
 ### Power BI test drive
 
