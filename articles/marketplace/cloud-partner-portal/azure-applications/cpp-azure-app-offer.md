--- conflicted
+++ resolved
@@ -6,11 +6,7 @@
 ms.service: marketplace
 ms.topic: conceptual
 ms.date: 02/06/2019
-<<<<<<< HEAD
-ms.author: pbutlerm
-=======
 ms.author: pabutler
->>>>>>> 6a383dfd
 ---
 
 # Azure application offer
@@ -29,7 +25,6 @@
 ## Types of Azure applications
 
 There are two kinds of Azure applications: managed applications and solution templates. 
-<<<<<<< HEAD
 
 - Solution templates are one of the main ways to publish a solution in the Marketplace. This offer type is used when your solution requires additional deployment and configuration automation beyond a single virtual machine (VM). You can automate providing of more than one VM using a solution template. This automation includes provisioning of networking and storage resources to provide complex IaaS solutions. For an overview of solution template requirements and the billing model, see [Azure Applications: solution templates](https://docs.microsoft.com/azure/marketplace/marketplace-solution-templates).
 
@@ -37,15 +32,6 @@
 
 In addition to the Azure Marketplace, you can also offer managed applications in a service catalog. The service catalog is an internal catalog of approved solutions for users in an organization. You use the catalog to meet organizational standards while offering solutions for groups in an organization. Employees use the catalog to easily find applications that are recommended and approved by their IT departments.
 
-=======
-
-- Solution templates are one of the main ways to publish a solution in the Marketplace. This offer type is used when your solution requires additional deployment and configuration automation beyond a single virtual machine (VM). You can automate providing of more than one VM using a solution template. This automation includes provisioning of networking and storage resources to provide complex IaaS solutions. For an overview of solution template requirements and the billing model, see [Azure Applications: solution templates](https://docs.microsoft.com/azure/marketplace/marketplace-solution-templates).
-
-- Managed applications are similar to solution templates, with one key difference. In a managed application, the resources are deployed to a resource group that's managed by the publisher of the app. The resource group is present in the consumer's subscription, but an identity in the publisher's tenant has access to the resource group. As the publisher, you specify the cost for ongoing support of the solution. Use Azure Managed applications to easily build and deliver fully managed, turnkey applications to your customers.
-
-In addition to the Azure Marketplace, you can also offer managed applications in a service catalog. The service catalog is an internal catalog of approved solutions for users in an organization. You use the catalog to meet organizational standards while offering solutions for groups in an organization. Employees use the catalog to easily find applications that are recommended and approved by their IT departments.
-
->>>>>>> 6a383dfd
 >[!Note]
 >Cloud Solution Providers (CSP) partner channel opt-in is now available.  Please see [Cloud Solution Providers](../../cloud-solution-providers.md) for more information on marketing your offer through the Microsoft CSP partner channels.
 
