---
<<<<<<< HEAD
title: Deploy a VM from the Azure Marketplace | Microsoft Docs
=======
title: Deploy a VM from the Azure Marketplace 
>>>>>>> 6a383dfd
description: Explains how to deploy a virtual machine from an Azure Marketplace pre-configured virtual machine.
services: Azure, Marketplace, Cloud Partner Portal, 
author: v-miclar
ms.service: marketplace
ms.topic: article
ms.date: 11/29/2018
ms.author: pabutler
---

# Deploy a virtual machine from the Azure Marketplace

This article explains how to deploy a pre-configured virtual machine (VM) from an Azure Marketplace, using the provided Azure PowerShell script.  This script also exposes the WinRM HTTP and HTTPS endpoints on the VM.  The script requires that you already have a certificate uploaded to Azure Key Vault, as described in [Create certificates for Azure Key Vault](./cpp-create-key-vault-cert.md). 

[!INCLUDE [updated-for-az](../../../../includes/updated-for-az.md)]

## VM deployment template

The quickstart Azure VM deployment template, is available as the online file [azuredeploy.json](https://raw.githubusercontent.com/azure/azure-quickstart-templates/master/201-vm-winrm-keyvault-windows/azuredeploy.json).  It contains the following parameters:

|  **Parameter**        |   **Description**                                 |
|  -------------        |   ---------------                                 |
| newStorageAccountName	| Name of the storage account                       |
| dnsNameForPublicIP	| DNS Name for the public IP. Must be lowercase.    |
| adminUserName	        | Administrator's username                          |
| adminPassword	        | Administrator's password                          |
| imagePublisher	    | Image publisher                                   |
| imageOffer	        | Image offer                                       |
| imageSKU	            | Image SKU                                         |
| vmSize	            | Size of the VM                                    |
| vmName	            | Name of the VM                                    |
| vaultName	            | Name of the key vault                             |
| vaultResourceGroup	| Resource group of the key vault                   |
| certificateUrl	    | URL for the certificate, including version in KeyVault, for example  `https://testault.vault.azure.net/secrets/testcert/b621es1db241e56a72d037479xab1r7` |
|  |  |


## Deployment script

Edit the following Azure PowerShell script and execute it to deploy the specified Azure Marketplace VM.

```powershell

New-AzResourceGroupDeployment -Name "dplvm$postfix" -ResourceGroupName "$rgName" -TemplateUri "https://raw.githubusercontent.com/azure/azure-quickstart-templates/master/201-vm-winrm-keyvault-windows/azuredeploy.json" -newStorageAccountName "test$postfix" -dnsNameForPublicIP $vmName -adminUserName "isv" -adminPassword $pwd -vmSize "Standard_A2" -vmName $vmName -vaultName "$kvname" -vaultResourceGroup "$rgName" -certificateUrl $objAzureKeyVaultSecret.Id 

```


## Next steps

Once you have deployed a pre-configured VM, you can configure and access the solutions and services it contains, or use it for further development. <|MERGE_RESOLUTION|>--- conflicted
+++ resolved
@@ -1,9 +1,5 @@
 ---
-<<<<<<< HEAD
-title: Deploy a VM from the Azure Marketplace | Microsoft Docs
-=======
 title: Deploy a VM from the Azure Marketplace 
->>>>>>> 6a383dfd
 description: Explains how to deploy a virtual machine from an Azure Marketplace pre-configured virtual machine.
 services: Azure, Marketplace, Cloud Partner Portal, 
 author: v-miclar
