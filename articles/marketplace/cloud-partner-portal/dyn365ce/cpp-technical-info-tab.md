--- conflicted
+++ resolved
@@ -54,11 +54,7 @@
 |  Filename of your package     |  Filename of your package (.zip).  This name is *not* public and will be used internally by Dynamics 365 certification team.  |
 |  Url                          |  URL of an Azure Storage account that contains the uploaded package file. This URL should include a read-only SAS key to allow our team to pick up your package for verification.  |
 | More than one crm package     | Select Yes ONLY if you are supporting multiple versions of crm with different packages.  Each version will have a corresponding package file tht you must create individually.  |
-<<<<<<< HEAD
-| Scenario and use case asset   | Enables the upload of a functional specification document for your application, for use by the Dynamics 365 validation team.  The preferred format for this spec is the [E2E User Scenario Template](https://download.microsoft.com/download/5/1/8/51812AC9-BCD8-489F-937C-5D439C494EC1/E2E%20User%20Scenario%20Template.docx).  |
-=======
 | Scenario and use case asset   | Enables the upload of a functional specification document for your application, for use by the Dynamics 365 validation team.  The preferred format for this spec is the [E2E User Scenario Template](https://isvdocumentation.blob.core.windows.net/d365documentation/Power%20Platform%20E2E%20document.docx).  |
->>>>>>> 3f5c09a7
 |  |  |
 
 
