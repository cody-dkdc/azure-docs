--- conflicted
+++ resolved
@@ -2,28 +2,11 @@
 title: Azure Marketplace SaaS Applications Technical Publishing Guide
 description: Step-by-step guide and publishing checklists for publishing SaaS applications to Azure Marketplace
 services: Marketplace, Compute, Storage, Networking, Blockchain, Security, SaaS
-<<<<<<< HEAD
-documentationcenter:
-author: keithcharlie
-manager: nunoc
-editor: keithcharlie
-
-ms.assetid: 
-ms.service: marketplace
-ms.workload: 
-ms.tgt_pltfrm: 
-ms.devlang: 
-ms.topic: article
-ms.date: 07/09/2018
-ms.author: keithcharlie
-
-=======
 author: keithcharlie
 ms.service: marketplace
 ms.topic: article
 ms.date: 07/09/2018
 ms.author: keithcharlie
->>>>>>> 6a383dfd
 ---
 
 # SaaS applications Offer Publishing Guide
