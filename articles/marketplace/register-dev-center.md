--- conflicted
+++ resolved
@@ -160,11 +160,7 @@
   > Check to make sure the zip code is correctly entered too. There is a city, zip code validation.
 
 * **How can I get a promo code?**
-<<<<<<< HEAD
-  > Complete the [Marketplace Registration](https://azuremarketplace.microsoft.com/en-us/sell/signup) form to receive a Dev Center promotional code.
-=======
   > Complete the [Marketplace Registration](https://partner.microsoft.com/dashboard/account/v3/enrollment/introduction/azureisv) form to receive a Dev Center promotional code. See how to [create a Partner Center account](https://docs.microsoft.com/azure/marketplace/partner-center-portal/create-account) for more information.
->>>>>>> 6a383dfd
  
 * **What should I expect after I complete the registration?**
   > Look for an email from verify@microsoft.com with subject line “Action needed: Verify your email account with Microsoft”. Click on the time sensitive verification link to complete registration. *If you have not received an email within 24hrs, please check the spam folder.*
