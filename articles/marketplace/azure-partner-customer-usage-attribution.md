--- conflicted
+++ resolved
@@ -1,26 +1,14 @@
 ---
-<<<<<<< HEAD
-title: Azure partner and customer usage attribution
-description: Overview of how to track customer usage for Azure Marketplace solutions
-services: Azure, Marketplace, Compute, Storage, Networking, Blockchain, Security
-author: yijenj
-manager: nunoc
-ms.assetid: e8d228c8-f9e8-4a80-9319-7b94d41c43a6
-=======
 title: Azure partner and customer usage attribution | Azure Marketplace
 description: Overview of how to track customer usage for Azure Marketplace solutions
 services: Azure, Marketplace, Compute, Storage, Networking, Blockchain, Security
 author: yijenj
->>>>>>> 6a383dfd
 ms.service: marketplace
 ms.topic: article
 ms.date: 11/17/2018
 ms.author: yijenj
 ---
-<<<<<<< HEAD
-=======
-
->>>>>>> 6a383dfd
+
 # Azure partner customer usage attribution
 
 As a software partner for Azure, your solutions require Azure components or they need to be deployed directly on the Azure infrastructure. Customers who deploy a partner solution and provision their own Azure resources can find it difficult to gain visibility into the status of the deployment, and get optics into the impact on Azure growth. When you add a higher level of visibility, you align with the Microsoft sales teams and gain credit for Microsoft partner programs.
@@ -32,19 +20,11 @@
 - Azure Resource Manager templates: Partners can use Resource Manager templates to deploy the Azure services to run the partner's software. Partners can create a Resource Manager template to define the infrastructure and configuration of their Azure solution. A Resource Manager template allows you and your customers to deploy your solution throughout its lifecycle. You can be confident that your resources are deployed in a consistent state.
 - Azure Resource Manager APIs: Partners can call the Resource Manager APIs directly to deploy a Resource Manager template or to generate the API calls to directly provision Azure services.
 - Terraform: Partners can use cloud orchestrator such as Terraform to deploy a Resource Manager template or directly deploy Azure services.
-<<<<<<< HEAD
 
 Customer usage attribution is for new deployment and does NOT support tagging existing resources that have already been deployed.
 
 Customer usage attribution is required on [Azure Application](https://docs.microsoft.com/azure/marketplace/cloud-partner-portal/azure-applications/cpp-azure-app-offer): solution template offer published to Azure Marketplace.
 
-=======
-
-Customer usage attribution is for new deployment and does NOT support tagging existing resources that have already been deployed.
-
-Customer usage attribution is required on [Azure Application](https://docs.microsoft.com/azure/marketplace/cloud-partner-portal/azure-applications/cpp-azure-app-offer): solution template offer published to Azure Marketplace.
-
->>>>>>> 6a383dfd
 
 [!INCLUDE [updated-for-az](../../includes/updated-for-az.md)]
 
@@ -262,11 +242,7 @@
 
 ## Report
 
-<<<<<<< HEAD
-You can find the report for customer usage attribution in your Partner Center Analyze dashboard. ([https://partner.microsoft.com/en-us/dashboard/mpn/analytics/CPP/MicrosoftAzure](https://partner.microsoft.com/dashboard/mpn/analytics/CPP/MicrosoftAzure)).
-=======
 You can find the report for customer usage attribution in your Partner Center Analyze dashboard. ([https://partner.microsoft.com/en-us/dashboard/mpn/analytics/CPP/MicrosoftAzure](https://partner.microsoft.com/dashboard/mpn/analytics/CPP/MicrosoftAzure)). In order to see the report, you have to use your Partner Center credentials to sign in. If you encounter any issues with report or sign in, create a support request following the instruction in the Get support section.
->>>>>>> 6a383dfd
 
 Choose Tracked Template in the dropdown list of Partner Association Type to see the report.
 
@@ -286,13 +262,10 @@
 
 ## Get support
 
-<<<<<<< HEAD
-=======
 If you encounter any issues with report or sign in to Partner Center, create a support request with the Partner Center support team here: [https://partner.microsoft.com/en-US/support](https://partner.microsoft.com/support)
 
 ![](./media/marketplace-publishers-guide/partner-center-log-in-support.png)
 
->>>>>>> 6a383dfd
 If you need assistance for Marketplace Onboarding and/or customer usage attribution, follow these steps.
 
 1. Go to the [support page](https://go.microsoft.com/fwlink/?linkid=844975).
