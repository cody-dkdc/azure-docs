--- conflicted
+++ resolved
@@ -64,11 +64,7 @@
 
 ### Tag a deployment with the Resource Manager APIs
 
-<<<<<<< HEAD
 For this tracking approach, when you design your API calls, include a GUID in the user agent header in the request. Add the GUID for each offer or SKU. Format the string with the **pid-** prefix and include the partner-generated GUID. Here's an example of the GUID format for insertion into the user agent: 
-=======
-For this tracking approach, when you design your API calls, include a GUID in the user agent header in the request. Add the GUID for each Offer or SKU. Format the string with the **pid-** prefix and include the partner-generated GUID. Here's an example of the GUID format for insertion into the user agent: 
->>>>>>> 67ae2b45
 
 ![Example GUID format](media/marketplace-publishers-guide/tracking-sample-guid-for-lu-2.PNG)
 
@@ -187,11 +183,7 @@
 
 A GUID is a unique reference number that has 32 hexadecimal digits. To create GUIDs for tracking, you should use a GUID generator. There are multiple [online GUID generators](https://www.bing.com/search?q=guid%20generator&qs=n&form=QBRE&sp=-1&ghc=2&pq=guid%20g&sc=8-6&sk=&cvid=0BAFAFCD70B34E4296BB97FBFA3E1B4E) that you can use.
 
-<<<<<<< HEAD
 Create a unique GUID for every offer and distribution channel. If you deploy two solutions by using a template and each one is available in the Azure Marketplace and on GitHub, you need to create four GUIDS:
-=======
-Create a unique GUID for every Offer and distribution channel. If you deploy two solutions by using a template and each one is available in the Azure Marketplace and on GitHub, you need to create four GUIDS:
->>>>>>> 67ae2b45
 
 *	Offer A in Azure Marketplace 
 *	Offer A on GitHub
@@ -221,7 +213,6 @@
 1. Go to the [support page](https://go.microsoft.com/fwlink/?linkid=844975). 
 
 1. Under **Problem type**, select **Marketplace Onboarding**.
-<<<<<<< HEAD
 
 1. Choose the **Category** for your issue:
 
@@ -243,31 +234,7 @@
 
 1. Complete the form, and then select **Submit**.
 
-## FAQ
-=======
-
-1. Choose the **Category** for your issue:
-
-   - For usage association issues, select **Other**.
-   - For access issues with the Azure Marketplace CPP, select **Access Problem**.
-   
-    ![Choose the issue category](media/marketplace-publishers-guide/lu-article-incident.png)
-
-1. Select **Start Request**.
-
-1. On the next page, enter the required values. Select **Continue**.
-
-1. On the next page, enter the required values.
-
-   > [!Important] 
-   > In the **Incident title** box, enter **ISV Usage Tracking**. Describe your issue in detail.
-   
-    ![Enter ISV Usage Tracking for the incident title](media/marketplace-publishers-guide/guid-dev-center-help-hd%201.png)
-
-1. Complete the form, and then select **Submit**.
-
 ## FAQs
->>>>>>> 67ae2b45
 
 **What's the benefit of adding the GUID to the template?**
 
