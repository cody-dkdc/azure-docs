---  
title: Azure partner and customer usage attribution
description: Overview of how to track customer usage for Azure Marketplace solutions
services: Azure, Marketplace, Compute, Storage, Networking, Blockchain, Security
documentationcenter:
author: ellacroi
manager: nunoc
editor:

ms.assetid: e8d228c8-f9e8-4a80-9319-7b94d41c43a6
ms.service: marketplace
ms.workload: 
ms.tgt_pltfrm: 
ms.devlang: 
ms.topic: article
ms.date: 07/26/2018
ms.author: ellacroi

---  
# Azure partner customer usage attribution

As a software partner for Azure, your solutions require Azure components or they need to be deployed directly on the Azure infrastructure. Customers who deploy a partner solution and provision their own Azure resources can find it difficult to gain visibility into the status of the deployment, and get optics into the impact on Azure growth. When you add a higher level of visibility, you align with the Microsoft sales teams and gain credit for Microsoft partner programs.   

Microsoft now offers a method to help partners better track Azure usage of customer deployments of their software on Azure. The new method uses Azure Resource Manager to orchestrate the deployment of Azure services.

As a Microsoft partner, you can associate Azure usage with any Azure resources that you provision on a customer's behalf. You can form the association via the Azure Marketplace, the Quickstart repository, private GitHub repositories, and one-on-one customer engagement. To enable tracking, two approaches are available:

- Azure Resource Manager templates: Resource Manager templates or solution templates to deploy the Azure services to run the partner's software. Partners can create a Resource Manager template to define the infrastructure and configuration of their Azure solution. A Resource Manager template allows you and your customers to deploy your solution throughout its lifecycle. You can be confident that your resources are deployed in a consistent state. 

- Azure Resource Manager APIs: Partners can call the Resource Manager APIs directly to deploy a Resource Manager template or to generate the API calls to directly provision Azure services. 

## Use Resource Manager templates

Many partner solutions are deployed on a customer’s subscription by using Resource Manager templates. If you have a Resource Manager template that's available in the Azure Marketplace, on GitHub, or as a Quickstart, the process to modify your template to enable the new tracking method should be straight forward. If you aren't using an Azure Resource Manager template, here are a few links to help you better understand Resource Manager templates and how to create one: 

*	[Create and deploy your first Resource Manager template](https://docs.microsoft.com/azure/azure-resource-manager/resource-manager-create-first-template)
*	[Create a solution template for Azure Marketplace](https://docs.microsoft.com/azure/marketplace-publishing/marketplace-publishing-solution-template-creation)

## Add a GUID to your template

To add a globally unique identifier (GUID), you make a single modification to the main template file:

<<<<<<< HEAD
1. Create a GUID (for example, eb7927c8-dd66-43e1-b0cf-c346a422063).
1. Open the Resource Manager template
1. Add a new resource in the main template file. The resource needs to be in the **mainTemplate.json** or **azuredeploy.json** file only, and not in any nested or linked templates.
1. Enter the GUID value after the **pid-** prefix (for example, pid-eb7927c8-dd66-43e1-b0cf-c346a422063).
1. Check the template for any errors.
1. Republish the template in the appropriate repositories.
=======
     It should look something like this example:
     `pid-eb7927c8-dd66-43e1-b0cf-c346a422063`
>>>>>>> c0d6bd92

### Sample template code

```
{ // Add this resource to the mainTemplate.json (don't add the entire file)
      "apiVersion": "2018-02-01",
      "name": "pid-XXXXXXXX-XXXX-XXXX-XXXX-XXXXXXXXXXXX", // Use your GUID here
      "type": "Microsoft.Resources/deployments",
      "properties": {
        "mode": "Incremental",
        "template": {
          "$schema": "https://schema.management.azure.com/schemas/2015-01-01/deploymentTemplate.json#",
          "contentVersion": "1.0.0.0",
          "resources": []
        }
      }
    } // Remove all comments from the file when you're done
```

<<<<<<< HEAD
## Use the Resource Manager APIs
=======
![](media/marketplace-publishers-guide/tracking-sample-code-for-lu-1.PNG)
>>>>>>> c0d6bd92

In some cases, you might prefer to make calls directly against the Resource Manager REST APIs to deploy Azure services. [Azure supports multiple SDKs](https://docs.microsoft.com/azure/#pivot=sdkstools) to enable these calls. You can use one of the SDKs, or call the REST APIs directly to deploy resources.

If you're using a Resource Manager template, you should tag your solution by following the instructions described earlier. If you aren't using a Resource Manager template and making direct API calls, you can still tag your deployment to associate usage of Azure resources. 

### Tag a deployment with the Resource Manager APIs

For this tracking approach, when you design your API calls, include a GUID in the user agent header in the request. Add the GUID for each Offer or SKU. Format the string with the **pid-** prefix and include the partner-generated GUID. Here's an example of the GUID format for insertion into the user agent: 

`pid-eb7927c8-dd66-43e1-b0cf-c346a422063`
// Enter your GUID after the "pid-" prefix

<<<<<<< HEAD
> [!Note]
> The format of the string is important. If the **pid-** prefix isn't included, it's not possible to query the data. Different SDKs track differently. To implement this method, review the support and tracking approach for your preferred Azure SDK. 
=======
![](media/marketplace-publishers-guide/tracking-sample-guid-for-lu-2.PNG)
>>>>>>> c0d6bd92

### Example: The Python SDK

For Python, use the **config** attribute. You can only add the attribute to a UserAgent. Here's an example:

```python
client = azure.mgmt.servicebus.ServiceBusManagementClient(**parameters)
        client.config.add_user_agent("pid-eb7927c8-dd66-43e1-b0cf-c346a422063")
```

<<<<<<< HEAD
> Add the attribute for each client. There's no global static configuration. (For example, you might tag a client factory to be sure every client is tracking.)
> For more information, see this [client factory sample on GitHub](https://github.com/Azure/azure-cli/blob/7402fb2c20be2cdbcaa7bdb2eeb72b7461fbcc30/src/azure-cli-core/azure/cli/core/commands/client_factory.py#L70-L79).
=======
![](media/marketplace-publishers-guide/python-for-lu.PNG)
>>>>>>> c0d6bd92

#### Tag a deployment by using the Azure PowerShell

<<<<<<< HEAD
If you deploy resources via Azure PowerShell, append your GUID by using the following method:
=======
**How to tag a deployment using the Azure PowerShell or the Azure CLI:**
If you deploy resources via AzurePowerShell, you can append your GUID by using the following method:
>>>>>>> c0d6bd92

```
[Microsoft.Azure.Common.Authentication.AzureSession]::ClientFactory.AddUserAgent("pid-eb7927c8-dd66-43e1-b0cf-c346a422063")
```

#### Tag a deployment by using the Azure CLI

When you use the Azure CLI to append your GUID, set the **AZURE_HTTP_USER_AGENT** environment variable. You can set this variable within the scope of a script. You can also set the variable globally for shell scope:

```
export AZURE_HTTP_USER_AGENT='pid-eb7927c8-dd66-43e1-b0cf-c346a422063'
```

<<<<<<< HEAD
## Register GUIDs and Offers

To include a GUID in our tracking, the GUID must be registered.  
=======
## Registering GUIDs/Offers

In order for the GUID to be included in our tracking, it must be registered.  

All registrations for template GUIDs will be done via the Azure Marketplace Cloud Partner Portal  (CPP). 

1. Apply to [Azure Marketplace](http://aka.ms/listonazuremarketplace) today and get access to the Cloud Partner portal.

 *	Partners will be required to [have a profile in CPP](https://docs.microsoft.com/azure/marketplace/become-publisher) and encouraged to list the offer in Azure Marketplace or AppSource 
 *	Partners will be able to register multiple GUIDs 
 *	Partners will also be able to register a GUID for the non-Marketplace solution templates/offers
 
2. Sign into [Cloud Partner Portal](https://cloudpartner.azure.com/)

3. On the upper right corner of the portal, click your account icon and then click **Publisher profile**

 ![](media/marketplace-publishers-guide/guid-image-for-lu.png)

4. On the Profile page, click **Add Tracking GUID.**

 ![](media/marketplace-publishers-guide/guid-how-to-add-tracking.png)

5. In the expanded field, input your tracking GUID (just the GUID, without the “pid-” prefix) in the **Tracking GUID** field and input your offer name or description in the **Custom Description** field.

 ![](media/marketplace-publishers-guide/guid-dev-center-login.png)

 ![](media/marketplace-publishers-guide/guid-dev-center-example.png)

6. To register more than one GUID, click **Add Tracking GUID** again. That will open another expanded filed. 

 ![](media/marketplace-publishers-guide/guid-dev-center-example-add.png)

 ![](media/marketplace-publishers-guide/guid-dev-center-example-description.png)
>>>>>>> c0d6bd92

All registrations for template GUIDs are done via the Azure Marketplace Cloud Partner Portal (CPP). 

<<<<<<< HEAD
Apply to [Azure Marketplace](http://aka.ms/listonazuremarketplace) and get access to the CPP.

*	Partners are required to [have a profile in the CPP](https://docs.microsoft.com/azure/marketplace/become-publisher). You're encouraged to list the offer in Azure Marketplace or AppSource.
*	Partners can register multiple GUIDs.
*	Partners can register a GUID for non-Marketplace solution templates and offers.
=======
 ![](media/marketplace-publishers-guide/guid-dev-center-save.png)
>>>>>>> c0d6bd92

After you add the GUID to your template or in the user agent, and register the GUID in the CPP, all deployments are tracked. 

## Verify the GUID deployment 

After you modify your template and run a test deployment, use the following PowerShell script to retrieve the resources that you deployed and tagged. 

You can use the script to verify that the GUID is successfully added to your Resource Manager template. The script doesn't apply to Resource Manager API deployment.

Sign in to Azure. Select the subscription with the deployment that you want to verify before you run the script. Run the script within the subscription context of the deployment.

The **GUID** and **resourceGroup** name of the deployment are required parameters.

You can get [the original script](https://gist.github.com/bmoore-msft/ae6b8226311014d6e7177c5127c7eba1#file-verify-deploymentguid-ps1) on GitHub.

```
Param(
    [GUID][Parameter(Mandatory=$true)]$guid,
    [string][Parameter(Mandatory=$true)]$resourceGroupName'
)

# Get the correlationId of the pid deployment

$correlationId = (Get-AzureRmResourceGroupDeployment -ResourceGroupName 
$resourceGroupName -Name "pid-$guid").correlationId

# Find all deployments with that correlationId

$deployments = Get-AzureRmResourceGroupDeployment -ResourceGroupName $resourceGroupName | Where-Object{$_.correlationId -eq $correlationId}

# Find all deploymentOperations in a deployment by name
# PowerShell doesn't surface outputResources on the deployment
# or correlationId on the deploymentOperation

foreach ($deployment in $deployments){

# Get deploymentOperations by deploymentName
# then the resourceId for any create operation

($deployment | Get-AzureRmResourceGroupDeploymentOperation | Where-Object{$_.properties.provisioningOperation -eq "Create" -and $_.properties.targetResource.resourceType -ne "Microsoft.Resources/deployments"}).properties.targetResource.id

}
```

## Create GUIDs

A GUID is a unique reference number that has 32 hexadecimal digits. To create GUIDs for tracking, you should use a GUID generator. There are multiple [online GUID generators](https://www.bing.com/search?q=guid%20generator&qs=n&form=QBRE&sp=-1&ghc=2&pq=guid%20g&sc=8-6&sk=&cvid=0BAFAFCD70B34E4296BB97FBFA3E1B4E) that you can use.

Create a unique GUID for every Offer and distribution channel. If you deploy two solutions by using a template and each one is available in the Azure Marketplace and on GitHub, you need to create four GUIDS:

*	Offer A in Azure Marketplace 
*	Offer A on GitHub
*	Offer B in Azure Marketplace 
*	Offer B on GitHub

Reporting is done by the partner value (Microsoft Partner ID) and the GUID. 

You can also track GUIDs at a more granular level like the SKU, where SKUs are variants of an offer.

## Notify your customers

Partners should inform their customers about deployments that use Resource Manager GUID tracking. Microsoft reports the Azure usage that's associated with these deployments to the partner. The following examples include content that you can use to notify your customers about these deployments. In the examples, replace \<PARTNER> with your company name. Partners should make sure the notification aligns with their data privacy and collection policies, including options for customers to be excluded from tracking. 

### Notification for Resource Manager template deployments

When you deploy this template, Microsoft is able to identify the installation of \<PARTNER> software with the Azure resources that are deployed. Microsoft is able to correlate the Azure resources that are used to support the software. Microsoft collects this information to provide the best experiences with their products and to operate their business. The data is collected and governed by Microsoft's privacy policies, which can be found at https://www.microsoft.com/trustcenter. 

### Notification for SDK or API deployments

When you deploy \<PARTNER> software, Microsoft is able to identify the installation of \<PARTNER> software with the Azure resources that are deployed. Microsoft is able to correlate the Azure resources that are used to support the software. Microsoft collects this information to provide the best experiences with their products and to operate their business. The data is collected and governed by Microsoft's privacy policies, which can be found at https://www.microsoft.com/trustcenter.

## Get support

If you need assistance, follow these steps.

<<<<<<< HEAD
1. Go to the [support page](https://go.microsoft.com/fwlink/?linkid=844975). 
1. Under **Problem type**, select **Marketplace Onboarding**.
1. Choose the **Category** for your issue:

   - For usage association issues, select **Other**.
   - For access issues with the Azure Marketplace CPP, select **Access Problem**.

1. Select **Start Request**.
1. On the next page, enter the required values. Select **Continue**.
1. On the next page, enter the required values.

   > [!Important] 
   > For **Incident title**, enter **ISV Usage Tracking**. Describe your issue in detail.

1. Complete the form, and then select **Submit**.

## FAQ
=======
    For issues on accessing Azure Marketplace Cloud Partner Portal - select Problem type: **Marketplace Onboarding** and Category: **Access Problem** and then click **Start Request.**

 ![](media/marketplace-publishers-guide/lu-article-incident.png)
 
 3. Complete the required fields on the next page and click **Continue.**
 4. Complete the free text fields on the next page. **Important**: Fill in Incident title with **“ISV Usage Tracking”** and describe your issue in detail in the large free text field after.  Complete the rest of the form and click **Submit**. 
 
 ![](media/marketplace-publishers-guide/guid-dev-center-help-hd%201.png)

 
## FAQs
>>>>>>> c0d6bd92

**What's the benefit of adding the GUID to the template?**

Microsoft provides partners with a view of customer deployments of their templates and insights on their influenced usage. Both Microsoft and the partner can use this information to drive closer engagement between sales teams. Both Microsoft and the partner can use the data to get a more consistent view of an individual partner's impact on Azure growth. 

**Who can add a GUID to a template?**

The tracking resource is intended to connect the partner's solution to the customer's Azure usage. The usage data is tied to a partner's Microsoft Partner Network identity (MPN ID). Reporting is available to partners in the CPP.

**After a GUID is added, can it be changed?**
 
Yes, a customer or implementation partner may customize the template and can change or remove the GUID. We suggest that partners proactively describe the role of the resource and GUID to their customers and partners to prevent removal or edits to the tracking GUID. Changing the GUID affects only new, not existing, deployments, and resources.

**When will reporting be available?**

A beta version of reporting should be available soon. Reporting will be integrated into the CPP.

**Can I track templates deployed from a non-Microsoft repository like GitHub?**

Yes, as long as the GUID is present when the template is deployed, usage is tracked. Partners are required to have a profile in the CPP to register related templates that are published outside of the Azure Marketplace. 

**Is there a difference if the template is deployed from Azure Marketplace versus other repositories like GitHub?**

Yes, partners who publish offers in the Azure Marketplace might receive more detailed data on deployments from the Azure Marketplace. Partners benefit from exposing their offer to customers on the Azure Marketplace portal and in the Azure portal. Offers in the Azure Marketplace also generate leads for the partner.

**What if I create a custom template for an individual customer engagement?**

You're still welcome to add the GUID to the template. If you use an existing registered GUID, it's included in the reporting. If you create a new GUID, you need to register the new GUID to have it included in the tracking.

**Does the customer receive reporting as well?**

Customers can track their usage of individual resources or customer-defined resource groups within the Azure portal.   

**Is this tracking methodology similar to the Digital Partner of Record (DPOR)?**

This new method of connecting the deployment and usage to a partner's solution provides a mechanism to link a partner solution to Azure usage. DPOR is intended to associate a consulting (Systems Integrator) or management (Managed Service Provider) partner with a customer's Azure subscription.   <|MERGE_RESOLUTION|>--- conflicted
+++ resolved
@@ -40,41 +40,23 @@
 
 To add a globally unique identifier (GUID), you make a single modification to the main template file:
 
-<<<<<<< HEAD
 1. Create a GUID (for example, eb7927c8-dd66-43e1-b0cf-c346a422063).
-1. Open the Resource Manager template
+
+1. Open the Resource Manager template.
+
 1. Add a new resource in the main template file. The resource needs to be in the **mainTemplate.json** or **azuredeploy.json** file only, and not in any nested or linked templates.
+
 1. Enter the GUID value after the **pid-** prefix (for example, pid-eb7927c8-dd66-43e1-b0cf-c346a422063).
+
 1. Check the template for any errors.
-1. Republish the template in the appropriate repositories.
-=======
-     It should look something like this example:
-     `pid-eb7927c8-dd66-43e1-b0cf-c346a422063`
->>>>>>> c0d6bd92
+
+1. Republish the template in the appropriate repositories.     
 
 ### Sample template code
 
-```
-{ // Add this resource to the mainTemplate.json (don't add the entire file)
-      "apiVersion": "2018-02-01",
-      "name": "pid-XXXXXXXX-XXXX-XXXX-XXXX-XXXXXXXXXXXX", // Use your GUID here
-      "type": "Microsoft.Resources/deployments",
-      "properties": {
-        "mode": "Incremental",
-        "template": {
-          "$schema": "https://schema.management.azure.com/schemas/2015-01-01/deploymentTemplate.json#",
-          "contentVersion": "1.0.0.0",
-          "resources": []
-        }
-      }
-    } // Remove all comments from the file when you're done
-```
-
-<<<<<<< HEAD
+![Sample template code](media/marketplace-publishers-guide/tracking-sample-code-for-lu-1.PNG)
+
 ## Use the Resource Manager APIs
-=======
-![](media/marketplace-publishers-guide/tracking-sample-code-for-lu-1.PNG)
->>>>>>> c0d6bd92
 
 In some cases, you might prefer to make calls directly against the Resource Manager REST APIs to deploy Azure services. [Azure supports multiple SDKs](https://docs.microsoft.com/azure/#pivot=sdkstools) to enable these calls. You can use one of the SDKs, or call the REST APIs directly to deploy resources.
 
@@ -82,42 +64,25 @@
 
 ### Tag a deployment with the Resource Manager APIs
 
-For this tracking approach, when you design your API calls, include a GUID in the user agent header in the request. Add the GUID for each Offer or SKU. Format the string with the **pid-** prefix and include the partner-generated GUID. Here's an example of the GUID format for insertion into the user agent: 
-
-`pid-eb7927c8-dd66-43e1-b0cf-c346a422063`
-// Enter your GUID after the "pid-" prefix
-
-<<<<<<< HEAD
+For this tracking approach, when you design your API calls, include a GUID in the user agent header in the request. Add the GUID for each offer or SKU. Format the string with the **pid-** prefix and include the partner-generated GUID. Here's an example of the GUID format for insertion into the user agent: 
+
+![Example GUID format](media/marketplace-publishers-guide/tracking-sample-guid-for-lu-2.PNG)
+
 > [!Note]
 > The format of the string is important. If the **pid-** prefix isn't included, it's not possible to query the data. Different SDKs track differently. To implement this method, review the support and tracking approach for your preferred Azure SDK. 
-=======
-![](media/marketplace-publishers-guide/tracking-sample-guid-for-lu-2.PNG)
->>>>>>> c0d6bd92
 
 ### Example: The Python SDK
 
 For Python, use the **config** attribute. You can only add the attribute to a UserAgent. Here's an example:
 
-```python
-client = azure.mgmt.servicebus.ServiceBusManagementClient(**parameters)
-        client.config.add_user_agent("pid-eb7927c8-dd66-43e1-b0cf-c346a422063")
-```
-
-<<<<<<< HEAD
-> Add the attribute for each client. There's no global static configuration. (For example, you might tag a client factory to be sure every client is tracking.)
-> For more information, see this [client factory sample on GitHub](https://github.com/Azure/azure-cli/blob/7402fb2c20be2cdbcaa7bdb2eeb72b7461fbcc30/src/azure-cli-core/azure/cli/core/commands/client_factory.py#L70-L79).
-=======
-![](media/marketplace-publishers-guide/python-for-lu.PNG)
->>>>>>> c0d6bd92
+![Add the attribute to a user agent](media/marketplace-publishers-guide/python-for-lu.PNG)
+
+> [!Note]
+> Add the attribute for each client. There's no global static configuration. You might tag a client factory to be sure every client is tracking. For more information, see this [client factory sample on GitHub](https://github.com/Azure/azure-cli/blob/7402fb2c20be2cdbcaa7bdb2eeb72b7461fbcc30/src/azure-cli-core/azure/cli/core/commands/client_factory.py#L70-L79).
 
 #### Tag a deployment by using the Azure PowerShell
 
-<<<<<<< HEAD
 If you deploy resources via Azure PowerShell, append your GUID by using the following method:
-=======
-**How to tag a deployment using the Azure PowerShell or the Azure CLI:**
-If you deploy resources via AzurePowerShell, you can append your GUID by using the following method:
->>>>>>> c0d6bd92
 
 ```
 [Microsoft.Azure.Common.Authentication.AzureSession]::ClientFactory.AddUserAgent("pid-eb7927c8-dd66-43e1-b0cf-c346a422063")
@@ -131,57 +96,45 @@
 export AZURE_HTTP_USER_AGENT='pid-eb7927c8-dd66-43e1-b0cf-c346a422063'
 ```
 
-<<<<<<< HEAD
-## Register GUIDs and Offers
+## Register GUIDs and offers
 
 To include a GUID in our tracking, the GUID must be registered.  
-=======
-## Registering GUIDs/Offers
-
-In order for the GUID to be included in our tracking, it must be registered.  
-
-All registrations for template GUIDs will be done via the Azure Marketplace Cloud Partner Portal  (CPP). 
-
-1. Apply to [Azure Marketplace](http://aka.ms/listonazuremarketplace) today and get access to the Cloud Partner portal.
-
- *	Partners will be required to [have a profile in CPP](https://docs.microsoft.com/azure/marketplace/become-publisher) and encouraged to list the offer in Azure Marketplace or AppSource 
- *	Partners will be able to register multiple GUIDs 
- *	Partners will also be able to register a GUID for the non-Marketplace solution templates/offers
- 
-2. Sign into [Cloud Partner Portal](https://cloudpartner.azure.com/)
-
-3. On the upper right corner of the portal, click your account icon and then click **Publisher profile**
-
- ![](media/marketplace-publishers-guide/guid-image-for-lu.png)
-
-4. On the Profile page, click **Add Tracking GUID.**
-
- ![](media/marketplace-publishers-guide/guid-how-to-add-tracking.png)
-
-5. In the expanded field, input your tracking GUID (just the GUID, without the “pid-” prefix) in the **Tracking GUID** field and input your offer name or description in the **Custom Description** field.
-
- ![](media/marketplace-publishers-guide/guid-dev-center-login.png)
-
- ![](media/marketplace-publishers-guide/guid-dev-center-example.png)
-
-6. To register more than one GUID, click **Add Tracking GUID** again. That will open another expanded filed. 
-
- ![](media/marketplace-publishers-guide/guid-dev-center-example-add.png)
-
- ![](media/marketplace-publishers-guide/guid-dev-center-example-description.png)
->>>>>>> c0d6bd92
 
 All registrations for template GUIDs are done via the Azure Marketplace Cloud Partner Portal (CPP). 
 
-<<<<<<< HEAD
-Apply to [Azure Marketplace](http://aka.ms/listonazuremarketplace) and get access to the CPP.
-
-*	Partners are required to [have a profile in the CPP](https://docs.microsoft.com/azure/marketplace/become-publisher). You're encouraged to list the offer in Azure Marketplace or AppSource.
-*	Partners can register multiple GUIDs.
-*	Partners can register a GUID for non-Marketplace solution templates and offers.
-=======
- ![](media/marketplace-publishers-guide/guid-dev-center-save.png)
->>>>>>> c0d6bd92
+After you add the GUID to your template or in the user agent, and register the GUID in the CPP, all deployments are tracked. 
+
+1. Apply to [Azure Marketplace](http://aka.ms/listonazuremarketplace) and get access to the CPP.
+
+   * Partners are required to [have a profile in CPP](https://docs.microsoft.com/azure/marketplace/become-publisher). You're encouraged to list the offer in Azure Marketplace or AppSource.
+   * Partners can register multiple GUIDs.
+   * Partners can register a GUID for the non-Marketplace solution templates and offers.
+ 
+1. Sign in to the [Cloud Partner Portal](https://cloudpartner.azure.com/).
+
+1. In the upper-right corner, select your account icon, and then select **Publisher profile**.
+
+   ![Select Publisher profile](media/marketplace-publishers-guide/guid-image-for-lu.png)
+
+1. On the **Profile page**, select **Add Tracking GUID.**
+
+   ![Select Add Tracking GUID](media/marketplace-publishers-guide/guid-how-to-add-tracking.png)
+
+1. In the **Tracking GUID** box, enter your tracking GUID. Enter just the GUID without the **pid-** prefix. In the **Custom Description** box, enter your offer name or description.
+
+   ![Profile page](media/marketplace-publishers-guide/guid-dev-center-login.png)
+   
+   ![Enter the GUID and offer description](media/marketplace-publishers-guide/guid-dev-center-example.png)
+
+1. To register more than one GUID, select **Add Tracking GUID** again. Additional boxes appear on the page.
+
+   ![Select Add Tracking GUID again](media/marketplace-publishers-guide/guid-dev-center-example-add.png)
+   
+   ![Enter another GUID and offer description](media/marketplace-publishers-guide/guid-dev-center-example-description.png)
+
+1. Select **Save**.
+
+   ![Select Save](media/marketplace-publishers-guide/guid-dev-center-save.png)
 
 After you add the GUID to your template or in the user agent, and register the GUID in the CPP, all deployments are tracked. 
 
@@ -257,25 +210,31 @@
 
 If you need assistance, follow these steps.
 
-<<<<<<< HEAD
 1. Go to the [support page](https://go.microsoft.com/fwlink/?linkid=844975). 
+
 1. Under **Problem type**, select **Marketplace Onboarding**.
+
 1. Choose the **Category** for your issue:
 
    - For usage association issues, select **Other**.
    - For access issues with the Azure Marketplace CPP, select **Access Problem**.
+   
+    ![Choose the issue category](media/marketplace-publishers-guide/lu-article-incident.png)
 
 1. Select **Start Request**.
+
 1. On the next page, enter the required values. Select **Continue**.
+
 1. On the next page, enter the required values.
 
    > [!Important] 
-   > For **Incident title**, enter **ISV Usage Tracking**. Describe your issue in detail.
+   > In the **Incident title** box, enter **ISV Usage Tracking**. Describe your issue in detail.
+   
+   ![Enter ISV Usage Tracking for the incident title](media/marketplace-publishers-guide/guid-dev-center-help-hd%201.png)
 
 1. Complete the form, and then select **Submit**.
 
 ## FAQ
-=======
     For issues on accessing Azure Marketplace Cloud Partner Portal - select Problem type: **Marketplace Onboarding** and Category: **Access Problem** and then click **Start Request.**
 
  ![](media/marketplace-publishers-guide/lu-article-incident.png)
@@ -287,7 +246,6 @@
 
  
 ## FAQs
->>>>>>> c0d6bd92
 
 **What's the benefit of adding the GUID to the template?**
 
