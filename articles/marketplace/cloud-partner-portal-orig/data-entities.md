---
<<<<<<< HEAD
title: Data Entities | Microsoft Docs
=======
title: Data Entities 
>>>>>>> 6a383dfd
description: An overview of data entities.
services: Azure, Marketplace, Cloud Partner Portal, 

author: pbutlerm
manager: Ricardo.Villalobos  



ms.service: marketplace



ms.topic: conceptual
ms.date: 09/13/2018
ms.author: pabutler
---

# Data Entities

This article defines and provides an overview of data entities. It includes information about the capabilities of data entities, the
scenarios that they support, the categories that are used for them, and the methods for creating them.

## Overview

A data entity is an abstraction from the physical implementation of
database tables. For example, in normalized tables, much of the data
for each customer might be stored in a customer table, and then the rest might be spread across a small set of related tables. In this case, the data entity for the customer concept appears as one de-normalized view, in which each row contains all the data from the customer table and its related tables. A data entity encapsulates a business concept into a format that makes development and integration easier. The abstracted nature of a data entity can simplify application development and customization. Later, the abstraction also insulates application code from the inevitable churn of the physical tables between versions.

To summarize: Data entity provides conceptual abstraction and encapsulation (de-normalized view) of underlying table schemas to represent key data concepts and functionalities.

## Capabilities

A data entity has the following capabilities:

- It replaces diverging and fragmented concepts of AXD, Data
    Import/Export Framework (DIXF) entities, and aggregate queries with
    single concept.
- It provides a single stack to capture business logic, and to enable
    scenarios such as import/export, integration, and programmability.
- It becomes the primary mechanism for exporting and importing data
    packages for Application Lifecycle Management (ALM) and demo data
    scenarios.
- It can be exposed as OData services, and then used in tabular-style
    synchronous integration scenarios and Microsoft Office integrations.

See [Data Entities](https://docs.microsoft.com/dynamics365/operations/dev-itpro/data-entities/data-entities) for more info.<|MERGE_RESOLUTION|>--- conflicted
+++ resolved
@@ -1,9 +1,5 @@
 ---
-<<<<<<< HEAD
-title: Data Entities | Microsoft Docs
-=======
 title: Data Entities 
->>>>>>> 6a383dfd
 description: An overview of data entities.
 services: Azure, Marketplace, Cloud Partner Portal, 
 
