--- conflicted
+++ resolved
@@ -1,9 +1,5 @@
 ---
-<<<<<<< HEAD
-title: Dynamics 365 Solution Preparation | Microsoft Docs
-=======
 title: Dynamics 365 Solution Preparation 
->>>>>>> 6a383dfd
 description: Framework for packaging, installing and uninstalling components 
 services: Azure, Marketplace, Cloud Partner Portal, 
 
