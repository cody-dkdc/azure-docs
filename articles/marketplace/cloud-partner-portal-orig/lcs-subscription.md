--- conflicted
+++ resolved
@@ -1,9 +1,5 @@
 ---
-<<<<<<< HEAD
-title: LCS Subscription | Microsoft Docs
-=======
 title: LCS Subscription 
->>>>>>> 6a383dfd
 description: Introduction to a tutorial for creating a subscription.
 services: Azure, Marketplace, Cloud Partner Portal, 
 
