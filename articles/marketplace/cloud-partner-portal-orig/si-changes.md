--- conflicted
+++ resolved
@@ -14,11 +14,7 @@
 
 ms.topic: conceptual
 ms.date: 3/3/2019
-<<<<<<< HEAD
-ms.author: pbutlerm
-=======
 ms.author: pabutler
->>>>>>> 6a383dfd
 ---
 
 # Seller Insights release notes 
