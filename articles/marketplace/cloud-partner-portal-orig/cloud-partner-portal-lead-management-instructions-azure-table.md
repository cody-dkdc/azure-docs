--- conflicted
+++ resolved
@@ -92,11 +92,7 @@
 
      ![Pick a custom value for Azure table name](./media/cloud-partner-portal-lead-management-instructions-azure-table/msflow-getentities-table-name.png)
 
-<<<<<<< HEAD
-   - **Filter query** – Click this field and the **Get past time** icon is displayed in a popup window. Select **Past time** to use this as timestamp to filter the query. Alternatively, you can paste the following function into the field: CreatedTime `gt datetime'@{body('Get_past_time')}'` 
-=======
-   - **Filter query** – Click this field and the Get past time icon is displayed in a popup window. Select **Past time** to use this as timestamp to filter the query. Alternatively, you can paste this function into the field: `Timestamp gt datetime'@{body('Get_past_time')}'`
->>>>>>> 774a4502
+   - **Filter query** – Click this field and the **Get past time** icon is displayed in a popup window. Select **Past time** to use this as timestamp to filter the query. Alternatively, you can paste the following function into the field: CreatedTime `Timestamp gt datetime'@{body('Get_past_time')}'` 
 
      ![Set up filter query function](./media/cloud-partner-portal-lead-management-instructions-azure-table/msflow-getentities-filterquery.png)
 
