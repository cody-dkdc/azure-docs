--- conflicted
+++ resolved
@@ -1,27 +1,11 @@
 ---
-<<<<<<< HEAD
-title: Azure Marketplace SEO guidance | Microsoft Docs
-=======
 title: Azure Marketplace SEO guidance 
->>>>>>> 6a383dfd
 description: Provides guidance on maximizing search engine optimization (SEO).
 services: Azure, Marketplace, Cloud Partner Portal, 
 author: v-miclar
 ms.service: marketplace
 ms.topic: conceptual
 ms.date: 04/09/2019
-<<<<<<< HEAD
-ms.author: pbutlerm
----
-
-# Azure Marketplace SEO guidance
-
-This article explains how to maximize your offer's discoverability through the search functionality in the [Azure Marketplace](https://azuremarketplace.microsoft.com) and [AppSource](https://appsource.microsoft.com). 
-
-
-## General explanation of algorithm
-
-=======
 ms.author: pabutler
 ---
 
@@ -32,7 +16,6 @@
 
 ## General explanation of algorithm
 
->>>>>>> 6a383dfd
 Microsoft marketplaces utilize Azure Search for powering the site's search capabilities. The algorithm is based on term frequency–inverse document frequency ([TF-IDF](https://en.wikipedia.org/wiki/Tf–idf)). The standard [Lucene Analyzer](https://lucene.apache.org/core/) is used.
 
 In general, all text fields, categories, and industries and included
