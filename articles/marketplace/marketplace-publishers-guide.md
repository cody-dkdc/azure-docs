--- conflicted
+++ resolved
@@ -69,277 +69,8 @@
 #### Generate leads and sales opportunities.  
 Enter new markets with an expanded portfolio of solutions in the storefronts on the marketplace. Upsell and cross-sell marketplace offerings.  
 
-<<<<<<< HEAD
 #### Enhance business value and increase deal size with existing and new customers  
 Grow deal size and address customer problems after you move workloads to Azure. Reduce sales cycles and increase deal profitability by selling complete solutions that target specific workloads and industry scenarios.  
-=======
->[!NOTE]
->Apps that extend Office will access insights through the publishing process for Office apps.
-
-## Storefronts
-
-Microsoft provides two distinct marketplace storefronts that allow partners to list offers, enable trials, and transact directly with Microsoft customers and ecosystem: [Azure Marketplace](https://azuremarketplace.microsoft.com) and [AppSource](https://appsource.microsoft.com). These storefronts enable customers to find, try, and buy applications and services that accelerate their digital transformation. They help publishers grow their businesses by increasing access to Microsoft customers and partner ecosystems.
- 
-Each storefront offers specialized publishing options to help you maximize your publishing investment. The following table summarizes these options:
-
-
-|          |Azure Marketplace |AppSource  |
-|---------|---------|---------|
-|Target audience     |IT pros and developers (specialist roles include DBAs, SecOps, DevOps)    | Line-of-business decision makers (specialist roles include procurement, manufacturing, accounting)      |
-|Built with or to extend     |Azure         | Azure, Dynamics 365, Office 365, Power BI, PowerApps       |
-|Types of solutions and services     |  Infrastructure solutions, professional services   | Finished line-of-business cloud applications, Office 365 add-ins, professional services        |
-|Publishing options     |  Contact Me, Consulting Services offer, trial, virtual machine, solution template, managed app       |  Free trial, Get Now, test drive, Contact Me, Consulting Services offer      |
-|In-app experience to give users access to apps and services in the context of their application  | Azure portal and Azure CLI         | Office 365, Dynamics 365, Power BI, Office client apps       |
-
-## How to Publish on Cloud Marketplace
-
-Becoming a cloud marketplace publisher is an easy three-step process:
-1.	Determine the listing type right for your offer
-2.	Sign up to become a cloud marketplace publisher
-3.	Complete technical and content pre-requisites required by offer and listing type
-
-
-**1.	Determine the Listing Type Right for Your Offer**
-
-Each storefront supports multiple publishing options and offer types. Select an offer type that best represents your application and service details. All publishing options will give partners access to lead sharing.
-
-|**Publishing option**  | **Offer type** | **Storefront**  |
-|---------|---------|---------|
-|**List**    |    Contact Me, Consulting Services     |  Azure Marketplace, AppSource       |
-|**Trial**   |     Free trial, SaaS trial, interactive demo, test drive    |  Azure Marketplace, AppSource       |
-|**Transaction**     |   Virtual machine, solution template, managed application, containers, SaaS subscriptions      |    Azure Marketplace     |
-
-
-
-**2.	Become a cloud partner publisher**
-
-Follow the steps below to register as a publisher on our cloud marketplace. Depending on your existing engagement with Microsoft and selected listing type, some steps may not be required: 
-
-|Marketplace registration step  |Time  |Description  |
-|---------|---------|---------|
-| 1. Register in Microsoft Partner Network | 15 min | Join the Microsoft Partner Network (MPN) to become an official Microsoft partner and receive additional benefits and support for being an Azure Marketplace Publisher. To register in MPN, please visit Microsoft Partner Network and click “Enroll.” You will be able to join your organization’s existing membership, if applicable, during registration. Once registered, take note of your organization’s MPN ID: we will ask for it to activate your publisher profile in Cloud Partner Portal (Step 3).      |
-|2. Create a Microsoft ID     |   15 minutes      |  This Microsoft ID will be used to access the Cloud Partner Portal. This email address needs to be registered as a Microsoft ID and is used for both the Cloud Partner Portal (Step 3) and the Microsoft Developer Center (Step 4). The selected email address should preferably be in your corporate domain and controlled by your IT team. For guidelines prior to creating an ID, review the sections in Guidelines and How-Tos. |
-|3. Submit the marketplace nomination form     |  1-3 days       | Nominate your organization to become a Microsoft Cloud Marketplace publisher. The form includes information about your organization, the first application or service offer you would like to publish, and the level of support that you will provide. <ul><li>[Azure Marketplace nomination form](https://azuremarketplace.microsoft.com/sell/signup)</li><li>[AppSource nomination form](http://aka.ms/listonappsource)</li></ul> After you submit the form, the Marketplace team will review the application and validate the request. After the request is reviewed, you will be notified via email with the next steps for becoming an approved partner and accessing the Cloud Partner Portal, where you can complete your first offer listing and create additional offers. If approved, you will also receive a promotional code to waive the registration fee for Microsoft Development Center (Step 4). |
-|4. Register in the Developer Center     |    5-10 days     | The Microsoft Developer Center is required for publishing applications that will have transact capabilities in the marketplace, such as Virtual Machines, Solution Templates and Azure Managed Apps. This requirement will allow Microsoft to validate your company information company's legal, tax and banking entities. The registrant must be a valid representative of the organization and must provide personal information to validate identity. The person registering must use a Microsoft ID (Step 2) that is shared for the company, and the same account must be used in the Cloud Partner Portal. <ul>Note that if you haven't completed the marketplace nomination form, you'll be asked to pay a $99 registration fee. To have this fee waived, complete the marketplace nomination form and you'll receive a promotional code via email. Important: Before you try to create a Microsoft Developer Center account, make sure your company doesn't already have one. For a step-by-step explanation of this process, see Instructions on how to register in the Developer Center.</ul>   |
-|5. Sign in to the Cloud Partner Portal     |  15 minutes       |  Once the Nomination has been approved and you have registered in the [Microsoft Partner Network](https://partner.microsoft.com/en-us/membership/) and in [Microsoft Developer Center](https://dev.windows.com/), an account will be created for you to access the [Cloud Partner Portal](https://cloudpartner.azure.com/). First-time sign-in credentials will be included in the Nomination approval email. For detailed information on how to use the Cloud Partner Portal, go to the [Learn](https://cloudpartner.azure.com/#Learn) menu in the portal and review the Documentation section.    |
-
-**3.	Complete offer and listing type prerequisites:**
-
-The technical and marketing content requirements varies by storefront, offer type, and listing type. Review the following specifications to ensure you’re meeting :
--	Storefront Requirements: Azure Marketplace and AppSource
--	Listing Type Requirements: List, Trial, and Transact
--	Offer Type Requirements: 
- -	App – Virtual Machine, Container, or SaaS
- -	Consulting Offer
-
-## Support
-
-**Support**
-
-This is the list of the support options for the Azure Marketplace:
-
-**Azure Marketplace general inquiries**
-
-|Support channel |Description |
-|---------|---------|
-|Email: cloudmarketplace@microsoft.com     |  Onboarding support distribution list. Used for onboarding requests, setting up discovery sessions, and architecture design sessions with partners.        |
-
-**Azure Marketplace publishing support**
-
-|Support channel  |Description  |
-|---------|---------|
-|Email: azurecertified@microsoft.com |   Support for partners' Azure Marketplace publishing applications. Business hours are in the Pacific time zone.      |
-|Email: AzureMarketOnboard@microsoft.com |   Support for the Azure Marketplace solution nomination form and process. Business hours are in the Pacific time zone.      |
-|Email: Amp-testdrive@microsoft.com |   Onboarding access to test drives. Business hours are in the Pacific time zone. | 
-
-**Azure Marketplace portal support**
-
-|Support channel  |Description  |
-|---------|---------|
-|Email: [Support](https://go.microsoft.com/fwlink/?linkid=844975)    |   Marketplace Publishing Portal support. Support is provided at all times, day and night.        |
-
-**Technical support**
-
-|Support channel  |Description  |
-|---------|---------|
-|MSDN forums: [Marketplace](https://social.msdn.microsoft.com/Forums/azure/en-US/home?forum=DataMarket)     | Microsoft Developer Network forum.         |
-|Stack Overflow: [Azure](https://stackoverflow.com/questions/tagged/azure)     |    Stack Overflow environment to get solutions and ask questions about everything related to Azure and the Marketplace:<ul><li>[Azure Marketplace](https://stackoverflow.com/questions/tagged/azure-marketplace)</li><li>[Azure Resource Manager](https://stackoverflow.com/questions/tagged/azure-resource-manager)</li><li>[Azure Virtual Machines](https://stackoverflow.com/questions/tagged/azure-virtual-machine)</li><li>[Containers on Azure](https://stackoverflow.com/search?q=azure+container)</li></ul> |
-
-
-**Marketing resources**
-
-|Support channel  |Description  |
-|---------|---------|
-|Email: cosell@microsoft.com    |  Support for onboarding processes and questions related to the Co-Sell program. Based in the Pacific time zone.        |
-|Email: gtm@microsoft.com    |  Support for go-to-market benefits and program questions. Business hours are in the Pacific time zone.        |
-|Email: CEBrand@Microsoft.com     |  Answers to questions about usage for Azure logos and branding.       |
-
-
-### Go-To-Market Benefits
-
-Azure Marketplace and AppSource allows publishers to showcase their solutions to millions of customers. New listings in the marketplace are automatically offered a set of free Go-To-Market benefits to help drive awareness of your offer to our customer ecosystem.
-
-Listing your offer in the marketplace storefront is a launchpad for joint Go-To-Market activities with Microsoft and the doorway to a Co-sell Ready partnership opportunity. All new listings are automatically offered a set of no cost Go-To-Market benefits to help drive awareness of your offer to our customer ecosystem. The GTM benefits deliver a variety of co-marketing and co-sell activities designed to leverage our brand, channels and ecosystem to help partners drive awareness for their solution and generate sales. No action is required by partner. As soon as an offer is published, our GTM team will reach out to the partner to begin delivery.
-For more information on our GTM benefits and ways to grow your business in the marketplace please visit [GTM benefits on the MPN site](https://partner.microsoft.com/en-US/reach-customers/gtm).
-
-
-### Requirements by Listing Type
-
-#### Prerequisites for Marketplace Publishing
-
-**AppSource: Prerequisites for publishing options**
-
-|**Requirement**  |**Details**  |**Required or Recommended**  |
-|---------|---------|---------|
-|**Azure Active Directory (AAD)**    |  Your app must allow Azure Active Directory federated single sign-on (AAD federated SSO) with consent enabled. Go here for information on how to enable AAD federated SSO     |    Required   |
-|**Integration with Microsoft Cloud Services**    |  Your app should integrate with other Microsoft Cloud services like Microsoft Power BI, Cortana Intelligence, or Microsoft Azure services such as Internet of Things       |    Recommended    |
-|**Audience**    |  AppSource offers must be for line-of-business users and business owners     |    Required   |
-|**Software as a service (SaaS) app for business**    |  Your app must be: <ul><li>Line-of-business SaaS app</li><li>Business-process focused</li><li>Targeted to business customers</li><li>Enable users to sign in with their work credentials (user name and password)</li></ul>       |    Required    |
-|**Free trial period and trial experience**    |  A customer must be able to use your app for free for a limited time. Your free trial can take one of two forms: <ul><li>Provide a “try” option so customers can initiate a trial from within AppSource</li><li>Have customers “request trial” from within AppSource</li></ul> In either method, the free trial must offer the customer a minimum amount of time to try out the app for no additional cost.      |    Required    |
-|**Easily configurable, turnkey solution**    |  Your app must be easy and quick to configure and setup (no customization required)     |    Required   |
-|**Lead management**    |  To receive leads from the Marketplace, you must enable your CRM (Marketo, Microsoft Dynamics, or Salesforce) to accept lead data.       |    Required    |
-|**Privacy policy and terms of use**    |  Your privacy policy must be available via a public URL. Your terms of use must be entered as text during publishing.     |    Required   |
-|**Support**    |  Your offer must include a publicly available support URL where customers can find help. For trials, support must be provided at no additional cost for the trial period.     |    Required   |
-
-**Azure Marketplace: Prerequisites for publishing options**
-
-|**Requirement**  |**Details**  |**Publishing option**  |
-|---------|---------|---------|
-|**Participation policies**    | Review Azure Marketplace [participation policies](https://azure.microsoft.com/support/legal/marketplace/participation-policies/).       | List, trial, transaction        |
-|**Integration with Microsoft**    | Azure Marketplace offers should use or extend Microsoft Azure service types such as compute, networking, or storage. They should align to an existing Azure Marketplace category such as databases, security, and networking. See the [full list](https://azuremarketplace.microsoft.com/marketplace/apps).        | List, trial, transaction        |
-|**Audience**    | Azure Marketplace offers must be for IT pros, cloud developers, or other technical customer roles.       |  List, trial, transaction 
-|**Lead management**    | To receive leads from the Marketplace, you must enable your CRM (Marketo, Microsoft Dynamics, or Salesforce) to accept lead data.        |   List, trial, transaction      |
-|**Privacy policy and terms of use**     |   Your privacy policy must be available via a public URL. Your terms of use must be entered as text during publishing.      |   List, trial, transaction      |
-|**Support**     |  Your offer must include a publicly available support URL where customers can find help. For trials, support must be provided at no additional cost for the trial period.       |  Trial, transaction       |
-
-#### Prerequisites Specific to Trial Publishing
-
-|**Requirement**  | **Details**  |**Publishing option**  |
-|---------|---------|---------|
-|**Free trial period and trial experience**     |  A customer must be able to use your app for free for a limited time.<br><br>This means that the customer will not be subject to license or subscription fees for your product, nor the cost of the underlying Microsoft first-party product or service. Because all trial options are deployed to the publisher's Microsoft product subscription, the publisher solely controls trial cost optimization and management.<br><br>You can choose a free trial, interactive demo, or test drive. No matter what you choose, the free trial must offer the customer a minimum amount of time to try the app for no additional cost.<br><br>To begin the process of creating a test drive, reach out to amp-testdrive@microsoft.com. <br><br>Note that Azure Marketplace SaaS trial experiences must allow users to sign in with their Active Directory work credentials. [Learn more](https://docs.microsoft.com/azure/active-directory/develop/active-directory-devhowto-appsource-certified#appsource-trial-experiences). |   Trial      | 
-| **Easily configurable, turnkey solution**    |  Your app must be easy and quick to configure and set up.       |  Trial       |
-|**Availability/uptime**    |    Your SaaS app or platform must have an uptime of at least 99.9%.     |    Trial     |
-|**Azure Active Directory**    |    Your offer must allow Azure Active Directory (Azure AD) federated single sign-on (SSO) with consent enabled.      |  Trial|
-
-#### Prerequisites Specific to Transaction Publishing
-
-|**Requirement**  |**Details** |**Publishing option**  |
-|---------|---------|---------|
-|**Billing and metering**    |  Your virtual machine must support either Bring Your Own License or usage-based, monthly billing.       |    Transaction    |
-|**Azure-compatible virtual hard disk (VHD)**     |   Virtual machines must be built on [Windows](https://docs.microsoft.com/azure/marketplace-publishing/marketplace-publishing-vm-image-creation) or [Linux](https://docs.microsoft.com/azure/marketplace-publishing/marketplace-publishing-vm-image-creation).    |   Transaction      |
-
-#### Prerequisites Specific to Transaction Publishing for Containers
-
-
-|**Requirement**  |**Details** |**Publishing option**  |
-|---------|---------|---------|
-|**Billing and metering**   |  Your container must support either free or Bring Your Own License billing models.       |  Transaction       |
-|**Image built from Dockerfile**    |   Container images must be based on the Docker image specification and must be built from a Dockerfile. Learn more about building docker images [here].(https://docs.docker.com/engine/reference/builder/#usage)     |  Transaction       |
-|**Hosting in ACR**    |   Container images must be hosted in an Azure Container Registry (ACR) repository. Learn more about working with ACR [here].(https://docs.microsoft.com/en-us/azure/container-registry/container-registry-get-started-portal)     |  Transaction       |
-|**Image tagging**    |   Container images must contain at least 1 tag (maximum tags: 16). Learn more about tagging an image [here].(https://docs.docker.com/engine/reference/commandline/tag/)     |  Transaction       |
-
-
-#### Prerequisites Specific to Transation Publishing for SaaS App Subscriptions
-
-|**Requirement**  |**Details** |**Publishing option**  |
-|---------|---------|---------|
-|**Billing and metering**    |   Your offer is priced at a monthly flat rate. Usage-based pricing and usage-based "true-up" capabilities are not supported at this time.      |   Transaction      |
-|**Cancelation**  |   Your offer is cancelable by the customer at any time.      |   Transaction      |
-|**Transaction landing page**     |   You host an Azure co-branded transaction landing page where users can create and manage their SaaS service account.      |    Transaction     |
-|**Subscription API**    |   You expose a service that can interact with the SaaS Subscription to create, update, and delete a user account and service plan. Critical API changes must be supported within 24 hours. Non-critical API changes will be released periodically.      |     Transaction    |
-
-
-### Prerequisites Specific to Consulting Services Publishing
-
-|**Requirements** |**Details**  |**Publishing option**  |
-|---------|---------|---------|
-|**Service offer characteristics**     | Your consulting service must be: <br>- Delivered as a fixed-scope, fixed-duration, fixed-price (or free) engagement. <br>- Primarily pre-sales oriented. <br>- Limited to a single customer. <br>- Conducted on site.        |    List     |
-|**Partner requirements for Consulting Services**    |   *AppSource only*:  <br>- **Dynamics 365 for Customer Engagement**: Have Silver or Gold [Cloud Customer Relationship Management](https://partner.microsoft.com/en-us/membership/cloud-customer-relationship-management-competency) competency. <br>- **Dynamics 365 for Finance and Operations Enterprise edition**: Have Silver or Gold [Enterprise Resource Planning](https://partner.microsoft.com/en-us/membership/enterprise-resource-planning-competency) competency, and a minimum revenue of $25,000 in cloud operations in the trailing 12 months. <br>- **Dynamics 365 for Finance and Operations, Business edition**: Serve as [Cloud Services Provider (CSP)](https://partner.microsoft.com/en-us/cloud-solution-provider) or [Digital Partner of Record (DPOR)](https://partner.microsoft.com/en-us/membership/digital-partner-of-record) for at least one customer. <br>- **Power BI**: Meet the [Solution Partner](file:///C:/Users/ellacroi/Downloads/BI%20Partner%20Program%20Overview%20&%20Incentives.pdf) criteria. <br>- **PowerApps**: Have a [Partner Showcase](https://powerapps.microsoft.com/en-us/partner-showcase/) solution. |    List     |
-|**Partner requirements for Consulting Services**    |  *Azure Marketplace only*: <br>Partners are also required to have a **silver or gold competency** in the relevant area for their service. The eligible competencies are listed in the following:</br><br><ul><li> **Competency:** Cloud Platform and Infrastructure. <br>**Solution Area:** Cloud Platform, Data Center</li><br><li>**Competency:** Application Development and ISV <br>**Solution Area:** Application Development, Application Integration, DevOps</li><br><li>**Competency:** Data Management and Analytics <br>**Solution Area:** Data Analytics, Data Platform </li></br></ul>For more information, see [Competencies Through Microsoft Partner Network](https://partner.microsoft.com/en-US/membership/competencies).</br><br>For more information on listing, see [Consulting Services in Azure Marketplace](https://docs.microsoft.com/en-us/azure/marketplace/consulting-services) |    List     | 
-
-
-#### Cloud Partner Portal Pre-publishing Checklist for the Azure Marketplace
-
-Before you start the publishing process, it's helpful to understand the required components for building an offer. The following artifacts are required to complete the Create Offer publishing workflow in the Cloud Partner Portal. 
-
-**Storefront Details**
-
-|You'll need this publishing artifact  |For this offer type  |
-|---------|---------|
-|**Offer name (200 characters) and description (2,000 characters)**    |  All        |
-|**Microsoft Partner Network (MPN) ID**   |  All       |
-|**Country/region availability**   | All        |
-|**Duration of engagement**     |   Consulting Services      |
-|**Applicable industries, categories, and search keywords**     |  All       |
-|**Company logos (48x48, 216x216)**     |  Consulting Services       |
-|**Product overview video (optional)**  |  All       |
-|**Screenshots (maximum 5, 1280x720)**   |    All     |
-|**Marketing documents (maximum 3)**    |  All       |
-|**Lead destination**    |   All      |
-
-**Contacts**
-
-|You'll need this publishing artifact  |For this offer type  |
-|---------|---------|
-|**Contact information (support, engineering, commercial)**    |    All     |
-
-
-**Technical Info**
-
-|You'll need this publishing artifact  |For this offer type |
-|---------|---------|
-|**Trial URL**     |  All trial offer types       |
-|**Supported languages**    |   All trial offer types      |
-|**App version number and release date**    |   All trial offer types      |
-|**Support URL**    |   All trial offer types, virtual machines      |
-|**Terms of use and privacy policy URL**     |    All     |
-
-
-**Test Drive**
-
-|You'll need this publishing artifact  |For this offer type  |
-|---------|---------|
-|**Description and duration**     |  Test drive only       |
-|**User manual**     |   Test drive only      |
-|**Test drive video (maximum 1)**     |  Test drive only       |
-|**Test drive country/region availability**    |   Test drive only      |
-|**Azure resource group name**   |         |
-|**Azure subscription ID**     |  Test drive only       |
-|**Azure AD tenant ID**   |    Test drive only     |
-|**Azure AD app ID**  |  Test drive only       |
-|**Azure AD app key**     |   Test drive only      |
-
-
-**Storefront/Marketplace**
-
-|You'll need this publishing artifact  |For this offer type  |
-|---------|---------|
-|**Title (maximum 50 characters)**    |  Transaction: virtual machines, Azure apps (solution templates and managed apps), containers, SaaS subscriptions       |
-|**Summary (maximum 200 characters)**    |  Transaction: virtual machines, Azure apps (solution templates and managed apps), containers, SaaS subscriptions       |
-|**Long summary (maximum 256 characters)**     |   Transaction: virtual machines, Azure apps (solution templates and managed apps), containers, SaaS subscriptions      |
-|**HTML-based description (maximum 3,000 characters)**    |  Transaction: virtual machines, Azure apps (solution templates and managed apps), containers, SaaS subscriptions      |
-|**Company logos (40x40, 90x90, 115x115, 255x115, 815x290)**    |  Transaction: virtual machines, Azure apps (solution templates and managed apps), containers, SaaS subscriptions     |
-
-
-**SKU**
-
-|You'll need this publishing artifact  |For this offer type  |
-|---------|---------|
-|**Version number**     |    Transaction: Azure apps (solution templates and managed apps)     |
-|**Package file that contains all the template files and createUIDefinitionFile**   |Transaction: Azure apps (solution templates and managed apps)         |
-|**Operating system details**    |   Transaction: virtual machines      |
-|**Ports and protocols in use**    |  Transaction: virtual machines       |
-|**Disk version and SAS URL for each VHD in use**   |  Transaction: virtual machines       |
-|**Azure Container Registry (ACR) Image repository details including the Subscription ID, Resource group name, Registry name, Repository name, Username, Password, and Image Tags (optional)** | Transaction: containers |
-
-
-#### Using Azure Active Directory to enable trials
-Azure Active Directory is a cloud identity service that enables authentication with a Microsoft work or school account by using industry-standard protocols: OAuth and OpenID Connect. Learn more about Azure AD on the [product webpage](https://www.microsoft.com/en-us/cloud-platform/azure-active-directory-features). 
-
-Microsoft authenticates all Marketplace users with Azure AD. When an authenticated user clicks through your trial listing in the Marketplace and is redirected to your trial environment, you can provision the user directly into a trial without requiring an additional sign-in step. The [token that your app receives from Azure AD during authentication](https://docs.microsoft.com/azure/active-directory/develop/active-directory-token-and-claims#sample-tokens) includes valuable user information that you can use to create a user account in your app. You can then automate the provisioning experience and increase the likelihood of conversion. 
-
-Using Azure AD to enable one-click authentication to your app or trial:
->>>>>>> bead3e00
 
 #### Get actionable insights  
 Your success is mutual success. Get insights on the performance of your listings using Cloud Partner Portal. Get more information about performance, leads, and how to maximize campaign activities of your app.  
