--- conflicted
+++ resolved
@@ -1,6 +1,6 @@
 ---  
-title: Determine your publishing option in the Azure Marketplace | Azure
-description: This article describes the eligibility criteria and publishing requirements for partners who are trying to understand how to publish apps in the Azure Marketplace.
+title: Determine Your Publishing Option in Azure Marketplace | Azure
+description: This article describes the eligibility criteria and publishing requirements partners trying to understand how to publish apps to the Azure Marketplace.
 services:  Azure, Marketplace, Compute, Storage, Networking, Blockchain, Security
 documentationcenter:
 author: jm-aditi-ms
@@ -20,32 +20,6 @@
 # Determine your publishing option
 The publishing option that you choose for your offer relates directly to both the eligibility requirements and marketplace GTM benefits. More importantly, the selection of publishing option and offer type in the Cloud Partner Portal defines how users will interact with your marketplace offer.
 
-<<<<<<< HEAD
-# Determine the publishing option for your solution  
-The [Azure Marketplace](https://azuremarketplace.microsoft.com) and [Microsoft AppSource](https://appsource.microsoft.com) each support their own publishing options and offer types. Select an offer type that best represents your solution and service details. All publishing options provide you with access to lead sharing.   
-
-## AppSource storefront and publishing options
-| Storefront | Publishing option | Offer type and guidelines |
-|:--- |:--- |:--- |
-| AppSource | [List](#list) | [Consulting Services](https://smp-cdn-prod.azureedge.net/documents/Microsoft%20AppSource%20Partner%20Listing%20Guidelines.pdf) |   
-| AppSource | [List](#list) | [Cortana Intelligence](https://docs.microsoft.com/azure/machine-learning/team-data-science-process/cortana-intelligence-appsource-publishing-guide)|  
-| AppSource | [List](#list) |[Dynamics 365 for Customer Engagement](https://docs.microsoft.com/dynamics365/customer-engagement/developer/publish-app-appsource) |  
-| AppSource | [List](#list) | [Dynamics 365 for Finance and Operations](https://docs.microsoft.com/dynamics365/unified-operations/dev-itpro/lcs-solutions/lcs-solutions-app-source) |  
-| AppSource | [List](#list) | [Office 365](https://docs.microsoft.com/office/dev/store/submit-to-the-office-store) |  
-| AppSource | [List](#list) | [Power BI](https://docs.microsoft.com/power-bi/developer/office-store) | 
-
-## AppSource publishing by product  
-The following table provides more information about the specific requirements for AppSource apps that extend Office, Dynamics 365, and Power BI:  
-
-| Storefront| List type | Offer type and guidelines |  
-|:--- |:--- |:--- |
-| AppSource |  [List](#list) | [Consulting Services](https://smp-cdn-prod.azureedge.net/documents/Microsoft%20AppSource%20Partner%20Listing%20Guidelines.pdf) |  
-| AppSource | [List](#list) | [Cortana Intelligence](https://docs.microsoft.com/azure/machine-learning/team-data-science-process/cortana-intelligence-appsource-publishing-guide) |  
-| AppSource | [List](#list) | [Dynamics 365 for Customer Engagement](https://docs.microsoft.com/dynamics365/customer-engagement/developer/publish-app-appsource) |  
-| AppSource | [List](#list) | [Dynamics 365 for Finance and Operations](https://docs.microsoft.com/dynamics365/unified-operations/dev-itpro/lcs-solutions/lcs-solutions-app-source) |  
-| AppSource | [List](#list) | [Office 365](https://docs.microsoft.com/office/dev/store/submit-to-the-office-store) |  
-| AppSource | [List](#list)| [Power BI](https://docs.microsoft.com/power-bi/developer/office-store) |  
-=======
 You can enable publishing options by selecting an offer type and then creating a marketplace offer in the Cloud Partner Portal. To do this, you’ll need to understand the following key marketplace concepts: the publishing options, offer types and configuration, and calls-to-action that will govern how and where your offer is presented in the marketplace storefronts.
 
 ![](https://github.com/ellacroi/azure-docs-pr/blob/options-table/articles/marketplace/media/marketplace-publishers-guide/storefronts_options_table.png?raw=true)
@@ -53,219 +27,12 @@
 >[!Note]
 >The table above describes how your solution or service maps to the storefront, publishing option, and offer type used to present your offer in marketplace.
 
->>>>>>> 2df11016
 
 In this article, you will learn…
 <ul><li>	How to determine the appropriate storefront for your solution </ul></li>
 <ul><li>	Which publishing options and calls-to-action are available in each storefront </ul></li>
 <ul><li>	Which offer types are available for each publishing option </ul></li>
 
-<<<<<<< HEAD
-## Azure Marketplace storefront and publishing options
-| Storefront | Publishing option | Offer type and guidelines |
-|:--- |:--- |:--- |  
-| Azure Marketplace | [List](#list) | [Consulting Services](#list-consulting-services-marketplace) | [](#) |  
-| Azure Marketplace | [List](#list) | [Contact Me](#requirements-for-list-contact-me) | [](#) |  
-| Azure Marketplace | [Trial](#trial) | [Free trial/SaaS trial](#requirements-for-trial-free-saas-trial) | [](#) |  
-| Azure Marketplace | [Transact](#transact-specific-listings) | [Azure apps: Solution template](#requirements-for-transact-azure-solution-template) |  [](#) |  
-| Azure Marketplace | [Transact](#transact-specific-listings) | [Container](#requirements-for-transact-container) |  [](#) |  
-| Azure Marketplace | [Transact](#transact-specific-listings) | [SaaS app](#requirements-for-transact-saas-app) |  [](#) |  
-| Azure Marketplace | [Transact](#transact-specific-listings) | [Virtual machine](#requirements-for-transact-virtual-machine) |  [](#) |
-| Azure Marketplace | [Transact](#transact-specific-listings) | [Azure apps: Managed app](https://docs.microsoft.com/azure/managed-applications/overview) |   
-
-## Azure Marketplace publishing by product  
-
-![Diagram of the Solution template publishing option in the Azure Marketplace](./media/marketplace-publishers-guide/workflow-azure-marketplace.png)  
-
-The following table provides more information about the specific requirements for Azure Marketplace offers:  
-
-| Publishing option | Offer type |  
-|:--- |:--- | 
-| [List](#list) | [Consulting Services](#list-consulting-services-marketplace) | [](#) |  
-| [List](#list) | [Contact Me](#requirements-for-list-contact-me) | [](#) |  
-| [Trial](#trial) | [Free trial/SaaS trial](#requirements-for-trial-free-saas-trial) | [](#) |  
-| [Trial](#trial) | [Interactive demo](#requirements-for-trial-interactive-demo) | [](#) |  
-| [Trial](#trial) | [Test drive](#requirements-for-trial-test-drive) | [](#) |  
-| [Transact](#transact) | [Azure apps: Managed app](#requirements-for-transact-azure-managed-app) |  [docs.microsoft.com/azure/managed-applications/overview](https://docs.microsoft.com/azure/managed-applications/overview) |
-| [Transact](#transact) | [Azure apps: Solution template](#requirements-for-transact-azure-solution-template) |  [](#) |  
-| [Transact](#transact) | [Container](#requirements-for-transact-container) |  [](#) |  
-| [Transact](#transact) | [SaaS app](#requirements-for-transact-saas-app) |  [](#) |  
-| [Transact](#transact) | [Virtual machine](#requirements-for-transact-virtual-machine) |  [](#) |  
-
-## Azure Certified program  
-All virtual machines (VMs) published in the Azure Marketplace are tested for the Azure Certified program.
-
-The certification program provides the following benefits: 
-*   Your VM is compatible with the Azure platform and the Marketplace selling model.  
-*   Your VM is tested for online image safety compliance, including viruses and malware.  
-*   Your VM includes badging at the offer level. Badging as a validated solution enhances promotion for Microsoft enterprise customers.   
-
-For more information, see  [Microsoft Azure Certified](https://azure.microsoft.com/marketplace/programs/certified). 
-
-## Non-Transact publishing options  
-This section describes all offers that do not use the Transact publishing option. 
-
-### List  
-The List publishing option includes the following offer types in storefronts in the Marketplace:  
-
-| Offer type | Storefront | Details |  
-|:---        |:---        |:---     |  
-| Consulting Services | AppSource | [AppSource requirements for List: Consulting Services](#list-consulting-services-appsource) |  
-| Consulting Services | Azure Marketplace | [Azure Marketplace requirements for List: Consulting Services](#list-consulting-services-marketplace) |
-| Contact Me | AppSource | [](#) |  
-| Contact Me | Azure Marketplace | [Requirements for List: Contact Me](#requirements-for-list-contact-me) |  
-
-#### <a name="requirements-for-list-consulting-services"></a>Requirements for List: Consulting Services  
-When the offer consists primarily of professional services use the Consulting Services offer type. Examples include assessments, implementations, and workshops. 
-
-<a name="list-consulting-services-appsource"></a>**For AppSource**
-
-| Requirement | Details |  
-|:--- |:--- |  
-| Service offer characteristics | Your consulting service must meet the following criteria:<ul> <li>Deliver a fixed-scope, fixed-duration, fixed-price (or free) engagement.</li> <li>Be oriented primarily for pre-sales.</li> <li>Be limited to a single customer.</li> <li>Be conducted on-site.</li> </ul> |  
-| Partner requirements for consulting services | You must meet the criteria in the relevant area for your service:<table><tr><th>Solution area</th><th>Criteria</th></tr><tr><td>Dynamics 365 for Customer Engagement</td><td>Have Silver or Gold Cloud Customer Relationship Management competency.</td></tr><tr><td>Dynamics 365 for Finance and Operations, Enterprise Edition</td><td>Have Silver or Gold Enterprise Resource Planning competency and revenue of $25,000 or more from your cloud operations in the trailing 12 months.</td></tr><tr><td>Dynamics 365 for Finance and Operations, Business Edition</td><td>Serve as Cloud Solution Provider (CSP) or Digital Partner of Record (DPOR) for one or more customers.</td></tr><tr><td>Power BI</td><td>Meet the Solution Partner criteria.</td></tr><tr><td>PowerApps</td><td>Have a Partner Showcase solution.</td></tr></table><ul> <li>For more information about customer relationship management, see [Cloud Customer Relationship Management](https://partner.microsoft.com/membership/cloud-customer-relationship-management-competency).</li> <li>For more information about resource planning, see [Enterprise Resource Planning](https://partner.microsoft.com/membership/enterprise-resource-planning-competency).</li> <li>For more information about CSP, see [Cloud Solution Provider](https://partner.microsoft.com/cloud-solution-provider).</li> <li>For more information about DPOR, see [Digital Partner of Record and Partner Association](https://partner.microsoft.com/membership/digital-partner-of-record).</li> <li>For more information about solution partner criteria, see  [Solution Partner Overview and Incentives](https://www.microsoftpartnerserverandcloud.com/_layouts/download.aspx?SourceUrl=Hosted%20Documents/Power%20BI%20Program%20Overview%20%26%20Incentives.pdf).</li> <li>For more information about the partner showcase, see [Partner Showcase](https://powerapps.microsoft.com/partner-showcase).</li> </ul> |  
-
-<a name="list-consulting-services-marketplace"></a>**For the Azure Marketplace**
-
-| Requirements | Details |  
-|:--- |:--- |  
-| Service offer characteristics | Your consulting service must meet the following criteria:<ul> <li>Deliver a fixed-scope, fixed-duration, fixed-price (or free) engagement.</li> <li>Be oriented primarily for pre-sales.</li> <li>Be limited to a single customer.</li> <li>Be conducted on-site.</li> </ul> |  
-| Partner requirements for consulting services | You must have Silver or Gold in one of the following competencies in the relevant area for your service: <table><tr><th>Solution area</th><th>Competency</th></tr><td>Cloud Platform and Infrastructure</td><td>Cloud Platform<br />Data Center</td><tr><td>Application Development and ISV</td><td>Application Development<br />Application Integration<br />DevOps</td></tr><tr><td>Data Management and Analytics</td><td>Data Analytics<br />Data Platform</td></tr></table><ul> <li>For more information about competencies, see [Competency partners](https://partner.microsoft.com/membership/competencies).</li> <li>For more information about listing, see [Azure Marketplace Consulting Services](https://docs.microsoft.com/azure/marketplace/consulting-services).</li></ul> |  
-
-#### <a name="requirements-for-list-contact-me"></a>Requirements for List: Contact Me  
-Use the Contact Me offer type when using a Trial or Transact publishing option isn't feasible. The benefit of a Contact Me offer type is that you can immediately receive leads with an in-market solution. Your leads should be nurtured into the foundational deals to start your business flywheel. The drawback is that customer engagement is limited compared to other offer types.  
-
-> [!IMPORTANT]
-> Customer engagement is best with Trial and Transact offer types. The value of the Contact Me publishing option is the lead that you receive. If you choose the Contact Me publishing option, you must verify that your lead destination is configured and that you are ready to maximize your lead.  
-
-### Trial  
-Providing a trial experience increases the engagement level provided to your customers. An increased engagement level causes richer exposure to your solution. A Trial offer type enables customers to explore your solution before buying. With the Trial publishing option, you have a higher chance of promotion in your storefront. You should also expect more and richer leads from customer engagements.  
-
-Your app or offer using the Trial publishing option is deployed to your trial environment, Azure subscription, or both. Other publishing options are deployed to the environment or Azure subscription of your customer. Your app or offer must be customer-led, without additional requirements to buy. Your app or offer must have minimal, if any, additional configuration to complete a use case. Your app or offer must include free support at least for the duration of the trial period. For best results, your customers should be nurtured and monitored along a deliberate evaluation path. You are encouraged to use leads provided in the Marketplace and from your own in-app intelligence. Use your leads to monitor and manage your customers.  
-
-The Trial publishing option includes the following Offer types in Marketplace storefronts:  
-
-| Offer type | Storefront | Details |  
-|:---        |:---        |:---     |  
-| Free/SaaS trial | AppSource | [Requirements for Trial](#requirements-for-trial) | 
-| Free/SaaS trial | Azure Marketplace | [Requirements for Trial: Free trial/SaaS trial](#requirements-for-trial-free-saas-trial) |  
-| Interactive demo | AppSource | [Requirements for Trial](#requirements-for-trial) |
-| Interactive demo | Azure Marketplace | [Requirements for Trial: Interactive demo](#requirements-for-trial-interactive-demo) | 
-| Test drive | AppSource | [Requirements for Trial](#requirements-for-trial) |  
-| Test drive | Azure Marketplace | [Requirements for Trial: Test drive](#requirements-for-trial-test-drive) |  
-
-#### Requirements for Trial
-
-| Requirement | Details |  
-|:--- |:--- |  
-| Free trial period and trial experience | Your customer can try your app for free for a limited time.<br /><br />Your customer is not required to pay any license or subscription fees for your offer. Your customers are not required to pay for the underlying Microsoft first-party product or service. All trial options are deployed to your Azure subscription. You have sole control of cost optimization and management.<br /><br />You can choose a free trial, interactive demo, or test drive. Whichever publishing option you choose,, your free trial must provide the customer with a preset amount of time to try your offer at no additional cost.<br /><br />To begin the process of creating a test drive, send an email to [amp-testdrive@microsoft.com](mailto:amp-testdrive@microsoft.com).<br /><br />**Note**: All software as a service (SaaS) trial offers in the Azure Marketplace must allow your customer to use work credentials to sign in.<br /><br />For more information, see  [AppSource trial experiences](https://docs.microsoft.com/azure/active-directory/develop/active-directory-devhowto-appsource-certified#appsource-trial-experiences). |  
-| Easily configurable, ready-to-use solution | Your app must be easy and quick to configure and set up. |  
-| Availability/uptime | Your SaaS app or platform must have an uptime of at least 99.9%. |  
-| Azure Active Directory | Your offer must allow Azure Active Directory (Azure AD) federated single sign-on (SSO) (Azure AD federated SSO) with consent enabled. |  
-
-#### <a name="requirements-for-trial-free-saas-trial"></a>Requirements for Trial: Free trial/SaaS trial  
-You provide a solution or app by using a free-to-try SaaS-based trial. The SaaS trial offer type drives high-quality leads from interested customers to help you start your business flywheel. You can present a free trial offer type as a limited-use or limited-duration trial account. Free trial should include a call to action for accelerating conversion to paid use of your solution.  
-
-| Benefit | Requirement |  
-|:--- |:--- |  
-| Your customer can try your product before buying, with an automated method for converting to paid use. Also enables proofs of concept for the customer and joint engagement with Microsoft sales teams. | Your solution is the Virtual machine or Azure apps: Solution template offer type.<br /><br />Your solution is the SaaS offer type and you provide a multitenant SaaS product.<br /><br />You have a first-run experience to get your customer started quickly.<br /><br />You have a single tenant but are adding customers as guests. |  
-
-#### <a name="requirements-for-trial-interactive-demo"></a>Requirements for Trial: Interactive demo  
-You provide a guided experience of your solution to your customers by using an interactive demonstration. The benefit of the Interactive demo offer type is that you provide a trial experience without complicated provisioning of your complex solution. The Interactive demo offer type gives your customer a look around your solution. The Interactive demo offer type also assumes that your leads nurture foundational deals to start your business flywheel.  
-
-| Benefit | Requirement |  
-|:--- |:--- |  
-| Your customers can see your solution in action without the complexity of setup. | Your solution requires complex settings that would be hard to achieve within a trial period. |  
-
-#### <a name="requirements-for-trial-test-drive"></a>Requirements for Trial: Test drive  
-You deploy one or more virtual machines through infrastructure as a service (IaaS) or SaaS apps. A benefit of the Test drive offer type is the automated provisioning of a virtual machine or entire solution led by a partner-hosted guided tour. A test drive provides an evaluation at no additional cost to your customer. Your customer doesn't need to be an existing Azure customer to help generate higher-quality leads for you.  
-
-| Benefit | Requirement |  
-|:--- |:--- |  
-| Your customer can try your product before buying.<br /><br />Your customer gets a guided experience of your solution by using preconfigured settings.<br /><br />Your customer also gets the following benefits when they use a test drive:<ul> <li>27% of user searches in the Marketplace are refined by customers to show only offers with test drives.</li> <li>Offers with test drives generate 38% more leads than offers without test drives.</li> <li>36% of new customer acquisitions in the Marketplace come from customers who took a test drive.</li> <li>Test drives enable Microsoft field sellers to better understand your product for co-sell efforts.</li> </ul> | Your solution is a virtual machine, an Azure Apps solution template, an SaaS app with a single tenant, or is complicated to provision. <br /><br />You don't have a method to convert your trial to a paid offer. |  
-
-## Transact-specific listings
-This section describes all offers that use the Transact publishing option.
-
-### Transact in the Azure Marketplace 
-The Transact publishing option includes the following offer types in Marketplace storefronts:  
-
-| Offer type | Storefront | Details |   
-|:---        |:---        | :--- |  
-| Azure apps: Managed app | Azure Marketplace | [Requirements for Transact: Azure Managed app](#requirements-for-transact-azure-managed-app) |  
-| Azure apps: Solution template | Azure Marketplace | [Requirements for Transact: Azure Solution template](#requirements-for-transact-azure-solution-template) |  
-| Container | Azure Marketplace | [Requirements for Transact: Container](#requirements-for-transact-container) |  
-| SaaS app  | Azure Marketplace | [Requirements for Transact: SaaS app](#requirements-for-transact-saas-app) |  
-| Virtual machine | Azure Marketplace | [Requirements for Transact: Virtual machine](#requirements-for-transact-virtual-machine) |  
-
-#### <a name="requirements-for-transact-azure-managed-app"></a>Requirements for Transact: Azure Managed app  
-Use the Azure apps - Managed app offer type when the following conditions are required: 
-*   You deploy a subscription-based solution for your customer by using either a VM or an entire IaaS-based solution.  
-*   You or your customer require that the solution is managed by a partner.  
-
-    > [!NOTE]
-    > For example, a partner might be an system integrator or a managed service provider.  
-  
-*   For a list of commonly asked questions, see [Marketplace FAQs](https://azure.microsoft.com/marketplace/faq).  
-
-> [!NOTE]
-> Managed apps must be deployable through the Marketplace. If customer communication is a concern, then you should reach out to interested customers after you have enabled lead sharing.  
-
-#### <a name="requirements-for-transact-azure-solution-template"></a>Requirements for Transact: Azure Solution template  
-Use the Azure App: Solution template offer type when your solution requires additional deployment and configuration automation beyond a simple VM. You may automate the provisioning of one or more VMs using Azure apps: Solution templates. You may also provision networking and storage resources. Azure apps: Solution templates offer type provides automation benefits for single VMs and entire IaaS-based solutions.  
-
-#### <a name="requirements-for-transact-container"></a>Requirements for Transact: Container  
-Use the Container offer type when your solution is a Docker container image provisioned as a Kubernetes-based Azure container service.
-
-> [!NOTE]
-> For example, a Kubernetes-based Azure container service like Azure Kubernetes Service or Azure Container Instances, the choice of Azure customers for a Kubernetes-based container runtime.  
-
-Microsoft currently supports free and bring your own license (BYOL) licensing models. More commerce options are scheduled over several months, including subscription-based and consumption-based billing options.  
-
-| Requirement | Details |  
-|:--- |:--- |  
-| Billing and metering | Support either the free or BYOL billing model. |  
-| Image built from Dockerfile | Container images must be based on the Docker image specification, and must be built from a Dockerfile.<br/><br/>For more information about building Docker images, see [Usage](https://docs.docker.com/engine/reference/builder/#usage).|
-| Hosting in Azure Container Registry | Container images must be hosted in an Azure Container Registry repository.<br/><br/>For more information about working with Container Registry, see [Quickstart: Create a container registry by using the Azure portal](https://docs.microsoft.com/azure/container-registry/container-registry-get-started-portal).|  
-| Image tagging | Container images must contain at least 1 tag (maximum tags: 16).<br/><br/>For more information about tagging an image, see [docker tag](https://docs.docker.com/engine/reference/commandline/tag).|  
-
-
-#### <a name="requirements-for-transact-saas-app"></a>Requirements for Transact: SaaS app  
-Use the SaaS app offer type to enable your customers to buy your SaaS-based, technical solution as a subscription. The following requirements must be met for your SaaS app.  
-*   Price and bill the service at a flat, monthly rate.  
-*   Provide a method to upgrade or cancel the service at any time.  
-
-Microsoft hosts the commerce transaction. Microsoft bills your customer on your behalf. To use bill a SaaS App as a subscription, you must enable you own subscription management service API. Your subscription management service API must communicate directly with the Azure Resource Manager APIs. Your subscription management service API must support service provisioning, upgrading, and canceling.  
-
-| Requirement | Details |  
-|:--- |:--- |  
-|Billing and metering | Your offer is priced at a monthly flat rate. Usage-based pricing and usage-based "true-up" capabilities are not supported at this time. |
-|Cancelation | Your offer can be canceled by the customer at any time. |  
-|Transaction landing page | You host an Azure co-branded transaction landing page where users can create and manage their SaaS service account. |
-| Subscription API | You expose a service that can interact with the SaaS subscription to create, update, and delete a user account and service plan. Critical API changes must be supported within 24 hours. Noncritical API changes are released periodically. |  
-
-#### <a name="requirements-for-transact-virtual-machine"></a>Requirements for Transact: Virtual machine  
-Use the Virtual machine offer type when you deploy a virtual appliance to the subscription that's associated with your customer. VMs are fully commerce-enabled and use pay-as-you-go or BYOL licensing models. 
-
-Microsoft hosts the commerce transaction and bills your customer on your behalf. You get the benefit of using the preferred payment relationship between your customer and Microsoft, including any Enterprise Agreements.  
-
-> [!NOTE]
-> Currently, the monetary commitments associated with an Enterprise Agreement can be used against the Azure usage of your VM, but not against your software licensing fees.  
-
-> [!NOTE]
-> You can restrict the discovery and deployment of your VM to a specific set of customers by listing the image and pricing as a private offer. Private offers unlock the ability for you to create exclusive offers for your closest customers, and to offer customized software and terms. You can use customized terms to highlight a variety of scenarios, including field-led deals that have specialized pricing and terms. You can also offer early access to limited release software with private offers. You can give specific pricing or products to a limited set of customers by creating a new SKU with those details.  
->
-> For more information about private offers, see [Private offers in the Azure Marketplace](https://azure.microsoft.com/blog/private-offers-on-azure-marketplace).  
-
-| Requirement | Details |  
-|:--- |:--- | 
-| Billing and metering | Your VM must support either BYOL or pay-as-you-go monthly billing. |  
-| Azure-compatible virtual hard disk (VHD) | VMs must be built on Windows or Linux.<ul> <li>For more information about creating a Linux VHD, see [Create an Azure-compatible VHD (Linux-based)](https://docs.microsoft.com/azure/marketplace-publishing/marketplace-publishing-vm-image-creation#2-create-an-azure-compatible-vhd-linux-based).</li> <li>For more information about creating a Windows VHD, see [Create an Azure-compatible VHD (Windows-based)](https://docs.microsoft.com/azure/marketplace-publishing/marketplace-publishing-vm-image-creation#3-create-an-azure-compatible-vhd-windows-based).</li> </ul> |  
-
-## Next steps
-*   Review the [Azure Marketplace and AppSource publishing guide](./marketplace-publishers-guide.md).  
- 
-=======
 
 ## Selecting a storefront, publishing option, and offer type for your solution
 
@@ -316,5 +83,3 @@
 *	Review the eligibility requirements in the publishing options by offer type section to finalize the selection and configuration of your offer.
 *	Review the publishing patterns by storefront for examples on how your solution maps to an offer type and configuration.
 *	Log in to the [Cloud Partner Portal](https://cloudpartner.azure.com) to create and configure your offer.
-
->>>>>>> 2df11016
