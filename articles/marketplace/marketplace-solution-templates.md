---
title: Azure Applications Solution Template Offer Publishing Guide | Azure Marketplace
description: This article describes the requirements to publish a solution template in the Azure Marketplace.
services:  Azure, Marketplace, Compute, Storage, Networking, Blockchain, Security
author: ellacroi
manager: nunoc
ms.service: marketplace
ms.topic: article
ms.date: 11/15/2018
ms.author: ellacroi
<<<<<<< HEAD

=======
>>>>>>> 6a383dfd
---

# Azure Applications: Solution Template Offer Publishing Guide

Solution templates are one of the main ways to publish a solution in the Marketplace. Use this guide to understand the requirements for this offer. 

Use the Azure app: solution template offer type when your solution requires additional deployment and configuration automation beyond a single VM. You may automate the provisioning of one or more VMs using Azure apps: solution templates. You may also provision networking and storage resources. Azure apps: solution templates offer type provides automation benefits for single VMs and entire IaaS-based solutions.

These solution templates are transaction offers, which are deployed and billed through the Marketplace. The call to action that a user sees is "Get It Now."


## Requirements for Solution Templates

| **Requirements** | **Details**  |
| ---------------  | -----------  |
|Billing and metering    |  The resources will be provisioned in the customer’s Azure subscription. Pay-as-you-go (PAYGO) virtual machines will be transacted with the customer via Microsoft, billed via the customer’s Azure subscription (PAYGO).  <br/> In the case of bring-your-own-license (BYOL), while Microsoft will bill infrastructure costs incurred in the customer subscription, you will transact your software licensing fees to the customer directly.   |
|Azure-compatible virtual hard disk (VHD)  |   VMs must be built on Windows or Linux.  For more information, [see Create an Azure-compatible VHD](./cloud-partner-portal/virtual-machine/cpp-create-vhd.md). |
| Customer Usage Attribution | Enabling customer usage attribution is required on all solution templates published to the Azure Marketplace. For more information on customer usage attribution and how to enable it, see [Azure partner customer usage attribution](./azure-partner-customer-usage-attribution.md).  |
|  |  |

## Next steps
If you haven't already done so, [register](https://azuremarketplace.microsoft.com/sell) in the marketplace.

If you're registered and are creating a new offer or working on an existing one, sign in to [Cloud Partner Portal](https://cloudpartner.azure.com) to create or complete your offer.<|MERGE_RESOLUTION|>--- conflicted
+++ resolved
@@ -8,10 +8,6 @@
 ms.topic: article
 ms.date: 11/15/2018
 ms.author: ellacroi
-<<<<<<< HEAD
-
-=======
->>>>>>> 6a383dfd
 ---
 
 # Azure Applications: Solution Template Offer Publishing Guide
