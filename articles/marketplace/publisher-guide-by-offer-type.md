---
<<<<<<< HEAD
title: Determine Your Publishing Option in Azure Marketplace | Azure
=======
title: Determine Your Publishing Option in Azure Marketplace | Azure Marketplace
>>>>>>> 6a383dfd
description: This article describes the eligibility criteria and publishing requirements partners trying to understand how to publish apps to the Azure Marketplace.
services:  Azure, Marketplace, Compute, Storage, Networking, Blockchain, Security
author: qianw211
manager: pabutler
ms.service: marketplace
ms.topic: article
ms.date: 11/13/2018
ms.author: qianw211
---

<<<<<<< HEAD
---
=======
>>>>>>> 6a383dfd
# Publishing guide by offer type

Once you [decide on a publishing option](https://docs.microsoft.com/azure/marketplace/determine-your-listing-type), you are ready to select the offer type that will be used to present your offer. 

The offer is the publishing object that you will create, publish, and manage in the [Cloud Partner Portal](https://cloudpartner.azure.com). The *offer type* defines the offer structure, which includes the metadata, artifacts, and other content used to present the offer in the marketplace.

Before you can create an offer, you must choose an offer type. The offer type will correspond to the type of solution, app, or service offer that you wish to publish, as well as its alignment to Microsoft products and services. 

A single offer type can be configured differently in the Cloud Partner Portal to enable different publishing options, calls-to-action, provisioning, or pricing. The publishing option and configuration of the offer type also align to the offer eligibility and technical requirements. 

Be sure to review the storefront and offer type eligibility requirements and the technical publishing requirements before creating your offer.

## List of offer types

Azure Marketplace offer types are listed in the table below.

| **Offer type**    | **Description**  |
| :------------------- | :-------------------|
| [**Virtual machines**](https://docs.microsoft.com/azure/marketplace/marketplace-virtual-machines) | Use the virtual machine offer type when you deploy a virtual appliance to the subscription associated with your customer. |
| [**Solution templates**](https://docs.microsoft.com/azure/marketplace/marketplace-solution-templates) | Use the solution template offer type when your solution requires additional deployment and configuration automation beyond a simple VM. |
| [**Managed applications**](https://docs.microsoft.com/azure/marketplace/marketplace-managed-apps) | Use the Azure app: managed app offer type when the following conditions are required: <br> <ul> <li> You deploy either a subscription-based solution for your customer using either a VM or an entire IaaS-based solution. </li> <li>You or your customer require that the solution is managed by a partner. </li> <ul> |
| [**SaaS applications**](https://docs.microsoft.com/azure/marketplace/marketplace-saas-applications-technical-publishing-guide) | Use the SaaS app offer type to enable your customer to buy your SaaS-based, technical solution as a subscription. |
| [**Container offers**](https://docs.microsoft.com/azure/marketplace/marketplace-containers) | Use the Container offer type when your solution is a Docker container image provisioned as a Kubernetes-based Azure container service. |
| [**IoT Microsoft Edge modules**](https://docs.microsoft.com/azure/marketplace/iot-edge-module) | Azure IoT Edge modules are the smallest computation units managed by IoT Edge, and can contain Microsoft services (such as Azure Stream Analytics), 3rd-party services, or your own solution-specific code. |
| [**Consulting services**](https://docs.microsoft.com/azure/marketplace/consulting-services) | Consulting Services in Azure Marketplace help to connect customers with services to support and extend their use of Azure. |
| [**AppSource offers**](https://docs.microsoft.com/azure/marketplace/appsource-offer-publishing-guide) | The AppSource storefront includes offers that build on or extend Dynamics 365, Office 365, Power BI, and Power Apps. |

Finally, see [**Azure AD requirements**](https://docs.microsoft.com/azure/marketplace/enable-appsource-marketplace-using-azure-ad) by listing options and offer types for more information on single sign-on requirements.

## Next steps

*	Review the eligibility requirements in the publishing options by offer type section to finalize the selection and configuration of your offer.
*	Review the publishing patterns by storefront for examples on how your solution maps to an offer type and configuration.
*	Sign in to the [Cloud Partner Portal](https://cloudpartner.azure.com) to create and configure your offer.<|MERGE_RESOLUTION|>--- conflicted
+++ resolved
@@ -1,9 +1,5 @@
 ---
-<<<<<<< HEAD
-title: Determine Your Publishing Option in Azure Marketplace | Azure
-=======
 title: Determine Your Publishing Option in Azure Marketplace | Azure Marketplace
->>>>>>> 6a383dfd
 description: This article describes the eligibility criteria and publishing requirements partners trying to understand how to publish apps to the Azure Marketplace.
 services:  Azure, Marketplace, Compute, Storage, Networking, Blockchain, Security
 author: qianw211
@@ -14,10 +10,6 @@
 ms.author: qianw211
 ---
 
-<<<<<<< HEAD
----
-=======
->>>>>>> 6a383dfd
 # Publishing guide by offer type
 
 Once you [decide on a publishing option](https://docs.microsoft.com/azure/marketplace/determine-your-listing-type), you are ready to select the offer type that will be used to present your offer. 
