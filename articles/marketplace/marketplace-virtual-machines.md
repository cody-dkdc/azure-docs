---
title: Virtual Machine Offer Publishing Guide for Azure Marketplace
description: This article describes the requirements to publish a virtual machine and a software free trial to be deployed from the Marketplace.
services:  Azure, Marketplace, Compute, Storage, Networking, Blockchain, Security
author: ellacroi
ms.service: marketplace
ms.topic: article
ms.date: 07/09/2018
ms.author: ellacroi
<<<<<<< HEAD

=======
>>>>>>> 6a383dfd
---

# Virtual Machine Offer Publishing Guide

Virtual Machine images are one of the main ways to publish a solution in the Azure Marketplace. Use this guide to understand the requirements for this offer. 

These are transaction offers which are deployed and billed through the Marketplace. The call to action that a user sees is "Get It Now."

## Free Trial 

You can arrange for users to test your offer by accessing limited term software licenses when using the Bring Your Own License (BYOL) billing model. Below are the requirements to deploy this offer. 

|Requirements  |Details  |
|---------|---------|
|Free trial period and trial experience     |   Your customers may try your app for free for a limited time. Your customers are note required to pay any license or subscription fees for your offer. Your customers are not required to pay for the underlying Microsoft first-party product or service. All trial options are deployed to your Azure subscription. You have sole control of the cost optimization and management. You may choose a free trial or interactive demo. No matter what you choose, your free trial must provide customers a pre-set amount of time to try your offer at no additional cost.|
|Easily configurable, ready-to-use solution    |  Your app must be easy and quick to configure and set up.       |
|Availability / uptime    |    Your SaaS app or platform must have an uptime of at least 99.9%.     |
|Azure Active Directory     |    Your offer must allow Azure Active Directory (Azure AD) federated single sign-on (SSO) (Azure AD federated SSO) with consent enabled.     |

## Test Drive

You deploy one or more virtual machines through infrastructure-as-a-service (IaaS) or software-as-a-service (SaaS) apps. A benefit of the test drive publishing option is the automated provisioning of a virtual machine or entire solution led by a partner-hosted guided tour. A test drive provides an evaluation at no additional cost to your customer. Your customer does not need to be an existing Azure customer to engage with the trial experience. 

Contact us at [amp-testdrive](mailto:amp-testdrive@microsoft.com) to get started. 

|Requirements  |Details |
|---------|---------|
| You have a Marketplace app   |    One or more virtual machines through IaaS or SaaS.      |

## Interactive Demo

You provide a guided experience of your solution to your customers by using an interactive demonstration. The benefit of interactive demo publishing option is that you provide a trial experience without complicated provisioning of your complex solution. 

## Virtual Machine Offer

Use the virtual machine offer type when you deploy a virtual appliance to the subscription associated with your customer. VMs are fully commerce enabled using pay-as-you-go or bring-your-own-license (BYOL) licensing models. Microsoft hosts the commerce transaction and bills your customer on your behalf. You get the benefit of using the preferred payment relationship between your customer and Microsoft, including any Enterprise Agreements.

> [!NOTE]
> At this time, the monetary commitments associated with an Enterprise Agreement are able to be used against the Azure usage of your VM, but not against your software licensing fees.  
> 
> [!NOTE]
> You are able to restrict the discovery and deployment of your VM to a specific set of customers by publishing the image and pricing as a Private offer. Private offers unlock the ability for you to create exclusive offers for your closest customers and offer customized software and terms. The customized terms enable you to highlight a variety of scenarios, including field-led deals with specialized pricing and terms as well as early access to limited release software. Private offers enable you to give specific pricing or products to a limited set of customers by creating a new SKU with those details.  
> *   For more information about Private Offers, visit the Private Offers on Azure Marketplace page located at [azure.microsoft.com/blog/private-offers-on-azure-marketplace](https://azure.microsoft.com/blog/private-offers-on-azure-marketplace).  

| Requirement | Details |  
|:--- |:--- | 
| Billing and metering | Your VM must support either BYOL or Pay-As-You-Go monthly billing. |  
| Azure-compatible virtual hard disk (VHD) | VMs must be built on Windows or Linux. <ul> <li>For more information about creating a Linux VHD, see [Linux distributions endorsed on Azure](https://docs.microsoft.com/azure/virtual-machines/linux/endorsed-distros).</li> <li>For more information about creating a Windows VHD, see [Create an Azure-compatible VHD](./cloud-partner-portal/virtual-machine/cpp-create-vhd.md).</li> </ul> |  

>[!Note]
>Cloud Solution Providers (CSP) partner channel opt-in is now available.  Please see [Cloud Solution Providers](./cloud-solution-providers.md) for more information on marketing your offer through the Microsoft CSP partner channels.

## Next steps

If you haven't already done so, 

- [Register](https://azuremarketplace.microsoft.com/sell) in the marketplace.

If you're registered and are creating a new offer or working on an existing one,

- [Log in to Cloud Partner Portal](https://cloudpartner.azure.com) to create or complete your offer.
- See [Virtual machine offer](https://docs.microsoft.com/azure/marketplace/cloud-partner-portal/virtual-machine/cpp-virtual-machine-offer) for more information.<|MERGE_RESOLUTION|>--- conflicted
+++ resolved
@@ -7,10 +7,6 @@
 ms.topic: article
 ms.date: 07/09/2018
 ms.author: ellacroi
-<<<<<<< HEAD
-
-=======
->>>>>>> 6a383dfd
 ---
 
 # Virtual Machine Offer Publishing Guide
