--- conflicted
+++ resolved
@@ -8,10 +8,6 @@
 ms.topic: landing-page
 ms.date: 06/04/2018
 ms.author: ellacroi
-<<<<<<< HEAD
-
-=======
->>>>>>> 6a383dfd
 ---
 
 # Azure Marketplace Documentation
