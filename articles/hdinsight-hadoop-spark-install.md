--- conflicted
+++ resolved
@@ -1,462 +1,429 @@
-<properties 
-	pageTitle="Use Script Action in HDInsight to install Spark on Hadoop cluster| Azure" 
-	description="Learn how to customize HDInsight cluster to install Spark. You'll use a Script Action configuration option to use a script to install Spark" 
-	services="hdinsight" 
-	documentationCenter="" 
-	authors="nitinme" 
-	manager="paulettm" 
-	editor="cgronlun"/>
-
-<tags 
-	ms.service="hdinsight" 
-	ms.workload="big-data" 
-	ms.tgt_pltfrm="na" 
-	ms.devlang="na" 
-	ms.topic="article" 
-<<<<<<< HEAD
-	ms.date="03/04/2015" 
-=======
-	ms.date="03/17/2015" 
->>>>>>> 8f5664f7
-	ms.author="nitinme"/>
-
-# Install and use Spark on HDInsight Hadoop clusters
-
-You can install Spark on any type of cluster in Hadoop on Azure HDInsight by using **Script Action** cluster customization. Script Action lets you run scripts to customize a cluster, only when the cluster is being created. For more information, see [Customize HDInsight cluster using Script Action][hdinsight-cluster-customize].
-
-In this topic, you will learn how to install Spark by using Script Action. Once you have installed Spark, you'll also learn how to run a Spark query on HDInsight clusters.
-
-
-## <a name="whatis"></a>What is Spark?
-
-<a href="http://spark.apache.org/docs/latest/index.html" target="_blank">Apache Spark</a> is an open-source parallel processing framework that supports in-memory processing to boost the performance of big-data analytic applications. Spark's in-memory computation capabilities make it a good choice for iterative algorithms in machine learning and graph computations.
-
-Spark can also be used to perform conventional disk-based data processing. Spark improves the traditional MapReduce framework by avoiding writes to disk in the intermediate stages. Also, Spark is compatible with the Hadoop Distributed File System (HDFS) and Azure Blob storage so the existing data can easily be processed via Spark. 
-
-This topic provides instructions on how to customize an HDInsight cluster to install Spark.
-
-## <a name="whatis"></a>Which version of Spark can I install?
-
-In this topic, we use a Script Action custom script to install Spark on an HDInsight cluster. This script can install Spark 1.2.0 or Spark 1.0.2 depending on the version of the HDInsight cluster you provision.
-
-- If you use the script while provisioning an **HDInsight 3.2** cluster, it installs **Spark 1.2.0**.
-- If you use the script while provisioning an **HDInsight 3.1** cluster, it installs **Spark 1.0.2**. 
-
-You can modify this script or create your own script to install other versions of Spark.
-
-
-## <a name="install"></a>How do I install Spark?
-
-A sample script to install Spark on an HDInsight cluster is available from a read-only Azure storage blob at [https://hdiconfigactions.blob.core.windows.net/sparkconfigactionv03/spark-installer-v03.ps1](https://hdiconfigactions.blob.core.windows.net/sparkconfigactionv03/spark-installer-v03.ps1). This section provides instructions on how to use the sample script while provisioning the cluster by using the Azure portal. 
-
-<<<<<<< HEAD
-> [AZURE.NOTE] The sample script works only with HDInsight 3.1 and 3.2 clusters. For more information on HDInsight cluster versions, see [HDInsight cluster versions](http://azure.microsoft.com/documentation/articles/hdinsight-component-versioning/).
-
-1. Start provisioning a cluster by using the **CUSTOM CREATE** option, as described at [Provisioning a cluster using custom options](http://azure.microsoft.com/documentation/articles/hdinsight-provision-clusters/#portal). Pick the cluster version depending on the following:
-=======
-> [AZURE.NOTE] The sample script works only with HDInsight 3.1 and 3.2 clusters. For more information on HDInsight cluster versions, see [HDInsight cluster versions](hdinsight-component-versioning.md).
-
-1. Start provisioning a cluster by using the **CUSTOM CREATE** option, as described at [Provisioning a cluster using custom options](hdinsight-provision-clusters.md#portal). Pick the cluster version depending on the following:
->>>>>>> 8f5664f7
-
-	- If you want to install **Spark 1.2.0**, provision an HDInsight 3.2 cluster.
-	- If you want to install **Spark 1.0.2**, provision an HDInsight 3.1 cluster.
-
-
-2. On the **Script Actions** page of the wizard, click **add script action** to provide details about the script action, as shown below:
-
-	![Use Script Action to customize a cluster](./media/hdinsight-hadoop-customize-cluster/HDI.CustomProvision.Page6.png "Use Script Action to customize a cluster")
-	
-	<table border='1'>
-		<tr><th>Property</th><th>Value</th></tr>
-		<tr><td>Name</td>
-			<td>Specify a name for the script action. For example, <b>Install Spark</b>.</td></tr>
-		<tr><td>Script URI</td>
-			<td>Specify the Uniform Resource Identifier (URI) to the script that is invoked to customize the cluster. For example, <i>https://hdiconfigactions.blob.core.windows.net/sparkconfigactionv03/spark-installer-v03.ps1</i></td></tr>
-		<tr><td>Node Type</td>
-			<td>Specify the nodes on which the customization script is run. You can choose <b>All nodes</b>, <b>Head nodes only</b>, or <b>Worker nodes only</b>.
-		<tr><td>Parameters</td>
-			<td>Specify the parameters, if required by the script. The script to install Spark does not require any parameters so you can leave this blank.</td></tr>
-	</table>	
-
-	You can add more than one script action to install multiple components on the cluster. After you have added the scripts, click the checkmark to start provisioning the cluster.
-
-You can also use the script to install Spark on HDInsight by using Azure PowerShell or the HDInsight .NET SDK. Instructions for these procedures are provided later in this topic.
-
-## <a name="usespark"></a>How do I use Spark in HDInsight?
-Spark provides APIs in Scala, Python, and Java. You can also use the interactive Spark shell to run Spark queries. This section provides instructions on how to use the different approaches to work with Spark:
-
-- [Using the Spark shell to run interactive queries](#sparkshell)
-- [Using the Spark shell to run Spark SQL queries](#sparksql) 
-- [Using a standalone Scala program](#standalone)
-
-###<a name="sparkshell"></a>Using the Spark shell to run interactive queries
-Perform the following steps to run Spark queries from an interactive Spark shell. In this section, we run a Spark query on a sample data file (/example/data/gutenberg/davinci.txt) that is available on HDInsight clusters by default.
-
-1. From the Azure portal, enable Remote Desktop for the cluster you created with Spark installed, and then remote into the cluster. For instructions, see <a href="http://azure.microsoft.com/documentation/articles/hdinsight-administer-use-management-portal/#rdp" target="_blank">Connect to HDInsight clusters using RDP</a>.
-
-2. In the Remote Desktop Protocol (RDP) session, from the desktop, open the Hadoop command line (from a desktop shortcut), and navigate to the location where Spark is installed; for example, **C:\apps\dist\spark-1.2.0**.
-
-
-3. Run the following command to start the Spark shell:
-
-		 .\bin\spark-shell --master yarn
-
-	After the command finishes running, you should get a Scala prompt:
-
-		 scala>
-
-5. On the Scala prompt, enter the Spark query shown below. This query counts the occurrence of each word in the davinci.txt file that is available at the /example/data/gutenberg/ location on the Azure Blob storage associated with the cluster.
-
-		val file = sc.textFile("/example/data/gutenberg/davinci.txt")
-		val counts = file.flatMap(line => line.split(" ")).map(word => (word, 1)).reduceByKey(_ + _)
-		counts.toArray().foreach(println)
-
-6. The output should resemble the following:
-
-	![Output from running Scala interactive shell in an HDInsight cluster](./media/hdinsight-hadoop-spark-install/hdi-scala-interactive.png)
-		
-
-7. Enter :q to exit the Scala prompt.
-
-		:q
-
-###<a name="sparksql"></a>Using the Spark shell to run Spark SQL queries
-
-Spark SQL allows you to use Spark to run relational queries expressed in Structured Query Language (SQL), HiveQL, or Scala. In this section, we look at using Spark to run a Hive query on a sample Hive table. The Hive table used in this section (called **hivesampletable**) is available by default when you provision a cluster.
-
-<<<<<<< HEAD
-1. From the Azure portal, enable Remote Desktop for the cluster you created with Spark installed, and then remote into the cluster. For instructions, see <a href="http://azure.microsoft.com/documentation/articles/hdinsight-administer-use-management-portal/#rdp" target="_blank">Connect to HDInsight clusters using RDP</a>.
-
-2. In the RDP session, from the desktop, open the Hadoop command line (from a desktop shortcut), and navigate to the location where Spark is installed; for example, **C:\apps\dist\spark-1.2.0**.
-=======
->[AZURE.NOTE] The sample below was created against **Spark 1.2.0**, which is installed if you run the script action while provisioning HDInsight 3.2 cluster.
-
-1. From the Azure portal, enable Remote Desktop for the cluster you created with Spark installed, and then remote into the cluster. For instructions, see <a href="http://azure.microsoft.com/documentation/articles/hdinsight-administer-use-management-portal/#rdp" target="_blank">Connect to HDInsight clusters using RDP</a>.
->>>>>>> 8f5664f7
-
-2. In the RDP session, from the desktop, open the Hadoop command line (from a desktop shortcut), and navigate to the location where Spark is installed; for example, **C:\apps\dist\spark-1.2.0**.
-
-<<<<<<< HEAD
-=======
-
->>>>>>> 8f5664f7
-3. Run the following command to start the Spark shell:
-
-		 .\bin\spark-shell --master yarn
-
-	After the command finishes running, you should get a Scala prompt:
-
-		 scala>
-
-4. On the Scala prompt, set the Hive context. This is required to work with Hive queries by using Spark.
-
-		val hiveContext = new org.apache.spark.sql.hive.HiveContext(sc)
-
-	Note that **sc** is default Spark context that is set when you start the Spark shell.
-
-5. Run a Hive query by using the Hive context and print the output to the console. The query retrieves data on devices of a specific make and limits the number of records retrieved to 20.
-
-		hiveContext.sql("""SELECT * FROM hivesampletable WHERE devicemake LIKE "HTC%" LIMIT 20""").collect().foreach(println)
-
-6. You should see an output like the following:
-
-	![Output from running Spark SQL on an HDInsight cluster](./media/hdinsight-hadoop-spark-install/hdi-spark-sql.png)
-
-7. Enter :q to exit the Scala prompt.
-
-		:q
-
-### <a name="standalone"></a>Using a standalone Scala program
-
-In this section, we write a Scala application that counts the number of lines containing the letters 'a' and 'b' in a sample data file (/example/data/gutenberg/davinci.txt) that is available on HDInsight clusters by default. To write and use a standalone Scala program with a cluster customized with Spark installation, you must perform the following steps:
-
-- Write a Scala program
-- Build the Scala program to get the .jar file
-- Run the job on the cluster
-
-#### Write a Scala program
-In this section, you write a Scala program that counts the number of lines containing 'a' and 'b' in the sample data file. 
-
-1. Open a text editor and paste the following code:
-
-
-		/* SimpleApp.scala */
-		import org.apache.spark.SparkContext
-		import org.apache.spark.SparkContext._
-		import org.apache.spark.SparkConf
-		
-		object SimpleApp {
-		  def main(args: Array[String]) {
-		    val logFile = "/example/data/gutenberg/davinci.txt"			//Location of the sample data file on Azure Blob storage
-		    val conf = new SparkConf().setAppName("SimpleApplication")
-		    val sc = new SparkContext(conf)
-		    val logData = sc.textFile(logFile, 2).cache()
-		    val numAs = logData.filter(line => line.contains("a")).count()
-		    val numBs = logData.filter(line => line.contains("b")).count()
-		    println("Lines with a: %s, Lines with b: %s".format(numAs, numBs))
-		  }
-		}
-
-2. Save the file with the name **SimpleApp.scala**.
-
-#### Build the Scala program
-In this section, you use the <a href="http://www.scala-sbt.org/0.13/docs/index.html" target="_blank">Simple Build Tool</a> (or sbt) to build the Scala program. sbt requires Java 1.6 or later, so make sure you have the right version of Java installed before continuing with this section.
-
-1. Install sbt from http://www.scala-sbt.org/0.13/tutorial/Installing-sbt-on-Windows.html.
-2. Create a folder called **SimpleScalaApp**, and within this folder create a file called **simple.sbt**. This is a configuration file that contains information about the Scala version, library dependencies, etc. Paste the following into the simple.sbt file and save it:
-
-
-		name := "SimpleApp"
-	
-		version := "1.0"
-	
-		scalaVersion := "2.10.4"
-	
-		libraryDependencies += "org.apache.spark" %% "spark-core" % "1.2.0"
-
-
-
-	>[AZURE.NOTE] Make sure you retain the empty lines in the file.
-
-	
-3. Under the **SimpleScalaApp** folder, create a directory structure **\src\main\scala** and paste the Scala program (**SimpleApp.scala**) you created earlier under the \src\main\scala folder.
-4. Open a command prompt, navigate to the SimpleScalaApp directory, and enter the following command:
-
-
-		sbt package
-
-
-	Once the application is compiled, you will see a **simpleapp_2.10-1.0.jar** file created under the **\target\scala-2.10** directory within the root SimpleScalaApp folder.
-
-
-#### Run the job on the cluster
-In this section, you remote into the cluster that has Spark installed and then copy the SimpleScalaApp project's target folder. You then use the **spark-submit** command to submit the job on the cluster.
-
-1. Remote into the cluster that has Spark installed. From the computer where you wrote and built the SimpleApp.scala program, copy the **SimpleScalaApp\target** folder and paste it to a location on the cluster.
-2. In the RDP session, from the desktop, open the Hadoop command line, and navigate to the location where you pasted the **target** folder.
-3. Enter the following command to run the SimpleApp.scala program:
-
-
-		C:\apps\dist\spark-1.2.0\bin\spark-submit --class "SimpleApp" --master local target/scala-2.10/simpleapp_2.10-1.0.jar
-
-4. When the program finishes running, the output is displayed on the console.
-
-
-		Lines with a: 21374, Lines with b: 11430
-
-## <a name="usingPS"></a>Install Spark on HDInsight Hadoop clusters by using Azure PowerShell
-
-In this section, we use the **<a href = "http://msdn.microsoft.com/library/dn858088.aspx" target="_blank">Add-AzureHDInsightScriptAction</a>** cmdlet to invoke scripts by using Script Action to customize a cluster. Before proceeding, make sure you have installed and configured Azure PowerShell. For information on configuring a workstation to run Azure PowerShell cmdlets for HDInsight, see [Install and configure Azure PowerShell][powershell-install-configure].
-
-Perform the following steps:
-
-1. Open an Azure PowerShell window and declare the following variables:
-
-		# Provide values for these variables
-		$subscriptionName = "<SubscriptionName>"		# Name of the Azure subscription
-		$clusterName = "<HDInsightClusterName>"			# HDInsight cluster name
-		$storageAccountName = "<StorageAccountName>"	# Azure Storage account that hosts the default container
-		$storageAccountKey = "<StorageAccountKey>"      # Key for the Storage account
-		$containerName = $clusterName
-		$location = "<MicrosoftDataCenter>"				# Location of the HDInsight cluster. It must be in the same data center as the Storage account.
-		$clusterNodes = <ClusterSizeInNumbers>			# Number of nodes in the HDInsight cluster
-		$version = "<HDInsightClusterVersion>"          # For example, "3.2"
-	
-2. Specify the configuration values such as nodes in the cluster and the default storage to be used.
-
-		# Specify the configuration options
-		Select-AzureSubscription $subscriptionName
-		$config = New-AzureHDInsightClusterConfig -ClusterSizeInNodes $clusterNodes
-		$config.DefaultStorageAccount.StorageAccountName="$storageAccountName.blob.core.windows.net"
-		$config.DefaultStorageAccount.StorageAccountKey=$storageAccountKey
-		$config.DefaultStorageAccount.StorageContainerName=$containerName
-	
-3. Use the **Add-AzureHDInsightScriptAction** cmdlet to add a script action to cluster configuration. Later, when the cluster is being created, the script action gets executed. 
-
-		# Add a script action to the cluster configuration
-		$config = Add-AzureHDInsightScriptAction -Config $config -Name "Install Spark" -ClusterRoleCollection HeadNode -Uri https://hdiconfigactions.blob.core.windows.net/sparkconfigactionv03/spark-installer-v03.ps1
-
-	**Add-AzureHDInsightScriptAction** cmdlet takes the following parameters:
-
-	<table style="border-color: #c6c6c6; border-width: 2px; border-style: solid; border-collapse: collapse;">
-	<tr>
-	<th style="border-color: #c6c6c6; border-width: 2px; border-style: solid; border-collapse: collapse; width:90px; padding-left:5px; padding-right:5px;">Parameter</th>
-	<th style="border-color: #c6c6c6; border-width: 2px; border-style: solid; border-collapse: collapse; width:550px; padding-left:5px; padding-right:5px;">Definition</th></tr>
-	<tr>
-	<td style="border-color: #c6c6c6; border-width: 2px; border-style: solid; border-collapse: collapse; padding-left:5px;">Config</td>
-	<td style="border-color: #c6c6c6; border-width: 2px; border-style: solid; border-collapse: collapse; padding-left:5px; padding-right:5px;">The configuration object to which script action information is added.</td></tr>
-	<tr>
-	<td style="border-color: #c6c6c6; border-width: 2px; border-style: solid; border-collapse: collapse; padding-left:5px;">Name</td>
-	<td style="border-color: #c6c6c6; border-width: 2px; border-style: solid; border-collapse: collapse; padding-left:5px;">Name of the script action.</td></tr>
-	<tr>
-	<td style="border-color: #c6c6c6; border-width: 2px; border-style: solid; border-collapse: collapse; padding-left:5px;">ClusterRoleCollection</td>
-	<td style="border-color: #c6c6c6; border-width: 2px; border-style: solid; border-collapse: collapse; padding-left:5px;">Specifies the nodes on which the customization script is run. The valid values are HeadNode (to install on the head node) or DataNode (to install on all the data nodes). You can use either or both values.</td></tr>
-	<tr>
-	<td style="border-color: #c6c6c6; border-width: 2px; border-style: solid; border-collapse: collapse; padding-left:5px;">Uri</td>
-	<td style="border-color: #c6c6c6; border-width: 2px; border-style: solid; border-collapse: collapse; padding-left:5px;">Specifies the URI to the script that is executed.</td></tr>
-	<tr>
-	<td style="border-color: #c6c6c6; border-width: 2px; border-style: solid; border-collapse: collapse; padding-left:5px;">Parameters</td>
-	<td style="border-color: #c6c6c6; border-width: 2px; border-style: solid; border-collapse: collapse; padding-left:5px;">Parameters required by the script. The sample script used in this topic does not require any parameters, and hence you do not see this parameter in the snippet above.
-	</td></tr>
-	</table>
-	
-4. Finally, start provisioning a customized cluster with Spark installed.  
-	
-		# Start provisioning a cluster with Spark installed
-		New-AzureHDInsightCluster -Config $config -Name $clusterName -Location $location -Version $version 
-
-When prompted, enter the credentials for the cluster. It can take several minutes before the cluster is created.
-
-
-## <a name="usingSDK"></a>Install Spark on HDInsight Hadoop clusters by using the .NET SDK
-
-The HDInsight .NET SDK provides .NET client libraries that make it easier to work with HDInsight from a .NET Framework application. This section provides instructions on how to use Script Action from the SDK to provision a cluster that has Spark installed. The following procedures must be performed:
-
-- Install the HDInsight .NET SDK
-- Create a self-signed certificate
-- Create a console application
-- Run the application
-
-
-**To install the HDInsight .NET SDK**
-
-You can install latest published build of the SDK from [NuGet](http://nuget.codeplex.com/wikipage?title=Getting%20Started). The instructions will be shown in the next procedure.
-
-**To create a self-signed certificate**
-
-Create a self-signed certificate, install it on your workstation, and upload it to your Azure subscription. For instructions, see [Create a self-signed certificate](http://go.microsoft.com/fwlink/?LinkId=511138). 
-
-
-**To create a Visual Studio application**
-
-1. Open Visual Studio 2013.
-
-2. From the **File** menu, click **New**, and then click **Project**.
-
-3. From **New Project**, type or select the following values:
-	
-	<table style="border-color: #c6c6c6; border-width: 2px; border-style: solid; border-collapse: collapse;">
-	<tr>
-	<th style="border-color: #c6c6c6; border-width: 2px; border-style: solid; border-collapse: collapse; width:90px; padding-left:5px; padding-right:5px;">Property</th>
-	<th style="border-color: #c6c6c6; border-width: 2px; border-style: solid; border-collapse: collapse; width:90px; padding-left:5px; padding-right:5px;">Value</th></tr>
-	<tr>
-	<td style="border-color: #c6c6c6; border-width: 2px; border-style: solid; border-collapse: collapse; padding-left:5px;">Category</td>
-	<td style="border-color: #c6c6c6; border-width: 2px; border-style: solid; border-collapse: collapse; padding-left:5px; padding-right:5px;">Templates/Visual C#/Windows</td></tr>
-	<tr>
-	<td style="border-color: #c6c6c6; border-width: 2px; border-style: solid; border-collapse: collapse; padding-left:5px;">Template</td>
-	<td style="border-color: #c6c6c6; border-width: 2px; border-style: solid; border-collapse: collapse; padding-left:5px;">Console Application</td></tr>
-	<tr>
-	<td style="border-color: #c6c6c6; border-width: 2px; border-style: solid; border-collapse: collapse; padding-left:5px;">Name</td>
-	<td style="border-color: #c6c6c6; border-width: 2px; border-style: solid; border-collapse: collapse; padding-left:5px;">CreateSparkCluster</td></tr>
-	</table>
-
-4. Click **OK** to create the project.
-
-5. From the **Tools** menu, click **Nuget Package Manager**, and then click **Package Manager Console**.
-
-6. Run the following command in the console to install the package:
-
-		Install-Package Microsoft.WindowsAzure.Management.HDInsight
-
-	This command adds the .NET libraries and references to them from the current Visual Studio project.
-
-7. From Solution Explorer, double-click **Program.cs** to open it.
-
-8. Add the following using statements to the top of the file:
-
-		using System.Security.Cryptography.X509Certificates;
-		using Microsoft.WindowsAzure.Management.HDInsight;
-		using Microsoft.WindowsAzure.Management.HDInsight.ClusterProvisioning;
-		using Microsoft.WindowsAzure.Management.HDInsight.Framework.Logging;
-	
-9. In the Main() function, copy and paste the following code, and provide values for the variables:
-		
-        var clusterName = args[0];
-
-        // Provide values for the variables
-        string thumbprint = "<CertificateThumbprint>";  
-        string subscriptionId = "<AzureSubscriptionID>";
-        string location = "<MicrosoftDataCenterLocation>";
-        string storageaccountname = "<AzureStorageAccountName>.blob.core.windows.net";
-        string storageaccountkey = "<AzureStorageAccountKey>";
-        string username = "<HDInsightUsername>";
-        string password = "<HDInsightUserPassword>";
-        int clustersize = <NumberOfNodesInTheCluster>;
-
-        // Provide the certificate thumbprint to retrieve the certificate from the certificate store 
-        X509Store store = new X509Store();
-        store.Open(OpenFlags.ReadOnly);
-        X509Certificate2 cert = store.Certificates.Cast<X509Certificate2>().First(item => item.Thumbprint == thumbprint);
-
-        // Create an HDInsight client object
-        HDInsightCertificateCredential creds = new HDInsightCertificateCredential(new Guid(subscriptionId), cert);
-        var client = HDInsightClient.Connect(creds);
-		client.IgnoreSslErrors = true;
-        
-        // Provide the cluster information
-		var clusterInfo = new ClusterCreateParameters()
-        {
-            Name = clusterName,
-            Location = location,
-            DefaultStorageAccountName = storageaccountname,
-            DefaultStorageAccountKey = storageaccountkey,
-            DefaultStorageContainer = clusterName,
-            UserName = username,
-            Password = password,
-            ClusterSizeInNodes = clustersize,
-            Version = "3.2"
-        };        
-
-10. Append the following code to the Main() function to use the [ScriptAction](http://msdn.microsoft.com/library/microsoft.windowsazure.management.hdinsight.clusterprovisioning.data.scriptaction.aspx) class to invoke a custom script to install Spark.
-
-		// Add the script action to install Spark
-        clusterInfo.ConfigActions.Add(new ScriptAction(
-          "Install Spark", // Name of the config action
-          new ClusterNodeType[] { ClusterNodeType.HeadNode }, // List of nodes to install Spark on
-          new Uri("https://hdiconfigactions.blob.core.windows.net/sparkconfigactionv03/spark-installer-v03.ps1"), // Location of the script to install Spark.
-		  null //Because the script used does not require any parameters
-        ));
-
-11. Finally, create the cluster.
-
-		client.CreateCluster(clusterInfo);
-
-11. Save changes to the application and build the solution. 
-
-**To run the application**
-
-Open an Azure PowerShell console, navigate to the location where you saved the Visual Studio project, navigate to the \bin\debug directory within the project, and then run the following command:
-
-	.\CreateSparkCluster <cluster-name>
-
-Provide a cluster name and press ENTER to provision a cluster with Spark installed.
-
-
-## See also##
-- [Install R on HDInsight clusters][hdinsight-install-r] provides instructions on how to use cluster customization to install and use R on HDInsight Hadoop clusters. R is an open-source language and environment for statistical computing. It provides hundreds of built-in statistical functions and its own programming language that combines aspects of functional and object-oriented programming. It also provides extensive graphical capabilities.
-<<<<<<< HEAD
-- [Install Giraph on HDInsight clusters](../hdinsight-hadoop-giraph-install). Use cluster customization to install Giraph on HDInsight Hadoop clusters. Giraph allows you to perform graph processing by using Hadoop, and can be used with Azure HDInsight.
-- [Install Solr on HDInsight clusters](../hdinsight-hadoop-solr-install). Use cluster customization to install Solr on HDInsight Hadoop clusters. Solr allows you to perform powerful search operations on data stored.
-
-
-
-
-
-[hdinsight-provision]: ../hdinsight-provision-clusters/
-[hdinsight-install-r]: ../hdinsight-hadoop-r-scripts/
-[hdinsight-cluster-customize]: ../hdinsight-hadoop-customize-cluster
-[powershell-install-configure]: ../install-configure-powershell/
-=======
-- [Install Giraph on HDInsight clusters](hdinsight-hadoop-giraph-install.md). Use cluster customization to install Giraph on HDInsight Hadoop clusters. Giraph allows you to perform graph processing by using Hadoop, and can be used with Azure HDInsight.
-- [Install Solr on HDInsight clusters](hdinsight-hadoop-solr-install.md). Use cluster customization to install Solr on HDInsight Hadoop clusters. Solr allows you to perform powerful search operations on data stored.
-
-
-
-
-
-[hdinsight-provision]: hdinsight-provision-clusters.md
-[hdinsight-install-r]: hdinsight-hadoop-r-scripts.md
-[hdinsight-cluster-customize]: hdinsight-hadoop-customize-cluster.md
-[powershell-install-configure]: install-configure-powershell.md
->>>>>>> 8f5664f7
+<properties 
+	pageTitle="Use Script Action in HDInsight to install Spark on Hadoop cluster| Azure" 
+	description="Learn how to customize HDInsight cluster to install Spark. You'll use a Script Action configuration option to use a script to install Spark" 
+	services="hdinsight" 
+	documentationCenter="" 
+	authors="nitinme" 
+	manager="paulettm" 
+	editor="cgronlun"/>
+
+<tags 
+	ms.service="hdinsight" 
+	ms.workload="big-data" 
+	ms.tgt_pltfrm="na" 
+	ms.devlang="na" 
+	ms.topic="article" 
+	ms.date="03/17/2015" 
+	ms.author="nitinme"/>
+
+# Install and use Spark on HDInsight Hadoop clusters
+
+You can install Spark on any type of cluster in Hadoop on Azure HDInsight by using **Script Action** cluster customization. Script Action lets you run scripts to customize a cluster, only when the cluster is being created. For more information, see [Customize HDInsight cluster using Script Action][hdinsight-cluster-customize].
+
+In this topic, you will learn how to install Spark by using Script Action. Once you have installed Spark, you'll also learn how to run a Spark query on HDInsight clusters.
+
+
+## <a name="whatis"></a>What is Spark?
+
+<a href="http://spark.apache.org/docs/latest/index.html" target="_blank">Apache Spark</a> is an open-source parallel processing framework that supports in-memory processing to boost the performance of big-data analytic applications. Spark's in-memory computation capabilities make it a good choice for iterative algorithms in machine learning and graph computations.
+
+Spark can also be used to perform conventional disk-based data processing. Spark improves the traditional MapReduce framework by avoiding writes to disk in the intermediate stages. Also, Spark is compatible with the Hadoop Distributed File System (HDFS) and Azure Blob storage so the existing data can easily be processed via Spark. 
+
+This topic provides instructions on how to customize an HDInsight cluster to install Spark.
+
+## <a name="whatis"></a>Which version of Spark can I install?
+
+In this topic, we use a Script Action custom script to install Spark on an HDInsight cluster. This script can install Spark 1.2.0 or Spark 1.0.2 depending on the version of the HDInsight cluster you provision.
+
+- If you use the script while provisioning an **HDInsight 3.2** cluster, it installs **Spark 1.2.0**.
+- If you use the script while provisioning an **HDInsight 3.1** cluster, it installs **Spark 1.0.2**. 
+
+You can modify this script or create your own script to install other versions of Spark.
+
+
+## <a name="install"></a>How do I install Spark?
+
+A sample script to install Spark on an HDInsight cluster is available from a read-only Azure storage blob at [https://hdiconfigactions.blob.core.windows.net/sparkconfigactionv03/spark-installer-v03.ps1](https://hdiconfigactions.blob.core.windows.net/sparkconfigactionv03/spark-installer-v03.ps1). This section provides instructions on how to use the sample script while provisioning the cluster by using the Azure portal. 
+
+> [AZURE.NOTE] The sample script works only with HDInsight 3.1 and 3.2 clusters. For more information on HDInsight cluster versions, see [HDInsight cluster versions](hdinsight-component-versioning.md).
+
+1. Start provisioning a cluster by using the **CUSTOM CREATE** option, as described at [Provisioning a cluster using custom options](hdinsight-provision-clusters.md#portal). Pick the cluster version depending on the following:
+
+	- If you want to install **Spark 1.2.0**, provision an HDInsight 3.2 cluster.
+	- If you want to install **Spark 1.0.2**, provision an HDInsight 3.1 cluster.
+
+
+2. On the **Script Actions** page of the wizard, click **add script action** to provide details about the script action, as shown below:
+
+	![Use Script Action to customize a cluster](./media/hdinsight-hadoop-customize-cluster/HDI.CustomProvision.Page6.png "Use Script Action to customize a cluster")
+	
+	<table border='1'>
+		<tr><th>Property</th><th>Value</th></tr>
+		<tr><td>Name</td>
+			<td>Specify a name for the script action. For example, <b>Install Spark</b>.</td></tr>
+		<tr><td>Script URI</td>
+			<td>Specify the Uniform Resource Identifier (URI) to the script that is invoked to customize the cluster. For example, <i>https://hdiconfigactions.blob.core.windows.net/sparkconfigactionv03/spark-installer-v03.ps1</i></td></tr>
+		<tr><td>Node Type</td>
+			<td>Specify the nodes on which the customization script is run. You can choose <b>All nodes</b>, <b>Head nodes only</b>, or <b>Worker nodes only</b>.
+		<tr><td>Parameters</td>
+			<td>Specify the parameters, if required by the script. The script to install Spark does not require any parameters so you can leave this blank.</td></tr>
+	</table>	
+
+	You can add more than one script action to install multiple components on the cluster. After you have added the scripts, click the checkmark to start provisioning the cluster.
+
+You can also use the script to install Spark on HDInsight by using Azure PowerShell or the HDInsight .NET SDK. Instructions for these procedures are provided later in this topic.
+
+## <a name="usespark"></a>How do I use Spark in HDInsight?
+Spark provides APIs in Scala, Python, and Java. You can also use the interactive Spark shell to run Spark queries. This section provides instructions on how to use the different approaches to work with Spark:
+
+- [Using the Spark shell to run interactive queries](#sparkshell)
+- [Using the Spark shell to run Spark SQL queries](#sparksql) 
+- [Using a standalone Scala program](#standalone)
+
+###<a name="sparkshell"></a>Using the Spark shell to run interactive queries
+Perform the following steps to run Spark queries from an interactive Spark shell. In this section, we run a Spark query on a sample data file (/example/data/gutenberg/davinci.txt) that is available on HDInsight clusters by default.
+
+1. From the Azure portal, enable Remote Desktop for the cluster you created with Spark installed, and then remote into the cluster. For instructions, see <a href="http://azure.microsoft.com/documentation/articles/hdinsight-administer-use-management-portal/#rdp" target="_blank">Connect to HDInsight clusters using RDP</a>.
+
+2. In the Remote Desktop Protocol (RDP) session, from the desktop, open the Hadoop command line (from a desktop shortcut), and navigate to the location where Spark is installed; for example, **C:\apps\dist\spark-1.2.0**.
+
+
+3. Run the following command to start the Spark shell:
+
+		 .\bin\spark-shell --master yarn
+
+	After the command finishes running, you should get a Scala prompt:
+
+		 scala>
+
+5. On the Scala prompt, enter the Spark query shown below. This query counts the occurrence of each word in the davinci.txt file that is available at the /example/data/gutenberg/ location on the Azure Blob storage associated with the cluster.
+
+		val file = sc.textFile("/example/data/gutenberg/davinci.txt")
+		val counts = file.flatMap(line => line.split(" ")).map(word => (word, 1)).reduceByKey(_ + _)
+		counts.toArray().foreach(println)
+
+6. The output should resemble the following:
+
+	![Output from running Scala interactive shell in an HDInsight cluster](./media/hdinsight-hadoop-spark-install/hdi-scala-interactive.png)
+		
+
+7. Enter :q to exit the Scala prompt.
+
+		:q
+
+###<a name="sparksql"></a>Using the Spark shell to run Spark SQL queries
+
+Spark SQL allows you to use Spark to run relational queries expressed in Structured Query Language (SQL), HiveQL, or Scala. In this section, we look at using Spark to run a Hive query on a sample Hive table. The Hive table used in this section (called **hivesampletable**) is available by default when you provision a cluster.
+
+>[AZURE.NOTE] The sample below was created against **Spark 1.2.0**, which is installed if you run the script action while provisioning HDInsight 3.2 cluster.
+
+1. From the Azure portal, enable Remote Desktop for the cluster you created with Spark installed, and then remote into the cluster. For instructions, see <a href="http://azure.microsoft.com/documentation/articles/hdinsight-administer-use-management-portal/#rdp" target="_blank">Connect to HDInsight clusters using RDP</a>.
+
+2. In the RDP session, from the desktop, open the Hadoop command line (from a desktop shortcut), and navigate to the location where Spark is installed; for example, **C:\apps\dist\spark-1.2.0**.
+
+
+3. Run the following command to start the Spark shell:
+
+		 .\bin\spark-shell --master yarn
+
+	After the command finishes running, you should get a Scala prompt:
+
+		 scala>
+
+4. On the Scala prompt, set the Hive context. This is required to work with Hive queries by using Spark.
+
+		val hiveContext = new org.apache.spark.sql.hive.HiveContext(sc)
+
+	Note that **sc** is default Spark context that is set when you start the Spark shell.
+
+5. Run a Hive query by using the Hive context and print the output to the console. The query retrieves data on devices of a specific make and limits the number of records retrieved to 20.
+
+		hiveContext.sql("""SELECT * FROM hivesampletable WHERE devicemake LIKE "HTC%" LIMIT 20""").collect().foreach(println)
+
+6. You should see an output like the following:
+
+	![Output from running Spark SQL on an HDInsight cluster](./media/hdinsight-hadoop-spark-install/hdi-spark-sql.png)
+
+7. Enter :q to exit the Scala prompt.
+
+		:q
+
+### <a name="standalone"></a>Using a standalone Scala program
+
+In this section, we write a Scala application that counts the number of lines containing the letters 'a' and 'b' in a sample data file (/example/data/gutenberg/davinci.txt) that is available on HDInsight clusters by default. To write and use a standalone Scala program with a cluster customized with Spark installation, you must perform the following steps:
+
+- Write a Scala program
+- Build the Scala program to get the .jar file
+- Run the job on the cluster
+
+#### Write a Scala program
+In this section, you write a Scala program that counts the number of lines containing 'a' and 'b' in the sample data file. 
+
+1. Open a text editor and paste the following code:
+
+
+		/* SimpleApp.scala */
+		import org.apache.spark.SparkContext
+		import org.apache.spark.SparkContext._
+		import org.apache.spark.SparkConf
+		
+		object SimpleApp {
+		  def main(args: Array[String]) {
+		    val logFile = "/example/data/gutenberg/davinci.txt"			//Location of the sample data file on Azure Blob storage
+		    val conf = new SparkConf().setAppName("SimpleApplication")
+		    val sc = new SparkContext(conf)
+		    val logData = sc.textFile(logFile, 2).cache()
+		    val numAs = logData.filter(line => line.contains("a")).count()
+		    val numBs = logData.filter(line => line.contains("b")).count()
+		    println("Lines with a: %s, Lines with b: %s".format(numAs, numBs))
+		  }
+		}
+
+2. Save the file with the name **SimpleApp.scala**.
+
+#### Build the Scala program
+In this section, you use the <a href="http://www.scala-sbt.org/0.13/docs/index.html" target="_blank">Simple Build Tool</a> (or sbt) to build the Scala program. sbt requires Java 1.6 or later, so make sure you have the right version of Java installed before continuing with this section.
+
+1. Install sbt from http://www.scala-sbt.org/0.13/tutorial/Installing-sbt-on-Windows.html.
+2. Create a folder called **SimpleScalaApp**, and within this folder create a file called **simple.sbt**. This is a configuration file that contains information about the Scala version, library dependencies, etc. Paste the following into the simple.sbt file and save it:
+
+
+		name := "SimpleApp"
+	
+		version := "1.0"
+	
+		scalaVersion := "2.10.4"
+	
+		libraryDependencies += "org.apache.spark" %% "spark-core" % "1.2.0"
+
+
+
+	>[AZURE.NOTE] Make sure you retain the empty lines in the file.
+
+	
+3. Under the **SimpleScalaApp** folder, create a directory structure **\src\main\scala** and paste the Scala program (**SimpleApp.scala**) you created earlier under the \src\main\scala folder.
+4. Open a command prompt, navigate to the SimpleScalaApp directory, and enter the following command:
+
+
+		sbt package
+
+
+	Once the application is compiled, you will see a **simpleapp_2.10-1.0.jar** file created under the **\target\scala-2.10** directory within the root SimpleScalaApp folder.
+
+
+#### Run the job on the cluster
+In this section, you remote into the cluster that has Spark installed and then copy the SimpleScalaApp project's target folder. You then use the **spark-submit** command to submit the job on the cluster.
+
+1. Remote into the cluster that has Spark installed. From the computer where you wrote and built the SimpleApp.scala program, copy the **SimpleScalaApp\target** folder and paste it to a location on the cluster.
+2. In the RDP session, from the desktop, open the Hadoop command line, and navigate to the location where you pasted the **target** folder.
+3. Enter the following command to run the SimpleApp.scala program:
+
+
+		C:\apps\dist\spark-1.2.0\bin\spark-submit --class "SimpleApp" --master local target/scala-2.10/simpleapp_2.10-1.0.jar
+
+4. When the program finishes running, the output is displayed on the console.
+
+
+		Lines with a: 21374, Lines with b: 11430
+
+## <a name="usingPS"></a>Install Spark on HDInsight Hadoop clusters by using Azure PowerShell
+
+In this section, we use the **<a href = "http://msdn.microsoft.com/library/dn858088.aspx" target="_blank">Add-AzureHDInsightScriptAction</a>** cmdlet to invoke scripts by using Script Action to customize a cluster. Before proceeding, make sure you have installed and configured Azure PowerShell. For information on configuring a workstation to run Azure PowerShell cmdlets for HDInsight, see [Install and configure Azure PowerShell][powershell-install-configure].
+
+Perform the following steps:
+
+1. Open an Azure PowerShell window and declare the following variables:
+
+		# Provide values for these variables
+		$subscriptionName = "<SubscriptionName>"		# Name of the Azure subscription
+		$clusterName = "<HDInsightClusterName>"			# HDInsight cluster name
+		$storageAccountName = "<StorageAccountName>"	# Azure Storage account that hosts the default container
+		$storageAccountKey = "<StorageAccountKey>"      # Key for the Storage account
+		$containerName = $clusterName
+		$location = "<MicrosoftDataCenter>"				# Location of the HDInsight cluster. It must be in the same data center as the Storage account.
+		$clusterNodes = <ClusterSizeInNumbers>			# Number of nodes in the HDInsight cluster
+		$version = "<HDInsightClusterVersion>"          # For example, "3.2"
+	
+2. Specify the configuration values such as nodes in the cluster and the default storage to be used.
+
+		# Specify the configuration options
+		Select-AzureSubscription $subscriptionName
+		$config = New-AzureHDInsightClusterConfig -ClusterSizeInNodes $clusterNodes
+		$config.DefaultStorageAccount.StorageAccountName="$storageAccountName.blob.core.windows.net"
+		$config.DefaultStorageAccount.StorageAccountKey=$storageAccountKey
+		$config.DefaultStorageAccount.StorageContainerName=$containerName
+	
+3. Use the **Add-AzureHDInsightScriptAction** cmdlet to add a script action to cluster configuration. Later, when the cluster is being created, the script action gets executed. 
+
+		# Add a script action to the cluster configuration
+		$config = Add-AzureHDInsightScriptAction -Config $config -Name "Install Spark" -ClusterRoleCollection HeadNode -Uri https://hdiconfigactions.blob.core.windows.net/sparkconfigactionv03/spark-installer-v03.ps1
+
+	**Add-AzureHDInsightScriptAction** cmdlet takes the following parameters:
+
+	<table style="border-color: #c6c6c6; border-width: 2px; border-style: solid; border-collapse: collapse;">
+	<tr>
+	<th style="border-color: #c6c6c6; border-width: 2px; border-style: solid; border-collapse: collapse; width:90px; padding-left:5px; padding-right:5px;">Parameter</th>
+	<th style="border-color: #c6c6c6; border-width: 2px; border-style: solid; border-collapse: collapse; width:550px; padding-left:5px; padding-right:5px;">Definition</th></tr>
+	<tr>
+	<td style="border-color: #c6c6c6; border-width: 2px; border-style: solid; border-collapse: collapse; padding-left:5px;">Config</td>
+	<td style="border-color: #c6c6c6; border-width: 2px; border-style: solid; border-collapse: collapse; padding-left:5px; padding-right:5px;">The configuration object to which script action information is added.</td></tr>
+	<tr>
+	<td style="border-color: #c6c6c6; border-width: 2px; border-style: solid; border-collapse: collapse; padding-left:5px;">Name</td>
+	<td style="border-color: #c6c6c6; border-width: 2px; border-style: solid; border-collapse: collapse; padding-left:5px;">Name of the script action.</td></tr>
+	<tr>
+	<td style="border-color: #c6c6c6; border-width: 2px; border-style: solid; border-collapse: collapse; padding-left:5px;">ClusterRoleCollection</td>
+	<td style="border-color: #c6c6c6; border-width: 2px; border-style: solid; border-collapse: collapse; padding-left:5px;">Specifies the nodes on which the customization script is run. The valid values are HeadNode (to install on the head node) or DataNode (to install on all the data nodes). You can use either or both values.</td></tr>
+	<tr>
+	<td style="border-color: #c6c6c6; border-width: 2px; border-style: solid; border-collapse: collapse; padding-left:5px;">Uri</td>
+	<td style="border-color: #c6c6c6; border-width: 2px; border-style: solid; border-collapse: collapse; padding-left:5px;">Specifies the URI to the script that is executed.</td></tr>
+	<tr>
+	<td style="border-color: #c6c6c6; border-width: 2px; border-style: solid; border-collapse: collapse; padding-left:5px;">Parameters</td>
+	<td style="border-color: #c6c6c6; border-width: 2px; border-style: solid; border-collapse: collapse; padding-left:5px;">Parameters required by the script. The sample script used in this topic does not require any parameters, and hence you do not see this parameter in the snippet above.
+	</td></tr>
+	</table>
+	
+4. Finally, start provisioning a customized cluster with Spark installed.  
+	
+		# Start provisioning a cluster with Spark installed
+		New-AzureHDInsightCluster -Config $config -Name $clusterName -Location $location -Version $version 
+
+When prompted, enter the credentials for the cluster. It can take several minutes before the cluster is created.
+
+
+## <a name="usingSDK"></a>Install Spark on HDInsight Hadoop clusters by using the .NET SDK
+
+The HDInsight .NET SDK provides .NET client libraries that make it easier to work with HDInsight from a .NET Framework application. This section provides instructions on how to use Script Action from the SDK to provision a cluster that has Spark installed. The following procedures must be performed:
+
+- Install the HDInsight .NET SDK
+- Create a self-signed certificate
+- Create a console application
+- Run the application
+
+
+**To install the HDInsight .NET SDK**
+
+You can install latest published build of the SDK from [NuGet](http://nuget.codeplex.com/wikipage?title=Getting%20Started). The instructions will be shown in the next procedure.
+
+**To create a self-signed certificate**
+
+Create a self-signed certificate, install it on your workstation, and upload it to your Azure subscription. For instructions, see [Create a self-signed certificate](http://go.microsoft.com/fwlink/?LinkId=511138). 
+
+
+**To create a Visual Studio application**
+
+1. Open Visual Studio 2013.
+
+2. From the **File** menu, click **New**, and then click **Project**.
+
+3. From **New Project**, type or select the following values:
+	
+	<table style="border-color: #c6c6c6; border-width: 2px; border-style: solid; border-collapse: collapse;">
+	<tr>
+	<th style="border-color: #c6c6c6; border-width: 2px; border-style: solid; border-collapse: collapse; width:90px; padding-left:5px; padding-right:5px;">Property</th>
+	<th style="border-color: #c6c6c6; border-width: 2px; border-style: solid; border-collapse: collapse; width:90px; padding-left:5px; padding-right:5px;">Value</th></tr>
+	<tr>
+	<td style="border-color: #c6c6c6; border-width: 2px; border-style: solid; border-collapse: collapse; padding-left:5px;">Category</td>
+	<td style="border-color: #c6c6c6; border-width: 2px; border-style: solid; border-collapse: collapse; padding-left:5px; padding-right:5px;">Templates/Visual C#/Windows</td></tr>
+	<tr>
+	<td style="border-color: #c6c6c6; border-width: 2px; border-style: solid; border-collapse: collapse; padding-left:5px;">Template</td>
+	<td style="border-color: #c6c6c6; border-width: 2px; border-style: solid; border-collapse: collapse; padding-left:5px;">Console Application</td></tr>
+	<tr>
+	<td style="border-color: #c6c6c6; border-width: 2px; border-style: solid; border-collapse: collapse; padding-left:5px;">Name</td>
+	<td style="border-color: #c6c6c6; border-width: 2px; border-style: solid; border-collapse: collapse; padding-left:5px;">CreateSparkCluster</td></tr>
+	</table>
+
+4. Click **OK** to create the project.
+
+5. From the **Tools** menu, click **Nuget Package Manager**, and then click **Package Manager Console**.
+
+6. Run the following command in the console to install the package:
+
+		Install-Package Microsoft.WindowsAzure.Management.HDInsight
+
+	This command adds the .NET libraries and references to them from the current Visual Studio project.
+
+7. From Solution Explorer, double-click **Program.cs** to open it.
+
+8. Add the following using statements to the top of the file:
+
+		using System.Security.Cryptography.X509Certificates;
+		using Microsoft.WindowsAzure.Management.HDInsight;
+		using Microsoft.WindowsAzure.Management.HDInsight.ClusterProvisioning;
+		using Microsoft.WindowsAzure.Management.HDInsight.Framework.Logging;
+	
+9. In the Main() function, copy and paste the following code, and provide values for the variables:
+		
+        var clusterName = args[0];
+
+        // Provide values for the variables
+        string thumbprint = "<CertificateThumbprint>";  
+        string subscriptionId = "<AzureSubscriptionID>";
+        string location = "<MicrosoftDataCenterLocation>";
+        string storageaccountname = "<AzureStorageAccountName>.blob.core.windows.net";
+        string storageaccountkey = "<AzureStorageAccountKey>";
+        string username = "<HDInsightUsername>";
+        string password = "<HDInsightUserPassword>";
+        int clustersize = <NumberOfNodesInTheCluster>;
+
+        // Provide the certificate thumbprint to retrieve the certificate from the certificate store 
+        X509Store store = new X509Store();
+        store.Open(OpenFlags.ReadOnly);
+        X509Certificate2 cert = store.Certificates.Cast<X509Certificate2>().First(item => item.Thumbprint == thumbprint);
+
+        // Create an HDInsight client object
+        HDInsightCertificateCredential creds = new HDInsightCertificateCredential(new Guid(subscriptionId), cert);
+        var client = HDInsightClient.Connect(creds);
+		client.IgnoreSslErrors = true;
+        
+        // Provide the cluster information
+		var clusterInfo = new ClusterCreateParameters()
+        {
+            Name = clusterName,
+            Location = location,
+            DefaultStorageAccountName = storageaccountname,
+            DefaultStorageAccountKey = storageaccountkey,
+            DefaultStorageContainer = clusterName,
+            UserName = username,
+            Password = password,
+            ClusterSizeInNodes = clustersize,
+            Version = "3.2"
+        };        
+
+10. Append the following code to the Main() function to use the [ScriptAction](http://msdn.microsoft.com/library/microsoft.windowsazure.management.hdinsight.clusterprovisioning.data.scriptaction.aspx) class to invoke a custom script to install Spark.
+
+		// Add the script action to install Spark
+        clusterInfo.ConfigActions.Add(new ScriptAction(
+          "Install Spark", // Name of the config action
+          new ClusterNodeType[] { ClusterNodeType.HeadNode }, // List of nodes to install Spark on
+          new Uri("https://hdiconfigactions.blob.core.windows.net/sparkconfigactionv03/spark-installer-v03.ps1"), // Location of the script to install Spark.
+		  null //Because the script used does not require any parameters
+        ));
+
+11. Finally, create the cluster.
+
+		client.CreateCluster(clusterInfo);
+
+11. Save changes to the application and build the solution. 
+
+**To run the application**
+
+Open an Azure PowerShell console, navigate to the location where you saved the Visual Studio project, navigate to the \bin\debug directory within the project, and then run the following command:
+
+	.\CreateSparkCluster <cluster-name>
+
+Provide a cluster name and press ENTER to provision a cluster with Spark installed.
+
+
+## See also##
+- [Install R on HDInsight clusters][hdinsight-install-r] provides instructions on how to use cluster customization to install and use R on HDInsight Hadoop clusters. R is an open-source language and environment for statistical computing. It provides hundreds of built-in statistical functions and its own programming language that combines aspects of functional and object-oriented programming. It also provides extensive graphical capabilities.
+- [Install Giraph on HDInsight clusters](hdinsight-hadoop-giraph-install.md). Use cluster customization to install Giraph on HDInsight Hadoop clusters. Giraph allows you to perform graph processing by using Hadoop, and can be used with Azure HDInsight.
+- [Install Solr on HDInsight clusters](hdinsight-hadoop-solr-install.md). Use cluster customization to install Solr on HDInsight Hadoop clusters. Solr allows you to perform powerful search operations on data stored.
+
+
+
+
+
+[hdinsight-provision]: hdinsight-provision-clusters.md
+[hdinsight-install-r]: hdinsight-hadoop-r-scripts.md
+[hdinsight-cluster-customize]: hdinsight-hadoop-customize-cluster.md
+[powershell-install-configure]: install-configure-powershell.md