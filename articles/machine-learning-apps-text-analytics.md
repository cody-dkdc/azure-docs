--- conflicted
+++ resolved
@@ -13,11 +13,7 @@
 	ms.tgt_pltfrm="na"
 	ms.devlang="na"
 	ms.topic="article"
-<<<<<<< HEAD
-	ms.date="05/05/2015"
-=======
 	ms.date="05/15/2015"
->>>>>>> 97605094
 	ms.author="luisca"/>
 
 
