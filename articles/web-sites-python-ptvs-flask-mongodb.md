--- conflicted
+++ resolved
@@ -1,250 +1,240 @@
-<properties 
-	pageTitle="Flask and MongoDB on Azure with Python Tools 2.1 for Visual Studio" 
-<<<<<<< HEAD
-	description="Learn how to use the Python Tools for Visual Studio to create a Flask application that stores data in a MongoDB database instance and can be deployed to a web site." 
-=======
-	description="Learn how to use the Python Tools for Visual Studio to create a Flask web app that stores data in a MongoDB database instance and deploy it to Azure App Service Web Apps." 
->>>>>>> 692c0fec
-	services="app-service\web" 
-	tags="python"
-	documentationCenter="python" 
-	authors="huguesv" 
-	manager="wpickett" 
-	editor=""/>
-
-<tags 
-	ms.service="app-service-web" 
-	ms.workload="web" 
-	ms.tgt_pltfrm="na" 
-	ms.devlang="python" 
-	ms.topic="article" 
-<<<<<<< HEAD
-	ms.date="02/09/2015" 
-	ms.author="huguesv"/>
-
-=======
-	ms.date="04/16/2015" 
-	ms.author="huguesv"/>
->>>>>>> 692c0fec
-
-
-
-# Flask and MongoDB on Azure with Python Tools 2.1 for Visual Studio
-
-  	<!-- The MongoLab workflow is not yet supported in the Preview Portal -->
-
-In this tutorial, we'll use [Python Tools for Visual Studio] to create a simple polls web app using one of the PTVS sample templates. This tutorial is also available as a [video](https://www.youtube.com/watch?v=eql-crFgrAE).
-
-The polls web app defines an abstraction for its repository, so you can easily switch between different types of repositories (In-Memory, Azure Table Storage, MongoDB).
-
-We'll learn how to use one of the hosted MongoDB services on Azure, how to configure the web app to use MongoDB, and how to publish the web app to [Azure App Service Web Apps](http://go.microsoft.com/fwlink/?LinkId=529714).
-
-See the [Python Developer Center] for more articles that cover development of Azure App Service Web Apps with PTVS using Bottle, Flask and Django web frameworks, with MongoDB, Azure Table Storage, MySQL and SQL Database services. While this article focuses on App Service, the steps are similar when developing [Azure Cloud Services].
-
-## Prerequisites
-
- - Visual Studio 2012 or 2013
- - [Python Tools 2.1 for Visual Studio]
- - [Python Tools 2.1 for Visual Studio Samples VSIX]
- - [Azure SDK Tools for VS 2013] or [Azure SDK Tools for VS 2012]
- - [Python 2.7 32-bit] or [Python 3.4 32-bit]
- - [RoboMongo] (optional)
-
-[AZURE.INCLUDE [create-account-and-websites-note](../includes/create-account-and-websites-note.md)]
-
->[AZURE.NOTE] If you want to get started with Azure App Service before signing up for an Azure account, go to [Try App Service](http://go.microsoft.com/fwlink/?LinkId=523751), where you can immediately create a short-lived starter web app in App Service. No credit cards required; no commitments.
-
-## Create the Project
-
-In this section, we'll create a Visual Studio project using a sample template. We'll create a virtual environment and install required packages. Then we'll run the application locally using the default in-memory repository.
-
-1.  In Visual Studio, select **File**, **New Project**. 
-
-1.  The project templates from the PTVS Samples VSIX are available under **Python**, **Samples**. Select **Polls Flask Web Project** and click OK to create the project.
-
-  	![New Project Dialog](./media/web-sites-python-ptvs-flask-mongodb/PollsFlaskNewProject.png)
-
-1.  You will be prompted to install external packages. Select **Install into a virtual environment**.
-
-  	![External Packages Dialog](./media/web-sites-python-ptvs-flask-mongodb/PollsFlaskExternalPackages.png)
-
-1.  Select **Python 2.7** or **Python 3.4** as the base interpreter.
-
-  	![Add Virtual Environment Dialog](./media/web-sites-python-ptvs-flask-mongodb/PollsCommonAddVirtualEnv.png)
-
-1.  Confirm that the application works by pressing `F5`. By default, the application uses an in-memory repository which doesn't require any configuration. All data is lost when the web server is stopped.
-
-1.  Click **Create Sample Polls**, then click on a poll and vote.
-
-  	![Web Browser](./media/web-sites-python-ptvs-flask-mongodb/PollsFlaskInMemoryBrowser.png)
-
-## Create a MongoDB Database
-
-For the database, we'll create a MongoLab hosted database on Azure.
-
-As an alternative, you can create your own Virtual Machine running on Azure, then install and administer MongoDB yourself.
-
-You can create a free trial with MongoLab by following these steps.
-
-1.  Log into the [Azure Management Portal].
-
-1.  At the bottom of the navigation pane, click **NEW**.
-
-  	<!-- ![New Button](./media/web-sites-python-ptvs-flask-mongodb/PollsCommonAzurePlusNew.png) -->
-
-1.  Click **MARKETPLACE**, then **MongoLab**, then click **Next**.
-
-  	<!-- ![Choose Add-on Dialog](./media/web-sites-python-ptvs-flask-mongodb/PollsCommonMongoLabAddon1.png) -->
-
-1.  In Name, type a name to use for the database service.
-
-1.  Choose a Region in which to locate the database service. If you will be using the database from your Azure application, select the same region where you will deploy your application.
-
-  	<!-- ![Personalize Add-on Dialog](./media/web-sites-python-ptvs-flask-mongodb/PollsCommonMongoLabAddon2.png) -->
-
-1.  Click **Next**, then **PURCHASE**.
-
-## Configure the Project
-
-In this section, we'll configure our application to use the MongoDB database we just created. We'll see how to obtain connection settings from the Azure portal. Then we'll run the application locally.
-
-1.  In [Azure Management Portal], click on **MARKETPLACE**, then click on the MongoLab service you created earlier.
-
-1.  Click on **CONNECTION INFO**. You can use the copy button to put the value of **MONGOLAB\_URI** on the clipboard.
-
-  	![Connection Info Dialog](./media/web-sites-python-ptvs-flask-mongodb/PollsCommonMongoLabConnectionInfo.png)
-
-1.  In Visual Studio, right-click on your project node in Solution Explorer and select **Properties**. Click on the **Debug** tab.
-
-  	![Project Debug Settings](./media/web-sites-python-ptvs-flask-mongodb/PollsFlaskMongoDBProjectDebugSettings.png)
-
-1.  Set the values of environment variables required by the application in **Debug Server Command**, **Environment**.
-
-        REPOSITORY_NAME=mongodb
-        MONGODB_HOST=<value of MONGOLAB_URI>
-        MONGODB_DATABASE=<database name>
-
-    This will set the environment variables when you **Start Debugging**. If you want the variables to be set when you **Start Without Debugging**, set the same values under **Run Server Command** as well.
-
-    Alternatively, you can define environment variables using the Windows Control Panel. This is a better option if you want to avoid storing credentials in source code / project file. Note that you will need to restart Visual Studio for the new environment values to be available to the application.
-
-1.  The code that implements the MongoDB repository is in **models/mongodb.py**.
-
-1.  Run the application with `F5`. Polls that are created with **Create Sample Polls** and the data submitted by voting will be serialized in MongoDB.
-
-1.  Browse to the **About** page to verify that the application is using the **MongoDB** repository.
-
-  	![Web Browser](./media/web-sites-python-ptvs-flask-mongodb/PollsFlaskMongoDBAbout.png)
-
-## Explore the MongoDB Database
-
-You can use an application such as [RoboMongo] to query and make edits to a MongoDB database. In this section we'll use RoboMongo to view the contents of the polls application database.
-
-1.  Create a new connection. You'll need the **MONGOLAB\_URI** we retrieved in the previous section.
-
-    Note the format of the URI: `mongodb://<name>:<password>@<address>:<port>/<name>`
-
-    The name matches the name you entered when you created the service with Azure. It is used for both the database name and the user name.
-
-1.  In the connection page, set the **Name** to any name you would like for the connection. Also set the **Address** and **Port** fields to the *address* and *port* from **MONGOLAB\_URI**.
-
-  	![Connection Settings Dialog](./media/web-sites-python-ptvs-flask-mongodb/PollsCommonRobomongoCreateConnection1.png)
-
-1.  In the authentication page, set the **Database** and **User name** to the *name* from **MONGOLAB\_URI**. Also set the **Password** to the *password* from **MONGOLAB\_URI**.
-
-  	![Connection Settings Dialog](./media/web-sites-python-ptvs-flask-mongodb/PollsCommonRobomongoCreateConnection2.png)
-
-1.  Save and connect to the database. You can now query the polls collection.
-
-  	![RoboMongo Query Results](./media/web-sites-python-ptvs-flask-mongodb/PollsCommonRobomongoQuery.png)
-
-## Publish the web app to Azure App Service
-
-PTVS provides an easy way to deploy your web app to Azure App Service.
-
-1.  In **Solution Explorer**, right-click on the project node and select **Publish**.
-
-1.  Click on **Microsoft Azure Web Apps**.
-
-3. If you haven't signed in to Azure, click **Sign In** and use the Microsoft account for your Azure subscription to sign in.
-
-2.  Click on **New** to create a new web app.
-
-1.  Fill in the following fields and click **Create**.
-	-	**Web App name**
-	-	**App Service plan**
-	-	**Resource group**
-	-	**Region**
-	-	Leave **Database server** set to **No database**
-
-  	<!-- ![Create Site on Microsoft Azure Dialog](./media/web-sites-python-ptvs-flask-mongodb/PollsCommonCreateWebSite.png) -->
-
-1.  Accept all other defaults and click **Publish**.
-
-1.  Your web browser will open automatically to the published web app. If you browse to the about page, you'll see that it uses the **In-Memory** repository, not the **MongoDB** repository.
-
-    That's because the environment variables are not set on the Web Apps instance in Azure App Service, so it uses the default values specified in **settings.py**.
-
-## Configure the Web Apps instance
-
-In this section, we'll configure environment variables for the Web Apps instance.
-
-1.  In [Azure Management Portal], click on the web app created in the previous section.
-
-1.  In the top menu, click on **CONFIGURE**.
-
-  	<!-- ![Top Menu](./media/web-sites-python-ptvs-flask-mongodb/PollsCommonWebSiteTopMenu.png) -->
-
-1.  Scroll down to the **app settings** section and set the values for **REPOSITORY\_NAME**, **MONGODB\_HOST** and **MONGODB\_DATABASE** as described in the section above.
-
-  	<!-- ![App Settings](./media/web-sites-python-ptvs-flask-mongodb/PollsCommonWebSiteConfigureSettingsMongoDB.png) -->
-
-1.  In the bottom menu, click on **SAVE**, then **RESTART** and finally **BROWSE**.
-
-  	<!-- ![Bottom Menu](./media/web-sites-python-ptvs-flask-mongodb/PollsCommonWebSiteConfigureBottomMenu.png) -->
-
-1.  You should see the application working as expected, using the **MongoDB** repository.
-
-    Congratulations!
-
-  	![Web Browser](./media/web-sites-python-ptvs-flask-mongodb/PollsFlaskAzureBrowser.png)
-
-## Next steps
-
-Follow these links to learn more about Python Tools for Visual Studio, Flask and MongoDB.
-
-- [Python Tools for Visual Studio Documentation]
-  - [Web Projects]
-  - [Cloud Service Projects]
-  - [Remote Debugging on Microsoft Azure]
-- [Flask Documentation]
-- [MongoDB]
-- [PyMongo Documentation]
-- [PyMongo]
-
-[AZURE.INCLUDE [app-service-web-whats-changed](../includes/app-service-web-whats-changed.md)]
- 
-
-
-<!--Link references-->
-[Python Developer Center]: /develop/python/
-[Azure Cloud Services]: cloud-services-python-ptvs.md
-
-<!--External Link references-->
-[Azure Management Portal]: https://manage.windowsazure.com
-[RoboMongo]: http://robomongo.org/
-[Python Tools for Visual Studio]: http://aka.ms/ptvs
-[Python Tools 2.1 for Visual Studio]: http://go.microsoft.com/fwlink/?LinkId=517189
-[Python Tools 2.1 for Visual Studio Samples VSIX]: http://go.microsoft.com/fwlink/?LinkId=517189
-[Azure SDK Tools for VS 2013]: http://go.microsoft.com/fwlink/?LinkId=323510
-[Azure SDK Tools for VS 2012]: http://go.microsoft.com/fwlink/?LinkId=323511
-[Python 2.7 32-bit]: http://go.microsoft.com/fwlink/?LinkId=517190 
-[Python 3.4 32-bit]: http://go.microsoft.com/fwlink/?LinkId=517191
-[Python Tools for Visual Studio Documentation]: http://pytools.codeplex.com/documentation
-[Flask Documentation]: http://flask.pocoo.org/
-[MongoDB]: http://www.mongodb.org/
-[PyMongo Documentation]: http://api.mongodb.org/python/current/
-[PyMongo]: https://github.com/mongodb/mongo-python-driver
-[Remote Debugging on Microsoft Azure]: http://pytools.codeplex.com/wikipage?title=Features%20Azure%20Remote%20Debugging
-[Web Projects]: http://pytools.codeplex.com/wikipage?title=Features%20Web%20Project
-[Cloud Service Projects]: http://pytools.codeplex.com/wikipage?title=Features%20Cloud%20Project
+<properties 
+	pageTitle="Flask and MongoDB on Azure with Python Tools 2.1 for Visual Studio" 
+	description="Learn how to use the Python Tools for Visual Studio to create a Flask web app that stores data in a MongoDB database instance and deploy it to Azure App Service Web Apps." 
+	services="app-service\web" 
+	tags="python"
+	documentationCenter="python" 
+	authors="huguesv" 
+	manager="wpickett" 
+	editor=""/>
+
+<tags 
+	ms.service="app-service-web" 
+	ms.workload="web" 
+	ms.tgt_pltfrm="na" 
+	ms.devlang="python" 
+	ms.topic="article" 
+	ms.date="04/16/2015" 
+	ms.author="huguesv"/>
+
+
+
+# Flask and MongoDB on Azure with Python Tools 2.1 for Visual Studio
+
+  	<!-- The MongoLab workflow is not yet supported in the Preview Portal -->
+
+In this tutorial, we'll use [Python Tools for Visual Studio] to create a simple polls web app using one of the PTVS sample templates. This tutorial is also available as a [video](https://www.youtube.com/watch?v=eql-crFgrAE).
+
+The polls web app defines an abstraction for its repository, so you can easily switch between different types of repositories (In-Memory, Azure Table Storage, MongoDB).
+
+We'll learn how to use one of the hosted MongoDB services on Azure, how to configure the web app to use MongoDB, and how to publish the web app to [Azure App Service Web Apps](http://go.microsoft.com/fwlink/?LinkId=529714).
+
+See the [Python Developer Center] for more articles that cover development of Azure App Service Web Apps with PTVS using Bottle, Flask and Django web frameworks, with MongoDB, Azure Table Storage, MySQL and SQL Database services. While this article focuses on App Service, the steps are similar when developing [Azure Cloud Services].
+
+## Prerequisites
+
+ - Visual Studio 2012 or 2013
+ - [Python Tools 2.1 for Visual Studio]
+ - [Python Tools 2.1 for Visual Studio Samples VSIX]
+ - [Azure SDK Tools for VS 2013] or [Azure SDK Tools for VS 2012]
+ - [Python 2.7 32-bit] or [Python 3.4 32-bit]
+ - [RoboMongo] (optional)
+
+[AZURE.INCLUDE [create-account-and-websites-note](../includes/create-account-and-websites-note.md)]
+
+>[AZURE.NOTE] If you want to get started with Azure App Service before signing up for an Azure account, go to [Try App Service](http://go.microsoft.com/fwlink/?LinkId=523751), where you can immediately create a short-lived starter web app in App Service. No credit cards required; no commitments.
+
+## Create the Project
+
+In this section, we'll create a Visual Studio project using a sample template. We'll create a virtual environment and install required packages. Then we'll run the application locally using the default in-memory repository.
+
+1.  In Visual Studio, select **File**, **New Project**. 
+
+1.  The project templates from the PTVS Samples VSIX are available under **Python**, **Samples**. Select **Polls Flask Web Project** and click OK to create the project.
+
+  	![New Project Dialog](./media/web-sites-python-ptvs-flask-mongodb/PollsFlaskNewProject.png)
+
+1.  You will be prompted to install external packages. Select **Install into a virtual environment**.
+
+  	![External Packages Dialog](./media/web-sites-python-ptvs-flask-mongodb/PollsFlaskExternalPackages.png)
+
+1.  Select **Python 2.7** or **Python 3.4** as the base interpreter.
+
+  	![Add Virtual Environment Dialog](./media/web-sites-python-ptvs-flask-mongodb/PollsCommonAddVirtualEnv.png)
+
+1.  Confirm that the application works by pressing `F5`. By default, the application uses an in-memory repository which doesn't require any configuration. All data is lost when the web server is stopped.
+
+1.  Click **Create Sample Polls**, then click on a poll and vote.
+
+  	![Web Browser](./media/web-sites-python-ptvs-flask-mongodb/PollsFlaskInMemoryBrowser.png)
+
+## Create a MongoDB Database
+
+For the database, we'll create a MongoLab hosted database on Azure.
+
+As an alternative, you can create your own Virtual Machine running on Azure, then install and administer MongoDB yourself.
+
+You can create a free trial with MongoLab by following these steps.
+
+1.  Log into the [Azure Management Portal].
+
+1.  At the bottom of the navigation pane, click **NEW**.
+
+  	<!-- ![New Button](./media/web-sites-python-ptvs-flask-mongodb/PollsCommonAzurePlusNew.png) -->
+
+1.  Click **MARKETPLACE**, then **MongoLab**, then click **Next**.
+
+  	<!-- ![Choose Add-on Dialog](./media/web-sites-python-ptvs-flask-mongodb/PollsCommonMongoLabAddon1.png) -->
+
+1.  In Name, type a name to use for the database service.
+
+1.  Choose a Region in which to locate the database service. If you will be using the database from your Azure application, select the same region where you will deploy your application.
+
+  	<!-- ![Personalize Add-on Dialog](./media/web-sites-python-ptvs-flask-mongodb/PollsCommonMongoLabAddon2.png) -->
+
+1.  Click **Next**, then **PURCHASE**.
+
+## Configure the Project
+
+In this section, we'll configure our application to use the MongoDB database we just created. We'll see how to obtain connection settings from the Azure portal. Then we'll run the application locally.
+
+1.  In [Azure Management Portal], click on **MARKETPLACE**, then click on the MongoLab service you created earlier.
+
+1.  Click on **CONNECTION INFO**. You can use the copy button to put the value of **MONGOLAB\_URI** on the clipboard.
+
+  	![Connection Info Dialog](./media/web-sites-python-ptvs-flask-mongodb/PollsCommonMongoLabConnectionInfo.png)
+
+1.  In Visual Studio, right-click on your project node in Solution Explorer and select **Properties**. Click on the **Debug** tab.
+
+  	![Project Debug Settings](./media/web-sites-python-ptvs-flask-mongodb/PollsFlaskMongoDBProjectDebugSettings.png)
+
+1.  Set the values of environment variables required by the application in **Debug Server Command**, **Environment**.
+
+        REPOSITORY_NAME=mongodb
+        MONGODB_HOST=<value of MONGOLAB_URI>
+        MONGODB_DATABASE=<database name>
+
+    This will set the environment variables when you **Start Debugging**. If you want the variables to be set when you **Start Without Debugging**, set the same values under **Run Server Command** as well.
+
+    Alternatively, you can define environment variables using the Windows Control Panel. This is a better option if you want to avoid storing credentials in source code / project file. Note that you will need to restart Visual Studio for the new environment values to be available to the application.
+
+1.  The code that implements the MongoDB repository is in **models/mongodb.py**.
+
+1.  Run the application with `F5`. Polls that are created with **Create Sample Polls** and the data submitted by voting will be serialized in MongoDB.
+
+1.  Browse to the **About** page to verify that the application is using the **MongoDB** repository.
+
+  	![Web Browser](./media/web-sites-python-ptvs-flask-mongodb/PollsFlaskMongoDBAbout.png)
+
+## Explore the MongoDB Database
+
+You can use an application such as [RoboMongo] to query and make edits to a MongoDB database. In this section we'll use RoboMongo to view the contents of the polls application database.
+
+1.  Create a new connection. You'll need the **MONGOLAB\_URI** we retrieved in the previous section.
+
+    Note the format of the URI: `mongodb://<name>:<password>@<address>:<port>/<name>`
+
+    The name matches the name you entered when you created the service with Azure. It is used for both the database name and the user name.
+
+1.  In the connection page, set the **Name** to any name you would like for the connection. Also set the **Address** and **Port** fields to the *address* and *port* from **MONGOLAB\_URI**.
+
+  	![Connection Settings Dialog](./media/web-sites-python-ptvs-flask-mongodb/PollsCommonRobomongoCreateConnection1.png)
+
+1.  In the authentication page, set the **Database** and **User name** to the *name* from **MONGOLAB\_URI**. Also set the **Password** to the *password* from **MONGOLAB\_URI**.
+
+  	![Connection Settings Dialog](./media/web-sites-python-ptvs-flask-mongodb/PollsCommonRobomongoCreateConnection2.png)
+
+1.  Save and connect to the database. You can now query the polls collection.
+
+  	![RoboMongo Query Results](./media/web-sites-python-ptvs-flask-mongodb/PollsCommonRobomongoQuery.png)
+
+## Publish the web app to Azure App Service
+
+PTVS provides an easy way to deploy your web app to Azure App Service.
+
+1.  In **Solution Explorer**, right-click on the project node and select **Publish**.
+
+1.  Click on **Microsoft Azure Web Apps**.
+
+3. If you haven't signed in to Azure, click **Sign In** and use the Microsoft account for your Azure subscription to sign in.
+
+2.  Click on **New** to create a new web app.
+
+1.  Fill in the following fields and click **Create**.
+	-	**Web App name**
+	-	**App Service plan**
+	-	**Resource group**
+	-	**Region**
+	-	Leave **Database server** set to **No database**
+
+  	<!-- ![Create Site on Microsoft Azure Dialog](./media/web-sites-python-ptvs-flask-mongodb/PollsCommonCreateWebSite.png) -->
+
+1.  Accept all other defaults and click **Publish**.
+
+1.  Your web browser will open automatically to the published web app. If you browse to the about page, you'll see that it uses the **In-Memory** repository, not the **MongoDB** repository.
+
+    That's because the environment variables are not set on the Web Apps instance in Azure App Service, so it uses the default values specified in **settings.py**.
+
+## Configure the Web Apps instance
+
+In this section, we'll configure environment variables for the Web Apps instance.
+
+1.  In [Azure Management Portal], click on the web app created in the previous section.
+
+1.  In the top menu, click on **CONFIGURE**.
+
+  	<!-- ![Top Menu](./media/web-sites-python-ptvs-flask-mongodb/PollsCommonWebSiteTopMenu.png) -->
+
+1.  Scroll down to the **app settings** section and set the values for **REPOSITORY\_NAME**, **MONGODB\_HOST** and **MONGODB\_DATABASE** as described in the section above.
+
+  	<!-- ![App Settings](./media/web-sites-python-ptvs-flask-mongodb/PollsCommonWebSiteConfigureSettingsMongoDB.png) -->
+
+1.  In the bottom menu, click on **SAVE**, then **RESTART** and finally **BROWSE**.
+
+  	<!-- ![Bottom Menu](./media/web-sites-python-ptvs-flask-mongodb/PollsCommonWebSiteConfigureBottomMenu.png) -->
+
+1.  You should see the application working as expected, using the **MongoDB** repository.
+
+    Congratulations!
+
+  	![Web Browser](./media/web-sites-python-ptvs-flask-mongodb/PollsFlaskAzureBrowser.png)
+
+## Next steps
+
+Follow these links to learn more about Python Tools for Visual Studio, Flask and MongoDB.
+
+- [Python Tools for Visual Studio Documentation]
+  - [Web Projects]
+  - [Cloud Service Projects]
+  - [Remote Debugging on Microsoft Azure]
+- [Flask Documentation]
+- [MongoDB]
+- [PyMongo Documentation]
+- [PyMongo]
+
+[AZURE.INCLUDE [app-service-web-whats-changed](../includes/app-service-web-whats-changed.md)]
+ 
+
+
+<!--Link references-->
+[Python Developer Center]: /develop/python/
+[Azure Cloud Services]: cloud-services-python-ptvs.md
+
+<!--External Link references-->
+[Azure Management Portal]: https://manage.windowsazure.com
+[RoboMongo]: http://robomongo.org/
+[Python Tools for Visual Studio]: http://aka.ms/ptvs
+[Python Tools 2.1 for Visual Studio]: http://go.microsoft.com/fwlink/?LinkId=517189
+[Python Tools 2.1 for Visual Studio Samples VSIX]: http://go.microsoft.com/fwlink/?LinkId=517189
+[Azure SDK Tools for VS 2013]: http://go.microsoft.com/fwlink/?LinkId=323510
+[Azure SDK Tools for VS 2012]: http://go.microsoft.com/fwlink/?LinkId=323511
+[Python 2.7 32-bit]: http://go.microsoft.com/fwlink/?LinkId=517190 
+[Python 3.4 32-bit]: http://go.microsoft.com/fwlink/?LinkId=517191
+[Python Tools for Visual Studio Documentation]: http://pytools.codeplex.com/documentation
+[Flask Documentation]: http://flask.pocoo.org/
+[MongoDB]: http://www.mongodb.org/
+[PyMongo Documentation]: http://api.mongodb.org/python/current/
+[PyMongo]: https://github.com/mongodb/mongo-python-driver
+[Remote Debugging on Microsoft Azure]: http://pytools.codeplex.com/wikipage?title=Features%20Azure%20Remote%20Debugging
+[Web Projects]: http://pytools.codeplex.com/wikipage?title=Features%20Web%20Project
+[Cloud Service Projects]: http://pytools.codeplex.com/wikipage?title=Features%20Cloud%20Project