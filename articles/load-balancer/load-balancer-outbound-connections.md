--- conflicted
+++ resolved
@@ -77,11 +77,7 @@
 You can reduce demand for ephemeral ports used for SNAT by reusing connections in your application.  This is especially true for protocols like HTTP/1.1 where this is explicitly supported.  And other protocols using HTTP as their transport (i.e. REST) can benefit in turn.  Reuse is always better than individual, atomic TCP connections for each request.
 
 ### Modify application to use connection pooling
-<<<<<<< HEAD
-You can employ a connection pooling scheme in your application, where requests are internally distributed across a fixed set of connections (each reusing where possible).  If you reuse the same flow for multiple requests, your multiple requests will consume a single port instead of additional flows to the same destination consuming additional ports and leading to exhaust conditions.
-=======
 You can employ a connection pooling scheme in your application, where requests are internally distributed across a fixed set of connections (each reusing where possible).  If you reuse the same flow for multiple requests, your multiple requests will consume a single port instead of additional flows to the same destination IP address and port consuming additional ports and leading to exhaust conditions.
->>>>>>> dcfcf802
 
 ### Modify application to use less aggressive retry logic
 You can reduce demand for ephemeral ports by using a less aggressive retry logic.  When ephemeral ports used for SNAT are exhausted, aggressive or brute force retries without decay and backoff logic cause exhaustion to persist.  Ephemeral ports have a 4-minute idle timeout (not adjustable) and if the retries are too aggressive, the exhaustion has no opportunity to clear up on its own.
