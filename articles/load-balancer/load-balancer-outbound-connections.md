---
title: Outbound connections in Azure | Microsoft Docs
description: This article explains how Azure enables VMs to communicate with public internet services.
services: load-balancer
documentationcenter: na
author: KumudD
manager: jeconnoc
editor: ''

ms.assetid: 5f666f2a-3a63-405a-abcd-b2e34d40e001
ms.service: load-balancer
ms.devlang: na
ms.topic: article
ms.tgt_pltfrm: na
ms.workload: infrastructure-services
ms.date: 02/05/2018
ms.author: kumud
---

# Outbound connections in Azure

>[!NOTE]
> The Load Balancer Standard SKU is currently in preview. During preview, the feature might not have the same level of availability and reliability as features that are in general availability release. For more information, see [Microsoft Azure Supplemental Terms of Use for Microsoft Azure Previews](https://azure.microsoft.com/support/legal/preview-supplemental-terms/). Use the generally available [Load Balancer Basic SKU](load-balancer-overview.md) for your production services. To use [Availability Zones Preview](https://aka.ms/availabilityzones) with this Preview requires a [separate sign-up](https://aka.ms/availabilityzones), in addition to signing up for Load Balancer [Standard preview](#preview-sign-up).

Azure provides outbound connectivity for customer deployments through several different mechanisms. This article describes what the scenarios are, when they apply, how they work, and how to manage them.

A deployment in Azure can communicate with endpoints outside Azure in the public IP address space. When an instance initiates an outbound flow to a destination in the public IP address space, Azure dynamically maps the private IP address to a public IP address. After this mapping is created, return traffic for this outbound originated flow can also reach the private IP address where the flow originated.

Azure uses source network address translation (SNAT) to perform this function. When multiple private IP addresses are masquerading behind a single public IP address, Azure uses [port address translation (PAT)](#pat) to masquerade private IP addresses. Ephemeral ports are used for PAT and are [preallocated](#preallocatedports) based on pool size.

There are multiple [outbound scenarios](#scenarios). You can combine these scenarios as needed. Review them carefully to understand the capabilities, constraints, and patterns as they apply to your deployment model and application scenario. Review guidance for [managing these scenarios](#snatexhaust).

>[!IMPORTANT] 
>Standard Load Balancer introduces new abilities and different behaviors to outbound connectivity.   For example, [scenario 3](#defaultsnat) does not exist when an internal Standard Load Balancer is present and different steps need to be taken.   Carefully review this entire document to understand the overall concepts and differences between SKUs.

## <a name="scenarios"></a>Scenario overview

Azure has two major deployment models: Azure Resource Manager and classic. Azure Load Balancer and related resources are explicitly defined when you're using [Azure Resource Manager](#arm). Classic deployments abstract the concept of a load balancer and express a similar function through the definition of endpoints of a [cloud service](#classic). The applicable [scenarios](#scenarios) for your deployment depend on which deployment model you use.

### <a name="arm"></a>Azure Resource Manager

Azure currently provides three different methods to achieve outbound connectivity for Azure Resource Manager resources. [Classic](#classic) deployments have a subset of these scenarios.

| Scenario | Method | Description |
| --- | --- | --- |
| [1. VM with an Instance Level Public IP address (with or without Load Balancer)](#ilpip) | SNAT, port masquerading not used |Azure uses the public IP assigned to the IP configuration of the instance's NIC. The instance has all ephemeral ports available. |
| [2. Public Load Balancer associated with a VM (no Instance Level Public IP address on the instance)](#lb) | SNAT with port masquerading (PAT) using the Load Balancer frontends |Azure shares the public IP address of the public Load Balancer frontends with multiple private IP addresses. Azure uses ephemeral ports of the frontends to PAT. |
| [3. Standalone VM (no Load Balancer, no Instance Level Public IP address)](#defaultsnat) | SNAT with port masquerading (PAT) | Azure automatically designates a public IP address for SNAT, shares this public IP address with multiple private IP addresses of the availability set, and uses ephemeral ports of this public IP address. This is a fallback scenario for the preceding scenarios. We don't recommend it if you need visibility and control. |

If you don't want a VM to communicate with endpoints outside Azure in public IP address space, you can use network security groups (NSGs) to block access as needed. The section [Preventing outbound connectivity](#preventoutbound) discusses NSGs in more detail. Guidance on designing, implementing, and managing a virtual network without any outbound access is outside the scope of this article.

### <a name="classic"></a>Classic (cloud services)

The scenarios available for classic deployments are a subset of the scenarios available for [Azure Resource Manager](#arm) deployments and Load Balancer Basic.

A classic virtual machine has the same three fundamental scenarios as described for Azure Resource Manager resources ([1](#ilpip), [2](#lb), [3](#defaultsnat)). A classic web worker role has only two scenarios ([2](#lb), [3](#defaultsnat)). [Mitigation strategies](#snatexhaust) also have the same differences.

The algorithm used for [preallocating ephemeral ports](#ephemeralprots) for PAT for classic deployments is the same as for Azure Resource Manager resource deployments.  

### <a name="ilpip"></a>Scenario 1: VM with an Instance Level Public IP address

In this scenario, the VM has an Instance Level Public IP (ILPIP) assigned to it. As far as outbound connections are concerned, it doesn't matter whether the VM is load balanced or not. This scenario takes precedence over the others. When an ILPIP is used, the VM uses the ILPIP for all outbound flows.  

Port masquerading (PAT) is not used, and the VM has all ephemeral ports available for use.

If your application initiates many outbound flows and you experience SNAT port exhaustion, consider assigning an [ILPIP to mitigate SNAT constraints](#assignilpip). Review [Managing SNAT exhaustion](#snatexhaust) in its entirety.

### <a name="lb"></a>Scenario 2: Load-balanced VM without an Instance Level Public IP address

In this scenario, the VM is part of a public Load Balancer backend pool. The VM does not have a public IP address assigned to it. The Load Balancer resource must be configured with a load balancer rule to create a link between the public IP frontend with the backend pool.

If you do not complete this rule configuration, the behavior is as described in the scenario for [Standalone VM with no Instance Level Public IP](#defaultsnat). It is not necessary for the rule to have a working listener in the backend pool for the health probe to succeed.

When the load-balanced VM creates an outbound flow, Azure translates the private source IP address of the outbound flow to the public IP address of the public Load Balancer frontend. Azure uses SNAT to perform this function. Azure also uses [PAT](#pat) to masquerade multiple private IP addresses behind a public IP address. 

Ephemeral ports of the load balancer's public IP address frontend are used to distinguish individual flows originated by the VM. SNAT dynamically uses [preallocated ephemeral ports](#preallocatedports) when outbound flows are created. In this context, the ephemeral ports used for SNAT are called SNAT ports.

SNAT ports are preallocated as described in the [Understanding SNAT and PAT](#snat) section. They're a finite resource that can be exhausted. It's important to understand how they are [consumed](#pat). To understand how to design for this consumption and mitigate as necessary, review [Managing SNAT exhaustion](#snatexhaust).

When [multiple (public) IP addresses are associated with Load Balancer Basic](load-balancer-multivip-overview.md), any of these public IP addresses are a [candidate for outbound flows](#multivipsnat), and one is selected.  

To monitor the health of outbound connections with Load Balancer Basic, you can use [Log Analytics for Load Balancer](load-balancer-monitor-log.md) and [alert event logs](load-balancer-monitor-log.md#alert-event-log) to monitor for SNAT port exhaustion messages.

### <a name="defaultsnat"></a>Scenario 3: Standalone VM without an Instance Level Public IP address

In this scenario, the VM is not part of a public Load Balancer pool (and not part of an internal Standard Load Balancer pool) and does not have an ILPIP address assigned to it. When the VM creates an outbound flow, Azure translates the private source IP address of the outbound flow to a public source IP address. The public IP address used for this outbound flow is not configurable and does not count against the subscription's public IP resource limit.

>[!IMPORTANT] 
>This scenario also applies when __only__ an internal Basic Load Balancer is attached. Scenario 3 is __not available__ when an internal Standard Load Balancer is attached to a VM.  You must explicitly create [scenario 1](#ilpip) or [scenario 2](#lb) in addition to using an internal Standard Load Balancer.

Azure uses SNAT with port masquerading ([PAT](#pat)) to perform this function. This scenario is similar to [scenario 2](#lb), except there is no control over the IP address used. This is a fallback scenario for when scenarios 1 and 2 do not exist. We don't recommend this scenario if you want control over the outbound address. If outbound connections are a critical part of your application, you should chose another scenario.

SNAT ports are preallocated as described in the [Understanding SNAT and PAT](#snat) section.  The number of VMs sharing an Availability Set determines which preallocation tier applies.  A standalone VM without an Availability Set is effectively a pool of 1 for the purposes of determining preallocation (1024 SNAT ports). SNAT ports are a finite resource that can be exhausted. It's important to understand how they are [consumed](#pat). To understand how to design for this consumption and mitigate as necessary, review [Managing SNAT exhaustion](#snatexhaust).

### <a name="combinations"></a>Multiple, combined scenarios

You can combine the scenarios described in the preceding sections to achieve a particular outcome. When multiple scenarios are present, an order of precedence applies: [scenario 1](#ilpip) takes precedence over [scenario 2](#lb) and [3](#defaultsnat) (Azure Resource Manager only). [Scenario 2](#lb) overrides [scenario 3](#defaultsnat) (Azure Resource Manager and classic).

An example is an Azure Resource Manager deployment where the application relies heavily on outbound connections to a limited number of destinations but also receives inbound flows over a Load Balancer frontend. In this case, you can combine scenarios 1 and 2 for relief. For additional patterns, review [Managing SNAT exhaustion](#snatexhaust).

### <a name="multife"></a> Multiple frontends for outbound flows

#### Load Balancer Basic

#### Load Balancer Basic

Load Balancer Basic chooses a single frontend to be used for outbound flows when [multiple (public) IP frontends](load-balancer-multivip-overview.md) are candidates for outbound flows. This selection is not configurable, and you should consider the selection algorithm to be random. You can designate a specific IP address for outbound flows as described in [Multiple, combined scenarios](#combinations).

#### Load Balancer Standard

Load Balancer Standard uses all candidates for outbound flows at the same time when [multiple (public) IP frontends](load-balancer-multivip-overview.md) is present. Each frontend multiplies the number of available preallocated SNAT ports if a load balancing rule is enabled for outbound connections.

You can choose to suppress a frontend IP address from being used for outbound connections with a new load balancing rule option:

```json    
      "loadBalancingRules": [
        {
          "disableOutboundSnat": false
        }
      ]
```

Normally, this option defaults to _false_ and signifies that this rule programs outbound SNAT for the associated VMs in the backend pool of the load balancing rule.  This can be changed to _true_ to prevent Load Balancer from using the associated frontend IP address for outbound connections for the VM's in the backend pool of this load balancing rule.  And you can also still designate a specific IP address for outbound flows as described in [Multiple, combined scenarios](#combinations) as well.

<<<<<<< HEAD
=======
### <a name="az"></a> Availability Zones

When using [Standard Load Balancer with Availability Zones](load-balancer-standard-availability-zones.md), zone-redundant frontends can provide zone-redundant outbound SNAT connections and SNAT programming survives zone failure.  When zonal frontends are used, outbound SNAT connections share fate with the zone they belong to.

>>>>>>> 39cbab4c
## <a name="snat"></a>Understanding SNAT and PAT

### <a name="pat"></a>Port masquerading SNAT (PAT)

When a public Load Balancer resource is associated with VM instances, each outbound connection source is rewritten. The source is rewritten from the virtual network private IP address space to the frontend Public IP address of the load balancer. In the public IP address space, the 5-tuple of the flow (source IP address, source port, IP transport protocol, destination IP address, destination port) must be unique.  

Ephemeral ports (SNAT ports) are used to achieve this after rewriting the private source IP address, because multiple flows originate from a single public IP address. 

One SNAT port is consumed per flow to a single destination IP address, port, and protocol. For multiple flows to the same destination IP address, port, and protocol, each flow consumes a single SNAT port. This ensures that the flows are unique when they originate from the same public IP address and go to the same destination IP address, port, and protocol. 

Multiple flows, each to a different destination IP address, port, and protocol, share a single SNAT port. The destination IP address, port, and protocol make flows unique without the need for additional source ports to distinguish flows in the public IP address space.

When SNAT port resources are exhausted, outbound flows fail until existing flows release SNAT ports. Load Balancer reclaims SNAT ports when the flow closes and uses a [4-minute idle timeout](#idletimeout) for reclaiming SNAT ports from idle flows.

For patterns to mitigate conditions that commonly lead to SNAT port exhaustion, review the [Managing SNAT](#snatexhaust) section.

### <a name="preallocatedports"></a>Ephemeral port preallocation for port masquerading SNAT (PAT)

Azure uses an algorithm to determine the number of preallocated SNAT ports available based on the size of the backend pool when using port masquerading SNAT ([PAT](#pat)). SNAT ports are ephemeral ports available for a particular public IP source address.

Azure preallocates SNAT ports to the IP configuration of the NIC of each VM. When an IP configuration is added to the pool, the SNAT ports are preallocated for this IP configuration based on the backend pool size. For classic web worker roles, the allocation is per role instance. When outbound flows are created, [PAT](#pat) dynamically consumes (up to the preallocated limit) and releases these ports when the flow closes or [idle timeouts](#ideltimeout) happen.

The following table shows the SNAT port preallocations for tiers of backend pool sizes:

| Pool size (VM instances) | Preallocated SNAT ports per IP configuration|
| --- | --- |
| 1-50 | 1,024 |
| 51-100 | 512 |
| 101-200 | 256 |
| 201-400 | 128 |
| 401-800 | 64 |
| 801-1,000 | 32 |

>[!NOTE]
<<<<<<< HEAD
> When using Standard Load Balancer with [multiple frontends](load-balancer-multivip-overview.md), [each frontend IP address multiplies the number of available SNAT ports](#multivipsnat) in the previous table. For example, a backend pool of 50 VM's with 2 load balancing rules, each with a separate frontend IP addresses, will use 2048 (2x 1024) SNAT ports per IP configuration.
=======
> When using Standard Load Balancer with [multiple frontends](load-balancer-multivip-overview.md), [each frontend IP address multiplies the number of available SNAT ports](#multivipsnat) in the previous table. For example, a backend pool of 50 VM's with 2 load balancing rules, each with a separate frontend IP addresses, will use 2048 (2x 1024) SNAT ports per IP configuration. See details for [multiple frontends](#multife).
>>>>>>> 39cbab4c

Remember that the number of SNAT ports available does not translate directly to number of flows. A single SNAT port can be reused for multiple unique destinations. Ports are consumed only if it's necessary to make flows unique. For design and mitigation guidance, refer to the section about [how to manage this exhaustible resource](#snatexhaust) and the section that describes [PAT](#pat).

Changing the size of your backend pool might affect some of your established flows. If the backend pool size increases and transitions into the next tier, half of your preallocated SNAT ports are reclaimed during the transition to the next larger backend pool tier. Flows that are associated with a reclaimed SNAT port will time out and must be reestablished. If a new flow is attempted, the flow will succeed immediately as long as preallocated ports are available.

If the backend pool size decreases and transitions into a lower tier, the number of available SNAT ports increases. In this case, existing allocated SNAT ports and their respective flows are not affected.

## <a name="problemsolving"></a> Problem solving 

This section is intended to help mitigate SNAT exhaustion and other scenarios which can occur with outbound connections in Azure.

### <a name="snatexhaust"></a> Managing SNAT (PAT) port exhaustion
[Ephemeral ports](#preallocatedports) used for [PAT](#pat) are an exhaustible resource, as described in [Standalone VM without an Instance Level Public IP address](#defaultsnat) and [Load-balanced VM without an Instance Level Public IP address](#lb).

If you know that you're initiating many outbound TCP or UDP connections to the same destination IP address and port, and you observe failing outbound connections or are advised by support that you're exhausting SNAT ports (preallocated [ephemeral ports](#preallocatedports) used by [PAT](#pat)), you have several general mitigation options. Review these options and decide what is available and best for your scenario. It's possible that one or more can help manage this scenario.

If you are having trouble understanding the outbound connection behavior, you can use IP stack statistics (netstat). Or it can be helpful to observe connection behaviors by using packet captures. You can perform these packet captures in the guest OS of your instance or use [Network Watcher for packet capture](../network-watcher/network-watcher-packet-capture-manage-portal.md).

#### <a name="connectionreuse"></a>Modify the application to reuse connections 
You can reduce demand for ephemeral ports that are used for SNAT by reusing connections in your application. This is especially true for protocols like HTTP/1.1, where connection reuse is the default. And other protocols that use HTTP as their transport (for example, REST) can benefit in turn. 

Reuse is always better than individual, atomic TCP connections for each request. Reuse results in more performant, very efficient TCP transactions.

#### <a name="connection pooling"></a>Modify the application to use connection pooling
You can employ a connection pooling scheme in your application, where requests are internally distributed across a fixed set of connections (each reusing where possible). This scheme constrains the number of ephemeral ports in use and creates a more predictable environment. This scheme can also increase the throughput of requests by allowing multiple simultaneous operations when a single connection is blocking on the reply of an operation.  

Connection pooling might already exist within the framework that you're using to develop your application or the configuration settings for your application. You can combine connection pooling with connection reuse. Your multiple requests then consume a fixed, predictable number of ports to the same destination IP address and port. The requests also benefit from efficient use of TCP transactions reducing latency and resource utilization. UDP transactions can also benefit, because managing the number of UDP flows can in turn avoid exhaust conditions and manage the SNAT port utilization.

#### <a name="retry logic"></a>Modify the application to use less aggressive retry logic
When [preallocated ephemeral ports](#preallocatedports) used for [PAT](#pat) are exhausted or application failures occur, aggressive or brute force retries without decay and backoff logic cause exhaustion to occur or persist. You can reduce demand for ephemeral ports by using a less aggressive retry logic. 

Ephemeral ports have a 4-minute idle timeout (not adjustable). If the retries are too aggressive, the exhaustion has no opportunity to clear up on its own. Therefore, considering how--and how often--your application retries transactions is a critical part of the design.

#### <a name="assignilpip"></a>Assign an Instance Level Public IP to each VM
Assigning an ILPIP changes your scenario to [Instance Level Public IP to a VM](#ilpip). All ephemeral ports of the public IP that are used for each VM are available to the VM. (As opposed to scenarios where ephemeral ports of a public IP are shared with all the VMs associated with the respective backend pool.) There are trade-offs to consider, such as the additional cost of public IP addresses and the potential impact of whitelisting a large number of individual IP addresses.

>[!NOTE] 
>This option is not available for web worker roles.

#### <a name="multifesnat"></a>Use multiple frontends

When using public Standard Load Balancer, you assign [multiple frontend IP addresses for outbound connections](#multife) and [multiply the number of SNAT ports available](#preallocatedports).  You need to create a frontend IP configuration, rule, and backend pool to trigger the programming of SNAT to the public IP of the frontend.  The rule does not need to function and a health probe does not need to succeed.  If you do use multiple frontends for inbound as well (rather than just for outbound), you should use custom health probes well to insure reliability.

>[!NOTE]
>In most cases, exhaustion of SNAT ports is a sign of bad design.  Make sure you understand why you are exhausting ports before using more frontends to add SNAT ports.  You may be masking a problem which can lead to failure later.

### <a name="idletimeout"></a>Use keepalives to reset the outbound idle timeout

Outbound connections have a 4-minute idle timeout. This timeout is not adjustable. However, you can use transport (for example, TCP keepalives) or application-layer keepalives to refresh an idle flow and reset this idle timeout if necessary.

## <a name="discoveroutbound"></a>Discovering the public IP that a VM uses
There are many ways to determine the public source IP address of an outbound connection. OpenDNS provides a service that can show you the public IP address of your VM. 

By using the nslookup command, you can send a DNS query for the name myip.opendns.com to the OpenDNS resolver. The service returns the source IP address that was used to send the query. When you run the following query from your VM, the response is the public IP used for that VM:

    nslookup myip.opendns.com resolver1.opendns.com

## <a name="preventoutbound"></a>Preventing outbound connectivity
Sometimes it's undesirable for a VM to be allowed to create an outbound flow. Or there might be a requirement to manage which destinations can be reached with outbound flows, or which destinations can begin inbound flows. In this case, you can use [network security groups](../virtual-network/virtual-networks-nsg.md) to manage the destinations that the VM can reach. You can also use NSGs to manage which public destination can initiate inbound flows. 

When you apply an NSG to a load-balanced VM, pay attention to the [default tags](../virtual-network/virtual-networks-nsg.md#default-tags) and [default rules](../virtual-network/virtual-networks-nsg.md#default-rules). You must ensure that the VM can receive health probe requests from Azure Load Balancer. 

If an NSG blocks health probe requests from the AZURE_LOADBALANCER default tag, your VM health probe fails and the VM is marked down. Load Balancer stops sending new flows to that VM.

## Limitations
- DisableOutboundSnat is not available as an option when configuring a load balancing rule in portal.  Use REST, template, or client tools instead.

## Next steps

- Learn more about [Load Balancer Basic](load-balancer-overview.md).
- Learn more about [network security groups](../virtual-network/virtual-networks-nsg.md).
- Learn about some of the other key [networking capabilities](../networking/networking-overview.md) in Azure.<|MERGE_RESOLUTION|>--- conflicted
+++ resolved
@@ -102,8 +102,6 @@
 
 #### Load Balancer Basic
 
-#### Load Balancer Basic
-
 Load Balancer Basic chooses a single frontend to be used for outbound flows when [multiple (public) IP frontends](load-balancer-multivip-overview.md) are candidates for outbound flows. This selection is not configurable, and you should consider the selection algorithm to be random. You can designate a specific IP address for outbound flows as described in [Multiple, combined scenarios](#combinations).
 
 #### Load Balancer Standard
@@ -122,13 +120,10 @@
 
 Normally, this option defaults to _false_ and signifies that this rule programs outbound SNAT for the associated VMs in the backend pool of the load balancing rule.  This can be changed to _true_ to prevent Load Balancer from using the associated frontend IP address for outbound connections for the VM's in the backend pool of this load balancing rule.  And you can also still designate a specific IP address for outbound flows as described in [Multiple, combined scenarios](#combinations) as well.
 
-<<<<<<< HEAD
-=======
 ### <a name="az"></a> Availability Zones
 
 When using [Standard Load Balancer with Availability Zones](load-balancer-standard-availability-zones.md), zone-redundant frontends can provide zone-redundant outbound SNAT connections and SNAT programming survives zone failure.  When zonal frontends are used, outbound SNAT connections share fate with the zone they belong to.
 
->>>>>>> 39cbab4c
 ## <a name="snat"></a>Understanding SNAT and PAT
 
 ### <a name="pat"></a>Port masquerading SNAT (PAT)
@@ -163,11 +158,7 @@
 | 801-1,000 | 32 |
 
 >[!NOTE]
-<<<<<<< HEAD
-> When using Standard Load Balancer with [multiple frontends](load-balancer-multivip-overview.md), [each frontend IP address multiplies the number of available SNAT ports](#multivipsnat) in the previous table. For example, a backend pool of 50 VM's with 2 load balancing rules, each with a separate frontend IP addresses, will use 2048 (2x 1024) SNAT ports per IP configuration.
-=======
 > When using Standard Load Balancer with [multiple frontends](load-balancer-multivip-overview.md), [each frontend IP address multiplies the number of available SNAT ports](#multivipsnat) in the previous table. For example, a backend pool of 50 VM's with 2 load balancing rules, each with a separate frontend IP addresses, will use 2048 (2x 1024) SNAT ports per IP configuration. See details for [multiple frontends](#multife).
->>>>>>> 39cbab4c
 
 Remember that the number of SNAT ports available does not translate directly to number of flows. A single SNAT port can be reused for multiple unique destinations. Ports are consumed only if it's necessary to make flows unique. For design and mitigation guidance, refer to the section about [how to manage this exhaustible resource](#snatexhaust) and the section that describes [PAT](#pat).
 
