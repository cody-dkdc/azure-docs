---
title: Quickstart:Create a Standard Load Balancer - Azure portal
titlesuffix: Azure Load Balancer
description: This quickstart shows how to create a Standard Load Balancer by using the Azure portal.
services: load-balancer
documentationcenter: na
author: KumudD 
manager: twooley
Customer intent: I want to create a Standard Load Balancer so that I can load balance internet traffic to VMs.
ms.service: load-balancer
ms.devlang: na
ms.topic: quickstart
ms.tgt_pltfrm: na
ms.workload: infrastructure-services
ms.date: 03/11/2019
ms.author: kumud
ms.custom: mvc
---

# Quickstart: Create a Standard Load Balancer to load balance VMs using the Azure portal

Load balancing provides a higher level of availability and scale by spreading incoming requests across multiple virtual machines. You can use the Azure portal to create a load balancer to load balance virtual machines (VMs). This quickstart shows you how to load balance VMs using a Standard Load Balancer.

If you don't have an Azure subscription, create a [free account](https://azure.microsoft.com/free/?WT.mc_id=A261C142F) before you begin. 

## Sign in to Azure

Sign in to the Azure portal at [https://portal.azure.com](https://portal.azure.com).

## Create a Standard Load Balancer

In this section, you create a Standard Load Balancer that helps load balance virtual machines. Standard Load Balancer only supports a Standard Public IP address. When you create a Standard Load Balancer, and you must also create a new Standard Public IP address that is configured as the frontend (named as *LoadBalancerFrontend* by default) for the Standard Load Balancer. 

1. On the top left-hand side of the screen, select **Create a resource** > **Networking** > **Load Balancer**.
2. In the **Basics** tab of the **Create load balancer** page, enter or select the following information, accept the defaults for the remaining settings, and then select **Review + create**:

    | Setting                 | Value                                              |
    | ---                     | ---                                                |
    | Subscription               | Select your subscription.    |    
    | Resource group         | Select **Create new** and type *myResourceGroupSLB* in the text box.|
    | Name                   | *myLoadBalancer*                                   |
    | Region         | Select **West Europe**.                                        |
    | Type          | Select **Public**.                                        |
    | SKU           | Select **Standard**.                          |
    | Public IP address | Select **Create new**. |
    | Public IP address name              | Type *myPublicIP* in the text box.   |
    |Availability zone| Select **Zone redundant**.    |
3. In the **Review + create** tab, select **Create**.   

    ![Create a Standard Load Balancer](./media/quickstart-load-balancer-standard-public-portal/create-standard-load-balancer.png)

## Create Load Balancer resources

In this section, you configure Load Balancer settings for a backend address pool, a health probe, and specify a balancer rule.

### Create a backend address pool

To distribute traffic to the VMs, a backend address pool contains the IP addresses of the virtual (NICs) connected to the Load Balancer. Create the backend address pool *myBackendPool* to include virtual machines for load-balancing internet traffic.

1. Select **All services** in the left-hand menu, select **All resources**, and then select **myLoadBalancer** from the resources list.
2. Under **Settings**, select **Backend pools**, then select **Add**.
3. On the **Add a backend pool** page, for name, type *myBackendPool*, as the name for your backend pool, and then select **Add**.

### Create a health probe

To allow the Load Balancer to monitor the status of your app, you use a health probe. The health probe dynamically adds or removes VMs from the Load Balancer rotation based on their response to health checks. Create a health probe *myHealthProbe* to monitor the health of the VMs.
<<<<<<< HEAD
=======

1. Select **All services** in the left-hand menu, select **All resources**, and then select **myLoadBalancer** from the resources list.
2. Under **Settings**, select **Health probes**, then select **Add**.
    
    | Setting | Value |
    | ------- | ----- |
    | Name | Enter *myHealthProbe*. |
    | Protocol | Select **HTTP**. |
    | Port | Enter *80*.|
    | Interval | Enter *15* for number of **Interval** in seconds between probe attempts. |
    | Unhealthy threshold | Select **2** for number of **Unhealthy threshold** or consecutive probe failures that must occur before a VM is considered unhealthy.|
    | | |
4. Select **OK**.

### Create a Load Balancer rule
A Load Balancer rule is used to define how traffic is distributed to the VMs. You define the frontend IP configuration for the incoming traffic and the backend IP pool to receive the traffic, along with the required source and destination port. Create a Load Balancer rule *myLoadBalancerRuleWeb* for listening to port 80 in the frontend *FrontendLoadBalancer* and sending load-balanced network traffic to the backend address pool *myBackEndPool* also using port 80. 

1. Select **All services** in the left-hand menu, select **All resources**, and then select **myLoadBalancer** from the resources list.
2. Under **Settings**, select **Load balancing rules**, then select **Add**.
3. Use these values to configure the load balancing rule:
    
    | Setting | Value |
    | ------- | ----- |
    | Name | Enter *myHTTPRule*. |
    | Protocol | Select **TCP**. |
    | Port | Enter *80*.|
    | Backend port | Enter *80*. |
    | Backend pool | Select *myBackendPool*.|
    | Health probe | Select *myHealthProbe*. |
4. Leave the rest of the defaults and then select **OK**.
>>>>>>> 6a383dfd

1. Select **All services** in the left-hand menu, select **All resources**, and then select **myLoadBalancer** from the resources list.
2. Under **Settings**, select **Health probes**, then select **Add**.
    
    | Setting | Value |
    | ------- | ----- |
    | Name | Enter *myHealthProbe*. |
    | Protocol | Select **HTTP**. |
    | Port | Enter *80*.|
    | Interval | Enter *15* for number of **Interval** in seconds between probe attempts. |
    | Unhealthy threshold | Select *2* for number of **Unhealthy threshold** or consecutive probe failures that must occur before a VM is considered unhealthy.|
    | Health probe | Select *myHealthProbe*. |
4. Select **OK**.

### Create a Load Balancer rule
A Load Balancer rule is used to define how traffic is distributed to the VMs. You define the frontend IP configuration for the incoming traffic and the backend IP pool to receive the traffic, along with the required source and destination port. Create a Load Balancer rule *myLoadBalancerRuleWeb* for listening to port 80 in the frontend *FrontendLoadBalancer* and sending load-balanced network traffic to the backend address pool *myBackEndPool* also using port 80. 

1. Select **All services** in the left-hand menu, select **All resources**, and then select **myLoadBalancer** from the resources list.
2. Under **Settings**, select **Load balancing rules**, then select **Add**.
3. Use these values to configure the load balancing rule:
    
    | Setting | Value |
    | ------- | ----- |
    | Name | Enter *myHTTPRule*. |
    | Protocol | Select **TCP**. |
    | Port | Enter *80*.|
    | Backend port | Enter *80*. |
    | Backend pool | Select *myBackendPool*.|
    | Health probe | Select *myHealthProbe*. |
4. Leave the rest of the defaults and select **OK**.
4. Select **OK**.

## Create backend servers

<<<<<<< HEAD
In this section, you create a virtual network, create two virtual machines for the backend pool of the Load Balancer, and then install IIS on the virtual machines to help test the Load Balancer.
=======
In this section, you create a virtual network, create three virtual machines for the backend pool of the Load Balancer, and then install IIS on the virtual machines to help test the Load Balancer.
>>>>>>> 6a383dfd

### Create a virtual network
1. On the upper-left side of the screen, select **Create a resource** > **Networking** > **Virtual network**.

1. In **Create virtual network**, enter or select this information:

    | Setting | Value |
    | ------- | ----- |
    | Name | Enter *myVNet*. |
    | Address space | Enter *10.1.0.0/16*. |
    | Subscription | Select your subscription.|
    | Resource group | Select existing resource - *myResourceGroupSLB*. |
    | Location | Select **West Europe**.|
    | Subnet - Name | Enter *myBackendSubnet*. |
    | Subnet - Address range | Enter *10.1.0.0/24*. |
1. Leave the rest of the defaults and select **Create**.

### Create virtual machines
<<<<<<< HEAD
Standard Load Balancer only supports VMs with Standard IP addresses in the backend pool. In this section, you will create two VMs (*myVM1* and *myVM2*) with a Standard public IP address in two different zones (*Zone 1* and *Zone 2*) that are added to the backend pool of the Standard Load Balancer that was created earlier.

1. On the upper-left side of the portal, select **Create a resource** > **Compute** > **Windows Server 2016 Datacenter**. 
=======
Standard Load Balancer only supports VMs with Standard IP addresses in the backend pool. In this section, you will create three VMs (*myVM1*, *myVM2* and *myVM3*) with a Standard public IP address in three different zones (*Zone 1*, *Zone 2*, and *Zone 3*) that are later added to the backend pool of the Standard Load Balancer that was created earlier.

1. On the upper-left side of the portal, select **Create a resource** > **Compute** > **Windows Server 2019 Datacenter**. 
>>>>>>> 6a383dfd
   
1. In **Create a virtual machine**, type or select the following values in the **Basics** tab:
   - **Subscription** > **Resource Group**: Select **myResourceGroupSLB**.
   - **Instance Details** > **Virtual machine name**: Type *myVM1*.
   - **Instance Details** > **Region** > select **West Europe**.
   - **Instance Details** > **Availability Options** > Select **Availability zones**. 
   - **Instance Details** > **Availability zone** > Select **1**.
<<<<<<< HEAD
  
1. Select the **Networking** tab, or select **Next: Disks**, then **Next: Networking**. 
   
   - Make sure the following are selected:
       - **Virtual network**: *myVnet*
       - **Subnet**: *myBackendSubnet*
       - **Public IP** > select **Create new**, and in the **Create public IP address** window, for **SKU**, select **Standard**, and for **Availability zone**, select **Zone-redundant**, and then select **OK**.
=======
   - **Administrator account**> Enter the **Username**, **Password** and **Confirm password** information.
   - Select the **Networking** tab, or select **Next: Disks**, then **Next: Networking**.
  
1. In the **Networking** tab make sure the following are selected:
   - **Virtual network**: *myVnet*
   - **Subnet**: *myBackendSubnet*
   - **Public IP** > select **Create new**, and in the **Create public IP address** window, for **SKU**, select **Standard**, and for **Availability zone**, select **Zone-redundant**, and then select **OK**.
>>>>>>> 6a383dfd
   - To create a new network security group (NSG), a type of firewall, under **Network Security Group**, select **Advanced**. 
       1. In the **Configure network security group** field, select **Create new**. 
       1. Type *myNetworkSecurityGroup*, and select **OK**.
   - To make the VM a part of the Load Balancer's backend pool, complete the following steps:
        - In **Load Balancing**, for **Place this virtual machine behind an existing load balancing solution?**, select **Yes**.
        - In **Load balancing settings**, for **Load balancing options**, select **Azure load balancer**.
<<<<<<< HEAD
        - For **Select a load balancer**, *myLoadBalancer*. 
1. Select the **Management** tab, or select **Next** > **Management**. Under **Monitoring**, set **Boot diagnostics** to **Off**. 
1. Select **Review + create**.   
1. Review the settings, and then select **Create**.
1. Follow the steps to create a second VM named *myVM2*, with a Standard SKU public IP address named *myVM2-ip*, and **Availability zone** setting of **2** and all the other settings the same as *myVM1*. 

### Create NSG rule
=======
        - For **Select a load balancer**, *myLoadBalancer*.
        - Select the **Management** tab, or select **Next** > **Management**.
2. In the **Management** tab, under **Monitoring**, set **Boot diagnostics** to **Off**. 
1. Select **Review + create**.   
1. Review the settings, and then select **Create**.
1. Follow the steps 2 to 6 to create two additional VMs with the following values and all the other settings the same as *myVM1*:

    | Setting | VM 2| VM 3|
    | ------- | ----- |---|
    | Name |  *myVM2* |*myVM3*|
    | Availability zone | 2 |3|
    |Public IP| **Standard** SKU|**Standard** SKU|
    | Public IP - Availability zone| **Zone redundant** |**Zone redundant**|
    | Network security group | Select the existing *myNetworkSecurity Group*| Select the existing *myNetworkSecurity Group*|

 ### Create NSG rule
>>>>>>> 6a383dfd

In this section, you create a network security group rule to allow inbound connections using HTTP.

1. Select **All services** in the left-hand menu, select **All resources**, and then from the resources list select **myNetworkSecurityGroup** that is located in the **myResourceGroupSLB** resource group.
2. Under **Settings**, select **Inbound security rules**, and then select **Add**.
3. Enter these values for the inbound security rule named *myHTTPRule* to allow for an inbound HTTP connections using port 80:
    - *Service Tag* - for **Source**.
    - *Internet* - for **Source service tag**
    - *80* - for **Destination port ranges**
    - *TCP* - for **Protocol**
    - *Allow* - for **Action**
    - *100* for **Priority**
    - *myHTTPRule* for name
    - *Allow HTTP* - for description
<<<<<<< HEAD
4. Select **OK**.
=======
4. Select **Add**.
>>>>>>> 6a383dfd
 
### Install IIS

1. Select **All services** in the left-hand menu, select **All resources**, and then from the resources list, select **myVM1** that is located in the *myResourceGroupSLB* resource group.
2. On the **Overview** page, select **Connect** to RDP into the VM.
<<<<<<< HEAD
3. Log into the VM with username *azureuser*.
4. On the server desktop, navigate to **Windows Administrative Tools**>**Server Manager**.
5. In Server Manager, select **Add Roles and features**.
6. In the **Add Roles and Features Wizard**, use the following values:
    - In the **Select installation type** page, select **Role-based or feature-based installation**.
    - In the **Select destination server** page, select **myVM1**
    - In the **Select server role** page, select **Web Server (IIS)**
    - Follow instructions to complete the rest of the wizard 
7. Repeat steps 1 to 6 for the virtual machine *myVM2*.
=======
5. Log into the VM with the credentials that you provided during the creation of this VM. This launches a remote desktop session with virtual machine - *myVM1*.
6. On the server desktop, navigate to **Windows Administrative Tools**>**Windows PowerShell**.
7. In the PowerShell Window, run the following commands to install the IIS server, remove the  default iisstart.htm file, and then add a new iisstart.htm file that displays the name of the VM:

   ```azurepowershell-interactive
    
    # install IIS server role
    Install-WindowsFeature -name Web-Server -IncludeManagementTools
    
    # remove default htm file
     remove-item  C:\inetpub\wwwroot\iisstart.htm
    
    # Add a new htm file that displays server name
     Add-Content -Path "C:\inetpub\wwwroot\iisstart.htm" -Value $("Hello World from " + $env:computername)
   ```
6. Close the RDP session with *myVM1*.
7. Repeat steps 1 to 6 to install IIS and the updated iisstart.htm file on *myVM2* and *myVM3*.
>>>>>>> 6a383dfd

## Test the Load Balancer
1. Find the public IP address for the Load Balancer on the **Overview** screen. Select **All services** in the left-hand menu, select **All resources**, and then select **myPublicIP**.

2. Copy the public IP address, and then paste it into the address bar of your browser. The default page of IIS Web server is displayed on the browser.

   ![IIS Web server](./media/tutorial-load-balancer-standard-zonal-portal/load-balancer-test.png)

To see the Load Balancer distribute traffic across all three VMs, you can customize the default page of each VM's IIS Web server and then force-refresh your web browser from the client machine.

To see the Load Balancer distribute traffic across all three VMs running your app, you can force-refresh your web browser.

## Clean up resources

When no longer needed, delete the resource group, Load Balancer, and all related resources. To do so, select the resource group (*myResourceGroupSLB*) that contains the Load Balancer, and then select **Delete**.

## Next steps

In this quickstart, you created a Standard Load Balancer, attached VMs to it, configured the Load Balancer traffic rule, health probe, and then tested the Load Balancer. To learn more about Azure Load Balancer, continue to the tutorials for Azure Load Balancer.

> [!div class="nextstepaction"]
> [Azure Load Balancer tutorials](tutorial-load-balancer-standard-public-zone-redundant-portal.md)<|MERGE_RESOLUTION|>--- conflicted
+++ resolved
@@ -64,8 +64,6 @@
 ### Create a health probe
 
 To allow the Load Balancer to monitor the status of your app, you use a health probe. The health probe dynamically adds or removes VMs from the Load Balancer rotation based on their response to health checks. Create a health probe *myHealthProbe* to monitor the health of the VMs.
-<<<<<<< HEAD
-=======
 
 1. Select **All services** in the left-hand menu, select **All resources**, and then select **myLoadBalancer** from the resources list.
 2. Under **Settings**, select **Health probes**, then select **Add**.
@@ -96,46 +94,11 @@
     | Backend pool | Select *myBackendPool*.|
     | Health probe | Select *myHealthProbe*. |
 4. Leave the rest of the defaults and then select **OK**.
->>>>>>> 6a383dfd
-
-1. Select **All services** in the left-hand menu, select **All resources**, and then select **myLoadBalancer** from the resources list.
-2. Under **Settings**, select **Health probes**, then select **Add**.
-    
-    | Setting | Value |
-    | ------- | ----- |
-    | Name | Enter *myHealthProbe*. |
-    | Protocol | Select **HTTP**. |
-    | Port | Enter *80*.|
-    | Interval | Enter *15* for number of **Interval** in seconds between probe attempts. |
-    | Unhealthy threshold | Select *2* for number of **Unhealthy threshold** or consecutive probe failures that must occur before a VM is considered unhealthy.|
-    | Health probe | Select *myHealthProbe*. |
-4. Select **OK**.
-
-### Create a Load Balancer rule
-A Load Balancer rule is used to define how traffic is distributed to the VMs. You define the frontend IP configuration for the incoming traffic and the backend IP pool to receive the traffic, along with the required source and destination port. Create a Load Balancer rule *myLoadBalancerRuleWeb* for listening to port 80 in the frontend *FrontendLoadBalancer* and sending load-balanced network traffic to the backend address pool *myBackEndPool* also using port 80. 
-
-1. Select **All services** in the left-hand menu, select **All resources**, and then select **myLoadBalancer** from the resources list.
-2. Under **Settings**, select **Load balancing rules**, then select **Add**.
-3. Use these values to configure the load balancing rule:
-    
-    | Setting | Value |
-    | ------- | ----- |
-    | Name | Enter *myHTTPRule*. |
-    | Protocol | Select **TCP**. |
-    | Port | Enter *80*.|
-    | Backend port | Enter *80*. |
-    | Backend pool | Select *myBackendPool*.|
-    | Health probe | Select *myHealthProbe*. |
-4. Leave the rest of the defaults and select **OK**.
-4. Select **OK**.
+
 
 ## Create backend servers
 
-<<<<<<< HEAD
-In this section, you create a virtual network, create two virtual machines for the backend pool of the Load Balancer, and then install IIS on the virtual machines to help test the Load Balancer.
-=======
 In this section, you create a virtual network, create three virtual machines for the backend pool of the Load Balancer, and then install IIS on the virtual machines to help test the Load Balancer.
->>>>>>> 6a383dfd
 
 ### Create a virtual network
 1. On the upper-left side of the screen, select **Create a resource** > **Networking** > **Virtual network**.
@@ -154,15 +117,9 @@
 1. Leave the rest of the defaults and select **Create**.
 
 ### Create virtual machines
-<<<<<<< HEAD
-Standard Load Balancer only supports VMs with Standard IP addresses in the backend pool. In this section, you will create two VMs (*myVM1* and *myVM2*) with a Standard public IP address in two different zones (*Zone 1* and *Zone 2*) that are added to the backend pool of the Standard Load Balancer that was created earlier.
-
-1. On the upper-left side of the portal, select **Create a resource** > **Compute** > **Windows Server 2016 Datacenter**. 
-=======
 Standard Load Balancer only supports VMs with Standard IP addresses in the backend pool. In this section, you will create three VMs (*myVM1*, *myVM2* and *myVM3*) with a Standard public IP address in three different zones (*Zone 1*, *Zone 2*, and *Zone 3*) that are later added to the backend pool of the Standard Load Balancer that was created earlier.
 
 1. On the upper-left side of the portal, select **Create a resource** > **Compute** > **Windows Server 2019 Datacenter**. 
->>>>>>> 6a383dfd
    
 1. In **Create a virtual machine**, type or select the following values in the **Basics** tab:
    - **Subscription** > **Resource Group**: Select **myResourceGroupSLB**.
@@ -170,15 +127,6 @@
    - **Instance Details** > **Region** > select **West Europe**.
    - **Instance Details** > **Availability Options** > Select **Availability zones**. 
    - **Instance Details** > **Availability zone** > Select **1**.
-<<<<<<< HEAD
-  
-1. Select the **Networking** tab, or select **Next: Disks**, then **Next: Networking**. 
-   
-   - Make sure the following are selected:
-       - **Virtual network**: *myVnet*
-       - **Subnet**: *myBackendSubnet*
-       - **Public IP** > select **Create new**, and in the **Create public IP address** window, for **SKU**, select **Standard**, and for **Availability zone**, select **Zone-redundant**, and then select **OK**.
-=======
    - **Administrator account**> Enter the **Username**, **Password** and **Confirm password** information.
    - Select the **Networking** tab, or select **Next: Disks**, then **Next: Networking**.
   
@@ -186,22 +134,12 @@
    - **Virtual network**: *myVnet*
    - **Subnet**: *myBackendSubnet*
    - **Public IP** > select **Create new**, and in the **Create public IP address** window, for **SKU**, select **Standard**, and for **Availability zone**, select **Zone-redundant**, and then select **OK**.
->>>>>>> 6a383dfd
    - To create a new network security group (NSG), a type of firewall, under **Network Security Group**, select **Advanced**. 
        1. In the **Configure network security group** field, select **Create new**. 
        1. Type *myNetworkSecurityGroup*, and select **OK**.
    - To make the VM a part of the Load Balancer's backend pool, complete the following steps:
         - In **Load Balancing**, for **Place this virtual machine behind an existing load balancing solution?**, select **Yes**.
         - In **Load balancing settings**, for **Load balancing options**, select **Azure load balancer**.
-<<<<<<< HEAD
-        - For **Select a load balancer**, *myLoadBalancer*. 
-1. Select the **Management** tab, or select **Next** > **Management**. Under **Monitoring**, set **Boot diagnostics** to **Off**. 
-1. Select **Review + create**.   
-1. Review the settings, and then select **Create**.
-1. Follow the steps to create a second VM named *myVM2*, with a Standard SKU public IP address named *myVM2-ip*, and **Availability zone** setting of **2** and all the other settings the same as *myVM1*. 
-
-### Create NSG rule
-=======
         - For **Select a load balancer**, *myLoadBalancer*.
         - Select the **Management** tab, or select **Next** > **Management**.
 2. In the **Management** tab, under **Monitoring**, set **Boot diagnostics** to **Off**. 
@@ -218,7 +156,6 @@
     | Network security group | Select the existing *myNetworkSecurity Group*| Select the existing *myNetworkSecurity Group*|
 
  ### Create NSG rule
->>>>>>> 6a383dfd
 
 In this section, you create a network security group rule to allow inbound connections using HTTP.
 
@@ -233,27 +170,12 @@
     - *100* for **Priority**
     - *myHTTPRule* for name
     - *Allow HTTP* - for description
-<<<<<<< HEAD
-4. Select **OK**.
-=======
 4. Select **Add**.
->>>>>>> 6a383dfd
  
 ### Install IIS
 
 1. Select **All services** in the left-hand menu, select **All resources**, and then from the resources list, select **myVM1** that is located in the *myResourceGroupSLB* resource group.
 2. On the **Overview** page, select **Connect** to RDP into the VM.
-<<<<<<< HEAD
-3. Log into the VM with username *azureuser*.
-4. On the server desktop, navigate to **Windows Administrative Tools**>**Server Manager**.
-5. In Server Manager, select **Add Roles and features**.
-6. In the **Add Roles and Features Wizard**, use the following values:
-    - In the **Select installation type** page, select **Role-based or feature-based installation**.
-    - In the **Select destination server** page, select **myVM1**
-    - In the **Select server role** page, select **Web Server (IIS)**
-    - Follow instructions to complete the rest of the wizard 
-7. Repeat steps 1 to 6 for the virtual machine *myVM2*.
-=======
 5. Log into the VM with the credentials that you provided during the creation of this VM. This launches a remote desktop session with virtual machine - *myVM1*.
 6. On the server desktop, navigate to **Windows Administrative Tools**>**Windows PowerShell**.
 7. In the PowerShell Window, run the following commands to install the IIS server, remove the  default iisstart.htm file, and then add a new iisstart.htm file that displays the name of the VM:
@@ -271,7 +193,6 @@
    ```
 6. Close the RDP session with *myVM1*.
 7. Repeat steps 1 to 6 to install IIS and the updated iisstart.htm file on *myVM2* and *myVM3*.
->>>>>>> 6a383dfd
 
 ## Test the Load Balancer
 1. Find the public IP address for the Load Balancer on the **Overview** screen. Select **All services** in the left-hand menu, select **All resources**, and then select **myPublicIP**.
@@ -282,8 +203,6 @@
 
 To see the Load Balancer distribute traffic across all three VMs, you can customize the default page of each VM's IIS Web server and then force-refresh your web browser from the client machine.
 
-To see the Load Balancer distribute traffic across all three VMs running your app, you can force-refresh your web browser.
-
 ## Clean up resources
 
 When no longer needed, delete the resource group, Load Balancer, and all related resources. To do so, select the resource group (*myResourceGroupSLB*) that contains the Load Balancer, and then select **Delete**.
