--- conflicted
+++ resolved
@@ -5,9 +5,6 @@
 author: carolz
 manager: carolz
 layout: LandingPage
-<<<<<<< HEAD
-description: Learn how to use Load Balancer for network performance of apps. Manage traffic for virtual machines and cloud resources, and in cross-premises virtual networks.
-=======
 ms.assetid:	
 ms.service: load-balancer
 ms.tgt_pltfrm: na
@@ -15,7 +12,6 @@
 ms.topic: landing-page
 ms.date: 01/23/2017
 ms.author: carolz
->>>>>>> e8cfaf0d
 ---
 
 #Load Balancer Documentation
