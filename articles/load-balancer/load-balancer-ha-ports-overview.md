--- conflicted
+++ resolved
@@ -59,7 +59,7 @@
 
 ## Supported configurations
 
-### One single, non-floating IP (non-Direct Server Return) HA ports configuration on the internal Standard Load Balancer
+### A single, non-floating IP (non-Direct Server Return) HA-port configuration on an internal Standard Load Balancer
 
 This configuration is a basic HA ports configuration. You can configure an HA ports load-balancing rule on a single front-end IP address by doing the following:
 1. While configuring Standard Load Balancer, select the **HA ports** check box in the Load Balancer rule configuration.
@@ -69,32 +69,20 @@
 
 However, you can configure a public Standard Load Balancer for the back-end instances in addition to this HA ports rule.
 
-<<<<<<< HEAD
-## One single, floating IP (Direct Server Return) HA ports configuration on the internal Standard Load Balancer
-=======
-### One single floating IP (Direct Server Return) HA Ports configuration on the internal Standard Load Balancer
->>>>>>> 8f084cdb
+### A single, floating IP (Direct Server Return) HA-port configuration on an internal Standard Load Balancer
 
 You can similarly configure your load balancer to use a load balancing rule with **HA Port** with a single front end by setting the **Floating IP** to **Enabled**. 
 
 By using this configuration, you can add more floating IP load-balancing rules and/or a public load balancer. However, you cannot use a non-floating IP HA port load-balancing configuration on top of this configuration.
 
-<<<<<<< HEAD
-## Multiple HA ports configurations on the internal Standard Load Balancer
-=======
-### Multiple HA Ports configurations on the internal Standard Load Balancer
->>>>>>> 8f084cdb
+### Multiple HA-port configurations on an internal Standard Load Balancer
 
 If your scenario requires that you configure more than one HA port front end for the same back-end pool, you can do the following: 
 - Configure more than one front-end private IP address for a single internal Standard Load Balancer resource.
 - Configure multiple load-balancing rules, where each rule has a single unique front-end IP address selected.
 - Select the **HA ports** option, and then set **Floating IP** to **Enabled** for all the load-balancing rules.
 
-<<<<<<< HEAD
-## Internal load balancer with HA ports and public load balancer on the same back-end instances
-=======
-### Internal Load Balancer with HA Ports & public Load Balancer on the same backend instances
->>>>>>> 8f084cdb
+### An internal load balancer with HA ports and a public load balancer on the same back-end instance
 
 You can configure *one* public Standard Load Balancer resource for the back-end resources, along with a single internal Standard Load Balancer with HA ports.
 
