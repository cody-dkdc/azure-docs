---
title: 'Quickstart: Create a Standard Load Balancer - Azure PowerShell'
titlesuffix: Azure Load Balancer
description: This quickstart shows how to create a Standard Load Balancer using PowerShell
services: load-balancer
documentationcenter: na
author: KumudD
manager: twooley
Customer intent: I want to create a Standard Load balancer so that I can load balance internet traffic to VMs.
ms.assetid: 
ms.service: load-balancer
ms.devlang: na
ms.topic: quickstart
ms.tgt_pltfrm: na
ms.workload: infrastructure-services
<<<<<<< HEAD
ms.date: 03/05/2019
=======
ms.date: 05/07/2019
>>>>>>> 6a383dfd
ms.author: kumud
ms:custom: seodec18
---

<<<<<<< HEAD
# <a name="get-started"></a>Quickstart: Create a Standard Load Balancer using Azure PowerShell

This quickstart shows you how to create a Standard Load Balancer using Azure PowerShell. To test the load balancer, you deploy two virtual machines (VMs) running Windows server and load balance a web app between the VMs. To learn more about Standard Load Balancer, see [What is Standard Load Balancer](load-balancer-standard-overview.md).
=======
# Quickstart: Create a Standard Load Balancer using Azure PowerShell

This quickstart shows you how to create a Standard Load Balancer using Azure PowerShell. To test the load balancer, you deploy three virtual machines (VMs) running Windows server and load balance a web app between the VMs. To learn more about Standard Load Balancer, see [What is Standard Load Balancer](load-balancer-standard-overview.md).

[!INCLUDE [updated-for-az](../../includes/updated-for-az.md)]
>>>>>>> 6a383dfd

[!INCLUDE [updated-for-az](../../includes/updated-for-az.md)]

[!INCLUDE [cloud-shell-powershell.md](../../includes/cloud-shell-powershell.md)]

If you choose to install and use PowerShell locally, this article requires the Azure PowerShell module version 5.4.1 or later. Run `Get-Module -ListAvailable Az` to find the installed version. If you need to upgrade, see [Install Azure PowerShell module](/powershell/azure/install-Az-ps). If you are running PowerShell locally, you also need to run `Connect-AzAccount` to create a connection with Azure.

## Create a resource group

<<<<<<< HEAD
Before you can create your load balancer, you must create a resource group with [New-AzResourceGroup](/powershell/module/az.resources/new-azresourcegroup). The following example creates a resource group named *myResourceGroupLB* in the *EastUS* location:

```azurepowershell-interactive
New-AzResourceGroup `
  -ResourceGroupName "myResourceGroupLB" `
  -Location "EastUS"
```

## Create a public IP address

To access your app on the Internet, you need a public IP address for the load balancer. Create a public IP address with [New-AzPublicIpAddress](/powershell/module/az.network/new-azpublicipaddress). The following example creates a public IP address named *myPublicIP* in the *myResourceGroupLB* resource group:

```azurepowershell-interactive
$publicIP = New-AzPublicIpAddress `
-Name "myPublicIP" `
-ResourceGroupName "myResourceGroupLB" `
-Location "EastUS" `
-Sku "Standard" `
-AllocationMethod "Static"
```

## Create Standard Load Balancer

In this section, you configure the front-end IP and the back-end address pool for the load balancer and then create the Standard Load Balancer.

### Create front-end IP

Create a front-end IP with [New-AzLoadBalancerFrontendIpConfig](/powershell/module/az.network/new-azloadbalancerfrontendipconfig). The following example creates a front-end IP configuration named *myFrontEnd* and attaches the *myPublicIP* address:

```azurepowershell-interactive
$frontendIP = New-AzLoadBalancerFrontendIpConfig `
  -Name "myFrontEnd" `
  -PublicIpAddress $publicIP
=======
Before you can create your load balancer, you must create a resource group with [New-AzResourceGroup](/powershell/module/az.resources/new-azresourcegroup). The following example creates a resource group named *myResourceGroupSLB* in the *EastUS* location:

```azurepowershell
$rgName='MyResourceGroupSLB'
$location='eastus'
New-AzResourceGroup -Name $rgName -Location $location
```

## Create a public IP address

To access your app on the Internet, you need a public IP address for the load balancer. Create a public IP address with [New-AzPublicIpAddress](/powershell/module/az.network/new-azpublicipaddress). The following example creates a public IP address named *myPublicIP* in the *myResourceGroupSLB* resource group:

```azurepowershell
$publicIp = New-AzPublicIpAddress `
 -ResourceGroupName $rgName `
 -Name 'myPublicIP' `
 -Location $location `
 -AllocationMethod static `
 -SKU Standard
```

## Create Standard Load Balancer

In this section, you configure the front-end IP and the back-end address pool for the load balancer and then create the Standard Load Balancer.

### Create front-end IP

Create a front-end IP with [New-AzLoadBalancerFrontendIpConfig](/powershell/module/az.network/new-azloadbalancerfrontendipconfig). The following example creates a front-end IP configuration named *myFrontEnd* and attaches the *myPublicIP* address:

```azurepowershell
$feip = New-AzLoadBalancerFrontendIpConfig -Name 'myFrontEndPool' -PublicIpAddress $publicIp
>>>>>>> 6a383dfd
```

### Configure back-end address pool

Create a back-end address pool with [New-AzLoadBalancerBackendAddressPoolConfig](/powershell/module/az.network/new-azloadbalancerbackendaddresspoolconfig). The VMs attach to this back-end pool in the remaining steps. The following example creates a back-end address pool named *myBackEndPool*:

```azurepowershell-interactive
<<<<<<< HEAD
$backendPool = New-AzLoadBalancerBackendAddressPoolConfig -Name "myBackEndPool"
=======
$bepool = New-AzLoadBalancerBackendAddressPoolConfig -Name 'myBackEndPool'
>>>>>>> 6a383dfd
```

### Create a health probe
To allow the load balancer to monitor the status of your app, you use a health probe. The health probe dynamically adds or removes VMs from the load balancer rotation based on their response to health checks. By default, a VM is removed from the load balancer distribution after two consecutive failures at 15-second intervals. You create a health probe based on a protocol or a specific health check page for your app.

The following example creates a TCP probe. You can also create custom HTTP probes for more fine grained health checks. When using a custom HTTP probe, you must create the health check page, such as *healthcheck.aspx*. The probe must return an **HTTP 200 OK** response for the load balancer to keep the host in rotation.

To create a TCP health probe, you use [Add-AzLoadBalancerProbeConfig](/powershell/module/az.network/add-azloadbalancerprobeconfig). The following example creates a health probe named *myHealthProbe* that monitors each VM on *HTTP* port *80*:

<<<<<<< HEAD
```azurepowershell-interactive
$probe = New-AzLoadBalancerProbeConfig `
  -Name "myHealthProbe" `
  -RequestPath healthcheck2.aspx `
  -Protocol http `
  -Port 80 `
  -IntervalInSeconds 16 `
  -ProbeCount 2
  ```
=======
```azurepowershell
$probe = New-AzLoadBalancerProbeConfig `
 -Name 'myHealthProbe' `
 -Protocol Http -Port 80 `
 -RequestPath / -IntervalInSeconds 360 -ProbeCount 5
```
>>>>>>> 6a383dfd

### Create a load balancer rule
A load balancer rule is used to define how traffic is distributed to the VMs. You define the front-end IP configuration for the incoming traffic and the back-end IP pool to receive the traffic, along with the required source and destination port. To make sure only healthy VMs receive traffic, you also define the health probe to use.

Create a load balancer rule with [Add-AzLoadBalancerRuleConfig](/powershell/module/az.network/add-azloadbalancerruleconfig). The following example creates a load balancer rule named *myLoadBalancerRule* and balances traffic on *TCP* port *80*:

<<<<<<< HEAD
```azurepowershell-interactive
$lbrule = New-AzLoadBalancerRuleConfig `
  -Name "myLoadBalancerRule" `
  -FrontendIpConfiguration $frontendIP `
  -BackendAddressPool $backendPool `
  -Protocol Tcp `
  -FrontendPort 80 `
  -BackendPort 80 `
  -Probe $probe
=======
```azurepowershell
$rule = New-AzLoadBalancerRuleConfig `
  -Name 'myLoadBalancerRuleWeb' -Protocol Tcp `
  -Probe $probe -FrontendPort 80 -BackendPort 80 `
  -FrontendIpConfiguration $feip `
  -BackendAddressPool $bePool
>>>>>>> 6a383dfd
```

### Create the NAT rules

Create NAT rules with [Add-AzLoadBalancerRuleConfig](/powershell/module/az.network/new-azloadbalancerinboundnatruleconfig). The following example creates NAT rules named *myLoadBalancerRDP1* and *myLoadBalancerRDP2* to allow RDP connections to the back-end servers with port 4221 and 4222:

<<<<<<< HEAD
```azurepowershell-interactive
$natrule1 = New-AzLoadBalancerInboundNatRuleConfig `
-Name 'myLoadBalancerRDP1' `
-FrontendIpConfiguration $frontendIP `
-Protocol tcp `
-FrontendPort 4221 `
-BackendPort 3389

$natrule2 = New-AzLoadBalancerInboundNatRuleConfig `
-Name 'myLoadBalancerRDP2' `
-FrontendIpConfiguration $frontendIP `
-Protocol tcp `
-FrontendPort 4222 `
-BackendPort 3389
=======
```azurepowershell
$natrule1 = New-AzLoadBalancerInboundNatRuleConfig `
  -Name 'myLoadBalancerRDP1' `
  -FrontendIpConfiguration $feip `
  -Protocol tcp -FrontendPort 4221 `
  -BackendPort 3389

$natrule2 = New-AzLoadBalancerInboundNatRuleConfig `
  -Name 'myLoadBalancerRDP2' `
  -FrontendIpConfiguration $feip `
  -Protocol tcp `
  -FrontendPort 4222 `
  -BackendPort 3389

$natrule3 = New-AzLoadBalancerInboundNatRuleConfig `
  -Name 'myLoadBalancerRDP3' `
  -FrontendIpConfiguration $feip `
  -Protocol tcp `
  -FrontendPort 4223 `
  -BackendPort 3389
>>>>>>> 6a383dfd
```

### Create load balancer

<<<<<<< HEAD
Create the Standard Load Balancer with [New-AzLoadBalancer](/powershell/module/az.network/new-azloadbalancer). The following example creates a public Standard Load Balancer named myLoadBalancer using the front-end IP configuration, back-end pool, health probe, load balancing rule, and NAT rules that you created in the preceding steps:

```azurepowershell-interactive
$lb = New-AzLoadBalancer `
-ResourceGroupName 'myResourceGroupLB' `
-Name 'MyLoadBalancer' `
-Location 'eastus' `
-FrontendIpConfiguration $frontendIP `
-BackendAddressPool $backendPool `
-Probe $probe `
-LoadBalancingRule $lbrule `
-InboundNatRule $natrule1,$natrule2 `
-sku Standard
=======
Create the Standard Load Balancer with [New-AzLoadBalancer](/powershell/module/az.network/new-azloadbalancer). The following example creates a public Standard Load Balancer named myLoadBalancer using the front-end IP configuration, back-end pool, health probe, load-balancing rule, and NAT rules that you created in the preceding steps:

```azurepowershell
$lb = New-AzLoadBalancer `
  -ResourceGroupName $rgName `
  -Name 'MyLoadBalancer' `
  -SKU Standard `
  -Location $location `
  -FrontendIpConfiguration $feip `
  -BackendAddressPool $bepool `
  -Probe $probe `
  -LoadBalancingRule $rule `
  -InboundNatRule $natrule1,$natrule2,$natrule3
>>>>>>> 6a383dfd
```

## Create network resources
Before you deploy some VMs and can test your balancer, you must create supporting network resources - virtual network and virtual NICs. 

### Create a virtual network
Create a virtual network with [New-AzVirtualNetwork](/powershell/module/az.network/new-azvirtualnetwork). The following example creates a virtual network named *myVnet* with *mySubnet*:

```azurepowershell
# Create subnet config
$subnetConfig = New-AzVirtualNetworkSubnetConfig `
  -Name "mySubnet" `
  -AddressPrefix 10.0.2.0/24

# Create the virtual network
$vnet = New-AzVirtualNetwork `
<<<<<<< HEAD
  -ResourceGroupName "myResourceGroupLB" `
  -Location "EastUS" `
=======
  -ResourceGroupName "myResourceGroupSLB" `
  -Location $location `
>>>>>>> 6a383dfd
  -Name "myVnet" `
  -AddressPrefix 10.0.0.0/16 `
  -Subnet $subnetConfig
```
<<<<<<< HEAD

=======
### Create public IP addresses for the VMs

To access your VMs using a RDP connection, you need public IP address for the VMs. Since a Standard Load Balancer is used in this scenario, you must create Standard public IP addresses for the VMs with [New-AzPublicIpAddress](/powershell/module/az.network/new-azpublicipaddress).

```azurepowershell
$RdpPublicIP_1 = New-AzPublicIpAddress `
  -Name "RdpPublicIP_1" `
  -ResourceGroupName $RgName `
  -Location $location  `
  -SKU Standard `
  -AllocationMethod static
 

$RdpPublicIP_2 = New-AzPublicIpAddress `
  -Name "RdpPublicIP_2" `
  -ResourceGroupName $RgName `
  -Location $location  `
  -SKU Standard `
  -AllocationMethod static


$RdpPublicIP_3 = New-AzPublicIpAddress `
  -Name "RdpPublicIP_3" `
  -ResourceGroupName $RgName `
  -Location $location  `
  -SKU Standard `
  -AllocationMethod static

```
>>>>>>> 6a383dfd
### Create network security group
Create network security group to define inbound connections to your virtual network.

#### Create a network security group rule for port 3389
Create a network security group rule to allow RDP connections through port 3389 with [New-AzNetworkSecurityRuleConfig](/powershell/module/az.network/new-aznetworksecurityruleconfig).

```azurepowershell

<<<<<<< HEAD
$rule1 = New-AzNetworkSecurityRuleConfig `
-Name 'myNetworkSecurityGroupRuleRDP' `
-Description 'Allow RDP' `
-Access Allow `
-Protocol Tcp `
-Direction Inbound `
-Priority 1000 `
-SourceAddressPrefix Internet `
-SourcePortRange * `
-DestinationAddressPrefix * `
-DestinationPortRange 3389
=======
$rule1 = New-AzNetworkSecurityRuleConfig -Name 'myNetworkSecurityGroupRuleRDP' -Description 'Allow RDP' `
  -Access Allow -Protocol Tcp -Direction Inbound -Priority 1000 `
  -SourceAddressPrefix Internet -SourcePortRange * `
  -DestinationAddressPrefix * -DestinationPortRange 3389
>>>>>>> 6a383dfd
```

#### Create a network security group rule for port 80
Create a network security group rule to allow inbound connections through port 80 with [New-AzNetworkSecurityRuleConfig](/powershell/module/az.network/new-aznetworksecurityruleconfig).

<<<<<<< HEAD
```azurepowershell-interactive
$rule2 = New-AzNetworkSecurityRuleConfig `
-Name 'myNetworkSecurityGroupRuleHTTP' `
-Description 'Allow HTTP' `
-Access Allow `
-Protocol Tcp `
-Direction Inbound `
-Priority 2000 `
-SourceAddressPrefix Internet `
-SourcePortRange * `
-DestinationAddressPrefix * `
-DestinationPortRange 80
=======
```azurepowershell
$rule2 = New-AzNetworkSecurityRuleConfig -Name 'myNetworkSecurityGroupRuleHTTP' -Description 'Allow HTTP' `
  -Access Allow -Protocol Tcp -Direction Inbound -Priority 2000 `
  -SourceAddressPrefix Internet -SourcePortRange * `
  -DestinationAddressPrefix * -DestinationPortRange 80
>>>>>>> 6a383dfd
```

#### Create a network security group

Create a network security group with [New-AzNetworkSecurityGroup](/powershell/module/az.network/new-aznetworksecuritygroup).

<<<<<<< HEAD
```azurepowershell-interactive
$nsg = New-AzNetworkSecurityGroup `
-ResourceGroupName 'myResourceGroupLB' `
-Location 'EastUS' `
-Name 'myNetworkSecurityGroup' `
-SecurityRules $rule1,$rule2
```

### Create NICs
Create virtual NICs created with [New-AzNetworkInterface](/powershell/module/az.network/new-aznetworkinterface). The following example creates two virtual NICs. (One virtual NIC for each VM you create for your app in the following steps). You can create additional virtual NICs and VMs at any time and add them to the load balancer:
=======
```azurepowershell
$nsg = New-AzNetworkSecurityGroup -ResourceGroupName $RgName -Location $location `
-Name 'myNetworkSecurityGroup' -SecurityRules $rule1,$rule2
```

### Create NICs
Create virtual NICs and associate with public IP address and network security groups created in the earlier steps with [New-AzNetworkInterface](/powershell/module/az.network/new-aznetworkinterface). The following example creates three virtual NICs. (One virtual NIC for each VM you create for your app in the following steps). You can create additional virtual NICs and VMs at any time and add them to the load balancer:
>>>>>>> 6a383dfd

```azurepowershell
# Create NIC for VM1
<<<<<<< HEAD
$nicVM1 = New-AzNetworkInterface `
-ResourceGroupName 'myResourceGroupLB' `
-Location 'EastUS' `
-Name 'MyVM1' `
-LoadBalancerBackendAddressPool $backendPool `
-NetworkSecurityGroup $nsg `
-LoadBalancerInboundNatRule $natrule1 `
-Subnet $vnet.Subnets[0]

# Create NIC for VM2
$nicVM2 = New-AzNetworkInterface `
-ResourceGroupName 'myResourceGroupLB' `
-Location 'EastUS' `
-Name 'MyVM2' `
-LoadBalancerBackendAddressPool $backendPool `
-NetworkSecurityGroup $nsg `
-LoadBalancerInboundNatRule $natrule2 `
-Subnet $vnet.Subnets[0]
=======
$nicVM1 = New-AzNetworkInterface -ResourceGroupName $rgName -Location $location `
  -Name 'MyNic1' -PublicIpAddress $RdpPublicIP_1 -LoadBalancerBackendAddressPool $bepool -NetworkSecurityGroup $nsg `
  -LoadBalancerInboundNatRule $natrule1 -Subnet $vnet.Subnets[0]

$nicVM2 = New-AzNetworkInterface -ResourceGroupName $rgName -Location $location `
  -Name 'MyNic2' -PublicIpAddress $RdpPublicIP_2 -LoadBalancerBackendAddressPool $bepool -NetworkSecurityGroup $nsg `
  -LoadBalancerInboundNatRule $natrule2 -Subnet $vnet.Subnets[0]

$nicVM3 = New-AzNetworkInterface -ResourceGroupName $rgName -Location $location `
  -Name 'MyNic3' -PublicIpAddress $RdpPublicIP_3 -LoadBalancerBackendAddressPool $bepool -NetworkSecurityGroup $nsg `
  -LoadBalancerInboundNatRule $natrule3 -Subnet $vnet.Subnets[0]
>>>>>>> 6a383dfd
```

### Create virtual machines

Set an administrator username and password for the VMs with [Get-Credential](https://msdn.microsoft.com/powershell/reference/5.1/microsoft.powershell.security/Get-Credential):

```azurepowershell
$cred = Get-Credential
```

<<<<<<< HEAD
Now you can create the VMs with [New-AzVM](/powershell/module/az.compute/new-azvm). The following example creates two VMs and the required virtual network components if they do not already exist. In this example, the NICs (*VM1* and *VM2*) created in the preceding step are automatically assigned to virtual machines *VM1* and *VM2* since they have identical names and are assigned the same virtual network (*myVnet*) and subnet (*mySubnet*). In addition, since the NICs are associated to the load balancer's backend pool, the VMs are automatically added to the backend pool.

```azurepowershell-interactive
for ($i=1; $i -le 2; $i++)
{
    New-AzVm `
        -ResourceGroupName "myResourceGroupLB" `
        -Name "myVM$i" `
        -Location "East US" `
        -VirtualNetworkName "myVnet" `
        -SubnetName "mySubnet" `
        -SecurityGroupName "myNetworkSecurityGroup" `
        -OpenPorts 80 `
        -Credential $cred `
        -AsJob
}
=======
Now you can create the VMs with [New-AzVM](/powershell/module/az.compute/new-azvm). The following example creates two VMs and the required virtual network components if they do not already exist. In this example, the NICs (*MyNic1*, *MyNic2*, and *MyNic3*) created in the preceding step are assigned to virtual machines *myVM1*, *myVM2*, and *VM3*. In addition, since the NICs are associated to the load balancer's backend pool, the VMs are automatically added to the backend pool.

```azurepowershell

# ############## VM1 ###############

# Create a virtual machine configuration
$vmConfig = New-AzVMConfig -VMName 'myVM1' -VMSize Standard_DS1_v2 `
 | Set-AzVMOperatingSystem -Windows -ComputerName 'myVM1' -Credential $cred `
 | Set-AzVMSourceImage -PublisherName MicrosoftWindowsServer -Offer WindowsServer -Skus 2019-Datacenter -Version latest `
 | Add-AzVMNetworkInterface -Id $nicVM1.Id

# Create a virtual machine
$vm1 = New-AzVM -ResourceGroupName $rgName -Zone 1 -Location $location -VM $vmConfig

# ############## VM2 ###############

# Create a virtual machine configuration
$vmConfig = New-AzVMConfig -VMName 'myVM2' -VMSize Standard_DS1_v2 `
 | Set-AzVMOperatingSystem -Windows -ComputerName 'myVM2' -Credential $cred `
 | Set-AzVMSourceImage -PublisherName MicrosoftWindowsServer -Offer WindowsServer -Skus 2019-Datacenter -Version latest `
 | Add-AzVMNetworkInterface -Id $nicVM2.Id

# Create a virtual machine
$vm2 = New-AzVM -ResourceGroupName $rgName -Zone 2 -Location $location -VM $vmConfig

# ############## VM3 ###############

# Create a virtual machine configuration
$vmConfig = New-AzVMConfig -VMName 'myVM3' -VMSize Standard_DS1_v2 `
 | Set-AzVMOperatingSystem -Windows -ComputerName 'myVM3' -Credential $cred `
 | Set-AzVMSourceImage -PublisherName MicrosoftWindowsServer -Offer WindowsServer -Skus 2019-Datacenter -Version latest `
| Add-AzVMNetworkInterface -Id $nicVM3.Id

# Create a virtual machine
$vm3 = New-AzVM -ResourceGroupName $rgName -Zone 3 -Location $location -VM $vmConfig
>>>>>>> 6a383dfd
```

It takes a few minutes to create and configure the three VMs.

<<<<<<< HEAD
### Install IIS with Custom web page

Install IIS with a custom web page on both back-end VMs as follows:

1. Get the Public IP address of the Load Balancer. Using `Get-AzPublicIPAddress`, obtain the Public IP address of the Load Balancer.

   ```azurepowershell-interactive
    Get-AzPublicIPAddress `
    -ResourceGroupName "myResourceGroupLB" `
    -Name "myPublicIP" | select IpAddress
   ```
2. Create a remote desktop connection to VM1 using the Public Ip address that you obtained from the previous step. 

   ```azurepowershell-interactive

      mstsc /v:PublicIpAddress:4221  
  
   ```

3. Enter the credentials for *VM1* to start the RDP session.
4. Launch Windows PowerShell on VM1 and using the following commands to install IIS server and update the default htm file.

    ```azurepowershell-interactive
=======
### Install IIS with a custom web page

Install IIS with a custom web page on both back-end VMs as follows:

1. Get the public IP addresses of the three VMs using `Get-AzPublicIPAddress`.

   ```azurepowershell
     $vm1_rdp_ip = (Get-AzPublicIPAddress -ResourceGroupName $rgName -Name "RdpPublicIP_1").IpAddress
     $vm2_rdp_ip = (Get-AzPublicIPAddress -ResourceGroupName $rgName -Name "RdpPublicIP_2").IpAddress
     $vm3_rdp_ip = (Get-AzPublicIPAddress -ResourceGroupName $rgName -Name "RdpPublicIP_3").IpAddress
    ```
2. Create remote desktop connections with *myVM1*, *myVM2*, and *myVM3* using the public IP addresses of the VMs as follows: 

   ```azurepowershell    
     mstsc /v:$vm1_rdp_ip
     mstsc /v:$vm2_rdp_ip
     mstsc /v:$vm3_rdp_ip
   
    ```

3. Enter the credentials for each VM to start the RDP session.
4. Launch Windows PowerShell on each VM and using the following commands to install IIS server and update the default htm file.

    ```azurepowershell
>>>>>>> 6a383dfd
    # Install IIS
     Install-WindowsFeature -name Web-Server -IncludeManagementTools
    
    # Remove default htm file
     remove-item  C:\inetpub\wwwroot\iisstart.htm
    
    #Add custom htm file
     Add-Content -Path "C:\inetpub\wwwroot\iisstart.htm" -Value $("Hello World from host " + $env:computername)
    ```

<<<<<<< HEAD
5. Close the RDP connection with *myVM1*.
6. Create a RDP connection with *myVM2* by running `mstsc /v:PublicIpAddress:4222` command, and repeat step 4 for *VM2*.
=======
5. Close the RDP connections with *myVM1*, *myVM2*, and *myVM3*.

>>>>>>> 6a383dfd

## Test load balancer
Obtain the public IP address of your load balancer with [Get-AzPublicIPAddress](/powershell/module/az.network/get-azpublicipaddress). The following example obtains the IP address for *myPublicIP* created earlier:

<<<<<<< HEAD
```azurepowershell-interactive
Get-AzPublicIPAddress `
  -ResourceGroupName "myResourceGroupLB" `
=======
```azurepowershell
Get-AzPublicIPAddress `
  -ResourceGroupName "myResourceGroupSLB" `
>>>>>>> 6a383dfd
  -Name "myPublicIP" | select IpAddress
```

You can then enter the public IP address in to a web browser. The website is displayed, including the hostname of the VM that the load balancer distributed traffic to as in the following example:

![Test load balancer](media/quickstart-create-basic-load-balancer-powershell/load-balancer-test.png)

To see the load balancer distribute traffic across all three VMs running your app, you can force-refresh your web browser. 

## Clean up resources

When no longer needed, you can use the [Remove-AzResourceGroup](/powershell/module/az.resources/remove-azresourcegroup) command to remove the resource group, VM, and all related resources.

<<<<<<< HEAD
```azurepowershell-interactive
Remove-AzResourceGroup -Name myResourceGroupLB
=======
```azurepowershell
Remove-AzResourceGroup -Name myResourceGroupSLB
>>>>>>> 6a383dfd
```

## Next steps

In this quickstart, you created a Standard Load Balancer, attached VMs to it, configured the load balancer traffic rule, health probe, and then tested the load balancer. To learn more about Azure Load Balancer, continue to the tutorials for Azure Load Balancer.

> [!div class="nextstepaction"]
> [Azure Load Balancer tutorials](tutorial-load-balancer-basic-internal-portal.md)<|MERGE_RESOLUTION|>--- conflicted
+++ resolved
@@ -13,28 +13,16 @@
 ms.topic: quickstart
 ms.tgt_pltfrm: na
 ms.workload: infrastructure-services
-<<<<<<< HEAD
-ms.date: 03/05/2019
-=======
 ms.date: 05/07/2019
->>>>>>> 6a383dfd
 ms.author: kumud
 ms:custom: seodec18
 ---
 
-<<<<<<< HEAD
-# <a name="get-started"></a>Quickstart: Create a Standard Load Balancer using Azure PowerShell
-
-This quickstart shows you how to create a Standard Load Balancer using Azure PowerShell. To test the load balancer, you deploy two virtual machines (VMs) running Windows server and load balance a web app between the VMs. To learn more about Standard Load Balancer, see [What is Standard Load Balancer](load-balancer-standard-overview.md).
-=======
 # Quickstart: Create a Standard Load Balancer using Azure PowerShell
 
 This quickstart shows you how to create a Standard Load Balancer using Azure PowerShell. To test the load balancer, you deploy three virtual machines (VMs) running Windows server and load balance a web app between the VMs. To learn more about Standard Load Balancer, see [What is Standard Load Balancer](load-balancer-standard-overview.md).
 
 [!INCLUDE [updated-for-az](../../includes/updated-for-az.md)]
->>>>>>> 6a383dfd
-
-[!INCLUDE [updated-for-az](../../includes/updated-for-az.md)]
 
 [!INCLUDE [cloud-shell-powershell.md](../../includes/cloud-shell-powershell.md)]
 
@@ -42,41 +30,6 @@
 
 ## Create a resource group
 
-<<<<<<< HEAD
-Before you can create your load balancer, you must create a resource group with [New-AzResourceGroup](/powershell/module/az.resources/new-azresourcegroup). The following example creates a resource group named *myResourceGroupLB* in the *EastUS* location:
-
-```azurepowershell-interactive
-New-AzResourceGroup `
-  -ResourceGroupName "myResourceGroupLB" `
-  -Location "EastUS"
-```
-
-## Create a public IP address
-
-To access your app on the Internet, you need a public IP address for the load balancer. Create a public IP address with [New-AzPublicIpAddress](/powershell/module/az.network/new-azpublicipaddress). The following example creates a public IP address named *myPublicIP* in the *myResourceGroupLB* resource group:
-
-```azurepowershell-interactive
-$publicIP = New-AzPublicIpAddress `
--Name "myPublicIP" `
--ResourceGroupName "myResourceGroupLB" `
--Location "EastUS" `
--Sku "Standard" `
--AllocationMethod "Static"
-```
-
-## Create Standard Load Balancer
-
-In this section, you configure the front-end IP and the back-end address pool for the load balancer and then create the Standard Load Balancer.
-
-### Create front-end IP
-
-Create a front-end IP with [New-AzLoadBalancerFrontendIpConfig](/powershell/module/az.network/new-azloadbalancerfrontendipconfig). The following example creates a front-end IP configuration named *myFrontEnd* and attaches the *myPublicIP* address:
-
-```azurepowershell-interactive
-$frontendIP = New-AzLoadBalancerFrontendIpConfig `
-  -Name "myFrontEnd" `
-  -PublicIpAddress $publicIP
-=======
 Before you can create your load balancer, you must create a resource group with [New-AzResourceGroup](/powershell/module/az.resources/new-azresourcegroup). The following example creates a resource group named *myResourceGroupSLB* in the *EastUS* location:
 
 ```azurepowershell
@@ -108,7 +61,6 @@
 
 ```azurepowershell
 $feip = New-AzLoadBalancerFrontendIpConfig -Name 'myFrontEndPool' -PublicIpAddress $publicIp
->>>>>>> 6a383dfd
 ```
 
 ### Configure back-end address pool
@@ -116,11 +68,7 @@
 Create a back-end address pool with [New-AzLoadBalancerBackendAddressPoolConfig](/powershell/module/az.network/new-azloadbalancerbackendaddresspoolconfig). The VMs attach to this back-end pool in the remaining steps. The following example creates a back-end address pool named *myBackEndPool*:
 
 ```azurepowershell-interactive
-<<<<<<< HEAD
-$backendPool = New-AzLoadBalancerBackendAddressPoolConfig -Name "myBackEndPool"
-=======
 $bepool = New-AzLoadBalancerBackendAddressPoolConfig -Name 'myBackEndPool'
->>>>>>> 6a383dfd
 ```
 
 ### Create a health probe
@@ -130,70 +78,30 @@
 
 To create a TCP health probe, you use [Add-AzLoadBalancerProbeConfig](/powershell/module/az.network/add-azloadbalancerprobeconfig). The following example creates a health probe named *myHealthProbe* that monitors each VM on *HTTP* port *80*:
 
-<<<<<<< HEAD
-```azurepowershell-interactive
-$probe = New-AzLoadBalancerProbeConfig `
-  -Name "myHealthProbe" `
-  -RequestPath healthcheck2.aspx `
-  -Protocol http `
-  -Port 80 `
-  -IntervalInSeconds 16 `
-  -ProbeCount 2
-  ```
-=======
 ```azurepowershell
 $probe = New-AzLoadBalancerProbeConfig `
  -Name 'myHealthProbe' `
  -Protocol Http -Port 80 `
  -RequestPath / -IntervalInSeconds 360 -ProbeCount 5
 ```
->>>>>>> 6a383dfd
 
 ### Create a load balancer rule
 A load balancer rule is used to define how traffic is distributed to the VMs. You define the front-end IP configuration for the incoming traffic and the back-end IP pool to receive the traffic, along with the required source and destination port. To make sure only healthy VMs receive traffic, you also define the health probe to use.
 
 Create a load balancer rule with [Add-AzLoadBalancerRuleConfig](/powershell/module/az.network/add-azloadbalancerruleconfig). The following example creates a load balancer rule named *myLoadBalancerRule* and balances traffic on *TCP* port *80*:
 
-<<<<<<< HEAD
-```azurepowershell-interactive
-$lbrule = New-AzLoadBalancerRuleConfig `
-  -Name "myLoadBalancerRule" `
-  -FrontendIpConfiguration $frontendIP `
-  -BackendAddressPool $backendPool `
-  -Protocol Tcp `
-  -FrontendPort 80 `
-  -BackendPort 80 `
-  -Probe $probe
-=======
 ```azurepowershell
 $rule = New-AzLoadBalancerRuleConfig `
   -Name 'myLoadBalancerRuleWeb' -Protocol Tcp `
   -Probe $probe -FrontendPort 80 -BackendPort 80 `
   -FrontendIpConfiguration $feip `
   -BackendAddressPool $bePool
->>>>>>> 6a383dfd
 ```
 
 ### Create the NAT rules
 
 Create NAT rules with [Add-AzLoadBalancerRuleConfig](/powershell/module/az.network/new-azloadbalancerinboundnatruleconfig). The following example creates NAT rules named *myLoadBalancerRDP1* and *myLoadBalancerRDP2* to allow RDP connections to the back-end servers with port 4221 and 4222:
 
-<<<<<<< HEAD
-```azurepowershell-interactive
-$natrule1 = New-AzLoadBalancerInboundNatRuleConfig `
--Name 'myLoadBalancerRDP1' `
--FrontendIpConfiguration $frontendIP `
--Protocol tcp `
--FrontendPort 4221 `
--BackendPort 3389
-
-$natrule2 = New-AzLoadBalancerInboundNatRuleConfig `
--Name 'myLoadBalancerRDP2' `
--FrontendIpConfiguration $frontendIP `
--Protocol tcp `
--FrontendPort 4222 `
--BackendPort 3389
-=======
 ```azurepowershell
 $natrule1 = New-AzLoadBalancerInboundNatRuleConfig `
   -Name 'myLoadBalancerRDP1' `
@@ -214,26 +122,10 @@
   -Protocol tcp `
   -FrontendPort 4223 `
   -BackendPort 3389
->>>>>>> 6a383dfd
 ```
 
 ### Create load balancer
 
-<<<<<<< HEAD
-Create the Standard Load Balancer with [New-AzLoadBalancer](/powershell/module/az.network/new-azloadbalancer). The following example creates a public Standard Load Balancer named myLoadBalancer using the front-end IP configuration, back-end pool, health probe, load balancing rule, and NAT rules that you created in the preceding steps:
-
-```azurepowershell-interactive
-$lb = New-AzLoadBalancer `
--ResourceGroupName 'myResourceGroupLB' `
--Name 'MyLoadBalancer' `
--Location 'eastus' `
--FrontendIpConfiguration $frontendIP `
--BackendAddressPool $backendPool `
--Probe $probe `
--LoadBalancingRule $lbrule `
--InboundNatRule $natrule1,$natrule2 `
--sku Standard
-=======
 Create the Standard Load Balancer with [New-AzLoadBalancer](/powershell/module/az.network/new-azloadbalancer). The following example creates a public Standard Load Balancer named myLoadBalancer using the front-end IP configuration, back-end pool, health probe, load-balancing rule, and NAT rules that you created in the preceding steps:
 
 ```azurepowershell
@@ -247,7 +139,6 @@
   -Probe $probe `
   -LoadBalancingRule $rule `
   -InboundNatRule $natrule1,$natrule2,$natrule3
->>>>>>> 6a383dfd
 ```
 
 ## Create network resources
@@ -264,20 +155,12 @@
 
 # Create the virtual network
 $vnet = New-AzVirtualNetwork `
-<<<<<<< HEAD
-  -ResourceGroupName "myResourceGroupLB" `
-  -Location "EastUS" `
-=======
   -ResourceGroupName "myResourceGroupSLB" `
   -Location $location `
->>>>>>> 6a383dfd
   -Name "myVnet" `
   -AddressPrefix 10.0.0.0/16 `
   -Subnet $subnetConfig
 ```
-<<<<<<< HEAD
-
-=======
 ### Create public IP addresses for the VMs
 
 To access your VMs using a RDP connection, you need public IP address for the VMs. Since a Standard Load Balancer is used in this scenario, you must create Standard public IP addresses for the VMs with [New-AzPublicIpAddress](/powershell/module/az.network/new-azpublicipaddress).
@@ -307,7 +190,6 @@
   -AllocationMethod static
 
 ```
->>>>>>> 6a383dfd
 ### Create network security group
 Create network security group to define inbound connections to your virtual network.
 
@@ -316,67 +198,26 @@
 
 ```azurepowershell
 
-<<<<<<< HEAD
-$rule1 = New-AzNetworkSecurityRuleConfig `
--Name 'myNetworkSecurityGroupRuleRDP' `
--Description 'Allow RDP' `
--Access Allow `
--Protocol Tcp `
--Direction Inbound `
--Priority 1000 `
--SourceAddressPrefix Internet `
--SourcePortRange * `
--DestinationAddressPrefix * `
--DestinationPortRange 3389
-=======
 $rule1 = New-AzNetworkSecurityRuleConfig -Name 'myNetworkSecurityGroupRuleRDP' -Description 'Allow RDP' `
   -Access Allow -Protocol Tcp -Direction Inbound -Priority 1000 `
   -SourceAddressPrefix Internet -SourcePortRange * `
   -DestinationAddressPrefix * -DestinationPortRange 3389
->>>>>>> 6a383dfd
 ```
 
 #### Create a network security group rule for port 80
 Create a network security group rule to allow inbound connections through port 80 with [New-AzNetworkSecurityRuleConfig](/powershell/module/az.network/new-aznetworksecurityruleconfig).
 
-<<<<<<< HEAD
-```azurepowershell-interactive
-$rule2 = New-AzNetworkSecurityRuleConfig `
--Name 'myNetworkSecurityGroupRuleHTTP' `
--Description 'Allow HTTP' `
--Access Allow `
--Protocol Tcp `
--Direction Inbound `
--Priority 2000 `
--SourceAddressPrefix Internet `
--SourcePortRange * `
--DestinationAddressPrefix * `
--DestinationPortRange 80
-=======
 ```azurepowershell
 $rule2 = New-AzNetworkSecurityRuleConfig -Name 'myNetworkSecurityGroupRuleHTTP' -Description 'Allow HTTP' `
   -Access Allow -Protocol Tcp -Direction Inbound -Priority 2000 `
   -SourceAddressPrefix Internet -SourcePortRange * `
   -DestinationAddressPrefix * -DestinationPortRange 80
->>>>>>> 6a383dfd
 ```
 
 #### Create a network security group
 
 Create a network security group with [New-AzNetworkSecurityGroup](/powershell/module/az.network/new-aznetworksecuritygroup).
 
-<<<<<<< HEAD
-```azurepowershell-interactive
-$nsg = New-AzNetworkSecurityGroup `
--ResourceGroupName 'myResourceGroupLB' `
--Location 'EastUS' `
--Name 'myNetworkSecurityGroup' `
--SecurityRules $rule1,$rule2
-```
-
-### Create NICs
-Create virtual NICs created with [New-AzNetworkInterface](/powershell/module/az.network/new-aznetworkinterface). The following example creates two virtual NICs. (One virtual NIC for each VM you create for your app in the following steps). You can create additional virtual NICs and VMs at any time and add them to the load balancer:
-=======
 ```azurepowershell
 $nsg = New-AzNetworkSecurityGroup -ResourceGroupName $RgName -Location $location `
 -Name 'myNetworkSecurityGroup' -SecurityRules $rule1,$rule2
@@ -384,30 +225,9 @@
 
 ### Create NICs
 Create virtual NICs and associate with public IP address and network security groups created in the earlier steps with [New-AzNetworkInterface](/powershell/module/az.network/new-aznetworkinterface). The following example creates three virtual NICs. (One virtual NIC for each VM you create for your app in the following steps). You can create additional virtual NICs and VMs at any time and add them to the load balancer:
->>>>>>> 6a383dfd
 
 ```azurepowershell
 # Create NIC for VM1
-<<<<<<< HEAD
-$nicVM1 = New-AzNetworkInterface `
--ResourceGroupName 'myResourceGroupLB' `
--Location 'EastUS' `
--Name 'MyVM1' `
--LoadBalancerBackendAddressPool $backendPool `
--NetworkSecurityGroup $nsg `
--LoadBalancerInboundNatRule $natrule1 `
--Subnet $vnet.Subnets[0]
-
-# Create NIC for VM2
-$nicVM2 = New-AzNetworkInterface `
--ResourceGroupName 'myResourceGroupLB' `
--Location 'EastUS' `
--Name 'MyVM2' `
--LoadBalancerBackendAddressPool $backendPool `
--NetworkSecurityGroup $nsg `
--LoadBalancerInboundNatRule $natrule2 `
--Subnet $vnet.Subnets[0]
-=======
 $nicVM1 = New-AzNetworkInterface -ResourceGroupName $rgName -Location $location `
   -Name 'MyNic1' -PublicIpAddress $RdpPublicIP_1 -LoadBalancerBackendAddressPool $bepool -NetworkSecurityGroup $nsg `
   -LoadBalancerInboundNatRule $natrule1 -Subnet $vnet.Subnets[0]
@@ -419,7 +239,6 @@
 $nicVM3 = New-AzNetworkInterface -ResourceGroupName $rgName -Location $location `
   -Name 'MyNic3' -PublicIpAddress $RdpPublicIP_3 -LoadBalancerBackendAddressPool $bepool -NetworkSecurityGroup $nsg `
   -LoadBalancerInboundNatRule $natrule3 -Subnet $vnet.Subnets[0]
->>>>>>> 6a383dfd
 ```
 
 ### Create virtual machines
@@ -430,24 +249,6 @@
 $cred = Get-Credential
 ```
 
-<<<<<<< HEAD
-Now you can create the VMs with [New-AzVM](/powershell/module/az.compute/new-azvm). The following example creates two VMs and the required virtual network components if they do not already exist. In this example, the NICs (*VM1* and *VM2*) created in the preceding step are automatically assigned to virtual machines *VM1* and *VM2* since they have identical names and are assigned the same virtual network (*myVnet*) and subnet (*mySubnet*). In addition, since the NICs are associated to the load balancer's backend pool, the VMs are automatically added to the backend pool.
-
-```azurepowershell-interactive
-for ($i=1; $i -le 2; $i++)
-{
-    New-AzVm `
-        -ResourceGroupName "myResourceGroupLB" `
-        -Name "myVM$i" `
-        -Location "East US" `
-        -VirtualNetworkName "myVnet" `
-        -SubnetName "mySubnet" `
-        -SecurityGroupName "myNetworkSecurityGroup" `
-        -OpenPorts 80 `
-        -Credential $cred `
-        -AsJob
-}
-=======
 Now you can create the VMs with [New-AzVM](/powershell/module/az.compute/new-azvm). The following example creates two VMs and the required virtual network components if they do not already exist. In this example, the NICs (*MyNic1*, *MyNic2*, and *MyNic3*) created in the preceding step are assigned to virtual machines *myVM1*, *myVM2*, and *VM3*. In addition, since the NICs are associated to the load balancer's backend pool, the VMs are automatically added to the backend pool.
 
 ```azurepowershell
@@ -484,36 +285,10 @@
 
 # Create a virtual machine
 $vm3 = New-AzVM -ResourceGroupName $rgName -Zone 3 -Location $location -VM $vmConfig
->>>>>>> 6a383dfd
 ```
 
 It takes a few minutes to create and configure the three VMs.
 
-<<<<<<< HEAD
-### Install IIS with Custom web page
-
-Install IIS with a custom web page on both back-end VMs as follows:
-
-1. Get the Public IP address of the Load Balancer. Using `Get-AzPublicIPAddress`, obtain the Public IP address of the Load Balancer.
-
-   ```azurepowershell-interactive
-    Get-AzPublicIPAddress `
-    -ResourceGroupName "myResourceGroupLB" `
-    -Name "myPublicIP" | select IpAddress
-   ```
-2. Create a remote desktop connection to VM1 using the Public Ip address that you obtained from the previous step. 
-
-   ```azurepowershell-interactive
-
-      mstsc /v:PublicIpAddress:4221  
-  
-   ```
-
-3. Enter the credentials for *VM1* to start the RDP session.
-4. Launch Windows PowerShell on VM1 and using the following commands to install IIS server and update the default htm file.
-
-    ```azurepowershell-interactive
-=======
 ### Install IIS with a custom web page
 
 Install IIS with a custom web page on both back-end VMs as follows:
@@ -538,7 +313,6 @@
 4. Launch Windows PowerShell on each VM and using the following commands to install IIS server and update the default htm file.
 
     ```azurepowershell
->>>>>>> 6a383dfd
     # Install IIS
      Install-WindowsFeature -name Web-Server -IncludeManagementTools
     
@@ -549,26 +323,15 @@
      Add-Content -Path "C:\inetpub\wwwroot\iisstart.htm" -Value $("Hello World from host " + $env:computername)
     ```
 
-<<<<<<< HEAD
-5. Close the RDP connection with *myVM1*.
-6. Create a RDP connection with *myVM2* by running `mstsc /v:PublicIpAddress:4222` command, and repeat step 4 for *VM2*.
-=======
 5. Close the RDP connections with *myVM1*, *myVM2*, and *myVM3*.
 
->>>>>>> 6a383dfd
 
 ## Test load balancer
 Obtain the public IP address of your load balancer with [Get-AzPublicIPAddress](/powershell/module/az.network/get-azpublicipaddress). The following example obtains the IP address for *myPublicIP* created earlier:
 
-<<<<<<< HEAD
-```azurepowershell-interactive
-Get-AzPublicIPAddress `
-  -ResourceGroupName "myResourceGroupLB" `
-=======
 ```azurepowershell
 Get-AzPublicIPAddress `
   -ResourceGroupName "myResourceGroupSLB" `
->>>>>>> 6a383dfd
   -Name "myPublicIP" | select IpAddress
 ```
 
@@ -582,13 +345,8 @@
 
 When no longer needed, you can use the [Remove-AzResourceGroup](/powershell/module/az.resources/remove-azresourcegroup) command to remove the resource group, VM, and all related resources.
 
-<<<<<<< HEAD
-```azurepowershell-interactive
-Remove-AzResourceGroup -Name myResourceGroupLB
-=======
 ```azurepowershell
 Remove-AzResourceGroup -Name myResourceGroupSLB
->>>>>>> 6a383dfd
 ```
 
 ## Next steps
