<properties 
   pageTitle="Create an internal load balancer using the Azure CLI in Resource Manager | Microsoft Azure"
   description="Learn how to create an internal load balancer using the Azure CLI in Resource Manager"
   services="load-balancer"
   documentationCenter="na"
   authors="joaoma"
   manager="carolz"
   editor=""
   tags="azure-resource-manager"
/>
<tags  
   ms.service="load-balancer"
   ms.devlang="na"
   ms.topic="article"
   ms.tgt_pltfrm="na"
   ms.workload="infrastructure-services"
   ms.date="02/09/2016"
   ms.author="joaoma" />

# Get started creating an internal load balancer using the Azure CLI

[AZURE.INCLUDE [load-balancer-get-started-ilb-arm-selectors-include.md](../../includes/load-balancer-get-started-ilb-arm-selectors-include.md)]
<BR>
[AZURE.INCLUDE [load-balancer-get-started-ilb-intro-include.md](../../includes/load-balancer-get-started-ilb-intro-include.md)]

[AZURE.INCLUDE [azure-arm-classic-important-include](../../includes/learn-about-deployment-models-rm-include.md)] [classic deployment model](load-balancer-get-started-ilb-classic-cli.md).

[AZURE.INCLUDE [load-balancer-get-started-ilb-scenario-include.md](../../includes/load-balancer-get-started-ilb-scenario-include.md)]

## What is required to create an internal load balancer?

You need to create and configure the following objects to deploy a load balancer:

- Front end IP configuration - configures the private IP address  for incoming network traffic. 

- Back end address pool - contains network interfaces (NICs) to receive traffic from the load balancer. 

- Load balancing rules - contains rules mapping a incoming network traffic port to a port receiving network traffic in the back end pool.

- Inbound NAT rules - contains rules mapping a public port on the load balancer to a port for a specific virtual machine in the back end address pool.

- Probes - contains health probes used to check availability of virtual machines associated with the back end address pool.

You can get more information about load balancer components with Azure resource manager at [Azure Resource Manager support for Load Balancer](load-balancer-arm.md).

## Setup CLI to use Resource Manager

<<<<<<< HEAD
1. If you have never used Azure CLI, see [Install the Azure CLI](../xplat-cli-install.md) and follow the instructions up to the point where you select your Azure account and subscription.
=======
1. If you have never used Azure CLI, see [Install and Configure the Azure CLI](../../articles/xplat-cli-install.md) and follow the instructions up to the point where you select your Azure account and subscription.
>>>>>>> 3ad23b9c

2. Run the **azure config mode** command to switch to Resource Manager mode, as shown below.

		azure config mode arm

	Expected output:

		info:    New mode is arm

## Step by step creating an internal load balancer 

The following steps will create an internal load balancer based on the scenario above:

### Step 1 

If you haven't done yet, download the latest version of [Azure command line interface](https://azure.microsoft.com/downloads/).

### Step 2 

After installing it, authenticate your account.

	azure login

The authentication process will request your use name and password for your azure subscription.

### Step 3

Change the command tools to Azure resource manager mode.

	azure config mode arm

## Create a resource group

All resources in Azure resource manager are associated to a resource group. If you haven't done yet, create a resource group.

	azure group create <resource group name> <location>


## Create an internal  load balancer set 


### Step 1 

Create an internal load balancer using `azure network lb create` command. In the following scenario, a resource group named nrprg is created in East US region.
 	
	azure network lb create -n nrprg -l westus

>[AZURE.NOTE] all resources for an internal load balancer such as virtual network and virtual network subnet must be in the same resource group and in the same region.


### Step 2 

Create a front end IP address for the internal load balancer. The IP address used has to be within the subnet range of your virtual network.

	
	azure network lb frontend-ip create -g nrprg -l ilbset -n feilb -a 10.0.0.7 -e nrpvnetsubnet -m nrpvnet

Parameters used:

**-g** - resource group 
**-l** - name of the internal load balancer set
**-n** - name of the front end IP 
**-a** - private IP address within the subnet range.
**-e** - subnet name
**-m** - virtual network name 

### Step 3 

Create the back end address pool. 

	azure network lb address-pool create -g nrprg -l ilbset -n beilb

Parameters used:

**-g** - resource group 
**-l** - name of the internal load balancer set
**-n** - name of the back end address pool

After defining a front end IP address and a back end address pool, you can create load balancer rules, inbound NAT rules and customize health probes.

### Step 4


Create a load balancer rule for internal load balancer. Following the scenario above, the command creates a load balancer rule listening to port 1433 in the front end pool and sending load balanced network traffic to back end address pool also using port 1433. 

	azure network lb rule create -g nrprg -l ilbset -n ilbrule -p tcp -f 1433 -b 1433 -t feilb -o beilb

Parameters used:

**-g** - resource group 
**-l** - name of the internal load balancer set
**-n** - name of the load balancer rule
**-p** - protocol used for the rule
**-f** - port which is listening to incoming network traffic in the load balancer front end
**-b** - port receiving the network traffic in the back end address pool

### Step 5

Create inbound NAT rules. Inbound NAT rules are used to create endpoints in a load balancer which will go to a specific virtual machine instance.
Following the example above, 2 NAT rules were created for remote desktop access.

	azure network lb inbound-nat-rule create -g nrprg -l ilbset -n NATrule1 -p TCP -f 5432 -b 3389
	
	azure network lb inbound-nat-rule create -g nrprg -l ilbset -n NATrule2 -p TCP -f 5433 -b 3389

Parameters used:

**-g** - resource group 
**-l** - name of the internal load balancer set
**-n** - name of the inbound NAT rule
**-p** - protocol used for the rule
**-f** - port which is listening to incoming network traffic in the load balancer front end
**-b** - port receiving the network traffic in the back end address pool

### Step 5 

Create health probes for the load balancer. A health probe checks all virtual machine instances to make sure it can send network traffic. The virtual machine instance with failed probe checks is removed from the load balancer until it goes back online and probe checks as healthy.

	azure network lb probe create -g nrprg -l ilbset -n ilbprobe -p tcp -i 300 -c 4

**-g** - resource group 
**-l** - name of the internal load balancer set
**-n** - name of the health probe
**-p** - protocol used by health probe
**-i** - probe interval in seconds
**-c** - number of checks 

>[AZURE.NOTE] The Microsoft Azure platform uses a static, publicly routable IPv4 address for a variety of administrative scenarios. The IP address is 168.63.129.16. This IP address should not be blocked by any firewalls, because it can cause unexpected behavior.
>With respect to Azure Internal Load Balancing, this IP address is used by monitoring probes from the load balancer to determine the health state for virtual machines in a load balanced set. If a Network Security Group is used to restrict traffic to Azure virtual machines in an internally load-balanced set or is applied to a Virtual Network Subnet, ensure that a Network Security Rule is added to allow traffic from 168.63.129.16.

## Create NICs

You need to create NICs (or modify existing ones) and associate them to NAT rules, load balancer rules, and probes.

### Step 1 

Create a NIC named *lb-nic1-be*, and associate it with the *rdp1* NAT rule, and the *beilb* back end address pool.
	
	azure network nic create -g nrprg -n lb-nic1-be --subnet-name nrpvnetsubnet --subnet-vnet-name nrpvnet -d "/subscriptions/####################################/resourceGroups/nrprg/providers/Microsoft.Network/loadBalancers/nrplb/backendAddressPools/beilb" -e "/subscriptions/####################################/resourceGroups/nrprg/providers/Microsoft.Network/loadBalancers/nrplb/inboundNatRules/rdp1" eastus

Parameters:

- **-g** - resource group name
- **-n** - name for the NIC resource
- **--subnet-name** - name of the subnet 
- **--subnet-vnet-name** - name of the virtual network
- **-d** - ID of the back end pool resource - starts with /subscription/{subscriptionID/resourcegroups/<resourcegroup-name>/providers/Microsoft.Network/loadbalancers/<load-balancer-name>/backendaddresspools/<name-of-the-backend-pool> 
- **-e** - ID of the NAT rule which will be associated to the NIC resource - starts with /subscriptions/####################################/resourceGroups/<resourcegroup-name>/providers/Microsoft.Network/loadBalancers/<load-balancer-name>/inboundNatRules/<nat-rule-name>


Expected output:

	info:    Executing command network nic create
	+ Looking up the network interface "lb-nic1-be"
	+ Looking up the subnet "nrpvnetsubnet"
	+ Creating network interface "lb-nic1-be"
	+ Looking up the network interface "lb-nic1-be"
	data:    Id                              : /subscriptions/####################################/resourceGroups/nrprg/providers/Microsoft.Network/networkInterfaces/lb-nic1-be
	data:    Name                            : lb-nic1-be
	data:    Type                            : Microsoft.Network/networkInterfaces
	data:    Location                        : eastus
	data:    Provisioning state              : Succeeded
	data:    Enable IP forwarding            : false
	data:    IP configurations:
	data:      Name                          : NIC-config
	data:      Provisioning state            : Succeeded
	data:      Private IP address            : 10.0.0.4
	data:      Private IP Allocation Method  : Dynamic
	data:      Subnet                        : /subscriptions/####################################/resourceGroups/NRPRG/providers/Microsoft.Network/virtualNetworks/NRPVnet/subnets/NRPVnetSubnet
	data:      Load balancer backend address pools
	data:        Id                          : /subscriptions/####################################/resourceGroups/nrprg/providers/Microsoft.Network/loadBalancers/nrplb/backendAddressPools/NRPbackendpool
	data:      Load balancer inbound NAT rules:
	data:        Id                          : /subscriptions/####################################/resourceGroups/nrprg/providers/Microsoft.Network/loadBalancers/nrplb/inboundNatRules/rdp1
	data:
	info:    network nic create command OK

### Step 2

Create a NIC named *lb-nic2-be*, and associate it with the *rdp2* NAT rule, and the *beilb* back end address pool.

 	azure network nic create -g nrprg -n lb-nic2-be --subnet-name nrpvnetsubnet --subnet-vnet-name nrpvnet -d "/subscriptions/####################################/resourceGroups/nrprg/providers/Microsoft.Network/loadBalancers/nrplb/backendAddressPools/beilb" -e "/subscriptions/####################################/resourceGroups/nrprg/providers/Microsoft.Network/loadBalancers/nrplb/inboundNatRules/rdp2" eastus

### Step 3 

Create a virtual machine (VM) named *DB1*, and associate it with the NIC named *lb-nic1-be*. A storage account called *web1nrp* was created before running the command below.

	azure vm create --resource-group nrprg --name DB1 --location eastus --vnet-name nrpvnet --vnet-subnet-name nrpvnetsubnet --nic-name lb-nic1-be --availset-name nrp-avset --storage-account-name web1nrp --os-type Windows --image-urn MicrosoftWindowsServer:WindowsServer:2012-R2-Datacenter:4.0.20150825

>[AZURE.IMPORTANT] VMs in a load balancer need to be in the same availability set. Use `azure availset create` to create an availability set. 

### Step 4

Create a virtual machine (VM) named *DB2*, and associate it with the NIC named *lb-nic2-be*. A storage account called *web1nrp* was created before running the command below.

	azure vm create --resource-group nrprg --name DB2 --location eastus --vnet-	name nrpvnet --vnet-subnet-name nrpvnetsubnet --nic-name lb-nic2-be --availset-name nrp-avset --storage-account-name web2nrp --os-type Windows --image-urn MicrosoftWindowsServer:WindowsServer:2012-R2-Datacenter:4.0.20150825

## Delete a load balancer 


To remove a load balancer use the following command

	azure network lb delete -g nrprg -n ilbset 

Where **nrprg** is the resource group and **ilbset** the internal load balancer name.


## Next steps

[Configure a load balancer distribution mode using source IP affinity](load-balancer-distribution-mode.md)

[Configure idle TCP timeout settings for your load balancer](load-balancer-tcp-idle-timeout.md)

<|MERGE_RESOLUTION|>--- conflicted
+++ resolved
@@ -1,264 +1,262 @@
-<properties 
-   pageTitle="Create an internal load balancer using the Azure CLI in Resource Manager | Microsoft Azure"
-   description="Learn how to create an internal load balancer using the Azure CLI in Resource Manager"
-   services="load-balancer"
-   documentationCenter="na"
-   authors="joaoma"
-   manager="carolz"
-   editor=""
-   tags="azure-resource-manager"
-/>
-<tags  
-   ms.service="load-balancer"
-   ms.devlang="na"
-   ms.topic="article"
-   ms.tgt_pltfrm="na"
-   ms.workload="infrastructure-services"
-   ms.date="02/09/2016"
-   ms.author="joaoma" />
+<properties 
+   pageTitle="Create an internal load balancer using the Azure CLI in Resource Manager | Microsoft Azure"
+   description="Learn how to create an internal load balancer using the Azure CLI in Resource Manager"
+   services="load-balancer"
+   documentationCenter="na"
+   authors="joaoma"
+   manager="carolz"
+   editor=""
+   tags="azure-resource-manager"
+/>
+<tags  
+   ms.service="load-balancer"
+   ms.devlang="na"
+   ms.topic="article"
+   ms.tgt_pltfrm="na"
+   ms.workload="infrastructure-services"
+   ms.date="02/09/2016"
+   ms.author="joaoma" />
+
+# Get started creating an internal load balancer using the Azure CLI
+
+[AZURE.INCLUDE [load-balancer-get-started-ilb-arm-selectors-include.md](../../includes/load-balancer-get-started-ilb-arm-selectors-include.md)]
+<BR>
+[AZURE.INCLUDE [load-balancer-get-started-ilb-intro-include.md](../../includes/load-balancer-get-started-ilb-intro-include.md)]
+
+[AZURE.INCLUDE [azure-arm-classic-important-include](../../includes/learn-about-deployment-models-rm-include.md)] [classic deployment model](load-balancer-get-started-ilb-classic-cli.md).
+
+[AZURE.INCLUDE [load-balancer-get-started-ilb-scenario-include.md](../../includes/load-balancer-get-started-ilb-scenario-include.md)]
+
+## What is required to create an internal load balancer?
+
+You need to create and configure the following objects to deploy a load balancer:
+
+- Front end IP configuration - configures the private IP address  for incoming network traffic. 
+
+- Back end address pool - contains network interfaces (NICs) to receive traffic from the load balancer. 
+
+- Load balancing rules - contains rules mapping a incoming network traffic port to a port receiving network traffic in the back end pool.
+
+- Inbound NAT rules - contains rules mapping a public port on the load balancer to a port for a specific virtual machine in the back end address pool.
+
+- Probes - contains health probes used to check availability of virtual machines associated with the back end address pool.
+
+You can get more information about load balancer components with Azure resource manager at [Azure Resource Manager support for Load Balancer](load-balancer-arm.md).
+
+## Setup CLI to use Resource Manager
+
 
-# Get started creating an internal load balancer using the Azure CLI
+1. If you have never used Azure CLI, see [Install the Azure CLI](../xplat-cli-install.md) and follow the instructions up to the point where you select your Azure account and subscription.
 
-[AZURE.INCLUDE [load-balancer-get-started-ilb-arm-selectors-include.md](../../includes/load-balancer-get-started-ilb-arm-selectors-include.md)]
-<BR>
-[AZURE.INCLUDE [load-balancer-get-started-ilb-intro-include.md](../../includes/load-balancer-get-started-ilb-intro-include.md)]
-
-[AZURE.INCLUDE [azure-arm-classic-important-include](../../includes/learn-about-deployment-models-rm-include.md)] [classic deployment model](load-balancer-get-started-ilb-classic-cli.md).
-
-[AZURE.INCLUDE [load-balancer-get-started-ilb-scenario-include.md](../../includes/load-balancer-get-started-ilb-scenario-include.md)]
-
-## What is required to create an internal load balancer?
-
-You need to create and configure the following objects to deploy a load balancer:
-
-- Front end IP configuration - configures the private IP address  for incoming network traffic. 
-
-- Back end address pool - contains network interfaces (NICs) to receive traffic from the load balancer. 
-
-- Load balancing rules - contains rules mapping a incoming network traffic port to a port receiving network traffic in the back end pool.
-
-- Inbound NAT rules - contains rules mapping a public port on the load balancer to a port for a specific virtual machine in the back end address pool.
-
-- Probes - contains health probes used to check availability of virtual machines associated with the back end address pool.
-
-You can get more information about load balancer components with Azure resource manager at [Azure Resource Manager support for Load Balancer](load-balancer-arm.md).
-
-## Setup CLI to use Resource Manager
-
-<<<<<<< HEAD
-1. If you have never used Azure CLI, see [Install the Azure CLI](../xplat-cli-install.md) and follow the instructions up to the point where you select your Azure account and subscription.
-=======
-1. If you have never used Azure CLI, see [Install and Configure the Azure CLI](../../articles/xplat-cli-install.md) and follow the instructions up to the point where you select your Azure account and subscription.
->>>>>>> 3ad23b9c
-
-2. Run the **azure config mode** command to switch to Resource Manager mode, as shown below.
-
-		azure config mode arm
-
-	Expected output:
-
-		info:    New mode is arm
-
-## Step by step creating an internal load balancer 
-
-The following steps will create an internal load balancer based on the scenario above:
-
-### Step 1 
-
-If you haven't done yet, download the latest version of [Azure command line interface](https://azure.microsoft.com/downloads/).
-
-### Step 2 
-
-After installing it, authenticate your account.
-
-	azure login
-
-The authentication process will request your use name and password for your azure subscription.
-
-### Step 3
-
-Change the command tools to Azure resource manager mode.
-
-	azure config mode arm
-
-## Create a resource group
-
-All resources in Azure resource manager are associated to a resource group. If you haven't done yet, create a resource group.
-
-	azure group create <resource group name> <location>
-
-
-## Create an internal  load balancer set 
-
-
-### Step 1 
-
-Create an internal load balancer using `azure network lb create` command. In the following scenario, a resource group named nrprg is created in East US region.
- 	
-	azure network lb create -n nrprg -l westus
-
->[AZURE.NOTE] all resources for an internal load balancer such as virtual network and virtual network subnet must be in the same resource group and in the same region.
-
-
-### Step 2 
-
-Create a front end IP address for the internal load balancer. The IP address used has to be within the subnet range of your virtual network.
-
-	
-	azure network lb frontend-ip create -g nrprg -l ilbset -n feilb -a 10.0.0.7 -e nrpvnetsubnet -m nrpvnet
-
-Parameters used:
-
-**-g** - resource group 
-**-l** - name of the internal load balancer set
-**-n** - name of the front end IP 
-**-a** - private IP address within the subnet range.
-**-e** - subnet name
-**-m** - virtual network name 
-
-### Step 3 
-
-Create the back end address pool. 
-
-	azure network lb address-pool create -g nrprg -l ilbset -n beilb
-
-Parameters used:
-
-**-g** - resource group 
-**-l** - name of the internal load balancer set
-**-n** - name of the back end address pool
-
-After defining a front end IP address and a back end address pool, you can create load balancer rules, inbound NAT rules and customize health probes.
-
-### Step 4
-
-
-Create a load balancer rule for internal load balancer. Following the scenario above, the command creates a load balancer rule listening to port 1433 in the front end pool and sending load balanced network traffic to back end address pool also using port 1433. 
-
-	azure network lb rule create -g nrprg -l ilbset -n ilbrule -p tcp -f 1433 -b 1433 -t feilb -o beilb
-
-Parameters used:
-
-**-g** - resource group 
-**-l** - name of the internal load balancer set
-**-n** - name of the load balancer rule
-**-p** - protocol used for the rule
-**-f** - port which is listening to incoming network traffic in the load balancer front end
-**-b** - port receiving the network traffic in the back end address pool
-
-### Step 5
-
-Create inbound NAT rules. Inbound NAT rules are used to create endpoints in a load balancer which will go to a specific virtual machine instance.
-Following the example above, 2 NAT rules were created for remote desktop access.
-
-	azure network lb inbound-nat-rule create -g nrprg -l ilbset -n NATrule1 -p TCP -f 5432 -b 3389
-	
-	azure network lb inbound-nat-rule create -g nrprg -l ilbset -n NATrule2 -p TCP -f 5433 -b 3389
-
-Parameters used:
-
-**-g** - resource group 
-**-l** - name of the internal load balancer set
-**-n** - name of the inbound NAT rule
-**-p** - protocol used for the rule
-**-f** - port which is listening to incoming network traffic in the load balancer front end
-**-b** - port receiving the network traffic in the back end address pool
-
-### Step 5 
-
-Create health probes for the load balancer. A health probe checks all virtual machine instances to make sure it can send network traffic. The virtual machine instance with failed probe checks is removed from the load balancer until it goes back online and probe checks as healthy.
-
-	azure network lb probe create -g nrprg -l ilbset -n ilbprobe -p tcp -i 300 -c 4
-
-**-g** - resource group 
-**-l** - name of the internal load balancer set
-**-n** - name of the health probe
-**-p** - protocol used by health probe
-**-i** - probe interval in seconds
-**-c** - number of checks 
-
->[AZURE.NOTE] The Microsoft Azure platform uses a static, publicly routable IPv4 address for a variety of administrative scenarios. The IP address is 168.63.129.16. This IP address should not be blocked by any firewalls, because it can cause unexpected behavior.
->With respect to Azure Internal Load Balancing, this IP address is used by monitoring probes from the load balancer to determine the health state for virtual machines in a load balanced set. If a Network Security Group is used to restrict traffic to Azure virtual machines in an internally load-balanced set or is applied to a Virtual Network Subnet, ensure that a Network Security Rule is added to allow traffic from 168.63.129.16.
-
-## Create NICs
-
-You need to create NICs (or modify existing ones) and associate them to NAT rules, load balancer rules, and probes.
-
-### Step 1 
-
-Create a NIC named *lb-nic1-be*, and associate it with the *rdp1* NAT rule, and the *beilb* back end address pool.
-	
-	azure network nic create -g nrprg -n lb-nic1-be --subnet-name nrpvnetsubnet --subnet-vnet-name nrpvnet -d "/subscriptions/####################################/resourceGroups/nrprg/providers/Microsoft.Network/loadBalancers/nrplb/backendAddressPools/beilb" -e "/subscriptions/####################################/resourceGroups/nrprg/providers/Microsoft.Network/loadBalancers/nrplb/inboundNatRules/rdp1" eastus
-
-Parameters:
-
-- **-g** - resource group name
-- **-n** - name for the NIC resource
-- **--subnet-name** - name of the subnet 
-- **--subnet-vnet-name** - name of the virtual network
-- **-d** - ID of the back end pool resource - starts with /subscription/{subscriptionID/resourcegroups/<resourcegroup-name>/providers/Microsoft.Network/loadbalancers/<load-balancer-name>/backendaddresspools/<name-of-the-backend-pool> 
-- **-e** - ID of the NAT rule which will be associated to the NIC resource - starts with /subscriptions/####################################/resourceGroups/<resourcegroup-name>/providers/Microsoft.Network/loadBalancers/<load-balancer-name>/inboundNatRules/<nat-rule-name>
-
-
-Expected output:
-
-	info:    Executing command network nic create
-	+ Looking up the network interface "lb-nic1-be"
-	+ Looking up the subnet "nrpvnetsubnet"
-	+ Creating network interface "lb-nic1-be"
-	+ Looking up the network interface "lb-nic1-be"
-	data:    Id                              : /subscriptions/####################################/resourceGroups/nrprg/providers/Microsoft.Network/networkInterfaces/lb-nic1-be
-	data:    Name                            : lb-nic1-be
-	data:    Type                            : Microsoft.Network/networkInterfaces
-	data:    Location                        : eastus
-	data:    Provisioning state              : Succeeded
-	data:    Enable IP forwarding            : false
-	data:    IP configurations:
-	data:      Name                          : NIC-config
-	data:      Provisioning state            : Succeeded
-	data:      Private IP address            : 10.0.0.4
-	data:      Private IP Allocation Method  : Dynamic
-	data:      Subnet                        : /subscriptions/####################################/resourceGroups/NRPRG/providers/Microsoft.Network/virtualNetworks/NRPVnet/subnets/NRPVnetSubnet
-	data:      Load balancer backend address pools
-	data:        Id                          : /subscriptions/####################################/resourceGroups/nrprg/providers/Microsoft.Network/loadBalancers/nrplb/backendAddressPools/NRPbackendpool
-	data:      Load balancer inbound NAT rules:
-	data:        Id                          : /subscriptions/####################################/resourceGroups/nrprg/providers/Microsoft.Network/loadBalancers/nrplb/inboundNatRules/rdp1
-	data:
-	info:    network nic create command OK
-
-### Step 2
-
-Create a NIC named *lb-nic2-be*, and associate it with the *rdp2* NAT rule, and the *beilb* back end address pool.
-
- 	azure network nic create -g nrprg -n lb-nic2-be --subnet-name nrpvnetsubnet --subnet-vnet-name nrpvnet -d "/subscriptions/####################################/resourceGroups/nrprg/providers/Microsoft.Network/loadBalancers/nrplb/backendAddressPools/beilb" -e "/subscriptions/####################################/resourceGroups/nrprg/providers/Microsoft.Network/loadBalancers/nrplb/inboundNatRules/rdp2" eastus
-
-### Step 3 
-
-Create a virtual machine (VM) named *DB1*, and associate it with the NIC named *lb-nic1-be*. A storage account called *web1nrp* was created before running the command below.
-
-	azure vm create --resource-group nrprg --name DB1 --location eastus --vnet-name nrpvnet --vnet-subnet-name nrpvnetsubnet --nic-name lb-nic1-be --availset-name nrp-avset --storage-account-name web1nrp --os-type Windows --image-urn MicrosoftWindowsServer:WindowsServer:2012-R2-Datacenter:4.0.20150825
-
->[AZURE.IMPORTANT] VMs in a load balancer need to be in the same availability set. Use `azure availset create` to create an availability set. 
-
-### Step 4
-
-Create a virtual machine (VM) named *DB2*, and associate it with the NIC named *lb-nic2-be*. A storage account called *web1nrp* was created before running the command below.
-
-	azure vm create --resource-group nrprg --name DB2 --location eastus --vnet-	name nrpvnet --vnet-subnet-name nrpvnetsubnet --nic-name lb-nic2-be --availset-name nrp-avset --storage-account-name web2nrp --os-type Windows --image-urn MicrosoftWindowsServer:WindowsServer:2012-R2-Datacenter:4.0.20150825
-
-## Delete a load balancer 
-
-
-To remove a load balancer use the following command
-
-	azure network lb delete -g nrprg -n ilbset 
-
-Where **nrprg** is the resource group and **ilbset** the internal load balancer name.
-
-
-## Next steps
-
-[Configure a load balancer distribution mode using source IP affinity](load-balancer-distribution-mode.md)
-
-[Configure idle TCP timeout settings for your load balancer](load-balancer-tcp-idle-timeout.md)
-
+
+2. Run the **azure config mode** command to switch to Resource Manager mode, as shown below.
+
+		azure config mode arm
+
+	Expected output:
+
+		info:    New mode is arm
+
+## Step by step creating an internal load balancer 
+
+The following steps will create an internal load balancer based on the scenario above:
+
+### Step 1 
+
+If you haven't done yet, download the latest version of [Azure command line interface](https://azure.microsoft.com/downloads/).
+
+### Step 2 
+
+After installing it, authenticate your account.
+
+	azure login
+
+The authentication process will request your use name and password for your azure subscription.
+
+### Step 3
+
+Change the command tools to Azure resource manager mode.
+
+	azure config mode arm
+
+## Create a resource group
+
+All resources in Azure resource manager are associated to a resource group. If you haven't done yet, create a resource group.
+
+	azure group create <resource group name> <location>
+
+
+## Create an internal  load balancer set 
+
+
+### Step 1 
+
+Create an internal load balancer using `azure network lb create` command. In the following scenario, a resource group named nrprg is created in East US region.
+ 	
+	azure network lb create -n nrprg -l westus
+
+>[AZURE.NOTE] all resources for an internal load balancer such as virtual network and virtual network subnet must be in the same resource group and in the same region.
+
+
+### Step 2 
+
+Create a front end IP address for the internal load balancer. The IP address used has to be within the subnet range of your virtual network.
+
+	
+	azure network lb frontend-ip create -g nrprg -l ilbset -n feilb -a 10.0.0.7 -e nrpvnetsubnet -m nrpvnet
+
+Parameters used:
+
+**-g** - resource group 
+**-l** - name of the internal load balancer set
+**-n** - name of the front end IP 
+**-a** - private IP address within the subnet range.
+**-e** - subnet name
+**-m** - virtual network name 
+
+### Step 3 
+
+Create the back end address pool. 
+
+	azure network lb address-pool create -g nrprg -l ilbset -n beilb
+
+Parameters used:
+
+**-g** - resource group 
+**-l** - name of the internal load balancer set
+**-n** - name of the back end address pool
+
+After defining a front end IP address and a back end address pool, you can create load balancer rules, inbound NAT rules and customize health probes.
+
+### Step 4
+
+
+Create a load balancer rule for internal load balancer. Following the scenario above, the command creates a load balancer rule listening to port 1433 in the front end pool and sending load balanced network traffic to back end address pool also using port 1433. 
+
+	azure network lb rule create -g nrprg -l ilbset -n ilbrule -p tcp -f 1433 -b 1433 -t feilb -o beilb
+
+Parameters used:
+
+**-g** - resource group 
+**-l** - name of the internal load balancer set
+**-n** - name of the load balancer rule
+**-p** - protocol used for the rule
+**-f** - port which is listening to incoming network traffic in the load balancer front end
+**-b** - port receiving the network traffic in the back end address pool
+
+### Step 5
+
+Create inbound NAT rules. Inbound NAT rules are used to create endpoints in a load balancer which will go to a specific virtual machine instance.
+Following the example above, 2 NAT rules were created for remote desktop access.
+
+	azure network lb inbound-nat-rule create -g nrprg -l ilbset -n NATrule1 -p TCP -f 5432 -b 3389
+	
+	azure network lb inbound-nat-rule create -g nrprg -l ilbset -n NATrule2 -p TCP -f 5433 -b 3389
+
+Parameters used:
+
+**-g** - resource group 
+**-l** - name of the internal load balancer set
+**-n** - name of the inbound NAT rule
+**-p** - protocol used for the rule
+**-f** - port which is listening to incoming network traffic in the load balancer front end
+**-b** - port receiving the network traffic in the back end address pool
+
+### Step 5 
+
+Create health probes for the load balancer. A health probe checks all virtual machine instances to make sure it can send network traffic. The virtual machine instance with failed probe checks is removed from the load balancer until it goes back online and probe checks as healthy.
+
+	azure network lb probe create -g nrprg -l ilbset -n ilbprobe -p tcp -i 300 -c 4
+
+**-g** - resource group 
+**-l** - name of the internal load balancer set
+**-n** - name of the health probe
+**-p** - protocol used by health probe
+**-i** - probe interval in seconds
+**-c** - number of checks 
+
+>[AZURE.NOTE] The Microsoft Azure platform uses a static, publicly routable IPv4 address for a variety of administrative scenarios. The IP address is 168.63.129.16. This IP address should not be blocked by any firewalls, because it can cause unexpected behavior.
+>With respect to Azure Internal Load Balancing, this IP address is used by monitoring probes from the load balancer to determine the health state for virtual machines in a load balanced set. If a Network Security Group is used to restrict traffic to Azure virtual machines in an internally load-balanced set or is applied to a Virtual Network Subnet, ensure that a Network Security Rule is added to allow traffic from 168.63.129.16.
+
+## Create NICs
+
+You need to create NICs (or modify existing ones) and associate them to NAT rules, load balancer rules, and probes.
+
+### Step 1 
+
+Create a NIC named *lb-nic1-be*, and associate it with the *rdp1* NAT rule, and the *beilb* back end address pool.
+	
+	azure network nic create -g nrprg -n lb-nic1-be --subnet-name nrpvnetsubnet --subnet-vnet-name nrpvnet -d "/subscriptions/####################################/resourceGroups/nrprg/providers/Microsoft.Network/loadBalancers/nrplb/backendAddressPools/beilb" -e "/subscriptions/####################################/resourceGroups/nrprg/providers/Microsoft.Network/loadBalancers/nrplb/inboundNatRules/rdp1" eastus
+
+Parameters:
+
+- **-g** - resource group name
+- **-n** - name for the NIC resource
+- **--subnet-name** - name of the subnet 
+- **--subnet-vnet-name** - name of the virtual network
+- **-d** - ID of the back end pool resource - starts with /subscription/{subscriptionID/resourcegroups/<resourcegroup-name>/providers/Microsoft.Network/loadbalancers/<load-balancer-name>/backendaddresspools/<name-of-the-backend-pool> 
+- **-e** - ID of the NAT rule which will be associated to the NIC resource - starts with /subscriptions/####################################/resourceGroups/<resourcegroup-name>/providers/Microsoft.Network/loadBalancers/<load-balancer-name>/inboundNatRules/<nat-rule-name>
+
+
+Expected output:
+
+	info:    Executing command network nic create
+	+ Looking up the network interface "lb-nic1-be"
+	+ Looking up the subnet "nrpvnetsubnet"
+	+ Creating network interface "lb-nic1-be"
+	+ Looking up the network interface "lb-nic1-be"
+	data:    Id                              : /subscriptions/####################################/resourceGroups/nrprg/providers/Microsoft.Network/networkInterfaces/lb-nic1-be
+	data:    Name                            : lb-nic1-be
+	data:    Type                            : Microsoft.Network/networkInterfaces
+	data:    Location                        : eastus
+	data:    Provisioning state              : Succeeded
+	data:    Enable IP forwarding            : false
+	data:    IP configurations:
+	data:      Name                          : NIC-config
+	data:      Provisioning state            : Succeeded
+	data:      Private IP address            : 10.0.0.4
+	data:      Private IP Allocation Method  : Dynamic
+	data:      Subnet                        : /subscriptions/####################################/resourceGroups/NRPRG/providers/Microsoft.Network/virtualNetworks/NRPVnet/subnets/NRPVnetSubnet
+	data:      Load balancer backend address pools
+	data:        Id                          : /subscriptions/####################################/resourceGroups/nrprg/providers/Microsoft.Network/loadBalancers/nrplb/backendAddressPools/NRPbackendpool
+	data:      Load balancer inbound NAT rules:
+	data:        Id                          : /subscriptions/####################################/resourceGroups/nrprg/providers/Microsoft.Network/loadBalancers/nrplb/inboundNatRules/rdp1
+	data:
+	info:    network nic create command OK
+
+### Step 2
+
+Create a NIC named *lb-nic2-be*, and associate it with the *rdp2* NAT rule, and the *beilb* back end address pool.
+
+ 	azure network nic create -g nrprg -n lb-nic2-be --subnet-name nrpvnetsubnet --subnet-vnet-name nrpvnet -d "/subscriptions/####################################/resourceGroups/nrprg/providers/Microsoft.Network/loadBalancers/nrplb/backendAddressPools/beilb" -e "/subscriptions/####################################/resourceGroups/nrprg/providers/Microsoft.Network/loadBalancers/nrplb/inboundNatRules/rdp2" eastus
+
+### Step 3 
+
+Create a virtual machine (VM) named *DB1*, and associate it with the NIC named *lb-nic1-be*. A storage account called *web1nrp* was created before running the command below.
+
+	azure vm create --resource-group nrprg --name DB1 --location eastus --vnet-name nrpvnet --vnet-subnet-name nrpvnetsubnet --nic-name lb-nic1-be --availset-name nrp-avset --storage-account-name web1nrp --os-type Windows --image-urn MicrosoftWindowsServer:WindowsServer:2012-R2-Datacenter:4.0.20150825
+
+>[AZURE.IMPORTANT] VMs in a load balancer need to be in the same availability set. Use `azure availset create` to create an availability set. 
+
+### Step 4
+
+Create a virtual machine (VM) named *DB2*, and associate it with the NIC named *lb-nic2-be*. A storage account called *web1nrp* was created before running the command below.
+
+	azure vm create --resource-group nrprg --name DB2 --location eastus --vnet-	name nrpvnet --vnet-subnet-name nrpvnetsubnet --nic-name lb-nic2-be --availset-name nrp-avset --storage-account-name web2nrp --os-type Windows --image-urn MicrosoftWindowsServer:WindowsServer:2012-R2-Datacenter:4.0.20150825
+
+## Delete a load balancer 
+
+
+To remove a load balancer use the following command
+
+	azure network lb delete -g nrprg -n ilbset 
+
+Where **nrprg** is the resource group and **ilbset** the internal load balancer name.
+
+
+## Next steps
+
+[Configure a load balancer distribution mode using source IP affinity](load-balancer-distribution-mode.md)
+
+[Configure idle TCP timeout settings for your load balancer](load-balancer-tcp-idle-timeout.md)
+