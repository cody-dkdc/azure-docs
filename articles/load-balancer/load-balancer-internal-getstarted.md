<properties
   pageTitle="Get started with Internal Load Balancer | Microsoft Azure"
   description="Configure Internal Load Balancer and how to implement for virtual machines and cloud deployments."
   services="load-balancer"
   documentationCenter="na"
   authors="joaoma"
   manager="adinah"
   editor="tysonn" />
<tags
   ms.service="load-balancer"
   ms.devlang="na"
   ms.topic="get-started-article"
   ms.tgt_pltfrm="na"
   ms.workload="infrastructure-services"
   ms.date="09/01/2015"
   ms.author="joaoma" />

# Get started configuring an internal load balancer

> [AZURE.SELECTOR]
- [Azure Classic steps](load-balancer-internal-getstarted.md)
- [Resource Manager PowerShell steps](load-balancer-internal-arm-powershell.md)

Azure Internal Load Balancing (ILB) provides load balancing between virtual machines that reside inside a cloud service or a virtual network with a regional scope. For information about the use and configuration of virtual networks with a regional scope, see [Regional Virtual Networks](virtual-networks-migrate-to-regional-vnet.md). Existing virtual networks that have been configured for an affinity group cannot use ILB.

<<<<<<< HEAD
=======

>>>>>>> 08be3281
## To create an internal load-balanced set for virtual machines

To create an Azure internal load-balanced set and the servers that will send their traffic to it, you must do the following:

1. Create an instance of Internal Load Balancing that will be the endpoint of incoming traffic to be load balanced across the servers of a load-balanced set.

1. Add endpoints corresponding to the virtual machines that will be receiving the incoming traffic.

1. Configure the servers that will be sending the traffic to be load balanced to send their traffic to the virtual IP (VIP) address of the Internal Load Balancing instance.

### Step 1: Create an Internal Load Balancing instance

For an existing cloud service or a cloud service deployed under a regional virtual network, you can create an Internal Load Balancing instance with the following Windows PowerShell commands:

	$svc="<Cloud Service Name>"
	$ilb="<Name of your ILB instance>"
	$subnet="<Name of the subnet within your virtual network>"
	$IP="<The IPv4 address to use on the subnet-optional>"

	Add-AzureInternalLoadBalancer -ServiceName $svc -InternalLoadBalancerName $ilb –SubnetName $subnet –StaticVNetIPAddress $IP


To use these commands, fill in the values and remove the < and >. Here is an example:

	$svc="WebCloud-NY"
	$ilb="SQL-BE"
	$subnet="Farm1"
	$IP="192.168.98.10"
	Add-AzureInternalLoadBalancer -ServiceName $svc -InternalLoadBalancerName $ilb –SubnetName $subnet –StaticVNetIPAddress $IP


### Step 2: Add endpoints to the Internal Load Balancing instance

For existing virtual machines, you can add endpoints to the Internal Load Balancing instance with the following commands:

	$svc="<Cloud service name>"
	$vmname="<Name of the VM>"
	$epname="<Name of the endpoint>"
	$lbsetname="<Name of the load balancer set>"
	$prot="tcp" or "udp"
	$locport=<local port number>
	$pubport=<public port number>
	$ilb="<Name of your ILB instance>"
	Get-AzureVM –ServiceName $svc –Name $vmname | Add-AzureEndpoint -Name $epname -LbsetName $lbsetname -Protocol $prot -LocalPort $locport -PublicPort $pubport –DefaultProbe -InternalLoadBalancerName $ilb | Update-AzureVM

To use these commands, fill in the values and remove the < and >.

Note that this use of the [Add-AzureEndpoint](https://msdn.microsoft.com/library/dn495300.aspx) Windows PowerShell cmdlet uses the DefaultProbe parameter set. For more information on additional parameter sets, see [Add-AzureEndpoint](https://msdn.microsoft.com/library/dn495300.aspx).

Here is an example:

	$svc="AZ-LOB1"
	$vmname="SQL-LOBAZ1"
	$epname="SQL1"
	$lbsetname="SQL-LB"
	$prot="tcp"
	$locport=1433
	$pubport=1433
	$ilb="SQL ILB"
	Get-AzureVM –ServiceName $svc –Name $vmname | Add-AzureEndpoint -Name $epname -Lbset $lbsetname -Protocol $prot -LocalPort $locport -PublicPort $pubport –DefaultProbe -InternalLoadBalancerName $ilb | Update-AzureVM


### Step 3: Configure your servers to send their traffic to the new Internal Load Balancing endpoint

You must configure the servers whose traffic is going to be load balanced to use the new IP address (the VIP) of the Internal Load Balancing instance. This is the address on which the Internal Load Balancing instance is listening. In most cases, you need to just add or modify a DNS record for the VIP of the Internal Load Balancing instance.

If you specified the IP address during the creation of the Internal Load Balancing instance, you already have the VIP. Otherwise, you can see the VIP from the following commands:

	$svc="<Cloud Service Name>"
	Get-AzureService -ServiceName $svc | Get-AzureInternalLoadBalancer



To use these commands, fill in the values and remove the < and >. Here is an example:

	$svc="WebCloud-NY"
	Get-AzureService -ServiceName $svc | Get-AzureInternalLoadBalancer


From the display of the Get-AzureInternalLoadBalancer command, note the IP address and make the necessary changes to your servers or DNS records to ensure that traffic gets sent to the VIP.

>[AZURE.NOTE] The Microsoft Azure platform uses a static, publicly routable IPv4 address for a variety of administrative scenarios. The IP address is 168.63.129.16. This IP address should not be blocked by any firewalls, because it can cause unexpected behavior.
>With respect to Azure Internal Load Balancing, this IP address is used by monitoring probes from the load balancer to determine the health state for virtual machines in a load balanced set. If a Network Security Group is used to restrict traffic to Azure virtual machines in an internally load-balanced set or is applied to a Virtual Network Subnet, ensure that a Network Security Rule is added to allow traffic from 168.63.129.16.



## End-to-end examples of internal load balancing

To step you through the end-to end process of creating a load-balanced set for two example configurations, see the following sections.

### An Internet-facing, multi-tier application

The Contoso Corporation wants to provide load balancing between a set of Internet-facing web servers and a set of database servers. Both sets of servers are hosted in a single Azure cloud service. Web server traffic to TCP port 1433 must be distributed among three virtual machines in the database tier. Figure 1 shows the configuration.

![Internal load-balanced set for the database tier](./media/load-balancer-internal-getstarted/IC736321.png)

Figure 1: Example of an Internet-facing, multi-tier application

The configuration consists of the following:

- The existing cloud service hosting the virtual machines is named Contoso-PartnerSite.

- The three existing database servers are named PARTNER-SQL-1, PARTNER-SQL-2, and PARTNER-SQL-3.

- Web servers in the web tier connect to the database servers in the database tier by using the DNS name partner-sql.external.contoso.com.

The following commands configure a new Internal Load Balancing instance named PARTNER-DBTIER and add endpoints to the virtual machines corresponding to the three database servers:

	$svc="Contoso-PartnerSite"
	$ilb="PARTNER-DBTIER"
	Add-AzureInternalLoadBalancer -ServiceName $svc -InternalLoadBalancerName $ilb

	$prot="tcp"
	$locport=1433
	$pubport=1433
	$epname="DBTIER1"
	$lbsetname="SQL-LB"
	$vmname="PARTNER-SQL-1"
	Get-AzureVM –ServiceName $svc –Name $vmname | Add-AzureEndpoint -Name $epname -LbSetName $lbsetname -Protocol $prot -LocalPort $locport -PublicPort $pubport –DefaultProbe -InternalLoadBalancerName $ilb | Update-AzureVM

	$epname="DBTIER2"
	$vmname="PARTNER-SQL-2"
	Get-AzureVM –ServiceName $svc –Name $vmname | Add-AzureEndpoint -Name $epname -LbSetName $lbsetname -Protocol $prot -LocalPort $locport -PublicPort $pubport –DefaultProbe -InternalLoadBalancerName $ilb | Update-AzureVM

	$epname="DBTIER3"
	$vmname="PARTNER-SQL-3"
	Get-AzureVM –ServiceName $svc –Name $vmname | Add-AzureEndpoint -Name $epname -LbSetName $lbsetname -Protocol $prot -LocalPort $locport -PublicPort $pubport –DefaultProbe -InternalLoadBalancerName $ilb | Update-AzureVM

Next, Contoso determined the VIP of the PARTNER-DBTIER instance of Internal Load Balancing with the following command:

	Get-AzureService -ServiceName $svc | Get-AzureInternalLoadBalancer

From the display of this command, Contoso noted the VIP address of 100.64.65.211 and configured the DNS Address (A) record for the name partner-sql.external.contoso.com to use this new address.

### An LOB application hosted in Azure

The Contoso Corporation wants to host a line-of-business (LOB) application on a set of web servers in Azure. Client traffic to TCP port 80 must be load-balanced among three virtual machines running in a cross-premises virtual network. Figure 2 shows the configuration.

![Internal load balancing for an LOB application](./media/load-balancer-internal-getstarted/IC744148.png)

Figure 2: Example of an LOB application hosted in Azure

The configuration consists of the following:

- The existing cloud service hosting the virtual machines is named Contoso-Legal.

- The subnet on which the LOB servers are located is named LOB-LEGAL, and Contoso has chosen the address 198.168.99.145 as the VIP address for the internal load balancer.

- The three existing LOB servers are named LEGAL-1, LEGAL-2, and LEGAL-3.

- Intranet web clients connect to the LOB servers by using the DNS name legalnet.corp.contoso.com.

The following commands create an Internal Load Balancing instance named LEGAL-ILB and add endpoints to the virtual machines corresponding to the three LOB servers:


	$svc="Contoso-Legal"
	$ilb="LEGAL-ILB"
	$subnet="LOB-LEGAL"
	$IP="198.168.99.145"
	Add-AzureInternalLoadBalancer –ServiceName $svc -InternalLoadBalancerName $ilb –SubnetName $subnet –StaticVNetIPAddress $IP

	$prot="tcp"
	$locport=80
	$pubport=80
	$epname="LOB1"
	$lbsetname="LOB-LB"
	$vmname="LEGAL-1"
	Get-AzureVM –ServiceName $svc –Name $vmname | Add-AzureEndpoint -Name $epname-LbSetName $lbsetname -Protocol $prot -LocalPort $locport -PublicPort $pubport –DefaultProbe -InternalLoadBalancerName $ilb | Update-AzureVM

	$epname="LOB2"
	$vmname="LEGAL2"
	Get-AzureVM –ServiceName $svc –Name $vmname | Add-AzureEndpoint -Name $epname -LbSetName $lbsetname -Protocol $prot -LocalPort $locport -PublicPort $pubport –DefaultProbe -InternalLoadBalancerName $ilb | Update-AzureVM

	$epname="LOB3"
	$vmname="LEGAL3"
	Get-AzureVM –ServiceName $svc –Name $vmname | Add-AzureEndpoint -Name $epname -LbSetName $lbsetname -Protocol $prot -LocalPort $locport -PublicPort $pubport –DefaultProbe -InternalLoadBalancerName $ilb | Update-AzureVM


Next, Contoso configured the DNS A record for the legalnet.corp.contoso.com name to use 198.168.99.145.

## Add a virtual machine to Internal Load Balancing

To add a virtual machine to an Internal Load Balancing instance as it is created, you can use the New-AzureInternalLoadBalancerConfig and New-AzureVMConfig cmdlets.

Here is an example:

	$svc="AZ-LOB1"
	$ilb="LOB-ILB"
	$vnet="LOBNet_Azure"
	$subnet="LOBServers"
	$vmname="LOB-WEB1"
	$adminuser="Lando"
	$adminpw="Platform327"
	$regionname="North Central US"

	$myilbconfig=New-AzureInternalLoadBalancerConfig -InternalLoadBalancerName $ilb -SubnetName $subnet
	$images = Get-AzureVMImage
	New-AzureVMConfig -Name $vmname -InstanceSize Small -ImageName $images[50].ImageName | Add-AzureProvisioningConfig -Windows -AdminUsername $adminuser -Password $adminpw | New-AzureVM -ServiceName $svc -InternalLoadBalancerConfig $myilbconfig -Location $regionname –VNetName $vnet

## To configure Internal Load Balancing for cloud services


Internal Load Balancing is supported for both virtual machines and cloud services. An Internal Load Balancing endpoint created in a cloud service that is outside a regional virtual network will be accessible only within the cloud service.

The Internal Load Balancing configuration has to be set during the creation of the first deployment in the cloud service, as shown in the sample below.

>[AZURE.IMPORTANT] A prerequisite to run the steps below is to have a virtual network already created for the cloud deployment. You will need the virtual network name and subnet name to create the Internal Load Balancing.

### Step 1

Open the service configuration file (.cscfg) for your cloud deployment in Visual Studio and add the following section to create the Internal Load Balancing under the last "`</Role>`" item for the network configuration.




	<NetworkConfiguration>
	  <LoadBalancers>
	    <LoadBalancer name="name of the load balancer">
	      <FrontendIPConfiguration type="private" subnet="subnet-name" staticVirtualNetworkIPAddress="static-IP-address"/>
	    </LoadBalancer>
	  </LoadBalancers>
	</NetworkConfiguration>


Let's add the values for the network configuration file to show how it will look. In the example, assume you created a subnet called "test_vnet" with a subnet 10.0.0.0/24 called test_subnet and a static IP 10.0.0.4. The load balancer will be named testLB.

	<NetworkConfiguration>
	  <LoadBalancers>
	    <LoadBalancer name="testLB">
	      <FrontendIPConfiguration type="private" subnet="test_subnet" staticVirtualNetworkIPAddress="10.0.0.4"/>
	    </LoadBalancer>
	  </LoadBalancers>
	</NetworkConfiguration>

For more information about the load balancer schema, see [Add load balancer](https://msdn.microsoft.com/library/azure/dn722411.aspx).

### Step 2


Change the service definition (.csdef) file to add endpoints to the Internal Load Balancing. The moment a role instance is created, the service definition file will add the role instances to the Internal Load Balancing.


	<WorkerRole name="worker-role-name" vmsize="worker-role-size" enableNativeCodeExecution="[true|false]">
	  <Endpoints>
	    <InputEndpoint name="input-endpoint-name" protocol="[http|https|tcp|udp]" localPort="local-port-number" port="port-number" certificate="certificate-name" loadBalancerProbe="load-balancer-probe-name" loadBalancer="load-balancer-name" />
	  </Endpoints>
	</WorkerRole>

Following the same values from the example above, let's add the values to the service definition file.

	<WorkerRole name=WorkerRole1" vmsize="A7" enableNativeCodeExecution="[true|false]">
	  <Endpoints>
	    <InputEndpoint name="endpoint1" protocol="http" localPort="80" port="80" loadBalancer="testLB" />
	  </Endpoints>
	</WorkerRole>

The network traffic will be load balanced using the testLB load balancer using port 80 for incoming requests, sending to worker role instances also on port 80.


## Remove an Internal Load Balancing configuration

To remove a virtual machine as an endpoint from an Internal Load Balancing instance, use the following commands:

	$svc="<Cloud service name>"
	$vmname="<Name of the VM>"
	$epname="<Name of the endpoint>"
	Get-AzureVM -ServiceName $svc -Name $vmname | Remove-AzureEndpoint -Name $epname | Update-AzureVM

To use these commands, fill in the values, removing the < and >.

Here is an example:

	$svc="AZ-LOB1"
	$vmname="SQL-LOBAZ1"
	$epname="SQL1"
	Get-AzureVM -ServiceName $svc -Name $vmname | Remove-AzureEndpoint -Name $epname | Update-AzureVM

To remove an Internal Load Balancing instance from a cloud service, use the following commands:

	$svc="<Cloud service name>"
	Remove-AzureInternalLoadBalancer -ServiceName $svc

To use these commands, fill in the value and remove the < and >.

Here is an example:

	$svc="AZ-LOB1"
	Remove-AzureInternalLoadBalancer -ServiceName $svc



## Additional information about Internal Load Balancing cmdlets


To obtain additional information about Internal Load Balancing cmdlets, run the following commands at a Windows PowerShell prompt:

- Get-help New-AzureInternalLoadBalancerConfig -full

- Get-help Add-AzureInternalLoadBalancer -full

- Get-help Get-AzureInternalLoadbalancer -full

- Get-help Remove-AzureInternalLoadBalancer -full

## See also

[Configure a load balancer distribution mode](load-balancer-distribution-mode.md)

[Configure idle TCP timeout settings for your load balancer](load-balancer-tcp-idle-timeout.md)
<|MERGE_RESOLUTION|>--- conflicted
+++ resolved
@@ -1,338 +1,335 @@
-<properties
-   pageTitle="Get started with Internal Load Balancer | Microsoft Azure"
-   description="Configure Internal Load Balancer and how to implement for virtual machines and cloud deployments."
-   services="load-balancer"
-   documentationCenter="na"
-   authors="joaoma"
-   manager="adinah"
-   editor="tysonn" />
-<tags
-   ms.service="load-balancer"
-   ms.devlang="na"
-   ms.topic="get-started-article"
-   ms.tgt_pltfrm="na"
-   ms.workload="infrastructure-services"
-   ms.date="09/01/2015"
-   ms.author="joaoma" />
-
-# Get started configuring an internal load balancer
-
-> [AZURE.SELECTOR]
-- [Azure Classic steps](load-balancer-internal-getstarted.md)
-- [Resource Manager PowerShell steps](load-balancer-internal-arm-powershell.md)
-
+<properties
+   pageTitle="Get started with Internal Load Balancer | Microsoft Azure"
+   description="Configure Internal Load Balancer and how to implement for virtual machines and cloud deployments."
+   services="load-balancer"
+   documentationCenter="na"
+   authors="joaoma"
+   manager="adinah"
+   editor="tysonn" />
+<tags
+   ms.service="load-balancer"
+   ms.devlang="na"
+   ms.topic="get-started-article"
+   ms.tgt_pltfrm="na"
+   ms.workload="infrastructure-services"
+   ms.date="09/01/2015"
+   ms.author="joaoma" />
+
+# Get started configuring an internal load balancer
+
+> [AZURE.SELECTOR]
+- [Azure Classic steps](load-balancer-internal-getstarted.md)
+- [Resource Manager PowerShell steps](load-balancer-internal-arm-powershell.md)
+
 Azure Internal Load Balancing (ILB) provides load balancing between virtual machines that reside inside a cloud service or a virtual network with a regional scope. For information about the use and configuration of virtual networks with a regional scope, see [Regional Virtual Networks](virtual-networks-migrate-to-regional-vnet.md). Existing virtual networks that have been configured for an affinity group cannot use ILB.
 
-<<<<<<< HEAD
-=======
 
->>>>>>> 08be3281
-## To create an internal load-balanced set for virtual machines
-
-To create an Azure internal load-balanced set and the servers that will send their traffic to it, you must do the following:
-
-1. Create an instance of Internal Load Balancing that will be the endpoint of incoming traffic to be load balanced across the servers of a load-balanced set.
-
-1. Add endpoints corresponding to the virtual machines that will be receiving the incoming traffic.
-
-1. Configure the servers that will be sending the traffic to be load balanced to send their traffic to the virtual IP (VIP) address of the Internal Load Balancing instance.
-
-### Step 1: Create an Internal Load Balancing instance
-
-For an existing cloud service or a cloud service deployed under a regional virtual network, you can create an Internal Load Balancing instance with the following Windows PowerShell commands:
-
-	$svc="<Cloud Service Name>"
-	$ilb="<Name of your ILB instance>"
-	$subnet="<Name of the subnet within your virtual network>"
-	$IP="<The IPv4 address to use on the subnet-optional>"
-
-	Add-AzureInternalLoadBalancer -ServiceName $svc -InternalLoadBalancerName $ilb –SubnetName $subnet –StaticVNetIPAddress $IP
-
-
-To use these commands, fill in the values and remove the < and >. Here is an example:
-
-	$svc="WebCloud-NY"
-	$ilb="SQL-BE"
-	$subnet="Farm1"
-	$IP="192.168.98.10"
-	Add-AzureInternalLoadBalancer -ServiceName $svc -InternalLoadBalancerName $ilb –SubnetName $subnet –StaticVNetIPAddress $IP
-
-
-### Step 2: Add endpoints to the Internal Load Balancing instance
-
-For existing virtual machines, you can add endpoints to the Internal Load Balancing instance with the following commands:
-
-	$svc="<Cloud service name>"
-	$vmname="<Name of the VM>"
-	$epname="<Name of the endpoint>"
-	$lbsetname="<Name of the load balancer set>"
-	$prot="tcp" or "udp"
-	$locport=<local port number>
-	$pubport=<public port number>
-	$ilb="<Name of your ILB instance>"
-	Get-AzureVM –ServiceName $svc –Name $vmname | Add-AzureEndpoint -Name $epname -LbsetName $lbsetname -Protocol $prot -LocalPort $locport -PublicPort $pubport –DefaultProbe -InternalLoadBalancerName $ilb | Update-AzureVM
-
-To use these commands, fill in the values and remove the < and >.
-
-Note that this use of the [Add-AzureEndpoint](https://msdn.microsoft.com/library/dn495300.aspx) Windows PowerShell cmdlet uses the DefaultProbe parameter set. For more information on additional parameter sets, see [Add-AzureEndpoint](https://msdn.microsoft.com/library/dn495300.aspx).
-
-Here is an example:
-
-	$svc="AZ-LOB1"
-	$vmname="SQL-LOBAZ1"
-	$epname="SQL1"
-	$lbsetname="SQL-LB"
-	$prot="tcp"
-	$locport=1433
-	$pubport=1433
-	$ilb="SQL ILB"
-	Get-AzureVM –ServiceName $svc –Name $vmname | Add-AzureEndpoint -Name $epname -Lbset $lbsetname -Protocol $prot -LocalPort $locport -PublicPort $pubport –DefaultProbe -InternalLoadBalancerName $ilb | Update-AzureVM
-
-
-### Step 3: Configure your servers to send their traffic to the new Internal Load Balancing endpoint
-
-You must configure the servers whose traffic is going to be load balanced to use the new IP address (the VIP) of the Internal Load Balancing instance. This is the address on which the Internal Load Balancing instance is listening. In most cases, you need to just add or modify a DNS record for the VIP of the Internal Load Balancing instance.
-
-If you specified the IP address during the creation of the Internal Load Balancing instance, you already have the VIP. Otherwise, you can see the VIP from the following commands:
-
-	$svc="<Cloud Service Name>"
-	Get-AzureService -ServiceName $svc | Get-AzureInternalLoadBalancer
-
-
-
-To use these commands, fill in the values and remove the < and >. Here is an example:
-
-	$svc="WebCloud-NY"
-	Get-AzureService -ServiceName $svc | Get-AzureInternalLoadBalancer
-
-
-From the display of the Get-AzureInternalLoadBalancer command, note the IP address and make the necessary changes to your servers or DNS records to ensure that traffic gets sent to the VIP.
-
->[AZURE.NOTE] The Microsoft Azure platform uses a static, publicly routable IPv4 address for a variety of administrative scenarios. The IP address is 168.63.129.16. This IP address should not be blocked by any firewalls, because it can cause unexpected behavior.
->With respect to Azure Internal Load Balancing, this IP address is used by monitoring probes from the load balancer to determine the health state for virtual machines in a load balanced set. If a Network Security Group is used to restrict traffic to Azure virtual machines in an internally load-balanced set or is applied to a Virtual Network Subnet, ensure that a Network Security Rule is added to allow traffic from 168.63.129.16.
-
-
-
-## End-to-end examples of internal load balancing
-
-To step you through the end-to end process of creating a load-balanced set for two example configurations, see the following sections.
-
-### An Internet-facing, multi-tier application
-
-The Contoso Corporation wants to provide load balancing between a set of Internet-facing web servers and a set of database servers. Both sets of servers are hosted in a single Azure cloud service. Web server traffic to TCP port 1433 must be distributed among three virtual machines in the database tier. Figure 1 shows the configuration.
-
-![Internal load-balanced set for the database tier](./media/load-balancer-internal-getstarted/IC736321.png)
-
-Figure 1: Example of an Internet-facing, multi-tier application
-
-The configuration consists of the following:
-
-- The existing cloud service hosting the virtual machines is named Contoso-PartnerSite.
-
-- The three existing database servers are named PARTNER-SQL-1, PARTNER-SQL-2, and PARTNER-SQL-3.
-
-- Web servers in the web tier connect to the database servers in the database tier by using the DNS name partner-sql.external.contoso.com.
-
-The following commands configure a new Internal Load Balancing instance named PARTNER-DBTIER and add endpoints to the virtual machines corresponding to the three database servers:
-
-	$svc="Contoso-PartnerSite"
-	$ilb="PARTNER-DBTIER"
-	Add-AzureInternalLoadBalancer -ServiceName $svc -InternalLoadBalancerName $ilb
-
-	$prot="tcp"
-	$locport=1433
-	$pubport=1433
-	$epname="DBTIER1"
-	$lbsetname="SQL-LB"
-	$vmname="PARTNER-SQL-1"
-	Get-AzureVM –ServiceName $svc –Name $vmname | Add-AzureEndpoint -Name $epname -LbSetName $lbsetname -Protocol $prot -LocalPort $locport -PublicPort $pubport –DefaultProbe -InternalLoadBalancerName $ilb | Update-AzureVM
-
-	$epname="DBTIER2"
-	$vmname="PARTNER-SQL-2"
-	Get-AzureVM –ServiceName $svc –Name $vmname | Add-AzureEndpoint -Name $epname -LbSetName $lbsetname -Protocol $prot -LocalPort $locport -PublicPort $pubport –DefaultProbe -InternalLoadBalancerName $ilb | Update-AzureVM
-
-	$epname="DBTIER3"
-	$vmname="PARTNER-SQL-3"
-	Get-AzureVM –ServiceName $svc –Name $vmname | Add-AzureEndpoint -Name $epname -LbSetName $lbsetname -Protocol $prot -LocalPort $locport -PublicPort $pubport –DefaultProbe -InternalLoadBalancerName $ilb | Update-AzureVM
-
-Next, Contoso determined the VIP of the PARTNER-DBTIER instance of Internal Load Balancing with the following command:
-
-	Get-AzureService -ServiceName $svc | Get-AzureInternalLoadBalancer
-
-From the display of this command, Contoso noted the VIP address of 100.64.65.211 and configured the DNS Address (A) record for the name partner-sql.external.contoso.com to use this new address.
-
-### An LOB application hosted in Azure
-
-The Contoso Corporation wants to host a line-of-business (LOB) application on a set of web servers in Azure. Client traffic to TCP port 80 must be load-balanced among three virtual machines running in a cross-premises virtual network. Figure 2 shows the configuration.
-
-![Internal load balancing for an LOB application](./media/load-balancer-internal-getstarted/IC744148.png)
-
-Figure 2: Example of an LOB application hosted in Azure
-
-The configuration consists of the following:
-
-- The existing cloud service hosting the virtual machines is named Contoso-Legal.
-
-- The subnet on which the LOB servers are located is named LOB-LEGAL, and Contoso has chosen the address 198.168.99.145 as the VIP address for the internal load balancer.
-
-- The three existing LOB servers are named LEGAL-1, LEGAL-2, and LEGAL-3.
-
-- Intranet web clients connect to the LOB servers by using the DNS name legalnet.corp.contoso.com.
-
-The following commands create an Internal Load Balancing instance named LEGAL-ILB and add endpoints to the virtual machines corresponding to the three LOB servers:
-
-
-	$svc="Contoso-Legal"
-	$ilb="LEGAL-ILB"
-	$subnet="LOB-LEGAL"
-	$IP="198.168.99.145"
-	Add-AzureInternalLoadBalancer –ServiceName $svc -InternalLoadBalancerName $ilb –SubnetName $subnet –StaticVNetIPAddress $IP
-
-	$prot="tcp"
-	$locport=80
-	$pubport=80
-	$epname="LOB1"
-	$lbsetname="LOB-LB"
-	$vmname="LEGAL-1"
-	Get-AzureVM –ServiceName $svc –Name $vmname | Add-AzureEndpoint -Name $epname-LbSetName $lbsetname -Protocol $prot -LocalPort $locport -PublicPort $pubport –DefaultProbe -InternalLoadBalancerName $ilb | Update-AzureVM
-
-	$epname="LOB2"
-	$vmname="LEGAL2"
-	Get-AzureVM –ServiceName $svc –Name $vmname | Add-AzureEndpoint -Name $epname -LbSetName $lbsetname -Protocol $prot -LocalPort $locport -PublicPort $pubport –DefaultProbe -InternalLoadBalancerName $ilb | Update-AzureVM
-
-	$epname="LOB3"
-	$vmname="LEGAL3"
-	Get-AzureVM –ServiceName $svc –Name $vmname | Add-AzureEndpoint -Name $epname -LbSetName $lbsetname -Protocol $prot -LocalPort $locport -PublicPort $pubport –DefaultProbe -InternalLoadBalancerName $ilb | Update-AzureVM
-
-
-Next, Contoso configured the DNS A record for the legalnet.corp.contoso.com name to use 198.168.99.145.
-
-## Add a virtual machine to Internal Load Balancing
-
-To add a virtual machine to an Internal Load Balancing instance as it is created, you can use the New-AzureInternalLoadBalancerConfig and New-AzureVMConfig cmdlets.
-
-Here is an example:
-
-	$svc="AZ-LOB1"
-	$ilb="LOB-ILB"
-	$vnet="LOBNet_Azure"
-	$subnet="LOBServers"
-	$vmname="LOB-WEB1"
-	$adminuser="Lando"
-	$adminpw="Platform327"
-	$regionname="North Central US"
-
-	$myilbconfig=New-AzureInternalLoadBalancerConfig -InternalLoadBalancerName $ilb -SubnetName $subnet
-	$images = Get-AzureVMImage
-	New-AzureVMConfig -Name $vmname -InstanceSize Small -ImageName $images[50].ImageName | Add-AzureProvisioningConfig -Windows -AdminUsername $adminuser -Password $adminpw | New-AzureVM -ServiceName $svc -InternalLoadBalancerConfig $myilbconfig -Location $regionname –VNetName $vnet
-
-## To configure Internal Load Balancing for cloud services
-
-
-Internal Load Balancing is supported for both virtual machines and cloud services. An Internal Load Balancing endpoint created in a cloud service that is outside a regional virtual network will be accessible only within the cloud service.
-
-The Internal Load Balancing configuration has to be set during the creation of the first deployment in the cloud service, as shown in the sample below.
-
->[AZURE.IMPORTANT] A prerequisite to run the steps below is to have a virtual network already created for the cloud deployment. You will need the virtual network name and subnet name to create the Internal Load Balancing.
-
-### Step 1
-
-Open the service configuration file (.cscfg) for your cloud deployment in Visual Studio and add the following section to create the Internal Load Balancing under the last "`</Role>`" item for the network configuration.
-
-
-
-
-	<NetworkConfiguration>
-	  <LoadBalancers>
-	    <LoadBalancer name="name of the load balancer">
-	      <FrontendIPConfiguration type="private" subnet="subnet-name" staticVirtualNetworkIPAddress="static-IP-address"/>
-	    </LoadBalancer>
-	  </LoadBalancers>
-	</NetworkConfiguration>
-
-
-Let's add the values for the network configuration file to show how it will look. In the example, assume you created a subnet called "test_vnet" with a subnet 10.0.0.0/24 called test_subnet and a static IP 10.0.0.4. The load balancer will be named testLB.
-
-	<NetworkConfiguration>
-	  <LoadBalancers>
-	    <LoadBalancer name="testLB">
-	      <FrontendIPConfiguration type="private" subnet="test_subnet" staticVirtualNetworkIPAddress="10.0.0.4"/>
-	    </LoadBalancer>
-	  </LoadBalancers>
-	</NetworkConfiguration>
-
-For more information about the load balancer schema, see [Add load balancer](https://msdn.microsoft.com/library/azure/dn722411.aspx).
-
-### Step 2
-
-
-Change the service definition (.csdef) file to add endpoints to the Internal Load Balancing. The moment a role instance is created, the service definition file will add the role instances to the Internal Load Balancing.
-
-
-	<WorkerRole name="worker-role-name" vmsize="worker-role-size" enableNativeCodeExecution="[true|false]">
-	  <Endpoints>
-	    <InputEndpoint name="input-endpoint-name" protocol="[http|https|tcp|udp]" localPort="local-port-number" port="port-number" certificate="certificate-name" loadBalancerProbe="load-balancer-probe-name" loadBalancer="load-balancer-name" />
-	  </Endpoints>
-	</WorkerRole>
-
-Following the same values from the example above, let's add the values to the service definition file.
-
-	<WorkerRole name=WorkerRole1" vmsize="A7" enableNativeCodeExecution="[true|false]">
-	  <Endpoints>
-	    <InputEndpoint name="endpoint1" protocol="http" localPort="80" port="80" loadBalancer="testLB" />
-	  </Endpoints>
-	</WorkerRole>
-
-The network traffic will be load balanced using the testLB load balancer using port 80 for incoming requests, sending to worker role instances also on port 80.
-
-
-## Remove an Internal Load Balancing configuration
-
-To remove a virtual machine as an endpoint from an Internal Load Balancing instance, use the following commands:
-
-	$svc="<Cloud service name>"
-	$vmname="<Name of the VM>"
-	$epname="<Name of the endpoint>"
-	Get-AzureVM -ServiceName $svc -Name $vmname | Remove-AzureEndpoint -Name $epname | Update-AzureVM
-
-To use these commands, fill in the values, removing the < and >.
-
-Here is an example:
-
-	$svc="AZ-LOB1"
-	$vmname="SQL-LOBAZ1"
-	$epname="SQL1"
-	Get-AzureVM -ServiceName $svc -Name $vmname | Remove-AzureEndpoint -Name $epname | Update-AzureVM
-
-To remove an Internal Load Balancing instance from a cloud service, use the following commands:
-
-	$svc="<Cloud service name>"
-	Remove-AzureInternalLoadBalancer -ServiceName $svc
-
-To use these commands, fill in the value and remove the < and >.
-
-Here is an example:
-
-	$svc="AZ-LOB1"
-	Remove-AzureInternalLoadBalancer -ServiceName $svc
-
-
-
-## Additional information about Internal Load Balancing cmdlets
-
-
-To obtain additional information about Internal Load Balancing cmdlets, run the following commands at a Windows PowerShell prompt:
-
-- Get-help New-AzureInternalLoadBalancerConfig -full
-
-- Get-help Add-AzureInternalLoadBalancer -full
-
-- Get-help Get-AzureInternalLoadbalancer -full
-
-- Get-help Remove-AzureInternalLoadBalancer -full
-
-## See also
-
-[Configure a load balancer distribution mode](load-balancer-distribution-mode.md)
-
-[Configure idle TCP timeout settings for your load balancer](load-balancer-tcp-idle-timeout.md)
+## To create an internal load-balanced set for virtual machines
+
+To create an Azure internal load-balanced set and the servers that will send their traffic to it, you must do the following:
+
+1. Create an instance of Internal Load Balancing that will be the endpoint of incoming traffic to be load balanced across the servers of a load-balanced set.
+
+1. Add endpoints corresponding to the virtual machines that will be receiving the incoming traffic.
+
+1. Configure the servers that will be sending the traffic to be load balanced to send their traffic to the virtual IP (VIP) address of the Internal Load Balancing instance.
+
+### Step 1: Create an Internal Load Balancing instance
+
+For an existing cloud service or a cloud service deployed under a regional virtual network, you can create an Internal Load Balancing instance with the following Windows PowerShell commands:
+
+	$svc="<Cloud Service Name>"
+	$ilb="<Name of your ILB instance>"
+	$subnet="<Name of the subnet within your virtual network>"
+	$IP="<The IPv4 address to use on the subnet-optional>"
+
+	Add-AzureInternalLoadBalancer -ServiceName $svc -InternalLoadBalancerName $ilb –SubnetName $subnet –StaticVNetIPAddress $IP
+
+
+To use these commands, fill in the values and remove the < and >. Here is an example:
+
+	$svc="WebCloud-NY"
+	$ilb="SQL-BE"
+	$subnet="Farm1"
+	$IP="192.168.98.10"
+	Add-AzureInternalLoadBalancer -ServiceName $svc -InternalLoadBalancerName $ilb –SubnetName $subnet –StaticVNetIPAddress $IP
+
+
+### Step 2: Add endpoints to the Internal Load Balancing instance
+
+For existing virtual machines, you can add endpoints to the Internal Load Balancing instance with the following commands:
+
+	$svc="<Cloud service name>"
+	$vmname="<Name of the VM>"
+	$epname="<Name of the endpoint>"
+	$lbsetname="<Name of the load balancer set>"
+	$prot="tcp" or "udp"
+	$locport=<local port number>
+	$pubport=<public port number>
+	$ilb="<Name of your ILB instance>"
+	Get-AzureVM –ServiceName $svc –Name $vmname | Add-AzureEndpoint -Name $epname -LbsetName $lbsetname -Protocol $prot -LocalPort $locport -PublicPort $pubport –DefaultProbe -InternalLoadBalancerName $ilb | Update-AzureVM
+
+To use these commands, fill in the values and remove the < and >.
+
+Note that this use of the [Add-AzureEndpoint](https://msdn.microsoft.com/library/dn495300.aspx) Windows PowerShell cmdlet uses the DefaultProbe parameter set. For more information on additional parameter sets, see [Add-AzureEndpoint](https://msdn.microsoft.com/library/dn495300.aspx).
+
+Here is an example:
+
+	$svc="AZ-LOB1"
+	$vmname="SQL-LOBAZ1"
+	$epname="SQL1"
+	$lbsetname="SQL-LB"
+	$prot="tcp"
+	$locport=1433
+	$pubport=1433
+	$ilb="SQL ILB"
+	Get-AzureVM –ServiceName $svc –Name $vmname | Add-AzureEndpoint -Name $epname -Lbset $lbsetname -Protocol $prot -LocalPort $locport -PublicPort $pubport –DefaultProbe -InternalLoadBalancerName $ilb | Update-AzureVM
+
+
+### Step 3: Configure your servers to send their traffic to the new Internal Load Balancing endpoint
+
+You must configure the servers whose traffic is going to be load balanced to use the new IP address (the VIP) of the Internal Load Balancing instance. This is the address on which the Internal Load Balancing instance is listening. In most cases, you need to just add or modify a DNS record for the VIP of the Internal Load Balancing instance.
+
+If you specified the IP address during the creation of the Internal Load Balancing instance, you already have the VIP. Otherwise, you can see the VIP from the following commands:
+
+	$svc="<Cloud Service Name>"
+	Get-AzureService -ServiceName $svc | Get-AzureInternalLoadBalancer
+
+
+
+To use these commands, fill in the values and remove the < and >. Here is an example:
+
+	$svc="WebCloud-NY"
+	Get-AzureService -ServiceName $svc | Get-AzureInternalLoadBalancer
+
+
+From the display of the Get-AzureInternalLoadBalancer command, note the IP address and make the necessary changes to your servers or DNS records to ensure that traffic gets sent to the VIP.
+
+>[AZURE.NOTE] The Microsoft Azure platform uses a static, publicly routable IPv4 address for a variety of administrative scenarios. The IP address is 168.63.129.16. This IP address should not be blocked by any firewalls, because it can cause unexpected behavior.
+>With respect to Azure Internal Load Balancing, this IP address is used by monitoring probes from the load balancer to determine the health state for virtual machines in a load balanced set. If a Network Security Group is used to restrict traffic to Azure virtual machines in an internally load-balanced set or is applied to a Virtual Network Subnet, ensure that a Network Security Rule is added to allow traffic from 168.63.129.16.
+
+
+
+## End-to-end examples of internal load balancing
+
+To step you through the end-to end process of creating a load-balanced set for two example configurations, see the following sections.
+
+### An Internet-facing, multi-tier application
+
+The Contoso Corporation wants to provide load balancing between a set of Internet-facing web servers and a set of database servers. Both sets of servers are hosted in a single Azure cloud service. Web server traffic to TCP port 1433 must be distributed among three virtual machines in the database tier. Figure 1 shows the configuration.
+
+![Internal load-balanced set for the database tier](./media/load-balancer-internal-getstarted/IC736321.png)
+
+Figure 1: Example of an Internet-facing, multi-tier application
+
+The configuration consists of the following:
+
+- The existing cloud service hosting the virtual machines is named Contoso-PartnerSite.
+
+- The three existing database servers are named PARTNER-SQL-1, PARTNER-SQL-2, and PARTNER-SQL-3.
+
+- Web servers in the web tier connect to the database servers in the database tier by using the DNS name partner-sql.external.contoso.com.
+
+The following commands configure a new Internal Load Balancing instance named PARTNER-DBTIER and add endpoints to the virtual machines corresponding to the three database servers:
+
+	$svc="Contoso-PartnerSite"
+	$ilb="PARTNER-DBTIER"
+	Add-AzureInternalLoadBalancer -ServiceName $svc -InternalLoadBalancerName $ilb
+
+	$prot="tcp"
+	$locport=1433
+	$pubport=1433
+	$epname="DBTIER1"
+	$lbsetname="SQL-LB"
+	$vmname="PARTNER-SQL-1"
+	Get-AzureVM –ServiceName $svc –Name $vmname | Add-AzureEndpoint -Name $epname -LbSetName $lbsetname -Protocol $prot -LocalPort $locport -PublicPort $pubport –DefaultProbe -InternalLoadBalancerName $ilb | Update-AzureVM
+
+	$epname="DBTIER2"
+	$vmname="PARTNER-SQL-2"
+	Get-AzureVM –ServiceName $svc –Name $vmname | Add-AzureEndpoint -Name $epname -LbSetName $lbsetname -Protocol $prot -LocalPort $locport -PublicPort $pubport –DefaultProbe -InternalLoadBalancerName $ilb | Update-AzureVM
+
+	$epname="DBTIER3"
+	$vmname="PARTNER-SQL-3"
+	Get-AzureVM –ServiceName $svc –Name $vmname | Add-AzureEndpoint -Name $epname -LbSetName $lbsetname -Protocol $prot -LocalPort $locport -PublicPort $pubport –DefaultProbe -InternalLoadBalancerName $ilb | Update-AzureVM
+
+Next, Contoso determined the VIP of the PARTNER-DBTIER instance of Internal Load Balancing with the following command:
+
+	Get-AzureService -ServiceName $svc | Get-AzureInternalLoadBalancer
+
+From the display of this command, Contoso noted the VIP address of 100.64.65.211 and configured the DNS Address (A) record for the name partner-sql.external.contoso.com to use this new address.
+
+### An LOB application hosted in Azure
+
+The Contoso Corporation wants to host a line-of-business (LOB) application on a set of web servers in Azure. Client traffic to TCP port 80 must be load-balanced among three virtual machines running in a cross-premises virtual network. Figure 2 shows the configuration.
+
+![Internal load balancing for an LOB application](./media/load-balancer-internal-getstarted/IC744148.png)
+
+Figure 2: Example of an LOB application hosted in Azure
+
+The configuration consists of the following:
+
+- The existing cloud service hosting the virtual machines is named Contoso-Legal.
+
+- The subnet on which the LOB servers are located is named LOB-LEGAL, and Contoso has chosen the address 198.168.99.145 as the VIP address for the internal load balancer.
+
+- The three existing LOB servers are named LEGAL-1, LEGAL-2, and LEGAL-3.
+
+- Intranet web clients connect to the LOB servers by using the DNS name legalnet.corp.contoso.com.
+
+The following commands create an Internal Load Balancing instance named LEGAL-ILB and add endpoints to the virtual machines corresponding to the three LOB servers:
+
+
+	$svc="Contoso-Legal"
+	$ilb="LEGAL-ILB"
+	$subnet="LOB-LEGAL"
+	$IP="198.168.99.145"
+	Add-AzureInternalLoadBalancer –ServiceName $svc -InternalLoadBalancerName $ilb –SubnetName $subnet –StaticVNetIPAddress $IP
+
+	$prot="tcp"
+	$locport=80
+	$pubport=80
+	$epname="LOB1"
+	$lbsetname="LOB-LB"
+	$vmname="LEGAL-1"
+	Get-AzureVM –ServiceName $svc –Name $vmname | Add-AzureEndpoint -Name $epname-LbSetName $lbsetname -Protocol $prot -LocalPort $locport -PublicPort $pubport –DefaultProbe -InternalLoadBalancerName $ilb | Update-AzureVM
+
+	$epname="LOB2"
+	$vmname="LEGAL2"
+	Get-AzureVM –ServiceName $svc –Name $vmname | Add-AzureEndpoint -Name $epname -LbSetName $lbsetname -Protocol $prot -LocalPort $locport -PublicPort $pubport –DefaultProbe -InternalLoadBalancerName $ilb | Update-AzureVM
+
+	$epname="LOB3"
+	$vmname="LEGAL3"
+	Get-AzureVM –ServiceName $svc –Name $vmname | Add-AzureEndpoint -Name $epname -LbSetName $lbsetname -Protocol $prot -LocalPort $locport -PublicPort $pubport –DefaultProbe -InternalLoadBalancerName $ilb | Update-AzureVM
+
+
+Next, Contoso configured the DNS A record for the legalnet.corp.contoso.com name to use 198.168.99.145.
+
+## Add a virtual machine to Internal Load Balancing
+
+To add a virtual machine to an Internal Load Balancing instance as it is created, you can use the New-AzureInternalLoadBalancerConfig and New-AzureVMConfig cmdlets.
+
+Here is an example:
+
+	$svc="AZ-LOB1"
+	$ilb="LOB-ILB"
+	$vnet="LOBNet_Azure"
+	$subnet="LOBServers"
+	$vmname="LOB-WEB1"
+	$adminuser="Lando"
+	$adminpw="Platform327"
+	$regionname="North Central US"
+
+	$myilbconfig=New-AzureInternalLoadBalancerConfig -InternalLoadBalancerName $ilb -SubnetName $subnet
+	$images = Get-AzureVMImage
+	New-AzureVMConfig -Name $vmname -InstanceSize Small -ImageName $images[50].ImageName | Add-AzureProvisioningConfig -Windows -AdminUsername $adminuser -Password $adminpw | New-AzureVM -ServiceName $svc -InternalLoadBalancerConfig $myilbconfig -Location $regionname –VNetName $vnet
+
+## To configure Internal Load Balancing for cloud services
+
+
+Internal Load Balancing is supported for both virtual machines and cloud services. An Internal Load Balancing endpoint created in a cloud service that is outside a regional virtual network will be accessible only within the cloud service.
+
+The Internal Load Balancing configuration has to be set during the creation of the first deployment in the cloud service, as shown in the sample below.
+
+>[AZURE.IMPORTANT] A prerequisite to run the steps below is to have a virtual network already created for the cloud deployment. You will need the virtual network name and subnet name to create the Internal Load Balancing.
+
+### Step 1
+
+Open the service configuration file (.cscfg) for your cloud deployment in Visual Studio and add the following section to create the Internal Load Balancing under the last "`</Role>`" item for the network configuration.
+
+
+
+
+	<NetworkConfiguration>
+	  <LoadBalancers>
+	    <LoadBalancer name="name of the load balancer">
+	      <FrontendIPConfiguration type="private" subnet="subnet-name" staticVirtualNetworkIPAddress="static-IP-address"/>
+	    </LoadBalancer>
+	  </LoadBalancers>
+	</NetworkConfiguration>
+
+
+Let's add the values for the network configuration file to show how it will look. In the example, assume you created a subnet called "test_vnet" with a subnet 10.0.0.0/24 called test_subnet and a static IP 10.0.0.4. The load balancer will be named testLB.
+
+	<NetworkConfiguration>
+	  <LoadBalancers>
+	    <LoadBalancer name="testLB">
+	      <FrontendIPConfiguration type="private" subnet="test_subnet" staticVirtualNetworkIPAddress="10.0.0.4"/>
+	    </LoadBalancer>
+	  </LoadBalancers>
+	</NetworkConfiguration>
+
+For more information about the load balancer schema, see [Add load balancer](https://msdn.microsoft.com/library/azure/dn722411.aspx).
+
+### Step 2
+
+
+Change the service definition (.csdef) file to add endpoints to the Internal Load Balancing. The moment a role instance is created, the service definition file will add the role instances to the Internal Load Balancing.
+
+
+	<WorkerRole name="worker-role-name" vmsize="worker-role-size" enableNativeCodeExecution="[true|false]">
+	  <Endpoints>
+	    <InputEndpoint name="input-endpoint-name" protocol="[http|https|tcp|udp]" localPort="local-port-number" port="port-number" certificate="certificate-name" loadBalancerProbe="load-balancer-probe-name" loadBalancer="load-balancer-name" />
+	  </Endpoints>
+	</WorkerRole>
+
+Following the same values from the example above, let's add the values to the service definition file.
+
+	<WorkerRole name=WorkerRole1" vmsize="A7" enableNativeCodeExecution="[true|false]">
+	  <Endpoints>
+	    <InputEndpoint name="endpoint1" protocol="http" localPort="80" port="80" loadBalancer="testLB" />
+	  </Endpoints>
+	</WorkerRole>
+
+The network traffic will be load balanced using the testLB load balancer using port 80 for incoming requests, sending to worker role instances also on port 80.
+
+
+## Remove an Internal Load Balancing configuration
+
+To remove a virtual machine as an endpoint from an Internal Load Balancing instance, use the following commands:
+
+	$svc="<Cloud service name>"
+	$vmname="<Name of the VM>"
+	$epname="<Name of the endpoint>"
+	Get-AzureVM -ServiceName $svc -Name $vmname | Remove-AzureEndpoint -Name $epname | Update-AzureVM
+
+To use these commands, fill in the values, removing the < and >.
+
+Here is an example:
+
+	$svc="AZ-LOB1"
+	$vmname="SQL-LOBAZ1"
+	$epname="SQL1"
+	Get-AzureVM -ServiceName $svc -Name $vmname | Remove-AzureEndpoint -Name $epname | Update-AzureVM
+
+To remove an Internal Load Balancing instance from a cloud service, use the following commands:
+
+	$svc="<Cloud service name>"
+	Remove-AzureInternalLoadBalancer -ServiceName $svc
+
+To use these commands, fill in the value and remove the < and >.
+
+Here is an example:
+
+	$svc="AZ-LOB1"
+	Remove-AzureInternalLoadBalancer -ServiceName $svc
+
+
+
+## Additional information about Internal Load Balancing cmdlets
+
+
+To obtain additional information about Internal Load Balancing cmdlets, run the following commands at a Windows PowerShell prompt:
+
+- Get-help New-AzureInternalLoadBalancerConfig -full
+
+- Get-help Add-AzureInternalLoadBalancer -full
+
+- Get-help Get-AzureInternalLoadbalancer -full
+
+- Get-help Remove-AzureInternalLoadBalancer -full
+
+## See also
+
+[Configure a load balancer distribution mode](load-balancer-distribution-mode.md)
+
+[Configure idle TCP timeout settings for your load balancer](load-balancer-tcp-idle-timeout.md)