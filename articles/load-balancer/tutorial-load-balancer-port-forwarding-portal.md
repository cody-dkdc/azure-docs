--- conflicted
+++ resolved
@@ -1,12 +1,7 @@
 ---
-<<<<<<< HEAD
-title: "Tutorial: Configure port forwarding in Azure Load Balancer using the Azure portal | Microsoft Docs"
-description: This tutorial shows how to configure port forwarding using Azure Load Balancer to create connections to VMs in a virtual network.
-=======
-title: Tutorial:Configure port forwarding in Load Balancer - Azure portal
+title: "Tutorial: Configure port forwarding in Azure Load Balancer using the Azure portal"
 titlesuffix: Azure Load Balancer
-description: This tutorial shows how to configure port forwarding using Azure Load Balancer to create connection to VMs in an Azure virtual network.
->>>>>>> 9c04c0a4
+description: This tutorial shows how to configure port forwarding using Azure Load Balancer to create connections to VMs in an Azure virtual network.
 services: load-balancer
 documentationcenter: na
 author: KumudD 
@@ -16,7 +11,7 @@
 ms.topic: tutorial
 ms.tgt_pltfrm: na
 ms.workload: infrastructure-services
-ms.date: 12/03/18
+ms.date: 12/11/18
 ms.author: kumud
 ms.custom: seodec18
 ---
