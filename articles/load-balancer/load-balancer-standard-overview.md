---
title: Azure Load Balancer Standard overview | Microsoft Docs
description: Overview of Azure Load Balancer Standard features
services: load-balancer
documentationcenter: na
author: KumudD
manager: timlt
editor: ''

ms.assetid: 
ms.service: load-balancer
ms.devlang: na
ms.topic: article
ms.tgt_pltfrm: na
ms.workload: infrastructure-services
ms.date: 09/28/2017
ms.author: kumud
---

# Azure Load Balancer Standard overview (preview)

The Azure Load Balancer Standard SKU and Public IP Standard SKU together enable you to build highly scalable and reliable architectures. Applications that use Load Balancer Standard can take advantage of new capabilities. Low latency, high throughput, and scale are available for millions of flows for all TCP and UDP applications.

>[!NOTE]
<<<<<<< HEAD
> The Load Balancer Standard SKU is currently in preview. During preview, the feature might not have the same level of availability and reliability as features that are in general availability release. For more information, see [Microsoft Azure Supplemental Terms of Use for Microsoft Azure Previews](https://azure.microsoft.com/support/legal/preview-supplemental-terms/). Use the generally available [Load Balancer Basic SKU](load-balancer-overview.md) for your production services. The features that are associated with this preview, [Availability Zones](https://aka.ms/availabilityzones), and [HA Ports](https://aka.ms/haports), require separate sign-up at this time. Follow the respective instructions for sign-up for those features, in addition to signing up for Load Balancer [Standard preview](#preview-sign-up).
=======
> Load Balancer Standard SKU is currently in Preview. During preview, the feature may not have the same level of availability and reliability as features that are in general availability release. For more information, see [Microsoft Azure Supplemental Terms of Use for Microsoft Azure Previews](https://azure.microsoft.com/support/legal/preview-supplemental-terms/). Use the Generally Available [Load Balancer Basic SKU](load-balancer-overview.md) for your production services.  Features associated with this preview, [Availability Zones](https://aka.ms/availabilityzones) and [HA Ports](https://aka.ms/haports), a require separate sign-up at this time. Please follow the respective instructions in addition to Load Balancer [Standard Preview sign-up](#preview-sign-up).
>>>>>>> ea3d93e6

## Why use Load Balancer Standard?

You can use Load Balancer Standard for the full range of virtual data centers. From small scale deployments to large and complex multi-zone architectures, use Load Balancer Standard to take advantage of the following capabilities:

- [Enterprise scale](#enterprisescale) can be achieved with Load Balancer Standard. This feature can be used with any virtual machine (VM) instance within a virtual network, up to 1,000 VM instances.

- [New diagnostic insights](#diagnosticinsights) are available to help you understand, manage, and troubleshoot this vital component of your virtual data center. Use Azure Monitor (preview) to show, filter, and group new multi-dimensional metrics for continuous data path health measurements. Monitor your data from front-end to VM, endpoint health probes, for TCP connection attempts, and to outbound connections.

- [Network Security Groups](#nsg) are now required for any VM instance that is associated with Load Balancer Standard SKUs or Public IP Standard SKUs. Network Security Groups (NSGs) provide enhanced security for your scenario.

- [High Availability (HA) Ports provide high reliability](#highreliability) and scale for network virtual appliances (NVAs) and other application scenarios. HA Ports load balance all ports on an Azure Internal Load Balancer (ILB) front-end to a pool of VM instances.

- [Outbound connections](#outboundconnections) now use a new Source Network Address Translation (SNAT) port allocation model that provides greater resiliency and scale.

- [Load Balancer Standard with Availability Zones](#availabilityzones) can be used to construct zone-redundant and zonal architectures. Both of these architectures can include cross-zone load balancing. You can achieve zone-redundancy without dependency on DNS records. A single IP address is zone-redundant by default.  A single IP address can reach any VM in a virtual network within a region that is across all Availability Zones.


You can use Load Balancer Standard either in a public or internal configuration to support the following fundamental scenarios:

- Load balance inbound traffic to healthy back-end instances.
- Port forward inbound traffic to a single back-end instance.
- Translate outbound traffic from a private IP address within the virtual network to a Public IP address.

### <a name = "enterprisescale"></a>Enterprise scale

 Use Load Balancer Standard to design your high-performance virtual data center and support any TCP or UDP application. Use standalone VM instances, or up to 1,000 instances of virtual machine scale sets in a back-end pool. Continue to use low forwarding latency, high throughput performance, and scale to millions of flows on a fully managed Azure service.
 
Load Balancer Standard can forward traffic to any VM instance in a virtual network in a region. Back-end pool sizes can be up to 1,000 instances with any combination of the following VM scenarios:

- Standalone VMs without availability sets
- Standalone VMs with availability sets
- Virtual machine scale sets, up to 1,000 instances
- Multiple virtual machine scale sets
- Blends of VMs and virtual machine scale sets

There no longer is a requirement for availability sets. You can choose to use availability sets for the other benefits that they provide.

### <a name = "diagnosticinsights"></a>Diagnostic insights

Load Balancer Standard provides new multi-dimensional diagnostic capabilities for public and internal Load Balancer configurations. These new metrics are provided through Azure Monitor (preview) and utilize all of the related capabilities, including the ability to integrate with downstream consumers.

| Metric | Description |
| --- | --- |
| VIP availability | Load Balancer Standard continuously exercises the data path from within a region to the Load Balancer front-end all the way to the SDN stack that supports your VM. As long as healthy instances remain, the measurement follows the same path as your application's load-balanced traffic. The data path that is used by your customers is also validated. The measurement is invisible to your application and does not interfere with other operations.|
| DIP availability | Load Balancer Standard uses a distributed health probing service that monitors your application endpoint's health according to your configuration settings. This metric provides an aggregate or per endpoint filtered-view of each individual instance endpoint in the Load Balancer pool.  You can see how Load Balancer views the health of your application as indicated by your health probe configuration.
| SYN packets | Load Balancer Standard does not terminate TCP connections or interact with TCP or UDP packet flows. Flows and their handshakes are always between the source and the VM instance. To better troubleshoot your TCP protocol scenarios, you can make use of SYN packets to understand how many TCP connection attempts are made. The metric reports the number of TCP SYN packets that were received. The metric might also reflect clients that attempt to establish a connection to your service.|
| SNAT connections | Load Balancer Standard reports the number of outbound connections that are masqueraded to the Public IP address front-end. SNAT ports are an exhaustible resource. This metric can give an indication of how heavily your application is relying on SNAT for outbound originated connections.|
| Byte counters | Load Balancer Standard reports the data processed per front-end.|
| Packet counters | Load Balancer Standard reports the packets processed per front-end.|

### <a name = "highreliability"></a>High reliability

Configure load balancing rules to make your application scale and be highly reliable. You can configure rules for individual ports, or you can use HA Ports to balance all traffic irrespective of the TCP or UDP port number.  

You can use the new HA Ports feature to unlock a variety of scenarios, including high availability and scale for internal NVAs. The feature is useful for other scenarios where it is impractical or undesirable to specify individual ports. HA Ports provide redundancy and scale by allowing as many instances as you need. Your configuration is no longer restricted to active/passive scenarios. Your health probe configurations protect your service by forwarding traffic only to healthy instances.

NVA vendors can provide fully vendor-supported, resilient scenarios for their customers. The single point of failure is removed and multiple active instances are supported for scale. You can scale to two or more instances, depending on the capabilities of your appliance. Contact your NVA vendor for additional guidance for these scenarios.

### <a name = "availabilityzones"></a>Availability zones

[!INCLUDE [availability-zones-preview-statement](../../includes/availability-zones-preview-statement.md)]

Advance your application's resiliency with the use of Availability Zones in supported regions. Availability Zones are currently in preview in specific regions and require additional opt-in.

### Automatic zone-redundancy

You can choose whether Load Balancer should provide a zone-redundant or zonal front-end for each of your applications. It's easy to create zone-redundancy with Load Balancer Standard. A single front-end IP address is automatically zone-redundant. A zone-redundant front-end is served by all availability zones in a region simultaneously. A zone-redundant data path is created for inbound and outbound connections. Zone-redundancy in Azure does not require multiple IP addresses and DNS records. 

Zone-redundancy is available for public or internal front-ends. Your Public IP address and front-end private IP for your internal Load Balancer can be zone-redundant.

Use the following script to create a zone-redundant Public IP address for your internal Load Balancer. If you're using existing Resource Manager templates in your configuration, add the **sku** section to these templates.

```json
            "apiVersion": "2017-08-01",
            "type": "Microsoft.Network/publicIPAddresses",
            "name": "public_ip_standard",
            "location": "region",
            "sku":
            {
                "name": "Standard"
            },
```

Use the following script to create a zone-redundant front-end IP for your internal Load Balancer. If you're using existing Resource Manager templates in your configuration, add the **sku** section to these templates.

```json
            "apiVersion": "2017-08-01",
            "type": "Microsoft.Network/loadBalancers",
            "name": "load_balancer_standard",
            "location": "region",
            "sku":
            {
                "name": "Standard"
            },
            "properties": {
                "frontendIPConfigurations": [
                    {
                        "name": "zone_redundant_frontend",
                        "properties": {
                            "subnet": {
                                "Id": "[variables('subnetRef')]"
                            },
                            "privateIPAddress": "10.0.0.6",
                            "privateIPAllocationMethod": "Static"
                        }
                    },
                ],
```

If your Public IP front-end is zone-redundant, outbound connections that are made from VM instances automatically become zone-redundant. The front-end is protected from zone failure. Your SNAT port allocation also survives zone failure.

#### Cross-zone load balancing

Cross-zone load balancing is available within a region for the back-end pool and offers maximum flexibility for your VM instances. A front-end delivers flows to any VM in the virtual network, irrespective of the Availability Zone of the VM instance.

You can also specify a particular zone for your front-end and back-end instances, to align your data path and resources with a specific zone.

Virtual networks and subnets are never constrained by a zone. Just define a back-end pool with your desired VM instances and your configuration is complete.

#### Zonal deployments

As an option, you can align your load balancer front-end to a specific zone by defining a zonal front-end. A zonal front-end is served by the designated single Availability Zone only. When the front-end is combined with zonal VM instances, you can align resources to specific zones.

A Public IP address that is created in a specific zone always exists only in that zone. It is not possible to change the zone of a Public IP address. For a Public IP address that can be attached to resources in multiple zones, create a zone-redundant Public IP instead.

Use the following script to create a zonal Public IP address in Availability Zone 1. If you're using existing Resource Manager templates in your configuration, add the **sku** section to these templates.

```json
            "apiVersion": "2017-08-01",
            "type": "Microsoft.Network/publicIPAddresses",
            "name": "public_ip_standard",
            "location": "region",
            "zones": [ "1" ],
            "sku":
            {
                "name": "Standard"
            },
```

Use the following script to create an internal Load Balancer front-end into Availability Zone 1.

If you're using existing Resource Manager templates in your configuration, add the **sku** section to these templates. Also, define the **zones** property in the front-end IP configuration for the child resource.

```json
            "apiVersion": "2017-08-01",
            "type": "Microsoft.Network/loadBalancers",
            "name": "load_balancer_standard",
            "location": "region",
            "sku":
            {
                "name": "Standard"
            },
            "properties": {
                "frontendIPConfigurations": [
                    {
                        "name": "zonal_frontend_in_az1",
                        "zones": [ "1" ],
                        "properties": {
                            "subnet": {
                                "Id": "[variables('subnetRef')]"
                            },
                            "privateIPAddress": "10.0.0.6",
                            "privateIPAllocationMethod": "Static"
                        }
                    },
                ],
```

Add cross-zone load balancing for your back-end pool by putting your VM instances that are in a virtual network into the pool.

The Load Balancer Standard resource is always regional and zone-redundant where Availability Zones are supported. You can deploy a Public IP address or internal Load Balancer front-end that doesn't have an assigned zone in any region. Support for Availability Zones doesn't impact the deployment capability. If a region later gains Availability Zones, previously deployed Public IPs or internal Load Balancer front-ends automatically become zone-redundant. A zone-redundant data path does not imply 0% packet loss.

### <a name = "nsg"></a>Network Security Groups

Load Balancer Standard and Public IP Standard fully onboard to the virtual network, which requires the use of Network Security Groups (NSGs). NSGs make it possible to whitelist traffic flow. You can use NSGs to gain full control over traffic to your deployment. You no longer have to wait for other traffic flows to complete.

Associate NSGs with subnets or the network interfaces (NICs) of VM instances in the back-end pool. Use this configuration with Load Balancer Standard, and Public IP Standard when it is used as an instance-level Public IP. The NSG must explicitly whitelist the traffic that you want to permit, in order for that traffic to flow.

To learn more about NSGs and how to apply them for your scenario, see [Network Security Groups](../virtual-network/virtual-networks-nsg.md).

### <a name ="outboundconnections"></a>Outbound connections

Load Balancer Standard provides outbound connections for VMs that are inside the virtual network when a load balancer uses port-masquerading SNAT. The port-masquerading SNAT algorithm provides increased robustness and scale.

When a public Load Balancer resource is associated with VM instances, each outbound connection source is rewritten. The source is rewritten from the virtual network private IP address space to the front-end Public IP address of the load balancer.

When outbound connections are used with a zone-redundant front-end, the connections are also zone-redundant and SNAT port allocations survive zone failure.

The new algorithm in Load Balancer Standard preallocates SNAT ports to the NIC of each VM. When a NIC is added to the pool, the SNAT ports are preallocated based on the pool size. The following table shows the port preallocations for six tiers of back-end pool sizes:

| Pool size (VM instances) | Preallocated SNAT port |
| --- | --- |
| 1 - 50 | 1024 |
| 51 - 100 | 512 |
| 101 - 200 | 256 |
| 201 - 400 | 128 |
| 401 - 800 | 64 |
| 801 - 1,000 | 32 |

SNAT ports don't directly translate to the number of outbound connections. A SNAT port can be reused for multiple unique destinations. For details, review the [Outbound connections](load-balancer-outbound-connections.md) article.

If the back-end pool size increases and transitions into a higher tier, half of your allocated ports are reclaimed. Connections that are associated with a reclaimed port timeout and must be reestablished. New connection attempts succeed immediately. If the back-end pool size decreases and transitions into a lower tier, the number of available SNAT ports increases. In this case, existing connections are not affected.

Load Balancer Standard has an additional configuration option that can be used on a per-rule basis. You can control which front-end is used for port-masquerading SNAT when multiple front-ends are available.

When only Load Balancer Standard serves VM instances, outbound SNAT connections aren't available. You can restore this ability explicitly by also assigning the VM instances to a public load balancer. You can also directly assign Public IPs as instance-level Public IPs to each VM instance. This configuration option might be required for some operating system and application scenarios. 

### Port forwarding

Basic and Standard Load Balancers provide the ability to configure inbound NAT rules to map a front-end port to an individual back-end instance. By configuring these rules, you can expose Remote Desktop Protocol endpoints and SSH endpoints, or perform other application scenarios.

Load Balancer Standard continues to provide port-forwarding ability through inbound NAT rules. When used with zone-redundant front-ends, inbound NAT rules become zone-redundant and survive zone failure.

### Multiple front-ends

Configure multiple front-ends for design flexibility when applications require multiple individual IP addresses to be exposed, such as TLS websites or SQL AlwaysOn Availability Group endpoints. 

Load Balancer Standard continues to provide multiple front-ends where you need to expose a specific application endpoint on a unique IP address.

For more information about configuring multiple front-end IPs, see [Multiple IP configuration](load-balancer-multivip-overview.md).

## <a name = "sku"></a>About SKUs

SKUs are only available in the Azure Resource Manager deployment model. This preview introduces two SKUs for Load Balancer and Public IP resources: Basic and Standard. The SKUs differ in abilities, performance characteristics, limitations, and some intrinsic behavior. Virtual machines can be used with either SKU. For both Load Balancer and Public IP resources, SKUs remain optional attributes. When SKUs are omitted in a scenario definition, the configuration defaults to using the Basic SKU.

>[!IMPORTANT]
>The SKU of a resource is not mutable. You may not change the SKU of an existing resource.  

### Load Balancer

The [existing Load Balancer resource](load-balancer-overview.md) becomes the Basic SKU and remains generally available and unchanged.

Load Balancer Standard SKU is new and currently in preview. The August 1, 2017, API version for Microsoft.Network/loadBalancers adds the **sku** property to the resource definition:

```json
            "apiVersion": "2017-08-01",
            "type": "Microsoft.Network/loadBalancers",
            "name": "load_balancer_standard",
            "location": "region",
            "sku":
            {
                "name": "Standard"
            },
```
Load Balancer Standard is automatically zone-resilient in regions that offer Availability Zones. If the Load Balancer has been declared zonal, then it is not automatically zone-resilient.

### Public IP

The [existing Public IP resource](../virtual-network/virtual-network-ip-addresses-overview-arm.md) becomes the Basic SKU and remains generally available with all of its abilities, performance characteristics, and limitations.

Public IP Standard SKU is new and currently in preview. The August 1, 2017, API version for Microsoft.Network/publicIPAddresses adds the **sku** property to the resource definition:

```json
            "apiVersion": "2017-08-01",
            "type": "Microsoft.Network/publicIPAddresses",
            "name": "public_ip_standard",
            "location": "region",
            "sku":
            {
                "name": "Standard"
            },
```

Unlike Public IP Basic, which offers multiple allocation methods, Public IP Standard always uses static allocation.

Public IP Standard is automatically zone-resilient in regions that offer Availability Zones. If the Public IP has been declared zonal, then it is not automatically zone-resilient. A zonal Public IP can't be changed from one zone to another.

## Migration between SKUs

SKUs are not mutable. Follow the steps in this section to move from one resource SKU to another.

### Migrate from Basic to Standard SKU

1. Create a new Standard resource (Load Balancer and Public IPs, as needed). Recreate your rules and probe definitions.

2. Remove the Basic SKU resources (Load Balancer and Public IPs, as applicable) from all VM instances. Be sure to also remove all VM instances of an availability set.

3. Attach all VM instances to the new Standard SKU resources.

### Migrate from Standard to Basic SKU

1. Create a new Basic resource (Load Balancer and Public IPs, as needed). Recreate your rules and probe definitions. 

2. Remove the Standard SKU resources (Load Balancer and Public IPs, as applicable) from all VM instances. Be sure to also remove all VM instances of an availability set.

3. Attach all VM instances to the new Basic SKU resources.

>[!IMPORTANT]
>
>There are limitations regarding use of the Basic and Standard SKUs.
>
>HA Ports and Diagnostics of the Standard SKU are only available in the Standard SKU. You can't migrate from the Standard SKU to the Basic SKU and also retain these features.
>
>Matching SKUs must be used for Load Balancer and Public IP resources. You can't have a mixture of Basic SKU resources and Standard SKU resources. You can't attach a VM, VMs in an Availability Set, or a virtual machine scale set to both SKUS simultaneously.
>

## Region availability

Load Balancer Standard is currently available in these regions:
- East US 2
- Central US
- North Europe
- West Central US
- West Europe
- Southeast Asia

## SKU service limits and abilities

Azure [Service Limits for Networking](https://docs.microsoft.com/en-us/azure/azure-subscription-service-limits#networking-limits) apply per region per subscription. 

The following table compares the limits and abilities of the Load Balancer Basic and Standard SKUs:

| Load Balancer | Basic | Standard |
| --- | --- | --- |
| Back-end pool size | up to 100 | up to 1,000 |
| Back-end pool boundary | Availability Set | virtual network, region |
| Back-end pool design | VMs in Availability Set, virtual machine scale set in Availability Set | Any VM instance in the virtual network |
| HA Ports | Not supported | Available |
| Diagnostics | Limited, public only | Available |
| VIP Availability  | Not supported | Available |
| Fast IP Mobility | Not supported | Available |
|Availability Zones scenarios | Zonal only | Zonal, Zone-redundant, Cross-zone load-balancing |
| Outbound SNAT algorithm | On-demand | Preallocated |
| Outbound SNAT front-end selection | Not configurable, multiple candidates | Optional configuration to reduce candidates |
| Network Security Group | Optional on NIC/subnet | Required |

The following table compares the limits and abilities of the Public IP Basic and Standard SKUs:

| Public IP | Basic | Standard |
| --- | --- | --- |
| Availability Zones scenarios | Zonal only | Zone-redundant (default), zonal (optional) | 
| Fast IP Mobility | Not supported | Available |
| VIP Availability | Not supported | Available |
| Counters | Not supported | Available |
| Network Security Group | Optional on NIC | Required |


## Preview sign-up

<<<<<<< HEAD
To participate in the preview for Load Balancer Standard SKU and the companion Public IP Standard SKU, register your subscription. Registering your subscription gives you access from PowerShell or Azure CLI 2.0.

- Sign up by using PowerShell
=======
To participate in the Preview for Load Balancer Standard SKU and its companion Public IP Standard SKU, register your subscription to gain access using either Azure CLI 2.0 or PowerShell.  Please follow these 3 steps below:

>[!NOTE]
>Registration of the Load Balancer Standard feature may take up to an hour to become effective globally. If you wish to use Load Balancer Standard with [Availability Zones](https://aka.ms/availabilityzones) and [HA Ports](https://aka.ms/haports), a separate sign-up is required for these previews.  Please follow the respective instructions.
>>>>>>> ea3d93e6

### Sign up using Azure CLI 2.0

1. Register the feature with the provider
    ```cli
    az feature register --name AllowLBPreview --namespace Microsoft.Network
    ```
    
2. The above operation can take up to 10 minutes to complete.  You can check the status of the operation with the following command:

<<<<<<< HEAD
- Sign up by using Azure CLI 2.0
=======
    ```cli
    az feature show --name AllowLBPreview --namespace Microsoft.Network
    ```
    
    Please proceed to step 3 when the feature registration state returns 'Registered' as shown below:
   
    ```json
    {
       "id": "/subscriptions/foo/providers/Microsoft.Features/providers/Microsoft.Network/features/AllowLBPreview",
       "name": "Microsoft.Network/AllowLBPreview",
       "properties": {
          "state": "Registered"
       },
       "type": "Microsoft.Features/providers/features"
    }
    ```
    
3. Please complete the preview sign-up by re-registering your subscription with the resource provider:
>>>>>>> ea3d93e6

    ```cli
    az provider register --namespace Microsoft.Network
    ```
    
### Sign up using PowerShell

<<<<<<< HEAD
>[!NOTE]
>
>Registration of Azure Load Balancer Standard may take up to an hour.
>
>To use Load Balancer Standard with [Availability Zones](https://aka.ms/availabilityzones) and [HA Ports](https://aka.ms/haports), a separate sign-up is required for these previews. Follow the respective instructions for those features.
>
=======
1. Register the feature with the provider
    ```powershell
    Register-AzureRmProviderFeature -FeatureName AllowLBPreview -ProviderNamespace Microsoft.Network
    ```
    
2. The above operation can take up to 10 minutes to complete.  You can check the status of the operation with the following command:

    ```powershell
    Get-AzureRmProviderFeature -FeatureName AllowLBPreview -ProviderNamespace Microsoft.Network
    ```
    Please proceed to step 3 when the feature registration state returns 'Registered' as shown below:
   
    ```
    FeatureName    ProviderName      RegistrationState
    -----------    ------------      -----------------
    AllowLBPreview Microsoft.Network Registered
    ```
    
3. Please complete the preview sign-up by re-registering your subscription with the resource provider:
>>>>>>> ea3d93e6

    ```powershell
    Register-AzureRmResourceProvider -ProviderNamespace Microsoft.Network
    ```
 
## Pricing

Load Balancer Standard SKU billing is based on configured rules and processed data. No charges are incurred during the preview period. For more information, review the [Load Balancer](https://aka.ms/lbpreviewpricing) and [Public IP](https://aka.ms/lbpreviewpippricing) pricing pages.

Customers continue to enjoy Load Balancer Basic SKU at no charge.

## Limitations

The following limitations apply at the time of preview and are subject to change:

- Load Balancer back-end instances cannot be located in peered virtual networks at this time. All back-end instances must be in the same region.
- SKUs are not mutable. You may not change the SKU of an existing resource.
- Both SKUs can be used with a standalone VM, VM instances in an Availability Set, or a virtual machine scale set. VM combinations may not be used with both SKUs simultaneously. A configuration that contains a mixture of SKUs is not permitted.
- Using an internal Load Balancer Standard with a VM instance (or any part of an Availability Set) disables [default SNAT outbound connections](load-balancer-outbound-connections.md). You can restore this ability to a standalone VM, VM instances in an Availability Set, or a virtual machine scale set. You can also restore the ability to make outbound connections. To restore these abilities, simultaneously assign a public Load Balancer Standard, or Public IP Standard as an instance-level Public IP, to the same VM instance. After the assignment is complete, port-masquerading SNAT to a Public IP address is provided again.
- VM instances might need to be grouped into availability sets to achieve full back-end pool scale. Up to 150 availability sets and standalone VMs can be placed into a single back-end pool.
- IPv6 is not supported.
- In the context of Availability Zones, a front-end is not mutable from zonal to zone-redundant, or vice versa. After a front-end is created as zone-redundant, it remains zone-redundant. After a front-end is created as zonal, it remains zonal.
- In the context of Availability Zones, a zonal Public IP address cannot be moved from one zone to another.


## Next steps

- Learn more about [Load Balancer Basic](load-balancer-overview.md).
- Learn more about [Availability Zones](../availability-zones/az-overview.md).
- Learn about some of the other key [networking capabilities](../networking/networking-overview.md) in Azure.
<|MERGE_RESOLUTION|>--- conflicted
+++ resolved
@@ -22,11 +22,7 @@
 The Azure Load Balancer Standard SKU and Public IP Standard SKU together enable you to build highly scalable and reliable architectures. Applications that use Load Balancer Standard can take advantage of new capabilities. Low latency, high throughput, and scale are available for millions of flows for all TCP and UDP applications.
 
 >[!NOTE]
-<<<<<<< HEAD
 > The Load Balancer Standard SKU is currently in preview. During preview, the feature might not have the same level of availability and reliability as features that are in general availability release. For more information, see [Microsoft Azure Supplemental Terms of Use for Microsoft Azure Previews](https://azure.microsoft.com/support/legal/preview-supplemental-terms/). Use the generally available [Load Balancer Basic SKU](load-balancer-overview.md) for your production services. The features that are associated with this preview, [Availability Zones](https://aka.ms/availabilityzones), and [HA Ports](https://aka.ms/haports), require separate sign-up at this time. Follow the respective instructions for sign-up for those features, in addition to signing up for Load Balancer [Standard preview](#preview-sign-up).
-=======
-> Load Balancer Standard SKU is currently in Preview. During preview, the feature may not have the same level of availability and reliability as features that are in general availability release. For more information, see [Microsoft Azure Supplemental Terms of Use for Microsoft Azure Previews](https://azure.microsoft.com/support/legal/preview-supplemental-terms/). Use the Generally Available [Load Balancer Basic SKU](load-balancer-overview.md) for your production services.  Features associated with this preview, [Availability Zones](https://aka.ms/availabilityzones) and [HA Ports](https://aka.ms/haports), a require separate sign-up at this time. Please follow the respective instructions in addition to Load Balancer [Standard Preview sign-up](#preview-sign-up).
->>>>>>> ea3d93e6
 
 ## Why use Load Balancer Standard?
 
@@ -367,34 +363,26 @@
 
 ## Preview sign-up
 
-<<<<<<< HEAD
-To participate in the preview for Load Balancer Standard SKU and the companion Public IP Standard SKU, register your subscription. Registering your subscription gives you access from PowerShell or Azure CLI 2.0.
-
-- Sign up by using PowerShell
-=======
-To participate in the Preview for Load Balancer Standard SKU and its companion Public IP Standard SKU, register your subscription to gain access using either Azure CLI 2.0 or PowerShell.  Please follow these 3 steps below:
+To participate in the preview for Load Balancer Standard SKU and the companion Public IP Standard SKU, register your subscription.  Registering your subscription gives you access from PowerShell or Azure CLI 2.0. To register, perform the following steps:
 
 >[!NOTE]
->Registration of the Load Balancer Standard feature may take up to an hour to become effective globally. If you wish to use Load Balancer Standard with [Availability Zones](https://aka.ms/availabilityzones) and [HA Ports](https://aka.ms/haports), a separate sign-up is required for these previews.  Please follow the respective instructions.
->>>>>>> ea3d93e6
-
-### Sign up using Azure CLI 2.0
-
-1. Register the feature with the provider
+>Registration of the Load Balancer Standard feature can take up to an hour to become effective globally. If you wish to use Load Balancer Standard with [Availability Zones](https://aka.ms/availabilityzones) and [HA Ports](https://aka.ms/haports), a separate sign-up is required for these previews. Follow the respective instructions for sign-up for those features.
+
+### Sign up by using Azure CLI 2.0
+
+1. Register the feature with the provider:
+
     ```cli
     az feature register --name AllowLBPreview --namespace Microsoft.Network
     ```
     
-2. The above operation can take up to 10 minutes to complete.  You can check the status of the operation with the following command:
-
-<<<<<<< HEAD
-- Sign up by using Azure CLI 2.0
-=======
+2. The operation can take up to 10 minutes to complete. You can check the status of the operation with the following command:
+
     ```cli
     az feature show --name AllowLBPreview --namespace Microsoft.Network
     ```
     
-    Please proceed to step 3 when the feature registration state returns 'Registered' as shown below:
+    Proceed to the next step when the feature registration state returns 'Registered':
    
     ```json
     {
@@ -407,43 +395,35 @@
     }
     ```
     
-3. Please complete the preview sign-up by re-registering your subscription with the resource provider:
->>>>>>> ea3d93e6
+3. Complete the preview sign-up by re-registering your subscription with the resource provider:
 
     ```cli
     az provider register --namespace Microsoft.Network
     ```
     
-### Sign up using PowerShell
-
-<<<<<<< HEAD
->[!NOTE]
->
->Registration of Azure Load Balancer Standard may take up to an hour.
->
->To use Load Balancer Standard with [Availability Zones](https://aka.ms/availabilityzones) and [HA Ports](https://aka.ms/haports), a separate sign-up is required for these previews. Follow the respective instructions for those features.
->
-=======
-1. Register the feature with the provider
+### Sign up by using PowerShell
+
+1. Register the feature with the provider:
+
     ```powershell
     Register-AzureRmProviderFeature -FeatureName AllowLBPreview -ProviderNamespace Microsoft.Network
     ```
     
-2. The above operation can take up to 10 minutes to complete.  You can check the status of the operation with the following command:
+2. The operation can take up to 10 minutes to complete. You can check the status of the operation with the following command:
 
     ```powershell
     Get-AzureRmProviderFeature -FeatureName AllowLBPreview -ProviderNamespace Microsoft.Network
     ```
-    Please proceed to step 3 when the feature registration state returns 'Registered' as shown below:
+
+    Proceed to the next step when the feature registration state returns 'Registered':
    
     ```
-    FeatureName    ProviderName      RegistrationState
-    -----------    ------------      -----------------
-    AllowLBPreview Microsoft.Network Registered
-    ```
-    
-3. Please complete the preview sign-up by re-registering your subscription with the resource provider:
->>>>>>> ea3d93e6
+    FeatureName      ProviderName        RegistrationState
+    -----------      ------------        -----------------
+    AllowLBPreview   Microsoft.Network   Registered
+    ```
+    
+3. Complete the preview sign-up by re-registering your subscription with the resource provider:
 
     ```powershell
     Register-AzureRmResourceProvider -ProviderNamespace Microsoft.Network
