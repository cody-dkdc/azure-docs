---
title: 'Tutorial: Load balance internet traffic to VMs - Azure portal'
titlesuffix: Azure Load Balancer
description: This tutorial shows how to create and manage a Standard Load Balancer by using the Azure portal.
services: load-balancer
documentationcenter: na
author: KumudD
manager: twooley
Customer intent: I want to create and Standard Load Balancer so that I can load balance internet traffic to VMs and add and remove VMs from the load-balanced set.
ms.service: load-balancer
ms.devlang: na
ms.topic: tutorial
ms.tgt_pltfrm: na
ms.workload: infrastructure-services
ms.date: 03/11/2019
ms.author: kumud
ms.custom: seodec18
---

# Tutorial: Load balance internet traffic to VMs using the Azure portal

Load balancing provides a higher level of availability and scale by spreading incoming requests across multiple virtual machines. In this tutorial, you learn about the different components of the Azure Standard Load Balancer that distribute internet traffic to VMs and provide high availability. You learn how to:


> [!div class="checklist"]
> * Create an Azure Load Balancer
> * Create Load Balancer resources
> * Create virtual machines and install IIS server
> * View Load Balancer in action
> * Add and remove VMs from a Load Balancer

If you don't have an Azure subscription, create a [free account](https://azure.microsoft.com/free/?WT.mc_id=A261C142F) before you begin. 

## Sign in to the Azure portal

Sign in to the Azure portal at [https://portal.azure.com](https://portal.azure.com).

## Create a Standard Load Balancer

In this section, you create a Standard Load Balancer that helps load balance virtual machines. Standard Load Balancer only supports a Standard Public IP address. When you create a Standard Load Balancer, you must also create a new Standard Public IP address that is configured as the frontend (named as *LoadBalancerFrontend* by default) for the Standard Load Balancer. 

1. On the top left-hand side of the screen, click **Create a resource** > **Networking** > **Load Balancer**.
2. In the **Basics** tab of the **Create load balancer** page, enter or select the following information, accept the defaults for the remaining settings, and then select **Review + create**:

    | Setting                 | Value                                              |
    | ---                     | ---                                                |
    | Subscription               | Select your subscription.    |    
    | Resource group         | Select **Create new** and type *MyResourceGroupSLB* in the text box.|
    | Name                   | *myLoadBalancer*                                   |
    | Region         | Select **West Europe**.                                        |
    | Type          | Select **Public**.                                        |
    | SKU           | Select **Standard**.                          |
    | Public IP address | Select **Create new**. |
    | Public IP address name              | Type *myPublicIP* in the text box.   |
    |Availability zone| Select **Zone redundant**.    |
3. In the **Review + create** tab, click **Create**.

   ![Create a Standard Load Balancer](./media/quickstart-load-balancer-standard-public-portal/create-standard-load-balancer.png)

## Create Load Balancer resources

In this section, you configure Load Balancer settings for a backend address pool, a health probe, and specify a balancer rule.

### Create a backend address pool

To distribute traffic to the VMs, a backend address pool contains the IP addresses of the virtual (NICs) connected to the Load Balancer. Create the backend address pool *myBackendPool* to include virtual machines for load-balancing internet traffic.

1. Select **All services** in the left-hand menu, select **All resources**, and then click **myLoadBalancer** from the resources list.
2. Under **Settings**, click **Backend pools**, then click **Add**.
3. On the **Add a backend pool** page, for name, type *myBackendPool*, as the name for your backend pool, and then select **Add**.

### Create a health probe

To allow the Load Balancer to monitor the status of your app, you use a health probe. The health probe dynamically adds or removes VMs from the Load Balancer rotation based on their response to health checks. Create a health probe *myHealthProbe* to monitor the health of the VMs.

1. Select **All services** in the left-hand menu, select **All resources**, and then click **myLoadBalancer** from the resources list.
2. Under **Settings**, click **Health probes**, then click **Add**.
3. Use these values to create the health probe:
     
    | Setting | Value |
    | ------- | ----- |
    | Name | Enter *myHealthProbe*. |
    | Protocol | Select **HTTP**. |
    | Port | Enter *80*.|
    | Interval | Enter *15* for number of **Interval** in seconds between probe attempts. |
    | Unhealthy threshold | Select *2* for number of **Unhealthy threshold** or consecutive probe failures that must occur before a VM is considered unhealthy.|
    | Health probe | Select *myHealthProbe*. |
1. Select **OK**.

### Create a Load Balancer rule

A Load Balancer rule is used to define how traffic is distributed to the VMs. You define the frontend IP configuration for the incoming traffic and the backend IP pool to receive the traffic, along with the required source and destination port. Create a Load Balancer rule *myLoadBalancerRuleWeb* for listening to port 80 in the frontend *FrontendLoadBalancer* and sending load-balanced network traffic to the backend address pool *myBackEndPool* also using port 80.

1. Select **All services** in the left-hand menu, select **All resources**, and then click **myLoadBalancer** from the resources list.
2. Under **Settings**, click **Load balancing rules**, then click **Add**.
3. Use these values to configure the load-balancing rule:

    | Setting | Value |
    | ------- | ----- |
    | Name | Enter *myHTTPRule*. |
    | Protocol | Select **TCP**. |
    | Port | Enter *80*.|
    | Backend port | Enter *80*. |
    | Backend pool | Select *myBackendPool*.|
    | Health probe | Select *myHealthProbe*. |
1. Leave the rest of the defaults and select **OK**.

## Create backend servers

In this section, you create a virtual network, create three virtual machines for the backend pool of the Load Balancer, and then install IIS on the virtual machines to help test the Load Balancer.

### Create a virtual network
<<<<<<< HEAD
1. On the top left-hand side of the Azure portal, select **Create a resource** > **Networking** > **Virtual network** and then enter these values for the virtual network:

    |Setting|Value|
    |---|---|
    |Name|Enter *myVNet*.|
    |Subscription| Select your subscription.|
    |Resource group| Select **Use existing** and then select *myResourceGroupSLB*.|
    |Subnet name| Enter *myBackendSubnet*.|
    
2. Click **Create** to create the virtual network.
=======
1. On the upper-left side of the screen, select **Create a resource** > **Networking** > **Virtual network**.
2. In **Create virtual network**, enter or select this information:

    | Setting | Value |
    | ------- | ----- |
    | Name | Enter *myVNet*. |
    | Address space | Enter *10.1.0.0/16*. |
    | Subscription | Select your subscription.|
    | Resource group | Select existing resource - *MyResourceGroupSLB*. |
    | Location | Select **West Europe**.|
    | Subnet - Name | Enter *myBackendSubnet*. |
    | Subnet - Address range | Enter *10.1.0.0/24*. |
3. Leave the rest of the defaults and select **Create**.
>>>>>>> 907b9a18

### Create virtual machines

Standard Load Balancer only supports VMs with Standard IP addresses in the backend pool. In this section, you will create three VMs (*myVM1*, *myVM2*, and *myVM3*) with a Standard public IP address (*myPublicIP*) in three different zones (*Zone 1*, *Zone2*, and *Zone3*) that are added to the backend pool of the Standard Load Balancer that was created earlier.

1. On the upper-left side of the portal, select **Create a resource** > **Compute** > **Windows Server 2016 Datacenter**. 
   
1. In **Create a virtual machine**, type or select the following values in the **Basics** tab:
   - **Subscription** > **Resource Group**: Select **MyResourceGroupSLB**.
   - **Instance Details** > **Virtual machine name**: Type *MyVM1*.
   - **Instance Details** > **Region** > select **West Europe**.
   - **Instance Details** > **Availability Options** > Select **Availability zones**. 
   - **Instance Details** > **Availability zone** > Select **1**.
  
1. Select the **Networking** tab, or select **Next: Disks**, then **Next: Networking**. 
   
   - Make sure the following are selected:
       - **Virtual network**: **MyVnet**
       - **Subnet**: **MyBackendSubnet**
       - **Public IP** > select **Create new**, and in the **Create public IP address** window, for **SKU**, select **Standard**, and for **Availability zone**, select **Zone-redundant**
      
   - To create a new network security group (NSG), a type of firewall, under **Network Security Group**, select **Advanced**. 
       1. In the **Configure network security group** field, select **Create new**. 
       1. Type *MyNetworkSecurityGroup*, and select **OK**.

   - To make the VM a part of the Load Balancer's backend pool, complete the following steps:
        - In **Load Balancing**, for **Place this virtual machine behind an existing load balancing solution?**, select **Yes**.
        - In **Load balancing settings**, for **Load balancing options**, select **Azure load balancer**.
        - For **Select a load balancer**, *myLoadBalancer*. 
1. Select the **Management** tab, or select **Next** > **Management**. Under **Monitoring**, set **Boot diagnostics** to **Off**. 
1. Select **Review + create**.   
1. Review the settings, and then select **Create**.
1. Follow the steps to create two additional VMs - *MmyVM2* and *myVM3*, with a Standard SKU public IP address in **Availability zone** **2** and **3** respectively, and all the other settings the same as *MyVM1*.  

### Create network security group rule

In this section, you create a network security group rule to allow inbound connections using HTTP.

1. Select **All services** in the left-hand menu, select **All resources**, and then from the resources list click **myNetworkSecurityGroup** that is located in the **myResourceGroupSLB** resource group.
2. Under **Settings**, click **Inbound security rules**, and then click **Add**.
3. Enter these values for the inbound security rule named *myHTTPRule* to allow for an inbound HTTP connections using port 80:
    - *Service Tag* - for **Source**.
    - *Internet* - for **Source service tag**
    - *80* - for **Destination port ranges**
    - *TCP* - for **Protocol**
    - *Allow* - for **Action**
    - *100* for **Priority**
    - *myHTTPRule* for name
    - *Allow HTTP* - for description
4. Select **Add**.

### Install IIS on VMs

1. Select **All services** in the left-hand menu, select **All resources**, and then from the resources list click **myVM1** that is located in the *myResourceGroupSLB* resource group.
2. On the **Overview** page, click **Connect** to RDP into the VM.
3. In the **Connect to virtual machine** pop-up window, select **Download RDP File**, and then Open the downloaded RDP file.
4. In the **Remote Desktop Connection** window, click **Connect**.
5. Log into the VM with the credentials that you provided during the creation of this VM. This launches a remote desktop session with virtual machine - *myVM1*.
6. On the server desktop, navigate to **Windows Administrative Tools**>**Windows PowerShell**.
7. In the PowerShell Window, run the following commands to install the IIS server, remove the  default iisstart.htm file, and then add a new iisstart.htm file that displays the name of the VM:

   ```azurepowershell-interactive
    
    # install IIS server role
    Install-WindowsFeature -name Web-Server -IncludeManagementTools
    
    # remove default htm file
     remove-item  C:\inetpub\wwwroot\iisstart.htm
    
    # Add a new htm file that displays server name
     Add-Content -Path "C:\inetpub\wwwroot\iisstart.htm" -Value $("Hello World from " + $env:computername)
   ```
6. Close the RDP session with *myVM1*.
7. Repeat steps 1 to 6 to install IIS and the updated iisstart.htm file on *myVM2* and *myVM3*.

## Test the Load Balancer
1. Find the public IP address for the Load Balancer on the **Overview** screen. Select **All services** in the left-hand menu, select **All resources**, and then click **myPublicIP**.

2. Copy the public IP address, and then paste it into the address bar of your browser. The default page of IIS Web server is displayed on the browser.

      ![IIS Web server](./media/tutorial-load-balancer-standard-zonal-portal/load-balancer-test.png)

To see the Load Balancer distribute traffic across the three VMs running your app, you can force-refresh your web browser.

## Remove or add VMs from the backend pool
You may need to perform maintenance on the VMs running your app, such as installing OS updates. To deal with increased traffic to your app, you may need to add additional VMs. This section shows you how to remove or add a VM (*myVM1*) from the Load Balancer.

### Remove VM from a backend pool
To remove *myVM1* from the backend pool, complete the following steps:

1. Select **All services** in the left-hand menu, select **All resources**, and then click **myLoadBalancer** from the resources list.
2. Under **Settings**, click **Backend pools**, then within the backend pool's list, click **myBackendPool**.
3. On the **myBackendPool** page, to remove *VM1* select the delete icon at the end of the row that displays *myVM1*, and then click **Save**.

With *myVM1* no longer in the backend address pool, you can perform any maintenance tasks on *myVM1*, such as installing software updates. In the absence of *VM1**, the load is now balanced across *myVM2* and *myVM3*. 

### Add VM to a backend pool
To add *myVM1* back to the backend pool, complete the following steps:

1. Select **All services** in the left-hand menu, select **All resources**, and then select **myVM1** from the resources list.
2. In the **VM1** page, under **Settings**, select **Networking**.
3. In the **Networking** page, select the **Load balancing** tab, and then select **Add load balancing**.
4. In the **Add load balancing** page, do the following:
   1. For **Load balancing options**, select **Azure load balancer**.
   2. For **Select a load balancer**, select *myLoadBalancer*.
   3. For **Select a backend pool**, select *myBackendPool*. 

## Clean up resources

When they are no longer needed, delete the resource group, Load Balancer, and all related resources. To do so, select the *myResouceGroupSLB* resource group that contains the Load Balancer, and then select  **Delete**.

## Next steps

In this tutorial, you created a Standard Load Balancer, attached VMs to it, configured the Load Balancer traffic rule, health probe, and then tested the Load Balancer. You also removed a VM from the load-balanced set, and added the VM back to the backend address pool. To learn more about Azure Load Balancer, continue to the tutorials for Azure Load Balancer.

> [!div class="nextstepaction"]
> [Azure Load Balancer tutorials](tutorial-load-balancer-standard-public-zone-redundant-portal.md)<|MERGE_RESOLUTION|>--- conflicted
+++ resolved
@@ -110,18 +110,6 @@
 In this section, you create a virtual network, create three virtual machines for the backend pool of the Load Balancer, and then install IIS on the virtual machines to help test the Load Balancer.
 
 ### Create a virtual network
-<<<<<<< HEAD
-1. On the top left-hand side of the Azure portal, select **Create a resource** > **Networking** > **Virtual network** and then enter these values for the virtual network:
-
-    |Setting|Value|
-    |---|---|
-    |Name|Enter *myVNet*.|
-    |Subscription| Select your subscription.|
-    |Resource group| Select **Use existing** and then select *myResourceGroupSLB*.|
-    |Subnet name| Enter *myBackendSubnet*.|
-    
-2. Click **Create** to create the virtual network.
-=======
 1. On the upper-left side of the screen, select **Create a resource** > **Networking** > **Virtual network**.
 2. In **Create virtual network**, enter or select this information:
 
@@ -135,7 +123,6 @@
     | Subnet - Name | Enter *myBackendSubnet*. |
     | Subnet - Address range | Enter *10.1.0.0/24*. |
 3. Leave the rest of the defaults and select **Create**.
->>>>>>> 907b9a18
 
 ### Create virtual machines
 
