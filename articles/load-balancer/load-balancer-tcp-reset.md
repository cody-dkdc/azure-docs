---
title: Load Balancer TCP Reset on Idle in Azure
titlesuffix: Azure Load Balancer
description: Load Balancer with bidirectional TCP RST packets on idle timeout
services: load-balancer
documentationcenter: na
author: KumudD
ms.custom: seodec18
ms.service: load-balancer
ms.devlang: na
ms.topic: article
ms.tgt_pltfrm: na
ms.workload: infrastructure-services
<<<<<<< HEAD
ms.date: 01/29/2019
=======
ms.date: 05/03/2019
>>>>>>> 6a383dfd
ms.author: kumud
---

# Load Balancer with TCP Reset on Idle (Public Preview)

You can use [Standard Load Balancer](load-balancer-standard-overview.md) to create a more predictable application behavior for your scenarios by enabling TCP Reset on Idle for a given rule. Load Balancer's default behavior is to silently drop flows when the idle timeout of a flow is reached.  Enabling this feature will cause Load Balancer to send bidirectional TCP Resets (TCP RST packet) on idle timeout.  This will inform your application endpoints that the connection has timed out and is no longer usable.  Endpoints can immediately establish a new connection if needed.

![Load Balancer TCP reset](media/load-balancer-tcp-reset/load-balancer-tcp-reset.png)

>[!NOTE] 
>Load Balancer with TCP reset on idle timeout functionality is available as Public Preview at this time. This preview is provided without a service level agreement and is not recommended for production workloads. Certain features may not be supported or may have constrained capabilities. See the [Supplemental Terms of Use for Microsoft Azure Previews](https://azure.microsoft.com/support/legal/preview-supplemental-terms/) for details.
 
You change this default behavior and enable sending TCP Resets on idle timeout on inbound NAT rules, load balancing rules, and [outbound rules](https://aka.ms/lboutboundrules).  When enabled per rule, Load Balancer will send bidirectional TCP Reset (TCP RST packets) to both client and server endpoints at the time of idle timeout for all matching flows.

Endpoints receiving TCP RST packets close the corresponding socket immediately. This provides an immediate notification to the endpoints that the release of the connection has occurred and any future communication on the same TCP connection will fail.  Applications can purge connections when the socket closes and reestablish connections as needed without waiting for the TCP connection to eventually time out.

For many scenarios, this may reduce the need to send TCP (or application layer) keepalives to refresh the idle timeout of a flow. 

If your idle durations exceed those of allowed by the configuration or your application shows an undesirable behavior with TCP Resets enabled, you may still need to use TCP keepalives (or application layer keepalives) to monitor the liveness of the TCP connections.  Further, keepalives can also remain useful for when the connection is proxied somewhere in the path, particularly application layer keepalives.  

Carefully examine the entire end to end scenario to decide whether you benefit from enabling TCP Resets, adjusting the idle timeout, and if additional steps may be required to ensure the desired application behavior.

## Enabling TCP Reset on idle timeout

Using API version 2018-07-01, you can enable sending of bidirectional TCP Resets on idle timeout on a per rule basis:

```json
      "loadBalancingRules": [
        {
          "enableTcpReset": true | false,
        }
      ]
```

```json
      "inboundNatRules": [
        {
          "enableTcpReset": true | false,
        }
      ]
```

```json
      "outboundRules": [
        {
          "enableTcpReset": true | false,
        }
      ]
```

## <a name="regions"></a> Region availability

Available in all regions.

## Limitations

- Portal cannot be used to configure or view TCP Reset.  Use templates, REST API, Az CLI 2.0, or PowerShell instead.
- TCP RST only sent during TCP connection in ESTABLISHED state.

## Next steps

- Learn about [Standard Load Balancer](load-balancer-standard-overview.md).
- Learn about [outbound rules](load-balancer-outbound-rules-overview.md).<|MERGE_RESOLUTION|>--- conflicted
+++ resolved
@@ -11,11 +11,7 @@
 ms.topic: article
 ms.tgt_pltfrm: na
 ms.workload: infrastructure-services
-<<<<<<< HEAD
-ms.date: 01/29/2019
-=======
 ms.date: 05/03/2019
->>>>>>> 6a383dfd
 ms.author: kumud
 ---
 
