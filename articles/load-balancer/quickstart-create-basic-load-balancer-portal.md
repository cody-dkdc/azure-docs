---
<<<<<<< HEAD
title: Create a public Basic load balancer by using the Azure portal | Microsoft Docs
description: Learn how to create a public Basic load balancer to load balance VMs by using the Azure portal.
=======
title: Quickstart:Create a public Basic Load Balancer - Azure portal | Microsoft Docs
description: This quickstart shows how to create a public Basic Load Balancer by using the Azure portal.
>>>>>>> 7f7b5b64
services: load-balancer
documentationcenter: na
author: KumudD 
manager: jeconnoc
editor: ''
tags: azure-resource-manager
Customer intent: I want to create a Basic Load balancer so that I can load balance internet traffic to VMs.
ms.assetid: aa9d26ca-3d8a-4a99-83b7-c410dd20b9d0
ms.service: load-balancer
ms.devlang: na
ms.topic: hero-article
ms.tgt_pltfrm: na
ms.workload: infrastructure-services
ms.date: 03/22/2018
ms.author: kumud
ms.custom: mvc
---

<<<<<<< HEAD
# Create a public Basic load balancer by using the Azure portal
=======
# Quickstart: Create a public Basic Load Balancer to load balance VMs using the Azure portal
>>>>>>> 7f7b5b64

Load balancing provides a higher level of availability and scale by spreading incoming requests across multiple virtual machines (VMs). You can use the Azure portal to create a load balancer that will load balance virtual machines. This quickstart shows you how to create network resources, back-end servers, and a load balancer at the Basic pricing tier.

If you don't have an Azure subscription, create a [free account](https://azure.microsoft.com/free/?WT.mc_id=A261C142F) before you begin. 

## Sign in to the Azure portal

For all the tasks in this quickstart, sign in to the [Azure portal](http://portal.azure.com).

## Create a Basic load balancer

In this section, you create a public Basic load balancer by using the  portal. The public IP address is automatically configured as the load balancer's front end when you create the public IP and the load balancer resource by using the portal. The name of the front end is **LoadBalancerFrontend**.

1. On the upper-left side of the portal, select **Create a resource** > **Networking** > **Load Balancer**.
2. In the **Create load balancer** pane, enter these values:
   - **myLoadBalancer** for the name of the load balancer
   - **Public** for the type of the load balancer 
   - **myPublicIP** for the public IP that you must create, with **SKU** set as **Basic** and **Assignment** set as **Dynamic**
   - **myResourceGroupLB** for the name of the new resource group
3. Select **Create**.
   
![Create a load balancer](./media/load-balancer-get-started-internet-portal/1-load-balancer.png)


## Create back-end servers

In this section, you create a virtual network, and you create two virtual machines for the back-end pool of your Basic load balancer. Then you install Internet Information Services (IIS) on the virtual machines to help test the load balancer.

### Create a virtual network
1. On the upper-left side of the portal, select **New** > **Networking** > **Virtual network**.
2. In the **Create virtual network** pane, enter these values, and then select **Create**:
   - **myVnet** for the name of the virtual network
   - **myResourceGroupLB** for the name of the existing resource group
   - **myBackendSubnet** for the subnet name

   ![Create a virtual network](./media/load-balancer-get-started-internet-portal/2-load-balancer-virtual-network.png)

### Create virtual machines

1. On the upper-left side of the portal, select **New** > **Compute** > **Windows Server 2016 Datacenter**. 
2. Enter these values for the virtual machine, and then select **OK**:
   - **myVM1** for the name of the virtual machine.        
   - **azureuser** for the administrator username.    
   - **myResourceGroupLB** for the resource group. (Under **Resource group**, select **Use existing**, and then select **myResourceGroupLB**.)   
3. Select **DS1_V2** for the size of the virtual machine, and click **Select**.
4. Enter these values for the VM settings:
   - **myAvailabilitySet** for the name of the new availability set that you create.
   - **myVNet** for the name of the virtual network. (Ensure that it's selected.)
   - **myBackendSubnet** for the name of the subnet. (Ensure that it's selected.)
   - **myVM1-ip** for the public IP address.
   - **myNetworkSecurityGroup** for the name of the new network security group (NSG, a type of firewall) that you must create.
5. Select **Disabled** to disable boot diagnostics.
6. Select **OK**, review the settings on the summary page, and then select **Create**.
7. By using steps 1 to 6, create a second VM named **VM2**, with:
   - **myAvailabilityset** as the availability set.
   - **myVnet** as the virtual network.
   - **myBackendSubnet** as the subnet.
   - **myNetworkSecurityGroup** as the network security group. 

### Create NSG rules

In this section, you create NSG rules to allow inbound connections that use HTTP and RDP.

1. Select **All resources** on the left menu. From the resource list, select **myNetworkSecurityGroup** in the **myResourceGroupLB** resource group.
2. Under **Settings**, select **Inbound security rules**, and then select **Add**.
3. Enter the following values for the inbound security rule named **myHTTPRule** to allow for inbound HTTP connections that use port 80. Then select **OK**.
   - **Service Tag** for **Source**
   - **Internet** for **Source service tag**
   - **80** for **Destination port ranges**
   - **TCP** for **Protocol**
   - **Allow** for **Action**
   - **100** for **Priority**
   - **myHTTPRule** for **Name**
   - **Allow HTTP** for **Description**
 
   ![Create an NSG rule](./media/load-balancer-get-started-internet-portal/8-load-balancer-nsg-rules.png)
4. Repeat steps 2 and 3 to create another rule named **myRDPRule** to allow for an inbound RDP connection through port 3389. Use the following values:
   - **Service Tag** for **Source**
   - **Internet** for **Source service tag**
   - **3389** for **Destination port ranges**
   - **TCP** for **Protocol**
   - **Allow** for **Action**
   - **200** for **Priority**
   - **myRDPRule** for **Name**
   - **Allow RDP** for **Description**

   

### Install IIS

1. Select **All resources** on the left menu. From the resource list, select **myVM1** in the **myResourceGroupLB** resource group.
2. On the **Overview** page, select **Connect** to RDP into the VM.
3. Sign in to the VM with username **azureuser** and password **Azure123456!**.
4. On the server desktop, browse to **Windows Administrative Tools** > **Server Manager**.
5. In Server Manager, select **Manage**, and then select **Add Roles and features**.
   ![Adding server manager role](./media/load-balancer-get-started-internet-portal/servermanager.png)
6. In the Add Roles and Features Wizard, use the following values:
   - On the **Select installation type** page, select **Role-based or feature-based installation**.
   - On the **Select destination server** page, select **myVM1**.
   - On the **Select server role** page, select **Web Server (IIS)**.
   - Follow the instructions to complete the rest of the wizard. 
7. Repeat steps 1 to 6 for the virtual machine **myVM2**.

## Create resources for the Basic load balancer

In this section, you configure load balancer settings for a back-end address pool and a health probe. You also specify load balancer and NAT rules.


### Create a back-end address pool

To distribute traffic to the VMs, a back-end address pool contains the IP addresses of the virtual NICs that are connected to the load balancer. Create the back-end address pool **myBackendPool** to include **VM1** and **VM2**.

1. Select **All resources** on the left menu, and then select **myLoadBalancer** from the resource list.
2. Under **Settings**, select **Backend pools**, and then select **Add**.
3. On the **Add a backend pool** page, do the following, and then select **OK**:
   - For **Name**, enter **myBackEndPool**.
   - For **Associated to**, from the drop-down menu, select **Availability set**.
   - For **Availability set**, select **myAvailabilitySet**.
   - Select **Add a target network IP configuration** to add each virtual machine (**myVM1** and **myVM2**) that you created to the back-end pool.

   ![Adding to the back-end address pool](./media/load-balancer-get-started-internet-portal/3-load-balancer-backend-02.png)

3. Make sure that your load balancer's back-end pool setting displays both the VMs **VM1** and **VM2**.

### Create a health probe

To allow the Basic load balancer to monitor the status of your app, you use a health probe. The health probe dynamically adds or removes VMs from the load balancer rotation based on their response to health checks. Create a health probe named **myHealthProbe** to monitor the health of the VMs.

1. Select **All resources** on the left menu, and then select **myLoadBalancer** from the resource list.
2. Under **Settings**, select **Health probes**, and then select **Add**.
3. Use these values, and then select **OK**:
   - **myHealthProbe** for the name of the health probe
   - **HTTP** for the protocol type
   - **80** for the port number
   - **15** for **Interval**, the number of seconds between probe attempts
   - **2** for **Unhealthy threshold**, the number of consecutive probe failures that must occur before a VM is considered unhealthy

   ![Adding a probe](./media/load-balancer-get-started-internet-portal/4-load-balancer-probes.png)

### Create a load balancer rule

You use a load balancer rule to define how traffic is distributed to the VMs. You define the front-end IP configuration for the incoming traffic and the back-end IP pool to receive the traffic, along with the required source and destination port. 

Create a load balancer rule named **myLoadBalancerRuleWeb** for listening to port 80 in the front end **LoadBalancerFrontEnd**. The rule is also for sending load-balanced network traffic to the back-end address pool **myBackEndPool**, also by using port 80. 

1. Select **All resources** on the left menu, and then select **myLoadBalancer** from the resource list.
2. Under **Settings**, select **Load balancing rules**, and then select **Add**.
3. Use these values, and then select **OK**:
   - **myHTTPRule** for the name of the load balancer rule
   - **TCP** for the protocol type
   - **80** for the port number
   - **80** for the back-end port
   - **myBackendPool** for the name of the back-end pool
   - **myHealthProbe** for the name of the health probe
    
   ![Adding a load balancer rule](./media/load-balancer-get-started-internet-portal/5-load-balancing-rules.png)

## Test the load balancer
1. Find the public IP address for the load balancer on the **Overview** screen. Select **All resources**, and then select **myPublicIP**.

2. Copy the public IP address, and then paste it into the address bar of your browser. The default page of IIS web server is displayed in the browser.

   ![IIS web server](./media/load-balancer-get-started-internet-portal/9-load-balancer-test.png)

## Clean up resources

You can delete the resource group, load balancer, and all related resources when you no longer need them. Select the resource group that contains the load balancer, and select **Delete**.

## Next steps

In this quickstart, you created a resource group, network resources, and back-end servers. You then used those resources to create a load balancer. To learn more about load balancers and their associated resources, continue to the tutorial articles.<|MERGE_RESOLUTION|>--- conflicted
+++ resolved
@@ -1,11 +1,6 @@
 ---
-<<<<<<< HEAD
-title: Create a public Basic load balancer by using the Azure portal | Microsoft Docs
-description: Learn how to create a public Basic load balancer to load balance VMs by using the Azure portal.
-=======
-title: Quickstart:Create a public Basic Load Balancer - Azure portal | Microsoft Docs
-description: This quickstart shows how to create a public Basic Load Balancer by using the Azure portal.
->>>>>>> 7f7b5b64
+title: Quickstart: Create a public Basic load balancer by using the Azure portal | Microsoft Docs
+description: This quickstart shows how to create a public Basic load balancer by using the Azure portal.
 services: load-balancer
 documentationcenter: na
 author: KumudD 
@@ -24,11 +19,7 @@
 ms.custom: mvc
 ---
 
-<<<<<<< HEAD
-# Create a public Basic load balancer by using the Azure portal
-=======
-# Quickstart: Create a public Basic Load Balancer to load balance VMs using the Azure portal
->>>>>>> 7f7b5b64
+# Quickstart: Create a public Basic load balancer by using the Azure portal
 
 Load balancing provides a higher level of availability and scale by spreading incoming requests across multiple virtual machines (VMs). You can use the Azure portal to create a load balancer that will load balance virtual machines. This quickstart shows you how to create network resources, back-end servers, and a load balancer at the Basic pricing tier.
 
