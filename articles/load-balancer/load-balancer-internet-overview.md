---
title: Internet facing load balancer overview | Microsoft Docs
description: Overview for Internet facing load balancer and its features. How a load balancer works for Azure using virtual machines and cloud services.
services: load-balancer
documentationcenter: na
author: kumudd
manager: timlt
editor: tysonn

ms.assetid: 529b37aa-a45c-41d1-8877-fee8cc1fa375
ms.service: load-balancer
ms.devlang: na
ms.topic: article
ms.tgt_pltfrm: na
ms.workload: infrastructure-services
ms.date: 10/24/2016
ms.author: kumud
---

# Internet facing load balancer overview

Azure load balancer maps the public IP address and port number of incoming traffic to the private IP address and port number of the virtual machine and vice versa for the response traffic from the virtual machine. Load balancing rules allow you to distribute specific types of traffic between multiple virtual machines or services. For example, you can spread the load of web request traffic across multiple web servers or web roles.

For a cloud service that contains instances of web roles or worker roles, you can define a public endpoint in the service definition (.csdef) file.

The *servicedefinition.csdef* file contains the endpoint configuration and when you have multiple role instances for a web or worker role deployment, the load balancer will be setup for it. The way to add instances to your cloud deployment is changing the instance count on the service configuration file (.csfg).

<<<<<<< HEAD
The following figure shows a load-balanced endpoint for encrypted web traffic that is shared among three virtual machines for the public and private TCP port of 80. These three virtual machines are in a load-balanced set.
=======
The following figure shows a load-balanced endpoint for web traffic that is shared among three virtual machines for the public and private TCP port of 80. These three virtual machines are in a load-balanced set.
>>>>>>> a42dbad0

![public load balancer example](./media/load-balancer-internet-overview/IC727496.png))

Figure 1 - Load-balanced endpoint for web traffic

When Internet clients send web page requests to the public IP address of the cloud service on TCP port 80, the Azure Load Balancer distributes the requests between the three virtual machines in the load-balanced set. For more information about load balancer algorithms, see the [load balancer overview page](load-balancer-overview.md#load-balancer-features).

By default, Azure Load Balancer distributes network traffic equally among multiple virtual machine instances. You can also configure session affinity, For more information, see [load balancer distribution mode](load-balancer-distribution-mode.md).

## Next steps

Learn about [Internal load balancer](load-balancer-internal-overview.md) to better understand which load balancer is a better fit for your cloud deployment.

You can also [get started creating an Internet facing load balancer](load-balancer-get-started-internet-arm-ps.md) and configure what type of [distribution mode](load-balancer-distribution-mode.md) for an specific load balancer network traffic behavior.

If your application needs to keep connections alive for servers behind a load balancer, you can understand more about [idle TCP timeout settings for a load balancer](load-balancer-tcp-idle-timeout.md). It will help to learn about idle connection behavior when you are using Azure Load Balancer.<|MERGE_RESOLUTION|>--- conflicted
+++ resolved
@@ -25,11 +25,7 @@
 
 The *servicedefinition.csdef* file contains the endpoint configuration and when you have multiple role instances for a web or worker role deployment, the load balancer will be setup for it. The way to add instances to your cloud deployment is changing the instance count on the service configuration file (.csfg).
 
-<<<<<<< HEAD
-The following figure shows a load-balanced endpoint for encrypted web traffic that is shared among three virtual machines for the public and private TCP port of 80. These three virtual machines are in a load-balanced set.
-=======
 The following figure shows a load-balanced endpoint for web traffic that is shared among three virtual machines for the public and private TCP port of 80. These three virtual machines are in a load-balanced set.
->>>>>>> a42dbad0
 
 ![public load balancer example](./media/load-balancer-internet-overview/IC727496.png))
 
