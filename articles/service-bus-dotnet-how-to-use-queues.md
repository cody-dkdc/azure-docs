<properties 
    pageTitle="How to use Service Bus queues (.NET) - Azure" 
    description="Learn how to use Service Bus queues in Azure. Code samples written in C# using the .NET API." 
    services="service-bus" 
    documentationCenter=".net" 
    authors="sethmanheim" 
    manager="timlt" 
    editor="mattshel"/>

<tags 
    ms.service="service-bus" 
    ms.workload="tbd" 
    ms.tgt_pltfrm="na" 
    ms.devlang="dotnet" 
    ms.topic="article" 
    ms.date="02/26/2015" 
    ms.author="sethm"/>





# How to Use Service Bus Queues

<span>This guide describes how to use Service Bus queues. The
samples are written in C\# and use the .NET API. The scenarios covered
include **creating queues, sending and receiving messages**, and
**deleting queues**. For more information on queues, see the [Next Steps] section. </span>

[AZURE.INCLUDE [create-account-note](../includes/create-account-note.md)]

[AZURE.INCLUDE [howto-service-bus-queues](../includes/howto-service-bus-queues.md)]

## Configure the application to use Service Bus

When you create an application that uses Service Bus, you must
add a reference to the Service Bus assembly and include the
corresponding namespaces.

## Add the Service Bus NuGet package

The Service Bus **NuGet** package is the easiest way to get the
Service Bus API and to configure your application with all of the
Service Bus dependencies. The NuGet Visual Studio extension makes it
easy to install and update libraries and tools in Visual Studio and
Visual Studio Express. The Service Bus NuGet package is the easiest way
to get the Service Bus API and to configure your application with all of
the Service Bus dependencies.

To install the NuGet package in your application, do the following:

1.  In Solution Explorer, right-click **References**, then click
    **Manage NuGet Packages**.
2.  Search for "Service Bus" and select the **Microsoft Azure
    Service Bus** item. Click **Install** to complete the installation,
    then close this dialog.

    ![][7]

You are now ready to write code for Service Bus.


## How to set up a Service Bus connection string

Service Bus uses a connection string to store endpoints and credentials. You can put your connection string in a configuration file, rather than hard-coding it in code:

- When using Azure Cloud Services, it is recommended you store your connection string using the Azure service configuration system (`*.csdef` and `*.cscfg` files).
- When using Azure Websites or Azure Virtual Machines, it is recommended you store your connection string using the .NET configuration system (e.g. `web.config` file).

In both cases, you can retrieve your connection string using the `CloudConfigurationManager.GetSetting` method, as shown later in this guide.

### Configuring your connection string when using Cloud Services

The service configuration mechanism is unique to Azure Cloud Services
projects and enables you to dynamically change configuration settings
from the Azure Management Portal without redeploying your
application.  For example, add a Setting to your service definition (`*.csdef`) file, as shown below:

    <ServiceDefinition name="WindowsAzure1">
    ...
        <WebRole name="MyRole" vmsize="Small">
            <ConfigurationSettings>
                <Setting name="Microsoft.ServiceBus.ConnectionString" />
            </ConfigurationSettings>
        </WebRole>
    ...
    </ServiceDefinition>

You then specify values in the service configuration (`*.cscfg`) file:

    <ServiceConfiguration serviceName="WindowsAzure1">
    ...
        <Role name="MyRole">
            <ConfigurationSettings>
                <Setting name="Microsoft.ServiceBus.ConnectionString" 
                         value="Endpoint=sb://yourServiceNamespace.servicebus.windows.net/;SharedAccessKeyName=RootManageSharedAccessKey;SharedAccessKey=yourKey" />
            </ConfigurationSettings>
        </Role>
    ...
    </ServiceConfiguration>

Use the issuer and Shared Access Signature (SAS) key values retrieved from the Management Portal as
described in the previous section.

### Configuring your connection string when using Websites or Virtual Machines

When using Websites or Virtual Machines, it is recommended you use the .NET configuration system (e.g. `web.config`).  You store the connection string using the `<appSettings>` element:

    <configuration>
        <appSettings>
            <add key="Microsoft.ServiceBus.ConnectionString"
                 value="Endpoint=sb://yourServiceNamespace.servicebus.windows.net/;SharedAccessKeyName=RootManageSharedAccessKey;SharedAccessKey=yourKey" />
        </appSettings>
    </configuration>

Use the issuer and key values retrieved from the Management Portal as
described in the previous section.

## How to create a queue

You can perform management operations for Service Bus queues via the **NamespaceManager** class. The **NamespaceManager** class provides methods to create, enumerate, and delete queues. 

This example constructs a **NamespaceManager** object using the Azure **CloudConfigurationManager** class
with a connection string consisting of the base address of a Service Bus service namespace and the appropriate
SAS credentials with permissions to manage it. This connection string is of the form 

    Endpoint=sb://yourServiceNamespace.servicebus.windows.net/;SharedAccessKeyName=RootManageSharedAccessKey;SharedSecretValue=yourKey

For example, given the configuration settings in the previous section:

    // Create the queue if it does not exist already
    string connectionString = 
        CloudConfigurationManager.GetSetting("Microsoft.ServiceBus.ConnectionString");

    var namespaceManager = 
        NamespaceManager.CreateFromConnectionString(connectionString);

    if (!namespaceManager.QueueExists("TestQueue"))
    {
        namespaceManager.CreateQueue("TestQueue");
    }

There are overloads of the **CreateQueue** method that enable you to tune properties
of the queue (for example, to set the default "time-to-live" value to be applied to messages sent to the queue). These
settings are applied by using the **QueueDescription** class. The
following example shows how to create a queue named "TestQueue" with a
maximum size of 5GB and a default message time-to-live of 1 minute:

    // Configure Queue Settings
    QueueDescription qd = new QueueDescription("TestQueue");
    qd.MaxSizeInMegabytes = 5120;
    qd.DefaultMessageTimeToLive = new TimeSpan(0, 1, 0);

    // Create a new Queue with custom settings
    string connectionString = 
        CloudConfigurationManager.GetSetting("Microsoft.ServiceBus.ConnectionString");

    var namespaceManager = 
        NamespaceManager.CreateFromConnectionString(connectionString);

    if (!namespaceManager.QueueExists("TestQueue"))
    {
        namespaceManager.CreateQueue(qd);
    }

**Note:** You can use the **QueueExists** method on **NamespaceManager**
objects to check if a queue with a specified name already exists within
a service namespace.

## How to send messages to a queue

To send a message to a Service Bus queue, your application creates a
**QueueClient** object using the connection string.

The code below demonstrates how to create a **QueueClient** object
for the "TestQueue" queue created above using the **CreateFromConnectionString** API call:

    string connectionString = 
        CloudConfigurationManager.GetSetting("Microsoft.ServiceBus.ConnectionString");

    QueueClient Client = 
        QueueClient.CreateFromConnectionString(connectionString, "TestQueue");

    Client.Send(new BrokeredMessage());

Messages sent to (and received from) Service Bus queues are instances of
the **BrokeredMessage** class. **BrokeredMessage** objects have a set of
standard properties (such as **Label** and **TimeToLive**), a dictionary
that is used to hold custom application specific properties, and a body
of arbitrary application data. An application can set the body of the
message by passing any serializable object into the constructor of the
**BrokeredMessage**, and the appropriate **DataContractSerializer** will
then be used to serialize the object. Alternatively, a
**System.IO.Stream** can be provided.

The following example demonstrates how to send five test messages to the
"TestQueue" **QueueClient** obtained in the code snippet above:

     for (int i=0; i<5; i++)
     {
       // Create message, passing a string message for the body
       BrokeredMessage message = new BrokeredMessage("Test message " + i);

       // Set some addtional custom app-specific properties
       message.Properties["TestProperty"] = "TestValue";
       message.Properties["Message number"] = i;   

       // Send message to the queue
       Client.Send(message);
     }

Service Bus queues support a maximum message size of 256 Kb (the header,
which includes the standard and custom application properties, can have
a maximum size of 64 Kb). There is no limit on the number of messages
held in a queue but there is a cap on the total size of the messages
held by a queue. This queue size is defined at creation time, with an
upper limit of 5 GB.

## How to receive messages from a queue

The easiest way to receive messages from a queue is to use a
**QueueClient** object. These objects can work in two
different modes: **ReceiveAndDelete** and **PeekLock**.

When using the **ReceiveAndDelete** mode, the receive is a single-shot
operation - that is, when Service Bus receives a read request for a
message in a queue, it marks the message as consumed, and returns
it to the application. **ReceiveAndDelete** mode is the simplest model
and works best for scenarios in which an application can tolerate not
processing a message in the event of a failure. To understand this,
consider a scenario in which the consumer issues the receive request and
then crashes before processing it. Because Service Bus will have marked
the message as being consumed, when the application restarts and
begins consuming messages again, it will have missed the message that
was consumed prior to the crash.

In **PeekLock** mode (which is the default mode), the receive becomes a two-stage operation, which makes it possible to support applications that
cannot tolerate missing messages. When Service Bus receives a request,
it finds the next message to be consumed, locks it to prevent other
consumers receiving it, and then returns it to the application. After
the application finishes processing the message (or stores it reliably
for future processing), it completes the second stage of the receive
process by calling **Complete** on the received message. When the Service
Bus sees the **Complete** call, it marks the message as being
consumed and removes it from the queue.

The example below demonstrates how messages can be received and
<<<<<<< HEAD
processed using the default **PeekLock** mode. To specify a different 
**ReceiveMode** value, you can use another overload for 
**CreateFromConnectionString**. This example uses the **OnMessage** callback
to process messages as they arrive into the "TestQueue". 

    string connectionString =
      CloudConfigurationManager.GetSetting("Microsoft.ServiceBus.ConnectionString");
    QueueClient Client =
      QueueClient.CreateFromConnectionString(connectionString, "TestQueue");

    // Configure the callback options
    OnMessageOptions options = new OnMessageOptions();
    options.AutoComplete = false;
    options.AutoRenewTimeout = TimeSpan.FromMinutes(1);

    // Callback to handle received messages
    Client.OnMessage((message) =>
    {
        try
        {
            // Process message from queue
            Console.WriteLine("Body: " + message.GetBody<string>());
            Console.WriteLine("MessageID: " + message.MessageId);
            Console.WriteLine("Test Property: " +
            message.Properties["TestProperty"]);

            // Remove message from queue
            message.Complete();
        }
            catch (Exception)
        {
            // Indicates a problem, unlock message in queue
            message.Abandon();
        }
    }, options); 

This example configures the **OnMessage** callback using an **OnMessageOptions** object. **AutoComplete**
is set to **false** to enable manual control of when to call **Complete** on the received message.
**AutoRenewTimeout** is set to one minute which causes the client to wait for up to one minute for a
message before the call times out and the client makes a new call to check for messages - this reduces
the number of times the client makes chargeable calls that do not retrieve messages.
=======
processed using the default **PeekLock** mode. To specify a different **ReceiveMode** value, you can use another overload for **CreateFromConnectionString**. This example creates an infinite loop and processes messages as they arrive into the "TestQueue":

    Client.Receive();
     
    // Continuously process messages sent to the "TestQueue" 
    while (true) 
    {  
       BrokeredMessage message = Client.Receive();

       if (message != null)
       {
          try 
          {
             Console.WriteLine("Body: " + message.GetBody<string>());
             Console.WriteLine("MessageID: " + message.MessageId);
             Console.WriteLine("Test Property: " + 
				message.Properties["TestProperty"]);

             // Remove message from queue
             message.Complete();
          }
          catch (Exception)
          {
             // Indicate a problem, unlock message in queue
             message.Abandon();
          }
       }
    } 
>>>>>>> 961c621f

## How to handle application crashes and unreadable messages

Service Bus provides functionality to help you gracefully recover from
errors in your application or difficulties processing a message. If a
receiver application is unable to process the message for some reason,
then it can call the **Abandon** method on the received message (instead
of the **Complete** method). This will cause Service Bus to unlock the
message within the queue and make it available to be received again,
either by the same consuming application or by another consuming
application.

There is also a timeout associated with a message locked within the
queue, and if the application fails to process the message before the
lock timeout expires (for example, if the application crashes), then Service
Bus unlocks the message automatically and makes it available to be
received again.

In the event that the application crashes after processing the message
but before the **Complete** request is issued, then the message will be
redelivered to the application when it restarts. This is often called
**At Least Once Processing**, that is, each message will be processed at
least once but in certain situations the same message may be
redelivered. If the scenario cannot tolerate duplicate processing, then
application developers should add additional logic to their application
to handle duplicate message delivery. This is often achieved using the
**MessageId** property of the message, which will remain constant across
delivery attempts.
<<<<<<< HEAD

## Next Steps
=======

## Next steps
>>>>>>> 961c621f

Now that you've learned the basics of Service Bus queues, follow these
links to learn more.

-   See the MSDN Reference: [Queues, Topics, and Subscriptions.][]
-   Build a working application that sends and receives messages to and
    from a Service Bus queue: [Service Bus Brokered Messaging .NET
    Tutorial].

  [Next Steps]: #next-steps
  [What are Service Bus Queues]: #what-queues
  [Create a Service Namespace]: #create-namespace
  [Obtain the Default Management Credentials for the Namespace]: #obtain-creds
  [Configure Your Application to Use Service Bus]: #configure-app
  [How to: Set Up a Service Bus Connection String]: #set-up-connstring
  [How to: Configure your Connection String]: #config-connstring
  [How to: Create a Queue]: #create-queue
  [How to: Send Messages to a Queue]: #send-messages
  [How to: Receive Messages from a Queue]: #receive-messages
  [How to: Handle Application Crashes and Unreadable Messages]: #handle-crashes
  [Queue Concepts]: ./media/service-bus-dotnet-how-to-use-queues/sb-queues-08.png
  [Azure Management Portal]: http://manage.windowsazure.com
  
  
  
  
  
  
  [7]: ./media/service-bus-dotnet-how-to-use-queues/getting-started-multi-tier-13.png
  [Queues, Topics, and Subscriptions.]: http://msdn.microsoft.com/en-us/library/windowsazure/hh367516.aspx
  [Service Bus Brokered Messaging .NET Tutorial]: http://msdn.microsoft.com/en-us/library/windowsazure/hh367512.aspx
<|MERGE_RESOLUTION|>--- conflicted
+++ resolved
@@ -1,385 +1,349 @@
-<properties 
-    pageTitle="How to use Service Bus queues (.NET) - Azure" 
-    description="Learn how to use Service Bus queues in Azure. Code samples written in C# using the .NET API." 
-    services="service-bus" 
-    documentationCenter=".net" 
-    authors="sethmanheim" 
-    manager="timlt" 
-    editor="mattshel"/>
-
-<tags 
-    ms.service="service-bus" 
-    ms.workload="tbd" 
-    ms.tgt_pltfrm="na" 
-    ms.devlang="dotnet" 
-    ms.topic="article" 
-    ms.date="02/26/2015" 
-    ms.author="sethm"/>
-
-
-
-
-
-# How to Use Service Bus Queues
-
-<span>This guide describes how to use Service Bus queues. The
-samples are written in C\# and use the .NET API. The scenarios covered
-include **creating queues, sending and receiving messages**, and
-**deleting queues**. For more information on queues, see the [Next Steps] section. </span>
-
-[AZURE.INCLUDE [create-account-note](../includes/create-account-note.md)]
-
-[AZURE.INCLUDE [howto-service-bus-queues](../includes/howto-service-bus-queues.md)]
-
-## Configure the application to use Service Bus
-
-When you create an application that uses Service Bus, you must
-add a reference to the Service Bus assembly and include the
-corresponding namespaces.
-
-## Add the Service Bus NuGet package
-
-The Service Bus **NuGet** package is the easiest way to get the
-Service Bus API and to configure your application with all of the
-Service Bus dependencies. The NuGet Visual Studio extension makes it
-easy to install and update libraries and tools in Visual Studio and
-Visual Studio Express. The Service Bus NuGet package is the easiest way
-to get the Service Bus API and to configure your application with all of
-the Service Bus dependencies.
-
-To install the NuGet package in your application, do the following:
-
-1.  In Solution Explorer, right-click **References**, then click
-    **Manage NuGet Packages**.
-2.  Search for "Service Bus" and select the **Microsoft Azure
-    Service Bus** item. Click **Install** to complete the installation,
-    then close this dialog.
-
-    ![][7]
-
-You are now ready to write code for Service Bus.
-
-
-## How to set up a Service Bus connection string
-
-Service Bus uses a connection string to store endpoints and credentials. You can put your connection string in a configuration file, rather than hard-coding it in code:
-
-- When using Azure Cloud Services, it is recommended you store your connection string using the Azure service configuration system (`*.csdef` and `*.cscfg` files).
-- When using Azure Websites or Azure Virtual Machines, it is recommended you store your connection string using the .NET configuration system (e.g. `web.config` file).
-
-In both cases, you can retrieve your connection string using the `CloudConfigurationManager.GetSetting` method, as shown later in this guide.
-
-### Configuring your connection string when using Cloud Services
-
-The service configuration mechanism is unique to Azure Cloud Services
-projects and enables you to dynamically change configuration settings
-from the Azure Management Portal without redeploying your
-application.  For example, add a Setting to your service definition (`*.csdef`) file, as shown below:
-
-    <ServiceDefinition name="WindowsAzure1">
-    ...
-        <WebRole name="MyRole" vmsize="Small">
-            <ConfigurationSettings>
-                <Setting name="Microsoft.ServiceBus.ConnectionString" />
-            </ConfigurationSettings>
-        </WebRole>
-    ...
-    </ServiceDefinition>
-
-You then specify values in the service configuration (`*.cscfg`) file:
-
-    <ServiceConfiguration serviceName="WindowsAzure1">
-    ...
-        <Role name="MyRole">
-            <ConfigurationSettings>
-                <Setting name="Microsoft.ServiceBus.ConnectionString" 
-                         value="Endpoint=sb://yourServiceNamespace.servicebus.windows.net/;SharedAccessKeyName=RootManageSharedAccessKey;SharedAccessKey=yourKey" />
-            </ConfigurationSettings>
-        </Role>
-    ...
-    </ServiceConfiguration>
-
-Use the issuer and Shared Access Signature (SAS) key values retrieved from the Management Portal as
-described in the previous section.
-
-### Configuring your connection string when using Websites or Virtual Machines
-
-When using Websites or Virtual Machines, it is recommended you use the .NET configuration system (e.g. `web.config`).  You store the connection string using the `<appSettings>` element:
-
-    <configuration>
-        <appSettings>
-            <add key="Microsoft.ServiceBus.ConnectionString"
-                 value="Endpoint=sb://yourServiceNamespace.servicebus.windows.net/;SharedAccessKeyName=RootManageSharedAccessKey;SharedAccessKey=yourKey" />
-        </appSettings>
-    </configuration>
-
-Use the issuer and key values retrieved from the Management Portal as
-described in the previous section.
-
-## How to create a queue
-
-You can perform management operations for Service Bus queues via the **NamespaceManager** class. The **NamespaceManager** class provides methods to create, enumerate, and delete queues. 
-
-This example constructs a **NamespaceManager** object using the Azure **CloudConfigurationManager** class
-with a connection string consisting of the base address of a Service Bus service namespace and the appropriate
-SAS credentials with permissions to manage it. This connection string is of the form 
-
-    Endpoint=sb://yourServiceNamespace.servicebus.windows.net/;SharedAccessKeyName=RootManageSharedAccessKey;SharedSecretValue=yourKey
-
-For example, given the configuration settings in the previous section:
-
-    // Create the queue if it does not exist already
-    string connectionString = 
-        CloudConfigurationManager.GetSetting("Microsoft.ServiceBus.ConnectionString");
-
-    var namespaceManager = 
-        NamespaceManager.CreateFromConnectionString(connectionString);
-
-    if (!namespaceManager.QueueExists("TestQueue"))
-    {
-        namespaceManager.CreateQueue("TestQueue");
-    }
-
-There are overloads of the **CreateQueue** method that enable you to tune properties
-of the queue (for example, to set the default "time-to-live" value to be applied to messages sent to the queue). These
-settings are applied by using the **QueueDescription** class. The
-following example shows how to create a queue named "TestQueue" with a
-maximum size of 5GB and a default message time-to-live of 1 minute:
-
-    // Configure Queue Settings
-    QueueDescription qd = new QueueDescription("TestQueue");
-    qd.MaxSizeInMegabytes = 5120;
-    qd.DefaultMessageTimeToLive = new TimeSpan(0, 1, 0);
-
-    // Create a new Queue with custom settings
-    string connectionString = 
-        CloudConfigurationManager.GetSetting("Microsoft.ServiceBus.ConnectionString");
-
-    var namespaceManager = 
-        NamespaceManager.CreateFromConnectionString(connectionString);
-
-    if (!namespaceManager.QueueExists("TestQueue"))
-    {
-        namespaceManager.CreateQueue(qd);
-    }
-
-**Note:** You can use the **QueueExists** method on **NamespaceManager**
-objects to check if a queue with a specified name already exists within
-a service namespace.
-
-## How to send messages to a queue
-
-To send a message to a Service Bus queue, your application creates a
-**QueueClient** object using the connection string.
-
-The code below demonstrates how to create a **QueueClient** object
-for the "TestQueue" queue created above using the **CreateFromConnectionString** API call:
-
-    string connectionString = 
-        CloudConfigurationManager.GetSetting("Microsoft.ServiceBus.ConnectionString");
-
-    QueueClient Client = 
-        QueueClient.CreateFromConnectionString(connectionString, "TestQueue");
-
-    Client.Send(new BrokeredMessage());
-
-Messages sent to (and received from) Service Bus queues are instances of
-the **BrokeredMessage** class. **BrokeredMessage** objects have a set of
-standard properties (such as **Label** and **TimeToLive**), a dictionary
-that is used to hold custom application specific properties, and a body
-of arbitrary application data. An application can set the body of the
-message by passing any serializable object into the constructor of the
-**BrokeredMessage**, and the appropriate **DataContractSerializer** will
-then be used to serialize the object. Alternatively, a
-**System.IO.Stream** can be provided.
-
-The following example demonstrates how to send five test messages to the
-"TestQueue" **QueueClient** obtained in the code snippet above:
-
-     for (int i=0; i<5; i++)
-     {
-       // Create message, passing a string message for the body
-       BrokeredMessage message = new BrokeredMessage("Test message " + i);
-
-       // Set some addtional custom app-specific properties
-       message.Properties["TestProperty"] = "TestValue";
-       message.Properties["Message number"] = i;   
-
-       // Send message to the queue
-       Client.Send(message);
-     }
-
-Service Bus queues support a maximum message size of 256 Kb (the header,
-which includes the standard and custom application properties, can have
-a maximum size of 64 Kb). There is no limit on the number of messages
-held in a queue but there is a cap on the total size of the messages
-held by a queue. This queue size is defined at creation time, with an
-upper limit of 5 GB.
-
-## How to receive messages from a queue
-
-The easiest way to receive messages from a queue is to use a
-**QueueClient** object. These objects can work in two
-different modes: **ReceiveAndDelete** and **PeekLock**.
-
-When using the **ReceiveAndDelete** mode, the receive is a single-shot
-operation - that is, when Service Bus receives a read request for a
-message in a queue, it marks the message as consumed, and returns
-it to the application. **ReceiveAndDelete** mode is the simplest model
-and works best for scenarios in which an application can tolerate not
-processing a message in the event of a failure. To understand this,
-consider a scenario in which the consumer issues the receive request and
-then crashes before processing it. Because Service Bus will have marked
-the message as being consumed, when the application restarts and
-begins consuming messages again, it will have missed the message that
-was consumed prior to the crash.
-
-In **PeekLock** mode (which is the default mode), the receive becomes a two-stage operation, which makes it possible to support applications that
-cannot tolerate missing messages. When Service Bus receives a request,
-it finds the next message to be consumed, locks it to prevent other
-consumers receiving it, and then returns it to the application. After
-the application finishes processing the message (or stores it reliably
-for future processing), it completes the second stage of the receive
-process by calling **Complete** on the received message. When the Service
-Bus sees the **Complete** call, it marks the message as being
-consumed and removes it from the queue.
-
-The example below demonstrates how messages can be received and
-<<<<<<< HEAD
-processed using the default **PeekLock** mode. To specify a different 
-**ReceiveMode** value, you can use another overload for 
-**CreateFromConnectionString**. This example uses the **OnMessage** callback
-to process messages as they arrive into the "TestQueue". 
-
-    string connectionString =
-      CloudConfigurationManager.GetSetting("Microsoft.ServiceBus.ConnectionString");
-    QueueClient Client =
-      QueueClient.CreateFromConnectionString(connectionString, "TestQueue");
-
-    // Configure the callback options
-    OnMessageOptions options = new OnMessageOptions();
-    options.AutoComplete = false;
-    options.AutoRenewTimeout = TimeSpan.FromMinutes(1);
-
-    // Callback to handle received messages
-    Client.OnMessage((message) =>
-    {
-        try
-        {
-            // Process message from queue
-            Console.WriteLine("Body: " + message.GetBody<string>());
-            Console.WriteLine("MessageID: " + message.MessageId);
-            Console.WriteLine("Test Property: " +
-            message.Properties["TestProperty"]);
-
-            // Remove message from queue
-            message.Complete();
-        }
-            catch (Exception)
-        {
-            // Indicates a problem, unlock message in queue
-            message.Abandon();
-        }
-    }, options); 
-
-This example configures the **OnMessage** callback using an **OnMessageOptions** object. **AutoComplete**
-is set to **false** to enable manual control of when to call **Complete** on the received message.
-**AutoRenewTimeout** is set to one minute which causes the client to wait for up to one minute for a
-message before the call times out and the client makes a new call to check for messages - this reduces
-the number of times the client makes chargeable calls that do not retrieve messages.
-=======
-processed using the default **PeekLock** mode. To specify a different **ReceiveMode** value, you can use another overload for **CreateFromConnectionString**. This example creates an infinite loop and processes messages as they arrive into the "TestQueue":
-
-    Client.Receive();
-     
-    // Continuously process messages sent to the "TestQueue" 
-    while (true) 
-    {  
-       BrokeredMessage message = Client.Receive();
-
-       if (message != null)
-       {
-          try 
-          {
-             Console.WriteLine("Body: " + message.GetBody<string>());
-             Console.WriteLine("MessageID: " + message.MessageId);
-             Console.WriteLine("Test Property: " + 
-				message.Properties["TestProperty"]);
-
-             // Remove message from queue
-             message.Complete();
-          }
-          catch (Exception)
-          {
-             // Indicate a problem, unlock message in queue
-             message.Abandon();
-          }
-       }
-    } 
->>>>>>> 961c621f
-
-## How to handle application crashes and unreadable messages
-
-Service Bus provides functionality to help you gracefully recover from
-errors in your application or difficulties processing a message. If a
-receiver application is unable to process the message for some reason,
-then it can call the **Abandon** method on the received message (instead
-of the **Complete** method). This will cause Service Bus to unlock the
-message within the queue and make it available to be received again,
-either by the same consuming application or by another consuming
-application.
-
-There is also a timeout associated with a message locked within the
-queue, and if the application fails to process the message before the
-lock timeout expires (for example, if the application crashes), then Service
-Bus unlocks the message automatically and makes it available to be
-received again.
-
-In the event that the application crashes after processing the message
-but before the **Complete** request is issued, then the message will be
-redelivered to the application when it restarts. This is often called
-**At Least Once Processing**, that is, each message will be processed at
-least once but in certain situations the same message may be
-redelivered. If the scenario cannot tolerate duplicate processing, then
-application developers should add additional logic to their application
-to handle duplicate message delivery. This is often achieved using the
-**MessageId** property of the message, which will remain constant across
-delivery attempts.
-<<<<<<< HEAD
-
-## Next Steps
-=======
-
-## Next steps
->>>>>>> 961c621f
-
-Now that you've learned the basics of Service Bus queues, follow these
-links to learn more.
-
--   See the MSDN Reference: [Queues, Topics, and Subscriptions.][]
--   Build a working application that sends and receives messages to and
-    from a Service Bus queue: [Service Bus Brokered Messaging .NET
-    Tutorial].
-
-  [Next Steps]: #next-steps
-  [What are Service Bus Queues]: #what-queues
-  [Create a Service Namespace]: #create-namespace
-  [Obtain the Default Management Credentials for the Namespace]: #obtain-creds
-  [Configure Your Application to Use Service Bus]: #configure-app
-  [How to: Set Up a Service Bus Connection String]: #set-up-connstring
-  [How to: Configure your Connection String]: #config-connstring
-  [How to: Create a Queue]: #create-queue
-  [How to: Send Messages to a Queue]: #send-messages
-  [How to: Receive Messages from a Queue]: #receive-messages
-  [How to: Handle Application Crashes and Unreadable Messages]: #handle-crashes
-  [Queue Concepts]: ./media/service-bus-dotnet-how-to-use-queues/sb-queues-08.png
-  [Azure Management Portal]: http://manage.windowsazure.com
-  
-  
-  
-  
-  
-  
-  [7]: ./media/service-bus-dotnet-how-to-use-queues/getting-started-multi-tier-13.png
-  [Queues, Topics, and Subscriptions.]: http://msdn.microsoft.com/en-us/library/windowsazure/hh367516.aspx
-  [Service Bus Brokered Messaging .NET Tutorial]: http://msdn.microsoft.com/en-us/library/windowsazure/hh367512.aspx
+<properties
+    pageTitle="How to use Service Bus queues (.NET) - Azure"
+    description="Learn how to use Service Bus queues in Azure. Code samples written in C# using the .NET API."
+    services="service-bus"
+    documentationCenter=".net"
+    authors="sethmanheim"
+    manager="timlt"
+    editor="mattshel"/>
+
+<tags
+    ms.service="service-bus"
+    ms.workload="tbd"
+    ms.tgt_pltfrm="na"
+    ms.devlang="dotnet"
+    ms.topic="article"
+    ms.date="02/26/2015"
+    ms.author="sethm"/>
+
+
+
+
+
+# How to Use Service Bus Queues
+
+<span>This guide describes how to use Service Bus queues. The
+samples are written in C\# and use the .NET API. The scenarios covered
+include **creating queues, sending and receiving messages**, and
+**deleting queues**. For more information on queues, see the [Next Steps] section. </span>
+
+[AZURE.INCLUDE [create-account-note](../includes/create-account-note.md)]
+
+[AZURE.INCLUDE [howto-service-bus-queues](../includes/howto-service-bus-queues.md)]
+
+## Configure the application to use Service Bus
+
+When you create an application that uses Service Bus, you must
+add a reference to the Service Bus assembly and include the
+corresponding namespaces.
+
+## Add the Service Bus NuGet package
+
+The Service Bus **NuGet** package is the easiest way to get the
+Service Bus API and to configure your application with all of the
+Service Bus dependencies. The NuGet Visual Studio extension makes it
+easy to install and update libraries and tools in Visual Studio and
+Visual Studio Express. The Service Bus NuGet package is the easiest way
+to get the Service Bus API and to configure your application with all of
+the Service Bus dependencies.
+
+To install the NuGet package in your application, do the following:
+
+1.  In Solution Explorer, right-click **References**, then click
+    **Manage NuGet Packages**.
+2.  Search for "Service Bus" and select the **Microsoft Azure
+    Service Bus** item. Click **Install** to complete the installation,
+    then close this dialog.
+
+    ![][7]
+
+You are now ready to write code for Service Bus.
+
+
+## How to set up a Service Bus connection string
+
+Service Bus uses a connection string to store endpoints and credentials. You can put your connection string in a configuration file, rather than hard-coding it in code:
+
+- When using Azure Cloud Services, it is recommended you store your connection string using the Azure service configuration system (`*.csdef` and `*.cscfg` files).
+- When using Azure Websites or Azure Virtual Machines, it is recommended you store your connection string using the .NET configuration system (e.g. `web.config` file).
+
+In both cases, you can retrieve your connection string using the `CloudConfigurationManager.GetSetting` method, as shown later in this guide.
+
+### Configuring your connection string when using Cloud Services
+
+The service configuration mechanism is unique to Azure Cloud Services
+projects and enables you to dynamically change configuration settings
+from the Azure Management Portal without redeploying your
+application.  For example, add a Setting to your service definition (`*.csdef`) file, as shown below:
+
+    <ServiceDefinition name="WindowsAzure1">
+    ...
+        <WebRole name="MyRole" vmsize="Small">
+            <ConfigurationSettings>
+                <Setting name="Microsoft.ServiceBus.ConnectionString" />
+            </ConfigurationSettings>
+        </WebRole>
+    ...
+    </ServiceDefinition>
+
+You then specify values in the service configuration (`*.cscfg`) file:
+
+    <ServiceConfiguration serviceName="WindowsAzure1">
+    ...
+        <Role name="MyRole">
+            <ConfigurationSettings>
+                <Setting name="Microsoft.ServiceBus.ConnectionString"
+                         value="Endpoint=sb://yourServiceNamespace.servicebus.windows.net/;SharedAccessKeyName=RootManageSharedAccessKey;SharedAccessKey=yourKey" />
+            </ConfigurationSettings>
+        </Role>
+    ...
+    </ServiceConfiguration>
+
+Use the issuer and Shared Access Signature (SAS) key values retrieved from the Management Portal as
+described in the previous section.
+
+### Configuring your connection string when using Websites or Virtual Machines
+
+When using Websites or Virtual Machines, it is recommended you use the .NET configuration system (e.g. `web.config`).  You store the connection string using the `<appSettings>` element:
+
+    <configuration>
+        <appSettings>
+            <add key="Microsoft.ServiceBus.ConnectionString"
+                 value="Endpoint=sb://yourServiceNamespace.servicebus.windows.net/;SharedAccessKeyName=RootManageSharedAccessKey;SharedAccessKey=yourKey" />
+        </appSettings>
+    </configuration>
+
+Use the issuer and key values retrieved from the Management Portal as
+described in the previous section.
+
+## How to create a queue
+
+You can perform management operations for Service Bus queues via the **NamespaceManager** class. The **NamespaceManager** class provides methods to create, enumerate, and delete queues.
+
+This example constructs a **NamespaceManager** object using the Azure **CloudConfigurationManager** class
+with a connection string consisting of the base address of a Service Bus service namespace and the appropriate
+SAS credentials with permissions to manage it. This connection string is of the form
+
+    Endpoint=sb://yourServiceNamespace.servicebus.windows.net/;SharedAccessKeyName=RootManageSharedAccessKey;SharedSecretValue=yourKey
+
+For example, given the configuration settings in the previous section:
+
+    // Create the queue if it does not exist already
+    string connectionString =
+        CloudConfigurationManager.GetSetting("Microsoft.ServiceBus.ConnectionString");
+
+    var namespaceManager =
+        NamespaceManager.CreateFromConnectionString(connectionString);
+
+    if (!namespaceManager.QueueExists("TestQueue"))
+    {
+        namespaceManager.CreateQueue("TestQueue");
+    }
+
+There are overloads of the **CreateQueue** method that enable you to tune properties
+of the queue (for example, to set the default "time-to-live" value to be applied to messages sent to the queue). These
+settings are applied by using the **QueueDescription** class. The
+following example shows how to create a queue named "TestQueue" with a
+maximum size of 5GB and a default message time-to-live of 1 minute:
+
+    // Configure Queue Settings
+    QueueDescription qd = new QueueDescription("TestQueue");
+    qd.MaxSizeInMegabytes = 5120;
+    qd.DefaultMessageTimeToLive = new TimeSpan(0, 1, 0);
+
+    // Create a new Queue with custom settings
+    string connectionString =
+        CloudConfigurationManager.GetSetting("Microsoft.ServiceBus.ConnectionString");
+
+    var namespaceManager =
+        NamespaceManager.CreateFromConnectionString(connectionString);
+
+    if (!namespaceManager.QueueExists("TestQueue"))
+    {
+        namespaceManager.CreateQueue(qd);
+    }
+
+**Note:** You can use the **QueueExists** method on **NamespaceManager**
+objects to check if a queue with a specified name already exists within
+a service namespace.
+
+## How to send messages to a queue
+
+To send a message to a Service Bus queue, your application creates a
+**QueueClient** object using the connection string.
+
+The code below demonstrates how to create a **QueueClient** object
+for the "TestQueue" queue created above using the **CreateFromConnectionString** API call:
+
+    string connectionString =
+        CloudConfigurationManager.GetSetting("Microsoft.ServiceBus.ConnectionString");
+
+    QueueClient Client =
+        QueueClient.CreateFromConnectionString(connectionString, "TestQueue");
+
+    Client.Send(new BrokeredMessage());
+
+Messages sent to (and received from) Service Bus queues are instances of
+the **BrokeredMessage** class. **BrokeredMessage** objects have a set of
+standard properties (such as **Label** and **TimeToLive**), a dictionary
+that is used to hold custom application specific properties, and a body
+of arbitrary application data. An application can set the body of the
+message by passing any serializable object into the constructor of the
+**BrokeredMessage**, and the appropriate **DataContractSerializer** will
+then be used to serialize the object. Alternatively, a
+**System.IO.Stream** can be provided.
+
+The following example demonstrates how to send five test messages to the
+"TestQueue" **QueueClient** obtained in the code snippet above:
+
+     for (int i=0; i<5; i++)
+     {
+       // Create message, passing a string message for the body
+       BrokeredMessage message = new BrokeredMessage("Test message " + i);
+
+       // Set some addtional custom app-specific properties
+       message.Properties["TestProperty"] = "TestValue";
+       message.Properties["Message number"] = i;
+
+       // Send message to the queue
+       Client.Send(message);
+     }
+
+Service Bus queues support a maximum message size of 256 Kb (the header,
+which includes the standard and custom application properties, can have
+a maximum size of 64 Kb). There is no limit on the number of messages
+held in a queue but there is a cap on the total size of the messages
+held by a queue. This queue size is defined at creation time, with an
+upper limit of 5 GB.
+
+## How to receive messages from a queue
+
+The easiest way to receive messages from a queue is to use a
+**QueueClient** object. These objects can work in two
+different modes: **ReceiveAndDelete** and **PeekLock**.
+
+When using the **ReceiveAndDelete** mode, the receive is a single-shot
+operation - that is, when Service Bus receives a read request for a
+message in a queue, it marks the message as consumed, and returns
+it to the application. **ReceiveAndDelete** mode is the simplest model
+and works best for scenarios in which an application can tolerate not
+processing a message in the event of a failure. To understand this,
+consider a scenario in which the consumer issues the receive request and
+then crashes before processing it. Because Service Bus will have marked
+the message as being consumed, when the application restarts and
+begins consuming messages again, it will have missed the message that
+was consumed prior to the crash.
+
+In **PeekLock** mode (which is the default mode), the receive becomes a two-stage operation, which makes it possible to support applications that
+cannot tolerate missing messages. When Service Bus receives a request,
+it finds the next message to be consumed, locks it to prevent other
+consumers receiving it, and then returns it to the application. After
+the application finishes processing the message (or stores it reliably
+for future processing), it completes the second stage of the receive
+process by calling **Complete** on the received message. When the Service
+Bus sees the **Complete** call, it marks the message as being
+consumed and removes it from the queue.
+
+The example below demonstrates how messages can be received and
+processed using the default **PeekLock** mode. To specify a different
+**ReceiveMode** value, you can use another overload for
+**CreateFromConnectionString**. This example uses the **OnMessage** callback
+to process messages as they arrive into the "TestQueue".
+
+    string connectionString =
+      CloudConfigurationManager.GetSetting("Microsoft.ServiceBus.ConnectionString");
+    QueueClient Client =
+      QueueClient.CreateFromConnectionString(connectionString, "TestQueue");
+
+    // Configure the callback options
+    OnMessageOptions options = new OnMessageOptions();
+    options.AutoComplete = false;
+    options.AutoRenewTimeout = TimeSpan.FromMinutes(1);
+
+    // Callback to handle received messages
+    Client.OnMessage((message) =>
+    {
+        try
+        {
+            // Process message from queue
+            Console.WriteLine("Body: " + message.GetBody<string>());
+            Console.WriteLine("MessageID: " + message.MessageId);
+            Console.WriteLine("Test Property: " +
+            message.Properties["TestProperty"]);
+
+            // Remove message from queue
+            message.Complete();
+        }
+            catch (Exception)
+        {
+            // Indicates a problem, unlock message in queue
+            message.Abandon();
+        }
+    }, options);
+
+This example configures the **OnMessage** callback using an **OnMessageOptions** object. **AutoComplete**
+is set to **false** to enable manual control of when to call **Complete** on the received message.
+**AutoRenewTimeout** is set to one minute which causes the client to wait for up to one minute for a
+message before the call times out and the client makes a new call to check for messages - this reduces
+the number of times the client makes chargeable calls that do not retrieve messages.
+
+## How to handle application crashes and unreadable messages
+
+Service Bus provides functionality to help you gracefully recover from
+errors in your application or difficulties processing a message. If a
+receiver application is unable to process the message for some reason,
+then it can call the **Abandon** method on the received message (instead
+of the **Complete** method). This will cause Service Bus to unlock the
+message within the queue and make it available to be received again,
+either by the same consuming application or by another consuming
+application.
+
+There is also a timeout associated with a message locked within the
+queue, and if the application fails to process the message before the
+lock timeout expires (for example, if the application crashes), then Service
+Bus unlocks the message automatically and makes it available to be
+received again.
+
+In the event that the application crashes after processing the message
+but before the **Complete** request is issued, then the message will be
+redelivered to the application when it restarts. This is often called
+**At Least Once Processing**, that is, each message will be processed at
+least once but in certain situations the same message may be
+redelivered. If the scenario cannot tolerate duplicate processing, then
+application developers should add additional logic to their application
+to handle duplicate message delivery. This is often achieved using the
+**MessageId** property of the message, which will remain constant across
+delivery attempts.
+
+## Next steps
+
+Now that you've learned the basics of Service Bus queues, follow these
+links to learn more.
+
+-   See the MSDN Reference: [Queues, Topics, and Subscriptions.][]
+-   Build a working application that sends and receives messages to and
+    from a Service Bus queue: [Service Bus Brokered Messaging .NET
+    Tutorial].
+
+  [Next Steps]: #next-steps
+  [What are Service Bus Queues]: #what-queues
+  [Create a Service Namespace]: #create-namespace
+  [Obtain the Default Management Credentials for the Namespace]: #obtain-creds
+  [Configure Your Application to Use Service Bus]: #configure-app
+  [How to: Set Up a Service Bus Connection String]: #set-up-connstring
+  [How to: Configure your Connection String]: #config-connstring
+  [How to: Create a Queue]: #create-queue
+  [How to: Send Messages to a Queue]: #send-messages
+  [How to: Receive Messages from a Queue]: #receive-messages
+  [How to: Handle Application Crashes and Unreadable Messages]: #handle-crashes
+  [Queue Concepts]: ./media/service-bus-dotnet-how-to-use-queues/sb-queues-08.png
+  [Azure Management Portal]: http://manage.windowsazure.com
+
+
+
+
+
+
+  [7]: ./media/service-bus-dotnet-how-to-use-queues/getting-started-multi-tier-13.png
+  [Queues, Topics, and Subscriptions.]: http://msdn.microsoft.com/en-us/library/windowsazure/hh367516.aspx
+  [Service Bus Brokered Messaging .NET Tutorial]: http://msdn.microsoft.com/en-us/library/windowsazure/hh367512.aspx