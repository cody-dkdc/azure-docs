--- conflicted
+++ resolved
@@ -1,11 +1,6 @@
 ---
-<<<<<<< HEAD
-title: Get started with Azure DNS Private Zones using Azure CLI | Microsoft Docs
-description: Learn how to create a Private DNS zone and record in Azure DNS. This is a step-by-step guide to create and manage your first DNS Private zone and record using the Azure CLI.
-=======
-title: Create an Azure DNS private zone using Azure CLI
+title: Create an Azure DNS private zone using the Azure CLI
 description: In this tutorial, you create and test a private DNS zone and record in Azure DNS. This is a step-by-step guide to create and manage your first private DNS zone and record using Azure CLI.
->>>>>>> 12debbae
 services: dns
 author: vhorne
 ms.service: dns
@@ -15,48 +10,13 @@
 #Customer intent: As an experienced network administrator I want to create an  Azure DNS private zone, so I can resolve host names on my private virtual networks.
 ---
 
-<<<<<<< HEAD
-# Get started with Azure DNS Private Zones using Azure CLI
-
-> [!div class="op_single_selector"]
-> * [PowerShell](private-dns-getstarted-powershell.md)
-> * [Azure CLI](private-dns-getstarted-cli.md)
-
-This article walks you through the steps to create your first DNS private zone and record using the cross-platform Azure CLI, which is available for Windows, Mac and Linux. You can also perform these steps using the Azure PowerShell.
+# Create an Azure DNS private zone using the Azure CLI
+
+This tutorial walks you through the steps to create your first private DNS zone and record using the Azure CLI.
 
 [!INCLUDE [private-dns-public-preview-notice](../../includes/private-dns-public-preview-notice.md)]
 
-A DNS zone is used to host the DNS records for a particular domain. To start hosting your domain in Azure DNS, you need to create a DNS zone for that domain name. Each DNS record for your domain is then created inside this DNS zone. To publish a private DNS zone to your virtual network, you specify the list of virtual networks that are allowed to resolve records within the zone.  We call these 'resolution virtual networks'.  You may also specify a virtual network for which Azure DNS maintains hostname records whenever a VM is created, changes IP, or is destroyed.  We call this a 'registration virtual network'.
-
-These instructions assume you have already installed and signed in to Azure CLI and also installed the needed CLI extension that supports Private Zones. For help, see [How to manage DNS zones using Azure CLI](dns-operations-dnszones-cli.md).
-
-## To install/use Azure DNS Private Zones feature (Public Preview)
-The Azure DNS Private Zone feature is released in Public Preview via an extension to the Azure CLI. Install the “dns” Azure CLI extension 
-
-```
-az extension add --name dns
-``` 
-
-## Create the resource group
-
-Before creating the DNS zone, a resource group is created to contain the DNS Zone. The following shows the command.
-
-```azurecli
-az group create --name MyResourceGroup --location "West US"
-```
-
-## Create a DNS private zone
-
-A DNS private zone is created using the `az network dns zone create` command. To see help for this command, type `az network dns zone create --help`.
-=======
-# Create an Azure DNS private zone using Azure CLI
-
-This tutorial walks you through the steps to create your first private DNS zone and record using Azure CLI.
-
-[!INCLUDE [private-dns-public-preview-notice](../../includes/private-dns-public-preview-notice.md)]
-
 A DNS zone is used to host the DNS records for a particular domain. To start hosting your domain in Azure DNS, you need to create a DNS zone for that domain name. Each DNS record for your domain is then created inside this DNS zone. To publish a private DNS zone to your virtual network, you specify the list of virtual networks that are allowed to resolve records within the zone.  These are called *resolution virtual networks*. You may also specify a virtual network for which Azure DNS maintains hostname records whenever a VM is created, changes IP, or is deleted.  This is called a *registration virtual network*.
->>>>>>> 12debbae
 
 In this tutorial, you learn how to:
 
@@ -73,19 +33,7 @@
 
 [!INCLUDE [cloud-shell-try-it.md](../../includes/cloud-shell-try-it.md)]
 
-<<<<<<< HEAD
-The following example creates a record with the relative name "ip1" in the DNS Zone "contoso.local", in resource group "MyResourceGroup". The fully-qualified name of the record set is "ip1.contoso.local". The record type is "A", with IP address "10.0.0.1".
-
-```azurecli
-az network dns record-set a add-record -g MyResourceGroup -z contoso.local -n ip1 -a 10.0.0.1
-```
-
-For other record types, for record sets with more than one record, for alternative TTL values, and to modify existing records, see [Manage DNS records and record sets using the Azure CLI](dns-operations-recordsets-cli.md).
-
-## View records
-=======
 ## Create the resource group
->>>>>>> 12debbae
 
 First, create a resource group to contain the DNS zone: 
 
@@ -257,16 +205,8 @@
 
 ## Next steps
 
-<<<<<<< HEAD
-To learn more about Azure DNS, see [Azure DNS overview](dns-overview.md).
-
-To learn more about managing DNS zones in Azure DNS, see [Manage DNS zones in Azure DNS using Azure CLI](dns-operations-dnszones-cli.md).
-
-To learn more about managing DNS records in Azure DNS, see [Manage DNS records and record sets in Azure DNS using Azure CLI](dns-operations-recordsets-cli.md).
-=======
 In this tutorial, you deployed a private DNS zone, created a DNS record, and tested the zone.
 Next, you can learn more about private DNS zones.
 
 > [!div class="nextstepaction"]
-> [Using Azure DNS for private domains](private-dns-overview.md)
->>>>>>> 12debbae
+> [Using Azure DNS for private domains](private-dns-overview.md)