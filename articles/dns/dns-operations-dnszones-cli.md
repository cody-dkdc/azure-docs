<properties 
   pageTitle="Manage DNS zones using CLI | Microsoft Azure" 
   description="You can manage DNS zones using Azure CLI. How to update, delete and create DNS zones on Azure DNS" 
   services="dns" 
   documentationCenter="na" 
   authors="cherylmc" 
   manager="carmonm" 
   editor=""/>

<tags
   ms.service="dns"
   ms.devlang="na"
   ms.topic="article"
   ms.tgt_pltfrm="na"
   ms.workload="infrastructure-services" 
   ms.date="05/09/2016"
   ms.author="cherylmc"/>

# How to manage DNS Zones using CLI

> [AZURE.SELECTOR]
- [Azure CLI](dns-operations-dnszones-cli.md)
- [PowerShell](dns-operations-dnszones.md)

<<<<<<< HEAD

This guide will show how to manage your DNS zone resources using the cross-platform Azure CLI.

These instructions use Microsoft Azure CLI. Be sure to update to the latest Azure CLI (0.9.8 or later) to use the Azure DNS commands. Type `azure -v` to check which Azure CLI version is currently installed in your computer. You can install Azure CLI for Windows, Linux, or MAC. More information is available at [Install the Azure CLI](../xplat-cli-install.md). 

Azure DNS is an Azure Resource Manager-only service. It does not have an ASM API. You will therefore need to ensure the Azure CLI is configured to use Resource Manager mode, using the `azure config mode arm` command.<BR>
If you see "error: 'dns' is not an azure command" it is most likely because you are using Azure CLI in ASM mode, not Resource Manager mode.
 
## Create a new DNS zone

=======

This guide will show how to manage your DNS zone resources using the cross-platform Azure CLI.

These instructions use Microsoft Azure CLI. Be sure to update to the latest Azure CLI (0.9.8 or later) to use the Azure DNS commands. Type `azure -v` to check which Azure CLI version is currently installed in your computer. You can install Azure CLI for Windows, Linux, or MAC. More information is available at [Install the Azure CLI](../xplat-cli-install.md). 

Azure DNS is an Azure Resource Manager-only service. It does not have an ASM API. You will need to make sure the Azure CLI is configured to use Resource Manager mode. You can do this by using the `azure config mode arm` command.<BR>
If you see the message "*error: 'dns' is not an azure command*", it's most likely because you are using Azure CLI in ASM mode, not Resource Manager mode.

## Create a new DNS zone

>>>>>>> 128f2377
To create a new DNS zone to host your domain, see [Create an Azure DNS zone using CLI](dns-getstarted-create-dnszone-cli.md).

## Get a DNS zone

To retrieve a DNS zone, use `azure network dns zone show`:

	azure network dns zone show myresourcegroup contoso.com

The operation returns a DNS zone with its id, number of record sets and tags.


## List DNS zones

To retrieve DNS zones within a resource group, use `azure network dns zone list`.

	azure network dns zone list myresourcegroup

## Update a DNS zone

Changes to a DNS zone resource can be made using `azure network dns zone set`. This does not update any of the DNS record sets within the zone (see [How to Manage DNS records](dns-operations-recordsets.md)). It's only used to update properties of the zone resource itself. This is currently limited to the Azure Resource Manager ‘tags’ for the zone resource. See [Etags and Tags](dns-getstarted-create-dnszone.md#tagetag) for more information.

	azure network dns zone set myresourcegroup contoso.com -t prod=value2

## Delete a DNS Zone

DNS zones can be deleted using `azure network dns zone delete`. This operation has an optional *-q* switch which suppresses the prompt to confirm you want to remove the DNS zone.
 
Before deleting a DNS zone in Azure DNS, you will need to delete all records sets, except for the NS and SOA records at the root of the zone that were created automatically when the zone was created. 

	azure network dns zone delete myresourcegroup contoso.com 



## Next steps
After creating a DNS zone, create [record sets and records](dns-getstarted-create-recordset-cli.md) to start resolving names for your Internet domain.
<|MERGE_RESOLUTION|>--- conflicted
+++ resolved
@@ -1,82 +1,69 @@
-<properties 
-   pageTitle="Manage DNS zones using CLI | Microsoft Azure" 
-   description="You can manage DNS zones using Azure CLI. How to update, delete and create DNS zones on Azure DNS" 
-   services="dns" 
-   documentationCenter="na" 
-   authors="cherylmc" 
-   manager="carmonm" 
-   editor=""/>
-
-<tags
-   ms.service="dns"
-   ms.devlang="na"
-   ms.topic="article"
-   ms.tgt_pltfrm="na"
-   ms.workload="infrastructure-services" 
-   ms.date="05/09/2016"
-   ms.author="cherylmc"/>
-
-# How to manage DNS Zones using CLI
-
-> [AZURE.SELECTOR]
-- [Azure CLI](dns-operations-dnszones-cli.md)
-- [PowerShell](dns-operations-dnszones.md)
-
-<<<<<<< HEAD
-
-This guide will show how to manage your DNS zone resources using the cross-platform Azure CLI.
-
-These instructions use Microsoft Azure CLI. Be sure to update to the latest Azure CLI (0.9.8 or later) to use the Azure DNS commands. Type `azure -v` to check which Azure CLI version is currently installed in your computer. You can install Azure CLI for Windows, Linux, or MAC. More information is available at [Install the Azure CLI](../xplat-cli-install.md). 
-
-Azure DNS is an Azure Resource Manager-only service. It does not have an ASM API. You will therefore need to ensure the Azure CLI is configured to use Resource Manager mode, using the `azure config mode arm` command.<BR>
-If you see "error: 'dns' is not an azure command" it is most likely because you are using Azure CLI in ASM mode, not Resource Manager mode.
- 
-## Create a new DNS zone
-
-=======
-
-This guide will show how to manage your DNS zone resources using the cross-platform Azure CLI.
-
-These instructions use Microsoft Azure CLI. Be sure to update to the latest Azure CLI (0.9.8 or later) to use the Azure DNS commands. Type `azure -v` to check which Azure CLI version is currently installed in your computer. You can install Azure CLI for Windows, Linux, or MAC. More information is available at [Install the Azure CLI](../xplat-cli-install.md). 
-
-Azure DNS is an Azure Resource Manager-only service. It does not have an ASM API. You will need to make sure the Azure CLI is configured to use Resource Manager mode. You can do this by using the `azure config mode arm` command.<BR>
-If you see the message "*error: 'dns' is not an azure command*", it's most likely because you are using Azure CLI in ASM mode, not Resource Manager mode.
-
-## Create a new DNS zone
-
->>>>>>> 128f2377
-To create a new DNS zone to host your domain, see [Create an Azure DNS zone using CLI](dns-getstarted-create-dnszone-cli.md).
-
-## Get a DNS zone
-
-To retrieve a DNS zone, use `azure network dns zone show`:
-
-	azure network dns zone show myresourcegroup contoso.com
-
-The operation returns a DNS zone with its id, number of record sets and tags.
-
-
-## List DNS zones
-
-To retrieve DNS zones within a resource group, use `azure network dns zone list`.
-
-	azure network dns zone list myresourcegroup
-
-## Update a DNS zone
-
-Changes to a DNS zone resource can be made using `azure network dns zone set`. This does not update any of the DNS record sets within the zone (see [How to Manage DNS records](dns-operations-recordsets.md)). It's only used to update properties of the zone resource itself. This is currently limited to the Azure Resource Manager ‘tags’ for the zone resource. See [Etags and Tags](dns-getstarted-create-dnszone.md#tagetag) for more information.
-
-	azure network dns zone set myresourcegroup contoso.com -t prod=value2
-
-## Delete a DNS Zone
-
-DNS zones can be deleted using `azure network dns zone delete`. This operation has an optional *-q* switch which suppresses the prompt to confirm you want to remove the DNS zone.
- 
-Before deleting a DNS zone in Azure DNS, you will need to delete all records sets, except for the NS and SOA records at the root of the zone that were created automatically when the zone was created. 
-
-	azure network dns zone delete myresourcegroup contoso.com 
-
-
-
-## Next steps
-After creating a DNS zone, create [record sets and records](dns-getstarted-create-recordset-cli.md) to start resolving names for your Internet domain.
+<properties 
+   pageTitle="Manage DNS zones using CLI | Microsoft Azure" 
+   description="You can manage DNS zones using Azure CLI. How to update, delete and create DNS zones on Azure DNS" 
+   services="dns" 
+   documentationCenter="na" 
+   authors="cherylmc" 
+   manager="carmonm" 
+   editor=""/>
+
+<tags
+   ms.service="dns"
+   ms.devlang="na"
+   ms.topic="article"
+   ms.tgt_pltfrm="na"
+   ms.workload="infrastructure-services" 
+   ms.date="05/09/2016"
+   ms.author="cherylmc"/>
+
+# How to manage DNS Zones using CLI
+
+> [AZURE.SELECTOR]
+- [Azure CLI](dns-operations-dnszones-cli.md)
+- [PowerShell](dns-operations-dnszones.md)
+
+
+This guide will show how to manage your DNS zone resources using the cross-platform Azure CLI.
+
+These instructions use Microsoft Azure CLI. Be sure to update to the latest Azure CLI (0.9.8 or later) to use the Azure DNS commands. Type `azure -v` to check which Azure CLI version is currently installed in your computer. You can install Azure CLI for Windows, Linux, or MAC. More information is available at [Install the Azure CLI](../xplat-cli-install.md). 
+
+Azure DNS is an Azure Resource Manager-only service. It does not have an ASM API. You will need to make sure the Azure CLI is configured to use Resource Manager mode. You can do this by using the `azure config mode arm` command.<BR>
+If you see the message "*error: 'dns' is not an azure command*", it's most likely because you are using Azure CLI in ASM mode, not Resource Manager mode.
+
+## Create a new DNS zone
+
+To create a new DNS zone to host your domain, see [Create an Azure DNS zone using CLI](dns-getstarted-create-dnszone-cli.md).
+
+## Get a DNS zone
+
+To retrieve a DNS zone, use `azure network dns zone show`:
+
+	azure network dns zone show myresourcegroup contoso.com
+
+The operation returns a DNS zone with its id, number of record sets and tags.
+
+
+## List DNS zones
+
+To retrieve DNS zones within a resource group, use `azure network dns zone list`.
+
+	azure network dns zone list myresourcegroup
+
+## Update a DNS zone
+
+Changes to a DNS zone resource can be made using `azure network dns zone set`. This does not update any of the DNS record sets within the zone (see [How to Manage DNS records](dns-operations-recordsets.md)). It's only used to update properties of the zone resource itself. This is currently limited to the Azure Resource Manager ‘tags’ for the zone resource. See [Etags and Tags](dns-getstarted-create-dnszone.md#tagetag) for more information.
+
+	azure network dns zone set myresourcegroup contoso.com -t prod=value2
+
+## Delete a DNS Zone
+
+DNS zones can be deleted using `azure network dns zone delete`. This operation has an optional *-q* switch which suppresses the prompt to confirm you want to remove the DNS zone.
+ 
+Before deleting a DNS zone in Azure DNS, you will need to delete all records sets, except for the NS and SOA records at the root of the zone that were created automatically when the zone was created. 
+
+	azure network dns zone delete myresourcegroup contoso.com 
+
+
+
+## Next steps
+After creating a DNS zone, create [record sets and records](dns-getstarted-create-recordset-cli.md) to start resolving names for your Internet domain.