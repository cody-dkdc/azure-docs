---
title: What is Azure Private DNS?
description: An overview of the private DNS hosting service on Microsoft Azure.
services: dns
author: vhorne
ms.service: dns
ms.topic: overview
ms.date: 6/12/2019
ms.author: victorh
#Customer intent: As an administrator, I want to evaluate Azure Private DNS so I can determine if I want to use it instead of my current DNS service.
---

# What is Azure Private DNS?

> [!IMPORTANT]
> Azure Private DNS is currently in public preview.
> This preview version is provided without a service level agreement, and it's not recommended for production workloads. Certain features might not be supported or might have constrained capabilities.
> For more information, see [Supplemental Terms of Use for Microsoft Azure Previews](https://azure.microsoft.com/support/legal/preview-supplemental-terms/).

The Domain Name System, or DNS, is responsible for translating (or resolving) a service name to its IP address.  Azure DNS is a hosting service for DNS domains, providing name resolution using the Microsoft Azure infrastructure. In addition to supporting internet-facing DNS domains, Azure DNS also supports private DNS zones.

Azure Private DNS provides a reliable, secure DNS service to manage and resolve domain names in a virtual network without the need to add a custom DNS solution. By using private DNS zones, you can use your own custom domain names rather than the Azure-provided names available today. Using custom domain names helps you to tailor your virtual network architecture to best suit your organization's needs. It provides name resolution for virtual machines (VMs) within a virtual network and between virtual networks. Additionally, you can configure zones names with a split-horizon view, which allows a private and a public DNS zone to share the name.

To resolve the records of a private DNS zone from your virtual network, you must link the virtual network with the zone. Linked virtual networks have full access and can resolve all DNS records published in the private zone. Additionally, you can also enable autoregistration on a virtual network link. If you enable autoregistration on a virtual network link, the DNS records for the virtual machines on that virtual network are registered in the private zone. When autoregistration is enabled, Azure DNS also updates the zone records whenever a virtual machine is created, changes its' IP address, or is deleted.

![DNS overview](./media/private-dns-overview/scenario.png)

> [!NOTE]
> As a best practice, do not use a *.local* domain for your private DNS zone. Not all operating systems support this.

## Benefits

Azure Private DNS provides the following benefits:

* **Removes the need for custom DNS solutions**. Previously, many customers created custom DNS solutions to manage DNS zones in their virtual network. You can now manage DNS zones using the native Azure infrastructure, which removes the burden of creating and managing custom DNS solutions.

* **Use all common DNS records types**. Azure DNS supports A, AAAA, CNAME, MX, PTR, SOA, SRV, and TXT records.

* **Automatic hostname record management**. Along with hosting your custom DNS records, Azure automatically maintains hostname records for the VMs in the specified virtual networks. In this scenario, you can optimize the domain names you use without needing to create custom DNS solutions or modify applications.

* **Hostname resolution between virtual networks**. Unlike Azure-provided host names, private DNS zones can be shared between virtual networks. This capability simplifies cross-network and service-discovery scenarios, such as virtual network peering.

* **Familiar tools and user experience**. To reduce the learning curve, this service uses well-established Azure DNS tools (Azure portal, Azure PowerShell, Azure CLI, Azure Resource Manager templates, and the REST API).

* **Split-horizon DNS support**. With Azure DNS, you can create zones with the same name that resolve to different answers from within a virtual network and from the public internet. A typical scenario for split-horizon DNS is to provide a dedicated version of a service for use inside your virtual network.

* **Available in all Azure regions**. The Azure DNS private zones feature is available in all Azure regions in the Azure public cloud.

## Capabilities

Azure DNS provides the following capabilities:

* **Automatic registration of virtual machines from a virtual network that's linked to a private zone with autoregistration enabled**. The virtual machines are registered (added) to the private zone as A records pointing to their private IP addresses. When a virtual machine in a virtual network link with autoregistration enabled is deleted, Azure DNS also automatically removes the corresponding DNS record from the linked private zone.

* **Forward DNS resolution is supported across virtual networks that are linked to the private zone**. For cross-virtual network DNS resolution, there's no explicit dependency such that the virtual networks are peered with each other. However, you might want to peer virtual networks for other scenarios (for example, HTTP traffic).

* **Reverse DNS lookup is supported within the virtual-network scope**. Reverse DNS lookup for a private IP within the virtual network assigned to a private zone returns the FQDN that includes the host/record name and the zone name as the suffix.

## Other considerations

<<<<<<< HEAD
Azure DNS has the following limitations:

* Only one registration virtual network is allowed per private zone.
* Up to 10 resolution virtual networks are allowed per private zone. This limit will be removed when this feature is generally available.
* A specific virtual network can be linked to only one private zone as a registration virtual network.
* A specific virtual network can be linked to up to 10 private zones as a resolution virtual network. This limit will be removed when this feature is generally available.
* If you specify a registration virtual network, the DNS records for the VMs from that virtual network that are registered to the private zone are not viewable or retrievable from the Azure Powershell and Azure CLI APIs. The VM records are indeed registered and will resolve successfully.
* Reverse DNS works only for private IP space in the registration virtual network.
* Reverse DNS for a private IP that isn't registered in the private zone (for example, a private IP for a virtual machine in a virtual network that is linked as a resolution virtual network to a private zone) returns *internal.cloudapp.net* as the DNS suffix. However, this suffix isn't resolvable.
* The virtual network must be completely empty the first time you link it to a private zone as a registration or resolution virtual network. However, the virtual network can then be non-empty for future linking as a registration or resolution virtual network, to other private zones.
* Currently, conditional forwarding is not supported (for example, for enabling resolution between Azure and OnPrem networks). For information about how customers can realize this scenario via other mechanisms, see [Name resolution for VMs and role instances](../virtual-network/virtual-networks-name-resolution-for-vms-and-role-instances.md).

For common questions and answers about private zones in Azure DNS, including specific DNS registration and resolution behavior you can expect for certain kinds of operations, see [Private DNS FAQ](./dns-faq-private.md).  
=======
* Reverse DNS works only for private IP space in the linked virtual network
* Reverse DNS for a private IP for a linked virtual network returns "internal.cloudapp.net" as the default suffix for the virtual machine. For virtual networks that are linked to a private zone with autoregistration enabled, reverse DNS for a private IP returns 2 FQDNs, one with default the suffix *internal.cloudapp.net* and another with the private zone suffix.
* Conditional forwarding isn't supported. For example, to enable resolution between Azure and on-premises networks. Learn how you can enable this scenario using other mechanisms. See [Name resolution for VMs and role instances](../virtual-network/virtual-networks-name-resolution-for-vms-and-role-instances.md)
For common questions and answers about private zones in Azure DNS, including specific DNS registration and resolution behavior you can expect for certain kinds of operations, see the  [FAQ](./dns-faq.md#private-dns).  
>>>>>>> c27b5e5a

## Pricing

For pricing information, see [Azure DNS Pricing](https://azure.microsoft.com/pricing/details/dns/).
## Next steps

* Learn how to create a private zone in Azure DNS by using [Azure PowerShell](./private-dns-getstarted-powershell.md) or [Azure CLI](./private-dns-getstarted-cli.md).

* Read about some common [private zone scenarios](./private-dns-scenarios.md) that can be realized with private zones in Azure DNS.

<<<<<<< HEAD
For common questions and answers about private zones in Azure DNS, including specific behavior you can expect for certain kinds of operations, see [Private DNS FAQ](./dns-faq-private.md).
=======
* For common questions and answers about private zones in Azure DNS, including specific behavior you can expect for certain kinds of operations, see [FAQ](./dns-faq.md#private-dns). 
>>>>>>> c27b5e5a

* Learn about DNS zones and records by visiting [DNS zones and records overview](dns-zones-records.md).

* Learn about some of the other key [networking capabilities](../networking/networking-overview.md) of Azure.<|MERGE_RESOLUTION|>--- conflicted
+++ resolved
@@ -58,7 +58,6 @@
 
 ## Other considerations
 
-<<<<<<< HEAD
 Azure DNS has the following limitations:
 
 * Only one registration virtual network is allowed per private zone.
@@ -70,29 +69,23 @@
 * Reverse DNS for a private IP that isn't registered in the private zone (for example, a private IP for a virtual machine in a virtual network that is linked as a resolution virtual network to a private zone) returns *internal.cloudapp.net* as the DNS suffix. However, this suffix isn't resolvable.
 * The virtual network must be completely empty the first time you link it to a private zone as a registration or resolution virtual network. However, the virtual network can then be non-empty for future linking as a registration or resolution virtual network, to other private zones.
 * Currently, conditional forwarding is not supported (for example, for enabling resolution between Azure and OnPrem networks). For information about how customers can realize this scenario via other mechanisms, see [Name resolution for VMs and role instances](../virtual-network/virtual-networks-name-resolution-for-vms-and-role-instances.md).
-
-For common questions and answers about private zones in Azure DNS, including specific DNS registration and resolution behavior you can expect for certain kinds of operations, see [Private DNS FAQ](./dns-faq-private.md).  
-=======
 * Reverse DNS works only for private IP space in the linked virtual network
 * Reverse DNS for a private IP for a linked virtual network returns "internal.cloudapp.net" as the default suffix for the virtual machine. For virtual networks that are linked to a private zone with autoregistration enabled, reverse DNS for a private IP returns 2 FQDNs, one with default the suffix *internal.cloudapp.net* and another with the private zone suffix.
 * Conditional forwarding isn't supported. For example, to enable resolution between Azure and on-premises networks. Learn how you can enable this scenario using other mechanisms. See [Name resolution for VMs and role instances](../virtual-network/virtual-networks-name-resolution-for-vms-and-role-instances.md)
-For common questions and answers about private zones in Azure DNS, including specific DNS registration and resolution behavior you can expect for certain kinds of operations, see the  [FAQ](./dns-faq.md#private-dns).  
->>>>>>> c27b5e5a
+ 
+
 
 ## Pricing
 
 For pricing information, see [Azure DNS Pricing](https://azure.microsoft.com/pricing/details/dns/).
+
 ## Next steps
 
 * Learn how to create a private zone in Azure DNS by using [Azure PowerShell](./private-dns-getstarted-powershell.md) or [Azure CLI](./private-dns-getstarted-cli.md).
 
 * Read about some common [private zone scenarios](./private-dns-scenarios.md) that can be realized with private zones in Azure DNS.
 
-<<<<<<< HEAD
-For common questions and answers about private zones in Azure DNS, including specific behavior you can expect for certain kinds of operations, see [Private DNS FAQ](./dns-faq-private.md).
-=======
-* For common questions and answers about private zones in Azure DNS, including specific behavior you can expect for certain kinds of operations, see [FAQ](./dns-faq.md#private-dns). 
->>>>>>> c27b5e5a
+* For common questions and answers about private zones in Azure DNS, including specific behavior you can expect for certain kinds of operations, see [Private DNS FAQ](./dns-faq-private.md).
 
 * Learn about DNS zones and records by visiting [DNS zones and records overview](dns-zones-records.md).
 
