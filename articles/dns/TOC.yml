- name: DNS Documentation
  href: index.yml
- name: Overview
  items:
  - name: What is Azure DNS?
    href: dns-overview.md
  - name: What is Azure Private DNS?
    href: private-dns-overview.md
- name: Quickstarts
  expanded: true
  items:
  - name: Name resolution - portal
    href: dns-getstarted-portal.md
  - name: Name resolution - PowerShell
    href: dns-getstarted-powershell.md
  - name: Name resolution - CLI
    href: dns-getstarted-cli.md
- name: Tutorials
  items:
  - name: Host your domain in Azure DNS
    href: dns-delegate-domain-azure-dns.md
  - name: Create custom DNS records for a web app
    href: dns-web-sites-custom-domain.md
  - name: Create private DNS zone and record
    href: private-dns-getstarted-powershell.md
  - name: Alias records for Traffic Manager
    href: tutorial-alias-tm.md
  - name: Alias records for Public IP addresses
    href: tutorial-alias-pip.md
  - name: Alias records for zone records
    href: tutorial-alias-rr.md
- name: Samples
  items:
  - name: Azure CLI
    href: cli-samples.md
- name: Concepts
  items:
  - name: Private DNS
    items:
    - name: FAQ - Private DNS
      href: dns-faq-private.md
    - name: Private DNS scenarios
      href: private-dns-scenarios.md
  - name: Zones and records
    href: dns-zones-records.md
  - name: Alias records
    href: dns-alias.md
  - name: Delegation with Azure DNS
    href: dns-domain-delegation.md
  - name: FAQ
    href: dns-faq.md
<<<<<<< HEAD
  - name: FAQ - Private DNS
    href: dns-faq-private.md
  - name: Using private DNS zones
    href: private-dns-overview.md
  - name: Private DNS scenarios
    href: private-dns-scenarios.md
=======
>>>>>>> d8ff421c
  - name: DNS metrics and alerts
    href: dns-alerts-metrics.md
  - name: Reverse DNS
    href: dns-reverse-dns-overview.md
  - name: Disaster recovery using Azure DNS and Traffic Manager
    href: ../networking/disaster-recovery-dns-traffic-manager.md
- name: How to
  items:
  - name: Private DNS
    items:
    - name: Create private DNS zone and record - Azure CLI
      href: private-dns-getstarted-cli.md
  - name: Alias records for load balanced web apps
    href: dns-alias-appservice.md
  - name: Manage DNS zones
    items:
    - name: Azure portal
      href: dns-operations-dnszones-portal.md
    - name: Azure PowerShell
      href: dns-operations-dnszones.md
    - name: Azure CLI
      href: dns-operations-dnszones-cli.md
  - name: Manage DNS records
    items:
    - name: Azure portal
      href: dns-operations-recordsets-portal.md
    - name: Azure PowerShell
      href: dns-operations-recordsets.md
    - name: Azure CLI
      href: dns-operations-recordsets-cli.md
  - name: Manage reverse DNS
    items:
    - name: Host reverse lookup zones in Azure DNS
      href: dns-reverse-dns-hosting.md
    - name: Manage reverse DNS records for Azure services
      href: dns-reverse-dns-for-azure-services.md
  - name: Import and export a DNS zone file
    href: dns-import-export.md
  - name: Delegate a subdomain
    href: delegate-subdomain.md
  - name: Delegate a subdomain using PowerShell
    href: delegate-subdomain-ps.md
  - name: Integrate with other Azure services
    href: dns-for-azure-services.md
  - name: Protect DNS zones and records
    href: dns-protect-zones-recordsets.md
  - name: Automate DNS operations with the .NET SDK
    href: dns-sdk.md
  - name: Custom domains for Azure resources
    href: dns-custom-domain.md
  - name: Troubleshoot
    items:
    - name: Troubleshooting guide
      href: dns-troubleshoot.md
- name: Reference
  items:
  - name: Code samples
    href: https://azure.microsoft.com/resources/samples/?service=dns
  - name: Azure PowerShell
    href: /powershell/module/az.dns
  - name: Azure CLI
    href: /cli/azure/network/dns
  - name: .NET
    href: /dotnet/api/microsoft.azure.management.dns.models
  - name: Java
    href: /java/api/com.microsoft.azure.management.dns
  - name: Node.js
    href: https://azure.github.io/azure-sdk-for-node/azure-arm-dns/latest/
  - name: Ruby
    href: https://www.rubydoc.info/gems/azure_mgmt_dns/0.8.0
  - name: Python
    href: http://azure-sdk-for-python.readthedocs.io/en/latest/sample_azure-mgmt-dns.html
  - name: REST
    href: /rest/api/dns/
  - name: Resource Manager template
    href: /azure/templates/microsoft.network/dns-allversions
- name: Related
  items:
  - name: Application Gateway
    href: /azure/application-gateway/
  - name: Virtual Network
    href: /azure/virtual-network/
  - name: Virtual Machine
    href: /azure/virtual-machines/
  - name: Load Balancer
    href: /azure/load-balancer/
  - name: Traffic Manager
    href: /azure/traffic-manager/
  - name: Web apps
    href: /azure/app-service/
- name: Resources
  items:
  - name: Azure Roadmap
    href: https://azure.microsoft.com/roadmap/?category=networking
  - name: Feature requests
    href: https://feedback.azure.com/forums/217313-networking/category/77466-domain-name-service-dns-traffic-manager
  - name: MSDN forum
    href: https://social.msdn.microsoft.com/Forums/en-US/home?forum=WAVirtualMachinesVirtualNetwork
  - name: Networking blog
    href: https://azure.microsoft.com/blog/topics/networking
  - name: Pricing
    href: https://azure.microsoft.com/pricing/details/dns/
  - name: Pricing calculator
    href: https://azure.microsoft.com/pricing/calculator/
  - name: Service updates
    href: https://azure.microsoft.com/updates/?product=dns<|MERGE_RESOLUTION|>--- conflicted
+++ resolved
@@ -49,15 +49,6 @@
     href: dns-domain-delegation.md
   - name: FAQ
     href: dns-faq.md
-<<<<<<< HEAD
-  - name: FAQ - Private DNS
-    href: dns-faq-private.md
-  - name: Using private DNS zones
-    href: private-dns-overview.md
-  - name: Private DNS scenarios
-    href: private-dns-scenarios.md
-=======
->>>>>>> d8ff421c
   - name: DNS metrics and alerts
     href: dns-alerts-metrics.md
   - name: Reverse DNS
