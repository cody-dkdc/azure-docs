---
title: Delegate your domain to Azure DNS | Microsoft Docs
description: Understand how to change domain delegation and use Azure DNS name servers to provide domain hosting.
services: dns
documentationcenter: na
author: KumudD
manager: jeconnoc

ms.assetid: 257da6ec-d6e2-4b6f-ad76-ee2dde4efbcc
ms.service: dns
ms.devlang: na
ms.topic: get-started-article
ms.tgt_pltfrm: na
ms.workload: infrastructure-services
ms.date: 12/18/2017
ms.author: kumud
---

# Delegate a domain to Azure DNS

You can use Azure DNS to host a DNS zone and manage the DNS records for a domain in Azure. For a domain's DNS queries to reach Azure DNS, the domain has to be delegated to Azure DNS from the parent domain. Keep in mind that Azure DNS is not the domain registrar. This article explains how to delegate your domain to Azure DNS.

For domains that you purchase from a registrar, your registrar offers the option to set up the NS records. You don't have to own a domain to create a DNS zone with that domain name in Azure DNS. However, you do need to own the domain to set up the delegation to Azure DNS with the registrar.

For example, suppose you purchase the domain contoso.net and create a zone with the name contoso.net in Azure DNS. Because you're the owner of the domain, your registrar offers you the option to configure the name server addresses (that is, the NS records) for your domain. The registrar stores these NS records in the parent domain, .net. Clients around the world can then be directed to your domain in the Azure DNS zone when they're trying to resolve DNS records in contoso.net.

## Create a DNS zone

1. Sign in to the Azure portal.
<<<<<<< HEAD
1. On the Hub menu, click and click **Create a resource > Networking >** and then click **DNS zone** to open the **Create DNS zone** page.
=======
1. On the **Hub** menu, select **New** > **Networking** > **DNS zone** to open the **Create DNS zone** page.
>>>>>>> 7c2b9a5d

   ![DNS zone](./media/dns-domain-delegation/dns.png)

1. On the **Create DNS zone** page, enter the following values, and then select **Create**:

   | **Setting** | **Value** | **Details** |
   |---|---|---|
   |**Name**|contoso.net|Provide the name of the DNS zone.|
   |**Subscription**|[Your subscription]|Select a subscription to create the application gateway in.|
   |**Resource group**|**Create new:** contosoRG|Create a resource group. The resource group name must be unique within the subscription that you selected. To learn more about resource groups, read the [Azure Resource Manager](../azure-resource-manager/resource-group-overview.md?toc=%2fazure%2fdns%2ftoc.json#resource-groups) overview article.|
   |**Location**|West US||

> [!NOTE]
> The location of the resource group has no impact on the DNS zone. The DNS zone location is always "global," and is not shown.

## Retrieve name servers

Before you can delegate your DNS zone to Azure DNS, you need to know the name servers for your zone. Azure DNS allocates name servers from a pool each time a zone is created.

1. With the DNS zone created, in the Azure portal **Favorites** pane, select **All resources**. On the **All resources** page, select the **contoso.net** DNS zone. If the subscription that you selected already has several resources in it, you can enter **contoso.net** in the **Filter by name** box to easily access the application gateway. 

1. Retrieve the name servers from the DNS zone page. In this example, the zone contoso.net has been assigned name servers ns1-01.azure-dns.com, ns2-01.azure-dns.net, ns3-01.azure-dns.org, and ns4-01.azure-dns.info:

   ![List of name servers](./media/dns-domain-delegation/viewzonens500.png)

Azure DNS automatically creates authoritative NS records in your zone to contain the assigned name servers. To see the name servers via Azure PowerShell or Azure CLI, retrieve these records.

The following examples provide the steps to retrieve the name servers for a zone in Azure DNS by using PowerShell and Azure CLI.

### PowerShell

```powershell
# The record name "@" is used to refer to records at the top of the zone.
$zone = Get-AzureRmDnsZone -Name contoso.net -ResourceGroupName contosoRG
Get-AzureRmDnsRecordSet -Name "@" -RecordType NS -Zone $zone
```

The following example is the response:

```
Name              : @
ZoneName          : contoso.net
ResourceGroupName : contosorg
Ttl               : 172800
Etag              : 03bff8f1-9c60-4a9b-ad9d-ac97366ee4d5
RecordType        : NS
Records           : {ns1-07.azure-dns.com., ns2-07.azure-dns.net., ns3-07.azure-dns.org.,
                    ns4-07.azure-dns.info.}
Metadata          :
```

### Azure CLI

```azurecli
az network dns record-set list --resource-group contosoRG --zone-name contoso.net --type NS --name @
```

The following example is the response:

```json
{
  "etag": "03bff8f1-9c60-4a9b-ad9d-ac97366ee4d5",
  "id": "/subscriptions/00000000-0000-0000-0000-000000000000/resourceGroups/contosoRG/providers/Microsoft.Network/dnszones/contoso.net/NS/@",
  "metadata": null,
  "name": "@",
  "nsRecords": [
    {
      "nsdname": "ns1-07.azure-dns.com."
    },
    {
      "nsdname": "ns2-07.azure-dns.net."
    },
    {
      "nsdname": "ns3-07.azure-dns.org."
    },
    {
      "nsdname": "ns4-07.azure-dns.info."
    }
  ],
  "resourceGroup": "contosoRG",
  "ttl": 172800,
  "type": "Microsoft.Network/dnszones/NS"
}
```

## Delegate the domain

Now that the DNS zone is created and you have the name servers, you need to update the parent domain with the Azure DNS name servers. Each registrar has its own DNS management tools to change the name server records for a domain. In the registrar's DNS management page, edit the NS records and replace the NS records with the ones that Azure DNS created.

When you're delegating a domain to Azure DNS, you must use the name servers that Azure DNS provides. We recommend that you use all four name servers, regardless of the name of your domain. Domain delegation does not require a name server to use the same top-level domain as your domain.

Do not use *glue records* to point to the Azure DNS name server IP addresses, because these IP addresses might change in future. Delegations that use name servers in your own zone, sometimes called *vanity name servers*, are not currently supported in Azure DNS.

## Verify that name resolution is working

After you complete the delegation, you can verify that name resolution is working by using a tool such as nslookup to query the SOA record for your zone. (The SOA record is automatically created when the zone is created.)

You do not have to specify the Azure DNS name servers. If the delegation is set up correctly, the normal DNS resolution process finds the name servers automatically.

```
nslookup -type=SOA contoso.com
```

The following is an example response from the preceding command:

```
Server: ns1-04.azure-dns.com
Address: 208.76.47.4

contoso.com
primary name server = ns1-04.azure-dns.com
responsible mail addr = msnhst.microsoft.com
serial = 1
refresh = 900 (15 mins)
retry = 300 (5 mins)
expire = 604800 (7 days)
default TTL = 300 (5 mins)
```

## Delegate subdomains in Azure DNS

If you want to set up a separate child zone, you can delegate a subdomain in Azure DNS. For example, suppose that you set up and delegated contoso.net in Azure DNS. You now want to set up a separate child zone, partners.contoso.net.

1. Create the child zone partners.contoso.net in Azure DNS.
2. Look up the authoritative NS records in the child zone to obtain the name servers that host the child zone in Azure DNS.
3. Delegate the child zone by configuring NS records in the parent zone that point to the child zone.

### Create a DNS zone

<<<<<<< HEAD
1. Sign in to the Azure portal
1. On the Hub menu, click **Create a resource > Networking >** and then click **DNS zone** to open the Create DNS zone page.
=======
1. Sign in to the Azure portal.
1. On the **Hub** menu, select **New** > **Networking** > **DNS zone** to open the **Create DNS zone** page.
>>>>>>> 7c2b9a5d

   ![DNS zone](./media/dns-domain-delegation/dns.png)

1. On the **Create DNS zone** page, enter the following values, and then select **Create**:

   | **Setting** | **Value** | **Details** |
   |---|---|---|
   |**Name**|partners.contoso.net|Provide the name of the DNS zone.|
   |**Subscription**|[Your subscription]|Select a subscription to create the application gateway in.|
   |**Resource group**|**Use Existing:** contosoRG|Create a resource group. The resource group name must be unique within the subscription that you selected. To learn more about resource groups, read the [Resource Manager](../azure-resource-manager/resource-group-overview.md?toc=%2fazure%2fdns%2ftoc.json#resource-groups) overview article.|
   |**Location**|West US||

> [!NOTE]
> The location of the resource group has no impact on the DNS zone. The DNS zone location is always "global," and is not shown.

### Retrieve name servers

1. With the DNS zone created, in the Azure portal **Favorites** pane, select **All resources**. Select the **partners.contoso.net** DNS zone on the **All resources** page. If the subscription that you selected already has several resources in it, you can enter **partners.contoso.net** in the **Filter by name** box to easily access the DNS zone.

1. Retrieve the name servers from the DNS zone page. In this example, the zone contoso.net has been assigned name servers ns1-01.azure-dns.com, ns2-01.azure-dns.net, ns3-01.azure-dns.org, and ns4-01.azure-dns.info:

   ![List of name servers](./media/dns-domain-delegation/viewzonens500.png)

Azure DNS automatically creates authoritative NS records in your zone to contain the assigned name servers.  To see the name servers via Azure PowerShell or Azure CLI, retrieve these records.

### Create a name server record in the parent zone

1. In the Azure portal, browse to the **contoso.net** DNS zone.
1. Select **+ Record set**.
1. On the **Add record set** page, enter the following values, and then select **OK**:

   | **Setting** | **Value** | **Details** |
   |---|---|---|
   |**Name**|partners|Enter the name of the child DNS zone.|
   |**Type**|NS|Use NS for name server records.|
   |**TTL**|1|Enter the time to live.|
   |**TTL unit**|Hours|Set the time-to-live unit to hours.|
   |**NAME SERVER**|{name servers from partners.contoso.net zone}|Enter all four of the name servers from the partners.contoso.net zone. |

   ![Values for the name server record](./media/dns-domain-delegation/partnerzone.png)


### Delegate subdomains in Azure DNS by using other tools

The following examples provide the steps to delegate subdomains in Azure DNS by using PowerShell and Azure CLI.

#### PowerShell

The following PowerShell example demonstrates how this works. You can complete the same steps via the Azure portal, or via the cross-platform Azure CLI tool.

```powershell
# Create the parent and child zones. These can be in the same resource group or different resource groups, because Azure DNS is a global service.
$parent = New-AzureRmDnsZone -Name contoso.net -ResourceGroupName contosoRG
$child = New-AzureRmDnsZone -Name partners.contoso.net -ResourceGroupName contosoRG

# Retrieve the authoritative NS records from the child zone as shown in the next example. This information contains the name servers assigned to the child zone.
$child_ns_recordset = Get-AzureRmDnsRecordSet -Zone $child -Name "@" -RecordType NS

# Create the corresponding NS record set in the parent zone to complete the delegation. The record set name in the parent zone matches the child zone name (in this case, "partners").
$parent_ns_recordset = New-AzureRmDnsRecordSet -Zone $parent -Name "partners" -RecordType NS -Ttl 3600
$parent_ns_recordset.Records = $child_ns_recordset.Records
Set-AzureRmDnsRecordSet -RecordSet $parent_ns_recordset
```

Use `nslookup` to verify that everything is set up correctly by looking up the SOA record of the child zone.

```
nslookup -type=SOA partners.contoso.com
```

```
Server: ns1-08.azure-dns.com
Address: 208.76.47.8

partners.contoso.com
    primary name server = ns1-08.azure-dns.com
    responsible mail addr = msnhst.microsoft.com
    serial = 1
    refresh = 900 (15 mins)
    retry = 300 (5 mins)
    expire = 604800 (7 days)
    default TTL = 300 (5 mins)
```

#### Azure CLI

```azurecli
#!/bin/bash

# Create the parent and child zones. These can be in the same resource group or different resource groups, because Azure DNS is a global service.
az network dns zone create -g contosoRG -n contoso.net
az network dns zone create -g contosoRG -n partners.contoso.net
```

Retrieve the name servers for the `partners.contoso.net` zone from the output.

```
{
  "etag": "00000003-0000-0000-418f-250de2b2d201",
  "id": "/subscriptions/00000000-0000-0000-0000-000000000000/resourceGroups/contosorg/providers/Microsoft.Network/dnszones/partners.contoso.net",
  "location": "global",
  "maxNumberOfRecordSets": 5000,
  "name": "partners.contoso.net",
  "nameServers": [
    "ns1-09.azure-dns.com.",
    "ns2-09.azure-dns.net.",
    "ns3-09.azure-dns.org.",
    "ns4-09.azure-dns.info."
  ],
  "numberOfRecordSets": 2,
  "resourceGroup": "contosorg",
  "tags": {},
  "type": "Microsoft.Network/dnszones"
}
```

Create the record set and NS records for each name server.

```azurecli
#!/bin/bash

# Create the record set
az network dns record-set ns create --resource-group contosorg --zone-name contoso.net --name partners

# Create an NS record for each name server.
az network dns record-set ns add-record --resource-group contosorg --zone-name contoso.net --record-set-name partners --nsdname ns1-09.azure-dns.com.
az network dns record-set ns add-record --resource-group contosorg --zone-name contoso.net --record-set-name partners --nsdname ns2-09.azure-dns.net.
az network dns record-set ns add-record --resource-group contosorg --zone-name contoso.net --record-set-name partners --nsdname ns3-09.azure-dns.org.
az network dns record-set ns add-record --resource-group contosorg --zone-name contoso.net --record-set-name partners --nsdname ns4-09.azure-dns.info.
```

## Delete all resources

To delete all resources created in this article, complete the following steps:

1. In the Azure portal **Favorites** pane, select **All resources**. On the **All resources** page, select the **contosorg** resource group. If the subscription that you selected already has several resources in it, you can enter **contosorg** in the **Filter by name** box to easily access the resource group.
1. On the **contosorg** page, select the **Delete** button.
1. The portal requires you to type the name of the resource group to confirm that you want to delete it. Type **contosorg** for the resource group name, and then select **Delete**. 

Deleting a resource group deletes all resources in the resource group. Always be sure to confirm the contents of a resource group before you delete it. The portal deletes all resources in the resource group, and then deletes the resource group itself. This process takes several minutes.

## Next steps

[Manage DNS zones](dns-operations-dnszones.md)

[Manage DNS records](dns-operations-recordsets.md)<|MERGE_RESOLUTION|>--- conflicted
+++ resolved
@@ -27,11 +27,7 @@
 ## Create a DNS zone
 
 1. Sign in to the Azure portal.
-<<<<<<< HEAD
-1. On the Hub menu, click and click **Create a resource > Networking >** and then click **DNS zone** to open the **Create DNS zone** page.
-=======
 1. On the **Hub** menu, select **New** > **Networking** > **DNS zone** to open the **Create DNS zone** page.
->>>>>>> 7c2b9a5d
 
    ![DNS zone](./media/dns-domain-delegation/dns.png)
 
@@ -161,13 +157,8 @@
 
 ### Create a DNS zone
 
-<<<<<<< HEAD
-1. Sign in to the Azure portal
-1. On the Hub menu, click **Create a resource > Networking >** and then click **DNS zone** to open the Create DNS zone page.
-=======
 1. Sign in to the Azure portal.
 1. On the **Hub** menu, select **New** > **Networking** > **DNS zone** to open the **Create DNS zone** page.
->>>>>>> 7c2b9a5d
 
    ![DNS zone](./media/dns-domain-delegation/dns.png)
 
