--- conflicted
+++ resolved
@@ -1,70 +1,67 @@
-<properties
-   pageTitle="Create a record set and records for a DNS Zone using CLI| Microsoft Azure"
-   description="How to create host records for Azure DNS.Setting up record sets and records using CLI"
-   services="dns"
-   documentationCenter="na"
-   authors="cherylmc"
-   manager="carmonm"
-   editor=""/>
-
-<tags
-   ms.service="dns"
-   ms.devlang="na"
-   ms.topic="get-started-article"
-   ms.tgt_pltfrm="na"
-   ms.workload="infrastructure-services"
-   ms.date="05/06/2016"
-   ms.author="cherylmc"/>
-
-# Create DNS record sets and records by using CLI
-
-> [AZURE.SELECTOR]
-- [Azure Portal](dns-getstarted-create-recordset-portal.md)
-- [PowerShell](dns-getstarted-create-recordset.md)
-- [Azure CLI](dns-getstarted-create-recordset-cli.md)
-<<<<<<< HEAD
-=======
-
-
-This article walks you through the process of creating records and records sets by using CLI. After creating your DNS zone, you need to add the DNS records for your domain. To do this, you first need to understand DNS records and record sets.
->>>>>>> c186bb0b
-
-[AZURE.INCLUDE [dns-about-records-include](../../includes/dns-about-records-include.md)]
-
-## Create a record set and record
-
-In this section, we'll show you how to create a record set and records. In this example, you'll create a record set that has the relative name "www" in the DNS zone "contoso.com". The fully-qualified name of the records is "www.contoso.com". The record type is "A", and the time to live (TTL) is 60 seconds. After completing this step, you will have created an empty record set.
-
-To create a record set in the apex of the zone (in this case, "contoso.com"), use the record name "@", including the quotation marks. This is a common DNS convention.
-
-### 1. Create a record set
-
-To create record set, use `azure network dns record-set create`. Specify the resource group, zone name, record set relative name, the record type, and the TTL. If the `--ttl` parameter is not defined, the value defaults to four (in seconds). After completing this step, you will have an empty "www" record set.
-
-*Usage: network dns record-set create <resource-group> <dns-zone-name> <name> <type> <ttl>*
-
-	azure network dns record-set create myresourcegroup  contoso.com  www A  60
-
-### 2. Add records
-
-To use the newly created "www" record set, you need to add records to it. You add records to record sets by using `azure network dns record-set add-record`.
-
-The parameters for adding records to a record set vary depending on the type of the record set. For example, when using a record set of type "A", you will only be able to specify records with the parameter `-a <IPv4 address>`.
-
-You can add IPv4 *A* records to the "www" record set by using the following command:
-
-*Usage: network dns record-set add-record <resource-group> <dns-zone-name> <record-set-name> <type>*
-
-	azure network dns record-set add-record myresourcegroup contoso.com  www A  -a 134.170.185.46
-
-## Additional record type examples
-
-The following examples show how to create a record set of each record type. Each record set contains a single record.
-
-[AZURE.INCLUDE [dns-add-record-cli-include](../../includes/dns-add-record-cli-include.md)]
-
-## Next steps
-
-To manage your record set and records, see [Manage DNS records and record sets by using CLI](dns-operations-recordsets-portal.md).
-
-For more information about Azure DNS, see the [Azure DNS Overview](dns-overview.md).
+<properties
+   pageTitle="Create a record set and records for a DNS Zone using CLI| Microsoft Azure"
+   description="How to create host records for Azure DNS.Setting up record sets and records using CLI"
+   services="dns"
+   documentationCenter="na"
+   authors="cherylmc"
+   manager="carmonm"
+   editor=""/>
+
+<tags
+   ms.service="dns"
+   ms.devlang="na"
+   ms.topic="get-started-article"
+   ms.tgt_pltfrm="na"
+   ms.workload="infrastructure-services"
+   ms.date="05/06/2016"
+   ms.author="cherylmc"/>
+
+# Create DNS record sets and records by using CLI
+
+> [AZURE.SELECTOR]
+- [Azure Portal](dns-getstarted-create-recordset-portal.md)
+- [PowerShell](dns-getstarted-create-recordset.md)
+- [Azure CLI](dns-getstarted-create-recordset-cli.md)
+
+
+This article walks you through the process of creating records and records sets by using CLI. After creating your DNS zone, you need to add the DNS records for your domain. To do this, you first need to understand DNS records and record sets.
+
+[AZURE.INCLUDE [dns-about-records-include](../../includes/dns-about-records-include.md)]
+
+## Create a record set and record
+
+In this section, we'll show you how to create a record set and records. In this example, you'll create a record set that has the relative name "www" in the DNS zone "contoso.com". The fully-qualified name of the records is "www.contoso.com". The record type is "A", and the time to live (TTL) is 60 seconds. After completing this step, you will have created an empty record set.
+
+To create a record set in the apex of the zone (in this case, "contoso.com"), use the record name "@", including the quotation marks. This is a common DNS convention.
+
+### 1. Create a record set
+
+To create record set, use `azure network dns record-set create`. Specify the resource group, zone name, record set relative name, the record type, and the TTL. If the `--ttl` parameter is not defined, the value defaults to four (in seconds). After completing this step, you will have an empty "www" record set.
+
+*Usage: network dns record-set create <resource-group> <dns-zone-name> <name> <type> <ttl>*
+
+	azure network dns record-set create myresourcegroup  contoso.com  www A  60
+
+### 2. Add records
+
+To use the newly created "www" record set, you need to add records to it. You add records to record sets by using `azure network dns record-set add-record`.
+
+The parameters for adding records to a record set vary depending on the type of the record set. For example, when using a record set of type "A", you will only be able to specify records with the parameter `-a <IPv4 address>`.
+
+You can add IPv4 *A* records to the "www" record set by using the following command:
+
+*Usage: network dns record-set add-record <resource-group> <dns-zone-name> <record-set-name> <type>*
+
+	azure network dns record-set add-record myresourcegroup contoso.com  www A  -a 134.170.185.46
+
+## Additional record type examples
+
+The following examples show how to create a record set of each record type. Each record set contains a single record.
+
+[AZURE.INCLUDE [dns-add-record-cli-include](../../includes/dns-add-record-cli-include.md)]
+
+## Next steps
+
+To manage your record set and records, see [Manage DNS records and record sets by using CLI](dns-operations-recordsets-portal.md).
+
+For more information about Azure DNS, see the [Azure DNS Overview](dns-overview.md).