---
title: Manage DNS records in Azure DNS using Azure PowerShell | Microsoft Docs
description: Managing DNS record sets and records on Azure DNS when hosting your domain on Azure DNS. All PowerShell commands for operations on record sets and records.
services: dns
documentationcenter: na
author: georgewallace
manager: timlt

ms.assetid: 7136a373-0682-471c-9c28-9e00d2add9c2
ms.service: dns
ms.devlang: na
ms.topic: article
ms.tgt_pltfrm: na
ms.workload: infrastructure-services
ms.date: 12/21/2016
ms.author: gwallace
---

# Manage DNS records in Azure DNS using Azure PowerShell

> [!div class="op_single_selector"]
> * [Azure Portal](dns-operations-recordsets-portal.md)
> * [Azure CLI](dns-operations-recordsets-cli.md)
> * [PowerShell](dns-operations-recordsets.md)

This article shows you how to manage DNS records for your DNS zone by using Azure PowerShell. DNS records can also be managed by using the cross-platform [Azure CLI](dns-operations-recordsets-cli.md) or the [Azure portal](dns-operations-recordsets-portal.md).

The examples in this article assume you have already [installed Azure PowerShell, signed in, and created a DNS zone](dns-operations-dnszones.md).

## Introduction

Before creating DNS records in Azure DNS, you first need to understand how Azure DNS organizes DNS records into DNS record sets.

[!INCLUDE [dns-about-records-include](../../includes/dns-about-records-include.md)]

For more information about DNS records in Azure DNS, see [DNS zones and records](dns-zones-records.md).


## Create a new DNS record

If your new record has the same name and type as an existing record, you need to [add it to the existing record set](#add-a-record-to-an-existing-record-set). If your new record has a different name and type to all existing records, you need to create a new record set. 

### Create A records in a new record set

You create record sets by using the `New-AzureRmDnsRecordSet` cmdlet. When creating a record set, you need to specify the record set name, the zone, the time to live (TTL), the record type, and the records to be created.

<<<<<<< HEAD
The parameters for adding records to a record set vary depending on the type of the record set. For example, when using a record set of type "A", you need to specify the IP address using the parameter `-IPv4Address`. Other parameters are used for other record types. See [Additional record type examples](#additional-record-type-examples) for details.

The following example creates a record set with the relative name "www" in the DNS Zone "contoso.com". The fully-qualified name of the record set is "www.contoso.com". The record type is "A", and the TTL is 3600 seconds. The record set contains a single record, with IP address "1.2.3.4"

```powershell
New-AzureRmDnsRecordSet -Name www -RecordType A -ZoneName contoso.com -ResourceGroupName MyResourceGroup -Ttl 3600 -DnsRecords (New-AzureRmDnsRecordConfig -IPv4Address 1.2.3.4) 
```

To create a record set at the 'apex' of a zone (in this case, 'contoso.com'), use the record set name "@" (including quotation marks):

```powershell
New-AzureRmDnsRecordSet -Name "@" -RecordType A -ZoneName contoso.com -ResourceGroupName MyResourceGroup -Ttl 3600 -DnsRecords (New-AzureRmDnsRecordConfig -IPv4Address 1.2.3.4) 
=======
The parameters for adding records to a record set vary depending on the type of the record set. For example, when using a record set of type 'A', you need to specify the IP address using the parameter `-IPv4Address`. Other parameters are used for other record types. See [Additional record type examples](#additional-record-type-examples) for details.

The following example creates a record set with the relative name 'www' in the DNS Zone 'contoso.com'. The fully-qualified name of the record set is 'www.contoso.com'. The record type is 'A, and the TTL is 3600 seconds. The record set contains a single record, with IP address '1.2.3.4'.

```powershell
New-AzureRmDnsRecordSet -Name "www" -RecordType A -ZoneName "contoso.com" -ResourceGroupName "MyResourceGroup" -Ttl 3600 -DnsRecords (New-AzureRmDnsRecordConfig -IPv4Address "1.2.3.4") 
```

To create a record set at the 'apex' of a zone (in this case, 'contoso.com'), use the record set name '@' (excluding quotation marks):

```powershell
New-AzureRmDnsRecordSet -Name "@" -RecordType A -ZoneName "contoso.com" -ResourceGroupName "MyResourceGroup" -Ttl 3600 -DnsRecords (New-AzureRmDnsRecordConfig -IPv4Address "1.2.3.4") 
>>>>>>> e8cfaf0d
```

If you need to create a record set containing more than one record, first create a local array and add the records, then pass the array to `New-AzureRmDnsRecordSet` as follows:

```powershell
$aRecords = @()
<<<<<<< HEAD
$aRecords += New-AzureRmDnsRecordConfig -IPv4Address 1.2.3.4
$aRecords += New-AzureRmDnsRecordConfig -IPv4Address 2.3.4.5
New-AzureRmDnsRecordSet -Name www –ZoneName contoso.com -ResourceGroupName MyResourceGroup -Ttl 3600 -RecordType A -DnsRecords $aRecords
```

[Record set metadata](dns-zones-records.md#tags-and-metadata) can be used to associate application-specific data with each record set, as key-value pairs. The following example shows how to create a record set with two metadata entries, "dept=finance" and "environment=production"

```powershell
New-AzureRmDnsRecordSet -Name www -RecordType A -ZoneName contoso.com -ResourceGroupName MyResourceGroup -Ttl 3600 -DnsRecords (New-AzureRmDnsRecordConfig -IPv4Address 1.2.3.4) -Metadata @{ dept="finance"; environment="production" } 
=======
$aRecords += New-AzureRmDnsRecordConfig -IPv4Address "1.2.3.4"
$aRecords += New-AzureRmDnsRecordConfig -IPv4Address "2.3.4.5"
New-AzureRmDnsRecordSet -Name www –ZoneName "contoso.com" -ResourceGroupName MyResourceGroup -Ttl 3600 -RecordType A -DnsRecords $aRecords
```

[Record set metadata](dns-zones-records.md#tags-and-metadata) can be used to associate application-specific data with each record set, as key-value pairs. The following example shows how to create a record set with two metadata entries, 'dept=finance' and 'environment=production'.

```powershell
New-AzureRmDnsRecordSet -Name "www" -RecordType A -ZoneName "contoso.com" -ResourceGroupName "MyResourceGroup" -Ttl 3600 -DnsRecords (New-AzureRmDnsRecordConfig -IPv4Address "1.2.3.4") -Metadata @{ dept="finance"; environment="production" } 
>>>>>>> e8cfaf0d
```

Azure DNS also supports 'empty' record sets, which can act as a placeholder to reserve a DNS name before creating DNS records. Empty record sets are visible in the Azure DNS control plane, but do appear on the Azure DNS name servers. The following example creates an empty record set:

```powershell
<<<<<<< HEAD
New-AzureRmDnsRecordSet -Name www -RecordType A -ZoneName contoso.com -ResourceGroupName MyResourceGroup -Ttl 3600 -DnsRecords @()
=======
New-AzureRmDnsRecordSet -Name "www" -RecordType A -ZoneName "contoso.com" -ResourceGroupName "MyResourceGroup" -Ttl 3600 -DnsRecords @()
>>>>>>> e8cfaf0d
```

## Create records of other types

Having seen in detail how to create 'A' records, the following examples show how to create records of other record types supported by Azure DNS.

In each case, we show how to create a record set containing a single record. The earlier examples for 'A' records can be adapted to create record sets of other types containing multiple records, with metadata, or to create empty record sets.

We do not give an example to create an SOA record set, since SOAs are created and deleted with each DNS zone and cannot be created or deleted separately. However, [the SOA can be modified, as shown in a later example](#to-modify-an-SOA-record).

### Create an AAAA record set with a single record

```powershell
<<<<<<< HEAD
New-AzureRmDnsRecordSet -Name "test-aaaa" -RecordType AAAA -ZoneName contoso.com -ResourceGroupName MyResourceGroup -Ttl 3600 -DnsRecords (New-AzureRmDnsRecordConfig -Ipv6Address 2607:f8b0:4009:1803::1005) 
=======
New-AzureRmDnsRecordSet -Name "test-aaaa" -RecordType AAAA -ZoneName "contoso.com" -ResourceGroupName "MyResourceGroup" -Ttl 3600 -DnsRecords (New-AzureRmDnsRecordConfig -Ipv6Address "2607:f8b0:4009:1803::1005") 
>>>>>>> e8cfaf0d
```

### Create a CNAME record set with a single record

> [!NOTE]
<<<<<<< HEAD
> The DNS standards do not permit CNAME records at the apex of a zone (`-Name "@"`), nor do they permit record sets containing more than one record.
=======
> The DNS standards do not permit CNAME records at the apex of a zone (`-Name '@'`), nor do they permit record sets containing more than one record.
>>>>>>> e8cfaf0d
> 
> For more information, see [CNAME records](dns-zones-records.md#cname-records).


```powershell
<<<<<<< HEAD
New-AzureRmDnsRecordSet -Name test-cname -RecordType CNAME -ZoneName contoso.com -ResourceGroupName MyResourceGroup -Ttl 3600 -DnsRecords (New-AzureRmDnsRecordConfig -Cname www.contoso.com) 
=======
New-AzureRmDnsRecordSet -Name "test-cname" -RecordType CNAME -ZoneName "contoso.com" -ResourceGroupName "MyResourceGroup" -Ttl 3600 -DnsRecords (New-AzureRmDnsRecordConfig -Cname "www.contoso.com") 
>>>>>>> e8cfaf0d
```

### Create an MX record set with a single record

<<<<<<< HEAD
In this example, we use the record set name "@" to create an MX record at the zone apex (in this case, "contoso.com").


```powershell
New-AzureRmDnsRecordSet -Name "@" -RecordType MX -ZoneName contoso.com -ResourceGroupName MyResourceGroup -Ttl 3600 -DnsRecords (New-AzureRmDnsRecordConfig -Exchange mail.contoso.com -Preference 5) 
=======
In this example, we use the record set name '@' to create an MX record at the zone apex (in this case, 'contoso.com').


```powershell
New-AzureRmDnsRecordSet -Name "@" -RecordType MX -ZoneName "contoso.com" -ResourceGroupName "MyResourceGroup" -Ttl 3600 -DnsRecords (New-AzureRmDnsRecordConfig -Exchange "mail.contoso.com" -Preference 5) 
>>>>>>> e8cfaf0d
```

### Create an NS record set with a single record

```powershell
<<<<<<< HEAD
New-AzureRmDnsRecordSet -Name test-ns -RecordType NS -ZoneName contoso.com -ResourceGroupName MyResourceGroup -Ttl 3600 -DnsRecords (New-AzureRmDnsRecordConfig -Nsdname ns1.contoso.com) 
=======
New-AzureRmDnsRecordSet -Name "test-ns" -RecordType NS -ZoneName "contoso.com" -ResourceGroupName "MyResourceGroup" -Ttl 3600 -DnsRecords (New-AzureRmDnsRecordConfig -Nsdname "ns1.contoso.com") 
>>>>>>> e8cfaf0d
```

### Create a PTR record set with a single record

<<<<<<< HEAD
In this case, 'my-arpa-zone.com' represents the ARPA zone representing your IP range. Each PTR record set in this zone corresponds to an IP address within this IP range. The record name '10' is the last octet of the IP address within this IP range represented by this record.

```powershell
New-AzureRmDnsRecordSet -Name 10 -RecordType PTR -ZoneName my-arpa-zone.com -ResourceGroupName MyResourceGroup -Ttl 3600 -DnsRecords (New-AzureRmDnsRecordConfig -Ptrdname myservice.contoso.com) 
=======
In this case, 'my-arpa-zone.com' represents the ARPA reverse lookup zone representing your IP range. Each PTR record set in this zone corresponds to an IP address within this IP range. The record name '10' is the last octet of the IP address within this IP range represented by this record.

```powershell
New-AzureRmDnsRecordSet -Name 10 -RecordType PTR -ZoneName "my-arpa-zone.com" -ResourceGroupName "MyResourceGroup" -Ttl 3600 -DnsRecords (New-AzureRmDnsRecordConfig -Ptrdname "myservice.contoso.com") 
>>>>>>> e8cfaf0d
```

### Create an SRV record set with a single record

<<<<<<< HEAD
When creating an [SRV record set](dns-zones-records.md#srv-records), specify the *\_service* and *\_protocol* in the record set name. There is no need to include "@" in the record set name when creating an SRV record set at the zone apex.

```powershell
New-AzureRmDnsRecordSet -Name _sip._tls -RecordType SRV -ZoneName contoso.com -ResourceGroupName MyResourceGroup -Ttl 3600 -DnsRecords (New-AzureRmDnsRecordConfig -Priority 0 -Weight 5 -Port 8080 -Target sip.contoso.com) 
=======
When creating an [SRV record set](dns-zones-records.md#srv-records), specify the *\_service* and *\_protocol* in the record set name. There is no need to include '@' in the record set name when creating an SRV record set at the zone apex.

```powershell
New-AzureRmDnsRecordSet -Name "_sip._tls" -RecordType SRV -ZoneName "contoso.com" -ResourceGroupName "MyResourceGroup" -Ttl 3600 -DnsRecords (New-AzureRmDnsRecordConfig -Priority 0 -Weight 5 -Port 8080 -Target "sip.contoso.com") 
>>>>>>> e8cfaf0d
```


### Create a TXT record set with a single record

The following example shows how to create a TXT record. For more information about the maximum string length supported in TXT records, see [TXT records](dns-zones-records.md#txt-records).

```powershell
<<<<<<< HEAD
New-AzureRmDnsRecordSet -Name test-txt -RecordType TXT -ZoneName contoso.com -ResourceGroupName MyResourceGroup -Ttl 3600 -DnsRecords (New-AzureRmDnsRecordConfig -Value "This is a TXT record" 
=======
New-AzureRmDnsRecordSet -Name "test-txt" -RecordType TXT -ZoneName "contoso.com" -ResourceGroupName "MyResourceGroup" -Ttl 3600 -DnsRecords (New-AzureRmDnsRecordConfig -Value "This is a TXT record") 
>>>>>>> e8cfaf0d
```


## Get a record set

To retrieve an existing record set, use `Get-AzureRmDnsRecordSet`. This cmdlet returns a local object that represents the record set in Azure DNS.

As with `New-AzureRmDnsRecordSet`, the record set name given must be a *relative* name, meaning it must exclude the zone name. You also need to specify the record type, and the zone containing the record set.

The following example shows how to retrieve a record set. In this example, the zone is specified using the `-ZoneName` and `-ResourceGroupName` parameters.

```powershell
<<<<<<< HEAD
$rs = Get-AzureRmDnsRecordSet -Name www -RecordType A -ZoneName contoso.com -ResourceGroupName MyResourceGroup
=======
$rs = Get-AzureRmDnsRecordSet -Name "www" -RecordType A -ZoneName "contoso.com" -ResourceGroupName "MyResourceGroup"
>>>>>>> e8cfaf0d
```

Alternatively, you can also specify the zone using a zone object, passed using the `-Zone' parameter. 

```powershell
<<<<<<< HEAD
$zone = Get-AzureRmDnsZone -Name contoso.com -ResourceGroupName MyResourceGroup
$rs = Get-AzureRmDnsRecordSet -Name www -RecordType A -Zone $zone
=======
$zone = Get-AzureRmDnsZone -Name "contoso.com" -ResourceGroupName "MyResourceGroup"
$rs = Get-AzureRmDnsRecordSet -Name "www" -RecordType A -Zone $zone
>>>>>>> e8cfaf0d
```

## List record sets

You can also use `Get-AzureRmDnsZone` to list record sets in a zone, by omitting the `-Name` and/or `-RecordType` parameters.

The following example returns all record sets in the zone:

```powershell
<<<<<<< HEAD
$recordsets = Get-AzureRmDnsRecordSet -ZoneName contoso.com -ResourceGroupName MyResourceGroup
=======
$recordsets = Get-AzureRmDnsRecordSet -ZoneName "contoso.com" -ResourceGroupName "MyResourceGroup"
>>>>>>> e8cfaf0d
```

The following example shows how all record sets of a given type can be retrieved by specifying the record type while omitting the record set name:

```powershell
<<<<<<< HEAD
$recordsets = Get-AzureRmDnsRecordSet -RecordType A -ZoneName contoso.com -ResourceGroupName MyResourceGroup
=======
$recordsets = Get-AzureRmDnsRecordSet -RecordType A -ZoneName "contoso.com" -ResourceGroupName "MyResourceGroup"
>>>>>>> e8cfaf0d
```

To retrieve all record sets with a given name, across record types, you need to retrieve all record sets and then filter the results:

```powershell
<<<<<<< HEAD
$recordsets = Get-AzureRmDnsRecordSet -ZoneName contoso.com -ResourceGroupName MyResourceGroup | where {$_.Name.Equals("www")}
=======
$recordsets = Get-AzureRmDnsRecordSet -ZoneName "contoso.com" -ResourceGroupName "MyResourceGroup" | where {$_.Name.Equals("www")}
>>>>>>> e8cfaf0d
```

In all the above examples, the zone can be specified either by using the `-ZoneName` and `-ResourceGroupName`parameters (as shown), or by specifying a zone object:

```powershell
<<<<<<< HEAD
$zone = Get-AzureRmDnsZone -Name contoso.com -ResourceGroupName MyResourceGroup
=======
$zone = Get-AzureRmDnsZone -Name "contoso.com" -ResourceGroupName "MyResourceGroup"
>>>>>>> e8cfaf0d
$recordsets = Get-AzureRmDnsRecordSet -Zone $zone
```

## Add a record to an existing record set

To add a record to an existing record set, follow the following three steps:

1. Get the existing record set

	```powershell
<<<<<<< HEAD
	$rs = Get-AzureRmDnsRecordSet -Name www –ZoneName contoso.com -ResourceGroupName MyResourceGroup -RecordType A
=======
	$rs = Get-AzureRmDnsRecordSet -Name www –ZoneName "contoso.com" -ResourceGroupName "MyResourceGroup" -RecordType A
>>>>>>> e8cfaf0d
	```

2. Add the new record to the local record set. This is an off-line operation.

	```powershell
<<<<<<< HEAD
	Add-AzureRmDnsRecordConfig -RecordSet $rs -Ipv4Address"5.6.7.8
=======
	Add-AzureRmDnsRecordConfig -RecordSet $rs -Ipv4Address "5.6.7.8"
>>>>>>> e8cfaf0d
	```

3. Commit the change back to the Azure DNS service. 

	```powershell
	Set-AzureRmDnsRecordSet -RecordSet $rs
	```

Using `Set-AzureRmDnsRecordSet` *replaces* the existing record set in Azure DNS (and all records it contains) with the record set specified. [Etag checks](dns-zones-records.md#etags) are used to ensure concurrent changes are not overwritten. You can use the optional `-Overwrite` switch to suppress these checks.

This sequence of operations can also be *piped*, meaning you pass the record set object by using the pipe rather than passing it as a parameter:

```powershell
<<<<<<< HEAD
Get-AzureRmDnsRecordSet -Name www –ZoneName contoso.com -ResourceGroupName MyResourceGroup -RecordType A | Add-AzureRmDnsRecordConfig -Ipv4Address 5.6.7.8 | Set-AzureRmDnsRecordSet
=======
Get-AzureRmDnsRecordSet -Name "www" –ZoneName "contoso.com" -ResourceGroupName "MyResourceGroup" -RecordType A | Add-AzureRmDnsRecordConfig -Ipv4Address "5.6.7.8" | Set-AzureRmDnsRecordSet
>>>>>>> e8cfaf0d
```

The examples above show how to add an 'A' record to an existing record set of type 'A'. A similar sequence of operations is used to add records to record sets of other types, substituting the `-Ipv4Address` parameter of `Add-AzureRmDnsRecordConfig` with other parameters specific to each record type. The parameters for each record type are the same as for the `New-AzureRmDnsRecordConfig` cmdlet, as shown in [Additional record type examples](#additional-record-type-examples) above.

Record sets of type 'CNAME' or 'SOA' cannot contain more than one record. This constraint arises from the DNS standards. It is not a limitation of Azure DNS.

## Remove a record from an existing record set

The process to remove a record from a record set is similar to the process to add a record to an existing record set:

1. Get the existing record set

	```powershell
<<<<<<< HEAD
	$rs = Get-AzureRmDnsRecordSet -Name www –ZoneName contoso.com -ResourceGroupName MyResourceGroup -RecordType A
=======
	$rs = Get-AzureRmDnsRecordSet -Name www –ZoneName "contoso.com" -ResourceGroupName "MyResourceGroup" -RecordType A
>>>>>>> e8cfaf0d
	```

2. Remove the record from the local record set object. This is an off-line operation. The record that's being removed must be an exact match with an existing record across all parameters.

	```powershell
<<<<<<< HEAD
	Remove-AzureRmDnsRecordConfig -RecordSet $rs -Ipv4Address 5.6.7.8
=======
	Remove-AzureRmDnsRecordConfig -RecordSet $rs -Ipv4Address "5.6.7.8"
>>>>>>> e8cfaf0d
	```

3. Commit the change back to the Azure DNS service. Use the optional `-Overwrite` switch to suppress [Etag checks](dns-zones-records.md#etags) for concurrent changes.

	```powershell
<<<<<<< HEAD
	Set-AzureRmDnsRecordSet -RecordSet $rs
=======
	Set-AzureRmDnsRecordSet -RecordSet $Rs
>>>>>>> e8cfaf0d
	```

Using the above sequence to remove the last record from a record set does not delete the record set, rather it leaves an empty record set. To remove a record set entirely, see [Delete a record set](#delete-a-record-set).

Similarly to adding records to a record set, the sequence of operations to remove a record set can also be piped:

```powershell
<<<<<<< HEAD
Get-AzureRmDnsRecordSet -Name www –ZoneName contoso.com -ResourceGroupName MyResourceGroup -RecordType A | Remove-AzureRmDnsRecordConfig -Ipv4Address 5.6.7.8 | Set-AzureRmDnsRecordSet
=======
Get-AzureRmDnsRecordSet -Name www –ZoneName "contoso.com" -ResourceGroupName "MyResourceGroup" -RecordType A | Remove-AzureRmDnsRecordConfig -Ipv4Address "5.6.7.8" | Set-AzureRmDnsRecordSet
>>>>>>> e8cfaf0d
```

Different record types are supported by passing the appropriate type-specific parameters to `Remove-AzureRmDnsRecordSet`. The parameters for each record type are the same as for the `New-AzureRmDnsRecordConfig` cmdlet, as shown in [Additional record type examples](#additional-record-type-examples) above.


## Modify an existing record set

The steps for modifying an existing record set are similar to the steps you take when adding or removing records from a record set:

1. Retrieve the existing record set by using `Get-AzureRmDnsRecordSet`.
2. Modify the local record set object by:
    * Adding or removing records
    * Changing the parameters of existing records
    * Changing the record set metadata and time to live (TTL)
3. Commit your changes by using the `Set-AzureRmDnsRecordSet` cmdlet. This *replaces* the existing record set in Azure DNS with the record set specified.

When using `Set-AzureRmDnsRecordSet`, [Etag checks](dns-zones-records.md#etags) are used to ensure concurrent changes are not overwritten. You can use the optional `-Overwrite` switch to suppress these checks.

### To update a record in an existing record set

<<<<<<< HEAD
In this example, we change the IP address of an existing "A" record:

```powershell
$rs = Get-AzureRmDnsRecordSet -name www -RecordType A -ZoneName contoso.com -ResourceGroupName MyResourceGroup
$rs.Records[0].Ipv4Address = 9.8.7.6
=======
In this example, we change the IP address of an existing 'A' record:

```powershell
$rs = Get-AzureRmDnsRecordSet -name "www" -RecordType A -ZoneName "contoso.com" -ResourceGroupName "MyResourceGroup"
$rs.Records[0].Ipv4Address = "9.8.7.6"
>>>>>>> e8cfaf0d
Set-AzureRmDnsRecordSet -RecordSet $rs
```

### To modify an SOA record

You cannot add or remove records from the automatically created SOA record set at the zone apex (`-Name "@"`, including quote marks). However, you can modify any of the parameters within the SOA record (except "Host") and the record set TTL.

The following example shows how to change the *Email* property of the SOA record:

```powershell
<<<<<<< HEAD
$rs = Get-AzureRmDnsRecordSet -Name "@" -RecordType SOA -ZoneName contoso.com -ResourceGroupName MyResourceGroup
=======
$rs = Get-AzureRmDnsRecordSet -Name "@" -RecordType SOA -ZoneName "contoso.com" -ResourceGroupName "MyResourceGroup"
>>>>>>> e8cfaf0d
$rs.Records[0].Email = "admin.contoso.com"
Set-AzureRmDnsRecordSet -RecordSet $rs
```

### To modify NS records at the zone apex

You cannot add to, remove, or modify the records in the automatically-created NS record set at the zone apex (`-Name "@"`, including quote marks). The only changes permitted are to modify the record set TTL and metadata.

The following example shows how to change the TTL property of the NS record set:

```powershell
<<<<<<< HEAD
$rs = Get-AzureRmDnsRecordSet -Name "@" -RecordType NS -ZoneName contoso.com -ResourceGroupName MyResourceGroup
=======
$rs = Get-AzureRmDnsRecordSet -Name "@" -RecordType NS -ZoneName "contoso.com" -ResourceGroupName "MyResourceGroup"
>>>>>>> e8cfaf0d
$rs.Ttl = 300
Set-AzureRmDnsRecordSet -RecordSet $rs
```

### To modify record set metadata

[Record set metadata](dns-zones-records.md#tags-and-metadata) can be used to associate application-specific data with each record set, as key-value pairs.

The following example shows how to modify the metadata of an existing record set:

```powershell
# Get the record set
<<<<<<< HEAD
$rs = Get-AzureRmDnsRecordSet -Name www -RecordType A -ZoneName contoso.com -ResourceGroupName MyResourceGroup

# Add "dept=finance" name-value pair
$rs.Metadata.Add("dept", "finance") 

# Remove metadata item named "environment"
$rs.Metadata.Remove("environment")  
=======
$rs = Get-AzureRmDnsRecordSet -Name www -RecordType A -ZoneName "contoso.com" -ResourceGroupName "MyResourceGroup"

# Add 'dept=finance' name-value pair
$rs.Metadata.Add('dept', 'finance') 

# Remove metadata item named 'environment'
$rs.Metadata.Remove('environment')  
>>>>>>> e8cfaf0d

# Commit changes
Set-AzureRmDnsRecordSet -RecordSet $rs
```


## Delete a record set

Record sets can be deleted by using the `Remove-AzureRmDnsRecordSet` cmdlet. Deleting a record set also deletes all records within the record set.

> [!NOTE]
<<<<<<< HEAD
> You cannot delete the SOA and NS record sets at the zone apex (`-Name "@"`).  These are created automatically when the zone was created, and are deleted automatically when the zone is deleted.
=======
> You cannot delete the SOA and NS record sets at the zone apex (`-Name '@'`).  Azure DNS created these automatically when the zone was created, and deletes them automatically when the zone is deleted.
>>>>>>> e8cfaf0d

The following example shows how to delete a record set. In this example, the record set name, record set type, zone name, and resource group are each specified explicitly.

```powershell
<<<<<<< HEAD
Remove-AzureRmDnsRecordSet -Name www -RecordType A -ZoneName contoso.com -ResourceGroupName MyResourceGroup
=======
Remove-AzureRmDnsRecordSet -Name "www" -RecordType A -ZoneName "contoso.com" -ResourceGroupName "MyResourceGroup"
>>>>>>> e8cfaf0d
```

Alternatively, the record set can be specified by name and type, and the zone specified using an object:

```powershell
<<<<<<< HEAD
$zone = Get-AzureRmDnsZone -Name contoso.com -ResourceGroupName MyResourceGroup
Remove-AzureRmDnsRecordSet -Name www -RecordType A -Zone $zone
=======
$zone = Get-AzureRmDnsZone -Name "contoso.com" -ResourceGroupName "MyResourceGroup"
Remove-AzureRmDnsRecordSet -Name "www" -RecordType A -Zone $zone
>>>>>>> e8cfaf0d
```

As a third option, the record set itself can be specified using a record set object:

```powershell
<<<<<<< HEAD
$rs = Get-AzureRmDnsRecordSet -Name www -RecordType A -ZoneName contoso.com -ResourceGroupName MyResourceGroup
=======
$rs = Get-AzureRmDnsRecordSet -Name www -RecordType A -ZoneName "contoso.com" -ResourceGroupName "MyResourceGroup"
>>>>>>> e8cfaf0d
Remove-AzureRmDnsRecordSet -RecordSet $rs
```

When you specify the record set to be deleted by using a record set object, [Etag checks](dns-zones-records.md#etags) are used to ensure concurrent changes are not deleted. You can use the optional `-Overwrite` switch to suppress these checks.

The record set object can also be piped instead of being passed as a parameter:

```powershell
<<<<<<< HEAD
Get-AzureRmDnsRecordSet -Name www -RecordType A -ZoneName contoso.com -ResourceGroupName MyResourceGroup | Remove-AzureRmDnsRecordSet
=======
Get-AzureRmDnsRecordSet -Name www -RecordType A -ZoneName "contoso.com" -ResourceGroupName "MyResourceGroup" | Remove-AzureRmDnsRecordSet
>>>>>>> e8cfaf0d
```

## Confirmation prompts

The `New-AzureRmDnsRecordSet`, `Set-AzureRmDnsRecordSet`, and `Remove-AzureRmDnsRecordSet` cmdlets all support confirmation prompts.

Each cmdlet prompts for confirmation if the `$ConfirmPreference` PowerShell preference variable has a value of `Medium` or lower. Since the default value for `$ConfirmPreference` is `High`, these prompts are not given when using the default PowerShell settings.

You can override the current `$ConfirmPreference` setting using the `-Confirm` parameter. If you specify `-Confirm` or `-Confirm:$True` , the cmdlet prompts you for confirmation before it runs. If you specify `-Confirm:$False` , the cmdlet does not prompt you for confirmation. 

For more information about `-Confirm` and `$ConfirmPreference`, see [About Preference Variables](https://msdn.microsoft.com/powershell/reference/5.1/Microsoft.PowerShell.Core/about/about_Preference_Variables).

## Next steps

Learn more about [zones and records in Azure DNS](dns-zones-records.md).
<br>
Learn how to [protect your zones and records](dns-protect-zones-recordsets.md) when using Azure DNS.
<br>
Review the [Azure DNS PowerShell reference documentation](/powershell/resourcemanager/azurerm.dns/v2.3.0/azurerm.dns).<|MERGE_RESOLUTION|>--- conflicted
+++ resolved
@@ -44,20 +44,6 @@
 
 You create record sets by using the `New-AzureRmDnsRecordSet` cmdlet. When creating a record set, you need to specify the record set name, the zone, the time to live (TTL), the record type, and the records to be created.
 
-<<<<<<< HEAD
-The parameters for adding records to a record set vary depending on the type of the record set. For example, when using a record set of type "A", you need to specify the IP address using the parameter `-IPv4Address`. Other parameters are used for other record types. See [Additional record type examples](#additional-record-type-examples) for details.
-
-The following example creates a record set with the relative name "www" in the DNS Zone "contoso.com". The fully-qualified name of the record set is "www.contoso.com". The record type is "A", and the TTL is 3600 seconds. The record set contains a single record, with IP address "1.2.3.4"
-
-```powershell
-New-AzureRmDnsRecordSet -Name www -RecordType A -ZoneName contoso.com -ResourceGroupName MyResourceGroup -Ttl 3600 -DnsRecords (New-AzureRmDnsRecordConfig -IPv4Address 1.2.3.4) 
-```
-
-To create a record set at the 'apex' of a zone (in this case, 'contoso.com'), use the record set name "@" (including quotation marks):
-
-```powershell
-New-AzureRmDnsRecordSet -Name "@" -RecordType A -ZoneName contoso.com -ResourceGroupName MyResourceGroup -Ttl 3600 -DnsRecords (New-AzureRmDnsRecordConfig -IPv4Address 1.2.3.4) 
-=======
 The parameters for adding records to a record set vary depending on the type of the record set. For example, when using a record set of type 'A', you need to specify the IP address using the parameter `-IPv4Address`. Other parameters are used for other record types. See [Additional record type examples](#additional-record-type-examples) for details.
 
 The following example creates a record set with the relative name 'www' in the DNS Zone 'contoso.com'. The fully-qualified name of the record set is 'www.contoso.com'. The record type is 'A, and the TTL is 3600 seconds. The record set contains a single record, with IP address '1.2.3.4'.
@@ -70,24 +56,12 @@
 
 ```powershell
 New-AzureRmDnsRecordSet -Name "@" -RecordType A -ZoneName "contoso.com" -ResourceGroupName "MyResourceGroup" -Ttl 3600 -DnsRecords (New-AzureRmDnsRecordConfig -IPv4Address "1.2.3.4") 
->>>>>>> e8cfaf0d
 ```
 
 If you need to create a record set containing more than one record, first create a local array and add the records, then pass the array to `New-AzureRmDnsRecordSet` as follows:
 
 ```powershell
 $aRecords = @()
-<<<<<<< HEAD
-$aRecords += New-AzureRmDnsRecordConfig -IPv4Address 1.2.3.4
-$aRecords += New-AzureRmDnsRecordConfig -IPv4Address 2.3.4.5
-New-AzureRmDnsRecordSet -Name www –ZoneName contoso.com -ResourceGroupName MyResourceGroup -Ttl 3600 -RecordType A -DnsRecords $aRecords
-```
-
-[Record set metadata](dns-zones-records.md#tags-and-metadata) can be used to associate application-specific data with each record set, as key-value pairs. The following example shows how to create a record set with two metadata entries, "dept=finance" and "environment=production"
-
-```powershell
-New-AzureRmDnsRecordSet -Name www -RecordType A -ZoneName contoso.com -ResourceGroupName MyResourceGroup -Ttl 3600 -DnsRecords (New-AzureRmDnsRecordConfig -IPv4Address 1.2.3.4) -Metadata @{ dept="finance"; environment="production" } 
-=======
 $aRecords += New-AzureRmDnsRecordConfig -IPv4Address "1.2.3.4"
 $aRecords += New-AzureRmDnsRecordConfig -IPv4Address "2.3.4.5"
 New-AzureRmDnsRecordSet -Name www –ZoneName "contoso.com" -ResourceGroupName MyResourceGroup -Ttl 3600 -RecordType A -DnsRecords $aRecords
@@ -97,17 +71,12 @@
 
 ```powershell
 New-AzureRmDnsRecordSet -Name "www" -RecordType A -ZoneName "contoso.com" -ResourceGroupName "MyResourceGroup" -Ttl 3600 -DnsRecords (New-AzureRmDnsRecordConfig -IPv4Address "1.2.3.4") -Metadata @{ dept="finance"; environment="production" } 
->>>>>>> e8cfaf0d
 ```
 
 Azure DNS also supports 'empty' record sets, which can act as a placeholder to reserve a DNS name before creating DNS records. Empty record sets are visible in the Azure DNS control plane, but do appear on the Azure DNS name servers. The following example creates an empty record set:
 
 ```powershell
-<<<<<<< HEAD
-New-AzureRmDnsRecordSet -Name www -RecordType A -ZoneName contoso.com -ResourceGroupName MyResourceGroup -Ttl 3600 -DnsRecords @()
-=======
 New-AzureRmDnsRecordSet -Name "www" -RecordType A -ZoneName "contoso.com" -ResourceGroupName "MyResourceGroup" -Ttl 3600 -DnsRecords @()
->>>>>>> e8cfaf0d
 ```
 
 ## Create records of other types
@@ -121,88 +90,50 @@
 ### Create an AAAA record set with a single record
 
 ```powershell
-<<<<<<< HEAD
-New-AzureRmDnsRecordSet -Name "test-aaaa" -RecordType AAAA -ZoneName contoso.com -ResourceGroupName MyResourceGroup -Ttl 3600 -DnsRecords (New-AzureRmDnsRecordConfig -Ipv6Address 2607:f8b0:4009:1803::1005) 
-=======
 New-AzureRmDnsRecordSet -Name "test-aaaa" -RecordType AAAA -ZoneName "contoso.com" -ResourceGroupName "MyResourceGroup" -Ttl 3600 -DnsRecords (New-AzureRmDnsRecordConfig -Ipv6Address "2607:f8b0:4009:1803::1005") 
->>>>>>> e8cfaf0d
 ```
 
 ### Create a CNAME record set with a single record
 
 > [!NOTE]
-<<<<<<< HEAD
-> The DNS standards do not permit CNAME records at the apex of a zone (`-Name "@"`), nor do they permit record sets containing more than one record.
-=======
 > The DNS standards do not permit CNAME records at the apex of a zone (`-Name '@'`), nor do they permit record sets containing more than one record.
->>>>>>> e8cfaf0d
 > 
 > For more information, see [CNAME records](dns-zones-records.md#cname-records).
 
 
 ```powershell
-<<<<<<< HEAD
-New-AzureRmDnsRecordSet -Name test-cname -RecordType CNAME -ZoneName contoso.com -ResourceGroupName MyResourceGroup -Ttl 3600 -DnsRecords (New-AzureRmDnsRecordConfig -Cname www.contoso.com) 
-=======
 New-AzureRmDnsRecordSet -Name "test-cname" -RecordType CNAME -ZoneName "contoso.com" -ResourceGroupName "MyResourceGroup" -Ttl 3600 -DnsRecords (New-AzureRmDnsRecordConfig -Cname "www.contoso.com") 
->>>>>>> e8cfaf0d
 ```
 
 ### Create an MX record set with a single record
 
-<<<<<<< HEAD
-In this example, we use the record set name "@" to create an MX record at the zone apex (in this case, "contoso.com").
-
-
-```powershell
-New-AzureRmDnsRecordSet -Name "@" -RecordType MX -ZoneName contoso.com -ResourceGroupName MyResourceGroup -Ttl 3600 -DnsRecords (New-AzureRmDnsRecordConfig -Exchange mail.contoso.com -Preference 5) 
-=======
 In this example, we use the record set name '@' to create an MX record at the zone apex (in this case, 'contoso.com').
 
 
 ```powershell
 New-AzureRmDnsRecordSet -Name "@" -RecordType MX -ZoneName "contoso.com" -ResourceGroupName "MyResourceGroup" -Ttl 3600 -DnsRecords (New-AzureRmDnsRecordConfig -Exchange "mail.contoso.com" -Preference 5) 
->>>>>>> e8cfaf0d
 ```
 
 ### Create an NS record set with a single record
 
 ```powershell
-<<<<<<< HEAD
-New-AzureRmDnsRecordSet -Name test-ns -RecordType NS -ZoneName contoso.com -ResourceGroupName MyResourceGroup -Ttl 3600 -DnsRecords (New-AzureRmDnsRecordConfig -Nsdname ns1.contoso.com) 
-=======
 New-AzureRmDnsRecordSet -Name "test-ns" -RecordType NS -ZoneName "contoso.com" -ResourceGroupName "MyResourceGroup" -Ttl 3600 -DnsRecords (New-AzureRmDnsRecordConfig -Nsdname "ns1.contoso.com") 
->>>>>>> e8cfaf0d
 ```
 
 ### Create a PTR record set with a single record
 
-<<<<<<< HEAD
-In this case, 'my-arpa-zone.com' represents the ARPA zone representing your IP range. Each PTR record set in this zone corresponds to an IP address within this IP range. The record name '10' is the last octet of the IP address within this IP range represented by this record.
-
-```powershell
-New-AzureRmDnsRecordSet -Name 10 -RecordType PTR -ZoneName my-arpa-zone.com -ResourceGroupName MyResourceGroup -Ttl 3600 -DnsRecords (New-AzureRmDnsRecordConfig -Ptrdname myservice.contoso.com) 
-=======
 In this case, 'my-arpa-zone.com' represents the ARPA reverse lookup zone representing your IP range. Each PTR record set in this zone corresponds to an IP address within this IP range. The record name '10' is the last octet of the IP address within this IP range represented by this record.
 
 ```powershell
 New-AzureRmDnsRecordSet -Name 10 -RecordType PTR -ZoneName "my-arpa-zone.com" -ResourceGroupName "MyResourceGroup" -Ttl 3600 -DnsRecords (New-AzureRmDnsRecordConfig -Ptrdname "myservice.contoso.com") 
->>>>>>> e8cfaf0d
 ```
 
 ### Create an SRV record set with a single record
 
-<<<<<<< HEAD
-When creating an [SRV record set](dns-zones-records.md#srv-records), specify the *\_service* and *\_protocol* in the record set name. There is no need to include "@" in the record set name when creating an SRV record set at the zone apex.
-
-```powershell
-New-AzureRmDnsRecordSet -Name _sip._tls -RecordType SRV -ZoneName contoso.com -ResourceGroupName MyResourceGroup -Ttl 3600 -DnsRecords (New-AzureRmDnsRecordConfig -Priority 0 -Weight 5 -Port 8080 -Target sip.contoso.com) 
-=======
 When creating an [SRV record set](dns-zones-records.md#srv-records), specify the *\_service* and *\_protocol* in the record set name. There is no need to include '@' in the record set name when creating an SRV record set at the zone apex.
 
 ```powershell
 New-AzureRmDnsRecordSet -Name "_sip._tls" -RecordType SRV -ZoneName "contoso.com" -ResourceGroupName "MyResourceGroup" -Ttl 3600 -DnsRecords (New-AzureRmDnsRecordConfig -Priority 0 -Weight 5 -Port 8080 -Target "sip.contoso.com") 
->>>>>>> e8cfaf0d
 ```
 
 
@@ -211,11 +142,7 @@
 The following example shows how to create a TXT record. For more information about the maximum string length supported in TXT records, see [TXT records](dns-zones-records.md#txt-records).
 
 ```powershell
-<<<<<<< HEAD
-New-AzureRmDnsRecordSet -Name test-txt -RecordType TXT -ZoneName contoso.com -ResourceGroupName MyResourceGroup -Ttl 3600 -DnsRecords (New-AzureRmDnsRecordConfig -Value "This is a TXT record" 
-=======
 New-AzureRmDnsRecordSet -Name "test-txt" -RecordType TXT -ZoneName "contoso.com" -ResourceGroupName "MyResourceGroup" -Ttl 3600 -DnsRecords (New-AzureRmDnsRecordConfig -Value "This is a TXT record") 
->>>>>>> e8cfaf0d
 ```
 
 
@@ -228,23 +155,14 @@
 The following example shows how to retrieve a record set. In this example, the zone is specified using the `-ZoneName` and `-ResourceGroupName` parameters.
 
 ```powershell
-<<<<<<< HEAD
-$rs = Get-AzureRmDnsRecordSet -Name www -RecordType A -ZoneName contoso.com -ResourceGroupName MyResourceGroup
-=======
 $rs = Get-AzureRmDnsRecordSet -Name "www" -RecordType A -ZoneName "contoso.com" -ResourceGroupName "MyResourceGroup"
->>>>>>> e8cfaf0d
 ```
 
 Alternatively, you can also specify the zone using a zone object, passed using the `-Zone' parameter. 
 
 ```powershell
-<<<<<<< HEAD
-$zone = Get-AzureRmDnsZone -Name contoso.com -ResourceGroupName MyResourceGroup
-$rs = Get-AzureRmDnsRecordSet -Name www -RecordType A -Zone $zone
-=======
 $zone = Get-AzureRmDnsZone -Name "contoso.com" -ResourceGroupName "MyResourceGroup"
 $rs = Get-AzureRmDnsRecordSet -Name "www" -RecordType A -Zone $zone
->>>>>>> e8cfaf0d
 ```
 
 ## List record sets
@@ -254,41 +172,25 @@
 The following example returns all record sets in the zone:
 
 ```powershell
-<<<<<<< HEAD
-$recordsets = Get-AzureRmDnsRecordSet -ZoneName contoso.com -ResourceGroupName MyResourceGroup
-=======
 $recordsets = Get-AzureRmDnsRecordSet -ZoneName "contoso.com" -ResourceGroupName "MyResourceGroup"
->>>>>>> e8cfaf0d
 ```
 
 The following example shows how all record sets of a given type can be retrieved by specifying the record type while omitting the record set name:
 
 ```powershell
-<<<<<<< HEAD
-$recordsets = Get-AzureRmDnsRecordSet -RecordType A -ZoneName contoso.com -ResourceGroupName MyResourceGroup
-=======
 $recordsets = Get-AzureRmDnsRecordSet -RecordType A -ZoneName "contoso.com" -ResourceGroupName "MyResourceGroup"
->>>>>>> e8cfaf0d
 ```
 
 To retrieve all record sets with a given name, across record types, you need to retrieve all record sets and then filter the results:
 
 ```powershell
-<<<<<<< HEAD
-$recordsets = Get-AzureRmDnsRecordSet -ZoneName contoso.com -ResourceGroupName MyResourceGroup | where {$_.Name.Equals("www")}
-=======
 $recordsets = Get-AzureRmDnsRecordSet -ZoneName "contoso.com" -ResourceGroupName "MyResourceGroup" | where {$_.Name.Equals("www")}
->>>>>>> e8cfaf0d
 ```
 
 In all the above examples, the zone can be specified either by using the `-ZoneName` and `-ResourceGroupName`parameters (as shown), or by specifying a zone object:
 
 ```powershell
-<<<<<<< HEAD
-$zone = Get-AzureRmDnsZone -Name contoso.com -ResourceGroupName MyResourceGroup
-=======
 $zone = Get-AzureRmDnsZone -Name "contoso.com" -ResourceGroupName "MyResourceGroup"
->>>>>>> e8cfaf0d
 $recordsets = Get-AzureRmDnsRecordSet -Zone $zone
 ```
 
@@ -299,21 +201,13 @@
 1. Get the existing record set
 
 	```powershell
-<<<<<<< HEAD
-	$rs = Get-AzureRmDnsRecordSet -Name www –ZoneName contoso.com -ResourceGroupName MyResourceGroup -RecordType A
-=======
 	$rs = Get-AzureRmDnsRecordSet -Name www –ZoneName "contoso.com" -ResourceGroupName "MyResourceGroup" -RecordType A
->>>>>>> e8cfaf0d
 	```
 
 2. Add the new record to the local record set. This is an off-line operation.
 
 	```powershell
-<<<<<<< HEAD
-	Add-AzureRmDnsRecordConfig -RecordSet $rs -Ipv4Address"5.6.7.8
-=======
 	Add-AzureRmDnsRecordConfig -RecordSet $rs -Ipv4Address "5.6.7.8"
->>>>>>> e8cfaf0d
 	```
 
 3. Commit the change back to the Azure DNS service. 
@@ -327,11 +221,7 @@
 This sequence of operations can also be *piped*, meaning you pass the record set object by using the pipe rather than passing it as a parameter:
 
 ```powershell
-<<<<<<< HEAD
-Get-AzureRmDnsRecordSet -Name www –ZoneName contoso.com -ResourceGroupName MyResourceGroup -RecordType A | Add-AzureRmDnsRecordConfig -Ipv4Address 5.6.7.8 | Set-AzureRmDnsRecordSet
-=======
 Get-AzureRmDnsRecordSet -Name "www" –ZoneName "contoso.com" -ResourceGroupName "MyResourceGroup" -RecordType A | Add-AzureRmDnsRecordConfig -Ipv4Address "5.6.7.8" | Set-AzureRmDnsRecordSet
->>>>>>> e8cfaf0d
 ```
 
 The examples above show how to add an 'A' record to an existing record set of type 'A'. A similar sequence of operations is used to add records to record sets of other types, substituting the `-Ipv4Address` parameter of `Add-AzureRmDnsRecordConfig` with other parameters specific to each record type. The parameters for each record type are the same as for the `New-AzureRmDnsRecordConfig` cmdlet, as shown in [Additional record type examples](#additional-record-type-examples) above.
@@ -345,31 +235,19 @@
 1. Get the existing record set
 
 	```powershell
-<<<<<<< HEAD
-	$rs = Get-AzureRmDnsRecordSet -Name www –ZoneName contoso.com -ResourceGroupName MyResourceGroup -RecordType A
-=======
 	$rs = Get-AzureRmDnsRecordSet -Name www –ZoneName "contoso.com" -ResourceGroupName "MyResourceGroup" -RecordType A
->>>>>>> e8cfaf0d
 	```
 
 2. Remove the record from the local record set object. This is an off-line operation. The record that's being removed must be an exact match with an existing record across all parameters.
 
 	```powershell
-<<<<<<< HEAD
-	Remove-AzureRmDnsRecordConfig -RecordSet $rs -Ipv4Address 5.6.7.8
-=======
 	Remove-AzureRmDnsRecordConfig -RecordSet $rs -Ipv4Address "5.6.7.8"
->>>>>>> e8cfaf0d
 	```
 
 3. Commit the change back to the Azure DNS service. Use the optional `-Overwrite` switch to suppress [Etag checks](dns-zones-records.md#etags) for concurrent changes.
 
 	```powershell
-<<<<<<< HEAD
-	Set-AzureRmDnsRecordSet -RecordSet $rs
-=======
 	Set-AzureRmDnsRecordSet -RecordSet $Rs
->>>>>>> e8cfaf0d
 	```
 
 Using the above sequence to remove the last record from a record set does not delete the record set, rather it leaves an empty record set. To remove a record set entirely, see [Delete a record set](#delete-a-record-set).
@@ -377,11 +255,7 @@
 Similarly to adding records to a record set, the sequence of operations to remove a record set can also be piped:
 
 ```powershell
-<<<<<<< HEAD
-Get-AzureRmDnsRecordSet -Name www –ZoneName contoso.com -ResourceGroupName MyResourceGroup -RecordType A | Remove-AzureRmDnsRecordConfig -Ipv4Address 5.6.7.8 | Set-AzureRmDnsRecordSet
-=======
 Get-AzureRmDnsRecordSet -Name www –ZoneName "contoso.com" -ResourceGroupName "MyResourceGroup" -RecordType A | Remove-AzureRmDnsRecordConfig -Ipv4Address "5.6.7.8" | Set-AzureRmDnsRecordSet
->>>>>>> e8cfaf0d
 ```
 
 Different record types are supported by passing the appropriate type-specific parameters to `Remove-AzureRmDnsRecordSet`. The parameters for each record type are the same as for the `New-AzureRmDnsRecordConfig` cmdlet, as shown in [Additional record type examples](#additional-record-type-examples) above.
@@ -402,19 +276,11 @@
 
 ### To update a record in an existing record set
 
-<<<<<<< HEAD
-In this example, we change the IP address of an existing "A" record:
-
-```powershell
-$rs = Get-AzureRmDnsRecordSet -name www -RecordType A -ZoneName contoso.com -ResourceGroupName MyResourceGroup
-$rs.Records[0].Ipv4Address = 9.8.7.6
-=======
 In this example, we change the IP address of an existing 'A' record:
 
 ```powershell
 $rs = Get-AzureRmDnsRecordSet -name "www" -RecordType A -ZoneName "contoso.com" -ResourceGroupName "MyResourceGroup"
 $rs.Records[0].Ipv4Address = "9.8.7.6"
->>>>>>> e8cfaf0d
 Set-AzureRmDnsRecordSet -RecordSet $rs
 ```
 
@@ -425,11 +291,7 @@
 The following example shows how to change the *Email* property of the SOA record:
 
 ```powershell
-<<<<<<< HEAD
-$rs = Get-AzureRmDnsRecordSet -Name "@" -RecordType SOA -ZoneName contoso.com -ResourceGroupName MyResourceGroup
-=======
 $rs = Get-AzureRmDnsRecordSet -Name "@" -RecordType SOA -ZoneName "contoso.com" -ResourceGroupName "MyResourceGroup"
->>>>>>> e8cfaf0d
 $rs.Records[0].Email = "admin.contoso.com"
 Set-AzureRmDnsRecordSet -RecordSet $rs
 ```
@@ -441,11 +303,7 @@
 The following example shows how to change the TTL property of the NS record set:
 
 ```powershell
-<<<<<<< HEAD
-$rs = Get-AzureRmDnsRecordSet -Name "@" -RecordType NS -ZoneName contoso.com -ResourceGroupName MyResourceGroup
-=======
 $rs = Get-AzureRmDnsRecordSet -Name "@" -RecordType NS -ZoneName "contoso.com" -ResourceGroupName "MyResourceGroup"
->>>>>>> e8cfaf0d
 $rs.Ttl = 300
 Set-AzureRmDnsRecordSet -RecordSet $rs
 ```
@@ -458,15 +316,6 @@
 
 ```powershell
 # Get the record set
-<<<<<<< HEAD
-$rs = Get-AzureRmDnsRecordSet -Name www -RecordType A -ZoneName contoso.com -ResourceGroupName MyResourceGroup
-
-# Add "dept=finance" name-value pair
-$rs.Metadata.Add("dept", "finance") 
-
-# Remove metadata item named "environment"
-$rs.Metadata.Remove("environment")  
-=======
 $rs = Get-AzureRmDnsRecordSet -Name www -RecordType A -ZoneName "contoso.com" -ResourceGroupName "MyResourceGroup"
 
 # Add 'dept=finance' name-value pair
@@ -474,7 +323,6 @@
 
 # Remove metadata item named 'environment'
 $rs.Metadata.Remove('environment')  
->>>>>>> e8cfaf0d
 
 # Commit changes
 Set-AzureRmDnsRecordSet -RecordSet $rs
@@ -486,42 +334,25 @@
 Record sets can be deleted by using the `Remove-AzureRmDnsRecordSet` cmdlet. Deleting a record set also deletes all records within the record set.
 
 > [!NOTE]
-<<<<<<< HEAD
-> You cannot delete the SOA and NS record sets at the zone apex (`-Name "@"`).  These are created automatically when the zone was created, and are deleted automatically when the zone is deleted.
-=======
 > You cannot delete the SOA and NS record sets at the zone apex (`-Name '@'`).  Azure DNS created these automatically when the zone was created, and deletes them automatically when the zone is deleted.
->>>>>>> e8cfaf0d
 
 The following example shows how to delete a record set. In this example, the record set name, record set type, zone name, and resource group are each specified explicitly.
 
 ```powershell
-<<<<<<< HEAD
-Remove-AzureRmDnsRecordSet -Name www -RecordType A -ZoneName contoso.com -ResourceGroupName MyResourceGroup
-=======
 Remove-AzureRmDnsRecordSet -Name "www" -RecordType A -ZoneName "contoso.com" -ResourceGroupName "MyResourceGroup"
->>>>>>> e8cfaf0d
 ```
 
 Alternatively, the record set can be specified by name and type, and the zone specified using an object:
 
 ```powershell
-<<<<<<< HEAD
-$zone = Get-AzureRmDnsZone -Name contoso.com -ResourceGroupName MyResourceGroup
-Remove-AzureRmDnsRecordSet -Name www -RecordType A -Zone $zone
-=======
 $zone = Get-AzureRmDnsZone -Name "contoso.com" -ResourceGroupName "MyResourceGroup"
 Remove-AzureRmDnsRecordSet -Name "www" -RecordType A -Zone $zone
->>>>>>> e8cfaf0d
 ```
 
 As a third option, the record set itself can be specified using a record set object:
 
 ```powershell
-<<<<<<< HEAD
-$rs = Get-AzureRmDnsRecordSet -Name www -RecordType A -ZoneName contoso.com -ResourceGroupName MyResourceGroup
-=======
 $rs = Get-AzureRmDnsRecordSet -Name www -RecordType A -ZoneName "contoso.com" -ResourceGroupName "MyResourceGroup"
->>>>>>> e8cfaf0d
 Remove-AzureRmDnsRecordSet -RecordSet $rs
 ```
 
@@ -530,11 +361,7 @@
 The record set object can also be piped instead of being passed as a parameter:
 
 ```powershell
-<<<<<<< HEAD
-Get-AzureRmDnsRecordSet -Name www -RecordType A -ZoneName contoso.com -ResourceGroupName MyResourceGroup | Remove-AzureRmDnsRecordSet
-=======
 Get-AzureRmDnsRecordSet -Name www -RecordType A -ZoneName "contoso.com" -ResourceGroupName "MyResourceGroup" | Remove-AzureRmDnsRecordSet
->>>>>>> e8cfaf0d
 ```
 
 ## Confirmation prompts
