--- conflicted
+++ resolved
@@ -1,157 +1,153 @@
-<properties
-   pageTitle="Get started with Azure DNS | Microsoft Azure"
-   description="Learn how to create DNS zones for Azure DNS .This is a Step by step to get your first DNS zone created to start hosting your DNS domain using PowerShell."
-   services="dns"
-   documentationCenter="na"
-   authors="joaoma"
-   manager="carmonm"
-   editor=""/>
-
-<tags
-   ms.service="dns"
-   ms.devlang="na"
-   ms.topic="article"
-   ms.tgt_pltfrm="na"
-   ms.workload="infrastructure-services"
-   ms.date="03/03/2016"
-   ms.author="joaoma"/>
-
-# Get started with Azure DNS using Powershell
-
-
-> [AZURE.SELECTOR]
-- [Azure CLI](dns-getstarted-create-dnszone-cli.md)
-- [PowerShell](dns-getstarted-create-dnszone.md)
-
-The domain ‘contoso.com’ may contain a number of DNS records, such as ‘mail.contoso.com’ (for a mail server) and ‘www.contoso.com’ (for a web site).  A DNS zone is used to host the DNS records for a particular domain.
-
-To start hosting your domain we need to first create a DNS zone. Any DNS record created for a particular domain will be inside a DNS zone for the domain.
-
-These instructions use Microsoft Azure PowerShell.  Be sure to update to the latest Azure PowerShell to use the Azure DNS cmdlets. The same steps can also be executed using the Azure Portal or cross-platform CLI.
-
-<<<<<<< HEAD
-Azure DNS uses Azure Resource Manager (ARM). Follow this instructions for Azure PowerShell 1.0.0 and above. More info is available at [Using Windows Powershell with Resource Manager](../powershell-azure-resource-manager.md).<BR><BR>
-=======
-The following steps need to be completed before you can manage Azure DNS using Azure PowerShell.
->>>>>>> c4ea2467
-
-Azure DNS uses Azure Resource Manager (ARM). Follow this instructions for Azure PowerShell 1.0.0 and above. More info is available at [Using Azure Powershell with Azure Resource Manager](../powershell-azure-resource-manager.md).
-
-### Step 1
-Log in to your Azure account (you will be prompted to Authenticate with your credentials)
-
-	PS C:\> Login-AzureRmAccount
-
-### Step 2
-Choose which of your Azure subscriptions to use
-
-	PS C:\> Select-AzureRmSubscription -Subscriptionid "GUID of subscription"
-
-You can list the available subscriptions using 'Get-AzureRmSubscription'.
-
-### Step 3
-Create a new resource group (skip this step if using an existing resource group)
-
-	PS C:\> New-AzureRmResourceGroup -Name MyAzureResourceGroup -location "West US"
-
-Azure Resource Manager requires that all resource groups specify a location. This is used as the default location for resources in that resource group. However, since all DNS resources are global, not regional, the choice of resource group location has no impact on Azure DNS.
-
-### Step 4
-The Azure DNS service is managed by the Microsoft.Network resource provider. Your Azure subscription needs to be registered to use this resource provider before you can use Azure DNS. This is a one time operation for each subscription.
-
-	PS c:\> Register-AzureRmResourceProvider -ProviderNamespace Microsoft.Network
-
-## Etags and Tags
-
-### Etags
-Suppose two people or two processes try to modify a DNS record at the same time.  Which one wins?  And does the winner know that they’ve just overwritten changes created by someone else?
-
-Azure DNS uses Etags to handle concurrent changes to the same resource safely. Each DNS resource (zone or record set) has an Etag associated with it.  Whenever a resource is retrieved, its Etag is also retrieved.  When updating a resource, you have the option to pass back the Etag so Azure DNS can verify that the Etag on the server matches.  Since each update to a resource results in the Etag being re-generated, an Etag mismatch indicates a concurrent change has occurred.  Etags are also used when creating a new resource to ensure that the resource does not already exist.
-
-By default, Azure DNS PowerShell uses Etags to block concurrent changes to zones and record sets.  The optional ‘-Overwrite’ switch can be used to suppress Etag checks, in which case any concurrent changes that have occurred will be overwritten.
-
-At the level of the Azure DNS REST API, Etags are specified using HTTP headers.  Their behavior is given in the following table:
-
-|Header|Behavior|
-|------|--------|
-|None|PUT always succeeds (no Etag checks)|
-|If-match <etag>|PUT only succeeds if resource exists and Etag matches|
-|If-match *	|PUT only succeeds if resources exists|
-|If-none-match |*	PUT only succeeds if resource does not exist|
-
-### Tags
-Tags are different from Etags. Tags are a list of name-value pairs, and are used by Azure Resource Manager to label resources for billing or grouping purposes. For more information about Tags see using tags to organize your Azure resources.
-Azure DNS PowerShell supports Tags on both zones and record sets specified using the options ‘-Tag’ parameter.  The following example shows how to create a DNS zone with two tags, ‘project = demo’ and ‘env = test’:
-
-	PS C:\> New-AzureRmDnsZone -Name contoso.com -ResourceGroupName MyAzureResourceGroup -Tag @( @{ Name="project"; Value="demo" }, @{ Name="env"; Value="test" } )
-
-
-## Create a DNS zone
-
-A DNS zone is created using the New-AzureRmDnsZone cmdlet. In the example below we will create a DNS zone called 'contoso.com' in the resource group called 'MyResourceGroup':<BR>
-
-	PS C:\> New-AzureRmDnsZone -Name contoso.com -ResourceGroupName MyAzureResourceGroup
-
->[AZURE.NOTE] In Azure DNS, zone names should be specified without a terminating ‘.’.  For example, as ‘contoso.com’ rather than ‘contoso.com.’.<BR>
-
-
-Your DNS zone has now been created in Azure DNS.  Creating a DNS zone also creates the following DNS records:<BR>
-
-- The ‘Start of Authority’ (SOA) record.  This is present at the root of every DNS zone.
-- The authoritative name server (NS) records.  These show which name servers are hosting the zone.  Azure DNS uses a pool of name servers, and so different name servers may be assigned to different zones in Azure DNS.  See [delegate a domain to Azure DNS](dns-domain-delegation.md) for more information.<BR>
-
-To view these records, use Get-AzureRmDnsRecordSet:
-
-	PS C:\> Get-AzureRmDnsRecordSet -ZoneName contoso.com -ResourceGroupName MyAzureResourceGroup
-
-	Name              : @
-	ZoneName          : contoso.com
-	ResourceGroupName : MyResourceGroup
-	Ttl               : 3600
-	Etag              : 2b855de1-5c7e-4038-bfff-3a9e55b49caf
-	RecordType        : SOA
-	Records           : {[ns1-01.azure-dns.com,msnhst.microsoft.com,900,300,604800,300]}
-	Tags              : {}
-
-	Name              : @
-	ZoneName          : contoso.com
-	ResourceGroupName : MyResourceGroup
-	Ttl               : 3600
-	Etag              : 5fe92e48-cc76-4912-a78c-7652d362ca18
-	RecordType        : NS
-	Records           : {ns1-01.azure-dns.com, ns2-01.azure-dns.net, ns3-01.azure-dns.org,
-                  ns4-01.azure-dns.info}
-	Tags              : {}
-
->[AZURE.NOTE] Record sets at the root (or ‘apex’) of a DNS Zone use "@" as the record set name.
-
-
-Having created your first DNS zone, you can test it using DNS tools such as nslookup, dig, or the [Resolve-DnsName PowerShell cmdlet](https://technet.microsoft.com/library/jj590781.aspx).<BR>
-
-If you haven’t yet delegated your domain to use the new zone in Azure DNS, you will need to direct the DNS query directly to one of the name servers for your zone. The name servers for your zone are given in the NS records, as listed by Get-AzureRmDnsRecordSet above—be sure the substitute the correct values for your zone into the command below.<BR>
-
-		C:\> nslookup
-		> set type=SOA
-		> server ns1-01.azure-dns.com
-		> contoso.com
-
-		Server: ns1-01.azure-dns.com
-		Address:  208.76.47.1
-
-		contoso.com
-        		primary name server = ns1-01.azure-dns.com
-        		responsible mail addr = msnhst.microsoft.com
-        		serial  = 1
-        		refresh = 900 (15 mins)
-        		retry   = 300 (5 mins)
-        		expire  = 604800 (7 days)
-        		default TTL = 300 (5 mins)
-
-## Next Steps
-
-[Get started creating record sets and records](dns-getstarted-create-recordset.md)<BR>
-[How to manage DNS zones](dns-operations-dnszones.md)<BR>
-[How to manage DNS records](dns-operations-recordsets.md)<BR>
-[Automate Azure operations with .NET SDK](dns-sdk.md)<BR>
-[Azure DNS REST API Reference](https://msdn.microsoft.com/library/azure/mt163862.aspx)
- 
+<properties
+   pageTitle="Get started with Azure DNS | Microsoft Azure"
+   description="Learn how to create DNS zones for Azure DNS .This is a Step by step to get your first DNS zone created to start hosting your DNS domain using PowerShell."
+   services="dns"
+   documentationCenter="na"
+   authors="joaoma"
+   manager="carmonm"
+   editor=""/>
+
+<tags
+   ms.service="dns"
+   ms.devlang="na"
+   ms.topic="article"
+   ms.tgt_pltfrm="na"
+   ms.workload="infrastructure-services"
+   ms.date="03/03/2016"
+   ms.author="joaoma"/>
+
+# Get started with Azure DNS using Powershell
+
+
+> [AZURE.SELECTOR]
+- [Azure CLI](dns-getstarted-create-dnszone-cli.md)
+- [PowerShell](dns-getstarted-create-dnszone.md)
+
+The domain ‘contoso.com’ may contain a number of DNS records, such as ‘mail.contoso.com’ (for a mail server) and ‘www.contoso.com’ (for a web site).  A DNS zone is used to host the DNS records for a particular domain.
+
+To start hosting your domain we need to first create a DNS zone. Any DNS record created for a particular domain will be inside a DNS zone for the domain.
+
+These instructions use Microsoft Azure PowerShell.  Be sure to update to the latest Azure PowerShell to use the Azure DNS cmdlets. The same steps can also be executed using the Azure Portal or cross-platform CLI.
+
+The following steps need to be completed before you can manage Azure DNS using Azure PowerShell.
+
+Azure DNS uses Azure Resource Manager (ARM). Follow this instructions for Azure PowerShell 1.0.0 and above. More info is available at [Using Azure Powershell with Azure Resource Manager](../powershell-azure-resource-manager.md).
+
+### Step 1
+Log in to your Azure account (you will be prompted to Authenticate with your credentials)
+
+	PS C:\> Login-AzureRmAccount
+
+### Step 2
+Choose which of your Azure subscriptions to use
+
+	PS C:\> Select-AzureRmSubscription -Subscriptionid "GUID of subscription"
+
+You can list the available subscriptions using 'Get-AzureRmSubscription'.
+
+### Step 3
+Create a new resource group (skip this step if using an existing resource group)
+
+	PS C:\> New-AzureRmResourceGroup -Name MyAzureResourceGroup -location "West US"
+
+Azure Resource Manager requires that all resource groups specify a location. This is used as the default location for resources in that resource group. However, since all DNS resources are global, not regional, the choice of resource group location has no impact on Azure DNS.
+
+### Step 4
+The Azure DNS service is managed by the Microsoft.Network resource provider. Your Azure subscription needs to be registered to use this resource provider before you can use Azure DNS. This is a one time operation for each subscription.
+
+	PS c:\> Register-AzureRmResourceProvider -ProviderNamespace Microsoft.Network
+
+## Etags and Tags
+
+### Etags
+Suppose two people or two processes try to modify a DNS record at the same time.  Which one wins?  And does the winner know that they’ve just overwritten changes created by someone else?
+
+Azure DNS uses Etags to handle concurrent changes to the same resource safely. Each DNS resource (zone or record set) has an Etag associated with it.  Whenever a resource is retrieved, its Etag is also retrieved.  When updating a resource, you have the option to pass back the Etag so Azure DNS can verify that the Etag on the server matches.  Since each update to a resource results in the Etag being re-generated, an Etag mismatch indicates a concurrent change has occurred.  Etags are also used when creating a new resource to ensure that the resource does not already exist.
+
+By default, Azure DNS PowerShell uses Etags to block concurrent changes to zones and record sets.  The optional ‘-Overwrite’ switch can be used to suppress Etag checks, in which case any concurrent changes that have occurred will be overwritten.
+
+At the level of the Azure DNS REST API, Etags are specified using HTTP headers.  Their behavior is given in the following table:
+
+|Header|Behavior|
+|------|--------|
+|None|PUT always succeeds (no Etag checks)|
+|If-match <etag>|PUT only succeeds if resource exists and Etag matches|
+|If-match *	|PUT only succeeds if resources exists|
+|If-none-match |*	PUT only succeeds if resource does not exist|
+
+### Tags
+Tags are different from Etags. Tags are a list of name-value pairs, and are used by Azure Resource Manager to label resources for billing or grouping purposes. For more information about Tags see using tags to organize your Azure resources.
+Azure DNS PowerShell supports Tags on both zones and record sets specified using the options ‘-Tag’ parameter.  The following example shows how to create a DNS zone with two tags, ‘project = demo’ and ‘env = test’:
+
+	PS C:\> New-AzureRmDnsZone -Name contoso.com -ResourceGroupName MyAzureResourceGroup -Tag @( @{ Name="project"; Value="demo" }, @{ Name="env"; Value="test" } )
+
+
+## Create a DNS zone
+
+A DNS zone is created using the New-AzureRmDnsZone cmdlet. In the example below we will create a DNS zone called 'contoso.com' in the resource group called 'MyResourceGroup':<BR>
+
+	PS C:\> New-AzureRmDnsZone -Name contoso.com -ResourceGroupName MyAzureResourceGroup
+
+>[AZURE.NOTE] In Azure DNS, zone names should be specified without a terminating ‘.’.  For example, as ‘contoso.com’ rather than ‘contoso.com.’.<BR>
+
+
+Your DNS zone has now been created in Azure DNS.  Creating a DNS zone also creates the following DNS records:<BR>
+
+- The ‘Start of Authority’ (SOA) record.  This is present at the root of every DNS zone.
+- The authoritative name server (NS) records.  These show which name servers are hosting the zone.  Azure DNS uses a pool of name servers, and so different name servers may be assigned to different zones in Azure DNS.  See [delegate a domain to Azure DNS](dns-domain-delegation.md) for more information.<BR>
+
+To view these records, use Get-AzureRmDnsRecordSet:
+
+	PS C:\> Get-AzureRmDnsRecordSet -ZoneName contoso.com -ResourceGroupName MyAzureResourceGroup
+
+	Name              : @
+	ZoneName          : contoso.com
+	ResourceGroupName : MyResourceGroup
+	Ttl               : 3600
+	Etag              : 2b855de1-5c7e-4038-bfff-3a9e55b49caf
+	RecordType        : SOA
+	Records           : {[ns1-01.azure-dns.com,msnhst.microsoft.com,900,300,604800,300]}
+	Tags              : {}
+
+	Name              : @
+	ZoneName          : contoso.com
+	ResourceGroupName : MyResourceGroup
+	Ttl               : 3600
+	Etag              : 5fe92e48-cc76-4912-a78c-7652d362ca18
+	RecordType        : NS
+	Records           : {ns1-01.azure-dns.com, ns2-01.azure-dns.net, ns3-01.azure-dns.org,
+                  ns4-01.azure-dns.info}
+	Tags              : {}
+
+>[AZURE.NOTE] Record sets at the root (or ‘apex’) of a DNS Zone use "@" as the record set name.
+
+
+Having created your first DNS zone, you can test it using DNS tools such as nslookup, dig, or the [Resolve-DnsName PowerShell cmdlet](https://technet.microsoft.com/library/jj590781.aspx).<BR>
+
+If you haven’t yet delegated your domain to use the new zone in Azure DNS, you will need to direct the DNS query directly to one of the name servers for your zone. The name servers for your zone are given in the NS records, as listed by Get-AzureRmDnsRecordSet above—be sure the substitute the correct values for your zone into the command below.<BR>
+
+		C:\> nslookup
+		> set type=SOA
+		> server ns1-01.azure-dns.com
+		> contoso.com
+
+		Server: ns1-01.azure-dns.com
+		Address:  208.76.47.1
+
+		contoso.com
+        		primary name server = ns1-01.azure-dns.com
+        		responsible mail addr = msnhst.microsoft.com
+        		serial  = 1
+        		refresh = 900 (15 mins)
+        		retry   = 300 (5 mins)
+        		expire  = 604800 (7 days)
+        		default TTL = 300 (5 mins)
+
+## Next Steps
+
+[Get started creating record sets and records](dns-getstarted-create-recordset.md)<BR>
+[How to manage DNS zones](dns-operations-dnszones.md)<BR>
+[How to manage DNS records](dns-operations-recordsets.md)<BR>
+[Automate Azure operations with .NET SDK](dns-sdk.md)<BR>
+[Azure DNS REST API Reference](https://msdn.microsoft.com/library/azure/mt163862.aspx)
+ 