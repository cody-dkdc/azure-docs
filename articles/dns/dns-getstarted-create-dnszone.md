<properties
   pageTitle="Get started with Azure DNS | Microsoft Azure"
   description="Learn how to create DNS zones for Azure DNS .This is a Step by step to get your first DNS zone created to start hosting your DNS domain using PowerShell."
   services="dns"
   documentationCenter="na"
   authors="cherylmc"
   manager="carmonm"
   editor=""/>

<tags
   ms.service="dns"
   ms.devlang="na"
   ms.topic="article"
   ms.tgt_pltfrm="na"
   ms.workload="infrastructure-services"
   ms.date="05/09/2016"
   ms.author="cherylmc"/>

<<<<<<< HEAD
=======
# Create a DNS zone using Powershell

>>>>>>> c186bb0b
> [AZURE.SELECTOR]
- [Azure Portal](dns-getstarted-create-dnszone-portal.md)
- [PowerShell](dns-getstarted-create-dnszone.md)
- [Azure CLI](dns-getstarted-create-dnszone-cli.md)

This article will walk you through the steps to create a DNS zone by using CLI. You can also create a DNS zone using PowerShell or the Azure portal. 

[AZURE.INCLUDE [dns-create-zone-about](../../includes/dns-create-zone-about-include.md)] 

## <a name="tagetag"></a>About Etags and tags

### <a name="etags"></a>Etags

Suppose two people or two processes try to modify a DNS record at the same time. Which one wins? And does the winner know that they’ve just overwritten changes created by someone else?

Azure DNS uses Etags to handle concurrent changes to the same resource safely. Each DNS resource (zone or record set) has an Etag associated with it.  Whenever a resource is retrieved, its Etag is also retrieved. When updating a resource, you have the option to pass back the Etag so Azure DNS can verify that the Etag on the server matches. Since each update to a resource results in the Etag being re-generated, an Etag mismatch indicates a concurrent change has occurred. Etags are also used when creating a new resource to ensure that the resource does not already exist.

By default, Azure DNS PowerShell uses Etags to block concurrent changes to zones and record sets. The optional *-Overwrite* switch can be used to suppress Etag checks, in which case any concurrent changes that have occurred will be overwritten.

At the level of the Azure DNS REST API, Etags are specified using HTTP headers.  Their behavior is given in the following table:

|Header|Behavior|
|------|--------|
|None|PUT always succeeds (no Etag checks)|
|If-match <etag>|PUT only succeeds if resource exists and Etag matches|
|If-match * 	| PUT only succeeds if resource exists|
|If-none-match * |	PUT only succeeds if resource does not exist|

### <a name="tags"></a>Tags

Tags are different from Etags. Tags are a list of name-value pairs and are used by Azure Resource Manager to label resources for billing or grouping purposes. For more information about tags, see [Using tags to organize your Azure resources](../resource-group-using-tags.md).

Azure DNS PowerShell supports Tags on both zones and record sets specified using the options `-Tag` parameter.


## Before you begin

Verify that you have the following items before beginning your configuration.
	
- An Azure subscription. If you don't already have an Azure subscription, you can activate your [MSDN subscriber benefits](https://azure.microsoft.com/pricing/member-offers/msdn-benefits-details/) or sign up for a [free account](https://azure.microsoft.com/pricing/free-trial/).
	
- You'll need to install the latest version of the Azure Resource Manager PowerShell cmdlets (1.0 or later). See [How to install and configure Azure PowerShell](../powershell-install-configure.md) for more information about installing the PowerShell cmdlets.

## Step 1 - Sign in

Open your PowerShell console and connect to your account. For more information, see [Using Windows PowerShell with Resource Manager](../powershell-azure-resource-manager.md).

Use the following sample to help you connect:

	Login-AzureRmAccount

Check the subscriptions for the account.

	Get-AzureRmSubscription 

Specify the subscription that you want to use.

	Select-AzureRmSubscription -SubscriptionName "Replace_with_your_subscription_name"

## Step 2 - Create a resource group

Azure Resource Manager requires that all resource groups specify a location. This is used as the default location for resources in that resource group. However, because all DNS resources are global, not regional, the choice of resource group location has no impact on Azure DNS.

You can skip this step if you are using an existing resource group. 

	New-AzureRmResourceGroup -Name MyAzureResourceGroup -location "West US"


## Step 3 - Register

The Azure DNS service is managed by the Microsoft.Network resource provider. Your Azure subscription needs to be registered to use this resource provider before you can use Azure DNS. This is a one-time operation for each subscription.

	Register-AzureRmResourceProvider -ProviderNamespace Microsoft.Network


## Step 4 -  Create a DNS zone

A DNS zone is created by using the `New-AzureRmDnsZone` cmdlet. There are examples below for creating a DNS zone with or without tags. For more information about tags, see the section on [tags](#tags) in this article.

>[AZURE.NOTE] In Azure DNS, zone names should be specified without a terminating **‘.’**. For example, as '**contoso.com**' rather than '**contoso.com.**'.

### To create a DNS zone

The example below creats a DNS zone called *contoso.com* in the resource group called *MyResourceGroup*. Use the example to create a DNS zone, substituting the values for your own.

	New-AzureRmDnsZone -Name contoso.com -ResourceGroupName MyAzureResourceGroup

### To create a DNS zone with tags

The following example shows how to create a DNS zone with two tags, *project = demo* and *env = test*. Use the example to create a DNS zone, substituting the values for your own.

	New-AzureRmDnsZone -Name contoso.com -ResourceGroupName MyAzureResourceGroup -Tag @( @{ Name="project"; Value="demo" }, @{ Name="env"; Value="test" } )

## View records

Creating a DNS zone also creates the following DNS records:

- The *Start of Authority* (SOA) record. This is present at the root of every DNS zone.

- The authoritative name server (NS) records. These show which name servers are hosting the zone. Azure DNS uses a pool of name servers, and so different name servers may be assigned to different zones in Azure DNS. See [delegate a domain to Azure DNS](dns-domain-delegation.md) for more information. 

To view these records, use `Get-AzureRmDnsRecordSet`:

	Get-AzureRmDnsRecordSet -ZoneName contoso.com -ResourceGroupName MyAzureResourceGroup

	Name              : @
	ZoneName          : contoso.com
	ResourceGroupName : MyResourceGroup
	Ttl               : 3600
	Etag              : 2b855de1-5c7e-4038-bfff-3a9e55b49caf
	RecordType        : SOA
	Records           : {[ns1-01.azure-dns.com,msnhst.microsoft.com,900,300,604800,300]}
	Tags              : {}

	Name              : @
	ZoneName          : contoso.com
	ResourceGroupName : MyResourceGroup
	Ttl               : 3600
	Etag              : 5fe92e48-cc76-4912-a78c-7652d362ca18
	RecordType        : NS
	Records           : {ns1-01.azure-dns.com, ns2-01.azure-dns.net, ns3-01.azure-dns.org,
                  ns4-01.azure-dns.info}
	Tags              : {}


Record sets at the root (or *apex*) of a DNS Zone use **@** as the record set name.


## Test

You can test your DNS zone by using DNS tools such as nslookup, dig, or the [Resolve-DnsName PowerShell cmdlet](https://technet.microsoft.com/library/jj590781.aspx).

If you haven’t yet delegated your domain to use the new zone in Azure DNS, you will need to direct the DNS query directly to one of the name servers for your zone. The name servers for your zone are given in the NS records, as listed by `Get-AzureRmDnsRecordSet` above. Be sure the substitute the correct values for your zone into the command below.

	nslookup
	> set type=SOA
	> server ns1-01.azure-dns.com
	> contoso.com

	Server: ns1-01.azure-dns.com
	Address:  208.76.47.1

	contoso.com
        	primary name server = ns1-01.azure-dns.com
        	responsible mail addr = msnhst.microsoft.com
        	serial  = 1
        	refresh = 900 (15 mins)
        	retry   = 300 (5 mins)
        	expire  = 604800 (7 days)
        	default TTL = 300 (5 mins)


## Next steps

After creating a DNS zone, create [record sets and records](dns-getstarted-create-recordset.md) to start resolving names for your Internet domain.

<|MERGE_RESOLUTION|>--- conflicted
+++ resolved
@@ -1,179 +1,176 @@
-<properties
-   pageTitle="Get started with Azure DNS | Microsoft Azure"
-   description="Learn how to create DNS zones for Azure DNS .This is a Step by step to get your first DNS zone created to start hosting your DNS domain using PowerShell."
-   services="dns"
-   documentationCenter="na"
-   authors="cherylmc"
-   manager="carmonm"
-   editor=""/>
-
-<tags
-   ms.service="dns"
-   ms.devlang="na"
-   ms.topic="article"
-   ms.tgt_pltfrm="na"
-   ms.workload="infrastructure-services"
-   ms.date="05/09/2016"
-   ms.author="cherylmc"/>
-
-<<<<<<< HEAD
-=======
-# Create a DNS zone using Powershell
-
->>>>>>> c186bb0b
-> [AZURE.SELECTOR]
-- [Azure Portal](dns-getstarted-create-dnszone-portal.md)
-- [PowerShell](dns-getstarted-create-dnszone.md)
-- [Azure CLI](dns-getstarted-create-dnszone-cli.md)
-
-This article will walk you through the steps to create a DNS zone by using CLI. You can also create a DNS zone using PowerShell or the Azure portal. 
-
-[AZURE.INCLUDE [dns-create-zone-about](../../includes/dns-create-zone-about-include.md)] 
-
-## <a name="tagetag"></a>About Etags and tags
-
-### <a name="etags"></a>Etags
-
-Suppose two people or two processes try to modify a DNS record at the same time. Which one wins? And does the winner know that they’ve just overwritten changes created by someone else?
-
-Azure DNS uses Etags to handle concurrent changes to the same resource safely. Each DNS resource (zone or record set) has an Etag associated with it.  Whenever a resource is retrieved, its Etag is also retrieved. When updating a resource, you have the option to pass back the Etag so Azure DNS can verify that the Etag on the server matches. Since each update to a resource results in the Etag being re-generated, an Etag mismatch indicates a concurrent change has occurred. Etags are also used when creating a new resource to ensure that the resource does not already exist.
-
-By default, Azure DNS PowerShell uses Etags to block concurrent changes to zones and record sets. The optional *-Overwrite* switch can be used to suppress Etag checks, in which case any concurrent changes that have occurred will be overwritten.
-
-At the level of the Azure DNS REST API, Etags are specified using HTTP headers.  Their behavior is given in the following table:
-
-|Header|Behavior|
-|------|--------|
-|None|PUT always succeeds (no Etag checks)|
-|If-match <etag>|PUT only succeeds if resource exists and Etag matches|
-|If-match * 	| PUT only succeeds if resource exists|
-|If-none-match * |	PUT only succeeds if resource does not exist|
-
-### <a name="tags"></a>Tags
-
-Tags are different from Etags. Tags are a list of name-value pairs and are used by Azure Resource Manager to label resources for billing or grouping purposes. For more information about tags, see [Using tags to organize your Azure resources](../resource-group-using-tags.md).
-
-Azure DNS PowerShell supports Tags on both zones and record sets specified using the options `-Tag` parameter.
-
-
-## Before you begin
-
-Verify that you have the following items before beginning your configuration.
-	
-- An Azure subscription. If you don't already have an Azure subscription, you can activate your [MSDN subscriber benefits](https://azure.microsoft.com/pricing/member-offers/msdn-benefits-details/) or sign up for a [free account](https://azure.microsoft.com/pricing/free-trial/).
-	
-- You'll need to install the latest version of the Azure Resource Manager PowerShell cmdlets (1.0 or later). See [How to install and configure Azure PowerShell](../powershell-install-configure.md) for more information about installing the PowerShell cmdlets.
-
-## Step 1 - Sign in
-
-Open your PowerShell console and connect to your account. For more information, see [Using Windows PowerShell with Resource Manager](../powershell-azure-resource-manager.md).
-
-Use the following sample to help you connect:
-
-	Login-AzureRmAccount
-
-Check the subscriptions for the account.
-
-	Get-AzureRmSubscription 
-
-Specify the subscription that you want to use.
-
-	Select-AzureRmSubscription -SubscriptionName "Replace_with_your_subscription_name"
-
-## Step 2 - Create a resource group
-
-Azure Resource Manager requires that all resource groups specify a location. This is used as the default location for resources in that resource group. However, because all DNS resources are global, not regional, the choice of resource group location has no impact on Azure DNS.
-
-You can skip this step if you are using an existing resource group. 
-
-	New-AzureRmResourceGroup -Name MyAzureResourceGroup -location "West US"
-
-
-## Step 3 - Register
-
-The Azure DNS service is managed by the Microsoft.Network resource provider. Your Azure subscription needs to be registered to use this resource provider before you can use Azure DNS. This is a one-time operation for each subscription.
-
-	Register-AzureRmResourceProvider -ProviderNamespace Microsoft.Network
-
-
-## Step 4 -  Create a DNS zone
-
-A DNS zone is created by using the `New-AzureRmDnsZone` cmdlet. There are examples below for creating a DNS zone with or without tags. For more information about tags, see the section on [tags](#tags) in this article.
-
->[AZURE.NOTE] In Azure DNS, zone names should be specified without a terminating **‘.’**. For example, as '**contoso.com**' rather than '**contoso.com.**'.
-
-### To create a DNS zone
-
-The example below creats a DNS zone called *contoso.com* in the resource group called *MyResourceGroup*. Use the example to create a DNS zone, substituting the values for your own.
-
-	New-AzureRmDnsZone -Name contoso.com -ResourceGroupName MyAzureResourceGroup
-
-### To create a DNS zone with tags
-
-The following example shows how to create a DNS zone with two tags, *project = demo* and *env = test*. Use the example to create a DNS zone, substituting the values for your own.
-
-	New-AzureRmDnsZone -Name contoso.com -ResourceGroupName MyAzureResourceGroup -Tag @( @{ Name="project"; Value="demo" }, @{ Name="env"; Value="test" } )
-
-## View records
-
-Creating a DNS zone also creates the following DNS records:
-
-- The *Start of Authority* (SOA) record. This is present at the root of every DNS zone.
-
-- The authoritative name server (NS) records. These show which name servers are hosting the zone. Azure DNS uses a pool of name servers, and so different name servers may be assigned to different zones in Azure DNS. See [delegate a domain to Azure DNS](dns-domain-delegation.md) for more information. 
-
-To view these records, use `Get-AzureRmDnsRecordSet`:
-
-	Get-AzureRmDnsRecordSet -ZoneName contoso.com -ResourceGroupName MyAzureResourceGroup
-
-	Name              : @
-	ZoneName          : contoso.com
-	ResourceGroupName : MyResourceGroup
-	Ttl               : 3600
-	Etag              : 2b855de1-5c7e-4038-bfff-3a9e55b49caf
-	RecordType        : SOA
-	Records           : {[ns1-01.azure-dns.com,msnhst.microsoft.com,900,300,604800,300]}
-	Tags              : {}
-
-	Name              : @
-	ZoneName          : contoso.com
-	ResourceGroupName : MyResourceGroup
-	Ttl               : 3600
-	Etag              : 5fe92e48-cc76-4912-a78c-7652d362ca18
-	RecordType        : NS
-	Records           : {ns1-01.azure-dns.com, ns2-01.azure-dns.net, ns3-01.azure-dns.org,
-                  ns4-01.azure-dns.info}
-	Tags              : {}
-
-
-Record sets at the root (or *apex*) of a DNS Zone use **@** as the record set name.
-
-
-## Test
-
-You can test your DNS zone by using DNS tools such as nslookup, dig, or the [Resolve-DnsName PowerShell cmdlet](https://technet.microsoft.com/library/jj590781.aspx).
-
-If you haven’t yet delegated your domain to use the new zone in Azure DNS, you will need to direct the DNS query directly to one of the name servers for your zone. The name servers for your zone are given in the NS records, as listed by `Get-AzureRmDnsRecordSet` above. Be sure the substitute the correct values for your zone into the command below.
-
-	nslookup
-	> set type=SOA
-	> server ns1-01.azure-dns.com
-	> contoso.com
-
-	Server: ns1-01.azure-dns.com
-	Address:  208.76.47.1
-
-	contoso.com
-        	primary name server = ns1-01.azure-dns.com
-        	responsible mail addr = msnhst.microsoft.com
-        	serial  = 1
-        	refresh = 900 (15 mins)
-        	retry   = 300 (5 mins)
-        	expire  = 604800 (7 days)
-        	default TTL = 300 (5 mins)
-
-
-## Next steps
-
-After creating a DNS zone, create [record sets and records](dns-getstarted-create-recordset.md) to start resolving names for your Internet domain.
-
+<properties
+   pageTitle="Get started with Azure DNS | Microsoft Azure"
+   description="Learn how to create DNS zones for Azure DNS .This is a Step by step to get your first DNS zone created to start hosting your DNS domain using PowerShell."
+   services="dns"
+   documentationCenter="na"
+   authors="cherylmc"
+   manager="carmonm"
+   editor=""/>
+
+<tags
+   ms.service="dns"
+   ms.devlang="na"
+   ms.topic="article"
+   ms.tgt_pltfrm="na"
+   ms.workload="infrastructure-services"
+   ms.date="05/09/2016"
+   ms.author="cherylmc"/>
+
+# Create a DNS zone using Powershell
+
+> [AZURE.SELECTOR]
+- [Azure Portal](dns-getstarted-create-dnszone-portal.md)
+- [PowerShell](dns-getstarted-create-dnszone.md)
+- [Azure CLI](dns-getstarted-create-dnszone-cli.md)
+
+This article will walk you through the steps to create a DNS zone by using CLI. You can also create a DNS zone using PowerShell or the Azure portal. 
+
+[AZURE.INCLUDE [dns-create-zone-about](../../includes/dns-create-zone-about-include.md)] 
+
+## <a name="tagetag"></a>About Etags and tags
+
+### <a name="etags"></a>Etags
+
+Suppose two people or two processes try to modify a DNS record at the same time. Which one wins? And does the winner know that they’ve just overwritten changes created by someone else?
+
+Azure DNS uses Etags to handle concurrent changes to the same resource safely. Each DNS resource (zone or record set) has an Etag associated with it.  Whenever a resource is retrieved, its Etag is also retrieved. When updating a resource, you have the option to pass back the Etag so Azure DNS can verify that the Etag on the server matches. Since each update to a resource results in the Etag being re-generated, an Etag mismatch indicates a concurrent change has occurred. Etags are also used when creating a new resource to ensure that the resource does not already exist.
+
+By default, Azure DNS PowerShell uses Etags to block concurrent changes to zones and record sets. The optional *-Overwrite* switch can be used to suppress Etag checks, in which case any concurrent changes that have occurred will be overwritten.
+
+At the level of the Azure DNS REST API, Etags are specified using HTTP headers.  Their behavior is given in the following table:
+
+|Header|Behavior|
+|------|--------|
+|None|PUT always succeeds (no Etag checks)|
+|If-match <etag>|PUT only succeeds if resource exists and Etag matches|
+|If-match * 	| PUT only succeeds if resource exists|
+|If-none-match * |	PUT only succeeds if resource does not exist|
+
+### <a name="tags"></a>Tags
+
+Tags are different from Etags. Tags are a list of name-value pairs and are used by Azure Resource Manager to label resources for billing or grouping purposes. For more information about tags, see [Using tags to organize your Azure resources](../resource-group-using-tags.md).
+
+Azure DNS PowerShell supports Tags on both zones and record sets specified using the options `-Tag` parameter.
+
+
+## Before you begin
+
+Verify that you have the following items before beginning your configuration.
+	
+- An Azure subscription. If you don't already have an Azure subscription, you can activate your [MSDN subscriber benefits](https://azure.microsoft.com/pricing/member-offers/msdn-benefits-details/) or sign up for a [free account](https://azure.microsoft.com/pricing/free-trial/).
+	
+- You'll need to install the latest version of the Azure Resource Manager PowerShell cmdlets (1.0 or later). See [How to install and configure Azure PowerShell](../powershell-install-configure.md) for more information about installing the PowerShell cmdlets.
+
+## Step 1 - Sign in
+
+Open your PowerShell console and connect to your account. For more information, see [Using Windows PowerShell with Resource Manager](../powershell-azure-resource-manager.md).
+
+Use the following sample to help you connect:
+
+	Login-AzureRmAccount
+
+Check the subscriptions for the account.
+
+	Get-AzureRmSubscription 
+
+Specify the subscription that you want to use.
+
+	Select-AzureRmSubscription -SubscriptionName "Replace_with_your_subscription_name"
+
+## Step 2 - Create a resource group
+
+Azure Resource Manager requires that all resource groups specify a location. This is used as the default location for resources in that resource group. However, because all DNS resources are global, not regional, the choice of resource group location has no impact on Azure DNS.
+
+You can skip this step if you are using an existing resource group. 
+
+	New-AzureRmResourceGroup -Name MyAzureResourceGroup -location "West US"
+
+
+## Step 3 - Register
+
+The Azure DNS service is managed by the Microsoft.Network resource provider. Your Azure subscription needs to be registered to use this resource provider before you can use Azure DNS. This is a one-time operation for each subscription.
+
+	Register-AzureRmResourceProvider -ProviderNamespace Microsoft.Network
+
+
+## Step 4 -  Create a DNS zone
+
+A DNS zone is created by using the `New-AzureRmDnsZone` cmdlet. There are examples below for creating a DNS zone with or without tags. For more information about tags, see the section on [tags](#tags) in this article.
+
+>[AZURE.NOTE] In Azure DNS, zone names should be specified without a terminating **‘.’**. For example, as '**contoso.com**' rather than '**contoso.com.**'.
+
+### To create a DNS zone
+
+The example below creats a DNS zone called *contoso.com* in the resource group called *MyResourceGroup*. Use the example to create a DNS zone, substituting the values for your own.
+
+	New-AzureRmDnsZone -Name contoso.com -ResourceGroupName MyAzureResourceGroup
+
+### To create a DNS zone with tags
+
+The following example shows how to create a DNS zone with two tags, *project = demo* and *env = test*. Use the example to create a DNS zone, substituting the values for your own.
+
+	New-AzureRmDnsZone -Name contoso.com -ResourceGroupName MyAzureResourceGroup -Tag @( @{ Name="project"; Value="demo" }, @{ Name="env"; Value="test" } )
+
+## View records
+
+Creating a DNS zone also creates the following DNS records:
+
+- The *Start of Authority* (SOA) record. This is present at the root of every DNS zone.
+
+- The authoritative name server (NS) records. These show which name servers are hosting the zone. Azure DNS uses a pool of name servers, and so different name servers may be assigned to different zones in Azure DNS. See [delegate a domain to Azure DNS](dns-domain-delegation.md) for more information. 
+
+To view these records, use `Get-AzureRmDnsRecordSet`:
+
+	Get-AzureRmDnsRecordSet -ZoneName contoso.com -ResourceGroupName MyAzureResourceGroup
+
+	Name              : @
+	ZoneName          : contoso.com
+	ResourceGroupName : MyResourceGroup
+	Ttl               : 3600
+	Etag              : 2b855de1-5c7e-4038-bfff-3a9e55b49caf
+	RecordType        : SOA
+	Records           : {[ns1-01.azure-dns.com,msnhst.microsoft.com,900,300,604800,300]}
+	Tags              : {}
+
+	Name              : @
+	ZoneName          : contoso.com
+	ResourceGroupName : MyResourceGroup
+	Ttl               : 3600
+	Etag              : 5fe92e48-cc76-4912-a78c-7652d362ca18
+	RecordType        : NS
+	Records           : {ns1-01.azure-dns.com, ns2-01.azure-dns.net, ns3-01.azure-dns.org,
+                  ns4-01.azure-dns.info}
+	Tags              : {}
+
+
+Record sets at the root (or *apex*) of a DNS Zone use **@** as the record set name.
+
+
+## Test
+
+You can test your DNS zone by using DNS tools such as nslookup, dig, or the [Resolve-DnsName PowerShell cmdlet](https://technet.microsoft.com/library/jj590781.aspx).
+
+If you haven’t yet delegated your domain to use the new zone in Azure DNS, you will need to direct the DNS query directly to one of the name servers for your zone. The name servers for your zone are given in the NS records, as listed by `Get-AzureRmDnsRecordSet` above. Be sure the substitute the correct values for your zone into the command below.
+
+	nslookup
+	> set type=SOA
+	> server ns1-01.azure-dns.com
+	> contoso.com
+
+	Server: ns1-01.azure-dns.com
+	Address:  208.76.47.1
+
+	contoso.com
+        	primary name server = ns1-01.azure-dns.com
+        	responsible mail addr = msnhst.microsoft.com
+        	serial  = 1
+        	refresh = 900 (15 mins)
+        	retry   = 300 (5 mins)
+        	expire  = 604800 (7 days)
+        	default TTL = 300 (5 mins)
+
+
+## Next steps
+
+After creating a DNS zone, create [record sets and records](dns-getstarted-create-recordset.md) to start resolving names for your Internet domain.
+