---
title: Create a CI/CD pipeline for .NET with the Azure DevOps Project  | Quickstart
description: The DevOps Project makes it easy to get started on Azure. It helps you launch a .NET app on an Azure service of your choice in few quick steps.
ms.prod: devops
ms.technology: devops-cicd
services: azure-devops-project
documentationcenter: vs-devops-build
author: mlearned
manager: douge
editor: ''
ms.assetid:
ms.workload: web
ms.tgt_pltfrm: na
ms.devlang: na
ms.topic: quickstart
ms.date: 07/09/2018
ms.author: mlearned
ms.custom: mvc
monikerRange: 'vsts'
---


# Create a CI/CD pipeline for .NET with the Azure DevOps Project

<<<<<<< HEAD
Configure continuous integration (CI) and continuous delivery (CD) for your .NET core or ASP.NET application with the **Azure DevOps Project**.  The Azure DevOps project simplifies the initial configuration of a VSTS build and release pipeline.
=======
Configure continuous integration (CI) and continuous delivery (CD) for your .NET core or ASP.NET application with The **Azure DevOps Project**.  The Azure DevOps Project simplifies the initial configuration of an Azure DevOps Services build and release pipeline.
>>>>>>> a83f071f

If you don't have an Azure subscription, you can get one free through [Visual Studio Dev Essentials](https://visualstudio.microsoft.com/dev-essentials/).

## Sign in to the Azure portal

The Azure DevOps Project creates a CI/CD pipeline in Azure DevOps Services.  You can create a **new Azure DevOps Services** organization or use an **existing organization**.  The Azure DevOps Project also creates **Azure resources** in the **Azure subscription** of your choice.

1. Sign into the [Microsoft Azure portal](https://portal.azure.com).

1. Choose the **Create a resource** icon in the left navigation bar, then search for **DevOps Project**.  Choose **Create**.

   	![Starting Continuous Delivery](_img/azure-devops-project-aspnet-core/fullbrowser.png)

## Select a sample application and Azure service

1. Select the **.NET** sample application.  The .NET samples include a choice of either the open-source ASP.NET framework or the cross-platform .NET Core framework.

   	![.NET framework](_img/azure-devops-project-aspnet-core/chooselanguagedotnet.png)

1. Select the **.NET Core** application framework.  This sample is an ASP.NET Core MVC application. When you're done, choose **Next**.

1. **Web App on Windows** is the default deployment target.  Optionally, you can choose Web App on Linux or Web App for Containers.  The application framework, which you chose on the previous steps, dictates the type of Azure service deployment target available here.  Leave the default service, and then choose **Next**.

## Configure Azure DevOps Services and an Azure subscription 

1. Create a **new** free Azure DevOps Services organization or choose an **existing** organization.  Choose a **name** for your Azure DevOps project.  Select your **Azure subscription**, **location**, and choose a **name** for your application.  When you're done, choose **Done**.

    ![Enter Azure DevOps info](_img/azure-devops-project-aspnet-core/vstsazureinfo.png)

1. In a few minutes, the **DevOps Project dashboard** loads in the Azure portal.  A sample application is set up in a repository in your Azure DevOps Services organization, a build executes, and your application deploys to Azure.  This dashboard provides visibility into your **code repository**, **Azure DevOps Services CI/CD pipeline**, and your **application in Azure**.  On the right side of the dashboard, select **Browse** to view your running application.

   	![Dashboard view](_img/azure-devops-project-aspnet-core/dashboardnopreview.png) 

## Commit code changes and execute CI/CD

The Azure DevOps Project created a Git repository in your Azure DevOps Services organization or GitHub account.  Follow the steps below to view the repository and make code changes to your application.

1. On the left-hand side of the DevOps Project dashboard, select the link for your **master** branch.  This link opens a view to the newly created Git repository.

1. To view the repository clone URL, select **Clone** from the top right of the browser. You can clone your Git repository in your favorite IDE.  In the next few steps, you can use the web browser to make and commit code changes directly to the master branch.

1. On the left-hand side of the browser, navigate to the **Views/Home/index.cshtml** file.

1. Select **Edit**, and make a change to the h2 heading.  For example, type **Get started right away with the Azure DevOps Project** or make some other change.

    ![Code edits](_img/azure-devops-project-aspnet-core/codechange.png)

1. Choose **Commit**, then save your changes.

1. In your browser, navigate to the **Azure DevOps Project dashboard**.  You should now see a build is in progress.  The changes you made are automatically built and deployed via an Azure DevOps Services CI/CD pipeline.

## Examine the Azure DevOps Services CI/CD pipeline

The Azure DevOps Project automatically configured a full Azure DevOps Services CI/CD pipeline in your Azure DevOps Services organization.  Explore and customize the pipeline as needed.  Follow the steps below to familiarize yourself with the Azure DevOps Services build and release pipelines.

1. Select **Build Pipelines** from the **top** of the Azure DevOps Project dashboard.  This link opens a browser tab and opens the Azure DevOps Services build pipeline for your new project.

1. Select the **ellipsis**.  This action opens a menu where you can start several activities such as queue a new build, pause a build, and edit the build pipeline.

1. Select **Edit**.

    ![Build pipeline](_img/azure-devops-project-aspnet-core/builddef.png)

1. From this view, **examine the various tasks** for your build pipeline.  The build performs various tasks such as fetching sources from the Azure Repos Git repository, restoring dependencies, and publishing outputs used for deployments.

1. At the top of the build pipeline, select the **build pipeline name**.

1. Change the **name** of your build pipeline to something more descriptive.  Select **Save & queue**, then select **Save**.

1. Under your build pipeline name, select **History**.  You see an audit trail of your recent changes for the build.  Azure DevOps Services keeps track of any changes made to the build pipeline, and allows you to compare versions.

1. Select **Triggers**.  The Azure DevOps Project automatically created a CI trigger, and every commit to the repository creates a new build.  You can optionally choose to include or exclude branches from the CI process.

1. Select **Retention**.  Based on your scenario, you can specify policies to keep or remove a certain number of builds.

1. Select **Build and Release**, then choose **Releases**.  The Azure DevOps Project created an Azure DevOps Services release pipeline to manage deployments to Azure.

1. On the left-hand side of the browser, select the **ellipsis** next to your release pipeline, then choose **Edit**.

1. The release pipeline contains a **pipeline**, which defines the release process.  Under **Artifacts**, select **Drop**.  The build pipeline you examined in the previous steps produces the output used for the artifact. 

1. To the right-hand side of the **Drop** icon, select the **Continuous deployment trigger**.  This release pipeline has an enabled CD trigger, which executes a deployment every time there is a new build artifact available.  Optionally, you can disable the trigger, so your deployments require manual execution. 

1. On the left-hand side of the browser, select **Tasks**.  The tasks are the activities your deployment process performs.  In this example, a task was created to deploy to **Azure App service**.

1. On the right-hand side of the browser, select **View releases**.  This view shows a history of releases.

1. Select the **ellipsis** next to one of your releases, and choose **Open**.  There are several menus to explore from this view such as a release summary, associated work items, and tests.

1. Select **Commits**.  This view shows code commits associated with the specific deployment. 

1. Select **Logs**.  The logs contain useful information about the deployment process.  They can be viewed both during and after deployments.

## Clean up resources

When no longer needed, you can delete the Azure App service and related resources created in this quickstart by using the **Delete** function from the Azure DevOps Project dashboard.

## Next steps

To learn more about modifying the build and release pipelines to meet the needs of your team, see this tutorial:

> [!div class="nextstepaction"]
> [Customize CD process](https://docs.microsoft.com/azure/devops/pipelines/release/define-multistage-release-process?view=vsts)

## Videos

> [!VIDEO https://www.youtube.com/embed/itwqMf9aR0w]<|MERGE_RESOLUTION|>--- conflicted
+++ resolved
@@ -22,11 +22,7 @@
 
 # Create a CI/CD pipeline for .NET with the Azure DevOps Project
 
-<<<<<<< HEAD
-Configure continuous integration (CI) and continuous delivery (CD) for your .NET core or ASP.NET application with the **Azure DevOps Project**.  The Azure DevOps project simplifies the initial configuration of a VSTS build and release pipeline.
-=======
-Configure continuous integration (CI) and continuous delivery (CD) for your .NET core or ASP.NET application with The **Azure DevOps Project**.  The Azure DevOps Project simplifies the initial configuration of an Azure DevOps Services build and release pipeline.
->>>>>>> a83f071f
+Configure continuous integration (CI) and continuous delivery (CD) for your .NET core or ASP.NET application with the **Azure DevOps Project**.  The Azure DevOps Project simplifies the initial configuration of an Azure DevOps Services build and release pipeline.
 
 If you don't have an Azure subscription, you can get one free through [Visual Studio Dev Essentials](https://visualstudio.microsoft.com/dev-essentials/).
 
