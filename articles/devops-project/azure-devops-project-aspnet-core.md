--- conflicted
+++ resolved
@@ -22,21 +22,13 @@
 
 # Create a CI/CD pipeline for .NET with the Azure DevOps Project
 
-<<<<<<< HEAD
-Configure continuous integration (CI) and continuous delivery (CD) for your .NET core or ASP.NET application with The **Azure DevOps Project**.  The Azure DevOps project simplifies the initial configuration of an Azure DevOps build and release pipeline.
-=======
 Configure continuous integration (CI) and continuous delivery (CD) for your .NET core or ASP.NET application with The **Azure DevOps Project**.  The Azure DevOps Project simplifies the initial configuration of an Azure DevOps Services build and release pipeline.
->>>>>>> f5909a51
 
 If you don't have an Azure subscription, you can get one free through [Visual Studio Dev Essentials](https://visualstudio.microsoft.com/dev-essentials/).
 
 ## Sign in to the Azure portal
 
-<<<<<<< HEAD
-The Azure DevOps Project creates a CI/CD pipeline in Azure DevOps.  You can create a **new Azure DevOps** organization or use an **existing organization**.  The Azure DevOps Project also creates **Azure resources** in the **Azure subscription** of your choice.
-=======
 The Azure DevOps Project creates a CI/CD pipeline in Azure DevOps Services.  You can create a **new Azure DevOps Services** organization or use an **existing organization**.  The Azure DevOps Project also creates **Azure resources** in the **Azure subscription** of your choice.
->>>>>>> f5909a51
 
 1. Sign into the [Microsoft Azure portal](https://portal.azure.com).
 
@@ -54,15 +46,6 @@
 
 1. **Web App on Windows** is the default deployment target.  Optionally, you can choose Web App on Linux or Web App for Containers.  The application framework, which you chose on the previous steps, dictates the type of Azure service deployment target available here.  Leave the default service, and then choose **Next**.
 
-<<<<<<< HEAD
-## Configure Azure DevOps and an Azure subscription 
-
-1. Create a **new** free Azure DevOps organization or choose an **existing** organization.  Choose a **name** for your Azure DevOps project.  Select your **Azure subscription**, **location**, and choose a **name** for your application.  When you're done, choose **Done**.
-
-    ![Enter Azure DevOps info](_img/azure-devops-project-aspnet-core/vstsazureinfo.png)
-
-1. In a few minutes, the **project dashboard** loads in the Azure portal.  A sample application is set up in a repository in your Azure DevOps organization, a build executes, and your application deploys to Azure.  This dashboard provides visibility into your **code repository**, **Azure DevOps CI/CD pipeline**, and your **application in Azure**.  On the right side of the dashboard, select **Browse** to view your running application.
-=======
 ## Configure Azure DevOps Services and an Azure subscription 
 
 1. Create a **new** free Azure DevOps Services organization or choose an **existing** organization.  Choose a **name** for your Azure DevOps project.  Select your **Azure subscription**, **location**, and choose a **name** for your application.  When you're done, choose **Done**.
@@ -70,17 +53,12 @@
     ![Enter Azure DevOps info](_img/azure-devops-project-aspnet-core/vstsazureinfo.png)
 
 1. In a few minutes, the **DevOps Project dashboard** loads in the Azure portal.  A sample application is set up in a repository in your Azure DevOps Services organization, a build executes, and your application deploys to Azure.  This dashboard provides visibility into your **code repository**, **Azure DevOps Services CI/CD pipeline**, and your **application in Azure**.  On the right side of the dashboard, select **Browse** to view your running application.
->>>>>>> f5909a51
 
    	![Dashboard view](_img/azure-devops-project-aspnet-core/dashboardnopreview.png) 
 
 ## Commit code changes and execute CI/CD
 
-<<<<<<< HEAD
-The Azure DevOps project created a Git repository in your Azure DevOps organization or GitHub account.  Follow the steps below to view the repository and make code changes to your application.
-=======
 The Azure DevOps Project created a Git repository in your Azure DevOps Services organization or GitHub account.  Follow the steps below to view the repository and make code changes to your application.
->>>>>>> f5909a51
 
 1. On the left-hand side of the DevOps Project dashboard, select the link for your **master** branch.  This link opens a view to the newly created Git repository.
 
@@ -94,15 +72,6 @@
 
 1. Choose **Commit**, then save your changes.
 
-<<<<<<< HEAD
-1. In your browser, navigate to the **Azure DevOps project dashboard**.  You should now see a build is in progress.  The changes you made are automatically built and deployed via an Azure DevOps CI/CD pipeline.
-
-## Examine the Azure DevOps CI/CD pipeline
-
-The Azure DevOps project automatically configured a full Azure DevOps CI/CD pipeline in your Azure DevOps organization.  Explore and customize the pipeline as needed.  Follow the steps below to familiarize yourself with the Azure DevOps build and release definitions.
-
-1. Select **Build Pipelines** from the **top** of the Azure DevOps project dashboard.  This link opens a browser tab and opens the Azure DevOps build definition for your new project.
-=======
 1. In your browser, navigate to the **Azure DevOps Project dashboard**.  You should now see a build is in progress.  The changes you made are automatically built and deployed via an Azure DevOps Services CI/CD pipeline.
 
 ## Examine the Azure DevOps Services CI/CD pipeline
@@ -110,7 +79,6 @@
 The Azure DevOps Project automatically configured a full Azure DevOps Services CI/CD pipeline in your Azure DevOps Services organization.  Explore and customize the pipeline as needed.  Follow the steps below to familiarize yourself with the Azure DevOps Services build and release pipelines.
 
 1. Select **Build Pipelines** from the **top** of the Azure DevOps Project dashboard.  This link opens a browser tab and opens the Azure DevOps Services build pipeline for your new project.
->>>>>>> f5909a51
 
 1. Select the **ellipsis**.  This action opens a menu where you can start several activities such as queue a new build, pause a build, and edit the build pipeline.
 
@@ -124,21 +92,13 @@
 
 1. Change the **name** of your build pipeline to something more descriptive.  Select **Save & queue**, then select **Save**.
 
-<<<<<<< HEAD
-1. Under your build definition name, select **History**.  You see an audit trail of your recent changes for the build.  Azure DevOps keeps track of any changes made to the build definition, and allows you to compare versions.
-=======
 1. Under your build pipeline name, select **History**.  You see an audit trail of your recent changes for the build.  Azure DevOps Services keeps track of any changes made to the build pipeline, and allows you to compare versions.
->>>>>>> f5909a51
 
 1. Select **Triggers**.  The Azure DevOps Project automatically created a CI trigger, and every commit to the repository creates a new build.  You can optionally choose to include or exclude branches from the CI process.
 
 1. Select **Retention**.  Based on your scenario, you can specify policies to keep or remove a certain number of builds.
 
-<<<<<<< HEAD
-1. Select **Build and Release**, then choose **Releases**.  The Azure DevOps project created an Azure DevOps release definition to manage deployments to Azure.
-=======
 1. Select **Build and Release**, then choose **Releases**.  The Azure DevOps Project created an Azure DevOps Services release pipeline to manage deployments to Azure.
->>>>>>> f5909a51
 
 1. On the left-hand side of the browser, select the **ellipsis** next to your release pipeline, then choose **Edit**.
 
