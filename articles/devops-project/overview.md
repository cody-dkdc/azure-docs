---
title: Overview of Azure DevOps Project | Microsoft Docs
description: Understand the value for the Azure DevOps Project
services: devops-project
documentationcenter: ''
author: mlearned
manager: douge
editor: mlearned
ms.assetid: 
ms.service: devops-project
ms.devlang: na
ms.topic: overview
ms.tgt_pltfrm: na
ms.workload:
ms.date: 05/03/2018
ms.author: mlearned
#Customer intent: As a developer/devops resource, I want to quickly get started with CI/CD in Azure so I can automate the deployment of my application to an Azure service.
---
# Overview of Azure DevOps Project

The Azure DevOps Project makes it easy to get started on Azure. The DevOps Project resource helps you launch your favorite app type on the Azure service of your choice in just a few quick steps from the Azure portal. 
The DevOps Project sets up everything you need for developing, deploying, and monitoring your application.
The DevOps Project dashboard lets you monitor code commits, builds, and deployments, all from a single view in the Azure portal.

## Why should I use the Azure DevOps Project?

The Azure DevOps Project automates the setup of an entire Continuous Integration (CI) and Continuous Delivery (CD) pipeline to Azure.  You can start with your existing code or use one of the provided sample applications, and then quickly deploy that application to various Azure services such as Virtual Machines, App Service, Azure Container Service, Azure SQL Database, and Azure Service Fabric.  

The Azure DevOps Project does all the work for the initial configuration of a DevOps pipeline including everything from setting up the initial Git repository, configuring the CI/CD pipeline, creating an Application Insights resource for monitoring, and providing a single view of the entire solution with the creation of an Azure DevOps Project dashboard on the Azure portal.

You can use the Azure DevOps Project to:

* Quickly deploy your application to Azure
* Automate the setup of an Azure CI/CD pipeline
<<<<<<< HEAD
* Use the DevOps project as a template to view and understand how to properly set up CI/CD to Azure with Azure DevOps
=======
* Use the DevOps Project as a template to view and understand how to properly set up CI/CD to Azure with Azure DevOps
>>>>>>> f5909a51
* Get started with CI/CD pipeline to Azure, and then further customize the release pipeline based on your specific scenarios

## How do I use the Azure DevOps Project?

The Azure DevOps Project is available from the Azure portal.  You create an Azure DevOps Project resource just like any other Azure resource from the portal.  The DevOps Project provides a step by step wizard-like experience for the various configuration options.  

You choose several configuration options as part of the initial setup.  These options include:

* Use the provided sample app, or bring your own code
* Select an App language
* Choose an App framework based on language
* Select an Azure service (deployment target)
* Azure DevOps organization (new or existing)
* Choose your Azure subscription
* Pick the location of Azure services
* Choose from various pricing tiers for Azure services

After you use the Azure DevOps Project, you can also delete all of the resources from a single place from the Azure DevOps Project dashboard on the Azure portal.

## Azure DevOps Project and Azure DevOps integration

<<<<<<< HEAD
DevOps Projects are powered by Azure DevOps.  The DevOps project automates all of the work needed in Azure DevOps to set up CI/CD to Azure.  A Git repository is created in a new or existing Azure DevOps organization.  The DevOps project commits a sample application or your existing code to a new Git repository.  The automation also establishes a CI trigger for the build so that every new code commit will initiate a build.  The DevOps project also creates a CD trigger and will deploy every new successful build to the Azure service of your choice.  The build and release definitions can be customized for additional scenarios.  You can also clone the build and release definitions for use in other projects.
=======
DevOps Projects are powered by Azure DevOps.  The DevOps Project automates all of the work needed in Azure DevOps to set up CI/CD to Azure.  A Git repository is created in a new or existing Azure DevOps organization.  The DevOps Project commits a sample application or your existing code to a new Git repository.  The automation also establishes a CI trigger for the build so that every new code commit will initiate a build.  The DevOps Project also creates a CD trigger and will deploy every new successful build to the Azure service of your choice.  The build and release pipelines can be customized for additional scenarios.  You can also clone the build and release pipelines for use in other projects.
>>>>>>> f5909a51

After creating your DevOps Project, you can:

* Customize your build and release pipeline
* Use pull requests to manage your code flow and keep your quality high
* Test and build each commit before you merge your code to raise the quality bar
* Track your Project backlog and issues right along with your application

## How do I start using the Azure DevOps Project?

* [Get Started with the Azure DevOps Project](https://docs.microsoft.com/azure/devops-project/azure-devops-project-github)

## Azure DevOps Project videos

* [Create CI/CD with the Azure DevOps Project](https://channel9.msdn.com/Events/Connect/2017/T174/player/)<|MERGE_RESOLUTION|>--- conflicted
+++ resolved
@@ -32,11 +32,7 @@
 
 * Quickly deploy your application to Azure
 * Automate the setup of an Azure CI/CD pipeline
-<<<<<<< HEAD
-* Use the DevOps project as a template to view and understand how to properly set up CI/CD to Azure with Azure DevOps
-=======
 * Use the DevOps Project as a template to view and understand how to properly set up CI/CD to Azure with Azure DevOps
->>>>>>> f5909a51
 * Get started with CI/CD pipeline to Azure, and then further customize the release pipeline based on your specific scenarios
 
 ## How do I use the Azure DevOps Project?
@@ -58,11 +54,7 @@
 
 ## Azure DevOps Project and Azure DevOps integration
 
-<<<<<<< HEAD
-DevOps Projects are powered by Azure DevOps.  The DevOps project automates all of the work needed in Azure DevOps to set up CI/CD to Azure.  A Git repository is created in a new or existing Azure DevOps organization.  The DevOps project commits a sample application or your existing code to a new Git repository.  The automation also establishes a CI trigger for the build so that every new code commit will initiate a build.  The DevOps project also creates a CD trigger and will deploy every new successful build to the Azure service of your choice.  The build and release definitions can be customized for additional scenarios.  You can also clone the build and release definitions for use in other projects.
-=======
 DevOps Projects are powered by Azure DevOps.  The DevOps Project automates all of the work needed in Azure DevOps to set up CI/CD to Azure.  A Git repository is created in a new or existing Azure DevOps organization.  The DevOps Project commits a sample application or your existing code to a new Git repository.  The automation also establishes a CI trigger for the build so that every new code commit will initiate a build.  The DevOps Project also creates a CD trigger and will deploy every new successful build to the Azure service of your choice.  The build and release pipelines can be customized for additional scenarios.  You can also clone the build and release pipelines for use in other projects.
->>>>>>> f5909a51
 
 After creating your DevOps Project, you can:
 
