<properties
 pageTitle="Scheduler High-Availability and Reliability"
 description="Scheduler High-Availability and Reliability"
 services="scheduler"
 documentationCenter=".NET"
 authors="krisragh"
 manager="dwrede"
 editor=""/>
<tags
 ms.service="scheduler"
 ms.workload="infrastructure-services"
 ms.tgt_pltfrm="na"
 ms.devlang="dotnet"
 ms.topic="article"
 ms.date="03/09/2016"
 ms.author="krisragh"/>


# Scheduler High-Availability and Reliability

## Azure Scheduler High-Availability

As a core Azure platform service, Azure Scheduler is highly available and features both geo-redundant service deployment and geo-regional job replication.

### Geo-redundant service deployment

Azure Scheduler is available via the UI in almost every geo region that's in Azure today. The list of regions that Azure Scheduler is available in is [listed here](https://azure.microsoft.com/regions/#services). If a data center in a hosted region is rendered unavailable, the failover capabilities of Azure Scheduler are such that the service is available from another data center.

### Geo-regional job replication

Not only is the Azure Scheduler front-end available for management requests, but your own job is also geo-replicated. When there’s an outage in one region, Azure Scheduler fails over and ensures that the job is run from another data center in the paired geographic region.

<<<<<<< HEAD
For example, if you’ve created a job in South Central US, Azure Scheduler automatically replicates that job in North Central US. When there’s a failure in South Central US, Azure Scheduler ensures that the job is run from North Central US. [For an in-depth explanation of Azure's geo-replication capabilities, refer to this topic.](../sql-database/sql-database-business-continuity-design.md)
=======
For example, if you’ve created a job in South Central US, Azure Scheduler automatically replicates that job in North Central US. When there’s a failure in South Central US, Azure Scheduler ensures that the job is run from North Central US. 
>>>>>>> 1b69fc6d

![][1]

As a result, Azure Scheduler ensures that your data stays within the same broader geographic region in case of an Azure failure. As a result, you need not duplicate your job just to add high availability – Azure Scheduler automatically provides high-availability capabilities for your jobs.

## Azure Scheduler Reliability

Azure Scheduler guarantees its own high-availability and takes a different approach to user-created jobs. For example, your job may invoke an HTTP endpoint that’s unavailable. Azure Scheduler nonetheless tries to execute your job successfully, by giving you alternative options to deal with failure. Azure Scheduler does this in two ways:

### Configurable Retry Policy via “retryPolicy”

Azure Scheduler allows you to configure a retry policy. By default, if a job fails, Scheduler tries the job again four more times, at 30-second intervals. You may re-configure this retry policy to be more aggressive (for example, ten times, at 30-second intervals) or looser (for example, two times, at daily intervals.)

As an example of when this may help, you may create a job that runs once a week and invokes an HTTP endpoint. If the HTTP endpoint is down for a few hours when your job runs, you may not want to wait one more week for the job to run again since even the default retry policy will fail. In such cases, you may reconfigure the standard retry policy to retry every three hours (for example) instead of every 30 seconds.

To learn how to configure a retry policy, refer to [retryPolicy](scheduler-concepts-terms.md#retrypolicy).

### Alternate Endpoint Configurability via “errorAction”

If the target endpoint for your Azure Scheduler job remains unreachable, Azure Scheduler falls back to the alternate error-handling endpoint after following its retry policy. If an alternate error-handling endpoint is configured, Azure Scheduler invokes it. With an alternate endpoint, your own jobs are highly available in the face of failure.

As an example, in the diagram below, Azure Scheduler follows its retry policy to hit a New York web service. After the retries fail, it checks if there's an alternate. It then goes ahead and starts making requests to the alternate with the same retry policy.

![][2]

Note that the same retry policy applies to both the original action and the alternate error action. It’s also possible to have the alternate error action’s action type be different from the main action’s action type. For example, while the main action may be invoking an HTTP endpoint, the error action may instead be a storage queue, service bus queue, or service bus topic action that does error-logging.

To learn how to configure an alternate endpoint, refer to [errorAction](scheduler-concepts-terms.md#action-and-erroraction).

## See Also

 [What is Scheduler?](scheduler-intro.md)

 [Azure Scheduler concepts, terminology, and entity hierarchy](scheduler-concepts-terms.md)

 [Get started using Scheduler in the Azure portal](scheduler-get-started-portal.md)

 [Plans and billing in Azure Scheduler](scheduler-plans-billing.md)

 [How to build complex schedules and advanced recurrence with Azure Scheduler](scheduler-advanced-complexity.md)

 [Azure Scheduler REST API reference](https://msdn.microsoft.com/library/mt629143)

 [Azure Scheduler PowerShell cmdlets reference](scheduler-powershell-reference.md)

 [Azure Scheduler limits, defaults, and error codes](scheduler-limits-defaults-errors.md)

 [Azure Scheduler outbound authentication](scheduler-outbound-authentication.md)


[1]: ./media/scheduler-high-availability-reliability/scheduler-high-availability-reliability-image1.png

[2]: ./media/scheduler-high-availability-reliability/scheduler-high-availability-reliability-image2.png<|MERGE_RESOLUTION|>--- conflicted
+++ resolved
@@ -30,11 +30,7 @@
 
 Not only is the Azure Scheduler front-end available for management requests, but your own job is also geo-replicated. When there’s an outage in one region, Azure Scheduler fails over and ensures that the job is run from another data center in the paired geographic region.
 
-<<<<<<< HEAD
-For example, if you’ve created a job in South Central US, Azure Scheduler automatically replicates that job in North Central US. When there’s a failure in South Central US, Azure Scheduler ensures that the job is run from North Central US. [For an in-depth explanation of Azure's geo-replication capabilities, refer to this topic.](../sql-database/sql-database-business-continuity-design.md)
-=======
 For example, if you’ve created a job in South Central US, Azure Scheduler automatically replicates that job in North Central US. When there’s a failure in South Central US, Azure Scheduler ensures that the job is run from North Central US. 
->>>>>>> 1b69fc6d
 
 ![][1]
 
