--- conflicted
+++ resolved
@@ -12,11 +12,7 @@
  ms.tgt_pltfrm="na"
  ms.devlang="dotnet"
  ms.topic="hero-article"
-<<<<<<< HEAD
- ms.date="02/17/2016"
-=======
  ms.date="03/09/2016"
->>>>>>> c4ea2467
  ms.author="krisragh"/>
 
 # Get started with Azure Scheduler in Azure portal
