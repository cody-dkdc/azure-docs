---
title: Azure Internet of Things (IoT) technologies and solutions
description: Presents the collection of PaaS/SaaS techologies and solutions available for building an Azure IoT solution.
author: robinsh
ms.service: iot-fundamentals
services: iot-fundamentals
ms.topic: overview
ms.date: 10/09/2018
ms.author: robinsh
---

# Azure IoT technologies and solutions: PaaS and SaaS

Microsoft has built a portfolio that supports the needs of all customers, enabling everyone to access the benefits of digital transformation. The Azure IoT product portfolio is an overview of the available PaaS/SaaS technologies and solutions. It presents the two paths that are available for building your own solution:
<<<<<<< HEAD
- Platform as a Service (PaaS): build your application using [Azure IoT solution accelerators](https://www.azureiotsolutions.com/) or [Azure Digital Twins](https://azure.microsoft.com/en-us/services/digital-twins/). [Azure IoT solution accelerators](https://www.azureiotsolutions.com/) are a collection of enterprise-grade preconfigured solutions that enable you to accelerate the development of custom IoT solutions. [Azure Digital Twins](https://azure.microsoft.com/en-us/services/digital-twins/) is a service that 
allows you to model the physical environment to create contextually-aware IoT solutions using a spatial intelligence graph and domain-specifc object models.
=======

- Platform as a Service (PaaS): build your application using [Azure IoT solution accelerators](https://www.azureiotsolutions.com/), which are a collection of enterprise-grade preconfigured solutions that enable you to accelerate the development of custom IoT solutions.
>>>>>>> a7639f7d

- Software as a Service (SaaS): get started fast with [Azure IoT Central](https://azure.microsoft.com/services/iot-central/), the new SaaS solution to develop IoT applications without being exposed to the complexity of IoT solution. If your organization lacks the resources to build your own IoT solution, Azure IoT Central is a codeless IoT solution that can create device models, dashboards, and rules in minutes.

![Azure IoT technologies and solutions](./media/iot-comparison/paas-saas-technologies-solutions.png)

## Solutions

Get started quickly with solution accelerators and SaaS offerings. Choose from preconfigured solutions that enable common IoT scenarios, such as remote monitoring, predictive maintenance, and connected factory, to create a fully customizable solution. Or use Azure IoT Central, a fully managed, end-to-end solution that enables powerful IoT scenarios without requiring cloud-solution expertise.

### Azure IoT solution accelerators (PaaS)

Azure IoT solution accelerators are customizable PaaS solutions that provide a high level of control over your IoT solution. If your business is implementing IoT for connected operations or has specific customization requirements for connected products, Azure IoT solution accelerators provide the control you need. 

Organizations with a large number of devices or device models, and manufacturers seeking connected factory solutions, are examples of companies that can benefit from IoT solution accelerators. Creating highly customizable solutions tailored to complex needs, IoT solution accelerators provide: 

- Prebuilt solutions
    - Remote monitoring
    - Connected factory
    - Predictive maintenance
    - Device simulation
- Ability to deploy in minutes
- Accelerated time to value
- Solutions that give ultimate control 
 
### Azure IoT Central (SaaS)

Azure IoT Central is a fully managed SaaS solution, which allows you to get started quickly with minimal IoT experience. If your business is pursuing speed over customization, SaaS models could be the perfect fit for your IoT implementation needs. 

Organizations with fewer device models, more predictable scenarios, and limited IoT/IT capabilities can now reap the benefits of IoT through a SaaS approach. Businesses that previously lacked the time, money, and expertise to develop connected products, can now get started quickly with Azure IoT Central. Microsoft is leading the industry in providing a mature SaaS solution that addresses common IoT implementation requirements. 

- Fully managed IoT SaaS
- No cloud solution development expertise required
- Configurable to your needs
- Ideal for straightforward IoT needs

### Compare Azure IoT solution accelerators and Azure IoT Central

To implement a typical [IoT solution architecture](/azure/iot-fundamentals/iot-introduction#iot-solution-architecture), Azure IoT offers several options, [Azure IoT solution accelerators](/azure/iot-suite) and [Azure IoT Central](https://www.microsoft.com/internet-of-things/iot-central-saas-solutions), each appropriate for different sets of customer requirements.

[Azure IoT Hub](https://azure.microsoft.com/services/iot-hub/) is the core Azure PaaS that both Azure IoT Central and Azure IoT solution accelerators use. IoT Hub enables reliable and securely bidirectional communications between millions of IoT devices and a cloud solution. IoT Hub helps you meet IoT implementation challenges such as:

* High-volume device connectivity and management.
* High-volume telemetry ingestion.
* Command and control of devices.
* Device security enforcement.

Choosing your Azure IoT product is a critical part of planning your IoT solution. IoT Hub is an individual Azure service that doesn't, by itself, provide an end-to-end IoT solution. IoT Hub can be used as a starting point for any IoT solution, and you don’t need to use Azure IoT solution accelerators or Azure IoT Central to use it. Both Azure IoT solution accelerators and Azure IoT Central use IoT Hub along with other Azure services. The following table summarizes the key differences between Azure IoT solution accelerators and Azure IoT Central to help you choose the correct one for your requirements:

|                        | Azure IoT solution accelerators | Azure IoT Central |
| ---------------------- | --------- | ----------- |
| Primary usage | To accelerate development of a custom IoT solution that needs maximum flexibility. | To accelerate time to market for straightforward IoT solutions that don’t require deep service customization. |
| Access to underlying PaaS services          | You have access to the underlying Azure services to manage them, or replace them as needed. | SaaS. Fully managed solution, the underlying services aren't exposed. |
| Flexibility            | High. The code for the microservices is open source and you can modify it in any way you see fit. Additionally, you can customize the deployment infrastructure.| Medium. You can use the built-in browser-based user experience to customize the solution model and aspects of the UI. The infrastructure is not customizable because the different components are not exposed.|
| Skill level                 | Medium-High. You need Java or .NET skills to customize the solution back end. You need JavaScript skills to customize the visualization. | Low. You need modeling skills to customize the solution. No coding skills are required. |
| Get started experience | Solution accelerators implement common IoT scenarios. Can be deployed in minutes. | Application templates and device templates provide pre-built models. Can be deployed in minutes. |
| Pricing                | You can fine-tune the services to control the cost. | Simple, predictable pricing structure. |

The decision of which product to use to build your IoT solution is ultimately determined by:

* Your business requirements
* The type of solution you want to build
* Your organization's skill set for building and maintaining the solution in the long term

## Technologies (PaaS)

With the most comprehensive IoT portfolio of platform services, Platform-as-a-Service (PaaS) technologies that span the Azure platform enable you to easily create, customize, and control all aspects of your IoT solution. Establish bi-directional communications with billions of IoT devices and manage your IoT devices at scale. Then integrate your IoT device data with other platform services, such as Azure Cosmos DB and Azure Time Series Insights, to enhance insights across your solution. 

### Device support

Get started on your IoT project with confidence by leveraging [Azure IoT Starter Kits](https://catalog.azureiotsuite.com/kits) or choosing from hundreds of Certified for IoT devices in the [device catalog](http://catalog.azureiotsuite.com/). All devices are platform-agnostic and tested to connect seamlessly to IoT Hub.
Connect all your devices to Azure IoT using the open-source [device SDKs](/azure/iot-hub/iot-hub-devguide-sdks). The SDKs support multiple operating systems, such as Linux, Windows, and real-time operating systems, as well as multiple programming languages, such as [C](https://github.com/Azure/azure-iot-sdk-c), [Node.js](https://github.com/Azure/azure-iot-sdk-node), [Java](https://github.com/Azure/azure-iot-sdk-java), [.NET](https://github.com/Azure/azure-iot-sdk-csharp), and [Python](https://github.com/Azure/azure-iot-sdk-python).

### IoT 
[Azure IoT Hub](https://azure.microsoft.com/services/iot-hub/) is a fully managed service that enables reliable and secure bidirectional communications between millions of IoT devices and a solution back end. The Azure IoT Hub Device Provisioning Service is a helper service for IoT Hub that enables zero-touch, just-in-time provisioning to the right IoT hub without requiring human intervention, enabling customers to provision millions of devices in a secure and scalable manner.

### Edge
[Azure IoT Edge](https://azure.microsoft.com/services/iot-edge/) is an IoT service. This service is meant for customers who want to analyze data on devices, a.k.a. "at the edge." By moving parts of your workload to the edge, you will experience reduced latency and have the option for off-line scenarios.

<<<<<<< HEAD
### Spatial Intelligence
[Azure Digital Twins](https://azure.microsoft.com/en-us/services/digital-twins/) is an IoT service that enables you to create a model of a physical environment. It provides a spatial intelligence graph to model the relationships between people, spaces, and devices. By corelating data across the digital and physical world you can create contextually aware solutions.  

=======
>>>>>>> a7639f7d
### Data and analytics
Take advantage of an array of Azure data and analytics PaaS offerings in your IoT solution, from bringing cloud intelligence to the edge with Azure Machine Learning, to storing IoT device data in a cost-effective way with Azure Data Lake, to visualizing huge amount of data from IoT devices with [Azure Time Series Insights](https://azure.microsoft.com/services/time-series-insights/).

### Visualization and integration
Microsoft Azure offers a complete cloud solution, one that combines a constantly growing collection of integrated cloud services with an industry-leading commitment to the protection and privacy of your data. Find out more about [Microsoft Azure](https://azure.microsoft.com/).

## Next steps

Check out the [Get started section of the IoT Hub documentation](/azure/iot-hub/iot-hub-get-started) to experience IoT features quickly and easily. Or for a more in-depth hands-on experience, try one of the [IoT Edge Tutorials](/azure/iot-edge/tutorial-simulate-device-windows).<|MERGE_RESOLUTION|>--- conflicted
+++ resolved
@@ -12,13 +12,8 @@
 # Azure IoT technologies and solutions: PaaS and SaaS
 
 Microsoft has built a portfolio that supports the needs of all customers, enabling everyone to access the benefits of digital transformation. The Azure IoT product portfolio is an overview of the available PaaS/SaaS technologies and solutions. It presents the two paths that are available for building your own solution:
-<<<<<<< HEAD
-- Platform as a Service (PaaS): build your application using [Azure IoT solution accelerators](https://www.azureiotsolutions.com/) or [Azure Digital Twins](https://azure.microsoft.com/en-us/services/digital-twins/). [Azure IoT solution accelerators](https://www.azureiotsolutions.com/) are a collection of enterprise-grade preconfigured solutions that enable you to accelerate the development of custom IoT solutions. [Azure Digital Twins](https://azure.microsoft.com/en-us/services/digital-twins/) is a service that 
-allows you to model the physical environment to create contextually-aware IoT solutions using a spatial intelligence graph and domain-specifc object models.
-=======
 
-- Platform as a Service (PaaS): build your application using [Azure IoT solution accelerators](https://www.azureiotsolutions.com/), which are a collection of enterprise-grade preconfigured solutions that enable you to accelerate the development of custom IoT solutions.
->>>>>>> a7639f7d
+- Platform as a Service (PaaS): build your application using [Azure IoT solution accelerators](https://www.azureiotsolutions.com/), which are a collection of enterprise-grade preconfigured solutions that enable you to accelerate the development of custom IoT solutions, or [Azure Digital Twins](https://azure.microsoft.com/en-us/services/digital-twins/) service, which allows you to model the physical environment to create contextually-aware IoT solutions using a spatial intelligence graph and domain-specifc object models.
 
 - Software as a Service (SaaS): get started fast with [Azure IoT Central](https://azure.microsoft.com/services/iot-central/), the new SaaS solution to develop IoT applications without being exposed to the complexity of IoT solution. If your organization lacks the resources to build your own IoT solution, Azure IoT Central is a codeless IoT solution that can create device models, dashboards, and rules in minutes.
 
@@ -97,12 +92,9 @@
 ### Edge
 [Azure IoT Edge](https://azure.microsoft.com/services/iot-edge/) is an IoT service. This service is meant for customers who want to analyze data on devices, a.k.a. "at the edge." By moving parts of your workload to the edge, you will experience reduced latency and have the option for off-line scenarios.
 
-<<<<<<< HEAD
 ### Spatial Intelligence
 [Azure Digital Twins](https://azure.microsoft.com/en-us/services/digital-twins/) is an IoT service that enables you to create a model of a physical environment. It provides a spatial intelligence graph to model the relationships between people, spaces, and devices. By corelating data across the digital and physical world you can create contextually aware solutions.  
 
-=======
->>>>>>> a7639f7d
 ### Data and analytics
 Take advantage of an array of Azure data and analytics PaaS offerings in your IoT solution, from bringing cloud intelligence to the edge with Azure Machine Learning, to storing IoT device data in a cost-effective way with Azure Data Lake, to visualizing huge amount of data from IoT devices with [Azure Time Series Insights](https://azure.microsoft.com/services/time-series-insights/).
 
