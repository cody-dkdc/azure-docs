- name: Azure IoT Fundamentals
  href: index.yml
- name: Overview
  items:
  - name: Introduction
    href: iot-introduction-new.md
  - name: Introduction-old
    href: iot-introduction.md
  - name: Azure IoT services and technologies
    href: iot-services-and-technologies.md    
- name: Services
  items:
  - name: IoT Hub
    href: /azure/iot-hub
  - name: IoT Hub Device Provisioning Service
    href: /azure/iot-dps
<<<<<<< HEAD
  - name: IoT solution accelerators
    href: /azure/iot-suite
  - name: IoT Central
    href: /azure/iot-central
  - name: IoT Edge
    href: /azure/iot-edge
=======
  - name: Azure Digital Twins
    href: /azure/digital-twins
>>>>>>> 601d049d
  - name: Azure Maps
    href: /azure/azure-maps
  - name: Time Series Insights
    href: /azure/time-series-insights
<<<<<<< HEAD
=======
  - name: Service SDKs
    href: /azure/iot-hub/iot-hub-devguide-sdks#azure-iot-service-sdks
- name: Edge
  items:
  - name: IoT Edge
    href: /azure/iot-edge
  - name: IoT Device SDKs
    href: /azure/iot-hub/iot-hub-devguide-sdks#azure-iot-device-sdks 
>>>>>>> 601d049d
- name: Security
  items:
  - name: Security architecture
    href: iot-security-architecture.md
  - name: Security best practices
    href: iot-security-best-practices.md    
  - name: Secure deployment
    href: iot-security-deployment.md 
  - name: Security from the ground up
    href: iot-security-ground-up.md  
- name: SDKs
  items:
  - name: Service SDKs
    href: /azure/iot-hub/iot-hub-devguide-sdks#azure-iot-service-sdks
  - name: IoT Device SDKs
    href: /azure/iot-hub/iot-hub-devguide-sdks#azure-iot-device-sdks <|MERGE_RESOLUTION|>--- conflicted
+++ resolved
@@ -14,32 +14,18 @@
     href: /azure/iot-hub
   - name: IoT Hub Device Provisioning Service
     href: /azure/iot-dps
-<<<<<<< HEAD
   - name: IoT solution accelerators
     href: /azure/iot-suite
   - name: IoT Central
     href: /azure/iot-central
   - name: IoT Edge
     href: /azure/iot-edge
-=======
   - name: Azure Digital Twins
     href: /azure/digital-twins
->>>>>>> 601d049d
   - name: Azure Maps
     href: /azure/azure-maps
   - name: Time Series Insights
     href: /azure/time-series-insights
-<<<<<<< HEAD
-=======
-  - name: Service SDKs
-    href: /azure/iot-hub/iot-hub-devguide-sdks#azure-iot-service-sdks
-- name: Edge
-  items:
-  - name: IoT Edge
-    href: /azure/iot-edge
-  - name: IoT Device SDKs
-    href: /azure/iot-hub/iot-hub-devguide-sdks#azure-iot-device-sdks 
->>>>>>> 601d049d
 - name: Security
   items:
   - name: Security architecture
