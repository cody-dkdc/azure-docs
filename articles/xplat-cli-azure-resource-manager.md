<<<<<<< HEAD
<properties
	pageTitle="Using the Microsoft Azure CLI for Mac, Linux, and Windows with Azure Resource Management"
	description="Using the Microsoft Azure CLI for Mac, Linux, and Windows with Azure Resource Management."
	editor="tysonn"
	manager="timlt"
	documentationCenter=""
	authors="squillace"
	services=""/>

<tags
	ms.service="multiple"
	ms.workload="multiple"
	ms.tgt_pltfrm="command-line-interface"
	ms.devlang="na"
	ms.topic="article"
	ms.date="04/24/2015"
	ms.author="rasquill;dkshir"/>

# Using the Azure Cross-Platform Command-Line Interface with Azure Resource Management

<div class="dev-center-tutorial-selector sublanding"><a href="/documentation/articles/powershell-azure-resource-manager.md" title="Windows PowerShell">Windows PowerShell</a><a href="/documentation/articles/xplat-cli-azure-resource-manager.md" title="Cross-Platform CLI" class="current">Cross-Platform CLI</a></div>

This topic describes how to create, manage, and delete Azure resources and VMs using the Azure CLI for Mac, Linux, and Windows using the **arm** mode.  

>[AZURE.NOTE] To create and manage Azure resources on the command-line, you're going to need an Azure account ([free trial here](http://azure.microsoft.com/pricing/free-trial/)), you're going to need to [install the Azure CLI](xplat-cli-install.md), and you're going to need to [log on to use Azure resources associated with your account](xplat-connect.md). If you've done these things, you're ready to go.

## Azure Resources

The Resource Manager allows you to manage a group of _resources_ (user-managed entities such as a database server, database, or website,) as a single logical unit, or _resource group_. For example, a resource group might contain a Website and SQL Database as resources. You can create, manage, and delete these resources imperatively on the command line, just like you can in the **asm** mode.

Using the **arm** mode, you can manage your Azure resources in a _declarative_ way by describing the structure and relationships of a deployable group of resources in JSON *templates*. The template language also describes parameters that can be filled in either inline when running a command or stored in a separate JSON **azuredeploy-parameters.json** file. This allows you to easily create new resources using the same template by simply providing different parameters. For example, a template that creates a Website will have parameters for the site name, the region the Website will be located in, and other common parameters.

When a template is used to modify or create a group, a _deployment_ is created, which is then applied to the group. For more information on the Resource Manager, visit the [Azure Resource Manager Overview](resource-group-overview.md).

## Authentication

Currently, working with the Resource Manager through the xplat-cli requires that you authenticate to Microsoft Azure using a work or school account. Authenticating with a certificate installed through a .publishsettings file will not work.

For more information on authenticating using a work or school account, see [Install Azure CLI for Mac, Linux, and Windows](xplat-cli-install.md).

> [AZURE.NOTE] Because you use a work or school account -- which are managed by Azure Active Directory -- you can also use Azure Role-Based Access Control (RBAC) to manage access and usage of Azure resources. For details, see [Managing and Auditing Access to Resources](resource-group-rbac.md).

## Setting the **arm** mode

Because the Resource Manager mode is not enabled by default, you must use the following command to enable Azure CLI resource manager commands.

	azure config mode arm

>[AZURE.NOTE] The Azure Resource Manager mode and Azure Service Management mode are mutually exclusive. That is, resources created in one mode cannot be managed from the other mode.

## Finding the locations

Most of the **arm** commands need a valid location to create or find a resource from. You can find all available locations for by using the command

	azure location list

It will list locations specific to regions such as "West US", "East US", and so on.

## Creating Resource Group

A Resource Group is a logical grouping of network, storage and other resources. Almost all commands in **arm** mode need a resource group. You can create a resource group by using the command

	azure group create -n "MyRG" -l "West US"

You can start adding resources to this group after this, and use it to configure a new virtual machine.

## Creating virtual machines

There are three ways to create virtual machines in the **arm** mode:

1. Using individual Azure CLI commands
2. Using **vm quick-create** shortcut
3. Using Resource Group Templates

Each one of these require creating a resource group to start with.

### Using individual Azure CLI commands

This is the basic approach to configure and create a virtual machine as per your needs. In **arm** mode, you will need to configure some mandatory resources like the storage account and networking before you can use the **vm create** command.

####

### Using **vm quick-create** shortcut

The **vm quick-create** gives an easier approach to creating a virtual machine in the **arm** mode. This is handy when you want to try out creating simple virtual machines or if you do not care about the networking and storage configurations. This command uses default information for most of these parameters. You however need to find out some basic information prior to running this command.

#### Registering to a Resource Group provider

You can find out available Resource Group Providers by running

 	azure provider list

You need to then register your subscription with a Resource Group provider from this list by using the command

	azure provider register Microsoft.Backup

The Microsoft.Backup could be replaced by any provider from the list.

#### Finding out the Operating System image URN

Next important setup information is the OS image you want to boot the virtual machine from. The first step for this is finding the publisher of the image:

	azure vm image list-publishers "westus"

Then you can run the command on the Azure CLI to find a list of images by a provider, for example:

	azure vm image list "westus" "Canonical"

It will give out a list similar to the following.

	info:    Executing command **vm image list**
	warn:    The parameters --offer and --sku if specified will be ignored
	+ Getting virtual machine image offers (Publisher: "Canonical" Location: "westus")
	data:    Publisher  Offer        Sku          Version          Location  Urn

	data:    ---------  -----------  -----------  ---------------  --------- ----------------------------------------
	data:    Canonical  Ubuntu15.04  15.04        15.04.201504220  westus    Canonical:Ubuntu15.04:15.04:15.04.201504220
	data:    Canonical  UbuntuServer 12.04-DAILY  12.04.201504201  westus    Canonical:UbuntuServer:12.04-DAILY:12.04.2015 04201

Note the URN of the image you want to run from this list.

#### Using **vm quick-create**

You can now use the **vm quick-create** interactively to easily create a virtual machine. The Resource Manager will create this virtual machine using default available resources.

	azure-cli@0.8.0:/# azure vm quick-create
	info:  Executing command vm quick-create
	Resource group name: CLIRG
	Virtual machine name: myqvm
	Location name: westus
	Operating system Type [Windows, Linux]: Linux
	ImageURN (format: "publisherName:offer:skus:version"): Canonical:Ubuntu15.04:15.04:15.04.201504220
	User name: azureuser
	Password: ********
	Confirm password: ********

The Azure CLI will create a virtual machine with default VM size. It will also create a storage account, an NIC, a virtual network and subnet, and a public IP. You can SSH into the virtual machine using the public IP after it boots.

### Using Resource Group Templates

#### Locating and Configuring a Resource Group Template

1. When working with templates, you can either create your own, or use one from the Template Gallery. In this case, let's use one from the Template Gallery. To list available templates from the gallery, use the following command. (Because there are thousands of templates available, be sure to paginate the results or use **grep** or **findstr** [on Windows] or your favorite string-searching command to locate interesting templates. Alternatively, you can use the **--json** option and download the entire list in JSON format for easier searching. The example below uses the template called **Microsoft.WebSiteSQLDatabase.0.2.6-preview**.)

		azure group template list

	The response will list the publisher and template name, and will appear similar to the following (although there will be far more).

		data:    Publisher               Name
		data:    ----------------------------------------------------------------------------
		data:    Microsoft               Microsoft.WebSite.0.1.0-preview1
		data:    Microsoft               Microsoft.PHPStarterKit.0.1.0-preview1
		data:    Microsoft               Microsoft.HTML5EmptySite.0.1.0-preview1
		data:    Microsoft               Microsoft.ASPNETEmptySite.0.1.0-preview1
		data:    Microsoft               Microsoft.WebSiteMySQLDatabase.0.1.0-preview1

2. To view the details of a template that will create an Azure Website, use the following command.

		azure group template show Microsoft.WebSiteSQLDatabase.0.2.6-preview

	This will return descriptive information about the template.

3. Once you have selected a template (**azure group template show Microsoft.WebSiteSQLDatabase.0.2.6-preview**), you can download it with the following command.

		azure group template download Microsoft.WebSiteSQLDatabase.0.2.6-preview

	Downloading a template allows you to customize it to better suite your requirements. For example, adding another resource to the template.

	>[AZURE.NOTE] If you do modify the template, use the `azure group template validate` command to validate the template before using it to create or modify an existing resource group.

4. To configure the resource group template for your use, open the template file in a text editor. Note the **parameters** JSON collection near the top. This contains a list of the parameters that this template expects in order to create the resources described by the template. Some parameters, such as **sku** have default values, while others simply specify the type of the value, such as **siteName**.

	When using a template, you can supply parameters either as part of the command-line parameters, or by specifying a file containing the parameter values. Either way, the parameters must be in JSON format, and you must provide your own values for those keys that do not have default values.

	For example, to create a file that contains parameters for the **Microsoft.WebSiteSQLDatabase.0.2.6-preview** template, use the following data to create a file named **params.json**. Replace the values below beginning with **_My_** such as **_MyWebSite_** with your own values. The **siteLocation** should specify an Azure region near you, such as **North Europe** or **South Central US**. (This example uses **West US**)

		{
		  "siteName": {
		    "value": "MyWebSite"
		  },
		  "hostingPlanName": {
		    "value": "MyHostingPlan"
		  },
		  "siteLocation": {
		    "value": "West US"
		  },
		  "serverName": {
		    "value": "MySQLServer"
		  },
		  "serverLocation": {
		    "value": "West US"
		  },
		  "administratorLogin": {
		    "value": "MySQLAdmin"
		  },
		  "administratorLoginPassword": {
		    "value": "MySQLAdminPassword"
		  },
		  "databaseName": {
		    "value": "MySQLDB"
		  }
		}


1. After saving the **params.json** file, use the following command to create a new resource group based on the template. The `-e` parameter specifies the **params.json** file created in the previous step. Replace the **MyGroupName** with the group name you wish to use, and **MyDataCenter** with the **siteLocation** value specified in your **params.json** template parameter file.

		azure group create MyGroupName "West US" -f Microsoft.WebSiteSQLDatabase.0.2.6-preview.json -d MyDeployment -e params.json

	>[AZURE.NOTE] This command will return OK once the deployment has been uploaded, but before the deployment have been applied to resources in the group. To check the status of the deployment, use the following command.
	>
	> `azure group deployment show MyGroupName MyDeployment`
	>
	> The **ProvisioningState** shows the status of the deployment.
	>
	> If you realize that your configuration isn't correct, and need to stop a long running deployment, use the following command.
	>
	> `azure group deployment stop MyGroupName MyDeployment`
	>
	> If you do not provide a deployment name, one will be created automatically based on the name of the template file. It will be returned as part of the output of the `azure group create` command.

3. To view the group, use the following command.

		azure group show MyGroupName

	This command returns information about the resources in the group. If you have multiple groups, you can use the `azure group list` command to retrieve a list of group names, and then use `azure group show` to view details of a specific group.

#### Working with resources

While templates allow you to declare group-wide changes in configuration, sometimes you need to work with just a specific resource. You can do this using the `azure resource` commands.

> [AZURE.NOTE] When using the `azure resource` commands other than the `list` command, you must specify the API version of the resource you are working with using the `-o` parameter. If you are unsure about the API version to use, consult the template file and find the **apiVersion** field for the resource.

1. To list all resources in a group, use the following command.

		azure resource list MyGroupName

1. To view individual resources, such as the Website, within the group, use the following command.

		azure resource show MyGroupName MyWebSiteName Microsoft.Web/sites -o "2014-04-01"

	Notice the **Microsoft.Web/sites** parameter. This indicates the type of the resource you are requesting information on. If you look at the template file downloaded earlier, you will notice that this same value is used to define the type of the Website resource described in the template.

	This command returns information related to the website. For example, the **hostNames** field should contain the URL for the website. Use this with your browser to verify that the website is running.

2. When viewing details on a resource, it is often useful to use the `--json` parameter, as this makes the output more readable as some values are nested structures, or collections. The following demonstrates returning the results of the show command as a JSON document.

		azure resource show MyGroupName MyWebSite Microsoft.Web/sites -o "2014-04-01" --json

	>[AZURE.NOTE] You can save the JSON data to file by using the &gt; character to pipe the output to file. For example:
	>
	> `azure resource show MyGroupName MyWebSite Micrsoft.Web/sites --json > myfile.json`

3. To delete an existing resource, use the following command.

		azure resource delete MyGroupName MyWebSite Microsoft.Web/sites -o "2014-04-01"

## Logging

To view logged information on operations performed on a group, use the `azure group log show` command. By default, this will list last operation performed on the group. To view all operations, use the optional `--all` parameter. For the last deployment, use `--last-deployment`. For a specific deployment, use `--deployment` and specify the deployment name. The following example returns a log of all operations performed against the group 'MyGroup'.

	azure group log show mygroup --all

## Next steps

* For more information on using the Azure Cross-Platform Command-Line Interface, see [Install and Configure the Microsoft Azure Cross-Platform Command-Line Interface][xplatsetup].
* For information on working with Resource Manager using Azure PowerShell, see [Getting Started using Windows PowerShell with Resource Manager][psrm]

[signuporg]: http://www.windowsazure.com/documentation/articles/sign-up-organization/
[adtenant]: http://technet.microsoft.com/library/jj573650#createAzureTenant
[portal]: https://manage.windowsazure.com/
[xplatsetup]: xplat-cli.md
[psrm]: http://go.microsoft.com/fwlink/?LinkId=394760
=======
<properties 
	pageTitle="Using the Microsoft Azure CLI for Mac, Linux, and Windows with Azure Resource Management" 
	description="Using the Microsoft Azure CLI for Mac, Linux, and Windows with Azure Resource Management." 
	editor="tysonn" 
	manager="timlt" 
	documentationCenter="" 
	authors="squillace" 
	services=""/>

<tags 
	ms.service="multiple" 
	ms.workload="multiple" 
	ms.tgt_pltfrm="command-line-interface" 
	ms.devlang="na" 
	ms.topic="article" 
	ms.date="04/23/2015" 
	ms.author="rasquill"/>

# Using the Azure Cross-Platform Command-Line Interface with Azure Resource Management

<div class="dev-center-tutorial-selector sublanding"><a href="/documentation/articles/powershell-azure-resource-manager.md" title="Windows PowerShell">Windows PowerShell</a><a href="/documentation/articles/xplat-cli-azure-resource-manager.md" title="Cross-Platform CLI" class="current">Cross-Platform CLI</a></div>

This topic describes how to create, manage, and delete Azure resources using the Azure CLI for Mac, Linux, and Windows using the **arm** mode.  

>[AZURE.NOTE] To create and manage Azure resources on the command-line, you're going to need an Azure account ([free trial here](http://azure.microsoft.com/pricing/free-trial/)), you're going to need to [install the Azure CLI](xplat-cli-install.md), and you're going to need to [log on to use Azure resources associated with your account](xplat-connect.md). If you've done these things, you're ready to go.

## Azure Resources

The Resource Manager allows you to manage a group of _resources_ (user-managed entities such as a database server, database, or website,) as a single logical unit, or _resource group_. For example, a resource group might contain a Website and SQL Database as resources. You can create, manage, and delete these resources imperatively on the command line, just like you can in the **asm** mode.

Using the **arm** mode, you can manage your Azure resources in a _declarative_ way by describing the structure and relationships of a deployable group of resources in JSON *templates*. The template language also describes parameters that can be filled in either inline when running a command or stored in a separate JSON **azuredeploy-parameters.json** file. This allows you to easily create new resources using the same template by simply providing different parameters. For example, a template that creates a Website will have parameters for the site name, the region the Website will be located in, and other common parameters.

When a template is used to modify or create a group, a _deployment_ is created, which is then applied to the group.

##Authentication

Currently, working with the Resource Manager through the xplat-cli requires that you authenticate to Microsoft Azure using a work or school account. Authenticating with a Microsoft Account or a certificate installed through a .publishsettings file will not work.

For more information on authenticating using an organizational account, see [Install and Configure the Microsoft Azure Cross-Platform Command-Line Interface][xplatsetup].

> [AZURE.NOTE] Because you use a work or school account -- which are managed by Azure Active Directory -- you can also use Azure Role-Based Access Control (RBAC) to manage access and usage of Azure resources. For details, see [Managing and Auditing Access to Resources](resource-group-rbac.md).

##Locating and Configuring a Resource Group Template

1. Because the Resource Manager mode is not enabled by default, you must use the following command to enable xplat-cli resource manager commands.

		azure config mode arm

	>[AZURE.NOTE] The Resource Manager mode and Azure Service Management mode are mutually exclusive. That is, resources created in one mode cannot be managed from the other mode.

2. When working with templates, you can either create your own, or use one from the Template Gallery. In this case, let's use one from the Template Gallery. To list available templates from the gallery, use the following command. (Because there are thousands of templates available, be sure to paginate the results or use **grep** or **findstr** [on Windows] or your favorite string-searching command to locate interesting templates. Alternatively, you can use the **--json** option and download the entire list in JSON format for easier searching. The example below uses the template called **Microsoft.WebSiteSQLDatabase.0.2.6-preview**.)	

		azure group template list

	The response will list the publisher and template name, and will appear similar to the following (although there will be far more).

		data:    Publisher               Name
		data:    ----------------------------------------------------------------------------
		data:    Microsoft               Microsoft.WebSite.0.1.0-preview1
		data:    Microsoft               Microsoft.PHPStarterKit.0.1.0-preview1
		data:    Microsoft               Microsoft.HTML5EmptySite.0.1.0-preview1
		data:    Microsoft               Microsoft.ASPNETEmptySite.0.1.0-preview1
		data:    Microsoft               Microsoft.WebSiteMySQLDatabase.0.1.0-preview1

3. To view the details of a template that will create an Azure Website, use the following command.

		azure group template show Microsoft.WebSiteSQLDatabase.0.2.6-preview

	This will return descriptive information about the template. 

4. Once you have selected a template (**azure group template show Microsoft.WebSiteSQLDatabase.0.2.6-preview**), you can download it with the following command.

		azure group template download Microsoft.WebSiteSQLDatabase.0.2.6-preview

	Downloading a template allows you to customize it to better suite your requirements. For example, adding another resource to the template.

	>[AZURE.NOTE] If you do modify the template, use the `azure group template validate` command to validate the template before using it to create or modify an existing resource group.

5. To configure the resource group template for your use, open the template file in a text editor. Note the **parameters** JSON collection near the top. This contains a list of the parameters that this template expects in order to create the resources described by the template. Some parameters, such as **sku** have default values, while others simply specify the type of the value, such as **siteName**. 
	
	When using a template, you can supply parameters either as part of the command-line parameters, or by specifying a file containing the parameter values. Either way, the parameters must be in JSON format, and you must provide your own values for those keys that do not have default values.

	For example, to create a file that contains parameters for the **Microsoft.WebSiteSQLDatabase.0.2.6-preview** template, use the following data to create a file named **params.json**. Replace the values below beginning with **_My_** such as **_MyWebSite_** with your own values. The **siteLocation** should specify an Azure region near you, such as **North Europe** or **South Central US**. (This example uses **West US**)

		{
		  "siteName": {
		    "value": "MyWebSite"
		  },
		  "hostingPlanName": {
		    "value": "MyHostingPlan"
		  },
		  "siteLocation": {
		    "value": "West US"
		  },
		  "serverName": {
		    "value": "MySQLServer"
		  },
		  "serverLocation": {
		    "value": "West US"
		  },
		  "administratorLogin": {
		    "value": "MySQLAdmin"
		  },
		  "administratorLoginPassword": {
		    "value": "MySQLAdminPassword"
		  },
		  "databaseName": {
		    "value": "MySQLDB"
		  }
		}


1. After saving the **params.json** file, use the following command to create a new resource group based on the template. The `-e` parameter specifies the **params.json** file created in the previous step. Replace the **MyGroupName** with the group name you wish to use, and **MyDataCenter** with the **siteLocation** value specified in your **params.json** template parameter file.

		azure group create MyGroupName "West US" -f Microsoft.WebSiteSQLDatabase.0.2.6-preview.json -d MyDeployment -e params.json

	>[AZURE.NOTE] This command will return OK once the deployment has been uploaded, but before the deployment have been applied to resources in the group. To check the status of the deployment, use the following command.
	>
	> `azure group deployment show MyGroupName MyDeployment`
	> 
	> The **ProvisioningState** shows the status of the deployment.
	> 
	> If you realize that your configuration isn't correct, and need to stop a long running deployment, use the following command.
	> 
	> `azure group deployment stop MyGroupName MyDeployment`
	> 
	> If you do not provide a deployment name, one will be created automatically based on the name of the template file. It will be returned as part of the output of the `azure group create` command.

3. To view the group, use the following command.

		azure group show MyGroupName

	This command returns information about the resources in the group. If you have multiple groups, you can use the `azure group list` command to retrieve a list of group names, and then use `azure group show` to view details of a specific group.

##Working with resources

While templates allow you to declare group-wide changes in configuration, sometimes you need to work with just a specific resource. You can do this using the `azure resource` commands.

> [AZURE.NOTE] When using the `azure resource` commands other than the `list` command, you must specify the API version of the resource you are working with using the `-o` parameter. If you are unsure about the API version to use, consult the template file and find the **apiVersion** field for the resource.

1. To list all resources in a group, use the following command.

		azure resource list MyGroupName

1. To view individual resources, such as the Website, within the group, use the following command.

		azure resource show MyGroupName MyWebSiteName Microsoft.Web/sites -o "2014-04-01"

	Notice the **Microsoft.Web/sites** parameter. This indicates the type of the resource you are requesting information on. If you look at the template file downloaded earlier, you will notice that this same value is used to define the type of the Website resource described in the template.

	This command returns information related to the website. For example, the **hostNames** field should contain the URL for the website. Use this with your browser to verify that the website is running.

2. When viewing details on a resource, it is often useful to use the `--json` parameter, as this makes the output more readable as some values are nested structures, or collections. The following demonstrates returning the results of the show command as a JSON document.

		azure resource show MyGroupName MyWebSite Microsoft.Web/sites -o "2014-04-01" --json

	>[AZURE.NOTE] You can save the JSON data to file by using the &gt; character to pipe the output to file. For example:
	>
	> `azure resource show MyGroupName MyWebSite Micrsoft.Web/sites --json > myfile.json`

3. To delete an existing resource, use the following command.

		azure resource delete MyGroupName MyWebSite Microsoft.Web/sites -o "2014-04-01"

##Logging

To view logged information on operations performed on a group, use the `azure group log show` command. By default, this will list last operation performed on the group. To view all operations, use the optional `--all` parameter. For the last deployment, use `--last-deployment`. For a specific deployment, use `--deployment` and specify the deployment name. The following example returns a log of all operations performed against the group 'MyGroup'.

	azure group log show mygroup --all

##Next steps

* For more information on using the Azure Cross-Platform Command-Line Interface, see [Install and Configure the Microsoft Azure Cross-Platform Command-Line Interface][xplatsetup].
* For information on working with Resource Manager using Azure PowerShell, see [Getting Started using Windows PowerShell with Resource Manager][psrm]

[signuporg]: http://www.windowsazure.com/documentation/articles/sign-up-organization/
[adtenant]: http://technet.microsoft.com/library/jj573650#createAzureTenant
[portal]: https://manage.windowsazure.com/
[xplatsetup]: xplat-cli.md
[psrm]: http://go.microsoft.com/fwlink/?LinkId=394760
>>>>>>> 47be9d7d
<|MERGE_RESOLUTION|>--- conflicted
+++ resolved
@@ -1,4 +1,3 @@
-<<<<<<< HEAD
 <properties
 	pageTitle="Using the Microsoft Azure CLI for Mac, Linux, and Windows with Azure Resource Management"
 	description="Using the Microsoft Azure CLI for Mac, Linux, and Windows with Azure Resource Management."
@@ -14,7 +13,7 @@
 	ms.tgt_pltfrm="command-line-interface"
 	ms.devlang="na"
 	ms.topic="article"
-	ms.date="04/24/2015"
+	ms.date="04/27/2015"
 	ms.author="rasquill;dkshir"/>
 
 # Using the Azure Cross-Platform Command-Line Interface with Azure Resource Management
@@ -35,7 +34,7 @@
 
 ## Authentication
 
-Currently, working with the Resource Manager through the xplat-cli requires that you authenticate to Microsoft Azure using a work or school account. Authenticating with a certificate installed through a .publishsettings file will not work.
+Working with the Resource Manager through the xplat-cli requires that you authenticate to Microsoft Azure using a work or school account. Authenticating with a certificate installed through a .publishsettings file will not work.
 
 For more information on authenticating using a work or school account, see [Install Azure CLI for Mac, Linux, and Windows](xplat-cli-install.md).
 
@@ -67,47 +66,58 @@
 
 ## Creating virtual machines
 
-There are three ways to create virtual machines in the **arm** mode:
+There are two ways to create virtual machines in the **arm** mode:
 
 1. Using individual Azure CLI commands
-2. Using **vm quick-create** shortcut
-3. Using Resource Group Templates
-
-Each one of these require creating a resource group to start with.
+2. Using Resource Group Templates
+
+Make sure at least one resource group is created before you start with any of these methods.
 
 ### Using individual Azure CLI commands
 
 This is the basic approach to configure and create a virtual machine as per your needs. In **arm** mode, you will need to configure some mandatory resources like the storage account and networking before you can use the **vm create** command.
 
-####
-
-### Using **vm quick-create** shortcut
-
-The **vm quick-create** gives an easier approach to creating a virtual machine in the **arm** mode. This is handy when you want to try out creating simple virtual machines or if you do not care about the networking and storage configurations. This command uses default information for most of these parameters. You however need to find out some basic information prior to running this command.
-
-#### Registering to a Resource Group provider
-
-You can find out available Resource Group Providers by running
-
- 	azure provider list
-
-You need to then register your subscription with a Resource Group provider from this list by using the command
-
-	azure provider register Microsoft.Backup
-
-The Microsoft.Backup could be replaced by any provider from the list.
-
-#### Finding out the Operating System image URN
-
-Next important setup information is the OS image you want to boot the virtual machine from. The first step for this is finding the publisher of the image:
+>[AZURE.NOTE] If you are creating resources for the first time on the command line for your subscription, you might be prompted to register to certain Resource Providers.
+> If that happens, it is easy to register the said provider and try the failed command again. For example,
+	azure provider register Microsoft.Storage
+> You can find out the list of providers registerd for your subscription by running,
+	azure provider list
+
+#### Creating a public IP resource
+
+You will need to create a public IP so you can SSH into your new virtual machine for any meaningful work. Creating a public IP is straightforward. The command needs a resource group, a name for your public IP resource and a location, in that order:
+
+	azure network public-ip create "testrg" "testip" "westus"
+
+#### Creating a Network Interface Card resource
+
+This needs a subnet and a virtual network to be created first. Create a virtual network in a particular location and resource group by using:
+
+	azure network vnet create "testrg" "testvnet" "westus"
+
+Create a subnet in this virtual network by:
+
+	azure network subnet create "testrg" "testvnet" "testsubnet"
+
+You should be able to create an NIC using these resources.
+
+	azure network nic create "testrg" "testnic" "westus" -k "testsubnet" -m "testvnet" -p "testip"
+
+	>[AZURE.NOTE] Although optional, it is very important to pass the public IP name as a parameter to the **network nic create** command as this binds the NIC to this IP, which will be later used to SSH into the virtual machine created using this NIC.
+
+For more imformation on the **network** commands, see command line help or [Using the Azure CLI for Mac, Linux, and Windows with Azure Resource Management](azure-cli-arm-commands.md).
+
+#### Finding the Operating System image
+
+Currently, you can only find an operating system based on the publisher of the image. In other words, you must run this command to find a list OS image publishers,
 
 	azure vm image list-publishers "westus"
 
-Then you can run the command on the Azure CLI to find a list of images by a provider, for example:
-
-	azure vm image list "westus" "Canonical"
-
-It will give out a list similar to the following.
+Then choose a publisher from the list, and find the list of images by that publisher by running for example,
+
+	azure vm image list "westus" "CoreOS"
+
+Finally, choose an OS image from the list that looks something like this:
 
 	info:    Executing command **vm image list**
 	warn:    The parameters --offer and --sku if specified will be ignored
@@ -115,33 +125,56 @@
 	data:    Publisher  Offer        Sku          Version          Location  Urn
 
 	data:    ---------  -----------  -----------  ---------------  --------- ----------------------------------------
-	data:    Canonical  Ubuntu15.04  15.04        15.04.201504220  westus    Canonical:Ubuntu15.04:15.04:15.04.201504220
-	data:    Canonical  UbuntuServer 12.04-DAILY  12.04.201504201  westus    Canonical:UbuntuServer:12.04-DAILY:12.04.2015 04201
-
-Note the URN of the image you want to run from this list.
-
-#### Using **vm quick-create**
-
-You can now use the **vm quick-create** interactively to easily create a virtual machine. The Resource Manager will create this virtual machine using default available resources.
-
-	azure-cli@0.8.0:/# azure vm quick-create
-	info:  Executing command vm quick-create
-	Resource group name: CLIRG
-	Virtual machine name: myqvm
-	Location name: westus
-	Operating system Type [Windows, Linux]: Linux
-	ImageURN (format: "publisherName:offer:skus:version"): Canonical:Ubuntu15.04:15.04:15.04.201504220
-	User name: azureuser
-	Password: ********
-	Confirm password: ********
-
-The Azure CLI will create a virtual machine with default VM size. It will also create a storage account, an NIC, a virtual network and subnet, and a public IP. You can SSH into the virtual machine using the public IP after it boots.
+	data:    CoreOS     CoreOS       Alpha        475.1.0          westus    CoreOS:CoreOS:Alpha:475.1.0
+	data:    CoreOS     CoreOS       Alpha        490.0.0          westus    CoreOS:CoreOS:Alpha:490.0.0
+
+Note down the URN of the image you want to load on your virtual machine.
+
+#### Creating a virtual machine
+
+You are now ready to create a virtual machine by running **vm create** command and passing the required information. Don't forget to pass the public IP you created, so you can easily SSH into the virtual machine.
+
+	azure-cli@0.8.0:/# azure vm create "testrg" "testvm" "westus" "Linux" -Q "CoreOS:CoreOS:Alpha:660.0.0" -u "azureuser" -p "Pass1234!" -N "testnic"
+	info:    Executing command vm create
+	+ Looking up the VM "testvm"
+	info:    Using the VM Size "Standard_A1"
+	info:    The [OS, Data] Disk or image configuration requires storage account
+	+ Retrieving storage accounts
+	info:    Could not find any storage accounts in the region "westus", trying to create new one
+	+ Creating storage account "cli02f696bbfda6d83414300" in "westus"
+	+ Looking up the storage account cli02f696bbfda6d83414300
+	+ Looking up the NIC "testnic"
+	+ Creating VM "testvm"
+	info:    vm create command OK
+
+You should be able to start this Virtual machine by running
+
+	azure vm start "testrg" "testvm"
+
+and SSH into it by using the command **ssh username@ipaddress**. To quickly look up the IP address of your public IP resource, use this command:
+
+	azure network public-ip show "testrg" "testip"
+
+>[AZURE.NOTE] The new **vm quick-create** shortcut cuts out most of the steps of the imperative method of VM creation. This is handy when you want to try out creating simple virtual machines or if you do not care about the networking configurations. It's an interactive command, and you need to find out only the OS image URN before running it.
+>
+>	azure-cli@0.8.0:/# azure vm quick-create
+>	info:  Executing command vm quick-create
+>	Resource group name: CLIRG
+>	Virtual machine name: myqvm
+>	Location name: westus
+> 	Operating system Type [Windows, Linux]: Linux
+>	ImageURN (format: "publisherName:offer:skus:version"): CoreOS:CoreOS:Alpha:660.0.0
+>	User name: azureuser
+>	Password: ********
+>	Confirm password: ********
+>
+> The Azure CLI will create a virtual machine with default VM size. It will also create a storage account, an NIC, a virtual network and subnet, and a public IP. You can SSH into the virtual machine using the public IP after it boots.
 
 ### Using Resource Group Templates
 
 #### Locating and Configuring a Resource Group Template
 
-1. When working with templates, you can either create your own, or use one from the Template Gallery. In this case, let's use one from the Template Gallery. To list available templates from the gallery, use the following command. (Because there are thousands of templates available, be sure to paginate the results or use **grep** or **findstr** [on Windows] or your favorite string-searching command to locate interesting templates. Alternatively, you can use the **--json** option and download the entire list in JSON format for easier searching. The example below uses the template called **Microsoft.WebSiteSQLDatabase.0.2.6-preview**.)
+1. When working with templates, you can either create your own, or use one from the Template Gallery. In this case, let's use one from the Template Gallery. To list available templates from the gallery, use the following command. (Because there are thousands of templates available, be sure to paginate the results or use **grep** or **findstr** [on Windows] or your favorite string-searching command to locate interesting templates. Alternatively, you can use the **--json** option and download the entire list in JSON format for easier searching. The example below uses the template called **CoreOS.CoreOSStable.0.2.40-preview**.)
 
 		azure group template list
 
@@ -149,61 +182,62 @@
 
 		data:    Publisher               Name
 		data:    ----------------------------------------------------------------------------
-		data:    Microsoft               Microsoft.WebSite.0.1.0-preview1
-		data:    Microsoft               Microsoft.PHPStarterKit.0.1.0-preview1
-		data:    Microsoft               Microsoft.HTML5EmptySite.0.1.0-preview1
-		data:    Microsoft               Microsoft.ASPNETEmptySite.0.1.0-preview1
-		data:    Microsoft               Microsoft.WebSiteMySQLDatabase.0.1.0-preview1
+		data:    CoreOS                  CoreOS.CoreOSStable.0.2.40-preview
+		data:    CoreOS                  CoreOS.CoreOSAlpha.0.2.39-preview
+		data:    SUSE                    SUSE.SUSELinuxEnterpriseServer12.2.0.36-preview
+		data:    SUSE                    SUSE.SUSELinuxEnterpriseServer11SP3PremiumImage0.2.54-preview
 
 2. To view the details of a template that will create an Azure Website, use the following command.
 
-		azure group template show Microsoft.WebSiteSQLDatabase.0.2.6-preview
+		azure group template show CoreOS.CoreOSStable.0.2.40-preview
 
 	This will return descriptive information about the template.
 
-3. Once you have selected a template (**azure group template show Microsoft.WebSiteSQLDatabase.0.2.6-preview**), you can download it with the following command.
-
-		azure group template download Microsoft.WebSiteSQLDatabase.0.2.6-preview
+3. Once you have selected a template (**azure group template show CoreOS.CoreOSStable.0.2.40-preview**), you can download it with the following command.
+
+		azure group template download CoreOS.CoreOSStable.0.2.40-preview
 
 	Downloading a template allows you to customize it to better suite your requirements. For example, adding another resource to the template.
 
-	>[AZURE.NOTE] If you do modify the template, use the `azure group template validate` command to validate the template before using it to create or modify an existing resource group.
-
-4. To configure the resource group template for your use, open the template file in a text editor. Note the **parameters** JSON collection near the top. This contains a list of the parameters that this template expects in order to create the resources described by the template. Some parameters, such as **sku** have default values, while others simply specify the type of the value, such as **siteName**.
-
-	When using a template, you can supply parameters either as part of the command-line parameters, or by specifying a file containing the parameter values. Either way, the parameters must be in JSON format, and you must provide your own values for those keys that do not have default values.
-
-	For example, to create a file that contains parameters for the **Microsoft.WebSiteSQLDatabase.0.2.6-preview** template, use the following data to create a file named **params.json**. Replace the values below beginning with **_My_** such as **_MyWebSite_** with your own values. The **siteLocation** should specify an Azure region near you, such as **North Europe** or **South Central US**. (This example uses **West US**)
+	>[AZURE.NOTE] If you modify the template, use the `azure group template validate` command to validate the template before using it to create or modify an existing resource group.
+
+4. To configure the resource group template for your use, open the template file in a text editor. Note the **parameters** JSON collection near the top. This contains a list of the parameters that this template expects in order to create the resources described by the template. Some parameters might have default values, while others specify either the type of the value or a range of allowed values.
+
+	When using a template, you can supply parameters either as part of the command-line parameters, or by specifying a file containing the parameter values. You can also write your **value** fields directly inside the **parameters** section in the template, although that would make the template tightly bound to a particular deployment and wouldn't be reusable easily. Either way, the parameters must be in JSON format, and you must provide your own values for those keys that do not have default values.
+
+	For example, to create a file that contains parameters for the **CoreOS.CoreOSStable.0.2.40-preview** template, use the following data to create a file named **params.json**. Replace the values below beginning with **_test_** with your own values. The **Location** should specify an Azure region near you, such as **North Europe** or **South Central US**. (This example uses **West US**)
 
 		{
-		  "siteName": {
-		    "value": "MyWebSite"
-		  },
-		  "hostingPlanName": {
-		    "value": "MyHostingPlan"
-		  },
-		  "siteLocation": {
-		    "value": "West US"
-		  },
-		  "serverName": {
-		    "value": "MySQLServer"
-		  },
-		  "serverLocation": {
-		    "value": "West US"
-		  },
-		  "administratorLogin": {
-		    "value": "MySQLAdmin"
-		  },
-		  "administratorLoginPassword": {
-		    "value": "MySQLAdminPassword"
-		  },
-		  "databaseName": {
-		    "value": "MySQLDB"
+		  "newStorageAccountName": {
+			"value": "testStorage"
+		  },
+		  "newDomainName": {
+			"value": "testDomain"
+		  },
+		  "newVirtualNetworkName": {
+			"value": "testVNet"
+		  },
+		  "vnetAddressSpace": {
+			"value": "testAddressSpace"
+		  },
+		  "hostName": {
+			"value": "testHost"
+		  },
+		  "userName": {
+			"value": "azureUser"
+		  },
+		  "password": {
+			"value": "Pass1234!"
+		  },
+		  "location": {
+			"value": "West US"
+		  },
+		  "hardwareSize": {
+			"value": "2GB"
 		  }
-		}
-
-
-1. After saving the **params.json** file, use the following command to create a new resource group based on the template. The `-e` parameter specifies the **params.json** file created in the previous step. Replace the **MyGroupName** with the group name you wish to use, and **MyDataCenter** with the **siteLocation** value specified in your **params.json** template parameter file.
+	    }
+
+5. After saving the **params.json** file, use the following command to create a new resource group based on the template. The `-e` parameter specifies the **params.json** file created in the previous step. Replace the **MyGroupName** with the group name you wish to use, and **MyDataCenter** with the **siteLocation** value specified in your **params.json** template parameter file.
 
 		azure group create MyGroupName "West US" -f Microsoft.WebSiteSQLDatabase.0.2.6-preview.json -d MyDeployment -e params.json
 
@@ -213,13 +247,35 @@
 	>
 	> The **ProvisioningState** shows the status of the deployment.
 	>
+	> If your deployment was successful, you will see an output similar to below:
+	> azure-cli@0.8.0:/# azure group deployment show CoreOSRG CoreOSdeploy
+	> info:    Executing command group deployment show
+	> + Getting deployments
+	> data:    DeploymentName     : CoreOSdeploy
+	> data:    ResourceGroupName  : CoreOSRG
+	> data:    ProvisioningState  : Running
+	> data:    Timestamp          : 2015-04-27T07:49:18.5237635Z
+	> data:    Mode               : Incremental
+	> data:    Name                   Type          Value
+	> data:    ---------------------  ------------  ----------------
+	> data:    newStorageAccountName  String        testStorage
+	> data:    newDomainName          String        testDomain
+	> data:    newVirtualNetworkName  String        testVNet
+	> data:    vnetAddressSpace       String        testAddressSpace
+	> data:    hostName               String        testHost
+	> data:    userName               String        azureUser
+	> data:    password               SecureString  undefined
+	> data:    location               String        West US
+	> data:    hardwareSize           String        2GB
+	> info:    group deployment show command OK
+	>
 	> If you realize that your configuration isn't correct, and need to stop a long running deployment, use the following command.
 	>
 	> `azure group deployment stop MyGroupName MyDeployment`
 	>
 	> If you do not provide a deployment name, one will be created automatically based on the name of the template file. It will be returned as part of the output of the `azure group create` command.
 
-3. To view the group, use the following command.
+6. To view the group, use the following command.
 
 		azure group show MyGroupName
 
@@ -233,27 +289,27 @@
 
 1. To list all resources in a group, use the following command.
 
-		azure resource list MyGroupName
-
-1. To view individual resources, such as the Website, within the group, use the following command.
-
-		azure resource show MyGroupName MyWebSiteName Microsoft.Web/sites -o "2014-04-01"
-
-	Notice the **Microsoft.Web/sites** parameter. This indicates the type of the resource you are requesting information on. If you look at the template file downloaded earlier, you will notice that this same value is used to define the type of the Website resource described in the template.
-
-	This command returns information related to the website. For example, the **hostNames** field should contain the URL for the website. Use this with your browser to verify that the website is running.
-
-2. When viewing details on a resource, it is often useful to use the `--json` parameter, as this makes the output more readable as some values are nested structures, or collections. The following demonstrates returning the results of the show command as a JSON document.
-
-		azure resource show MyGroupName MyWebSite Microsoft.Web/sites -o "2014-04-01" --json
+		azure resource list "testRG"
+
+2. To view individual resources, such as the Website, within the group, use the following command.
+
+		azure resource show "testRG" "testHost" Microsoft.ClassicCompute/virtualMachines -o "2014-06-01"
+
+	Notice the **Microsoft.ClassicCompute/virtualMachines** parameter. This indicates the type of the resource you are requesting information on. If you look at the template file downloaded earlier, you will notice that this same value is used to define the type of the Virtual Machine resource described in the template.
+
+	This command returns information related to the virtual machine.
+
+3. When viewing details on a resource, it is often useful to use the `--json` parameter, as this makes the output more readable as some values are nested structures, or collections. The following demonstrates returning the results of the show command as a JSON document.
+
+		azure resource show "testRG" "testHost" Microsoft.ClassicCompute/virtualMachines -o "2014-06-01" --json
 
 	>[AZURE.NOTE] You can save the JSON data to file by using the &gt; character to pipe the output to file. For example:
 	>
-	> `azure resource show MyGroupName MyWebSite Micrsoft.Web/sites --json > myfile.json`
-
-3. To delete an existing resource, use the following command.
-
-		azure resource delete MyGroupName MyWebSite Microsoft.Web/sites -o "2014-04-01"
+	> `azure resource show "testRG" "testHost" Microsoft.ClassicCompute/virtualMachines -o "2014-06-01" --json > myfile.json`
+
+4. To delete an existing resource, use the following command.
+
+		azure resource delete "testRG" "testHost" Microsoft.ClassicCompute/virtualMachines -o "2014-06-01"
 
 ## Logging
 
@@ -270,186 +326,4 @@
 [adtenant]: http://technet.microsoft.com/library/jj573650#createAzureTenant
 [portal]: https://manage.windowsazure.com/
 [xplatsetup]: xplat-cli.md
-[psrm]: http://go.microsoft.com/fwlink/?LinkId=394760
-=======
-<properties 
-	pageTitle="Using the Microsoft Azure CLI for Mac, Linux, and Windows with Azure Resource Management" 
-	description="Using the Microsoft Azure CLI for Mac, Linux, and Windows with Azure Resource Management." 
-	editor="tysonn" 
-	manager="timlt" 
-	documentationCenter="" 
-	authors="squillace" 
-	services=""/>
-
-<tags 
-	ms.service="multiple" 
-	ms.workload="multiple" 
-	ms.tgt_pltfrm="command-line-interface" 
-	ms.devlang="na" 
-	ms.topic="article" 
-	ms.date="04/23/2015" 
-	ms.author="rasquill"/>
-
-# Using the Azure Cross-Platform Command-Line Interface with Azure Resource Management
-
-<div class="dev-center-tutorial-selector sublanding"><a href="/documentation/articles/powershell-azure-resource-manager.md" title="Windows PowerShell">Windows PowerShell</a><a href="/documentation/articles/xplat-cli-azure-resource-manager.md" title="Cross-Platform CLI" class="current">Cross-Platform CLI</a></div>
-
-This topic describes how to create, manage, and delete Azure resources using the Azure CLI for Mac, Linux, and Windows using the **arm** mode.  
-
->[AZURE.NOTE] To create and manage Azure resources on the command-line, you're going to need an Azure account ([free trial here](http://azure.microsoft.com/pricing/free-trial/)), you're going to need to [install the Azure CLI](xplat-cli-install.md), and you're going to need to [log on to use Azure resources associated with your account](xplat-connect.md). If you've done these things, you're ready to go.
-
-## Azure Resources
-
-The Resource Manager allows you to manage a group of _resources_ (user-managed entities such as a database server, database, or website,) as a single logical unit, or _resource group_. For example, a resource group might contain a Website and SQL Database as resources. You can create, manage, and delete these resources imperatively on the command line, just like you can in the **asm** mode.
-
-Using the **arm** mode, you can manage your Azure resources in a _declarative_ way by describing the structure and relationships of a deployable group of resources in JSON *templates*. The template language also describes parameters that can be filled in either inline when running a command or stored in a separate JSON **azuredeploy-parameters.json** file. This allows you to easily create new resources using the same template by simply providing different parameters. For example, a template that creates a Website will have parameters for the site name, the region the Website will be located in, and other common parameters.
-
-When a template is used to modify or create a group, a _deployment_ is created, which is then applied to the group.
-
-##Authentication
-
-Currently, working with the Resource Manager through the xplat-cli requires that you authenticate to Microsoft Azure using a work or school account. Authenticating with a Microsoft Account or a certificate installed through a .publishsettings file will not work.
-
-For more information on authenticating using an organizational account, see [Install and Configure the Microsoft Azure Cross-Platform Command-Line Interface][xplatsetup].
-
-> [AZURE.NOTE] Because you use a work or school account -- which are managed by Azure Active Directory -- you can also use Azure Role-Based Access Control (RBAC) to manage access and usage of Azure resources. For details, see [Managing and Auditing Access to Resources](resource-group-rbac.md).
-
-##Locating and Configuring a Resource Group Template
-
-1. Because the Resource Manager mode is not enabled by default, you must use the following command to enable xplat-cli resource manager commands.
-
-		azure config mode arm
-
-	>[AZURE.NOTE] The Resource Manager mode and Azure Service Management mode are mutually exclusive. That is, resources created in one mode cannot be managed from the other mode.
-
-2. When working with templates, you can either create your own, or use one from the Template Gallery. In this case, let's use one from the Template Gallery. To list available templates from the gallery, use the following command. (Because there are thousands of templates available, be sure to paginate the results or use **grep** or **findstr** [on Windows] or your favorite string-searching command to locate interesting templates. Alternatively, you can use the **--json** option and download the entire list in JSON format for easier searching. The example below uses the template called **Microsoft.WebSiteSQLDatabase.0.2.6-preview**.)	
-
-		azure group template list
-
-	The response will list the publisher and template name, and will appear similar to the following (although there will be far more).
-
-		data:    Publisher               Name
-		data:    ----------------------------------------------------------------------------
-		data:    Microsoft               Microsoft.WebSite.0.1.0-preview1
-		data:    Microsoft               Microsoft.PHPStarterKit.0.1.0-preview1
-		data:    Microsoft               Microsoft.HTML5EmptySite.0.1.0-preview1
-		data:    Microsoft               Microsoft.ASPNETEmptySite.0.1.0-preview1
-		data:    Microsoft               Microsoft.WebSiteMySQLDatabase.0.1.0-preview1
-
-3. To view the details of a template that will create an Azure Website, use the following command.
-
-		azure group template show Microsoft.WebSiteSQLDatabase.0.2.6-preview
-
-	This will return descriptive information about the template. 
-
-4. Once you have selected a template (**azure group template show Microsoft.WebSiteSQLDatabase.0.2.6-preview**), you can download it with the following command.
-
-		azure group template download Microsoft.WebSiteSQLDatabase.0.2.6-preview
-
-	Downloading a template allows you to customize it to better suite your requirements. For example, adding another resource to the template.
-
-	>[AZURE.NOTE] If you do modify the template, use the `azure group template validate` command to validate the template before using it to create or modify an existing resource group.
-
-5. To configure the resource group template for your use, open the template file in a text editor. Note the **parameters** JSON collection near the top. This contains a list of the parameters that this template expects in order to create the resources described by the template. Some parameters, such as **sku** have default values, while others simply specify the type of the value, such as **siteName**. 
-	
-	When using a template, you can supply parameters either as part of the command-line parameters, or by specifying a file containing the parameter values. Either way, the parameters must be in JSON format, and you must provide your own values for those keys that do not have default values.
-
-	For example, to create a file that contains parameters for the **Microsoft.WebSiteSQLDatabase.0.2.6-preview** template, use the following data to create a file named **params.json**. Replace the values below beginning with **_My_** such as **_MyWebSite_** with your own values. The **siteLocation** should specify an Azure region near you, such as **North Europe** or **South Central US**. (This example uses **West US**)
-
-		{
-		  "siteName": {
-		    "value": "MyWebSite"
-		  },
-		  "hostingPlanName": {
-		    "value": "MyHostingPlan"
-		  },
-		  "siteLocation": {
-		    "value": "West US"
-		  },
-		  "serverName": {
-		    "value": "MySQLServer"
-		  },
-		  "serverLocation": {
-		    "value": "West US"
-		  },
-		  "administratorLogin": {
-		    "value": "MySQLAdmin"
-		  },
-		  "administratorLoginPassword": {
-		    "value": "MySQLAdminPassword"
-		  },
-		  "databaseName": {
-		    "value": "MySQLDB"
-		  }
-		}
-
-
-1. After saving the **params.json** file, use the following command to create a new resource group based on the template. The `-e` parameter specifies the **params.json** file created in the previous step. Replace the **MyGroupName** with the group name you wish to use, and **MyDataCenter** with the **siteLocation** value specified in your **params.json** template parameter file.
-
-		azure group create MyGroupName "West US" -f Microsoft.WebSiteSQLDatabase.0.2.6-preview.json -d MyDeployment -e params.json
-
-	>[AZURE.NOTE] This command will return OK once the deployment has been uploaded, but before the deployment have been applied to resources in the group. To check the status of the deployment, use the following command.
-	>
-	> `azure group deployment show MyGroupName MyDeployment`
-	> 
-	> The **ProvisioningState** shows the status of the deployment.
-	> 
-	> If you realize that your configuration isn't correct, and need to stop a long running deployment, use the following command.
-	> 
-	> `azure group deployment stop MyGroupName MyDeployment`
-	> 
-	> If you do not provide a deployment name, one will be created automatically based on the name of the template file. It will be returned as part of the output of the `azure group create` command.
-
-3. To view the group, use the following command.
-
-		azure group show MyGroupName
-
-	This command returns information about the resources in the group. If you have multiple groups, you can use the `azure group list` command to retrieve a list of group names, and then use `azure group show` to view details of a specific group.
-
-##Working with resources
-
-While templates allow you to declare group-wide changes in configuration, sometimes you need to work with just a specific resource. You can do this using the `azure resource` commands.
-
-> [AZURE.NOTE] When using the `azure resource` commands other than the `list` command, you must specify the API version of the resource you are working with using the `-o` parameter. If you are unsure about the API version to use, consult the template file and find the **apiVersion** field for the resource.
-
-1. To list all resources in a group, use the following command.
-
-		azure resource list MyGroupName
-
-1. To view individual resources, such as the Website, within the group, use the following command.
-
-		azure resource show MyGroupName MyWebSiteName Microsoft.Web/sites -o "2014-04-01"
-
-	Notice the **Microsoft.Web/sites** parameter. This indicates the type of the resource you are requesting information on. If you look at the template file downloaded earlier, you will notice that this same value is used to define the type of the Website resource described in the template.
-
-	This command returns information related to the website. For example, the **hostNames** field should contain the URL for the website. Use this with your browser to verify that the website is running.
-
-2. When viewing details on a resource, it is often useful to use the `--json` parameter, as this makes the output more readable as some values are nested structures, or collections. The following demonstrates returning the results of the show command as a JSON document.
-
-		azure resource show MyGroupName MyWebSite Microsoft.Web/sites -o "2014-04-01" --json
-
-	>[AZURE.NOTE] You can save the JSON data to file by using the &gt; character to pipe the output to file. For example:
-	>
-	> `azure resource show MyGroupName MyWebSite Micrsoft.Web/sites --json > myfile.json`
-
-3. To delete an existing resource, use the following command.
-
-		azure resource delete MyGroupName MyWebSite Microsoft.Web/sites -o "2014-04-01"
-
-##Logging
-
-To view logged information on operations performed on a group, use the `azure group log show` command. By default, this will list last operation performed on the group. To view all operations, use the optional `--all` parameter. For the last deployment, use `--last-deployment`. For a specific deployment, use `--deployment` and specify the deployment name. The following example returns a log of all operations performed against the group 'MyGroup'.
-
-	azure group log show mygroup --all
-
-##Next steps
-
-* For more information on using the Azure Cross-Platform Command-Line Interface, see [Install and Configure the Microsoft Azure Cross-Platform Command-Line Interface][xplatsetup].
-* For information on working with Resource Manager using Azure PowerShell, see [Getting Started using Windows PowerShell with Resource Manager][psrm]
-
-[signuporg]: http://www.windowsazure.com/documentation/articles/sign-up-organization/
-[adtenant]: http://technet.microsoft.com/library/jj573650#createAzureTenant
-[portal]: https://manage.windowsazure.com/
-[xplatsetup]: xplat-cli.md
-[psrm]: http://go.microsoft.com/fwlink/?LinkId=394760
->>>>>>> 47be9d7d
+[psrm]: http://go.microsoft.com/fwlink/?LinkId=394760