--- conflicted
+++ resolved
@@ -1,272 +1,136 @@
-<<<<<<< HEAD
-<properties 
-	pageTitle="Track HTTP requests in a Java web application" 
-	description="Application Insights lets you measure performance of your web Java web application" 
-	services="application-insights" 
-    documentationCenter=""
-	authors="alancameronwills" 
-	manager="keboyd"/>
-
-<tags 
-	ms.service="application-insights" 
-	ms.workload="tbd" 
-	ms.tgt_pltfrm="ibiza" 
-	ms.devlang="na" 
-	ms.topic="article" 
-	ms.date="04/02/2015" 
-	ms.author="awills"/>
- 
-# Track HTTP requests in a Java web application
-
-If you’re running a Java web application, you can view information about the HTTP requests sent to your application, such as the requested resources, failed requests and response times, all in the Application Insights portal.
-
-Install [Application Insights SDK for Java][java], if you haven't already done that.
-
-
-## Add the binaries to your project
-
-*Choose the appropriate way for your project.*
-
-### If you're using Maven...
-
-If your project is already set up to use Maven for build, merge the following snippet of code to your pom.xml file.
-
-Then refresh the project dependencies, to get the binaries downloaded.
-
-    <dependencies>
-      <dependency>
-        <groupId>com.microsoft.azure</groupId>
-        <artifactId>applicationinsights-web</artifactId>
-        <version>[0.9,)</version>
-      </dependency>
-    </dependencies>
-
-### If you're using Gradle...
-
-If your project is already set up to use Gradle for build, merge the following snippet of code to your build.gradle file.
-
-Then refresh the project dependencies, to get the binaries downloaded.
-
-    dependencies {
-      compile group: 'com.microsoft.azure', name: 'applicationinsights-web', version: '0.9.+'
-    }
-
-## Add the Application Insights HTTP filter to your project
-
-Locate and open the web.xml file in your project, and merge the following snippet of code under the web-app node, where your application filters are configured.
-
-To get the most accurate results, the filter should be mapped before all other filters.
-
-    <filter>
-      <filter-name>ApplicationInsightsWebFilter</filter-name>
-      <filter-class>
-        com.microsoft.applicationinsights.web.internal.WebRequestTrackingFilter
-      </filter-class>
-    </filter>
-    <filter-mapping>
-       <filter-name>ApplicationInsightsWebFilter</filter-name>
-       <url-pattern>/*</url-pattern>
-    </filter-mapping>
-
-## Add the HTTP modules to your project
-
-Locate and open the ApplicationInsights.xml file in your project, and merge the following snippet of code under the <TelemetryModules> element.
-
-If there is no <TelemetryModules> element in this file, add one under the <ApplicationInsights> element.
-
-    <TelemetryModules>
-      <Add type="com.microsoft.applicationinsights.web.extensibility.modules.WebRequestTrackingTelemetryModule"/>
-      <Add type="com.microsoft.applicationinsights.web.extensibility.modules.WebSessionTrackingTelemetryModule"/>
-      <Add type="com.microsoft.applicationinsights.web.extensibility.modules.WebUserTrackingTelemetryModule"/>
-    </TelemetryModules>
-
-## Add telemetry initializers for events correlation
-
-With events correlation, you can associate between an HTTP request and all the telemetry events that were sent during the request processing, using an Operation ID property that is attached to each of these telemetry events. This enables to explore an HTTP request together with all of the events that were called from it, and facilitates diagnosing and troubleshooting issues.
-
-Locate and open the ApplicationInsights.xml file in your project, and merge the following snippet of code under the <TelemetryInitializers> element.
-
-If there is no < TelemetryInitializers> element in this file, add one under the <ApplicationInsights> element.
-
-    <TelemetryInitializers>
-      <Add   type="com.microsoft.applicationinsights.web.extensibility.initializers.WebOperationIdTelemetryInitializer"/>
-      <Add type="com.microsoft.applicationinsights.web.extensibility.initializers.WebOperationNameTelemetryInitializer"/>
-    </TelemetryInitializers>
-
-
-## View the requests information in Application Insights
-
-Run your application.
-
-Return to your Application Insights resource in Microsoft Azure.
-
-HTTP requests data will appear on the overview blade. (If it isn't there, wait a few seconds and then click Refresh.)
-
-![](./media/app-insights-java-track-http-requests/5-results.png)
- 
-
-Click through any chart to see more detailed metrics. 
-
-![](./media/app-insights-java-track-http-requests/6-barchart.png)
-
-
-[Learn more about metrics.][metrics]
-
- 
-
-And when viewing the properties of a request, you can see the telemetry events associated with it such as requests and exceptions.
- 
-![](./media/app-insights-java-track-http-requests/7-instance.png)
-
-
-
-
-## Next steps
-
-* [Search events and logs][diagnostic] to help diagnose problems.
-* [Capture Log4J or Logback traces][javalogs]
-
-
-
-[AZURE.INCLUDE [app-insights-java-learn-more](../includes/app-insights-java-learn-more.md)]
-
-
-
-=======
-<properties 
-	pageTitle="Track HTTP requests in a Java web application" 
-	description="Application Insights lets you measure performance of your web Java web application" 
-	services="application-insights" 
-    documentationCenter=""
-	authors="alancameronwills" 
-	manager="keboyd"/>
-
-<tags 
-	ms.service="application-insights" 
-	ms.workload="tbd" 
-	ms.tgt_pltfrm="ibiza" 
-	ms.devlang="na" 
-	ms.topic="article" 
-	ms.date="04/02/2015" 
-	ms.author="awills"/>
- 
-# Track HTTP requests in a Java web application
-
-If you're running a Java web application, you can view information about the HTTP requests sent to your application, such as the requested resources, failed requests and response times, all in the Application Insights portal.
-
-Install [Application Insights SDK for Java][java], if you haven't already done that.
-
-
-## Add the binaries to your project
-
-*Choose the appropriate way for your project.*
-
-### If you're using Maven...
-
-If your project is already set up to use Maven for build, merge the following snippet of code to your pom.xml file.
-
-Then refresh the project dependencies, to get the binaries downloaded.
-
-    <dependencies>
-      <dependency>
-        <groupId>com.microsoft.azure</groupId>
-        <artifactId>applicationinsights-web</artifactId>
-        <version>[0.9,)</version>
-      </dependency>
-    </dependencies>
-
-### If you're using Gradle...
-
-If your project is already set up to use Gradle for build, merge the following snippet of code to your build.gradle file.
-
-Then refresh the project dependencies, to get the binaries downloaded.
-
-    dependencies {
-      compile group: 'com.microsoft.azure', name: 'applicationinsights-web', version: '0.9.+'
-    }
-
-## Add the Application Insights HTTP filter to your project
-
-Locate and open the web.xml file in your project, and merge the following snippet of code under the web-app node, where your application filters are configured.
-
-To get the most accurate results, the filter should be mapped before all other filters.
-
-    <filter>
-      <filter-name>ApplicationInsightsWebFilter</filter-name>
-      <filter-class>
-        com.microsoft.applicationinsights.web.internal.WebRequestTrackingFilter
-      </filter-class>
-    </filter>
-    <filter-mapping>
-       <filter-name>ApplicationInsightsWebFilter</filter-name>
-       <url-pattern>/*</url-pattern>
-    </filter-mapping>
-
-## Add the HTTP modules to your project
-
-Locate and open the ApplicationInsights.xml file in your project, and merge the following snippet of code under the <TelemetryModules> element.
-
-If there is no <TelemetryModules> element in this file, add one under the <ApplicationInsights> element.
-
-    <TelemetryModules>
-      <Add type="com.microsoft.applicationinsights.web.extensibility.modules.WebRequestTrackingTelemetryModule"/>
-      <Add type="com.microsoft.applicationinsights.web.extensibility.modules.WebSessionTrackingTelemetryModule"/>
-      <Add type="com.microsoft.applicationinsights.web.extensibility.modules.WebUserTrackingTelemetryModule"/>
-    </TelemetryModules>
-
-## Add telemetry initializers for events correlation
-
-With events correlation, you can associate between an HTTP request and all the telemetry events that were sent during the request processing, using an Operation ID property that is attached to each of these telemetry events. This enables to explore an HTTP request together with all of the events that were called from it, and facilitates diagnosing and troubleshooting issues.
-
-Locate and open the ApplicationInsights.xml file in your project, and merge the following snippet of code under the <TelemetryInitializers> element.
-
-If there is no < TelemetryInitializers> element in this file, add one under the <ApplicationInsights> element.
-
-    <TelemetryInitializers>
-      <Add   type="com.microsoft.applicationinsights.web.extensibility.initializers.WebOperationIdTelemetryInitializer"/>
-      <Add type="com.microsoft.applicationinsights.web.extensibility.initializers.WebOperationNameTelemetryInitializer"/>
-    </TelemetryInitializers>
-
-
-## View the requests information in Application Insights
-
-Run your application.
-
-Return to your Application Insights resource in Microsoft Azure.
-
-HTTP requests data will appear on the overview blade. (If it isn't there, wait a few seconds and then click Refresh.)
-
-![](./media/app-insights-java-track-http-requests/5-results.png)
- 
-
-Click through any chart to see more detailed metrics. 
-
-![](./media/app-insights-java-track-http-requests/6-barchart.png)
-
-
-[Learn more about metrics.][metrics]
-
- 
-
-And when viewing the properties of a request, you can see the telemetry events associated with it such as requests and exceptions.
- 
-![](./media/app-insights-java-track-http-requests/7-instance.png)
-
-
-
-
-## Next steps
-
-* [Search events and logs][diagnostic] to help diagnose problems.
-* [Capture Log4J or Logback traces][javalogs]
-
-
-
-<!--Link references-->
-
-[diagnostic]: app-insights-diagnostic-search.md
-[java]: app-insights-java-get-started.md
-[javalogs]: app-insights-java-trace-logs.md
-[metrics]: app-insights-metrics-explorer.md
-
->>>>>>> 8e917651
+<properties 
+	pageTitle="Track HTTP requests in a Java web application" 
+	description="Application Insights lets you measure performance of your web Java web application" 
+	services="application-insights" 
+    documentationCenter=""
+	authors="alancameronwills" 
+	manager="keboyd"/>
+
+<tags 
+	ms.service="application-insights" 
+	ms.workload="tbd" 
+	ms.tgt_pltfrm="ibiza" 
+	ms.devlang="na" 
+	ms.topic="article" 
+	ms.date="04/02/2015" 
+	ms.author="awills"/>
+ 
+# Track HTTP requests in a Java web application
+
+If you're running a Java web application, you can view information about the HTTP requests sent to your application, such as the requested resources, failed requests and response times, all in the Application Insights portal.
+
+Install [Application Insights SDK for Java][java], if you haven't already done that.
+
+
+## Add the binaries to your project
+
+*Choose the appropriate way for your project.*
+
+### If you're using Maven...
+
+If your project is already set up to use Maven for build, merge the following snippet of code to your pom.xml file.
+
+Then refresh the project dependencies, to get the binaries downloaded.
+
+    <dependencies>
+      <dependency>
+        <groupId>com.microsoft.azure</groupId>
+        <artifactId>applicationinsights-web</artifactId>
+        <version>[0.9,)</version>
+      </dependency>
+    </dependencies>
+
+### If you're using Gradle...
+
+If your project is already set up to use Gradle for build, merge the following snippet of code to your build.gradle file.
+
+Then refresh the project dependencies, to get the binaries downloaded.
+
+    dependencies {
+      compile group: 'com.microsoft.azure', name: 'applicationinsights-web', version: '0.9.+'
+    }
+
+## Add the Application Insights HTTP filter to your project
+
+Locate and open the web.xml file in your project, and merge the following snippet of code under the web-app node, where your application filters are configured.
+
+To get the most accurate results, the filter should be mapped before all other filters.
+
+    <filter>
+      <filter-name>ApplicationInsightsWebFilter</filter-name>
+      <filter-class>
+        com.microsoft.applicationinsights.web.internal.WebRequestTrackingFilter
+      </filter-class>
+    </filter>
+    <filter-mapping>
+       <filter-name>ApplicationInsightsWebFilter</filter-name>
+       <url-pattern>/*</url-pattern>
+    </filter-mapping>
+
+## Add the HTTP modules to your project
+
+Locate and open the ApplicationInsights.xml file in your project, and merge the following snippet of code under the <TelemetryModules> element.
+
+If there is no <TelemetryModules> element in this file, add one under the <ApplicationInsights> element.
+
+    <TelemetryModules>
+      <Add type="com.microsoft.applicationinsights.web.extensibility.modules.WebRequestTrackingTelemetryModule"/>
+      <Add type="com.microsoft.applicationinsights.web.extensibility.modules.WebSessionTrackingTelemetryModule"/>
+      <Add type="com.microsoft.applicationinsights.web.extensibility.modules.WebUserTrackingTelemetryModule"/>
+    </TelemetryModules>
+
+## Add telemetry initializers for events correlation
+
+With events correlation, you can associate between an HTTP request and all the telemetry events that were sent during the request processing, using an Operation ID property that is attached to each of these telemetry events. This enables to explore an HTTP request together with all of the events that were called from it, and facilitates diagnosing and troubleshooting issues.
+
+Locate and open the ApplicationInsights.xml file in your project, and merge the following snippet of code under the <TelemetryInitializers> element.
+
+If there is no < TelemetryInitializers> element in this file, add one under the <ApplicationInsights> element.
+
+    <TelemetryInitializers>
+      <Add   type="com.microsoft.applicationinsights.web.extensibility.initializers.WebOperationIdTelemetryInitializer"/>
+      <Add type="com.microsoft.applicationinsights.web.extensibility.initializers.WebOperationNameTelemetryInitializer"/>
+    </TelemetryInitializers>
+
+
+## View the requests information in Application Insights
+
+Run your application.
+
+Return to your Application Insights resource in Microsoft Azure.
+
+HTTP requests data will appear on the overview blade. (If it isn't there, wait a few seconds and then click Refresh.)
+
+![](./media/app-insights-java-track-http-requests/5-results.png)
+ 
+
+Click through any chart to see more detailed metrics. 
+
+![](./media/app-insights-java-track-http-requests/6-barchart.png)
+
+
+[Learn more about metrics.][metrics]
+
+ 
+
+And when viewing the properties of a request, you can see the telemetry events associated with it such as requests and exceptions.
+ 
+![](./media/app-insights-java-track-http-requests/7-instance.png)
+
+
+
+
+## Next steps
+
+* [Search events and logs][diagnostic] to help diagnose problems.
+* [Capture Log4J or Logback traces][javalogs]
+
+
+
+<!--Link references-->
+
+[diagnostic]: app-insights-diagnostic-search.md
+[java]: app-insights-java-get-started.md
+[javalogs]: app-insights-java-trace-logs.md
+[metrics]: app-insights-metrics-explorer.md
+