<properties
	pageTitle="Handling State in Resource Manager Templates | Microsoft Azure"
	description="Shows recommended approaches for using complex objects to share state data with Azure Resource Manager templates and linked templates"
	services="azure-resource-manager"
	documentationCenter=""
	authors="tfitzmac"
	manager="timlt"
	editor="tysonn"/>

<tags
	ms.service="azure-resource-manager"
	ms.workload="multiple"
	ms.tgt_pltfrm="na"
	ms.devlang="na"
	ms.topic="article"
<<<<<<< HEAD
	ms.date="04/06/2016"
=======
	ms.date="07/12/2016"
>>>>>>> c186bb0b
	ms.author="tomfitz"/>

# Sharing state in Azure Resource Manager templates

This topic shows best practices for managing and sharing state within templates. The parameters and variables shown in this topic are examples of the type of objects you can define to conveniently organize your deployment requirements. From these examples, you can implement your own objects with property values that make sense for your environment.

This topic is part of a larger whitepaper. To read the full paper, download [World Class ARM Templates Considerations and Proven Practices](http://download.microsoft.com/download/8/E/1/8E1DBEFA-CECE-4DC9-A813-93520A5D7CFE/World Class ARM Templates - Considerations and Proven Practices.pdf).


## Provide standard configuration settings

Rather than offer a template that provides total flexibility and countless variations, a common pattern is to provide the ability to select known configurations — in effect, standard t-shirt sizes such as sandbox, small, medium, and large. Other examples of t-shirt sizes are product offerings, such as community edition or enterprise edition. In other cases, it may be workload specific configurations of a technology – such as map reduce or no sql.

With complex objects, you can create variables that contain collections of data, sometimes known as "property bags" and use that data to drive the resource declaration in your template. This approach provides good, known configurations of varying sizes that are preconfigured for customers. Without known configurations, end customers must determine cluster sizing on their own, factor in platform resource constraints, and do math to identify the resulting partitioning of storage accounts and other resources (due to cluster size and resource constraints). In addition to making a better experience for the customer, a small number of known configurations is easier to support and can help you deliver a higher level of density.

The following example shows how to define variables that contain complex objects for representing collections of data. The collections define values that are used for virtual machine size, network settings, operating system settings and availability settings.

    "variables": {
      "tshirtSize": "[variables(concat('tshirtSize', parameters('tshirtSize')))]",
      "tshirtSizeSmall": {
        "vmSize": "Standard_A1",
        "diskSize": 1023,
        "vmTemplate": "[concat(variables('templateBaseUrl'), 'database-2disk-resources.json')]",
        "vmCount": 2,
        "storage": {
          "name": "[parameters('storageAccountNamePrefix')]",
          "count": 1,
          "pool": "db",
          "map": [0,0],
          "jumpbox": 0
        }
      },
      "tshirtSizeMedium": {
        "vmSize": "Standard_A3",
        "diskSize": 1023,
        "vmTemplate": "[concat(variables('templateBaseUrl'), 'database-8disk-resources.json')]",
        "vmCount": 2,
        "storage": {
          "name": "[parameters('storageAccountNamePrefix')]",
          "count": 2,
          "pool": "db",
          "map": [0,1],
          "jumpbox": 0
        }
      },
      "tshirtSizeLarge": {
        "vmSize": "Standard_A4",
        "diskSize": 1023,
        "vmTemplate": "[concat(variables('templateBaseUrl'), 'database-16disk-resources.json')]",
        "vmCount": 3,
        "slaveCount": 2,
        "storage": {
          "name": "[parameters('storageAccountNamePrefix')]",
          "count": 2,
          "pool": "db",
          "map": [0,1,1],
          "jumpbox": 0
        }
      },
      "osSettings": {
        "scripts": [
          "[concat(variables('templateBaseUrl'), 'install_postgresql.sh')]",
          "https://raw.githubusercontent.com/Azure/azure-quickstart-templates/master/shared_scripts/ubuntu/vm-disk-utils-0.1.sh"
        ],
        "imageReference": {
          "publisher": "Canonical",
          "offer": "UbuntuServer",
          "sku": "14.04.2-LTS",
          "version": "latest"
        }
      },
      "networkSettings": {
        "vnetName": "[parameters('virtualNetworkName')]",
        "addressPrefix": "10.0.0.0/16",
        "subnets": {
          "dmz": {
            "name": "dmz",
            "prefix": "10.0.0.0/24",
            "vnet": "[parameters('virtualNetworkName')]"
          },
          "data": {
            "name": "data",
            "prefix": "10.0.1.0/24",
            "vnet": "[parameters('virtualNetworkName')]"
          }
        }
      },
      "availabilitySetSettings": {
        "name": "pgsqlAvailabilitySet",
        "fdCount": 3,
        "udCount": 5
      }
    }

Notice that the **tshirtSize** variable concatenates the t-shirt size you provided through a parameter (**Small**, **Medium**, **Large**) to the text **tshirtSize**. You will use this variable to retrieve the associated complex object variable for that t-shirt size.

You can then reference these variables later in the template. The ability to reference named-variables and their properties simplifies the template syntax, 
and makes it easy to understand context. The following example defines a resource to deploy by using the objects shown above to set values. For example, note that the VM size is set by retrieving the value 
for `variables('tshirtSize').vmSize` while the value for the disk size is retrieved from `variables('tshirtSize').diskSize`. In addition, the URI for a linked template is set with the value for `variables('tshirtSize').vmTemplate`.

    "name": "master-node",
    "type": "Microsoft.Resources/deployments",
    "apiVersion": "2015-01-01",
    "dependsOn": [
        "[concat('Microsoft.Resources/deployments/', 'shared')]"
    ],
    "properties": {
        "mode": "Incremental",
        "templateLink": {
          "uri": "[variables('tshirtSize').vmTemplate]",
          "contentVersion": "1.0.0.0"
        },
        "parameters": {
          "adminPassword": {
            "value": "[parameters('adminPassword')]"
          },
          "replicatorPassword": {
            "value": "[parameters('replicatorPassword')]"
          },
          "osSettings": {
            "value": "[variables('osSettings')]"
          },
          "subnet": {
            "value": "[variables('networkSettings').subnets.data]"
          },
          "commonSettings": {
            "value": {
              "region": "[parameters('region')]",
              "adminUsername": "[parameters('adminUsername')]",
              "namespace": "ms"
            }
          },
          "storageSettings": {
            "value":"[variables('tshirtSize').storage]"
          },
          "machineSettings": {
            "value": {
              "vmSize": "[variables('tshirtSize').vmSize]",
              "diskSize": "[variables('tshirtSize').diskSize]",
              "vmCount": 1,
              "availabilitySet": "[variables('availabilitySetSettings').name]"
            }
          },
          "masterIpAddress": {
            "value": "0"
          },
          "dbType": {
            "value": "MASTER"
          }
        }
      }
    }

## Pass state to a template

You share state into a template through parameters that you provide directly during deployment.

The following table lists commonly-used parameters in templates.

Name | Value | Description
---- | ----- | -----------
location	| String from a constrained list of Azure regions	| The location where the resources will be deployed.
storageAccountNamePrefix	| String	| Unique DNS name for the Storage Account where the VM's disks will be placed
domainName	| String	| Domain name of the publicly accessible jumpbox VM in the format: **{domainName}.{location}.cloudapp.com** For example: **mydomainname.westus.cloudapp.azure.com**
adminUsername	| String	| Username for the VMs
adminPassword	| String	| Password for the VMs
tshirtSize	| String from a constrained list of offered t-shirt sizes	| The named scale unit size to provision. For example, "Small", "Medium", "Large"
virtualNetworkName	| String	| Name of the virtual network that the consumer wants to use.
enableJumpbox	| String from a constrained list (enabled/disabled)	| Parameter that identifies whether to enable a jumpbox for the environment. Values: "enabled", "disabled"

The **tshirtSize** parameter used in the previous section is defined as:

    "parameters": {
      "tshirtSize": {
        "type": "string",
        "defaultValue": "Small",
        "allowedValues": [
          "Small",
          "Medium",
          "Large"
        ],
        "metadata": {
          "Description": "T-shirt size of the MongoDB deployment"
        }
      }
    }


## Pass state to linked templates

When connecting to linked templates, you will often use a mix of static and generated variables.

### Static variables

Static variables are often used to provide base values, such as URLs, that are used throughout a template.

In the template excerpt below, `templateBaseUrl` specifies the root location for the template in GitHub. The next line builds a new variable `sharedTemplateUrl` that concatenates the base URL with the known name of the shared resources template. Below that, a complex object variable is used to store a t-shirt size, where the base URL is 
concatenated to the known configuration template location and stored in the `vmTemplate` property.

The benefit of this approach is that if the template location changes, you only need to change the static variable 
in one place which passes it throughout the linked templates.

    "variables": {
      "templateBaseUrl": "https://raw.githubusercontent.com/Azure/azure-quickstart-templates/master/postgresql-on-ubuntu/",
      "sharedTemplateUrl": "[concat(variables('templateBaseUrl'), 'shared-resources.json')]",
      "tshirtSizeSmall": {
        "vmSize": "Standard_A1",
        "diskSize": 1023,
        "vmTemplate": "[concat(variables('templateBaseUrl'), 'database-2disk-resources.json')]",
        "vmCount": 2,
        "slaveCount": 1,
        "storage": {
          "name": "[parameters('storageAccountNamePrefix')]",
          "count": 1,
          "pool": "db",
          "map": [0,0],
          "jumpbox": 0
        }
      }
    }

### Generated variables

In addition to static variables, a number of variables are generated dynamically. This section identifies some of the common types of generated variables.

#### tshirtSize

You are familiar with this generated variable from the examples above.

#### networkSettings

In a capacity, capability, or end-to-end scoped solution template, the linked templates typically create resources that exist on a network. One straightforward approach is to use a complex object to store 
network settings and pass them to linked templates.

An example of communicating network settings can be seen below.

    "networkSettings": {
      "vnetName": "[parameters('virtualNetworkName')]",
      "addressPrefix": "10.0.0.0/16",
      "subnets": {
        "dmz": {
          "name": "dmz",
          "prefix": "10.0.0.0/24",
          "vnet": "[parameters('virtualNetworkName')]"
        },
        "data": {
          "name": "data",
          "prefix": "10.0.1.0/24",
          "vnet": "[parameters('virtualNetworkName')]"
        }
      }
    }

#### availabilitySettings

Resources created in linked templates are often placed in an availability set. In the following example, the availability set name is specified and also the fault domain and update domain count to use.

    "availabilitySetSettings": {
      "name": "pgsqlAvailabilitySet",
      "fdCount": 3,
      "udCount": 5
    }

If you need multiple availability sets (for example, one for master nodes and another for data nodes), you can use a name as a prefix, specify multiple availability sets, or follow the model shown earlier 
for creating a variable for a specific t-shirt size.

#### storageSettings

Storage details are often shared with linked templates. In the example below, a *storageSettings* object provides details about the storage account and container names.

    "storageSettings": {
        "vhdStorageAccountName": "[parameters('storageAccountName')]",
        "vhdContainerName": "[variables('vmStorageAccountContainerName')]",
        "destinationVhdsContainer": "[concat('https://', parameters('storageAccountName'), variables('vmStorageAccountDomain'), '/', variables('vmStorageAccountContainerName'), '/')]"
    }

#### osSettings

With linked templates, you may need to pass operating system settings to various nodes types across different known configuration types. A complex object is an easy way to store and share operating system information and also makes 
it easier to support multiple operating system choices for deployment.

The following example shows an object for *osSettings*:

    "osSettings": {
      "imageReference": {
        "publisher": "Canonical",
        "offer": "UbuntuServer",
        "sku": "14.04.2-LTS",
        "version": "latest"
      }
    }

#### machineSettings

A generated variable, *machineSettings* is a complex object containing a mix of core variables for creating a new VM: administrator user name and password, a prefix for the VM names, and an operating 
system image reference as shown below:

    "machineSettings": {
        "adminUsername": "[parameters('adminUsername')]",
        "adminPassword": "[parameters('adminPassword')]",
        "machineNamePrefix": "mongodb-",
        "osImageReference": {
            "publisher": "[variables('osFamilySpec').imagePublisher]",
            "offer": "[variables('osFamilySpec').imageOffer]",
            "sku": "[variables('osFamilySpec').imageSKU]",
            "version": "latest"
        }
    },

Note that *osImageReference* retrieves the values from the *osSettings* variable defined in the main template. That means you can easily change the operating system for a VM—entirely or based 
on the preference of a template consumer.

#### vmScripts

The *vmScripts* object contains details about the scripts to download and execute on a VM instance, including outside and inside references. Outside references include the infrastructure. 
Inside references include the installed software installed and configuration.

You use the *scriptsToDownload* property to list the scripts to download to the VM.

As the example below shows, this object also contains references to command-line arguments for different types of actions. These actions include executing the default installation for 
each individual node, an installation that runs after all nodes are deployed, and any additional scripts that may be specific to a given template.

This example is from a template used to deploy MongoDB, which requires an arbiter to deliver high availability. The *arbiterNodeInstallCommand* has been added to *vmScripts* to install the arbiter.

The variables section is where you’ll find the variables that define the specific text to execute the script with the proper values.

    "vmScripts": {
        "scriptsToDownload": [
            "[concat(variables('scriptUrl'), 'mongodb-', variables('osFamilySpec').osName, '-install.sh')]",
            "[concat(variables('sharedScriptUrl'), 'vm-disk-utils-0.1.sh')]"
        ],
        "regularNodeInstallCommand": "[variables('installCommand')]",
        "lastNodeInstallCommand": "[concat(variables('installCommand'), ' -l')]",
        "arbiterNodeInstallCommand": "[concat(variables('installCommand'), ' -a')]"
    },


## Return state from a template

Not only can you pass data into a template, you can also share data back to the calling template. In the **outputs** section of a linked template, you can provide key/value pairs that can be consumed 
by the source template.

The following example shows how to pass the private IP address generated in a linked template.

    "outputs": {
        "masterip": {
            "value": "[reference(concat(variables('nicName'),0)).ipConfigurations[0].properties.privateIPAddress]",
            "type": "string"
         }
    }

Within the main template, you can use that data with the following syntax:

    "[reference('master-node').outputs.masterip.value]"

You can use this expression in either the outputs section or the resources section of the main template. You cannot use the expression in the variables section because it relies on the runtime state. To return this value from the main template, use:

    "outputs": { 
      "masterIpAddress": {
        "value": "[reference('master-node').outputs.masterip.value]",
        "type": "string"
      }
     
<<<<<<< HEAD
For an example of using the outputs section of a linked template to return data disks for a virtual machine, see [Creating multiple data disks for a Virtual Machine](./resource-group-create-multiple/#creating-multiple-data-disks-for-a-virtual-machine).
=======
For an example of using the outputs section of a linked template to return data disks for a virtual machine, see [Creating multiple data disks for a Virtual Machine](resource-group-create-multiple.md#creating-multiple-data-disks-for-a-virtual-machine).
>>>>>>> c186bb0b

## Define authentication settings for virtual machine

You can use the same pattern shown above for configuration settings to specify the authentication settings for a virtual machine. You create a parameter for passing in the type of authentication.

    "parameters": {
      "authenticationType": {
        "allowedValues": [
          "password",
          "sshPublicKey"
        ],
        "defaultValue": "password",
        "metadata": {
          "description": "Authentication type"
        },
        "type": "string"
      }
    }

You add variables for the different authentication types, and a variable to store which type is used for this deployment based on the value of the parameter.

    "variables": {
      "osProfile": "[variables(concat('osProfile', parameters('authenticationType')))]",
      "osProfilepassword": {
        "adminPassword": "[parameters('adminPassword')]",
        "adminUsername": "notused",
        "computerName": "[parameters('vmName')]",
        "customData": "[base64(variables('customData'))]"
      },
      "osProfilesshPublicKey": {
        "adminUsername": "notused",
        "computerName": "[parameters('vmName')]",
        "customData": "[base64(variables('customData'))]",
        "linuxConfiguration": {
          "disablePasswordAuthentication": "true",
          "ssh": {
            "publicKeys": [
              {
                "keyData": "[parameters('sshPublicKey')]",
                "path": "/home/notused/.ssh/authorized_keys"
              }
            ]
          }
        }
      }
    }

When defining the virtual machine, you set the **osProfile** to the variable you created.

    {
      "type": "Microsoft.Compute/virtualMachines",
      ...
      "osProfile": "[variables('osProfile')]"
    }


## Next steps
- To learn about the sections of the template, see [Authoring Azure Resource Manager Templates](resource-group-authoring-templates.md)
- To see the functions that are available within a template, see [Azure Resource Manager Template Functions](resource-group-template-functions.md)
<|MERGE_RESOLUTION|>--- conflicted
+++ resolved
@@ -13,11 +13,7 @@
 	ms.tgt_pltfrm="na"
 	ms.devlang="na"
 	ms.topic="article"
-<<<<<<< HEAD
-	ms.date="04/06/2016"
-=======
 	ms.date="07/12/2016"
->>>>>>> c186bb0b
 	ms.author="tomfitz"/>
 
 # Sharing state in Azure Resource Manager templates
@@ -381,11 +377,7 @@
         "type": "string"
       }
      
-<<<<<<< HEAD
-For an example of using the outputs section of a linked template to return data disks for a virtual machine, see [Creating multiple data disks for a Virtual Machine](./resource-group-create-multiple/#creating-multiple-data-disks-for-a-virtual-machine).
-=======
 For an example of using the outputs section of a linked template to return data disks for a virtual machine, see [Creating multiple data disks for a Virtual Machine](resource-group-create-multiple.md#creating-multiple-data-disks-for-a-virtual-machine).
->>>>>>> c186bb0b
 
 ## Define authentication settings for virtual machine
 
