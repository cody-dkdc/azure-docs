<properties title="HDInsight Release Notes" pageTitle="HDInsight Release Notes | Azure" description="HDInsight release notes." metaKeywords="hdinsight, hadoop, hdinsight hadoop, hadoop azure, release notes" services="HDInsight" solutions="" documentationCenter="" editor="cgronlun" manager="paulettm"  authors="bradsev" />

<tags ms.service="hdinsight" ms.workload="big-data" ms.tgt_pltfrm="na" ms.devlang="na" ms.topic="article" ms.date="11/10/2014" ms.author="bradsev" />


#Microsoft HDInsight release notes

<<<<<<< HEAD
## Notes for 11/021/2014 release of HDInsight ##
=======
## Notes for 12/05/2014 release of HDInsight ##

The full version numbers for HDInsight clusters deployed with this release are:

* HDInsight 	2.1.9.402.1213163	(HDP 1.3.9.0-01351 )
* HDInsight 	3.0.5.402.1213163	(HDP 2.0.9.0-2097)
* HDInsight 	3.1.1.402.1213163	(HDP 2.1.9.0-2196)
* HDInsight SDK N/A

This release contains the following component updates.

<table border="1">
<tr>
<th>Title</th>
<th>Description</th>
<th>Component</th>
<th>Cluster Type</th>
<th>JIRA (if applicable)</th>
</tr>

<tr>
<td>Bug Fix: Intermittent error while adding large number of partitions to a table in a Hive DDL. </td>
<td><p>If there is an intermittent connection error with the Hive metastore database when adding a lot partitions to a Hive table, the Hive DDL can fail. The following statement will be seen in the hive error log if this failure occurs: </p><p>"ERROR [main]: ql.Driver (SessionState.java:printError(547)) - FAILED: Execution Error, return code 1 from org.apache.hadoop.hive.ql.exec.DDLTask. MetaException(message:java.lang.RuntimeException: commitTransaction was called but openTransactionCalls = 0. This probably indicates that there are unbalanced calls to openTransaction/commitTransaction)"</p></td>
<td>Hive</td>
<td>Hadoop, Hbase</td>
<td>HIVE-482 (This is an internal JIRA, so it cannot be quoted externally. Noted here for reference.)</td>
</tr>

<tr>
<td>Bug Fix: Occasional hang in the HDInsight Query  Query Console</td>
<td>When this happens, the following statement can be seen in the WebHCat log for the WebHCat launcher job: <p>"org.apache.hive.hcatalog.templeton.CatchallExceptionMapper | org.apache.hadoop.ipc.RemoteException(org.apache.hadoop.yarn.exceptions.YarnRuntimeException): Could not load history file {wasb url to the history file}"</p></td>
<td>WebHCat</td>
<td>Hadoop</td>
<td>HIVE-482 (This is an internal JIRA, so it cannot be quoted externally. Noted here for reference.)</td>
</tr>

<tr>
<td>Bug Fix: Occasional spike in latency of Hbase queries</td>
<td>If this happened, users would notice an occasional spike of 3 seconds in the latency of Hbase queries. </td>
<td>HDInsight Cluster Gateway</td>
<td>HBase</td>
<td>N/A</td>
</tr>

<tr>
<td>HDP Jar File Name Changes</td>
<td>For HDI cluster version 3.0, there a couple of changes to internal jar files installed by HDP. jetty-6.1.26.jar
 has been replaced with jetty-6.1.26.hwx.jar. jetty-util-6.1.26.jar has been replaced with jetty-util-6.1.26.hwx.jar. These changes apply to Hadoop, Mahout, WebHCat and Oozie projects.**</td>
<td>Hadoop, Mahout, WebHCat, Oozie</td>
<td>Hadoop, HBase</td>
<td>N/A</td>
</tr>

</table>
<br>


## Notes for 11/21/2014 release of HDInsight ##
>>>>>>> 2294c99d

The full version numbers for HDInsight clusters deployed with this release are:

* HDInsight 2.1.9.382.1169709 (no change from 11/14/2014)
* HDInsight 3.0.5.382.1169709 (no change from 11/14/2014)
* HDInsight 3.1.1.382.1169709 (no change from 11/14/2014)
* HDINsight SDK 1.4.0

This release contains the following component updates.

<table border="1">
<tr>
<th>Title</th>
<th>Description</th>
<th>Component</th>
<th>Cluster Type</th>
<th>JIRA (if applicable)</th>
</tr>

<tr>
<td>Accessing Application Logs</td>
<td>Ability to programmatically enumerate applications that have been run on your clusters and to download relevant application or container specific logs to help debug problematic applications.</td>
<td>SDK</td>
<td>Hadoop</td>
<td>N/A</td>
</tr>

<tr>
<td>Ability to specify region name in IHdInsightClient.DeleteCluster </td>
<td>The Azure HDInsight SDK now provides the ability to specify a region name when using **DeleteCluster**. This helps unblock customers who had 2 resources with same name in different regions and had been unable to delete either of them.</td>
<td>SDK</td>
<td>All</td>
<td>N/A</td>
</tr>

<tr>
<td>ClusterDetails.DeploymentId</td>
<td>The **ClusterDetails** object now returns a **DeploymentID** field that represents a unique identifier of the cluster. It is guaranteed to be unique across cluster create attempts with same names.</td>
<td>SDK</td>
<td>All</td>
<td>N/A</td>
</tr>
</table>
<br>

## Notes for 11/14/2014 release of HDInsight ##

The full version numbers for HDInsight clusters deployed with this release are:

* HDInsight 2.1.9.382.1169709
* HDInsight 3.0.5.382.1169709
* HDInsight 3.1.1.382.1169709

This release contains the following new features, component updates and bug fixes.

<table border="1">
<tr>
<th>Title</th>
<th>Description</th>
<th>Component</th>
<th>Cluster Type</th>
<th>JIRA (if applicable)</th>
</tr>

<tr>
<td>Script Action (Preview)</td>
<td>Preview of the cluster customization feature that enables modification of Hadoop clusters in arbitrary ways using custom scripts. With this new feature, users can experiment with and deploy projects available from the Apache Hadoop ecosystem to Azure HDInsight clusters. This customization feature is available on all types of HDInsight clusters including Hadoop, HBase and Storm.</td>
<td>New feature</td>
<td>All</td>
<td>N/A</td>
</tr>

<tr>
<td>Pre-built jobs for Azure websites & Storage logs analysis</td>
<td>The HDInsight Query Console has a getting started gallery that supports solutions that work on either your data or on sample data.
<p>Solutions that work on your data:<br>
We’ve created jobs for some of the most common data analysis scenarios, to provide a starting point for creating your own solutions. You can use your own data with the job to see how it works. Then, when you are ready, use what you have learned to create your own solution modeled after the pre-built job.</p>
<p>Solutions that work on sample data:<br>
Learn how to work with HDInsight by walking through some basic scenarios such as analyzing web logs and sensor data. You will learn not only how to use HDInsight to analyze such data, but how you can connect other applications and services to this data. Visualizing data by connecting to Microsoft Excel provides an example of the power of this approach.</p></td>
<td>Query console</td>
<td>Hadoop</td>
<td>N/A</td>
</tr>

<tr>
<td>Memory leak fix in Templeton</td>
<td>A memory leak in Templeton has been addressed that affected customers who had long running cluster or were submitting 100s of job requests a second. The issue manifested as Templeton 5xx errors and the workaround was to restart the service. The workaround is no longer needed.</td>
<td>Templeton</td>
<td>All</td>
<td>https://issues.apache.org/jira/browse/HADOOP-11248</td>
</tr>
</table>
<br>


Note: To demonstrate the new capabilities made available by cluster customization, the procedures using Script Actions to install Spark and R modules on a cluster have been documented. For further information, see:

* [Install and use Spark 1.0 on HDInsight clusters][hdinsight-install-spark]
* [Install and use R on HDInsight Hadoop clusters][hdinsight-r-scripts]




## Notes for 11/07/2014 release of HDInsight ##

The full version numbers for HDInsight clusters deployed with this release are:

* HDInsight 2.1	2.1.9.374.1153876
* HDInsight 3.0	3.0.5.374.1153876
* HDInsight 3.1	3.1.1.374.1153876

This release contains the following component updates.

<table border="1">
<tr>
<th>Title</th>
<th>Description</th>
<th>Component</th>
<th>Cluster Type</th>
<th>JIRA (if applicable)</th>
</tr>

<tr>
<td>HDP 2.1.7</td>
<td>This release is based on Hortonworks Data Platform (HDP) 2.1.7. The release notes for HDP 2.1.7 are available on the Hortonworks site at http://docs.hortonworks.com/HDPDocuments/HDP2/HDP-2.1.7-Win/bk_releasenotes_HDP-Win/content/ch_relnotes-HDP-2.1.7.html.</td>
<td>HDP</td>
<td>All</td>
<td>N/A</td>
</tr>

<tr>
<td>YARN Timeline Server</td>
<td>The YARN Timeline Server (also known as the Generic Application History Server) has been enabled by default. The Timeline Server provides generic information about completed applications such as application ID, application name, application status, application submission time, and application completion time. <p>This application information can be retrieved from the head node either by accessing the URI http://headnodehost:8188 or by running the YARN command: yarn application –list –appStates ALL.</p> 
<p>This information can also be retrieved remotely though REST API at https://{ClusterDnsName}. azurehdinsight.net/ws/v1/applicationhistory/.</p> 
<p>More detailed information on the Timeline Server is available at http://hadoop.apache.org/docs/r2.4.0/hadoop-yarn/hadoop-yarn-site/TimelineServer.html.</p></td>
<td>Service, YARN</td>
<td>Hadoop, HBase</td>
<td>N/A</td>
</tr>

<tr>
<td>Cluster Deployment ID</td>
<td>Starting with latest SDK version 1.3.3.1.5426.29232, users can access HDInsight issued unique ID for each cluster. This will enable customers to figure out unique instances of clusters when a dnsname is being reused across create/drop scenarios.</td>
<td>SDK</td>
<td>All</td>
<td>N/A</td>
</tr>
</table>
<br>

* Note that the bug that prevented the full version # from showing up in the portal or from being returned by the SDK or by PowerShell has been fixed in this release. 

## Notes for 10/15/2014 release ##

This hotfix release fixed a memory leak in Templeton that affected the heavy users of Templeton. In some cases users who exercised Templeton heavily would see errors manifested as 500 error codes because the requests would not have enough memory to execute. The workaround for this problem was to restart the Templeton service. This issue has now been fixed.


## Notes for 10/7/2014 release ##

* When using Ambari endpoint, "https://{clusterDns}.azurehdinsight.net/ambari/api/v1/clusters/{clusterDns}.azurehdinsight.net/services/{servicename}/components/{componentname}", the *host_name* field now returns the fully qualified domain name (FQDN) of the node instead of just the host name. For example, instead of returning "**headnode0**", you get the FQDN “**headnode0.{ClusterDNS}.azurehdinsight.net**”. This change was required to facilitate scenarios where multiple cluster types such as HBase and Hadoop can be deployed in one Virtual Network (VNET). This happens, for example, when using HBase as a back-end platform for Hadoop.

* We have provided new memory settings for the default deployment of the HDInsight cluster. Previous default memory settings did not take adequate account of the guidance for the number of CPU cores being deployed. These new memory settings should provide better defaults, as per Hortonworks recommendations. For changing these, please refer to SDK reference documentation on changing cluster configuration. The new memory settings used by the default 4 CPU core (8 container) HDInsight cluster are itemized in the following table. (The values used prior to this release are also provided parenthetically). 
 
<table border="1">
<tr><th>Component</th><th>Memory Allocation</th></tr>
<tr><td> yarn.scheduler.minimum-allocation</td><td>768MB (previously 512MB)</td></tr>
<tr><td> yarn.scheduler.maximum-allocation</td><td>6144MB (unchanged)</td></tr>
<tr><td>yarn.nodemanager.resource.memory</td><td>6144MB (unchanged)</td></tr>
<tr><td>mapreduce.map.memory</td><td>768MB (previously 512MB)</td></tr>
<tr><td>mapreduce.map.java.opts</td><td>opts=-Xmx512m (previously -Xmx410m)</td></tr>
<tr><td>mapreduce.reduce.memory</td><td>1536MB (previously 1024MB)</td></tr>
<tr><td>mapreduce.reduce.java.opts</td><td>opts=-Xmx1024m (previously -Xmx819m)</td></tr>
<tr><td>yarn.app.mapreduce.am.resource</td><td>768MB (previously 1024MB)</td></tr>
<tr><td>yarn.app.mapreduce.am.command</td><td>opts=-Xmx512m (previously -Xmx819m)</td></tr>
<tr><td>mapreduce.task.io.sort</td><td>256MB (previously 200MB)</td></tr>
<tr><td>tez.am.resource.memory</td><td>1536MB (unchanged)</td></tr>

</table><br>

For more information on the memory configuration settings used by YARN and MapReduce on the Hortonworks Data Platform used by HDInsight, see [Determine HDP Memory Configuration Settings](http://docs.hortonworks.com/HDPDocuments/HDP2/HDP-2.1-latest/bk_installing_manually_book/content/rpm-chap1-11.html). Hortonworks has also provide a tool to calculate proper memory settings.

HDInsight PowerShell/SDK Error: "*Cluster is not configured for Http Services access*":

* This error is a known [compatibility issue](https://social.msdn.microsoft.com/Forums/azure/en-US/a7de016d-8de1-4385-b89e-d2e7a1a9d927/hdinsight-powershellsdk-error-cluster-is-not-configured-for-http-services-access?forum=hdinsight) that may occur due to a difference in the version of SDK/PowerShell and the version of the cluster. Clusters created on 8/15 or later have support for new provisioning capability into Virtual Networks. But this capability is not correctly interpreted by older versions of the SDK/PowerShell. The result is a failure in some job submission operations. If you use SDK APIs or PowerShell cmdlets to submit jobs (**Use-AzureHDInsightCluster**, **Invoke-Hive**), those operations may fail with the error message “*Cluster <clustername> is not configured for Http Services access*” or, depending on the operation, other error messages such as “*Cannot connect to cluster*”.

* Those compatibility issues are resolved in the latest versions of the HDInsight SDK and Azure PowerShell. We recommend updating the HDInsight SDK to the version 1.3.1.6 or later and Azure PowerShell Tools to the version 0.8.8 or later. You can get access to the latest HDInsight SDK from [NuGet](http://nuget.codeplex.com/wikipage?title=Getting%20Started) and the Azure PowerShell Tools at [How to install and configure Azure PowerShell](http://azure.microsoft.com/en-us/documentation/articles/install-configure-powershell/).

* You can expect that SDK and PowerShell will continue to work with new updates to clusters as long as the version of the cluster remains the same. For example, clusters version 3.1 will always be compatible with current version of the SDK/PowerShell 1.3.1.6 and 0.8.8.


## Notes for 9/12/2014 release of HDInsight 3.1##

* This release is based on Hortonworks Data Platform (HDP) 2.1.5. For a list of the bugs fixed in this release, see the [Fixed in this Release](http://docs.hortonworks.com/HDPDocuments/HDP2/HDP-2.1.5/bk_releasenotes_hdp_2.1/content/ch_relnotes-hdp-2.1.5-fixed.html) page on the Hortonworks site.
* In the pig libraries folder, the file “avro-mapred-1.7.4.jar” has been changed to avro-mapred-1.7.4-hadoop2.jar. The contents of these file contain a minor bug fix that is non-breaking. It is recommended that customers do not take a direct dependency on the name of the JAR file itself to avoid breaks when files are renamed.


## Notes for 8/21/2014 release ##

* We are adding the following new WebHCat configuration (HIVE-7155) that sets the default memory limit for a Templeton controller job to 1GB (the previous default value was 512MB):
	
	* templeton.mapper.memory.mb (=1024)
	* This change addresses the following error which certain Hive queries had run into due to lower memory limits: “Container is running beyond physical memory limits”.
	* To revert back to old defaults, you can set this configuration value to 512 through PowerShell SDK at cluster creation time using the following command:
	
		Add-AzureHDInsightConfigValues -Core @{"templeton.mapper.memory.mb"="512";}


* The host name of zookeeper role was changed to zookeeper. This affects name resolution within the cluster, but doesn't affect external REST APIs. If you have components that use zookeepernode host name you will need to update them to use new name instead. The new names for the three zookeeper nodes are: 
	* zookeeper0 
	* zookeeper1 
	* zookeeper2 
* HBase version support matrix is updated. Only version HDInsight 3.1 (HBase version 0.98) is supported for production HBase workloads. Version 3.0 that was available for preview will not be supported moving forward. During transition period customers can still create clusters of version 3.0. 

## Notes on clusters created prior to 8/15/2014 ##

An HDInsight PowerShell/SDK error with the message "Cluster <clustername> is not configured for Http Services access" (or, depending on the operation other error messages like: "Cannot connect to cluster") may be encountered due to a version difference between SDK/PowerShell and a cluster. Clusters created on 8/15 or later have support for new provisioning capability into Virtual Networks. This capability isn’t correctly interpreted by older versions of the SDK/PowerShell, which results in failures of job submission operations. If you use SDK APIs or PowerShell cmdlets to submit jobs, such as Use-AzureHDInsightCluster or Invoke-AzureHDInsightHiveJob, those operations may fail with one of the error message described above.

These compatibility issues are resolved in the latest versions of SDK and Azure PowerShell. We recommend updating HDInsight SDK to the version 1.3.1.6 or later and Azure PowerShell Tools to the version 0.8.8 or later. You can get access to the latest HDInsight SDK from [nuget](https://www.nuget.org/packages/Microsoft.WindowsAzure.Management.HDInsight/) and the Azure PowerShell Tools using [Microsoft Web PI](http://go.microsoft.com/?linkid=9811175&clcid=0x409).

You can expect that SDK and PowerShell will continue to work with new updates to clusters as long as the version of the cluster remains the same. For example, clusters version 3.1 will always be compatible with current version of the SDK/PowerShell 1.3.1.6 and 0.8.8.


## Notes for 7/28/2014 release ##

* **HDInsight Available in New Regions**: With this release, we have expanded HDInsight geographical presence to three new regions. HDInsight customers can now create clusters in these regions. 
	* East Asia, 
	* North Central US and 
	* South Central US. 
* With this release, HDInsight v1.6 (HDP1.1, Hadoop 1.0.3) and HDInsight v2.1 (HDP1.3, Hadoop 1.2) are being removed from the Azure Management Portal. You may continue to create Hadoop clusters for these versions using HDInsight PowerShell cmdlets ([New-AzureHDInsightCluster](http://msdn.microsoft.com/en-us/library/dn593744.aspx)) or by using the [HDInsight SDK](http://msdn.microsoft.com/en-us/library/azure/dn469975.aspx). Please refer to the [HDInsight component versioning](http://azure.microsoft.com/en-us/documentation/articles/hdinsight-component-versioning/) page for more information.
* Hortonworks Data Platform (HDP) changes in this release: 

<table border="1">
<tr><th>HDP</th><th>Changes</th></tr>
<tr><td>HDP 1.3 / HDI 2.1</td><td>No changes</td></tr>
<tr><td>HDP 2.0 / HDI 3.0</td><td>No changes</td></tr>
<tr><td>HDP 2.1 / HDI 3.1</td><td>zookeeper: ['3.4.5.2.1.3.0-1948'] -> ['3.4.5.2.1.3.2-0002']</td></tr>


</table><br>

## Notes for 6/24/2014 release ##

This release contains several new enhancements to HDInsight service: 

* **HDP 2.1 Availability**: HDInsight 3.1 which contains HDP 2.1 is now generally available and is the default version for new clusters.
* **HBase – Azure Management Portal Improvements**: We are making HBase clusters available in Preview. You can now create HBase clusters from the portal with 3 clicks.

![](http://i.imgur.com/cmOl5fM.png)

With HBase, you can build a variety of real-time workloads on HDInsight, from interactive websites that work with large datasets to services storing sensor and telemetry data from millions of end points. The next step would be to analyze the data in these workloads with Hadoop jobs and this is immediately possible in HDInsight through the experiences provided like PowerShell and Hive cluster dashboard.

### Apache Mahout now pre-installed on HDInsight 3.1 ###

 [Mahout](http://hortonworks.com/hadoop/mahout/) is preinstalled on HDInsight 3.1 Hadoop clusters. So you can run Mahout jobs without the need for any additional cluster configuration. For example, you can remote into an Hadoop cluster using the Remote Desktop Protocol (RDP) and without additional steps execute the Hello world Mahout command:

		mahout org.apache.mahout.classifier.df.tools.Describe -p /user/hdp/glass.data -f /user/hdp/glass.info -d I 9 N L  

		mahout org.apache.mahout.classifier.df.BreimanExample -d /user/hdp/glass.data -ds /user/hdp/glass.info -i 10 -t 100

For a more complete explanation of this procedure, see the documentation of the [Breiman Example](https://mahout.apache.org/users/classification/breiman-example.html) on the Apache Mahout website. 


### Hive Queries can use Tez in HDInsight 3.1 ###

Hive 0.13 is now available in HDInsight 3.1 and is capable of running queries using Tez, which can be leveraged for substantial performance improvements. 
Tez is not enable by default for Hive queries. To use it, you must opt in. You can enable Tez by running the following code snippet:

		set hive.execution.engine=tez;
		select sc_status, count(*), histogram_numeric(sc_bytes,5) from website_logs_orc_local group by sc_status;

Hortonworks has published a detailed breakdown of Hive query performance enhancements with Tez as delivered in standard benchmarks. For details, see [Benchmarking Apache Hive 13 for Enterprise Hadoop](http://hortonworks.com/blog/benchmarking-apache-hive-13-enterprise-hadoop/). 

For more details on using Hive with Tez, check out the [Hive on Tez wiki page](https://cwiki.apache.org/confluence/display/Hive/Hive+on+Tez).

###Global Availability
With the release of Azure HDInsight on Hadoop 2.2, Microsoft has made HDInsight available in all major Azure geographies. Specifically, west Europe and southeast Asia data centers have been brought online. This enables customers to locate clusters in a data center that is close and potentially in a zone of similar compliance requirements. 


###Dos & Dont's between Cluster Versions

**Oozie metastores used with an HDInsight 3.1 cluster are not backward compatible with HDInsight 2.1 clusters and cannot be used with this previous version**

A custom Oozie metastore database deployed with an HDInsight 3.1 cluster cannot be reused with an HDInsight 2.1 cluster. This is the case even if the metastore originated with a 2.1 cluster. This scenario is not supported as the metastore schema gets upgraded when used with a 3.1 cluster and so is no longer compatible with the metastore required by the 2.1 clusters. Any attempt to reuse an Oozie metastore that has been used with an HDInsight 3.1 cluster will render the 2.1 cluster useless. 

**Oozie metastores cannot be shared across clusters**
On a more general and somewhat orthogonal note, Oozie metastores are attached to specific clusters and cannot be shared across clusters.

###Breaking Changes

**Prefix syntax**:
Only the "wasb://" syntax is supported in HDInsight 3.0  and 3.1 clusters. The older "asv://" syntax is supported in HDInsight 2.1 and 1.6 clusters, but it is not supported in HDInsight 3.0 clusters or later versions. This means that any jobs submitted to an HDInsight 3.0  or 3.1 cluster that explicitly use the “asv://” syntax will fail. The wasb:// syntax should be used instead. Also, jobs submitted to any HDInsight 3.0 or 3.1 clusters that are created with an existing metastore that contains explicit references to resources using the asv:// syntax will fail. These metastores will need to be recreated using the wasb:// to address resources. 


**Ports**: The ports used by the HDInsight service have been changed. The port numbers which were being used were within the Windows OS ephemeral port range. Ports are allocated automatically from a predefined ephemeral range for short-lived internet protocol-based communications. The new set of allowed Hortonworks Data Platform (HDP) service port numbers are now outside of this range to avoid encountering conflicts that could arise with the ports used by services running on the headnode. The new port numbers should not cause any breaking changes. The numbers used now are as follows:

 **HDInsight 1.6 (HDP 1.1)**
<table border="1">
<tr><th>Name</th><th>Value</th></tr>
<tr><td>dfs.http.address</td><td>namenodehost:30070</td></tr>
<tr><td>dfs.datanode.address</td><td>0.0.0.0:30010</td></tr>
<tr><td>dfs.datanode.http.address</td><td>0.0.0.0:30075</td></tr>
<tr><td>dfs.datanode.ipc.address</td><td>0.0.0.0:30020</td></tr>
<tr><td>dfs.secondary.http.address</td><td>0.0.0.0:30090</td></tr>
<tr><td>mapred.job.tracker.http.address</td><td>jobtrackerhost:30030</td></tr>
<tr><td>mapred.task.tracker.http.address</td><td>0.0.0.0:30060</td></tr>
<tr><td>mapreduce.history.server.http.address</td><td>0.0.0.0:31111</td></tr>
<tr><td>templeton.port</td><td>30111</td></tr>
</table><br>

 **HDInsight 3.0 and 3.1 (HDP 2.0 and 2.1)**
<table border="1">
<tr><th>Name</th><th>Value</th></tr>
<tr><td>dfs.namenode.http-address</td><td>namenodehost:30070</td></tr>
<tr><td>dfs.namenode.https-address</td><td>headnodehost:30470</td></tr>
<tr><td>dfs.datanode.address</td><td>0.0.0.0:30010</td></tr>
<tr><td>dfs.datanode.http.address</td><td>0.0.0.0:30075</td></tr>
<tr><td>dfs.datanode.ipc.address</td><td>0.0.0.0:30020</td></tr>
<tr><td>dfs.namenode.secondary.http-address</td><td>0.0.0.0:30090</td></tr>
<tr><td>yarn.nodemanager.webapp.address</td><td>0.0.0.0:30060</td></tr>
<tr><td>templeton.port</td><td>30111</td></tr>
</table><br>

###Dependencies 

The following dependencies were add in HDInsight 3.x (HDP2.x):

* guice-servlet
* optiq-core
* javax.inject
* activation
* jsr305
* geronimo-jaspic_1.0_spec
* jul-to-slf4j
* java-xmlbuilder
* ant
* commons-compiler
* jdo-api
* commons-math3
* paranamer
* jaxb-impl
* stringtemplate
* eigenbase-xom
* jersey-servlet
* commons-exec
* jaxb-api
* jetty-all-server
* janino
* xercesImpl
* optiq-avatica
* jta
* eigenbase-properties
* groovy-all
* hamcrest-core
* mail
* linq4j
* jpam
* jersey-client
* aopalliance
* geronimo-annotation_1.0_spec
* ant-launcher
* jersey-guice
* xml-apis
* stax-api
* asm-commons
* asm-tree
* wadl
* geronimo-jta_1.1_spec
* guice
* leveldbjni-all
* velocity
* jettison
* snappy-java
* jetty-all
* commons-dbcp

The following dependencies no longer exist in HDInsight 3.x (HDP2.x):

* jdeb
* kfs
* sqlline
* ivy
* aspectjrt
* json
* core
* jdo2-api
* avro-mapred
* datanucleus-enhancer
* jsp
* commons-logging-api
* commons-math
* JavaEWAH
* aspectjtools
* javolution
* hdfsproxy
* hbase
* snappy

###Version changes 

The following version changes were made between HDInsight 2.x (HDP1.x) and HDInsight 3.x (HDP2.x):

* metrics-core: ['2.1.2'] -> ['3.0.0']
* derbynet: ['10.4.2.0'] -> ['10.10.1.1']
* datanucleus: ['rdbms-3.0.8'] -> ['rdbms-3.2.9']
* jasper-compiler: ['5.5.12'] -> ['5.5.23']
* log4j: ['1.2.15', '1.2.16'] -> ['1.2.16', '1.2.17']
* derbyclient: ['10.4.2.0'] -> ['10.10.1.1']
* httpcore: ['4.2.4'] -> ['4.2.5']
* hsqldb: ['1.8.0.10'] -> ['2.0.0']
* jets3t: ['0.6.1'] -> ['0.9.0']
* protobuf-java: ['2.4.1'] -> ['2.5.0']
* derby: ['10.4.2.0'] -> ['10.10.1.1']
* jasper: ['runtime-5.5.12'] -> ['runtime-5.5.23']
* commons-daemon: ['1.0.1'] -> ['1.0.13']
* datanucleus-core: ['3.0.9'] -> ['3.2.10']
* datanucleus-api-jdo: ['3.0.7'] -> ['3.2.6']
* zookeeper: ['3.4.5.1.3.9.0-01320'] -> ['3.4.5.2.1.3.0-1948']
* bonecp: ['0.7.1.RELEASE'] -> ['0.8.0.RELEASE']


###Drivers
The SQL Server JDBC Driver is used internally by HDInsight and is not used for external operations. If you wish to connect to HDInsight using ODBC, please use the Microsoft Hive ODBC driver. For more information on using Hive ODBC, [Connect Excel to HDInsight with the Microsoft Hive ODBC Driver][connect-excel-with-hive-ODBC].


### Bug fixes ###

With this release, we have refreshed the following HDInsight  (Hortonworks Data Platform - HDP) versions with several bug fixes:

* HDInsight 2.1 (HDP 1.3)
* HDInsight 3.0 (HDP 2.0)
* HDInsight 3.1 (HDP 2.1)


## Hortonworks Release Notes ##

Release notes for the HDPs that are used by the versions of HDInsight cluster are available at the following locations.

* HDInsight cluster version 3.1 uses an Hadoop distribution that is based on the [Hortonworks Data Platform 2.1.7][hdp-2-1-7].This is the default Hadoop cluster created when using the Azure HDInsight portal after 11/7/2014. HDInsight 3.1 clusters created before 11/7/2014 were based on the [Hortonworks Data Platform 2.1.1][hdp-2-1-1] 

* HDInsight cluster version 3.0 uses an Hadoop distribution that is based on the [Hortonworks Data Platform 2.0][hdp-2-0-8].

* HDInsight cluster version 2.1 uses an Hadoop distribution that is based on the [Hortonworks Data Platform 1.3][hdp-1-3-0]. 

* HDInsight cluster version 1.6 uses an Hadoop distribution that is based on the [Hortonworks Data Platform 1.1][hdp-1-1-0]. 

[hdp-2-1-7]: http://docs.hortonworks.com/HDPDocuments/HDP2/HDP-2.1.7-Win/bk_releasenotes_HDP-Win/content/ch_relnotes-HDP-2.1.7.html

[hdp-2-1-1]: http://docs.hortonworks.com/HDPDocuments/HDP2/HDP-2.1.1/bk_releasenotes_hdp_2.1/content/ch_relnotes-hdp-2.1.1.html

[hdp-2-0-8]: http://docs.hortonworks.com/HDPDocuments/HDP2/HDP-2.0.8.0/bk_releasenotes_hdp_2.0/content/ch_relnotes-hdp2.0.8.0.html

[hdp-1-3-0]: http://docs.hortonworks.com/HDPDocuments/HDP1/HDP-1.3.0/bk_releasenotes_hdp_1.x/content/ch_relnotes-hdp1.3.0_1.html

[hdp-1-1-0]: http://docs.hortonworks.com/HDPDocuments/HDP1/HDP-Win-1.1/bk_releasenotes_HDP-Win/content/ch_relnotes-hdp-win-1.1.0_1.html


[hdinsight-install-spark]: ../hdinsight-hadoop-spark-install/
[hdinsight-r-scripts]: ../hdinsight-hadoop-r-scripts/


<|MERGE_RESOLUTION|>--- conflicted
+++ resolved
@@ -1,13 +1,10 @@
 <properties title="HDInsight Release Notes" pageTitle="HDInsight Release Notes | Azure" description="HDInsight release notes." metaKeywords="hdinsight, hadoop, hdinsight hadoop, hadoop azure, release notes" services="HDInsight" solutions="" documentationCenter="" editor="cgronlun" manager="paulettm"  authors="bradsev" />
 
-<tags ms.service="hdinsight" ms.workload="big-data" ms.tgt_pltfrm="na" ms.devlang="na" ms.topic="article" ms.date="11/10/2014" ms.author="bradsev" />
+<tags ms.service="hdinsight" ms.workload="big-data" ms.tgt_pltfrm="na" ms.devlang="na" ms.topic="article" ms.date="12/05/2014" ms.author="bradsev" />
 
 
 #Microsoft HDInsight release notes
 
-<<<<<<< HEAD
-## Notes for 11/021/2014 release of HDInsight ##
-=======
 ## Notes for 12/05/2014 release of HDInsight ##
 
 The full version numbers for HDInsight clusters deployed with this release are:
@@ -66,7 +63,6 @@
 
 
 ## Notes for 11/21/2014 release of HDInsight ##
->>>>>>> 2294c99d
 
 The full version numbers for HDInsight clusters deployed with this release are:
 
