<properties
	pageTitle="HDInsight Release Notes | Azure"
	description="HDInsight release notes."
	services="hdinsight"
	documentationCenter=""
	editor="cgronlun"
	manager="paulettm"
	authors="nitinme"/>

<tags
	ms.service="hdinsight"
	ms.workload="big-data"
	ms.tgt_pltfrm="na"
	ms.devlang="na"
	ms.topic="article"
	ms.date="04/27/2015"
	ms.author="nitinme"/>


#Microsoft HDInsight release notes

## Notes for 04/27/2015 release of HDInsight ##

The full version numbers for HDInsight clusters deployed with this release:

* HDInsight 	2.1.10.537.1486660	(HDP 1.3.12.0-01795 - unchanged)
* HDInsight 	3.0.6.537.1486660	(HDP 2.0.13.0-2117 - unchanged)
* HDInsight 	3.1.3.537.1486660	(HDP 2.1.12.0-2329 - unchanged)
* HDInsight		3.2.3.537.1486660	(HDP 2.2.2.2-4)
* SDK			1.5.8

This release contains the following updates.

<table border="1">
<tr>
<th>Title</th>
<th>Description</th>
<th>Impacted Area
(for example, Service, component, or SDK)</p></th>
<th>Cluster Type (for example, Hadoop, HBase, or Storm)</th>
<th>JIRA (if applicable)</th>
</tr>


<tr>
<td>Fix DLL dependency</td>
<td>Removes HDInsight dependency on Unit Test Framework.</td>
<td>SDK</td>
<td>Hadoop</td>
<td>N/A</td>
</tr>

<tr>
<td>Bug fix for race condition</td>
<td>A cluster create request now waits on PUT request to be accepted before polling on the status</td>
<td>SDK</td>
<td>Hadoop</td>
<td>N/A</td>
</tr>
</table>

## Notes for 04/14/2015 release of HDInsight ##

The full version numbers for HDInsight clusters deployed with this release:

* HDInsight 	2.1.10.521.1453250	(HDP 1.3.12.0-01795 - unchanged)
* HDInsight 	3.0.6.521.1453250	(HDP 2.0.13.0-2117 - unchanged)
* HDInsight 	3.1.3.521.1453250	(HDP 2.1.12.0-2329 - unchanged)
* HDInsight		3.2.3.525.1459730	(HDP 2.2.2.2-2)
* SDK			1.5.6

This release contains the following updates.

<table border="1">
<tr>
<th>Title</th>
<th>Description</th>
<th>Impacted Area
(for example, Service, component, or SDK)</p></th>
<th>Cluster Type (for example, Hadoop, HBase, or Storm)</th>
<th>JIRA (if applicable)</th>
</tr>


<tr>
<td>Tez bug fixes</td>
<td>Fixes for Apache TEZ 2214 and TEZ 1923 are included in this release of HDI 3.2. These are specifically needed for certain Hive queries on Tez which require to shuffle a significant amount of data.
</td>
<td>HDP</td>
<td>Hadoop</td>
<td><a href="https://issues.apache.org/jira/browse/TEZ-2214">TEZ 2214</a></br><a href="https://issues.apache.org/jira/browse/TEZ-1923">TEZ 1923</a></td>
</tr>
</table>

## Notes for 04/06/2015 release of HDInsight ##

The full version numbers for HDInsight clusters deployed with this release:

* HDInsight 	2.1.10.521.1453250	(HDP 1.3.12.0-01795 - unchanged)
* HDInsight 	3.0.6.521.1453250	(HDP 2.0.13.0-2117 - unchanged)
* HDInsight 	3.1.3.521.1453250	(HDP 2.1.12.0-2329 - unchanged)
* HDInsight		3.2.3.521.1453250	(HDP 2.2.2.2-1)
* SDK			1.5.6

This release contains the following updates.

<table border="1">
<tr>
<th>Title</th>
<th>Description</th>
<th>Impacted Area
(for example, Service, component, or SDK)</p></th>
<th>Cluster Type (for example, Hadoop, HBase, or Storm)</th>
<th>JIRA (if applicable)</th>
</tr>


<tr>
<td>HDInsight .NET SDK 1.5.6</td>
<td>Updates to remove some internal classes for HDInsight on Linux.</td>
<td>SDK</td>
<td>Hadoop</td>
<td>N/A</td>
</tr>

<tr>
<td>Avro Library 1.5.6</td>
<td>Added <b>KnownTypeAttribute</b> for method <b>GetAllKnownTypes</b>. Fixed NullReferenceException when a type is null for GetAllKnownTypes method.</td>
<td>SDK</td>
<td>Hadoop</td>
<td>N/A</td>
</tr>

<tr>
<td>Bug fixes</td>
<td>Various bug fixes to the service</td>
<td>Service</td>
<td>All</td>
<td>N/A</td>
</tr>

</table>
<br>

## Notes for 04/01/2015 release of HDInsight ##

The full version numbers for HDInsight clusters deployed with this release:

* HDInsight 	2.1.10.513.1431705	(HDP 1.3.12.0-01795)
* HDInsight 	3.0.6.513.1431705	(HDP 2.0.13.0-2117)
* HDInsight 	3.1.3.513.1431705	(HDP 2.1.12.0-2329)
* HDInsight		3.2.3.513.1431705	(HDP 2.2.2.1-2600)
* SDK			1.5.5

This release contains the following updates.

<table border="1">
<tr>
<th>Title</th>
<th>Description</th>
<th>Impacted Area
(for example, Service, component, or SDK)</p></th>
<th>Cluster Type (for example, Hadoop, HBase, or Storm)</th>
<th>JIRA (if applicable)</th>
</tr>


<tr>
<td>Ability to enable/disable remote desktop credentials on Windows clusters via .NET SDK</td>
<td>Programmatic support for enabling or disabling RDP credentials on Windows clusters.</td>
<td>SDK</td>
<td>All</td>
<td>N/A</td>
</tr>

<tr>
<td>Ability to enable remote desktop credentials on clusters while they are being provisioned</td>
<td>Programmatic support for enabling remote desktop credentials as the cluster is being created. This removes the two-step process for first provisioning the cluster and then enabling remote desktop.</td>
<td>SDK</td>
<td>All</td>
<td>N/A</td>
</tr>

<tr>
<td>Upgraded Python to 2.7.8</td>
<td>Upgraded Python on HDInsight Clusters to Python 2.7.8, which contains some important security fixes for HDInsight versions 2.1, 3.0, 3.1, and 3.2</td>
<td>Service</td>
<td>All</td>
<td>N/A</td>
</tr>

<tr>
<td>YARN configuration change</td>
<td>Changed YARN configuration yarn.resourcemanager.max-completed-applications to 1000 for all cluster types for HDInsight versions 3.1 and 3.2. This value only controls the list of completed applications in the YARN UI. To get information about applications that were submitted prior to the list of applications shown on the UI, you can directly go to the History Server.</td>
<td>YARN</td>
<td>All</td>
<td>N/A</td>
</tr>

<tr>
<td>Resizing of nodes in an HBase cluster</td>
<td>HBase clusters now allow resizing of nodes (up and down) for HDInsight versions 3.1 and 3.2</td>
<td>Service</td>
<td>HBase</td>
<td>N/A</td>
</tr>

<tr>
<td>JDBC upgrade</td>
<td>SQL JDBC driver is upgraded to version sqljdbc_4.0.2206.100 for HDInsight version 3.2. This version contains important security enhancements.</td>
<td>HDP</td>
<td>All</td>
<td>N/A</td>
</tr>

<tr>
<td>JVM configuration update</td>
<td>Updated JVM configuration networkaddress.cache.ttl to 300 seconds from the default value of -1 for HDInsight versions 3.1 and 3.2. This configuration value controls the caching policy for successful name lookups from the name service. This fixes a bug related to growing and shrinking HBase clusters.</td>
<td>Service</td>
<td>HBase</td>
<td>N/A</td>
</tr>

<tr>
<td>Upgrade to Azure Storage SDK for Java 2.0</td>
<td>HDInsight version 3.2 is upgraded to use the latest version of the Azure Storage SDK for Java. This contains several important bug fixes over the current 0.6.0 version.</td>
<td>HDP</td>
<td>All</td>
<td>N/A</td>
</tr>

<tr>
<td>Upgraded to Apache WASB source code</td>
<td>HDInsight version 3.2 now uses the latest code for the WASB filesystem driver from Apache Hadoop. With this change, the WASB driver is now packaged as a separate
jar. This is purely a packaging change and does not contain any changes to behavior of the WASB driver. The name of this JAR file is hadoop-azure-2.6.0.jar.</td>
<td>HDP</td>
<td>All</td>
<td>N/A</td>
</tr>

<tr>
<td>Jar File Name updates in HDInsight 3.2</td>
<td>This update to HDInsight version 3.2 contains several bug fixes, and a few internal jars packaged as part of HDP have been upgraded. Note that these JAR files
are internal to the HDP package and not for direct use by customer applications. Applications should package their own version of the JARs so that an upgrade to the HDP internal JARs do not break customer applications.</td>
<td>HDP</td>
<td>All</td>
<td>N/A</td>
</tr>

</table>
<br>

## Notes for 03/03/2015 release of HDInsight ##

The full version numbers for HDInsight clusters deployed with this release:

* HDInsight 	2.1.10.488.1375841	(HDP 1.3.9.0-01351 - unchanged)
* HDInsight 	3.0.6.488.1375841	(HDP 2.0.9.0-2097 -  unchanged)
* HDInsight 	3.1.3.488.1375841	(HDP 2.1.10.0-2290 - unchanged)
* HDInsight		3.2.3.488.1375841	(HDP-2.2.10.0-2340 - unchanged)
* SDK			1.5.0				(unchanged)

This release contains the following update.

<table border="1">
<tr>
<th>Title</th>
<th>Description</th>
<<<<<<< HEAD
<th>Impacted Area 
=======
<th>Impacted Area
>>>>>>> 8f5664f7
(for example, service, component, or SDK)</p></th>
<th>Cluster Type (for example, Hadoop, HBase, or Storm)</th>
<th>JIRA</th>
</tr>


<tr>
<td>Reliability improvements</td>
<td>We made fixes that allow the service to scale better with the increased load with respect to cluster creation.</td>
<td>Service</td>
<td>All</td>
<td>N/A</td>
</tr>



</table>
<br>

## Notes for 02/18/2015 release of HDInsight ##

The full version numbers for HDInsight clusters deployed with this release:

* HDInsight 	2.1.10.471.1342507	(HDP 1.3.9.0-01351 - unchanged)
* HDInsight 	3.0.6.471.1342507	(HDP 2.0.9.0-2097 -  unchanged)
* HDInsight 	3.1.3.471.1342507	(HDP 2.1.10.0-2290 - unchanged)
* HDInsight		3.2.3.471.1342507	(HDP-2.2.10.0-2340)
* SDK			1.5.0

This release contains the following updates.

<table border="1">
<tr>
<th>Title</th>
<th>Description</th>
<<<<<<< HEAD
<th>Impacted Area 
=======
<th>Impacted Area
>>>>>>> 8f5664f7
(for example, Service, component, or SDK)</p></th>
<th>Cluster Type (for example, Hadoop, HBase, or Storm)</th>
<th>JIRA (if applicable)</th>
</tr>


<tr>
<td>HDInsight 3.2 clusters</td>
<td>Hadoop 2.6/HDP2.2 is available with HDInsight 3.2 clusters. It contains major updates to all of the open-source components. For more details, see <a href="http://azure.microsoft.com/documentation/articles/hdinsight-component-versioning/" target="_blank">What's new in HDInsight</a> and <a href ="http://docs.hortonworks.com/HDPDocuments/HDP2/HDP-2.2.0/HDP_2.2.0_Release_Notes_20141202_version/index.html" target="_blank">HDP 2.2.0.0 Release Notes</a>.</td>
<td>Open-source software</td>
<td>All</td>
<td>N/A</td>
</tr>

<tr>
<td>HDinsight on Linux (Preview)</td>
<td>Clusters can be deployed running on Ubuntu Linux. For more details, see <a href="http://azure.microsoft.com/documentation/articles/hdinsight-hadoop-linux-get-started/" target ="_blank">Getting Started with HDInsight on Linux</a>.</td>
<td>Service</td>
<td>Hadoop</td>
<td>N/A</td>
</tr>

<tr>
<td>Storm General Availability</td>
<td>Apache Storm clusters are generally available. For more details, see <a href="http://azure.microsoft.com/documentation/articles/hdinsight-storm-getting-started/" target="_blank">Getting started using Storm in HDInsight</a>.</td>
<td>Service</td>
<td>Storm</td>
<td>N/A</td>
</tr>

<tr>
<td>Virtual machine sizes</td>
<td>Azure HDInsight is available on more virtual machine types and sizes. HDInsight can utilize A2 to A7 sizes built for general purposes; D-Series nodes that feature solid-state drives (SSDs) and 60-percent faster processors; and A8 and A9 sizes that have InfiniBand support for fast networking.</td>
<td>Service</td>
<td>All</td>
<td>N/A</td>
</tr>

<tr>
<td>Cluster scaling</td>
<td>You can change the number of data nodes for a running HDInsight cluster without having to delete or re-create it. Currently, only Hadoop Query and Apache Storm cluster types have this ability, but support for Apache HBase cluster type is soon to follow. For more information, see <a href="http://azure.microsoft.com/documentation/articles/hdinsight-hadoop-cluster-scaling/" target="_blank">Cluster scaling in HDInsight</a>.</td>
<td>Service</td>
<td>Hadoop, Storm</td>
<td>N/A</td>
</tr>

<tr>
<td>Visual Studio tooling</td>
<td>In addition to complete tooling for Apache Storm, the tooling for Apache Hive in Visual Studio has been updated to include statement completion, local validation, and improved debugging support. For more information, see <a href="http://azure.microsoft.com/documentation/articles/hdinsight-hadoop-visual-studio-tools-get-started/" target="_blank">Get Started with HDInsight Hadoop Tools for Visual Studio</a>.</td>
<td>Tooling</td>
<td>Hadoop</td>
<td>N/A</td>
</tr>

<tr>
<td>Hadoop Connector for DocumentDB</td>
<td>With Hadoop Connector for DocumentDB, you can perform complex aggregations, analysis, and manipulations over your schema-less JSON documents stored across DocumentDB collections or across database accounts. For more information and a tutorial, see <a href="http://azure.microsoft.com/documentation/articles/documentdb-run-hadoop-with-hdinsight/" target="_blank">Run Hadoop jobs using DocumentDB and HDInsight</a>.</td>
<td>Service</td>
<td>Hadoop</td>
<td>N/A</td>
</tr>

<tr>
<td>Bug fixes</td>
<td>We have made various minor bug fixes for HDInsight services. No customer-facing behavior changes are expected.</td>
<td>Service</td>
<td>All</td>
<td>N/A</td>
</tr>

</table>
<br>

## Notes for 02/06/2015 release of HDInsight ##

The full version numbers for HDInsight clusters deployed with this release:

* HDInsight 	2.1.10.463.1325367	(HDP 1.3.9.0-01351 - unchanged)
* HDInsight 	3.0.6.463.1325367	(HDP 2.0.9.0-2097 -  unchanged)
* HDInsight 	3.1.2.463.1325367	(HDP 2.1.10.0-2290)
* SDK			N/A

This release contains the following updates.

<table border="1">
<tr>
<th>Title</th>
<th>Description</th>
<<<<<<< HEAD
<th>Impacted Area 
=======
<th>Impacted Area
>>>>>>> 8f5664f7
(for example, Service, component, or SDK)</p></th>
<th>Cluster Type (for example, Hadoop, HBase, or Storm)</th>
<th>JIRA (if applicable)</th>
</tr>


<tr>
<td>Bug fixes</td>
<td>We have made various minor bug fixes for HDInsight services. No customer-facing behavior changes are expected.</td>
<td>Service</td>
<td>All</td>
<td>N/A</td>
</tr>

<tr>
<td>HDP 2.1 maintenance update</td>
<td>HDInsight 3.1 is updated to deploy HDP 2.1.10.0. For more information, see <a href ="http://docs.hortonworks.com/HDPDocuments/HDP2/HDP-2.1.10/bk_releasenotes_hdp_2.1/content/ch_relnotes-HDP-2.1.10.html" target="_blank">Release Notes HDP-2.1.10</a>. </td>
<td>Open-source software</td>
<td>All</td>
<td>N/A</td>
</tr>

<tr>
<td>HDP binary updates</td>
<td>There are a few JAR files in HBase for which file names have been updated. These JAR files are used internally by HBase, so it is not expected that customers have a dependency on the names of these JAR files. These include:
<ul>
<li>./lib/jetty-6.1.26.hwx.jar</li>
<li>./lib/jetty-sslengine-6.1.26.hwx.jar</li>
<li>./lib/jetty-util-6.1.26.hwx.jar</li>
</ul>
</td>
<td>Open-source software</td>
<td>HBase</td>
<td>N/A</td>
</tr>

</table>
<br>

## Notes for 1/29/2015 release of HDInsight ##

The full version numbers for HDInsight clusters deployed with this release:

* HDInsight 	2.1.10.455.1309616	(HDP 1.3.9.0-01351 - unchanged)
* HDInsight 	3.0.6.455.1309616	(HDP 2.0.9.0-2097 -  unchanged)
* HDInsight 	3.1.2.455.1309616	(HDP 2.1.9.0-2196 -  unchanged)
* SDK			N/A

This release contains the following update.

<table border="1">
<tr>
<th>Title</th>
<th>Description</th>
<<<<<<< HEAD
<th>Impacted Area 
=======
<th>Impacted Area
>>>>>>> 8f5664f7
(for example, Service, component, or SDK)</p></th>
<th>Cluster Type (for example, Hadoop, HBase, or Storm)</th>
<th>JIRA (if applicable)</th>
</tr>


<tr>

<td>Bug fixes</td>
<td>We have made a few important bug fixes that improve the reliability of the HDInsight Clusters during Azure upgrades.</td>
<td>Service</td>
<td>All</td>
<td>N/A</td>
</tr>



</table>
<br>

## Notes for 1/5/2015 release of HDInsight ##

The full version numbers for HDInsight clusters deployed with this release:

* HDInsight 	2.1.10.420.1246118	(HDP 1.3.9.0-01351 - unchanged)
* HDInsight 	3.0.6.420.1246118	(HDP 2.0.9.0-2097 - unchanged)
* HDInsight 	3.1.2.420.1246118	(HDP 2.1.9.0-2196 - unchanged)


This release contains the following updates.

<table border="1">
<tr>
<th>Title</th>
<th>Description</th>
<th>Component</th>
<th>Cluster Type</th>
<th>JIRA (if applicable)</th>
</tr>


<tr>
<td>Samples for Twitter trend analysis and Mahout-based movie recommendations</td>
<td><p>In this release, the HDInsight Query console has two additional samples:</p>

<p><b>Twitter Trend Analysis</b><br>
Public APIs provided by sites like Twitter are a useful source of data for analyzing and understanding popular trends. In this tutorial, learn how to use Hive to get a list of Twitter users that sent the most tweets containing a particular word. </p>

<p><b>Mahout Movie Recommendation</b><br>
Apache Mahout is an Apache Hadoop machine learning library. Mahout contains algorithms for processing data (such as filtering, classification, and clustering). In this tutorial, use a recommendation engine to generate movie recommendations based on movies that your friends have seen.</p></td>
<td>Query console</td>
<td>Hadoop</td>
<td>N/A</td>
</tr>

<tr>
<td>Change to default value for Hive configuration: hive.auto.convert.join.noconditionaltask.size</td>
<td><p>This size configuration applies to automatically converted map joins. The value represents the sum of the sizes of tables that can be converted to hash maps that fit in memory. In a prior release, this value increased from the default value of 10 MB to 128 MB. However, the new value of 128 MB was causing jobs to fail due to lack of memory. This release reverts the default value back to 10 MB. Customers can still choose to override this value during cluster creation, given their queries and table sizes. For more information about this setting and how to override it, see <a href="http://docs.hortonworks.com/HDPDocuments/HDP2/HDP-2.0.0.2/ds_Hive/optimize-joins.html#JoinOptimization-OptimizeAutoJoinConversion" target="_blank">Optimize Auto Join Conversion</a> in Hortonworks documentation. </p></td>
<td>Hive</td>
<td>Hadoop, Hbase</td>
<td>N/A</td>
</tr>

</table>
<br>

## Notes for 12/23/2014 release of HDInsight ##

The full version numbers for HDInsight clusters deployed with this release are:

* HDInsight 	2.1.10.420.1246783	(HDP version unchanged)
* HDInsight 	3.0.6.420.1246783	(HDP version unchanged)
* HDInsight 	3.1.1.420.1246783	(HDP version unchanged)

This release contains the following update.

<table border="1">
<tr>
<th>Title</th>
<th>Description</th>
<th>Component</th>
<th>Cluster Type</th>
<th>JIRA (if applicable)</th>
</tr>


<tr>
<td>Intermittent cluster creation failures due to excessive load</td>
<td><p>Improved algorithm for downloading HDP packages during cluster creation enables more robust handling of failures due to excessive load.</p></td>
<td>Service</td>
<td>Hadoop, Hbase, Storm</td>
<td>N/A</td>
</tr>



</table>
<br>

## Notes for 12/18/2014 release of HDInsight ##

This release contains the following component update.

<table border="1">
<tr>
<th>Title</th>
<th>Description</th>
<th>Component</th>
<th>Cluster Type</th>
<th>JIRA (if applicable)</th>
</tr>

<tr>
<td><a href = "http://azure.microsoft.com/documentation/articles/hdinsight-hadoop-customize-cluster/" target="_blank">Cluster customization General Avalability</a></td>
<td><p>Customization provides the ability for you to customize your Azure HDInsight clusters with projects that are available from the Apache Hadoop ecosystem. With this new feature, you can experiment and deploy Hadoop projects to Azure HDInsight. This is enabled through the **Script Action** feature, which can modify Hadoop clusters in arbitrary ways by using custom scripts. This customization is available on all types of HDInsight clusters including Hadoop, HBase, and Storm. To demonstrate the power of this capability, we have documented the process to install the popular <a href = "http://azure.microsoft.com/documentation/articles/hdinsight-hadoop-spark-install/" target="_blank">Spark</a>, <a href = "http://azure.microsoft.com/documentation/articles/hdinsight-hadoop-r-scripts/" target="_blank">R</a>, <a href = "http://azure.microsoft.com/documentation/articles/hdinsight-hadoop-solr-install/" target="_blank">Solr</a>, and <a href = "http://azure.microsoft.com/documentation/articles/hdinsight-hadoop-giraph-install/" target="_blank">Giraph</a> modules. This release also adds the capability for customers to specify their custom script action via the Azure portal, provides guidelines and best practices about how to build custom script actions using helper methods, and provides guidelines about how to test the script action. </p></td>
<td>Feature General Availability</td>
<td>All</td>
<td>N/A</td>
</tr>


</table>
<br>

## Notes for 12/05/2014 release of HDInsight ##

The full version numbers for HDInsight clusters deployed with this release are:

* HDInsight 	2.1.9.406.1221105	(HDP 1.3.9.0-01351)
* HDInsight 	3.0.5.406.1221105	(HDP 2.0.9.0-2097)
* HDInsight 	3.1.1.406.1221105	(HDP 2.1.9.0-2196)
* HDInsight SDK N/A

This release contains the following component updates.

<table border="1">
<tr>
<th>Title</th>
<th>Description</th>
<th>Component</th>
<th>Cluster Type</th>
<th>JIRA (if applicable)</th>
</tr>

<tr>
<td>Bug fix: Intermittent error while adding large numbers of partitions to a table in a Hive DDL </td>
<td><p>If there is an intermittent connection error with the Hive metastore database when adding a lot of partitions to a Hive table, the Hive DDL can fail. The following statement will be seen in the Hive error log if this failure occurs: </p><p>"ERROR [main]: ql.Driver (SessionState.java:printError(547)) - FAILED: Execution Error, return code 1 from org.apache.hadoop.hive.ql.exec.DDLTask. MetaException(message:java.lang.RuntimeException: commitTransaction was called but openTransactionCalls = 0. This probably indicates that there are unbalanced calls to openTransaction/commitTransaction)"</p></td>
<td>Hive</td>
<td>Hadoop, Hbase</td>
<td>HIVE-482 (This is an internal JIRA, so it cannot be quoted externally. Noted here for reference.)</td>
</tr>

<tr>
<td>Bug fix: Occasional hang in the HDInsight Query Console</td>
<td>When this happens, the following statement can be seen in the WebHCat log for the WebHCat launcher job: <p>"org.apache.hive.hcatalog.templeton.CatchallExceptionMapper | org.apache.hadoop.ipc.RemoteException(org.apache.hadoop.yarn.exceptions.YarnRuntimeException): Could not load history file {wasb url to the history file}"</p></td>
<td>WebHCat</td>
<td>Hadoop</td>
<td>HIVE-482 (This is an internal JIRA, so it cannot be quoted externally. Noted here for reference.)</td>
</tr>

<tr>
<td>Bug fix: Occasional spike in latency of Hbase queries</td>
<td>If this happens, users will notice an occasional spike of 3 seconds in the latency of Hbase queries. </td>
<td>HDInsight Cluster Gateway</td>
<td>HBase</td>
<td>N/A</td>
</tr>

<tr>
<td>HDP JAR file name changes</td>
<td>For HDI cluster version 3.0, there a couple of changes to the internal JAR files installed by HDP. jetty-6.1.26.jar has been replaced with jetty-6.1.26.hwx.jar. jetty-util-6.1.26.jar has been replaced with jetty-util-6.1.26.hwx.jar. These changes apply to Hadoop, Mahout, WebHCat and Oozie projects.</td>
<td>Hadoop, Mahout, WebHCat, Oozie</td>
<td>Hadoop, HBase</td>
<td>N/A</td>
</tr>

</table>
<br>


## Notes for 11/21/2014 release of HDInsight ##

The full version numbers for HDInsight clusters deployed with this release are:

* HDInsight 2.1.9.382.1169709 (no change from 11/14/2014)
* HDInsight 3.0.5.382.1169709 (no change from 11/14/2014)
* HDInsight 3.1.1.382.1169709 (no change from 11/14/2014)
* HDINsight SDK 1.4.0

This release contains the following component updates.

<table border="1">
<tr>
<th>Title</th>
<th>Description</th>
<th>Component</th>
<th>Cluster Type</th>
<th>JIRA (if applicable)</th>
</tr>

<tr>
<td>Accessing application logs</td>
<td>Ability to programmatically enumerate applications that have been run on your clusters and to download relevant application-specific or container-specific logs to help debug problematic applications.</td>
<td>SDK</td>
<td>Hadoop</td>
<td>N/A</td>
</tr>

<tr>
<td>Ability to specify region name in IHdInsightClient.DeleteCluster </td>
<td>The Azure HDInsight SDK provides the ability to specify a region name when using **DeleteCluster**. This helps unblock customers who had two resources with same name in different regions and had been unable to delete either of them.</td>
<td>SDK</td>
<td>All</td>
<td>N/A</td>
</tr>

<tr>
<td>ClusterDetails.DeploymentId</td>
<td>The **ClusterDetails** object returns a **DeploymentID** field that represents a unique identifier for the cluster. It is guaranteed to be unique across cluster creation attempts with the same names.</td>
<td>SDK</td>
<td>All</td>
<td>N/A</td>
</tr>
</table>
<br>

## Notes for 11/14/2014 release of HDInsight ##

The full version numbers for HDInsight clusters deployed with this release are:

* HDInsight 2.1.9.382.1169709
* HDInsight 3.0.5.382.1169709
* HDInsight 3.1.1.382.1169709

This release contains the following new features, component updates, and bug fixes.

<table border="1">
<tr>
<th>Title</th>
<th>Description</th>
<th>Component</th>
<th>Cluster Type</th>
<th>JIRA (if applicable)</th>
</tr>

<tr>
<td>Script Action (Preview)</td>
<td>Preview of the cluster customization feature that enables modification of Hadoop clusters in arbitrary ways by using custom scripts. With this feature, users can experiment with and deploy projects that are available from the Apache Hadoop ecosystem to Azure HDInsight clusters. This customization feature is available on all types of HDInsight clusters, including Hadoop, HBase, and Storm.</td>
<td>New feature</td>
<td>All</td>
<td>N/A</td>
</tr>

<tr>
<td>Prebuilt jobs for Azure websites and storage log analysis</td>
<td>The HDInsight Query Console has a Getting Started gallery that supports solutions that work on your data or on sample data.
<p>**Solutions that work on your data**:<br>
We’ve created jobs for some of the most common data analysis scenarios to provide a starting point for creating your own solutions. You can use your data with the job to see how it works. Then when you are ready, use what you have learned to create a solution that is modeled after the prebuilt job.</p>
<p>**Solutions that work on sample data**:<br>
Learn how to work with HDInsight by walking through some basic scenarios (such as analyzing web logs and sensor data). You will learn how to use HDInsight to analyze such data and how you can connect other applications and services to this data. Visualizing data by connecting to Microsoft Excel provides an example of the power of this approach.</p></td>
<td>Query console</td>
<td>Hadoop</td>
<td>N/A</td>
</tr>

<tr>
<td>Memory leak fix in Templeton</td>
<td>A memory leak in Templeton that affected customers who had long running clusters or were submitting 100s of job requests a second has been addressed. The issue manifested as Templeton 5xx errors and the workaround was to restart the service. The workaround is no longer needed.</td>
<td>Templeton</td>
<td>All</td>
<td>https://issues.apache.org/jira/browse/HADOOP-11248</td>
</tr>
</table>
<br>


**Note**: To demonstrate the new capabilities made available by cluster customization, the procedures using Script Action to install Spark and R modules on a cluster have been documented. For further information, see:

* [Install and use Spark 1.0 on HDInsight clusters](hdinsight-hadoop-spark-install.md)
* [Install and use R on HDInsight Hadoop clusters](hdinsight-hadoop-r-scripts.md)




## Notes for 11/07/2014 release of HDInsight ##

The full version numbers for HDInsight clusters that deployed with this release are:

* HDInsight 2.1	2.1.9.374.1153876
* HDInsight 3.0	3.0.5.374.1153876
* HDInsight 3.1	3.1.1.374.1153876

This release contains the following component updates.

<table border="1">
<tr>
<th>Title</th>
<th>Description</th>
<th>Component</th>
<th>Cluster Type</th>
<th>JIRA (if applicable)</th>
</tr>

<tr>
<td>HDP 2.1.7</td>
<td>This release is based on Hortonworks Data Platform (HDP) 2.1.7. For more information, see <a href="http://docs.hortonworks.com/HDPDocuments/HDP2/HDP-2.1.7-Win/bk_releasenotes_HDP-Win/content/ch_relnotes-HDP-2.1.7.html" target="_blank">Release Notes for HDP 2.1.7</a>.</td>
<td>HDP</td>
<td>All</td>
<td>N/A</td>
</tr>

<tr>
<td>YARN Timeline Server</td>
<<<<<<< HEAD
<td>The YARN Timeline Server (also known as the Generic Application History Server) has been enabled by default. The Timeline Server provides generic information about completed applications (such as application ID, application name, application status, application submission time, and application completion time). 

This application information can be retrieved from the head node by accessing the URI http://headnodehost:8188 or by running the YARN command: yarn application –list –appStates ALL. 

This information can also be retrieved remotely though a REST API at https://{ClusterDnsName}. azurehdinsight.net/ws/v1/applicationhistory/. 
=======
<td>The YARN Timeline Server (also known as the Generic Application History Server) has been enabled by default. The Timeline Server provides generic information about completed applications (such as application ID, application name, application status, application submission time, and application completion time).

This application information can be retrieved from the head node by accessing the URI http://headnodehost:8188 or by running the YARN command: yarn application –list –appStates ALL.

This information can also be retrieved remotely though a REST API at https://{ClusterDnsName}. azurehdinsight.net/ws/v1/applicationhistory/.
>>>>>>> 8f5664f7

For more detailed information, see <a href="http://hadoop.apache.org/docs/r2.4.0/hadoop-yarn/hadoop-yarn-site/TimelineServer.html" target="_blank">YARN Timeline Server</a>.</td>
<td>Service, YARN</td>
<td>Hadoop, HBase</td>
<td>N/A</td>
</tr>

<tr>
<td>Cluster deployment ID</td>
<td>Starting with SDK version 1.3.3.1.5426.29232, users can access a unique ID for each cluster, which is issued HDInsight. This enables customers to figure out unique instances of clusters when a DNS name is being reused across create or drop scenarios.</td>
<td>SDK</td>
<td>All</td>
<td>N/A</td>
</tr>
</table>
<br>

<<<<<<< HEAD
**Note**: The bug that prevented the full version number from showing up in the portal or from being returned by the SDK or by Windows PowerShell has been fixed in this release. 
=======
**Note**: The bug that prevented the full version number from showing up in the portal or from being returned by the SDK or by Windows PowerShell has been fixed in this release.
>>>>>>> 8f5664f7

## Notes for 10/15/2014 release ##

This hotfix release fixed a memory leak in Templeton that affected the heavy users of Templeton. In some cases, users who exercised Templeton heavily would see errors manifested as 500 error codes because the requests would not have enough memory to run. The workaround for this issue was to restart the Templeton service. This issue has been fixed.


## Notes for 10/7/2014 release ##

* When using Ambari endpoint, "https://{clusterDns}.azurehdinsight.net/ambari/api/v1/clusters/{clusterDns}.azurehdinsight.net/services/{servicename}/components/{componentname}", the *host_name* field returns the fully qualified domain name (FQDN) of the node instead of only the host name. For example, instead of returning "**headnode0**", you get the FQDN “**headnode0.{ClusterDNS}.azurehdinsight.net**”. This change was required to facilitate scenarios where multiple cluster types (such as HBase and Hadoop) can be deployed in one virtual network. This happens, for example, when using HBase as a back-end platform for Hadoop.
<<<<<<< HEAD

* We have provided new memory settings for the default deployment of the HDInsight cluster. Previous default memory settings did not adequately account for the guidance for the number of CPU cores being deployed. These new memory settings should provide better defaults (as per Hortonworks recommendations). To change these, please refer to the SDK reference documentation about changing cluster configuration. The new memory settings that are used by the default 4 CPU core (8 container) HDInsight cluster are itemized in the following table. (The values used prior to this release are also provided parenthetically.) 
 
=======

* We have provided new memory settings for the default deployment of the HDInsight cluster. Previous default memory settings did not adequately account for the guidance for the number of CPU cores being deployed. These new memory settings should provide better defaults (as per Hortonworks recommendations). To change these, please refer to the SDK reference documentation about changing cluster configuration. The new memory settings that are used by the default 4 CPU core (8 container) HDInsight cluster are itemized in the following table. (The values used prior to this release are also provided parenthetically.)

>>>>>>> 8f5664f7
<table border="1">
<tr><th>Component</th><th>Memory Allocation</th></tr>
<tr><td> yarn.scheduler.minimum-allocation</td><td>768 MB (previously 512 MB)</td></tr>
<tr><td> yarn.scheduler.maximum-allocation</td><td>6144 MB (unchanged)</td></tr>
<tr><td>yarn.nodemanager.resource.memory</td><td>6144 MB (unchanged)</td></tr>
<tr><td>mapreduce.map.memory</td><td>768 MB (previously 512 MB)</td></tr>
<tr><td>mapreduce.map.java.opts</td><td>opts=-Xmx512m (previously -Xmx410m)</td></tr>
<tr><td>mapreduce.reduce.memory</td><td>1536 MB (previously 1024 MB)</td></tr>
<tr><td>mapreduce.reduce.java.opts</td><td>opts=-Xmx1024m (previously -Xmx819m)</td></tr>
<tr><td>yarn.app.mapreduce.am.resource</td><td>768 MB (previously 1024 MB)</td></tr>
<tr><td>yarn.app.mapreduce.am.command</td><td>opts=-Xmx512m (previously -Xmx819m)</td></tr>
<tr><td>mapreduce.task.io.sort</td><td>256 MB (previously 200 MB)</td></tr>
<tr><td>tez.am.resource.memory</td><td>1536 MB (unchanged)</td></tr>

</table><br>

For more information about the memory configuration settings used by YARN and MapReduce on the Hortonworks Data Platform that is used by HDInsight, see [Determine HDP Memory Configuration Settings](http://docs.hortonworks.com/HDPDocuments/HDP2/HDP-2.1-latest/bk_installing_manually_book/content/rpm-chap1-11.html). Hortonworks also provided a tool to calculate proper memory settings.

Regarding the Azure PowerShell and the HDInsight SDK error message: "*Cluster is not configured for HTTP services access*":

* This error is a known [compatibility issue](https://social.msdn.microsoft.com/Forums/azure/a7de016d-8de1-4385-b89e-d2e7a1a9d927/hdinsight-powershellsdk-error-cluster-is-not-configured-for-http-services-access?forum=hdinsight) that may occur due to a difference in the version of the  HDInsight SDK or Azure PowerShell and the version of the cluster. Clusters created on 8/15 or later have support for new provisioning capability into virtual networks. But this capability is not correctly interpreted by older versions of the  HDInsight SDK or Azure PowerShell. The result is a failure in some job submission operations. If you use  HDInsight SDK APIs or Azure PowerShell cmdlets (**Use-AzureHDInsightCluster** or **Invoke-Hive**) to submit jobs, those operations may fail with the error message "*Cluster <clustername> is not configured for HTTP services access*." Or (depending on the operation), you may get other error messages, such as "*Cannot connect to cluster*".

<<<<<<< HEAD
* These compatibility issues are resolved in the latest versions of the HDInsight SDK and Azure PowerShell. We recommend updating the HDInsight SDK to version 1.3.1.6 or later and Azure PowerShell Tools to version 0.8.8 or later. You can get access to the latest HDInsight SDK from [NuGet](http://nuget.codeplex.com/wikipage?title=Getting%20Started) and the Azure PowerShell Tools at [How to install and configure Azure PowerShell](http://azure.microsoft.com/documentation/articles/install-configure-powershell/).
=======
* These compatibility issues are resolved in the latest versions of the HDInsight SDK and Azure PowerShell. We recommend updating the HDInsight SDK to version 1.3.1.6 or later and Azure PowerShell Tools to version 0.8.8 or later. You can get access to the latest HDInsight SDK from [](http://nuget.codeplex.com/wikipage?title=Getting%20Started) and the Azure PowerShell Tools at [How to install and configure Azure PowerShell](../powershell-install-configure/).
>>>>>>> 8f5664f7



## Notes for 9/12/2014 release of HDInsight 3.1##

* This release is based on Hortonworks Data Platform (HDP) 2.1.5. For a list of the bugs fixed in this release, see the [Fixed in this Release](http://docs.hortonworks.com/HDPDocuments/HDP2/HDP-2.1.5/bk_releasenotes_hdp_2.1/content/ch_relnotes-hdp-2.1.5-fixed.html) page on the Hortonworks site.
* In the Pig libraries folder, the “avro-mapred-1.7.4.jar” file has been changed to "avro-mapred-1.7.4-hadoop2.jar." The contents of this file contains a minor bug fix that is non-breaking. It is recommended that customers do not make a direct dependency on the name of the JAR file to avoid breaks when files are renamed.


## Notes for 8/21/2014 release ##

* We are adding the following WebHCat configuration (HIVE-7155), which sets the default memory limit for a Templeton controller job to 1 GB. (The previous default value was 512 MB.)
<<<<<<< HEAD
	
=======

>>>>>>> 8f5664f7
	 templeton.mapper.memory.mb (=1024)

	* This change addresses the following error which certain Hive queries had run in to due to lower memory limits: “Container is running beyond physical memory limits.”
	* To revert to the old defaults, you can set this configuration value to 512 through Azure PowerShell at cluster creation time by using the following command:
<<<<<<< HEAD
	
		Add-AzureHDInsightConfigValues -Core @{"templeton.mapper.memory.mb"="512";}
=======
>>>>>>> 8f5664f7

		Add-AzureHDInsightConfigValues -Core @{"templeton.mapper.memory.mb"="512";}

<<<<<<< HEAD
* The host name of the zookeeper role was changed to *zookeeper*. This affects name resolution within the cluster, but it doesn't affect external REST APIs. If you have components that use the *zookeepernode* host name, you need to update them to use new name. The new names for the three zookeeper nodes are: 
	* zookeeper0 
	* zookeeper1 
	* zookeeper2 
* HBase version support matrix is updated. Only HDInsight version 3.1 (HBase version 0.98) is supported for production for HBase workloads. Version 3.0 (which was available for preview) is not supported moving forward. 
=======

* The host name of the zookeeper role was changed to *zookeeper*. This affects name resolution within the cluster, but it doesn't affect external REST APIs. If you have components that use the *zookeepernode* host name, you need to update them to use new name. The new names for the three zookeeper nodes are:
	* zookeeper0
	* zookeeper1
	* zookeeper2
* HBase version support matrix is updated. Only HDInsight version 3.1 (HBase version 0.98) is supported for production for HBase workloads. Version 3.0 (which was available for preview) is not supported moving forward.
>>>>>>> 8f5664f7

## Notes about clusters created prior to 8/15/2014 ##

An Azure PowerShell or HDInsight SDK error message, "Cluster <clustername> is not configured for HTTP services access" (or depending on the operation, other error messages such as: "Cannot connect to cluster") may be encountered due to a version difference between Azure PowerShell or the HDInsight SDK and a cluster. Clusters created on 8/15 or later have support for new provisioning capability into virtual networks. This capability isn’t correctly interpreted by older versions of the Azure PowerShell or the HDInsight SDK, which results in failures of job submission operations. If you use HDInsight SDK APIs or Azure PowerShell cmdlets (such as Use-AzureHDInsightCluster or Invoke-AzureHDInsightHiveJob) to submit jobs, those operations may fail with one of the error messages described.

<<<<<<< HEAD
These compatibility issues are resolved in the latest versions of the HDInsight SDK and Azure PowerShell. We recommend updating the HDInsight SDK to version 1.3.1.6 or later and Azure PowerShell Tools to version 0.8.8 or later. You can get access to the latest HDInsight SDK from [NuGet](https://www.nuget.org/packages/Microsoft.WindowsAzure.Management.HDInsight/). You can access the Azure PowerShell Tools by using [Microsoft Web Platform Installer](http://go.microsoft.com/?linkid=9811175&clcid=0x409).
=======
These compatibility issues are resolved in the latest versions of the HDInsight SDK and Azure PowerShell. We recommend updating the HDInsight SDK to version 1.3.1.6 or later and Azure PowerShell Tools to version 0.8.8 or later. You can get access to the latest HDInsight SDK from [NuGet][nuget-link]. You can access the Azure PowerShell Tools by using [Microsoft Web Platform Installer][webpi-link].
>>>>>>> 8f5664f7


## Notes for 7/28/2014 release ##

<<<<<<< HEAD
* **HDInsight available in new regions**:  We expanded HDInsight geographical presence to three regions. HDInsight customers can create clusters in these regions: 
	* East Asia 
	* North Central US 
	* South Central US
* HDInsight version 1.6 (HDP 1.1 and Hadoop 1.0.3) and HDInsight version 2.1 (HDP1.3 and Hadoop 1.2) are being removed from the Azure portal. You can continue to create Hadoop clusters for these versions by using the Azure PowerShell cmdlet, [New-AzureHDInsightCluster](http://msdn.microsoft.com/library/dn593744.aspx) or by using the [HDInsight SDK](http://msdn.microsoft.com/library/azure/dn469975.aspx). Please refer to the [HDInsight component versioning](http://azure.microsoft.com/documentation/articles/hdinsight-component-versioning/) page for more information.
* Hortonworks Data Platform (HDP) changes in this release: 
=======
* **HDInsight available in new regions**:  We expanded HDInsight geographical presence to three regions. HDInsight customers can create clusters in these regions:
	* East Asia
	* North Central US
	* South Central US
* HDInsight version 1.6 (HDP 1.1 and Hadoop 1.0.3) and HDInsight version 2.1 (HDP1.3 and Hadoop 1.2) are being removed from the Azure portal. You can continue to create Hadoop clusters for these versions by using the Azure PowerShell cmdlet, [New-AzureHDInsightCluster](http://msdn.microsoft.com/library/dn593744.aspx) or by using the [HDInsight SDK](http://msdn.microsoft.com/library/azure/dn469975.aspx). Please refer to the [HDInsight component versioning](../hdinsight-component-versioning/) page for more information.
* Hortonworks Data Platform (HDP) changes in this release:
>>>>>>> 8f5664f7

<table border="1">
<tr><th>HDP</th><th>Changes</th></tr>
<tr><td>HDP 1.3 / HDI 2.1</td><td>No changes</td></tr>
<tr><td>HDP 2.0 / HDI 3.0</td><td>No changes</td></tr>
<tr><td>HDP 2.1 / HDI 3.1</td><td>zookeeper: ['3.4.5.2.1.3.0-1948'] -> ['3.4.5.2.1.3.2-0002']</td></tr>


</table><br>

## Notes for 6/24/2014 release ##

<<<<<<< HEAD
This release contains enhancements to the HDInsight service: 
=======
This release contains enhancements to the HDInsight service:
>>>>>>> 8f5664f7

* **HDP 2.1 availability**: HDInsight 3.1 (which contains HDP 2.1) is generally available and is the default version for new clusters.
* **HBase – Azure portal improvements**: We are making HBase clusters available in Preview. You can create HBase clusters from the portal with three clicks:

![](http://i.imgur.com/cmOl5fM.png)

With HBase, you can build a variety of real-time workloads on HDInsight, from interactive websites that work with large datasets to services storing sensor and telemetry data from millions of end points. The next step would be to analyze the data in these workloads with Hadoop jobs, and this is possible in HDInsight through Azure PowerShell and the Hive cluster dashboard.

### Apache Mahout preinstalled on HDInsight 3.1 ###

<<<<<<< HEAD
 [Mahout](http://hortonworks.com/hadoop/mahout/) is preinstalled on HDInsight 3.1 Hadoop clusters, so you can run Mahout jobs without the need for additional cluster configuration. For example, you can remote into an Hadoop cluster by using Remote Desktop Protocol (RDP), and without additional steps, you can run the following Hello World Mahout command:
=======
 [Mahout](http://hortonworks.com/hadoop/mahout/) is pre-installed on HDInsight 3.1 Hadoop clusters, so you can run Mahout jobs without the need for additional cluster configuration. For example, you can remote into an Hadoop cluster by using Remote Desktop Protocol (RDP), and without additional steps, you can run the following Hello World Mahout command:
>>>>>>> 8f5664f7

		mahout org.apache.mahout.classifier.df.tools.Describe -p /user/hdp/glass.data -f /user/hdp/glass.info -d I 9 N L  

		mahout org.apache.mahout.classifier.df.BreimanExample -d /user/hdp/glass.data -ds /user/hdp/glass.info -i 10 -t 100

<<<<<<< HEAD
For a more complete explanation of this procedure, see the documentation for the [Breiman Example](https://mahout.apache.org/users/classification/breiman-example.html) on the Apache Mahout website. 
=======
For a more complete explanation of this procedure, see the documentation for the [Breiman Example](https://mahout.apache.org/users/classification/breiman-example.html) on the Apache Mahout website.
>>>>>>> 8f5664f7


### Hive queries can use Tez in HDInsight 3.1 ###

<<<<<<< HEAD
Hive 0.13 is available in HDInsight 3.1, and it is capable of running queries using Tez, which can be leveraged for substantial performance improvements. 
=======
Hive 0.13 is available in HDInsight 3.1, and it is capable of running queries using Tez, which can be leveraged for substantial performance improvements.
>>>>>>> 8f5664f7
Tez is not enable by default for Hive queries. To use it, you must opt in. You can enable Tez by running the following code snippet:

		set hive.execution.engine=tez;
		select sc_status, count(*), histogram_numeric(sc_bytes,5) from website_logs_orc_local group by sc_status;

Hortonworks has published a detailed breakdown of Hive query performance enhancements with Tez as delivered in standard benchmarks. For details, see [Benchmarking Apache Hive 13 for Enterprise Hadoop](http://hortonworks.com/blog/benchmarking-apache-hive-13-enterprise-hadoop/).

For more details about using Hive with Tez, see [Hive on Tez](https://cwiki.apache.org/confluence/display/Hive/Hive+on+Tez).

<<<<<<< HEAD
For more details about using Hive with Tez, see [Hive on Tez](https://cwiki.apache.org/confluence/display/Hive/Hive+on+Tez).

###Global availability
With the release of HDInsight on Hadoop 2.2, Microsoft has made HDInsight available in all major geographies where Azure is available. Specifically, the west Europe and southeast Asia datacenters have been brought online. This enables customers to locate clusters in a datacenter that is close and potentially in a zone of similar compliance requirements. 
=======
###Global availability
With the release of HDInsight on Hadoop 2.2, Microsoft has made HDInsight available in all major geographies where Azure is available. Specifically, the west Europe and southeast Asia datacenters have been brought online. This enables customers to locate clusters in a datacenter that is close and potentially in a zone of similar compliance requirements.
>>>>>>> 8f5664f7


###Do's & Dont's between cluster versions

**Oozie metastores used with an HDInsight 3.1 cluster are not backward compatible with HDInsight 2.1 clusters, and they cannot be used with this previous version**.

<<<<<<< HEAD
A custom Oozie metastore database deployed with an HDInsight 3.1 cluster cannot be reused with an HDInsight 2.1 cluster. This is the case even if the metastore originated with an HDInsight 2.1 cluster. This scenario is not supported because the metastore schema gets upgraded when used with an  HDInsight 3.1 cluster, so it is no longer compatible with the metastore required by the HDInsight 2.1 clusters. Any attempt to reuse an Oozie metastore that has been used with an HDInsight 3.1 cluster will render the HDInsight 2.1 cluster useless. 
=======
A custom Oozie metastore database deployed with an HDInsight 3.1 cluster cannot be reused with an HDInsight 2.1 cluster. This is the case even if the metastore originated with an HDInsight 2.1 cluster. This scenario is not supported because the metastore schema gets upgraded when used with an  HDInsight 3.1 cluster, so it is no longer compatible with the metastore required by the HDInsight 2.1 clusters. Any attempt to reuse an Oozie metastore that has been used with an HDInsight 3.1 cluster will render the HDInsight 2.1 cluster useless.
>>>>>>> 8f5664f7

**Oozie metastores cannot be shared across clusters.**

Oozie metastores are attached to specific clusters, and they cannot be shared across clusters.

###Breaking changes

**Prefix syntax**:
<<<<<<< HEAD
Only the "wasb://" syntax is supported in HDInsight 3.1 and 3.0 clusters. The older "asv://" syntax is supported in HDInsight 2.1 and 1.6 clusters, but it is not supported in HDInsight 3.1 or 3.0 clusters. This means that any jobs submitted to an HDInsight 3.1  or 3.0 cluster that explicitly use the "asv://" syntax will fail. The "wasb://" syntax should be used instead. Also, jobs submitted to any HDInsight 3.1 or 3.0 clusters that are created with an existing metastore that contains explicit references to resources using the "asv://" syntax will fail. These metastores need to be re-created using the "wasb://" syntax to address resources. 
=======
Only the "wasb://" syntax is supported in HDInsight 3.1 and 3.0 clusters. The older "asv://" syntax is supported in HDInsight 2.1 and 1.6 clusters, but it is not supported in HDInsight 3.1 or 3.0 clusters. This means that any jobs submitted to an HDInsight 3.1  or 3.0 cluster that explicitly use the "asv://" syntax will fail. The "wasb://" syntax should be used instead. Also, jobs submitted to any HDInsight 3.1 or 3.0 clusters that are created with an existing metastore that contains explicit references to resources using the "asv://" syntax will fail. These metastores need to be re-created using the "wasb://" syntax to address resources.
>>>>>>> 8f5664f7


**Ports**: The ports used by the HDInsight service have changed. The port numbers that were being used were within the ephemeral port range of the Windows operating system. Ports are allocated automatically from a predefined ephemeral range for short-lived Internet protocol-based communications. The new set of allowed Hortonworks Data Platform (HDP) service port numbers are outside this range to avoid encountering conflicts that could arise with the ports used by services running on the head node. The new port numbers should not cause any breaking changes. The numbers used are as follows:

 **HDInsight 1.6 (HDP 1.1)**
<table border="1">
<tr><th>Name</th><th>Value</th></tr>
<tr><td>dfs.http.address</td><td>namenodehost:30070</td></tr>
<tr><td>dfs.datanode.address</td><td>0.0.0.0:30010</td></tr>
<tr><td>dfs.datanode.http.address</td><td>0.0.0.0:30075</td></tr>
<tr><td>dfs.datanode.ipc.address</td><td>0.0.0.0:30020</td></tr>
<tr><td>dfs.secondary.http.address</td><td>0.0.0.0:30090</td></tr>
<tr><td>mapred.job.tracker.http.address</td><td>jobtrackerhost:30030</td></tr>
<tr><td>mapred.task.tracker.http.address</td><td>0.0.0.0:30060</td></tr>
<tr><td>mapreduce.history.server.http.address</td><td>0.0.0.0:31111</td></tr>
<tr><td>templeton.port</td><td>30111</td></tr>
</table><br>

 **HDInsight 3.1 and 3.0 (HDP 2.1 and 2.0)**
<table border="1">
<tr><th>Name</th><th>Value</th></tr>
<tr><td>dfs.namenode.http-address</td><td>namenodehost:30070</td></tr>
<tr><td>dfs.namenode.https-address</td><td>headnodehost:30470</td></tr>
<tr><td>dfs.datanode.address</td><td>0.0.0.0:30010</td></tr>
<tr><td>dfs.datanode.http.address</td><td>0.0.0.0:30075</td></tr>
<tr><td>dfs.datanode.ipc.address</td><td>0.0.0.0:30020</td></tr>
<tr><td>dfs.namenode.secondary.http-address</td><td>0.0.0.0:30090</td></tr>
<tr><td>yarn.nodemanager.webapp.address</td><td>0.0.0.0:30060</td></tr>
<tr><td>templeton.port</td><td>30111</td></tr>
</table><br>

###Dependencies

The following dependencies were added in HDInsight 3.x (HDP2.x):

* guice-servlet
* optiq-core
* javax.inject
* activation
* jsr305
* geronimo-jaspic_1.0_spec
* jul-to-slf4j
* java-xmlbuilder
* ant
* commons-compiler
* jdo-api
* commons-math3
* paranamer
* jaxb-impl
* stringtemplate
* eigenbase-xom
* jersey-servlet
* commons-exec
* jaxb-api
* jetty-all-server
* janino
* xercesImpl
* optiq-avatica
* jta
* eigenbase-properties
* groovy-all
* hamcrest-core
* mail
* linq4j
* jpam
* jersey-client
* aopalliance
* geronimo-annotation_1.0_spec
* ant-launcher
* jersey-guice
* xml-apis
* stax-api
* asm-commons
* asm-tree
* wadl
* geronimo-jta_1.1_spec
* guice
* leveldbjni-all
* velocity
* jettison
* snappy-java
* jetty-all
* commons-dbcp

The following dependencies no longer exist in HDInsight 3.x (HDP2.x):

* jdeb
* kfs
* sqlline
* ivy
* aspectjrt
* json
* core
* jdo2-api
* avro-mapred
* datanucleus-enhancer
* jsp
* commons-logging-api
* commons-math
* JavaEWAH
* aspectjtools
* javolution
* hdfsproxy
* hbase
* snappy

###Version changes

The following version changes were made between HDInsight 2.x (HDP1.x) and HDInsight 3.x (HDP2.x):

* metrics-core: ['2.1.2'] -> ['3.0.0']
* derbynet: ['10.4.2.0'] -> ['10.10.1.1']
* datanucleus: ['rdbms-3.0.8'] -> ['rdbms-3.2.9']
* jasper-compiler: ['5.5.12'] -> ['5.5.23']
* log4j: ['1.2.15', '1.2.16'] -> ['1.2.16', '1.2.17']
* derbyclient: ['10.4.2.0'] -> ['10.10.1.1']
* httpcore: ['4.2.4'] -> ['4.2.5']
* hsqldb: ['1.8.0.10'] -> ['2.0.0']
* jets3t: ['0.6.1'] -> ['0.9.0']
* protobuf-java: ['2.4.1'] -> ['2.5.0']
* derby: ['10.4.2.0'] -> ['10.10.1.1']
* jasper: ['runtime-5.5.12'] -> ['runtime-5.5.23']
* commons-daemon: ['1.0.1'] -> ['1.0.13']
* datanucleus-core: ['3.0.9'] -> ['3.2.10']
* datanucleus-api-jdo: ['3.0.7'] -> ['3.2.6']
* zookeeper: ['3.4.5.1.3.9.0-01320'] -> ['3.4.5.2.1.3.0-1948']
* bonecp: ['0.7.1.RELEASE'] -> ['
* 0.8.0.RELEASE']


###Drivers
<<<<<<< HEAD
The Java Database Connnectivity (JDBC) driver for SQL Server is used internally by HDInsight and is not used for external operations. If you want to connect to HDInsight by using Open Database Connectivity (ODBC), please use the Microsoft Hive ODBC driver. For more information, see [Connect Excel to HDInsight with the Microsoft Hive ODBC Driver][connect-excel-with-hive-ODBC].
=======
The Java Database Connnectivity (JDBC) driver for SQL Server is used internally by HDInsight and is not used for external operations. If you want to connect to HDInsight by using Open Database Connectivity (ODBC), please use the Microsoft Hive ODBC driver. For more information, see [Connect Excel to HDInsight with the Microsoft Hive ODBC Driver](hdinsight-connect-excel-hive-odbc-driver.md).
>>>>>>> 8f5664f7


### Bug fixes ###

With this release, we have refreshed the following HDInsight versions with several bug fixes:

* HDInsight 2.1 (HDP 1.3)
* HDInsight 3.0 (HDP 2.0)
* HDInsight 3.1 (HDP 2.1)


## Hortonworks release notes ##

Release notes for the Hortonworks Data Platforms (HDPs) that are used by HDInsight version clusters are available at the following locations:

<<<<<<< HEAD
* HDInsight version 3.1 uses a Hadoop distribution that is based on the [Hortonworks Data Platform 2.1.7][hdp-2-1-7]. This is the default Hadoop cluster created when using the Azure portal after 11/7/2014. HDInsight 3.1 clusters created before 11/7/2014 were based on the [Hortonworks Data Platform 2.1.1][hdp-2-1-1] 

* HDInsight version 3.0 uses a Hadoop distribution that is based on the [Hortonworks Data Platform 2.0][hdp-2-0-8].

* HDInsight version 2.1 uses a Hadoop distribution that is based on the [Hortonworks Data Platform 1.3][hdp-1-3-0]. 

* HDInsight version 1.6 uses a Hadoop distribution that is based on the [Hortonworks Data Platform 1.1][hdp-1-1-0]. 
=======
* HDInsight version 3.1 uses a Hadoop distribution that is based on the [Hortonworks Data Platform 2.1.7][hdp-2-1-7]. This is the default Hadoop cluster created when using the Azure portal after 11/7/2014. HDInsight 3.1 clusters created before 11/7/2014 were based on the [Hortonworks Data Platform 2.1.1][hdp-2-1-1]

* HDInsight version 3.0 uses a Hadoop distribution that is based on the [Hortonworks Data Platform 2.0][hdp-2-0-8].

* HDInsight version 2.1 uses a Hadoop distribution that is based on the [Hortonworks Data Platform 1.3][hdp-1-3-0].

* HDInsight version 1.6 uses a Hadoop distribution that is based on the [Hortonworks Data Platform 1.1][hdp-1-1-0].
>>>>>>> 8f5664f7

[hdp-2-1-7]: http://docs.hortonworks.com/HDPDocuments/HDP2/HDP-2.1.7-Win/bk_releasenotes_HDP-Win/content/ch_relnotes-HDP-2.1.7.html

[hdp-2-1-1]: http://docs.hortonworks.com/HDPDocuments/HDP2/HDP-2.1.1/bk_releasenotes_hdp_2.1/content/ch_relnotes-hdp-2.1.1.html

[hdp-2-0-8]: http://docs.hortonworks.com/HDPDocuments/HDP2/HDP-2.0.8.0/bk_releasenotes_hdp_2.0/content/ch_relnotes-hdp2.0.8.0.html

[hdp-1-3-0]: http://docs.hortonworks.com/HDPDocuments/HDP1/HDP-1.3.0/bk_releasenotes_hdp_1.x/content/ch_relnotes-hdp1.3.0_1.html

[hdp-1-1-0]: http://docs.hortonworks.com/HDPDocuments/HDP1/HDP-Win-1.1/bk_releasenotes_HDP-Win/content/ch_relnotes-hdp-win-1.1.0_1.html

[nuget-link]: https://www.nuget.org/packages/Microsoft.WindowsAzure.Management.HDInsight/

[webpi-link]: http://go.microsoft.com/?linkid=9811175&clcid=0x409

[hdinsight-install-spark]: ../hdinsight-hadoop-spark-install/
[hdinsight-r-scripts]: ../hdinsight-hadoop-r-scripts/<|MERGE_RESOLUTION|>--- conflicted
+++ resolved
@@ -266,11 +266,7 @@
 <tr>
 <th>Title</th>
 <th>Description</th>
-<<<<<<< HEAD
-<th>Impacted Area 
-=======
 <th>Impacted Area
->>>>>>> 8f5664f7
 (for example, service, component, or SDK)</p></th>
 <th>Cluster Type (for example, Hadoop, HBase, or Storm)</th>
 <th>JIRA</th>
@@ -306,11 +302,7 @@
 <tr>
 <th>Title</th>
 <th>Description</th>
-<<<<<<< HEAD
-<th>Impacted Area 
-=======
 <th>Impacted Area
->>>>>>> 8f5664f7
 (for example, Service, component, or SDK)</p></th>
 <th>Cluster Type (for example, Hadoop, HBase, or Storm)</th>
 <th>JIRA (if applicable)</th>
@@ -399,11 +391,7 @@
 <tr>
 <th>Title</th>
 <th>Description</th>
-<<<<<<< HEAD
-<th>Impacted Area 
-=======
 <th>Impacted Area
->>>>>>> 8f5664f7
 (for example, Service, component, or SDK)</p></th>
 <th>Cluster Type (for example, Hadoop, HBase, or Storm)</th>
 <th>JIRA (if applicable)</th>
@@ -458,11 +446,7 @@
 <tr>
 <th>Title</th>
 <th>Description</th>
-<<<<<<< HEAD
-<th>Impacted Area 
-=======
 <th>Impacted Area
->>>>>>> 8f5664f7
 (for example, Service, component, or SDK)</p></th>
 <th>Cluster Type (for example, Hadoop, HBase, or Storm)</th>
 <th>JIRA (if applicable)</th>
@@ -776,19 +760,11 @@
 
 <tr>
 <td>YARN Timeline Server</td>
-<<<<<<< HEAD
-<td>The YARN Timeline Server (also known as the Generic Application History Server) has been enabled by default. The Timeline Server provides generic information about completed applications (such as application ID, application name, application status, application submission time, and application completion time). 
-
-This application information can be retrieved from the head node by accessing the URI http://headnodehost:8188 or by running the YARN command: yarn application –list –appStates ALL. 
-
-This information can also be retrieved remotely though a REST API at https://{ClusterDnsName}. azurehdinsight.net/ws/v1/applicationhistory/. 
-=======
 <td>The YARN Timeline Server (also known as the Generic Application History Server) has been enabled by default. The Timeline Server provides generic information about completed applications (such as application ID, application name, application status, application submission time, and application completion time).
 
 This application information can be retrieved from the head node by accessing the URI http://headnodehost:8188 or by running the YARN command: yarn application –list –appStates ALL.
 
 This information can also be retrieved remotely though a REST API at https://{ClusterDnsName}. azurehdinsight.net/ws/v1/applicationhistory/.
->>>>>>> 8f5664f7
 
 For more detailed information, see <a href="http://hadoop.apache.org/docs/r2.4.0/hadoop-yarn/hadoop-yarn-site/TimelineServer.html" target="_blank">YARN Timeline Server</a>.</td>
 <td>Service, YARN</td>
@@ -806,11 +782,7 @@
 </table>
 <br>
 
-<<<<<<< HEAD
-**Note**: The bug that prevented the full version number from showing up in the portal or from being returned by the SDK or by Windows PowerShell has been fixed in this release. 
-=======
 **Note**: The bug that prevented the full version number from showing up in the portal or from being returned by the SDK or by Windows PowerShell has been fixed in this release.
->>>>>>> 8f5664f7
 
 ## Notes for 10/15/2014 release ##
 
@@ -820,15 +792,9 @@
 ## Notes for 10/7/2014 release ##
 
 * When using Ambari endpoint, "https://{clusterDns}.azurehdinsight.net/ambari/api/v1/clusters/{clusterDns}.azurehdinsight.net/services/{servicename}/components/{componentname}", the *host_name* field returns the fully qualified domain name (FQDN) of the node instead of only the host name. For example, instead of returning "**headnode0**", you get the FQDN “**headnode0.{ClusterDNS}.azurehdinsight.net**”. This change was required to facilitate scenarios where multiple cluster types (such as HBase and Hadoop) can be deployed in one virtual network. This happens, for example, when using HBase as a back-end platform for Hadoop.
-<<<<<<< HEAD
-
-* We have provided new memory settings for the default deployment of the HDInsight cluster. Previous default memory settings did not adequately account for the guidance for the number of CPU cores being deployed. These new memory settings should provide better defaults (as per Hortonworks recommendations). To change these, please refer to the SDK reference documentation about changing cluster configuration. The new memory settings that are used by the default 4 CPU core (8 container) HDInsight cluster are itemized in the following table. (The values used prior to this release are also provided parenthetically.) 
- 
-=======
 
 * We have provided new memory settings for the default deployment of the HDInsight cluster. Previous default memory settings did not adequately account for the guidance for the number of CPU cores being deployed. These new memory settings should provide better defaults (as per Hortonworks recommendations). To change these, please refer to the SDK reference documentation about changing cluster configuration. The new memory settings that are used by the default 4 CPU core (8 container) HDInsight cluster are itemized in the following table. (The values used prior to this release are also provided parenthetically.)
 
->>>>>>> 8f5664f7
 <table border="1">
 <tr><th>Component</th><th>Memory Allocation</th></tr>
 <tr><td> yarn.scheduler.minimum-allocation</td><td>768 MB (previously 512 MB)</td></tr>
@@ -851,11 +817,7 @@
 
 * This error is a known [compatibility issue](https://social.msdn.microsoft.com/Forums/azure/a7de016d-8de1-4385-b89e-d2e7a1a9d927/hdinsight-powershellsdk-error-cluster-is-not-configured-for-http-services-access?forum=hdinsight) that may occur due to a difference in the version of the  HDInsight SDK or Azure PowerShell and the version of the cluster. Clusters created on 8/15 or later have support for new provisioning capability into virtual networks. But this capability is not correctly interpreted by older versions of the  HDInsight SDK or Azure PowerShell. The result is a failure in some job submission operations. If you use  HDInsight SDK APIs or Azure PowerShell cmdlets (**Use-AzureHDInsightCluster** or **Invoke-Hive**) to submit jobs, those operations may fail with the error message "*Cluster <clustername> is not configured for HTTP services access*." Or (depending on the operation), you may get other error messages, such as "*Cannot connect to cluster*".
 
-<<<<<<< HEAD
-* These compatibility issues are resolved in the latest versions of the HDInsight SDK and Azure PowerShell. We recommend updating the HDInsight SDK to version 1.3.1.6 or later and Azure PowerShell Tools to version 0.8.8 or later. You can get access to the latest HDInsight SDK from [NuGet](http://nuget.codeplex.com/wikipage?title=Getting%20Started) and the Azure PowerShell Tools at [How to install and configure Azure PowerShell](http://azure.microsoft.com/documentation/articles/install-configure-powershell/).
-=======
 * These compatibility issues are resolved in the latest versions of the HDInsight SDK and Azure PowerShell. We recommend updating the HDInsight SDK to version 1.3.1.6 or later and Azure PowerShell Tools to version 0.8.8 or later. You can get access to the latest HDInsight SDK from [](http://nuget.codeplex.com/wikipage?title=Getting%20Started) and the Azure PowerShell Tools at [How to install and configure Azure PowerShell](../powershell-install-configure/).
->>>>>>> 8f5664f7
 
 
 
@@ -868,66 +830,36 @@
 ## Notes for 8/21/2014 release ##
 
 * We are adding the following WebHCat configuration (HIVE-7155), which sets the default memory limit for a Templeton controller job to 1 GB. (The previous default value was 512 MB.)
-<<<<<<< HEAD
-	
-=======
-
->>>>>>> 8f5664f7
+
 	 templeton.mapper.memory.mb (=1024)
 
 	* This change addresses the following error which certain Hive queries had run in to due to lower memory limits: “Container is running beyond physical memory limits.”
 	* To revert to the old defaults, you can set this configuration value to 512 through Azure PowerShell at cluster creation time by using the following command:
-<<<<<<< HEAD
-	
+
 		Add-AzureHDInsightConfigValues -Core @{"templeton.mapper.memory.mb"="512";}
-=======
->>>>>>> 8f5664f7
-
-		Add-AzureHDInsightConfigValues -Core @{"templeton.mapper.memory.mb"="512";}
-
-<<<<<<< HEAD
-* The host name of the zookeeper role was changed to *zookeeper*. This affects name resolution within the cluster, but it doesn't affect external REST APIs. If you have components that use the *zookeepernode* host name, you need to update them to use new name. The new names for the three zookeeper nodes are: 
-	* zookeeper0 
-	* zookeeper1 
-	* zookeeper2 
-* HBase version support matrix is updated. Only HDInsight version 3.1 (HBase version 0.98) is supported for production for HBase workloads. Version 3.0 (which was available for preview) is not supported moving forward. 
-=======
+
 
 * The host name of the zookeeper role was changed to *zookeeper*. This affects name resolution within the cluster, but it doesn't affect external REST APIs. If you have components that use the *zookeepernode* host name, you need to update them to use new name. The new names for the three zookeeper nodes are:
 	* zookeeper0
 	* zookeeper1
 	* zookeeper2
 * HBase version support matrix is updated. Only HDInsight version 3.1 (HBase version 0.98) is supported for production for HBase workloads. Version 3.0 (which was available for preview) is not supported moving forward.
->>>>>>> 8f5664f7
 
 ## Notes about clusters created prior to 8/15/2014 ##
 
 An Azure PowerShell or HDInsight SDK error message, "Cluster <clustername> is not configured for HTTP services access" (or depending on the operation, other error messages such as: "Cannot connect to cluster") may be encountered due to a version difference between Azure PowerShell or the HDInsight SDK and a cluster. Clusters created on 8/15 or later have support for new provisioning capability into virtual networks. This capability isn’t correctly interpreted by older versions of the Azure PowerShell or the HDInsight SDK, which results in failures of job submission operations. If you use HDInsight SDK APIs or Azure PowerShell cmdlets (such as Use-AzureHDInsightCluster or Invoke-AzureHDInsightHiveJob) to submit jobs, those operations may fail with one of the error messages described.
 
-<<<<<<< HEAD
-These compatibility issues are resolved in the latest versions of the HDInsight SDK and Azure PowerShell. We recommend updating the HDInsight SDK to version 1.3.1.6 or later and Azure PowerShell Tools to version 0.8.8 or later. You can get access to the latest HDInsight SDK from [NuGet](https://www.nuget.org/packages/Microsoft.WindowsAzure.Management.HDInsight/). You can access the Azure PowerShell Tools by using [Microsoft Web Platform Installer](http://go.microsoft.com/?linkid=9811175&clcid=0x409).
-=======
 These compatibility issues are resolved in the latest versions of the HDInsight SDK and Azure PowerShell. We recommend updating the HDInsight SDK to version 1.3.1.6 or later and Azure PowerShell Tools to version 0.8.8 or later. You can get access to the latest HDInsight SDK from [NuGet][nuget-link]. You can access the Azure PowerShell Tools by using [Microsoft Web Platform Installer][webpi-link].
->>>>>>> 8f5664f7
 
 
 ## Notes for 7/28/2014 release ##
 
-<<<<<<< HEAD
-* **HDInsight available in new regions**:  We expanded HDInsight geographical presence to three regions. HDInsight customers can create clusters in these regions: 
-	* East Asia 
-	* North Central US 
-	* South Central US
-* HDInsight version 1.6 (HDP 1.1 and Hadoop 1.0.3) and HDInsight version 2.1 (HDP1.3 and Hadoop 1.2) are being removed from the Azure portal. You can continue to create Hadoop clusters for these versions by using the Azure PowerShell cmdlet, [New-AzureHDInsightCluster](http://msdn.microsoft.com/library/dn593744.aspx) or by using the [HDInsight SDK](http://msdn.microsoft.com/library/azure/dn469975.aspx). Please refer to the [HDInsight component versioning](http://azure.microsoft.com/documentation/articles/hdinsight-component-versioning/) page for more information.
-* Hortonworks Data Platform (HDP) changes in this release: 
-=======
 * **HDInsight available in new regions**:  We expanded HDInsight geographical presence to three regions. HDInsight customers can create clusters in these regions:
 	* East Asia
 	* North Central US
 	* South Central US
 * HDInsight version 1.6 (HDP 1.1 and Hadoop 1.0.3) and HDInsight version 2.1 (HDP1.3 and Hadoop 1.2) are being removed from the Azure portal. You can continue to create Hadoop clusters for these versions by using the Azure PowerShell cmdlet, [New-AzureHDInsightCluster](http://msdn.microsoft.com/library/dn593744.aspx) or by using the [HDInsight SDK](http://msdn.microsoft.com/library/azure/dn469975.aspx). Please refer to the [HDInsight component versioning](../hdinsight-component-versioning/) page for more information.
 * Hortonworks Data Platform (HDP) changes in this release:
->>>>>>> 8f5664f7
 
 <table border="1">
 <tr><th>HDP</th><th>Changes</th></tr>
@@ -940,11 +872,7 @@
 
 ## Notes for 6/24/2014 release ##
 
-<<<<<<< HEAD
-This release contains enhancements to the HDInsight service: 
-=======
 This release contains enhancements to the HDInsight service:
->>>>>>> 8f5664f7
 
 * **HDP 2.1 availability**: HDInsight 3.1 (which contains HDP 2.1) is generally available and is the default version for new clusters.
 * **HBase – Azure portal improvements**: We are making HBase clusters available in Preview. You can create HBase clusters from the portal with three clicks:
@@ -955,30 +883,18 @@
 
 ### Apache Mahout preinstalled on HDInsight 3.1 ###
 
-<<<<<<< HEAD
- [Mahout](http://hortonworks.com/hadoop/mahout/) is preinstalled on HDInsight 3.1 Hadoop clusters, so you can run Mahout jobs without the need for additional cluster configuration. For example, you can remote into an Hadoop cluster by using Remote Desktop Protocol (RDP), and without additional steps, you can run the following Hello World Mahout command:
-=======
  [Mahout](http://hortonworks.com/hadoop/mahout/) is pre-installed on HDInsight 3.1 Hadoop clusters, so you can run Mahout jobs without the need for additional cluster configuration. For example, you can remote into an Hadoop cluster by using Remote Desktop Protocol (RDP), and without additional steps, you can run the following Hello World Mahout command:
->>>>>>> 8f5664f7
 
 		mahout org.apache.mahout.classifier.df.tools.Describe -p /user/hdp/glass.data -f /user/hdp/glass.info -d I 9 N L  
 
 		mahout org.apache.mahout.classifier.df.BreimanExample -d /user/hdp/glass.data -ds /user/hdp/glass.info -i 10 -t 100
 
-<<<<<<< HEAD
-For a more complete explanation of this procedure, see the documentation for the [Breiman Example](https://mahout.apache.org/users/classification/breiman-example.html) on the Apache Mahout website. 
-=======
 For a more complete explanation of this procedure, see the documentation for the [Breiman Example](https://mahout.apache.org/users/classification/breiman-example.html) on the Apache Mahout website.
->>>>>>> 8f5664f7
 
 
 ### Hive queries can use Tez in HDInsight 3.1 ###
 
-<<<<<<< HEAD
-Hive 0.13 is available in HDInsight 3.1, and it is capable of running queries using Tez, which can be leveraged for substantial performance improvements. 
-=======
 Hive 0.13 is available in HDInsight 3.1, and it is capable of running queries using Tez, which can be leveraged for substantial performance improvements.
->>>>>>> 8f5664f7
 Tez is not enable by default for Hive queries. To use it, you must opt in. You can enable Tez by running the following code snippet:
 
 		set hive.execution.engine=tez;
@@ -988,26 +904,15 @@
 
 For more details about using Hive with Tez, see [Hive on Tez](https://cwiki.apache.org/confluence/display/Hive/Hive+on+Tez).
 
-<<<<<<< HEAD
-For more details about using Hive with Tez, see [Hive on Tez](https://cwiki.apache.org/confluence/display/Hive/Hive+on+Tez).
-
-###Global availability
-With the release of HDInsight on Hadoop 2.2, Microsoft has made HDInsight available in all major geographies where Azure is available. Specifically, the west Europe and southeast Asia datacenters have been brought online. This enables customers to locate clusters in a datacenter that is close and potentially in a zone of similar compliance requirements. 
-=======
 ###Global availability
 With the release of HDInsight on Hadoop 2.2, Microsoft has made HDInsight available in all major geographies where Azure is available. Specifically, the west Europe and southeast Asia datacenters have been brought online. This enables customers to locate clusters in a datacenter that is close and potentially in a zone of similar compliance requirements.
->>>>>>> 8f5664f7
 
 
 ###Do's & Dont's between cluster versions
 
 **Oozie metastores used with an HDInsight 3.1 cluster are not backward compatible with HDInsight 2.1 clusters, and they cannot be used with this previous version**.
 
-<<<<<<< HEAD
-A custom Oozie metastore database deployed with an HDInsight 3.1 cluster cannot be reused with an HDInsight 2.1 cluster. This is the case even if the metastore originated with an HDInsight 2.1 cluster. This scenario is not supported because the metastore schema gets upgraded when used with an  HDInsight 3.1 cluster, so it is no longer compatible with the metastore required by the HDInsight 2.1 clusters. Any attempt to reuse an Oozie metastore that has been used with an HDInsight 3.1 cluster will render the HDInsight 2.1 cluster useless. 
-=======
 A custom Oozie metastore database deployed with an HDInsight 3.1 cluster cannot be reused with an HDInsight 2.1 cluster. This is the case even if the metastore originated with an HDInsight 2.1 cluster. This scenario is not supported because the metastore schema gets upgraded when used with an  HDInsight 3.1 cluster, so it is no longer compatible with the metastore required by the HDInsight 2.1 clusters. Any attempt to reuse an Oozie metastore that has been used with an HDInsight 3.1 cluster will render the HDInsight 2.1 cluster useless.
->>>>>>> 8f5664f7
 
 **Oozie metastores cannot be shared across clusters.**
 
@@ -1016,11 +921,7 @@
 ###Breaking changes
 
 **Prefix syntax**:
-<<<<<<< HEAD
-Only the "wasb://" syntax is supported in HDInsight 3.1 and 3.0 clusters. The older "asv://" syntax is supported in HDInsight 2.1 and 1.6 clusters, but it is not supported in HDInsight 3.1 or 3.0 clusters. This means that any jobs submitted to an HDInsight 3.1  or 3.0 cluster that explicitly use the "asv://" syntax will fail. The "wasb://" syntax should be used instead. Also, jobs submitted to any HDInsight 3.1 or 3.0 clusters that are created with an existing metastore that contains explicit references to resources using the "asv://" syntax will fail. These metastores need to be re-created using the "wasb://" syntax to address resources. 
-=======
 Only the "wasb://" syntax is supported in HDInsight 3.1 and 3.0 clusters. The older "asv://" syntax is supported in HDInsight 2.1 and 1.6 clusters, but it is not supported in HDInsight 3.1 or 3.0 clusters. This means that any jobs submitted to an HDInsight 3.1  or 3.0 cluster that explicitly use the "asv://" syntax will fail. The "wasb://" syntax should be used instead. Also, jobs submitted to any HDInsight 3.1 or 3.0 clusters that are created with an existing metastore that contains explicit references to resources using the "asv://" syntax will fail. These metastores need to be re-created using the "wasb://" syntax to address resources.
->>>>>>> 8f5664f7
 
 
 **Ports**: The ports used by the HDInsight service have changed. The port numbers that were being used were within the ephemeral port range of the Windows operating system. Ports are allocated automatically from a predefined ephemeral range for short-lived Internet protocol-based communications. The new set of allowed Hortonworks Data Platform (HDP) service port numbers are outside this range to avoid encountering conflicts that could arise with the ports used by services running on the head node. The new port numbers should not cause any breaking changes. The numbers used are as follows:
@@ -1152,11 +1053,7 @@
 
 
 ###Drivers
-<<<<<<< HEAD
-The Java Database Connnectivity (JDBC) driver for SQL Server is used internally by HDInsight and is not used for external operations. If you want to connect to HDInsight by using Open Database Connectivity (ODBC), please use the Microsoft Hive ODBC driver. For more information, see [Connect Excel to HDInsight with the Microsoft Hive ODBC Driver][connect-excel-with-hive-ODBC].
-=======
 The Java Database Connnectivity (JDBC) driver for SQL Server is used internally by HDInsight and is not used for external operations. If you want to connect to HDInsight by using Open Database Connectivity (ODBC), please use the Microsoft Hive ODBC driver. For more information, see [Connect Excel to HDInsight with the Microsoft Hive ODBC Driver](hdinsight-connect-excel-hive-odbc-driver.md).
->>>>>>> 8f5664f7
 
 
 ### Bug fixes ###
@@ -1172,23 +1069,13 @@
 
 Release notes for the Hortonworks Data Platforms (HDPs) that are used by HDInsight version clusters are available at the following locations:
 
-<<<<<<< HEAD
-* HDInsight version 3.1 uses a Hadoop distribution that is based on the [Hortonworks Data Platform 2.1.7][hdp-2-1-7]. This is the default Hadoop cluster created when using the Azure portal after 11/7/2014. HDInsight 3.1 clusters created before 11/7/2014 were based on the [Hortonworks Data Platform 2.1.1][hdp-2-1-1] 
+* HDInsight version 3.1 uses a Hadoop distribution that is based on the [Hortonworks Data Platform 2.1.7][hdp-2-1-7]. This is the default Hadoop cluster created when using the Azure portal after 11/7/2014. HDInsight 3.1 clusters created before 11/7/2014 were based on the [Hortonworks Data Platform 2.1.1][hdp-2-1-1]
 
 * HDInsight version 3.0 uses a Hadoop distribution that is based on the [Hortonworks Data Platform 2.0][hdp-2-0-8].
 
-* HDInsight version 2.1 uses a Hadoop distribution that is based on the [Hortonworks Data Platform 1.3][hdp-1-3-0]. 
-
-* HDInsight version 1.6 uses a Hadoop distribution that is based on the [Hortonworks Data Platform 1.1][hdp-1-1-0]. 
-=======
-* HDInsight version 3.1 uses a Hadoop distribution that is based on the [Hortonworks Data Platform 2.1.7][hdp-2-1-7]. This is the default Hadoop cluster created when using the Azure portal after 11/7/2014. HDInsight 3.1 clusters created before 11/7/2014 were based on the [Hortonworks Data Platform 2.1.1][hdp-2-1-1]
-
-* HDInsight version 3.0 uses a Hadoop distribution that is based on the [Hortonworks Data Platform 2.0][hdp-2-0-8].
-
 * HDInsight version 2.1 uses a Hadoop distribution that is based on the [Hortonworks Data Platform 1.3][hdp-1-3-0].
 
 * HDInsight version 1.6 uses a Hadoop distribution that is based on the [Hortonworks Data Platform 1.1][hdp-1-1-0].
->>>>>>> 8f5664f7
 
 [hdp-2-1-7]: http://docs.hortonworks.com/HDPDocuments/HDP2/HDP-2.1.7-Win/bk_releasenotes_HDP-Win/content/ch_relnotes-HDP-2.1.7.html
 
