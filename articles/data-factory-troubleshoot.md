<<<<<<< HEAD
<properties 
	pageTitle="Troubleshoot Azure Data Factory issues" 
	description="Learn how to troubleshoot issues with using Azure Data Factory." 
	services="data-factory" 
	documentationCenter="" 
	authors="spelluru" 
	manager="jhubbard" 
	editor="monicar"/>

<tags 
	ms.service="data-factory" 
	ms.workload="data-services" 
	ms.tgt_pltfrm="na" 
	ms.devlang="na" 
	ms.topic="article" 
	ms.date="2/10/2015" 
	ms.author="spelluru"/>

# Troubleshoot Data Factory issues
You can troubleshoot Azure Data Factory issues using Azure Portal (or) Azure PowerShell cmdlets. This topic has walkthroughs that show you how to use the Azure Portal to quickly troubleshoot errors that you encounter with Data Factory. 

## Problem: Not able to run Data Factory cmdlets
To resolve this issue, switch Azure mode to **AzureResourceManager**: 

Launch **Azure PowerShell** and execute the following command to switch to the **AzureResourceManager** mode.The Azure Data Factory cmdlets are available in the **AzureResourceManager** mode.

         switch-azuremode AzureResourceManager

## Problem: Unauthorized error when running a Data Factory cmdlet
You are probably not using the right Azure account or subscription with the Azure PowerShell. Use the following cmdlets to select the right Azure account and subscription to use with the Azure PowerShell. 

1. Add-AzureAccount - Use the right user ID and password
2. Get-AzureSubscription - View all the subscriptions for the account. 
3. Select-AzureSubscription <subscription name> - Select the right subscription. Use the same one you use to create a data factory on the Azure Preview Portal.

## Problem: Fail to launch Data Gateway Express Setup from Azure Portal
The Express Setup for the Data Gateway requires Internet Explorer or a Microsoft ClickOnce compatible web browser. If you fails to start the Express Setup, you can

1. Switch to Internet Explorer if you fails with other browsers. Or
2. Use the "Manual Setup" links shown on the same blade in the portal to do the installation, and then copy the Key that is provided on the screen, and paste when the Data Management Gateway configuration is ready. If it doesn't launch, check your start menu for "Microsoft Data Management Gateway" and paste in the key when it launches. 


## Problem: Fail to launch Credentials Manager from Azure Portal
When set up or update a SQL Server Linked Service via Azure Portal, the Credentials Manager application will be launched to guarantee security. It requires Internet Explorer or a Microsoft ClickOnce compatible web browser. You can switch to Internet Explorer if you fails with other browsers.

## Problem: Fail to connect to on-premises SQL Server 
Verify that the SQL Server is reachable from the machine where the gateway is installed. On the machine on which the gateway is installed, you can

1. Ping the machine where the SQL Server is installed. Or
2. Try connecting to the SQL Server instance using the credentials you specified on the Azure Portal using SQL Server Management Studio (SSMS).


## Problem: Input slices are in PendingExecution or PendingValidation state for ever

The slices could be in **PendingExecution** or **PendingValidation** state due to a number of reasons and one of the common reasons is that the **waitOnExternal** property is not specified in the **availability** section of the first table/dataset in the pipeline. Any dataset that is produced outside the scope of Azure Data Factory should be marked with **waitOnExternal** property under **availability** section. This indicates that the data is external and not backed by any pipelines within the data factory. The data slices are marked as **Ready** once the data is available in the respective store. 

See the following example for the usage of the **waitOnExternal** property. You can specify **waitOnExternal{}** without setting values for properties in the section so that the default values are used. 

See Tables topic in [JSON Scripting Reference][json-scripting-reference] for more details about this property.
	
	{
	    "name": "CustomerTable",
	    "properties":
	    {
	        "location":
	        {
	            "type": "AzureBlobLocation",
	            "folderPath": "MyContainer/MySubFolder/",
	            "linkedServiceName": "MyLinkedService",
	            "format":
	            {
	                "type": "TextFormat",
	                "columnDelimiter": ",",
	                "rowDelimiter": ";"
	            }
	        },
	        "availability":
	        {
	            "frequency": "Hour",
	            "interval": 1,
	            "waitOnExternal":
	            {
	                "dataDelay": "00:10:00",
	                "retryInterval": "00:01:00",
	                "retryTimeout": "00:10:00",
	                "maximumRetry": 3
	            }
	        }
	    }
	}

 To resolve the error, add the **waitOnExternal** section to the JSON definition of the input table and recreate the table. 

## Problem: Hybrid copy operation fails
To learn more details:

1. Launch Data Management Gateway Configuration Manager on the machine on which gateway was installed. Verify that the **Gateway name** is set to the logical gateway name on the **Azure Portal**, **Gateway key status** is **registered** and **Service status** is **Started**. 
2. Launch **Event Viewer**. Expand **Applications and Services Logs** and click **Data Management Gateway**. See if there are any errors related to Data Management Gateway. 

## Problem: Custom Activity Fails
When using a Custom Activity in Azure Data Factory (pipeline activity type CustomActivity), the custom application runs in the specified linked service to HDInsight as a Map only streaming MapReduce job. 

When the custom activity runs, Azure Data Factory will be able to capture that output from the HDInsight cluster, and save it in the *adfjobs* storage container in your Azure Blob Storage account. In case of an error, you can read the text from **stderr** output text file after a failure has occurred. The files are accessible and readable from the Azure portal itself in the web browser, or by using storage explorer tools to access the files kept in the storage container in Azure Blob Storage directly. 

To enumerate and read the logs for a particular Custom Activity, you may follow one of the illustrated walkthroughs later on this page. In summary:

1.  In the Azure portal **Browse** to locate your Data Factory.
2.  Use the **Diagram** button to view the data factory diagram, and click on the **Dataset** Table that follows the specific **Pipeline** which has the Custom Activity. 
3.  In the **Table** blade, Click on the slice of interest in the **Problem slices** for the time frame to be investigated.
4.  The detailed **Data Slice** blade will appear and it can list multiple **Activity runs** for the slice. Click on an **Activity** from the list. 
5.  The **Activity Run Details** blade will appear. It will list the **Error Message** in the middle of the blade, and several **Log files** listed at the bottom of the blade affiliated with that activity run.
	- Logs/system-0.log
	- Status
	- Status/exit
	- Status/stderr
	- Status/stdout
6. Click on the first **Log file** item in the list, and the log will open in a new blade with the full text displayed for you to read. Review the text of each log by clicking on each one. The text viewer blade will open. You can click the **Download** button to download the text file for optional offline viewing.  

One **common error** from a custom activity is 
> Package execution failed with exit code '1'. See 'wasb://adfjobs@storageaccount.blob.core.windows.net/PackageJobs/<guid>/<jobid>/Status/stderr' for more details.

To see more details for this kind of error, open the **stderr** file. One common error seen there is a timeout condition such as this:
> INFO mapreduce.Job: Task Id : attempt_1424212573646_0168_m_000000_0, Status : FAILED 
> AttemptID:attempt_1424212573646_0168_m_000000_0 Timed out after 600 secs

This same error may appear multiple times, if the job has retried 3 times for example, over the span of 30 or more minutes. 

This time out error indicates a 600 second (10 minute) timeout has happened. Typically this means the custom .Net application has not issued any status update for 10 minutes. If the application is hanging or stalled waiting on something for too long, the 10 minute timeout is a safety mechanism to prevent it from waiting forever and delaying your Azure Data Factory pipeline. 

This time out originates in the configuration of HDInsight cluster that is linked in the custom activity. The setting is **mapred.task.timeout**, which defaults to 600000 milliseconds, as documented in the Apache default settings here: http://hadoop.apache.org/docs/r2.4.0/hadoop-mapreduce-client/hadoop-mapreduce-client-core/mapred-default.xml

You can overide this default by changing the defaults at the time of provisioning your HDInsight provisioning cluster. When using Azure Data Factory and **HDInsight On-demand** linked service, the JSON property can be added near your HDInsightOnDemandLinkedService JSON properties. For example, you can increase the value to 20 minutes using this JSON property.
>         "mapReduceConfiguration" :
>         {
>            "mapreduce.task.timeout":"1200000"
>        }

For more context and a full example of the JSON to edit these map reduce Configuration properties see Example #3 in the MSDN documentation here https://msdn.microsoft.com/library/azure/dn893526.aspx



## <a name="copywalkthrough"></a> Walkthrough: Troubleshooting an error with copying data
In this walkthrough, you will introduce an error in the tutorial from Get started with Data Factory article and learn how you can use Azure Portal to troubleshoot the error.

### Prerequisites
1. Complete the Tutorial in the [Get started with Azure Data Factory][adfgetstarted] article.
2. Confirm that the **ADFTutorialDataFactory** produces data in the **emp** table in the Azure SQL Database.  
3. Now, delete the **emp** table (**drop table emp**) from the Azure SQL Database. This will introduce an error.
4. Run the following command in the **Azure PowerShell** to update the active period for the pipeline so that it tries to write data to the **emp** table, which doesn’t exist anymore.

         
		Set-AzureDataFactoryPipelineActivePeriod -ResourceGroupName ADFTutorialResourceGroup -DataFactoryName ADFTutorialDataFactory -StartDateTime 2014-09-29 –EndDateTime 2014-09-30 –Name ADFTutorialPipeline
	
	> [AZURE.NOTE] Replace <b>StartDateTime</b> value with the current day and <b>EndDateTime</b> value with the next day. 


### Use Azure Preview Portal to troubleshoot the error

1.	Login to [Azure Preview Portal][azure-preview-portal]. 
2.	Click **ADFTutorialDataFactory** from the **Startboard**. If you don’t see the data factory link on the **Startboard**, click **BROWSE** hub and click **Everything**. Click **Data factories…** in the **Browse** blade, and click **ADFTutorialDataFactory**.
3.	Notice that you see **With errors** on the **Datasets** tile. Click **With errors**. You should see **Datasets with errors** blade.

	![Data Factory with Errors link][image-data-factory-troubleshoot-with-error-link]

4. In the **Datasets** with errors blade, click **EmpSQLTable** to see the **TABLE** blade.	

	![Datasets with errors blade][image-data-factory-troubleshoot-datasets-with-errors-blade]

5. In the **TABLE** blade, you should see the problem slices, i.e., slices with an error in the **Problem slices** list at the bottom. You can also see any recent slices with errors in the **Recent slices** list. Click on a slice in the **Problem slices** list. 

	![Table blade with problem slices][image-data-factory-troubleshoot-table-blade-with-problem-slices]

	If you click **Problem slices** (not on a specific problem), you will see the **DATA SLICES** blade and then click a **specific problem slice** to see the **DATA SLICE** slide for the selected data slice.

6. In the **DATA SLICE** blade for **EmpSQLTable**, you see all **activity runs** for the slice in the list at the bottom. Click on an **activity run** from the list that failed.

	![Data Slice blade with active runs][image-data-factory-troubleshoot-dataslice-blade-with-active-runs]


7. In the **Activity Run Details** blade for the activity run you selected, you should see details about the error. In this scenario, you see: **Invalid object name ‘emp’**.

	![Activity run details with an error][image-data-factory-troubleshoot-activity-run-with-error]

To resolve this issue, create the **emp** table using the SQL script from [Get started with Data Factory][adfgetstarted] article.


### Use Azure PowerShell cmdlets to troubleshoot the error
1.	Launch **Azure PowerShell**. 
2.	Switch to **AzureResourceManager** mode as the Data Factory cmdlets are available only in this mode.

         
		switch-azuremode AzureResourceManager

3. Run Get-AzureDataFactorySlice command to see the slices and their statuses. You should see a slice with the status: Failed.	

         
		Get-AzureDataFactorySlice -ResourceGroupName ADFTutorialResourceGroup -DataFactoryName ADFTutorialDataFactory -TableName EmpSQLTable -StartDateTime 2014-10-15

	> [AZURE.NOTE] Replace **StartDateTime** with the StartDateTime value you specified for the **Set-AzureDataFactoryPipelineActivePeriod**. 

		ResourceGroupName 		: ADFTutorialResourceGroup
		DataFactoryName   		: ADFTutorialDataFactory
		TableName         		: EmpSQLTable
		Start             		: 10/15/2014 4:00:00 PM
		End               		: 10/15/2014 5:00:00 PM
		RetryCount        		: 0
		Status            		: Failed
		LatencyStatus     		:
		LongRetryCount    		: 0

	Note the **Start** time for the problem slice (the slice with **Status** set to **Failed**) in the output. 
4. Now, run the **Get-AzureDataFactoryRun** cmdlet to get details about activity run for the slice.
         
		Get-AzureDataFactoryRun -ResourceGroupName ADFTutorialResourceGroup -DataFactoryName ADFTutorialDataFactory -TableName EmpSQLTable -StartDateTime "10/15/2014 4:00:00 PM"

	The value of **StartDateTime** is the Start time for the error/problem slice you noted from the previous step. The date-time should be enclosed in double quotes.
5. You should see the output with details about the error (similar to the following):

		Id                  	: 2b19475a-c546-473f-8da1-95a9df2357bc
		ResourceGroupName   	: ADFTutorialResourceGroup
		DataFactoryName     	: ADFTutorialDataFactory
		TableName           	: EmpSQLTable
		ResumptionToken    		:
		ContinuationToken   	:
		ProcessingStartTime 	: 10/15/2014 11:13:39 PM
		ProcessingEndTime  	 	: 10/15/2014 11:16:59 PM
		PercentComplete     	: 0
		DataSliceStart     		: 10/15/2014 4:00:00 PM
		DataSliceEnd       		: 10/15/2014 5:00:00 PM
		Status              	: FailedExecution
		Timestamp           	: 10/15/2014 11:13:39 PM
		RetryAttempt       		: 0
		Properties          	: {}
		ErrorMessage        	: Unknown error in CopyActivity: System.Data.SqlClient.SqlException (0x80131904): **Invalid object name 'emp'.**
                         at System.Data.SqlClient.SqlConnection.OnError(SqlException exception, Boolean
                      breakConnection, Action`1 wrapCloseInAction)
                         at System.Data.SqlClient.TdsParser.ThrowExceptionAndWarning(TdsParserStateObject stateObj,

 

## <a name="pighivewalkthrough"></a> Walkthrough: Troubleshooting an error with Hive/Pig processing
This walkthrough provides steps to troubleshoot an error with Hive/Pig processing by using both Azure Preview Portal and Azure PowerShell. 


### Walkthrough: Use Azure Portal to troubleshoot an error with Pig/Hive processing
In this scenario, data set is in an error state due to a failure in Hive processing on an HDInsight cluster.

1. Click **With errors** on **Datasets** tile on the **DATA FACTORY** home page.

	![With errors link on Datasets tile][image-data-factory-troubleshoot-walkthrough2-with-errors-link]

2. In the **Datasets with errors** blade, click the **table** that you are interested in.

	![Datasets with errors blade][image-data-factory-troubleshoot-walkthrough2-datasets-with-errors]

3. In the **TABLE** blade, Click on the **problem slice** with **STATUS** set to **Failed**.

	![Table with problem slices][image-data-factory-troubleshoot-walkthrough2-table-with-problem-slices]

4. In the **DATA SLICE** blade, click the **Activity Run** that failed.

	![Data slice with failed runs][image-data-factory-troubleshoot-walkthrough2-slice-activity-runs]

5. In the **ACTIVITY RUN DETAILS** blade, you can download the files associated with the HDInsight processing. Click **Download** for **Status/stderr** to download the error log file that contains details about the error.

	![Activity run details with download link][image-data-factory-troubleshoot-activity-run-details]

    
### Walkthrough: Use Azure PowerShell to troubleshoot an error with Pig/Hive processing
1.	Launch **Azure PowerShell**. 
2.	Switch to **AzureResourceManager** mode as the Data Factory cmdlets are available only in this mode.

         
		switch-azuremode AzureResourceManager

3. Run Get-AzureDataFactorySlice command to see the slices and their statuses. You should see a slice with the status: Failed.	

         
		Get-AzureDataFactorySlice -ResourceGroupName ADF -DataFactoryName LogProcessingFactory -TableName EnrichedGameEventsTable -StartDateTime 2014-05-04 20:00:00

	> [AZURE.NOTE] Replace **StartDateTime** with the StartDateTime value you specified for the **Set-AzureDataFactoryPipelineActivePeriod**. 

		ResourceGroupName : ADF
		DataFactoryName   : LogProcessingFactory
		TableName         : EnrichedGameEventsTable
		Start             : 5/5/2014 12:00:00 AM
		End               : 5/6/2014 12:00:00 AM
		RetryCount        : 0
		Status            : Failed
		LatencyStatus     :
		LongRetryCount    : 0


	Note the **Start** time for the problem slice (the slice with **Status** set to **Failed**) in the output. 
4. Now, run the **Get-AzureDataFactoryRun** cmdlet to get details about activity run for the slice.
         
		Get-AzureDataFactoryRun -ResourceGroupName ADF -DataFactoryName LogProcessingFactory -TableName EnrichedGameEventsTable -StartDateTime "5/5/2014 12:00:00 AM"

	The value of **StartDateTime** is the Start time for the error/problem slice you noted from the previous step. The date-time should be enclosed in double quotes.
5. You should see the output with details about the error (similar to the following):

		Id                  : 841b77c9-d56c-48d1-99a3-8c16c3e77d39
		ResourceGroupName   : ADF
		DataFactoryName     : LogProcessingFactory3
		TableName           : EnrichedGameEventsTable
		ProcessingStartTime : 10/10/2014 3:04:52 AM
		ProcessingEndTime   : 10/10/2014 3:06:49 AM
		PercentComplete     : 0
		DataSliceStart      : 5/5/2014 12:00:00 AM
		DataSliceEnd        : 5/6/2014 12:00:00 AM
		Status              : FailedExecution
		Timestamp           : 10/10/2014 3:04:52 AM
		RetryAttempt        : 0
		Properties          : {}
		ErrorMessage        : Pig script failed with exit code '5'. See 'wasb://adfjobs@spestore.blob.core.windows.net/PigQuery
								Jobs/841b77c9-d56c-48d1-99a3-8c16c3e77d39/10_10_2014_03_04_53_277/Status/stderr' for more details.
		ActivityName        : PigEnrichLogs
		PipelineName        : EnrichGameLogsPipeline
		Type                :

6. You can run **Save-AzureDataFactoryLog** cmdlet with Id value you see from the above output and download the log files using the **-DownloadLogs** option for the cmdlet.


## See Also

Article | Description
------ | ---------------
[Enable your pipelines to work with on-premises data][use-onpremises-datasources] | This article has a walkthrough that shows how to copy data from an on-premises SQL Server database to an Azure blob.
[Use Pig and Hive with Data Factory][use-pig-and-hive-with-data-factory] | This article has a walkthrough that shows how to use HDInsight Activity to run a hive/pig script to process input data to produce output data. 
[Tutorial: Move and process log files using Data Factory][adf-tutorial] | This article provides an end-to-end walkthrough that shows how to implement a near real world scenario using Azure Data Factory to transform data from log files into insights.
[Use custom activities in a Data Factory][use-custom-activities] | This article provides a walkthrough with step-by-step instructions for creating a custom activity and using it in a pipeline. 
[Monitor and Manage Azure Data Factory using PowerShell][monitor-manage-using-powershell] | This article describes how to monitor an Azure Data Factory using Azure PowerShell cmdlets. 
[Troubleshoot Data Factory issues][troubleshoot] | This article describes how to troubleshoot Azure Data Factory issue. You can try the walkthrough in this article on the ADFTutorialDataFactory by introducing an error (deleting table in the Azure SQL Database). 
[Azure Data Factory Developer Reference][developer-reference] | The Developer Reference has the comprehensive reference content for cmdlets, JSON script, functions, etc… 
[Azure Data Factory Cmdlet Reference][cmdlet-reference] | This reference content has details about all the **Data Factory cmdlets**.

[adfgetstarted]: ../data-factory-get-started
[use-onpremises-datasources]: ../data-factory-use-onpremises-datasources
[use-pig-and-hive-with-data-factory]: ../data-factory-pig-hive-activities
[adf-tutorial]: ../data-factory-tutorial
[use-custom-activities]: ../data-factory-use-custom-activities
[monitor-manage-using-powershell]: ../data-factory-monitor-manage-using-powershell
[troubleshoot]: ../data-factory-troubleshoot
[developer-reference]: http://go.microsoft.com/fwlink/?LinkId=516908
[cmdlet-reference]: http://go.microsoft.com/fwlink/?LinkId=517456
[json-scripting-reference]: http://go.microsoft.com/fwlink/?LinkId=516971

[azure-preview-portal]: https://portal.azure.com/

[image-data-factory-troubleshoot-with-error-link]: ./media/data-factory-troubleshoot/DataFactoryWithErrorLink.png

[image-data-factory-troubleshoot-datasets-with-errors-blade]: ./media/data-factory-troubleshoot/DatasetsWithErrorsBlade.png

[image-data-factory-troubleshoot-table-blade-with-problem-slices]: ./media/data-factory-troubleshoot/TableBladeWithProblemSlices.png

[image-data-factory-troubleshoot-activity-run-with-error]: ./media/data-factory-troubleshoot/DataSliceBladeWithActivityRuns.png

[image-data-factory-troubleshoot-dataslice-blade-with-active-runs]: ./media/data-factory-troubleshoot/ActivityRunDetailsWithError.png

[image-data-factory-troubleshoot-walkthrough2-with-errors-link]: ./media/data-factory-troubleshoot/Walkthrough2WithErrorsLink.png

[image-data-factory-troubleshoot-walkthrough2-datasets-with-errors]: ./media/data-factory-troubleshoot/Walkthrough2DataSetsWithErrors.png

[image-data-factory-troubleshoot-walkthrough2-table-with-problem-slices]: ./media/data-factory-troubleshoot/Walkthrough2TableProblemSlices.png

[image-data-factory-troubleshoot-walkthrough2-slice-activity-runs]: ./media/data-factory-troubleshoot/Walkthrough2DataSliceActivityRuns.png

[image-data-factory-troubleshoot-activity-run-details]: ./media/data-factory-troubleshoot/Walkthrough2ActivityRunDetails.png
=======
<properties 
	pageTitle="Troubleshoot Azure Data Factory issues" 
	description="Learn how to troubleshoot issues with using Azure Data Factory." 
	services="data-factory" 
	documentationCenter="" 
	authors="spelluru" 
	manager="jhubbard" 
	editor="monicar"/>

<tags 
	ms.service="data-factory" 
	ms.workload="data-services" 
	ms.tgt_pltfrm="na" 
	ms.devlang="na" 
	ms.topic="article" 
	ms.date="03/11/2015" 
	ms.author="spelluru"/>

# Troubleshoot Data Factory issues
You can troubleshoot Azure Data Factory issues using Azure Portal (or) Azure PowerShell cmdlets. This topic has walkthroughs that show you how to use the Azure Portal to quickly troubleshoot errors that you encounter with Data Factory. 

## Problem: Not able to run Data Factory cmdlets
To resolve this issue, switch Azure mode to **AzureResourceManager**: 

Launch **Azure PowerShell** and execute the following command to switch to the **AzureResourceManager** mode.The Azure Data Factory cmdlets are available in the **AzureResourceManager** mode.

         switch-azuremode AzureResourceManager

## Problem: Unauthorized error when running a Data Factory cmdlet
You are probably not using the right Azure account or subscription with the Azure PowerShell. Use the following cmdlets to select the right Azure account and subscription to use with the Azure PowerShell. 

1. Add-AzureAccount - Use the right user ID and password
2. Get-AzureSubscription - View all the subscriptions for the account. 
3. Select-AzureSubscription <subscription name> - Select the right subscription. Use the same one you use to create a data factory on the Azure Preview Portal.

## Problem: Fail to launch Data Gateway Express Setup from Azure Portal
The Express Setup for the Data Gateway requires Internet Explorer or a Microsoft ClickOnce compatible web browser. If you fails to start the Express Setup, you can

1. Switch to Internet Explorer if you fails with other browsers. Or
2. Use the "Manual Setup" links shown on the same blade in the portal to do the installation, and then copy the Key that is provided on the screen, and paste when the Data Management Gateway configuration is ready. If it doesn't launch, check your start menu for "Microsoft Data Management Gateway" and paste in the key when it launches. 


## Problem: Fail to launch Credentials Manager from Azure Portal
When set up or update a SQL Server Linked Service via Azure Portal, the Credentials Manager application will be launched to guarantee security. It requires Internet Explorer or a Microsoft ClickOnce compatible web browser. You can switch to Internet Explorer if you fails with other browsers.

## Problem: Fail to connect to on-premises SQL Server 
Verify that the SQL Server is reachable from the machine where the gateway is installed. On the machine on which the gateway is installed, you can

1. Ping the machine where the SQL Server is installed. Or
2. Try connecting to the SQL Server instance using the credentials you specified on the Azure Portal using SQL Server Management Studio (SSMS).


## Problem: Input slices are in PendingExecution or PendingValidation state for ever

The slices could be in **PendingExecution** or **PendingValidation** state due to a number of reasons and one of the common reasons is that the **waitOnExternal** property is not specified in the **availability** section of the first table/dataset in the pipeline. Any dataset that is produced outside the scope of Azure Data Factory should be marked with **waitOnExternal** property under **availability** section. This indicates that the data is external and not backed by any pipelines within the data factory. The data slices are marked as **Ready** once the data is available in the respective store. 

See the following example for the usage of the **waitOnExternal** property. You can specify **waitOnExternal{}** without setting values for properties in the section so that the default values are used. 

See Tables topic in [JSON Scripting Reference][json-scripting-reference] for more details about this property.
	
	{
	    "name": "CustomerTable",
	    "properties":
	    {
	        "location":
	        {
	            "type": "AzureBlobLocation",
	            "folderPath": "MyContainer/MySubFolder/",
	            "linkedServiceName": "MyLinkedService",
	            "format":
	            {
	                "type": "TextFormat",
	                "columnDelimiter": ",",
	                "rowDelimiter": ";"
	            }
	        },
	        "availability":
	        {
	            "frequency": "Hour",
	            "interval": 1,
	            "waitOnExternal":
	            {
	                "dataDelay": "00:10:00",
	                "retryInterval": "00:01:00",
	                "retryTimeout": "00:10:00",
	                "maximumRetry": 3
	            }
	        }
	    }
	}

 To resolve the error, add the **waitOnExternal** section to the JSON definition of the input table and recreate the table. 

## Problem: Hybrid copy operation fails
To learn more details:

1. Launch Data Management Gateway Configuration Manager on the machine on which gateway was installed. Verify that the **Gateway name** is set to the logical gateway name on the **Azure Portal**, **Gateway key status** is **registered** and **Service status** is **Started**. 
2. Launch **Event Viewer**. Expand **Applications and Services Logs** and click **Data Management Gateway**. See if there are any errors related to Data Management Gateway. 

## Problem: Custom Activity Fails
When using a Custom Activity in Azure Data Factory (pipeline activity type CustomActivity), the custom application runs in the specified linked service to HDInsight as a Map only streaming MapReduce job. 

When the custom activity runs, Azure Data Factory will be able to capture that output from the HDInsight cluster, and save it in the *adfjobs* storage container in your Azure Blob Storage account. In case of an error, you can read the text from **stderr** output text file after a failure has occurred. The files are accessible and readable from the Azure portal itself in the web browser, or by using storage explorer tools to access the files kept in the storage container in Azure Blob Storage directly. 

To enumerate and read the logs for a particular Custom Activity, you may follow one of the illustrated walkthroughs later on this page. In summary:

1.  In the Azure portal **Browse** to locate your Data Factory.
2.  Use the **Diagram** button to view the data factory diagram, and click on the **Dataset** Table that follows the specific **Pipeline** which has the Custom Activity. 
3.  In the **Table** blade, Click on the slice of interest in the **Problem slices** for the time frame to be investigated.
4.  The detailed **Data Slice** blade will appear and it can list multiple **Activity runs** for the slice. Click on an **Activity** from the list. 
5.  The **Activity Run Details** blade will appear. It will list the **Error Message** in the middle of the blade, and several **Log files** listed at the bottom of the blade affiliated with that activity run.
	- Logs/system-0.log
	- Status
	- Status/exit
	- Status/stderr
	- Status/stdout
6. Click on the first **Log file** item in the list, and the log will open in a new blade with the full text displayed for you to read. Review the text of each log by clicking on each one. The text viewer blade will open. You can click the **Download** button to download the text file for optional offline viewing.  

One **common error** from a custom activity is 
> Package execution failed with exit code '1'. See 'wasb://adfjobs@storageaccount.blob.core.windows.net/PackageJobs/<guid>/<jobid>/Status/stderr' for more details.

To see more details for this kind of error, open the **stderr** file. One common error seen there is a timeout condition such as this:
> INFO mapreduce.Job: Task Id : attempt_1424212573646_0168_m_000000_0, Status : FAILED 
> AttemptID:attempt_1424212573646_0168_m_000000_0 Timed out after 600 secs

This same error may appear multiple times, if the job has retried 3 times for example, over the span of 30 or more minutes. 

This time out error indicates a 600 second (10 minute) timeout has happened. Typically this means the custom .Net application has not issued any status update for 10 minutes. If the application is hanging or stalled waiting on something for too long, the 10 minute timeout is a safety mechanism to prevent it from waiting forever and delaying your Azure Data Factory pipeline. 

This time out originates in the configuration of HDInsight cluster that is linked in the custom activity. The setting is **mapred.task.timeout**, which defaults to 600000 milliseconds, as documented in the Apache default settings here: http://hadoop.apache.org/docs/r2.4.0/hadoop-mapreduce-client/hadoop-mapreduce-client-core/mapred-default.xml

You can overide this default by changing the defaults at the time of provisioning your HDInsight provisioning cluster. When using Azure Data Factory and **HDInsight On-demand** linked service, the JSON property can be added near your HDInsightOnDemandLinkedService JSON properties. For example, you can increase the value to 20 minutes using this JSON property.
>         "mapReduceConfiguration" :
>         {
>            "mapreduce.task.timeout":"1200000"
>        }

For more context and a full example of the JSON to edit these map reduce Configuration properties see Example #3 in the MSDN documentation here https://msdn.microsoft.com/library/azure/dn893526.aspx

## Problem: PowerShell request fails with error error 400 Bad Request "No registered resource provider found..."

As of March 10, 2015, the Azure Data Factory PowerShell early private preview versions 2014-05-01-preview, 2014-07-01-preview, and 2014-08-01-preview will be discontinued. We recommend that you use the latest version of the ADF cmdlets, which are now part of the Azure PowerShell Download, such as the download from this URL http://go.microsoft.com/?linkid=9811175&clcid=0x409 

If you use the discontinued versions of the Azure PowerShell SDK you may receive the following errors:

		HTTP/1.1 400 Bad Request
		Cache-Control: no-cache
		Pragma: no-cache
		Content-Type: application/json; charset=utf-8
		Expires: -1
		x-ms-request-id: e07181e4-e421-46be-8a08-1f71d5e90494
		x-ms-correlation-request-id: e07181e4-e421-46be-8a08-1f71d5e90494
		x-ms-routing-request-id: WESTUS:20150306T234829Z:e07181e4-e421-46be-8a08-1f71d5e90494
		Strict-Transport-Security: max-age=31536000; includeSubDomains
		Date: Fri, 06 Mar 2015 23:48:29 GMT
		Content-Length: 157
		{"error":{"code":"NoRegisteredProviderFound","message":"No registered resource provider found for location 'west US' and API version '2014-05-01-preview'."}}


## <a name="copywalkthrough"></a> Walkthrough: Troubleshooting an error with copying data
In this walkthrough, you will introduce an error in the tutorial from Get started with Data Factory article and learn how you can use Azure Portal to troubleshoot the error.

### Prerequisites
1. Complete the Tutorial in the [Get started with Azure Data Factory][adfgetstarted] article.
2. Confirm that the **ADFTutorialDataFactory** produces data in the **emp** table in the Azure SQL Database.  
3. Now, delete the **emp** table (**drop table emp**) from the Azure SQL Database. This will introduce an error.
4. Run the following command in the **Azure PowerShell** to update the active period for the pipeline so that it tries to write data to the **emp** table, which doesn’t exist anymore.

         
		Set-AzureDataFactoryPipelineActivePeriod -ResourceGroupName ADFTutorialResourceGroup -DataFactoryName ADFTutorialDataFactory -StartDateTime 2014-09-29 –EndDateTime 2014-09-30 –Name ADFTutorialPipeline
	
	> [AZURE.NOTE] Replace <b>StartDateTime</b> value with the current day and <b>EndDateTime</b> value with the next day. 


### Use Azure Preview Portal to troubleshoot the error

1.	Login to [Azure Preview Portal][azure-preview-portal]. 
2.	Click **ADFTutorialDataFactory** from the **Startboard**. If you don’t see the data factory link on the **Startboard**, click **BROWSE** hub and click **Everything**. Click **Data factories…** in the **Browse** blade, and click **ADFTutorialDataFactory**.
3.	Notice that you see **With errors** on the **Datasets** tile. Click **With errors**. You should see **Datasets with errors** blade.

	![Data Factory with Errors link][image-data-factory-troubleshoot-with-error-link]

4. In the **Datasets** with errors blade, click **EmpSQLTable** to see the **TABLE** blade.	

	![Datasets with errors blade][image-data-factory-troubleshoot-datasets-with-errors-blade]

5. In the **TABLE** blade, you should see the problem slices, i.e., slices with an error in the **Problem slices** list at the bottom. You can also see any recent slices with errors in the **Recent slices** list. Click on a slice in the **Problem slices** list. 

	![Table blade with problem slices][image-data-factory-troubleshoot-table-blade-with-problem-slices]

	If you click **Problem slices** (not on a specific problem), you will see the **DATA SLICES** blade and then click a **specific problem slice** to see the **DATA SLICE** slide for the selected data slice.

6. In the **DATA SLICE** blade for **EmpSQLTable**, you see all **activity runs** for the slice in the list at the bottom. Click on an **activity run** from the list that failed.

	![Data Slice blade with active runs][image-data-factory-troubleshoot-dataslice-blade-with-active-runs]


7. In the **Activity Run Details** blade for the activity run you selected, you should see details about the error. In this scenario, you see: **Invalid object name ‘emp’**.

	![Activity run details with an error][image-data-factory-troubleshoot-activity-run-with-error]

To resolve this issue, create the **emp** table using the SQL script from [Get started with Data Factory][adfgetstarted] article.


### Use Azure PowerShell cmdlets to troubleshoot the error
1.	Launch **Azure PowerShell**. 
2.	Switch to **AzureResourceManager** mode as the Data Factory cmdlets are available only in this mode.

         
		switch-azuremode AzureResourceManager

3. Run Get-AzureDataFactorySlice command to see the slices and their statuses. You should see a slice with the status: Failed.	

         
		Get-AzureDataFactorySlice -ResourceGroupName ADFTutorialResourceGroup -DataFactoryName ADFTutorialDataFactory -TableName EmpSQLTable -StartDateTime 2014-10-15

	> [AZURE.NOTE] Replace **StartDateTime** with the StartDateTime value you specified for the **Set-AzureDataFactoryPipelineActivePeriod**. 

		ResourceGroupName 		: ADFTutorialResourceGroup
		DataFactoryName   		: ADFTutorialDataFactory
		TableName         		: EmpSQLTable
		Start             		: 10/15/2014 4:00:00 PM
		End               		: 10/15/2014 5:00:00 PM
		RetryCount        		: 0
		Status            		: Failed
		LatencyStatus     		:
		LongRetryCount    		: 0

	Note the **Start** time for the problem slice (the slice with **Status** set to **Failed**) in the output. 
4. Now, run the **Get-AzureDataFactoryRun** cmdlet to get details about activity run for the slice.
         
		Get-AzureDataFactoryRun -ResourceGroupName ADFTutorialResourceGroup -DataFactoryName ADFTutorialDataFactory -TableName EmpSQLTable -StartDateTime "10/15/2014 4:00:00 PM"

	The value of **StartDateTime** is the Start time for the error/problem slice you noted from the previous step. The date-time should be enclosed in double quotes.
5. You should see the output with details about the error (similar to the following):

		Id                  	: 2b19475a-c546-473f-8da1-95a9df2357bc
		ResourceGroupName   	: ADFTutorialResourceGroup
		DataFactoryName     	: ADFTutorialDataFactory
		TableName           	: EmpSQLTable
		ResumptionToken    		:
		ContinuationToken   	:
		ProcessingStartTime 	: 10/15/2014 11:13:39 PM
		ProcessingEndTime  	 	: 10/15/2014 11:16:59 PM
		PercentComplete     	: 0
		DataSliceStart     		: 10/15/2014 4:00:00 PM
		DataSliceEnd       		: 10/15/2014 5:00:00 PM
		Status              	: FailedExecution
		Timestamp           	: 10/15/2014 11:13:39 PM
		RetryAttempt       		: 0
		Properties          	: {}
		ErrorMessage        	: Unknown error in CopyActivity: System.Data.SqlClient.SqlException (0x80131904): **Invalid object name 'emp'.**
                         at System.Data.SqlClient.SqlConnection.OnError(SqlException exception, Boolean
                      breakConnection, Action`1 wrapCloseInAction)
                         at System.Data.SqlClient.TdsParser.ThrowExceptionAndWarning(TdsParserStateObject stateObj,

 

## <a name="pighivewalkthrough"></a> Walkthrough: Troubleshooting an error with Hive/Pig processing
This walkthrough provides steps to troubleshoot an error with Hive/Pig processing by using both Azure Preview Portal and Azure PowerShell. 


### Walkthrough: Use Azure Portal to troubleshoot an error with Pig/Hive processing
In this scenario, data set is in an error state due to a failure in Hive processing on an HDInsight cluster.

1. Click **With errors** on **Datasets** tile on the **DATA FACTORY** home page.

	![With errors link on Datasets tile][image-data-factory-troubleshoot-walkthrough2-with-errors-link]

2. In the **Datasets with errors** blade, click the **table** that you are interested in.

	![Datasets with errors blade][image-data-factory-troubleshoot-walkthrough2-datasets-with-errors]

3. In the **TABLE** blade, Click on the **problem slice** with **STATUS** set to **Failed**.

	![Table with problem slices][image-data-factory-troubleshoot-walkthrough2-table-with-problem-slices]

4. In the **DATA SLICE** blade, click the **Activity Run** that failed.

	![Data slice with failed runs][image-data-factory-troubleshoot-walkthrough2-slice-activity-runs]

5. In the **ACTIVITY RUN DETAILS** blade, you can download the files associated with the HDInsight processing. Click **Download** for **Status/stderr** to download the error log file that contains details about the error.

	![Activity run details with download link][image-data-factory-troubleshoot-activity-run-details]

    
### Walkthrough: Use Azure PowerShell to troubleshoot an error with Pig/Hive processing
1.	Launch **Azure PowerShell**. 
2.	Switch to **AzureResourceManager** mode as the Data Factory cmdlets are available only in this mode.

         
		switch-azuremode AzureResourceManager

3. Run Get-AzureDataFactorySlice command to see the slices and their statuses. You should see a slice with the status: Failed.	

         
		Get-AzureDataFactorySlice -ResourceGroupName ADF -DataFactoryName LogProcessingFactory -TableName EnrichedGameEventsTable -StartDateTime 2014-05-04 20:00:00

	> [AZURE.NOTE] Replace **StartDateTime** with the StartDateTime value you specified for the **Set-AzureDataFactoryPipelineActivePeriod**. 

		ResourceGroupName : ADF
		DataFactoryName   : LogProcessingFactory
		TableName         : EnrichedGameEventsTable
		Start             : 5/5/2014 12:00:00 AM
		End               : 5/6/2014 12:00:00 AM
		RetryCount        : 0
		Status            : Failed
		LatencyStatus     :
		LongRetryCount    : 0


	Note the **Start** time for the problem slice (the slice with **Status** set to **Failed**) in the output. 
4. Now, run the **Get-AzureDataFactoryRun** cmdlet to get details about activity run for the slice.
         
		Get-AzureDataFactoryRun -ResourceGroupName ADF -DataFactoryName LogProcessingFactory -TableName EnrichedGameEventsTable -StartDateTime "5/5/2014 12:00:00 AM"

	The value of **StartDateTime** is the Start time for the error/problem slice you noted from the previous step. The date-time should be enclosed in double quotes.
5. You should see the output with details about the error (similar to the following):

		Id                  : 841b77c9-d56c-48d1-99a3-8c16c3e77d39
		ResourceGroupName   : ADF
		DataFactoryName     : LogProcessingFactory3
		TableName           : EnrichedGameEventsTable
		ProcessingStartTime : 10/10/2014 3:04:52 AM
		ProcessingEndTime   : 10/10/2014 3:06:49 AM
		PercentComplete     : 0
		DataSliceStart      : 5/5/2014 12:00:00 AM
		DataSliceEnd        : 5/6/2014 12:00:00 AM
		Status              : FailedExecution
		Timestamp           : 10/10/2014 3:04:52 AM
		RetryAttempt        : 0
		Properties          : {}
		ErrorMessage        : Pig script failed with exit code '5'. See 'wasb://adfjobs@spestore.blob.core.windows.net/PigQuery
								Jobs/841b77c9-d56c-48d1-99a3-8c16c3e77d39/10_10_2014_03_04_53_277/Status/stderr' for more details.
		ActivityName        : PigEnrichLogs
		PipelineName        : EnrichGameLogsPipeline
		Type                :

6. You can run **Save-AzureDataFactoryLog** cmdlet with Id value you see from the above output and download the log files using the **-DownloadLogs** option for the cmdlet.


## See Also

Article | Description
------ | ---------------
[Enable your pipelines to work with on-premises data][use-onpremises-datasources] | This article has a walkthrough that shows how to copy data from an on-premises SQL Server database to an Azure blob.
[Use Pig and Hive with Data Factory][use-pig-and-hive-with-data-factory] | This article has a walkthrough that shows how to use HDInsight Activity to run a hive/pig script to process input data to produce output data. 
[Tutorial: Move and process log files using Data Factory][adf-tutorial] | This article provides an end-to-end walkthrough that shows how to implement a near real world scenario using Azure Data Factory to transform data from log files into insights.
[Use custom activities in a Data Factory][use-custom-activities] | This article provides a walkthrough with step-by-step instructions for creating a custom activity and using it in a pipeline. 
[Monitor and Manage Azure Data Factory using PowerShell][monitor-manage-using-powershell] | This article describes how to monitor an Azure Data Factory using Azure PowerShell cmdlets. 
[Troubleshoot Data Factory issues][troubleshoot] | This article describes how to troubleshoot Azure Data Factory issue. You can try the walkthrough in this article on the ADFTutorialDataFactory by introducing an error (deleting table in the Azure SQL Database). 
[Azure Data Factory Developer Reference][developer-reference] | The Developer Reference has the comprehensive reference content for cmdlets, JSON script, functions, etc… 
[Azure Data Factory Cmdlet Reference][cmdlet-reference] | This reference content has details about all the **Data Factory cmdlets**.

[adfgetstarted]: ../data-factory-get-started
[use-onpremises-datasources]: ../data-factory-use-onpremises-datasources
[use-pig-and-hive-with-data-factory]: ../data-factory-pig-hive-activities
[adf-tutorial]: ../data-factory-tutorial
[use-custom-activities]: ../data-factory-use-custom-activities
[monitor-manage-using-powershell]: ../data-factory-monitor-manage-using-powershell
[troubleshoot]: ../data-factory-troubleshoot
[developer-reference]: http://go.microsoft.com/fwlink/?LinkId=516908
[cmdlet-reference]: http://go.microsoft.com/fwlink/?LinkId=517456
[json-scripting-reference]: http://go.microsoft.com/fwlink/?LinkId=516971

[azure-preview-portal]: https://portal.azure.com/

[image-data-factory-troubleshoot-with-error-link]: ./media/data-factory-troubleshoot/DataFactoryWithErrorLink.png

[image-data-factory-troubleshoot-datasets-with-errors-blade]: ./media/data-factory-troubleshoot/DatasetsWithErrorsBlade.png

[image-data-factory-troubleshoot-table-blade-with-problem-slices]: ./media/data-factory-troubleshoot/TableBladeWithProblemSlices.png

[image-data-factory-troubleshoot-activity-run-with-error]: ./media/data-factory-troubleshoot/ActivityRunDetailsWithError.png

[image-data-factory-troubleshoot-dataslice-blade-with-active-runs]: ./media/data-factory-troubleshoot/DataSliceBladeWithActivityRuns.png

[image-data-factory-troubleshoot-walkthrough2-with-errors-link]: ./media/data-factory-troubleshoot/Walkthrough2WithErrorsLink.png

[image-data-factory-troubleshoot-walkthrough2-datasets-with-errors]: ./media/data-factory-troubleshoot/Walkthrough2DataSetsWithErrors.png

[image-data-factory-troubleshoot-walkthrough2-table-with-problem-slices]: ./media/data-factory-troubleshoot/Walkthrough2TableProblemSlices.png

[image-data-factory-troubleshoot-walkthrough2-slice-activity-runs]: ./media/data-factory-troubleshoot/Walkthrough2DataSliceActivityRuns.png

[image-data-factory-troubleshoot-activity-run-details]: ./media/data-factory-troubleshoot/Walkthrough2ActivityRunDetails.png
>>>>>>> 6ee4a737
<|MERGE_RESOLUTION|>--- conflicted
+++ resolved
@@ -1,4 +1,3 @@
-<<<<<<< HEAD
 <properties 
 	pageTitle="Troubleshoot Azure Data Factory issues" 
 	description="Learn how to troubleshoot issues with using Azure Data Factory." 
@@ -14,7 +13,7 @@
 	ms.tgt_pltfrm="na" 
 	ms.devlang="na" 
 	ms.topic="article" 
-	ms.date="2/10/2015" 
+	ms.date="03/11/2015" 
 	ms.author="spelluru"/>
 
 # Troubleshoot Data Factory issues
@@ -138,6 +137,24 @@
 
 For more context and a full example of the JSON to edit these map reduce Configuration properties see Example #3 in the MSDN documentation here https://msdn.microsoft.com/library/azure/dn893526.aspx
 
+## Problem: PowerShell request fails with error error 400 Bad Request "No registered resource provider found..."
+
+As of March 10, 2015, the Azure Data Factory PowerShell early private preview versions 2014-05-01-preview, 2014-07-01-preview, and 2014-08-01-preview will be discontinued. We recommend that you use the latest version of the ADF cmdlets, which are now part of the Azure PowerShell Download, such as the download from this URL http://go.microsoft.com/?linkid=9811175&clcid=0x409 
+
+If you use the discontinued versions of the Azure PowerShell SDK you may receive the following errors:
+
+		HTTP/1.1 400 Bad Request
+		Cache-Control: no-cache
+		Pragma: no-cache
+		Content-Type: application/json; charset=utf-8
+		Expires: -1
+		x-ms-request-id: e07181e4-e421-46be-8a08-1f71d5e90494
+		x-ms-correlation-request-id: e07181e4-e421-46be-8a08-1f71d5e90494
+		x-ms-routing-request-id: WESTUS:20150306T234829Z:e07181e4-e421-46be-8a08-1f71d5e90494
+		Strict-Transport-Security: max-age=31536000; includeSubDomains
+		Date: Fri, 06 Mar 2015 23:48:29 GMT
+		Content-Length: 157
+		{"error":{"code":"NoRegisteredProviderFound","message":"No registered resource provider found for location 'west US' and API version '2014-05-01-preview'."}}
 
 
 ## <a name="copywalkthrough"></a> Walkthrough: Troubleshooting an error with copying data
@@ -354,9 +371,9 @@
 
 [image-data-factory-troubleshoot-table-blade-with-problem-slices]: ./media/data-factory-troubleshoot/TableBladeWithProblemSlices.png
 
-[image-data-factory-troubleshoot-activity-run-with-error]: ./media/data-factory-troubleshoot/DataSliceBladeWithActivityRuns.png
-
-[image-data-factory-troubleshoot-dataslice-blade-with-active-runs]: ./media/data-factory-troubleshoot/ActivityRunDetailsWithError.png
+[image-data-factory-troubleshoot-activity-run-with-error]: ./media/data-factory-troubleshoot/ActivityRunDetailsWithError.png
+
+[image-data-factory-troubleshoot-dataslice-blade-with-active-runs]: ./media/data-factory-troubleshoot/DataSliceBladeWithActivityRuns.png
 
 [image-data-factory-troubleshoot-walkthrough2-with-errors-link]: ./media/data-factory-troubleshoot/Walkthrough2WithErrorsLink.png
 
@@ -366,392 +383,4 @@
 
 [image-data-factory-troubleshoot-walkthrough2-slice-activity-runs]: ./media/data-factory-troubleshoot/Walkthrough2DataSliceActivityRuns.png
 
-[image-data-factory-troubleshoot-activity-run-details]: ./media/data-factory-troubleshoot/Walkthrough2ActivityRunDetails.png
-=======
-<properties 
-	pageTitle="Troubleshoot Azure Data Factory issues" 
-	description="Learn how to troubleshoot issues with using Azure Data Factory." 
-	services="data-factory" 
-	documentationCenter="" 
-	authors="spelluru" 
-	manager="jhubbard" 
-	editor="monicar"/>
-
-<tags 
-	ms.service="data-factory" 
-	ms.workload="data-services" 
-	ms.tgt_pltfrm="na" 
-	ms.devlang="na" 
-	ms.topic="article" 
-	ms.date="03/11/2015" 
-	ms.author="spelluru"/>
-
-# Troubleshoot Data Factory issues
-You can troubleshoot Azure Data Factory issues using Azure Portal (or) Azure PowerShell cmdlets. This topic has walkthroughs that show you how to use the Azure Portal to quickly troubleshoot errors that you encounter with Data Factory. 
-
-## Problem: Not able to run Data Factory cmdlets
-To resolve this issue, switch Azure mode to **AzureResourceManager**: 
-
-Launch **Azure PowerShell** and execute the following command to switch to the **AzureResourceManager** mode.The Azure Data Factory cmdlets are available in the **AzureResourceManager** mode.
-
-         switch-azuremode AzureResourceManager
-
-## Problem: Unauthorized error when running a Data Factory cmdlet
-You are probably not using the right Azure account or subscription with the Azure PowerShell. Use the following cmdlets to select the right Azure account and subscription to use with the Azure PowerShell. 
-
-1. Add-AzureAccount - Use the right user ID and password
-2. Get-AzureSubscription - View all the subscriptions for the account. 
-3. Select-AzureSubscription <subscription name> - Select the right subscription. Use the same one you use to create a data factory on the Azure Preview Portal.
-
-## Problem: Fail to launch Data Gateway Express Setup from Azure Portal
-The Express Setup for the Data Gateway requires Internet Explorer or a Microsoft ClickOnce compatible web browser. If you fails to start the Express Setup, you can
-
-1. Switch to Internet Explorer if you fails with other browsers. Or
-2. Use the "Manual Setup" links shown on the same blade in the portal to do the installation, and then copy the Key that is provided on the screen, and paste when the Data Management Gateway configuration is ready. If it doesn't launch, check your start menu for "Microsoft Data Management Gateway" and paste in the key when it launches. 
-
-
-## Problem: Fail to launch Credentials Manager from Azure Portal
-When set up or update a SQL Server Linked Service via Azure Portal, the Credentials Manager application will be launched to guarantee security. It requires Internet Explorer or a Microsoft ClickOnce compatible web browser. You can switch to Internet Explorer if you fails with other browsers.
-
-## Problem: Fail to connect to on-premises SQL Server 
-Verify that the SQL Server is reachable from the machine where the gateway is installed. On the machine on which the gateway is installed, you can
-
-1. Ping the machine where the SQL Server is installed. Or
-2. Try connecting to the SQL Server instance using the credentials you specified on the Azure Portal using SQL Server Management Studio (SSMS).
-
-
-## Problem: Input slices are in PendingExecution or PendingValidation state for ever
-
-The slices could be in **PendingExecution** or **PendingValidation** state due to a number of reasons and one of the common reasons is that the **waitOnExternal** property is not specified in the **availability** section of the first table/dataset in the pipeline. Any dataset that is produced outside the scope of Azure Data Factory should be marked with **waitOnExternal** property under **availability** section. This indicates that the data is external and not backed by any pipelines within the data factory. The data slices are marked as **Ready** once the data is available in the respective store. 
-
-See the following example for the usage of the **waitOnExternal** property. You can specify **waitOnExternal{}** without setting values for properties in the section so that the default values are used. 
-
-See Tables topic in [JSON Scripting Reference][json-scripting-reference] for more details about this property.
-	
-	{
-	    "name": "CustomerTable",
-	    "properties":
-	    {
-	        "location":
-	        {
-	            "type": "AzureBlobLocation",
-	            "folderPath": "MyContainer/MySubFolder/",
-	            "linkedServiceName": "MyLinkedService",
-	            "format":
-	            {
-	                "type": "TextFormat",
-	                "columnDelimiter": ",",
-	                "rowDelimiter": ";"
-	            }
-	        },
-	        "availability":
-	        {
-	            "frequency": "Hour",
-	            "interval": 1,
-	            "waitOnExternal":
-	            {
-	                "dataDelay": "00:10:00",
-	                "retryInterval": "00:01:00",
-	                "retryTimeout": "00:10:00",
-	                "maximumRetry": 3
-	            }
-	        }
-	    }
-	}
-
- To resolve the error, add the **waitOnExternal** section to the JSON definition of the input table and recreate the table. 
-
-## Problem: Hybrid copy operation fails
-To learn more details:
-
-1. Launch Data Management Gateway Configuration Manager on the machine on which gateway was installed. Verify that the **Gateway name** is set to the logical gateway name on the **Azure Portal**, **Gateway key status** is **registered** and **Service status** is **Started**. 
-2. Launch **Event Viewer**. Expand **Applications and Services Logs** and click **Data Management Gateway**. See if there are any errors related to Data Management Gateway. 
-
-## Problem: Custom Activity Fails
-When using a Custom Activity in Azure Data Factory (pipeline activity type CustomActivity), the custom application runs in the specified linked service to HDInsight as a Map only streaming MapReduce job. 
-
-When the custom activity runs, Azure Data Factory will be able to capture that output from the HDInsight cluster, and save it in the *adfjobs* storage container in your Azure Blob Storage account. In case of an error, you can read the text from **stderr** output text file after a failure has occurred. The files are accessible and readable from the Azure portal itself in the web browser, or by using storage explorer tools to access the files kept in the storage container in Azure Blob Storage directly. 
-
-To enumerate and read the logs for a particular Custom Activity, you may follow one of the illustrated walkthroughs later on this page. In summary:
-
-1.  In the Azure portal **Browse** to locate your Data Factory.
-2.  Use the **Diagram** button to view the data factory diagram, and click on the **Dataset** Table that follows the specific **Pipeline** which has the Custom Activity. 
-3.  In the **Table** blade, Click on the slice of interest in the **Problem slices** for the time frame to be investigated.
-4.  The detailed **Data Slice** blade will appear and it can list multiple **Activity runs** for the slice. Click on an **Activity** from the list. 
-5.  The **Activity Run Details** blade will appear. It will list the **Error Message** in the middle of the blade, and several **Log files** listed at the bottom of the blade affiliated with that activity run.
-	- Logs/system-0.log
-	- Status
-	- Status/exit
-	- Status/stderr
-	- Status/stdout
-6. Click on the first **Log file** item in the list, and the log will open in a new blade with the full text displayed for you to read. Review the text of each log by clicking on each one. The text viewer blade will open. You can click the **Download** button to download the text file for optional offline viewing.  
-
-One **common error** from a custom activity is 
-> Package execution failed with exit code '1'. See 'wasb://adfjobs@storageaccount.blob.core.windows.net/PackageJobs/<guid>/<jobid>/Status/stderr' for more details.
-
-To see more details for this kind of error, open the **stderr** file. One common error seen there is a timeout condition such as this:
-> INFO mapreduce.Job: Task Id : attempt_1424212573646_0168_m_000000_0, Status : FAILED 
-> AttemptID:attempt_1424212573646_0168_m_000000_0 Timed out after 600 secs
-
-This same error may appear multiple times, if the job has retried 3 times for example, over the span of 30 or more minutes. 
-
-This time out error indicates a 600 second (10 minute) timeout has happened. Typically this means the custom .Net application has not issued any status update for 10 minutes. If the application is hanging or stalled waiting on something for too long, the 10 minute timeout is a safety mechanism to prevent it from waiting forever and delaying your Azure Data Factory pipeline. 
-
-This time out originates in the configuration of HDInsight cluster that is linked in the custom activity. The setting is **mapred.task.timeout**, which defaults to 600000 milliseconds, as documented in the Apache default settings here: http://hadoop.apache.org/docs/r2.4.0/hadoop-mapreduce-client/hadoop-mapreduce-client-core/mapred-default.xml
-
-You can overide this default by changing the defaults at the time of provisioning your HDInsight provisioning cluster. When using Azure Data Factory and **HDInsight On-demand** linked service, the JSON property can be added near your HDInsightOnDemandLinkedService JSON properties. For example, you can increase the value to 20 minutes using this JSON property.
->         "mapReduceConfiguration" :
->         {
->            "mapreduce.task.timeout":"1200000"
->        }
-
-For more context and a full example of the JSON to edit these map reduce Configuration properties see Example #3 in the MSDN documentation here https://msdn.microsoft.com/library/azure/dn893526.aspx
-
-## Problem: PowerShell request fails with error error 400 Bad Request "No registered resource provider found..."
-
-As of March 10, 2015, the Azure Data Factory PowerShell early private preview versions 2014-05-01-preview, 2014-07-01-preview, and 2014-08-01-preview will be discontinued. We recommend that you use the latest version of the ADF cmdlets, which are now part of the Azure PowerShell Download, such as the download from this URL http://go.microsoft.com/?linkid=9811175&clcid=0x409 
-
-If you use the discontinued versions of the Azure PowerShell SDK you may receive the following errors:
-
-		HTTP/1.1 400 Bad Request
-		Cache-Control: no-cache
-		Pragma: no-cache
-		Content-Type: application/json; charset=utf-8
-		Expires: -1
-		x-ms-request-id: e07181e4-e421-46be-8a08-1f71d5e90494
-		x-ms-correlation-request-id: e07181e4-e421-46be-8a08-1f71d5e90494
-		x-ms-routing-request-id: WESTUS:20150306T234829Z:e07181e4-e421-46be-8a08-1f71d5e90494
-		Strict-Transport-Security: max-age=31536000; includeSubDomains
-		Date: Fri, 06 Mar 2015 23:48:29 GMT
-		Content-Length: 157
-		{"error":{"code":"NoRegisteredProviderFound","message":"No registered resource provider found for location 'west US' and API version '2014-05-01-preview'."}}
-
-
-## <a name="copywalkthrough"></a> Walkthrough: Troubleshooting an error with copying data
-In this walkthrough, you will introduce an error in the tutorial from Get started with Data Factory article and learn how you can use Azure Portal to troubleshoot the error.
-
-### Prerequisites
-1. Complete the Tutorial in the [Get started with Azure Data Factory][adfgetstarted] article.
-2. Confirm that the **ADFTutorialDataFactory** produces data in the **emp** table in the Azure SQL Database.  
-3. Now, delete the **emp** table (**drop table emp**) from the Azure SQL Database. This will introduce an error.
-4. Run the following command in the **Azure PowerShell** to update the active period for the pipeline so that it tries to write data to the **emp** table, which doesn’t exist anymore.
-
-         
-		Set-AzureDataFactoryPipelineActivePeriod -ResourceGroupName ADFTutorialResourceGroup -DataFactoryName ADFTutorialDataFactory -StartDateTime 2014-09-29 –EndDateTime 2014-09-30 –Name ADFTutorialPipeline
-	
-	> [AZURE.NOTE] Replace <b>StartDateTime</b> value with the current day and <b>EndDateTime</b> value with the next day. 
-
-
-### Use Azure Preview Portal to troubleshoot the error
-
-1.	Login to [Azure Preview Portal][azure-preview-portal]. 
-2.	Click **ADFTutorialDataFactory** from the **Startboard**. If you don’t see the data factory link on the **Startboard**, click **BROWSE** hub and click **Everything**. Click **Data factories…** in the **Browse** blade, and click **ADFTutorialDataFactory**.
-3.	Notice that you see **With errors** on the **Datasets** tile. Click **With errors**. You should see **Datasets with errors** blade.
-
-	![Data Factory with Errors link][image-data-factory-troubleshoot-with-error-link]
-
-4. In the **Datasets** with errors blade, click **EmpSQLTable** to see the **TABLE** blade.	
-
-	![Datasets with errors blade][image-data-factory-troubleshoot-datasets-with-errors-blade]
-
-5. In the **TABLE** blade, you should see the problem slices, i.e., slices with an error in the **Problem slices** list at the bottom. You can also see any recent slices with errors in the **Recent slices** list. Click on a slice in the **Problem slices** list. 
-
-	![Table blade with problem slices][image-data-factory-troubleshoot-table-blade-with-problem-slices]
-
-	If you click **Problem slices** (not on a specific problem), you will see the **DATA SLICES** blade and then click a **specific problem slice** to see the **DATA SLICE** slide for the selected data slice.
-
-6. In the **DATA SLICE** blade for **EmpSQLTable**, you see all **activity runs** for the slice in the list at the bottom. Click on an **activity run** from the list that failed.
-
-	![Data Slice blade with active runs][image-data-factory-troubleshoot-dataslice-blade-with-active-runs]
-
-
-7. In the **Activity Run Details** blade for the activity run you selected, you should see details about the error. In this scenario, you see: **Invalid object name ‘emp’**.
-
-	![Activity run details with an error][image-data-factory-troubleshoot-activity-run-with-error]
-
-To resolve this issue, create the **emp** table using the SQL script from [Get started with Data Factory][adfgetstarted] article.
-
-
-### Use Azure PowerShell cmdlets to troubleshoot the error
-1.	Launch **Azure PowerShell**. 
-2.	Switch to **AzureResourceManager** mode as the Data Factory cmdlets are available only in this mode.
-
-         
-		switch-azuremode AzureResourceManager
-
-3. Run Get-AzureDataFactorySlice command to see the slices and their statuses. You should see a slice with the status: Failed.	
-
-         
-		Get-AzureDataFactorySlice -ResourceGroupName ADFTutorialResourceGroup -DataFactoryName ADFTutorialDataFactory -TableName EmpSQLTable -StartDateTime 2014-10-15
-
-	> [AZURE.NOTE] Replace **StartDateTime** with the StartDateTime value you specified for the **Set-AzureDataFactoryPipelineActivePeriod**. 
-
-		ResourceGroupName 		: ADFTutorialResourceGroup
-		DataFactoryName   		: ADFTutorialDataFactory
-		TableName         		: EmpSQLTable
-		Start             		: 10/15/2014 4:00:00 PM
-		End               		: 10/15/2014 5:00:00 PM
-		RetryCount        		: 0
-		Status            		: Failed
-		LatencyStatus     		:
-		LongRetryCount    		: 0
-
-	Note the **Start** time for the problem slice (the slice with **Status** set to **Failed**) in the output. 
-4. Now, run the **Get-AzureDataFactoryRun** cmdlet to get details about activity run for the slice.
-         
-		Get-AzureDataFactoryRun -ResourceGroupName ADFTutorialResourceGroup -DataFactoryName ADFTutorialDataFactory -TableName EmpSQLTable -StartDateTime "10/15/2014 4:00:00 PM"
-
-	The value of **StartDateTime** is the Start time for the error/problem slice you noted from the previous step. The date-time should be enclosed in double quotes.
-5. You should see the output with details about the error (similar to the following):
-
-		Id                  	: 2b19475a-c546-473f-8da1-95a9df2357bc
-		ResourceGroupName   	: ADFTutorialResourceGroup
-		DataFactoryName     	: ADFTutorialDataFactory
-		TableName           	: EmpSQLTable
-		ResumptionToken    		:
-		ContinuationToken   	:
-		ProcessingStartTime 	: 10/15/2014 11:13:39 PM
-		ProcessingEndTime  	 	: 10/15/2014 11:16:59 PM
-		PercentComplete     	: 0
-		DataSliceStart     		: 10/15/2014 4:00:00 PM
-		DataSliceEnd       		: 10/15/2014 5:00:00 PM
-		Status              	: FailedExecution
-		Timestamp           	: 10/15/2014 11:13:39 PM
-		RetryAttempt       		: 0
-		Properties          	: {}
-		ErrorMessage        	: Unknown error in CopyActivity: System.Data.SqlClient.SqlException (0x80131904): **Invalid object name 'emp'.**
-                         at System.Data.SqlClient.SqlConnection.OnError(SqlException exception, Boolean
-                      breakConnection, Action`1 wrapCloseInAction)
-                         at System.Data.SqlClient.TdsParser.ThrowExceptionAndWarning(TdsParserStateObject stateObj,
-
- 
-
-## <a name="pighivewalkthrough"></a> Walkthrough: Troubleshooting an error with Hive/Pig processing
-This walkthrough provides steps to troubleshoot an error with Hive/Pig processing by using both Azure Preview Portal and Azure PowerShell. 
-
-
-### Walkthrough: Use Azure Portal to troubleshoot an error with Pig/Hive processing
-In this scenario, data set is in an error state due to a failure in Hive processing on an HDInsight cluster.
-
-1. Click **With errors** on **Datasets** tile on the **DATA FACTORY** home page.
-
-	![With errors link on Datasets tile][image-data-factory-troubleshoot-walkthrough2-with-errors-link]
-
-2. In the **Datasets with errors** blade, click the **table** that you are interested in.
-
-	![Datasets with errors blade][image-data-factory-troubleshoot-walkthrough2-datasets-with-errors]
-
-3. In the **TABLE** blade, Click on the **problem slice** with **STATUS** set to **Failed**.
-
-	![Table with problem slices][image-data-factory-troubleshoot-walkthrough2-table-with-problem-slices]
-
-4. In the **DATA SLICE** blade, click the **Activity Run** that failed.
-
-	![Data slice with failed runs][image-data-factory-troubleshoot-walkthrough2-slice-activity-runs]
-
-5. In the **ACTIVITY RUN DETAILS** blade, you can download the files associated with the HDInsight processing. Click **Download** for **Status/stderr** to download the error log file that contains details about the error.
-
-	![Activity run details with download link][image-data-factory-troubleshoot-activity-run-details]
-
-    
-### Walkthrough: Use Azure PowerShell to troubleshoot an error with Pig/Hive processing
-1.	Launch **Azure PowerShell**. 
-2.	Switch to **AzureResourceManager** mode as the Data Factory cmdlets are available only in this mode.
-
-         
-		switch-azuremode AzureResourceManager
-
-3. Run Get-AzureDataFactorySlice command to see the slices and their statuses. You should see a slice with the status: Failed.	
-
-         
-		Get-AzureDataFactorySlice -ResourceGroupName ADF -DataFactoryName LogProcessingFactory -TableName EnrichedGameEventsTable -StartDateTime 2014-05-04 20:00:00
-
-	> [AZURE.NOTE] Replace **StartDateTime** with the StartDateTime value you specified for the **Set-AzureDataFactoryPipelineActivePeriod**. 
-
-		ResourceGroupName : ADF
-		DataFactoryName   : LogProcessingFactory
-		TableName         : EnrichedGameEventsTable
-		Start             : 5/5/2014 12:00:00 AM
-		End               : 5/6/2014 12:00:00 AM
-		RetryCount        : 0
-		Status            : Failed
-		LatencyStatus     :
-		LongRetryCount    : 0
-
-
-	Note the **Start** time for the problem slice (the slice with **Status** set to **Failed**) in the output. 
-4. Now, run the **Get-AzureDataFactoryRun** cmdlet to get details about activity run for the slice.
-         
-		Get-AzureDataFactoryRun -ResourceGroupName ADF -DataFactoryName LogProcessingFactory -TableName EnrichedGameEventsTable -StartDateTime "5/5/2014 12:00:00 AM"
-
-	The value of **StartDateTime** is the Start time for the error/problem slice you noted from the previous step. The date-time should be enclosed in double quotes.
-5. You should see the output with details about the error (similar to the following):
-
-		Id                  : 841b77c9-d56c-48d1-99a3-8c16c3e77d39
-		ResourceGroupName   : ADF
-		DataFactoryName     : LogProcessingFactory3
-		TableName           : EnrichedGameEventsTable
-		ProcessingStartTime : 10/10/2014 3:04:52 AM
-		ProcessingEndTime   : 10/10/2014 3:06:49 AM
-		PercentComplete     : 0
-		DataSliceStart      : 5/5/2014 12:00:00 AM
-		DataSliceEnd        : 5/6/2014 12:00:00 AM
-		Status              : FailedExecution
-		Timestamp           : 10/10/2014 3:04:52 AM
-		RetryAttempt        : 0
-		Properties          : {}
-		ErrorMessage        : Pig script failed with exit code '5'. See 'wasb://adfjobs@spestore.blob.core.windows.net/PigQuery
-								Jobs/841b77c9-d56c-48d1-99a3-8c16c3e77d39/10_10_2014_03_04_53_277/Status/stderr' for more details.
-		ActivityName        : PigEnrichLogs
-		PipelineName        : EnrichGameLogsPipeline
-		Type                :
-
-6. You can run **Save-AzureDataFactoryLog** cmdlet with Id value you see from the above output and download the log files using the **-DownloadLogs** option for the cmdlet.
-
-
-## See Also
-
-Article | Description
------- | ---------------
-[Enable your pipelines to work with on-premises data][use-onpremises-datasources] | This article has a walkthrough that shows how to copy data from an on-premises SQL Server database to an Azure blob.
-[Use Pig and Hive with Data Factory][use-pig-and-hive-with-data-factory] | This article has a walkthrough that shows how to use HDInsight Activity to run a hive/pig script to process input data to produce output data. 
-[Tutorial: Move and process log files using Data Factory][adf-tutorial] | This article provides an end-to-end walkthrough that shows how to implement a near real world scenario using Azure Data Factory to transform data from log files into insights.
-[Use custom activities in a Data Factory][use-custom-activities] | This article provides a walkthrough with step-by-step instructions for creating a custom activity and using it in a pipeline. 
-[Monitor and Manage Azure Data Factory using PowerShell][monitor-manage-using-powershell] | This article describes how to monitor an Azure Data Factory using Azure PowerShell cmdlets. 
-[Troubleshoot Data Factory issues][troubleshoot] | This article describes how to troubleshoot Azure Data Factory issue. You can try the walkthrough in this article on the ADFTutorialDataFactory by introducing an error (deleting table in the Azure SQL Database). 
-[Azure Data Factory Developer Reference][developer-reference] | The Developer Reference has the comprehensive reference content for cmdlets, JSON script, functions, etc… 
-[Azure Data Factory Cmdlet Reference][cmdlet-reference] | This reference content has details about all the **Data Factory cmdlets**.
-
-[adfgetstarted]: ../data-factory-get-started
-[use-onpremises-datasources]: ../data-factory-use-onpremises-datasources
-[use-pig-and-hive-with-data-factory]: ../data-factory-pig-hive-activities
-[adf-tutorial]: ../data-factory-tutorial
-[use-custom-activities]: ../data-factory-use-custom-activities
-[monitor-manage-using-powershell]: ../data-factory-monitor-manage-using-powershell
-[troubleshoot]: ../data-factory-troubleshoot
-[developer-reference]: http://go.microsoft.com/fwlink/?LinkId=516908
-[cmdlet-reference]: http://go.microsoft.com/fwlink/?LinkId=517456
-[json-scripting-reference]: http://go.microsoft.com/fwlink/?LinkId=516971
-
-[azure-preview-portal]: https://portal.azure.com/
-
-[image-data-factory-troubleshoot-with-error-link]: ./media/data-factory-troubleshoot/DataFactoryWithErrorLink.png
-
-[image-data-factory-troubleshoot-datasets-with-errors-blade]: ./media/data-factory-troubleshoot/DatasetsWithErrorsBlade.png
-
-[image-data-factory-troubleshoot-table-blade-with-problem-slices]: ./media/data-factory-troubleshoot/TableBladeWithProblemSlices.png
-
-[image-data-factory-troubleshoot-activity-run-with-error]: ./media/data-factory-troubleshoot/ActivityRunDetailsWithError.png
-
-[image-data-factory-troubleshoot-dataslice-blade-with-active-runs]: ./media/data-factory-troubleshoot/DataSliceBladeWithActivityRuns.png
-
-[image-data-factory-troubleshoot-walkthrough2-with-errors-link]: ./media/data-factory-troubleshoot/Walkthrough2WithErrorsLink.png
-
-[image-data-factory-troubleshoot-walkthrough2-datasets-with-errors]: ./media/data-factory-troubleshoot/Walkthrough2DataSetsWithErrors.png
-
-[image-data-factory-troubleshoot-walkthrough2-table-with-problem-slices]: ./media/data-factory-troubleshoot/Walkthrough2TableProblemSlices.png
-
-[image-data-factory-troubleshoot-walkthrough2-slice-activity-runs]: ./media/data-factory-troubleshoot/Walkthrough2DataSliceActivityRuns.png
-
-[image-data-factory-troubleshoot-activity-run-details]: ./media/data-factory-troubleshoot/Walkthrough2ActivityRunDetails.png
->>>>>>> 6ee4a737
+[image-data-factory-troubleshoot-activity-run-details]: ./media/data-factory-troubleshoot/Walkthrough2ActivityRunDetails.png