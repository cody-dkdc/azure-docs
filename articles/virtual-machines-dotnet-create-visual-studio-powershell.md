--- conflicted
+++ resolved
@@ -1,13 +1,3 @@
-<<<<<<< HEAD
-<properties 
-	pageTitle="Creating a virtual machine for a web project using Visual Studio" 
-	description="Create a virtual machine for a website" 
-	services="virtual-machines" 
-	documentationCenter="" 
-	authors="kempb" 
-	manager="douge" 
-	editor="tglee"/>
-=======
 <properties
 	pageTitle="Creating a virtual machine for a web project using Visual Studio"
 	description="Create a virtual machine for a website"
@@ -16,7 +6,6 @@
 	authors="kempb"
 	manager="douge"
 	editor=""/>
->>>>>>> 88c757ba
 
 <tags
 	ms.service="virtual-machines"
