--- conflicted
+++ resolved
@@ -232,20 +232,12 @@
 1. From the Azure portal, review the network settings for the **Srv-Work** virtual machine and note the private IP address.
 2. Connect a remote desktop to **Srv-Jump** virtual machine, and sign in. From there, open a remote desktop connection to the **Srv-Work** private IP address.
 
-<<<<<<< HEAD
-3. Open Internet Explorer and browse to http://www.google.com.
-=======
 3. Open Internet Explorer and browse to https://www.google.com.
->>>>>>> 6a383dfd
 4. Select **OK** > **Close** on the Internet Explorer security alerts.
 
    You should see the Google home page.
 
-<<<<<<< HEAD
-5. Browse to http://www.microsoft.com.
-=======
 5. Browse to https://www.microsoft.com.
->>>>>>> 6a383dfd
 
    You should be blocked by the firewall.
 
