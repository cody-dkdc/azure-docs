---
title: Azure Firewall FAQ
description: FAQ for Azure Firewall
services: firewall
author: vhorne
ms.service: firewall
ms.topic: conceptual
<<<<<<< HEAD
ms.date: 4/17/2019
=======
ms.date: 5/3/2019
>>>>>>> 6a383dfd
ms.author: victorh
---

# Azure Firewall FAQ

## What is Azure Firewall?

Azure Firewall is a managed, cloud-based network security service that protects your Azure Virtual Network resources. It is a fully stateful firewall-as-a-service with built-in high availability and unrestricted cloud scalability. You can centrally create, enforce, and log application and network connectivity policies across subscriptions and virtual networks.

## What capabilities are supported in Azure Firewall?

* Stateful firewall as a service
* Built-in high availability with unrestricted cloud scalability
* FQDN filtering
* FQDN tags
* Network traffic filtering rules
* Outbound SNAT support
* Inbound DNAT support
* Centrally create, enforce, and log application and network connectivity policies across Azure subscriptions and VNETs
* Fully integrated with Azure Monitor for logging and analytics

## What is the typical deployment model for Azure Firewall?

You can deploy Azure Firewall on any virtual network, but customers typically deploy it on a central virtual network and peer other virtual networks to it in a hub-and-spoke model. You can then set the default route from the peered virtual networks to point to this central firewall virtual network. Global VNet peering is supported, but it is not recommended due to potential performance and latency issues across regions. For best performance, deploy one firewall per region.

The advantage of this model is the ability to centrally exert control on multiple spoke VNETs across different subscriptions. There are also cost savings as you don't need to deploy a firewall in each VNet separately. The cost savings should be measured versus the associate peering cost based on the customer traffic patterns.

## How can I install the Azure Firewall?

You can set up Azure Firewall by using the Azure portal, PowerShell, REST API, or by using templates. See [Tutorial: Deploy and configure Azure Firewall using the Azure portal](tutorial-firewall-deploy-portal.md) for step-by-step instructions.

## What are some Azure Firewall concepts?

Azure Firewall supports rules and rule collections. A rule collection is a set of rules that share the same order and priority. Rule collections are executed in order of their priority. Network rule collections are higher priority than application rule collections, and all rules are terminating.

There are three types of rule collections:

* *Application rules*: Configure fully qualified domain names (FQDNs) that can be accessed from a subnet.
* *Network rules*: Configure rules that contain source addresses, protocols, destination ports, and destination addresses.
* *NAT rules*: Configure DNAT rules to allow incoming connections.

## Does Azure Firewall support inbound traffic filtering?

Azure Firewall supports inbound and outbound filtering. Inbound protection is for non-HTTP/S protocols. For example RDP, SSH, and FTP protocols.

## Which logging and analytics services are supported by the Azure Firewall?

Azure Firewall is integrated with Azure Monitor for viewing and analyzing firewall logs. Logs can be sent to Log Analytics, Azure Storage, or Event Hubs. They can be analyzed in Log Analytics or by different tools such as Excel and Power BI. For more information, see [Tutorial: Monitor Azure Firewall logs](tutorial-diagnostics.md).

## How does Azure Firewall work differently from existing services such as NVAs in the marketplace?

Azure Firewall is a basic firewall service that can address certain customer scenarios. It's expected that you will have a mix of third-party NVAs and Azure Firewall. Working better together is a core priority.

## What is the difference between Application Gateway WAF and Azure Firewall?

The Web Application Firewall (WAF) is a feature of Application Gateway that provides centralized inbound protection of your web applications from common exploits and vulnerabilities. Azure Firewall provides inbound protection for non-HTTP/S protocols (for example, RDP, SSH, FTP), outbound network-level protection for all ports and protocols, and application-level protection for outbound HTTP/S.

## What is the difference between Network Security Groups (NSGs) and Azure Firewall?

The Azure Firewall service complements network security group functionality. Together, they provide better "defense-in-depth" network security. Network security groups provide distributed network layer traffic filtering to limit traffic to resources within virtual networks in each subscription. Azure Firewall is a fully stateful, centralized network firewall as-a-service, which provides network- and application-level protection across different subscriptions and virtual networks.

## How do I set up Azure Firewall with my service endpoints?

For secure access to PaaS services, we recommend service endpoints. You can choose to enable service endpoints in the Azure Firewall subnet and disable them on the connected spoke virtual networks. This way you benefit from both features-- service endpoint security and central logging for all traffic.

## What is the pricing for Azure Firewall?

See [Azure Firewall Pricing](https://azure.microsoft.com/pricing/details/azure-firewall/).

## How can I stop and start Azure Firewall?

You can use Azure PowerShell *deallocate* and *allocate* methods.

For example:

```azurepowershell
# Stop an exisitng firewall

$azfw = Get-AzFirewall -Name "FW Name" -ResourceGroupName "RG Name"
$azfw.Deallocate()
Set-AzFirewall -AzureFirewall $azfw
```

```azurepowershell
# Start a firewall

$azfw = Get-AzFirewall -Name "FW Name" -ResourceGroupName "RG Name"
$vnet = Get-AzVirtualNetwork -ResourceGroupName "RG Name" -Name "VNet Name"
$publicip = Get-AzPublicIpAddress -Name "Public IP Name" -ResourceGroupName " RG Name"
$azfw.Allocate($vnet,$publicip)
Set-AzFirewall -AzureFirewall $azfw
```

> [!NOTE]
> You must reallocate a firewall and public IP to the original resource group and subscription.

## What are the known service limits?

For Azure Firewall service limits, see [Azure subscription and service limits, quotas, and constraints](../azure-subscription-service-limits.md#azure-firewall-limits).

## Can Azure Firewall in a hub virtual network forward and filter network traffic between two spoke virtual networks?

Yes, you can use Azure Firewall in a hub virtual network to route and filter traffic between two spoke virtual network. Subnets in each of the spoke virtual networks must have UDR pointing to the Azure Firewall as a default gateway for this scenario to work properly.

## Can Azure Firewall forward and filter network traffic between subnets in the same virtual network or peered virtual networks?

Yes. However, configuring the UDRs to redirect traffic between subnets in the same VNET requires additional attention. While using the VNET address range as a target prefix for the UDR is sufficient, this also routes all traffic from one machine to another machine in the same subnet through the Azure Firewall instance. To avoid this, include a route for the subnet in the UDR with a next hop type of **VNET**. Managing these routes might be cumbersome and prone to error. The recommended method for internal network segmentation is to use Network Security Groups, which don’t require UDRs.

## Is forced tunneling/chaining to a Network Virtual Appliance supported?

Forced tunneling is not supported by default, but it can be enabled with help from Support.

<<<<<<< HEAD
Azure Firewall must have direct Internet connectivity. By default, AzureFirewallSubnet has a 0.0.0.0/0 route with the NextHopType value set to **Internet**.

If you enable forced tunneling to on-premises via ExpressRoute or VPN Gateway, you may need to explicitly configure a 0.0.0.0/0 user defined route (UDR) with the NextHopType value set as Internet and associate it with your AzureFirewallSubnet. This overrides a potential default gateway BGP advertisement back to your on-premises network.

If your organization requires forced tunneling for Azure Firewall to direct default gateway traffic back through your on-premises network, contact Support. We can whitelist your subscription to ensure the required firewall Internet connectivity is maintained.
=======
Azure Firewall must have direct Internet connectivity. If your AzureFirewallSubnet learns a default route to your on-premises network via BGP, you must override this with a 0.0.0.0/0 UDR with the **NextHopType** value set as **Internet** to maintain direct Internet connectivity. By default, Azure Firewall doesn't support forced tunneling to an on-premises network.

However, if your configuration requires forced tunneling to an on-premises network, Microsoft will support it on a case by case basis. Contact Support so that we can review your case. If accepted, we'll whitelist your subscription and ensure the required firewall Internet connectivity is maintained.
>>>>>>> 6a383dfd

## Are there any firewall resource group restrictions?

Yes. The firewall, subnet, VNet, and the public IP address all must be in the same resource group.

## When configuring DNAT for inbound network traffic, do I also need to configure a corresponding network rule to allow that traffic?

No. NAT rules implicitly add a corresponding network rule to allow the translated traffic. You can override this behavior by explicitly adding a network rule collection with deny rules that match the translated traffic. To learn more about Azure Firewall rule processing logic, see [Azure Firewall rule processing logic](rule-processing.md).

## How do wildcards work in an application rule target FQDN?

If you configure ***.contoso.com**, it allows *anyvalue*.contoso.com, but not contoso.com (the domain apex). If you want to allow the domain apex, you must explicitly configure it as a target FQDN.

## What does *Provisioning state: Failed* mean?

Whenever a configuration change is applied, Azure Firewall attempts to update all its underlying backend instances. In rare cases, one of these backend instances may fail to update with the new configuration and the update process  stops with a failed provisioning state. Your Azure Firewall is still operational, but the applied configuration may be in an inconsistent state, where some instances have the previous configuration where others have the updated rule set. If this happens, try updating your configuration one more time until the operation succeeds and your Firewall is in a *Succeeded* provisioning state.<|MERGE_RESOLUTION|>--- conflicted
+++ resolved
@@ -5,11 +5,7 @@
 author: vhorne
 ms.service: firewall
 ms.topic: conceptual
-<<<<<<< HEAD
-ms.date: 4/17/2019
-=======
 ms.date: 5/3/2019
->>>>>>> 6a383dfd
 ms.author: victorh
 ---
 
@@ -122,17 +118,9 @@
 
 Forced tunneling is not supported by default, but it can be enabled with help from Support.
 
-<<<<<<< HEAD
-Azure Firewall must have direct Internet connectivity. By default, AzureFirewallSubnet has a 0.0.0.0/0 route with the NextHopType value set to **Internet**.
-
-If you enable forced tunneling to on-premises via ExpressRoute or VPN Gateway, you may need to explicitly configure a 0.0.0.0/0 user defined route (UDR) with the NextHopType value set as Internet and associate it with your AzureFirewallSubnet. This overrides a potential default gateway BGP advertisement back to your on-premises network.
-
-If your organization requires forced tunneling for Azure Firewall to direct default gateway traffic back through your on-premises network, contact Support. We can whitelist your subscription to ensure the required firewall Internet connectivity is maintained.
-=======
 Azure Firewall must have direct Internet connectivity. If your AzureFirewallSubnet learns a default route to your on-premises network via BGP, you must override this with a 0.0.0.0/0 UDR with the **NextHopType** value set as **Internet** to maintain direct Internet connectivity. By default, Azure Firewall doesn't support forced tunneling to an on-premises network.
 
 However, if your configuration requires forced tunneling to an on-premises network, Microsoft will support it on a case by case basis. Contact Support so that we can review your case. If accepted, we'll whitelist your subscription and ensure the required firewall Internet connectivity is maintained.
->>>>>>> 6a383dfd
 
 ## Are there any firewall resource group restrictions?
 
