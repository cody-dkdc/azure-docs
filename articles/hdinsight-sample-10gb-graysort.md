<properties 
	pageTitle="The 10GB GraySort sample | Azure" 
	description="Learn how to run a general purpose GraySort for very large amounts of data, usually a 100 TB minimum, on Hadoop with HDInsight using Azure PowerShell." 
	editor="cgronlun" 
	manager="paulettm" 
	services="hdinsight" 
	documentationCenter="" 
	authors="bradsev"/>

<tags 
	ms.service="hdinsight" 
	ms.workload="big-data" 
	ms.tgt_pltfrm="na" 
	ms.devlang="na" 
	ms.topic="article" 
	ms.date="11/10/2014" 
	ms.author="bradsev"/>

# The 10GB GraySort Hadoop sample in HDInsight
 
This sample topic shows how to run a general-purpose GraySort Hadoop MapReduce program on Azure HDInsight by using Azure PowerShell. GraySort is a benchmark sort whose metric is the sort rate (TB/minute) that is achieved while sorting very large amounts of data, usually a 100TB minimum. 

This sample uses a modest 10GB of data so that it can be run relatively quickly. It uses the MapReduce applications developed by Owen O'Malley and Arun Murthy that won the annual general-purpose ("daytona") terabyte sort benchmark in 2009 with a rate of 0.578TB/min (100TB in 173 minutes). For more information on this and other sorting benchmarks, see the [Sortbenchmark](http://sortbenchmark.org/) site.

This sample uses three sets of MapReduce programs:	
 
1. **TeraGen** is a MapReduce program that you can use to generate the rows of data to sort.
2. **TeraSort** samples the input data and uses MapReduce to sort the data into a total order. TeraSort is a standard sort of MapReduce functions, except for a custom partitioner that uses a sorted list of N-1 sampled keys that define the key range for each reduce. In particular, all keys such that sample[i-1] <= key < sample[i] are sent to reduce i. This guarantees that the outputs of reduce i are all less than the output of reduce i+1.
3. **TeraValidate** is a MapReduce program that validates that the output is globally sorted. It creates one map per file in the output directory, and each map ensures that each key is less than or equal to the previous one. The map function also generates records of the first and last keys of each file, and the reduce function ensures that the first key of file i is greater than the last key of file i-1. Any problems are reported as an output of the reduce with the keys that are out of order.

The input and output format, used by all three applications, reads and writes the text files in the right format. The output of the reduce has replication set to 1, instead of the default 3, because the benchmark contest does not require that the output data be replicated on to multiple nodes.

 
**You will learn:**		
* How to use Azure PowerShell to run a series of MapReduce programs on Azure HDInsight.		
* What a MapReduce program written in Java looks like.


**Prerequisites:**	

- You must have an Azure account. For options on signing up for an account, see the [Try Azure out for free](http://azure.microsoft.com/pricing/free-trial/) page.

- You must have provisioned an HDInsight cluster. For instructions on the various ways in which such clusters can be created, see [Provision HDInsight clusters](../hdinsight-provision-clusters/).

- You must have installed Azure PowerShell, and have configured it for use with your account. For instructions on how to do this, see [Install and configure Azure PowerShell][powershell-install-configure].

<<<<<<< HEAD
=======
##In this article
This topic shows you how to run the series of MapReduce programs that make up the sample, presents the Java code for the MapReduce program, summarizes what you have learned, and outlines some next steps. It has the following sections:
	
1. [Run the sample with Azure PowerShell](#run-sample)	
2. [The Java code for the TeraSort MapReduce program](#java-code)
3. [Summary](#summary)	
4. [Next steps](#next-steps)	
>>>>>>> 5f4b2b7b

<h2><a id="run-sample"></a>Run the sample with Azure PowerShell</h2>

Three tasks are required by the sample, each corresponding to one of the MapReduce programs described in the introduction:	

1. Generate the data for sorting by running the **TeraGen** MapReduce job.	
2. Sort the data by running the **TeraSort** MapReduce job.		
3. Confirm that the data has been correctly sorted by running the **TeraValidate** MapReduce job.	


**To run the TeraGen program**	

1. Open Azure PowerShell. For instructions on opening the Azure PowerShell console window, see [Install and configure Azure PowerShell][powershell-install-configure].
2. Set the two variables in the following commands, and then run them:
	
		# Provide the Azure subscription name and the HDInsight cluster name
		$subscriptionName = "myAzureSubscriptionName"   
		$clusterName = "myClusterName"
                 
4. Run the following command to create a MapReduce job definition:

		# Create a MapReduce job definition for the TeraGen MapReduce program
		$teragen = New-AzureHDInsightMapReduceJobDefinition -JarFile "/example/jars/hadoop-examples.jar" -ClassName "teragen" -Arguments "-Dmapred.map.tasks=50", "100000000", "/example/data/10GB-sort-input" 

	> [AZURE.NOTE] *hadoop-examples.jar* comes with version 2.1 HDInsight clusters. The file has been renamed to *hadoop-mapreduce.jar* on version 3.0 HDInsight clusters.
	
	The *"-Dmapred.map.tasks=50"* argument specifies that 50 maps will be created to execute the job. The *100000000* argument specifies the amount of data to generate. The final argument, */example/data/10GB-sort-input*, specifies the output directory to which the results are saved (and which contains the input for the following sort stage).

5. Run the following commands to submit the job, wait for the job to finish, and then print the standard error:

		# Run the TeraGen MapReduce job
		# Wait for the job to finish
		# Print output and standard error file of the MapReduce job
		Select-AzureSubscription $subscriptionName         
		$teragen | Start-AzureHDInsightJob -Cluster $clustername | Wait-AzureHDInsightJob -WaitTimeoutInSeconds 3600 | Get-AzureHDInsightJobOutput -Cluster $clustername -StandardError 


**To run the TeraSort program**			

1. Open Azure PowerShell.
2. Set the two variables in the following commands, and then run them:
	
		# Provide the Azure subscription name and the HDInsight cluster name
		$subscriptionName = "myAzureSubscriptionName"   
		$clusterName = "myClusterName"

3. Run the following command to define the MapReduce job: 	 

		# Create a MapReduce job definition for the TeraSort MapReduce program
		$terasort = New-AzureHDInsightMapReduceJobDefinition -JarFile "/example/jars/hadoop-examples.jar" -ClassName "terasort" -Arguments "-Dmapred.map.tasks=50", "-Dmapred.reduce.tasks=25", "/example/data/10GB-sort-input", "/example/data/10GB-sort-output" 

	The *"-Dmapred.map.tasks=50"* argument specifies that 50 maps will be created to execute the job. The *100000000* argument specifies the amount of data to generate. The final two arguments specify the input and output directories. 

4. Run the following command to submit the job, wait for the job to finish, and print the standard error:

		# Run the TeraSort MapReduce job
		# Wait for the job to finish
		# Print output and standard error file of the MapReduce job 
		Select-AzureSubscription $subscriptionName        
		$terasort | Start-AzureHDInsightJob -Cluster $clustername | Wait-AzureHDInsightJob -WaitTimeoutInSeconds 3600 | Get-AzureHDInsightJobOutput -Cluster $clustername -StandardError 


**To run the TeraValidate program**
		 		
1. Open Azure PowerShell.
2. Set the two variables in the following commands, and then run them:
	
		# Provide the Azure subscription name and the HDInsight cluster name
		$subscriptionName = "myAzureSubscriptionName"   
		$clusterName = "myClusterName"
                 
3. Run the following command to define the MapReduce job: 

		#	Create a MapReduce job definition for the TeraValidate MapReduce program
		$teravalidate = New-AzureHDInsightMapReduceJobDefinition -JarFile "/example/jars/hadoop-examples.jar" -ClassName "teravalidate" -Arguments "-Dmapred.map.tasks=50", "-Dmapred.reduce.tasks=25", "/example/data/10GB-sort-output", "/example/data/10GB-sort-validate" 

	The *"-Dmapred.map.tasks=50"* argument specifies that 50 maps will be created to execute the job. The *"-Dmapred.reduce.tasks=25"* argument specifies that 25 reduce tasks will be created to execute the job. The final two arguments specify the input and output directories.  
 

4. Run the following commands to submit the MapReduce job, wait for the job to finish, and print the standard error:

		# Run the TeraSort MapReduce job
		# Wait for the job to finish
		# Print output and standard error file of the MapReduce job 
		Select-AzureSubscription $subscriptionName 
		$teravalidate | Start-AzureHDInsightJob -Cluster $clustername | Wait-AzureHDInsightJob -WaitTimeoutInSeconds 3600 | Get-AzureHDInsightJobOutput -Cluster $clustername -StandardError 


<h2><a id="java-code"></a>The Java code for the TeraSort MapReduce program</h2>

The code for the TeraSort MapReduce program is presented for inspection in this section. 


	/**
	 * Licensed to the Apache Software Foundation (ASF) under one	
	 * or more contributor license agreements.  See the NOTICE file	
	 * distributed with this work for additional information	
	 * regarding copyright ownership.  The ASF licenses this file	
	 * to you under the Apache License, Version 2.0 (the	
	 * "License"); you may not use this file except in compliance	
	 * with the License.  You may obtain a copy of the License at	
	 *	
	 *     http://www.apache.org/licenses/LICENSE-2.0	
	 *	
	 * Unless required by applicable law or agreed to in writing, software	
	 * distributed under the License is distributed on an "AS IS" BASIS,	
	 * WITHOUT WARRANTIES OR CONDITIONS OF ANY KIND, either express or implied.	
	 * See the License for the specific language governing permissions and	
	 * limitations under the License.	
	 */	
	
	package org.apache.hadoop.examples.terasort;
	
	import java.io.IOException;
	import java.io.PrintStream;
	import java.net.URI;
	import java.util.ArrayList;
	import java.util.List;
	
	import org.apache.commons.logging.Log;
	import org.apache.commons.logging.LogFactory;
	import org.apache.hadoop.conf.Configured;
	import org.apache.hadoop.filecache.DistributedCache;
	import org.apache.hadoop.fs.FileSystem;
	import org.apache.hadoop.fs.Path;
	import org.apache.hadoop.io.NullWritable;
	import org.apache.hadoop.io.SequenceFile;
	import org.apache.hadoop.io.Text;
	import org.apache.hadoop.mapred.FileOutputFormat;
	import org.apache.hadoop.mapred.JobClient;
	import org.apache.hadoop.mapred.JobConf;
	import org.apache.hadoop.mapred.Partitioner;
	import org.apache.hadoop.util.Tool;
	import org.apache.hadoop.util.ToolRunner;
	
	/**	
	 * Generates the sampled split points, launches the job, 	
	 * and waits for it to finish. 	
	 * <p>
	 * To run the program: 	
	 * <b>bin/hadoop jar hadoop-examples-*.jar terasort in-dir out-dir</b>	
	 */	
	
	public class TeraSort extends Configured implements Tool {
	  private static final Log LOG = LogFactory.getLog(TeraSort.class);
	
	  /**	
	   * A partitioner that splits text keys into roughly equal 	
	   * partitions in a global sorted order.	
	   */	
	
	  static class TotalOrderPartitioner implements Partitioner<Text,Text>{
	    private TrieNode trie;
	    private Text[] splitPoints;
	
	    /**
	     * A generic trie node
	     */
	    static abstract class TrieNode {
	      private int level;
	      TrieNode(int level) {
	        this.level = level;
	      }
	      abstract int findPartition(Text key);
	      abstract void print(PrintStream strm) throws IOException;
	      int getLevel() {
	        return level;
	      }
	    }
	
	    /**
	     * An inner trie node that contains 256 children based on the next
	     * character.
	     */
	    static class InnerTrieNode extends TrieNode {
	      private TrieNode[] child = new TrieNode[256];
	      
	      InnerTrieNode(int level) {
	        super(level);
	      }
	      int findPartition(Text key) {
	        int level = getLevel();
	        if (key.getLength() <= level) {
	          return child[0].findPartition(key);
	        }
	        return child[key.getBytes()[level]].findPartition(key);
	      }
	      void setChild(int idx, TrieNode child) {
	        this.child[idx] = child;
	      }
	      void print(PrintStream strm) throws IOException {
	        for(int ch=0; ch < 255; ++ch) {
	          for(int i = 0; i < 2*getLevel(); ++i) {
	            strm.print(' ');
	          }
	          strm.print(ch);
	          strm.println(" ->");
	          if (child[ch] != null) {
	            child[ch].print(strm);
	          }
	        }
	      }
	    }
	
	    /**
	     * A leaf trie node that does string compares to figure out where the given
	     * key belongs between lower..upper.
	     */
	    static class LeafTrieNode extends TrieNode {
	      int lower;
	      int upper;
	      Text[] splitPoints;
	      LeafTrieNode(int level, Text[] splitPoints, int lower, int upper) {
	        super(level);
	        this.splitPoints = splitPoints;
	        this.lower = lower;
	        this.upper = upper;
	      }
	      int findPartition(Text key) {
	        for(int i=lower; i<upper; ++i) {
	          if (splitPoints[i].compareTo(key) >= 0) {
	            return i;
	          }
	        }
	        return upper;
	      }
	      void print(PrintStream strm) throws IOException {
	        for(int i = 0; i < 2*getLevel(); ++i) {
	          strm.print(' ');
	        }
	        strm.print(lower);
	        strm.print(", ");
	        strm.println(upper);
	      }
	    }
	
	
	    /**
	     * Read the cut points from the given sequence file.
	     * @param fs the file system
	     * @param p the path to read
	     * @param job the job config
	     * @return the strings to split the partitions on
	     * @throws IOException
	     */
	    private static Text[] readPartitions(FileSystem fs, Path p, 
	                                         JobConf job) throws IOException {
	      SequenceFile.Reader reader = new SequenceFile.Reader(fs, p, job);
	      List<Text> parts = new ArrayList<Text>();
	      Text key = new Text();
	      NullWritable value = NullWritable.get();
	      while (reader.next(key, value)) {
	        parts.add(key);
	        key = new Text();
	      }
	      reader.close();
	      return parts.toArray(new Text[parts.size()]);  
	    }
	
	    /**
	     * Given a sorted set of cut points, build a trie that will find the correct
	     * partition quickly.
	     * @param splits the list of cut points
	     * @param lower the lower bound of partitions 0..numPartitions-1
	     * @param upper the upper bound of partitions 0..numPartitions-1
	     * @param prefix the prefix that we have already checked against
	     * @param maxDepth the maximum depth we will build a trie for
	     * @return the trie node that will divide the splits correctly
	     */
	    private static TrieNode buildTrie(Text[] splits, int lower, int upper, 
	                                      Text prefix, int maxDepth) {
	      int depth = prefix.getLength();
	      if (depth >= maxDepth || lower == upper) {
	        return new LeafTrieNode(depth, splits, lower, upper);
	      }
	      InnerTrieNode result = new InnerTrieNode(depth);
	      Text trial = new Text(prefix);
	      // append an extra byte on to the prefix
	      trial.append(new byte[1], 0, 1);
	      int currentBound = lower;
	      for(int ch = 0; ch < 255; ++ch) {
	        trial.getBytes()[depth] = (byte) (ch + 1);
	        lower = currentBound;
	        while (currentBound < upper) {
	          if (splits[currentBound].compareTo(trial) >= 0) {
	            break;
	          }
	          currentBound += 1;
	        }
	        trial.getBytes()[depth] = (byte) ch;
	        result.child[ch] = buildTrie(splits, lower, currentBound, trial, 
	                                     maxDepth);
	      }
	      // pick up the rest
	      trial.getBytes()[depth] = 127;
	      result.child[255] = buildTrie(splits, currentBound, upper, trial,
	                                    maxDepth);
	      return result;
	    }
	
	    public void configure(JobConf job) {
	      try {
	        FileSystem fs = FileSystem.getLocal(job);
	        Path partFile = new Path(TeraInputFormat.PARTITION_FILENAME);
	        splitPoints = readPartitions(fs, partFile, job);
	        trie = buildTrie(splitPoints, 0, splitPoints.length, new Text(), 2);
	      } catch (IOException ie) {
	        throw new IllegalArgumentException("can't read paritions file", ie);
	      }
	    }
	
	    public TotalOrderPartitioner() {
	    }
	
	    public int getPartition(Text key, Text value, int numPartitions) {
	      return trie.findPartition(key);
	    }
	    
	  }
	  
	  public int run(String[] args) throws Exception {
	    LOG.info("starting");
	    JobConf job = (JobConf) getConf();
	    Path inputDir = new Path(args[0]);
	    inputDir = inputDir.makeQualified(inputDir.getFileSystem(job));
	    Path partitionFile = new Path(inputDir, TeraInputFormat.PARTITION_FILENAME);
	    URI partitionUri = new URI(partitionFile.toString() +
	                               "#" + TeraInputFormat.PARTITION_FILENAME);
	    TeraInputFormat.setInputPaths(job, new Path(args[0]));
	    FileOutputFormat.setOutputPath(job, new Path(args[1]));
	    job.setJobName("TeraSort");
	    job.setJarByClass(TeraSort.class);
	    job.setOutputKeyClass(Text.class);
	    job.setOutputValueClass(Text.class);
	    job.setInputFormat(TeraInputFormat.class);
	    job.setOutputFormat(TeraOutputFormat.class);
	    job.setPartitionerClass(TotalOrderPartitioner.class);
	    TeraInputFormat.writePartitionFile(job, partitionFile);
	    DistributedCache.addCacheFile(partitionUri, job);
	    DistributedCache.createSymlink(job);
	    job.setInt("dfs.replication", 1);
	    TeraOutputFormat.setFinalSync(job, true);
	    JobClient.runJob(job);
	    LOG.info("done");
	    return 0;
	  }
	
	  /**
	   * @param args
	   */
	
	  public static void main(String[] args) throws Exception {
	    int res = ToolRunner.run(new JobConf(), new TeraSort(), args);
	    System.exit(res);
	  }
	
	}
  

<h2><a id="summary"></a>Summary</h2>

This sample has demonstrated how to run a series of MapReduce jobs by using Azure HDInsight, where the data output for one job becomes the input for the next job in the series.

<h2><a id="next-steps"></a>Next steps</h2>

For tutorials that guide you through running other samples and that provide instructions on using Pig, Hive, and MapReduce jobs on Azure HDInsight with Azure PowerShell, see the following topics:

* [Get started with Azure HDInsight][hdinsight-get-started]
* [Sample: Pi estimator][hdinsight-sample-pi-estimator]
* [Sample: Word count][hdinsight-sample-wordcount]
* [Sample: C# Streaming][hdinsight-sample-csharp-streaming]
* [Use Pig with HDInsight][hdinsight-use-pig]
* [Use Hive with HDInsight][hdinsight-use-hive]
* [Azure HDInsight SDK documentation][hdinsight-sdk-documentation]

[hdinsight-sdk-documentation]: http://msdnstage.redmond.corp.microsoft.com/library/dn479185.aspx


[Powershell-install-configure]: ../install-configure-powershell/

[hdinsight-get-started]: ../hdinsight-get-started/

[hdinsight-samples]: ../hdinsight-run-samples/
[hdinsight-sample-10gb-graysort]: ../hdinsight-sample-10gb-graysort/
[hdinsight-sample-csharp-streaming]: ../hdinsight-sample-csharp-streaming/
[hdinsight-sample-pi-estimator]: ../hdinsight-sample-pi-estimator/
[hdinsight-sample-wordcount]: ../hdinsight-sample-wordcount/

[hdinsight-use-hive]: ../hdinsight-use-hive/
[hdinsight-use-pig]: ../hdinsight-use-pig/


<|MERGE_RESOLUTION|>--- conflicted
+++ resolved
@@ -1,448 +1,438 @@
-<properties 
-	pageTitle="The 10GB GraySort sample | Azure" 
-	description="Learn how to run a general purpose GraySort for very large amounts of data, usually a 100 TB minimum, on Hadoop with HDInsight using Azure PowerShell." 
-	editor="cgronlun" 
-	manager="paulettm" 
-	services="hdinsight" 
-	documentationCenter="" 
-	authors="bradsev"/>
-
-<tags 
-	ms.service="hdinsight" 
-	ms.workload="big-data" 
-	ms.tgt_pltfrm="na" 
-	ms.devlang="na" 
-	ms.topic="article" 
-	ms.date="11/10/2014" 
-	ms.author="bradsev"/>
-
-# The 10GB GraySort Hadoop sample in HDInsight
- 
-This sample topic shows how to run a general-purpose GraySort Hadoop MapReduce program on Azure HDInsight by using Azure PowerShell. GraySort is a benchmark sort whose metric is the sort rate (TB/minute) that is achieved while sorting very large amounts of data, usually a 100TB minimum. 
-
-This sample uses a modest 10GB of data so that it can be run relatively quickly. It uses the MapReduce applications developed by Owen O'Malley and Arun Murthy that won the annual general-purpose ("daytona") terabyte sort benchmark in 2009 with a rate of 0.578TB/min (100TB in 173 minutes). For more information on this and other sorting benchmarks, see the [Sortbenchmark](http://sortbenchmark.org/) site.
-
-This sample uses three sets of MapReduce programs:	
- 
-1. **TeraGen** is a MapReduce program that you can use to generate the rows of data to sort.
-2. **TeraSort** samples the input data and uses MapReduce to sort the data into a total order. TeraSort is a standard sort of MapReduce functions, except for a custom partitioner that uses a sorted list of N-1 sampled keys that define the key range for each reduce. In particular, all keys such that sample[i-1] <= key < sample[i] are sent to reduce i. This guarantees that the outputs of reduce i are all less than the output of reduce i+1.
-3. **TeraValidate** is a MapReduce program that validates that the output is globally sorted. It creates one map per file in the output directory, and each map ensures that each key is less than or equal to the previous one. The map function also generates records of the first and last keys of each file, and the reduce function ensures that the first key of file i is greater than the last key of file i-1. Any problems are reported as an output of the reduce with the keys that are out of order.
-
-The input and output format, used by all three applications, reads and writes the text files in the right format. The output of the reduce has replication set to 1, instead of the default 3, because the benchmark contest does not require that the output data be replicated on to multiple nodes.
-
- 
-**You will learn:**		
-* How to use Azure PowerShell to run a series of MapReduce programs on Azure HDInsight.		
-* What a MapReduce program written in Java looks like.
-
-
-**Prerequisites:**	
-
-- You must have an Azure account. For options on signing up for an account, see the [Try Azure out for free](http://azure.microsoft.com/pricing/free-trial/) page.
-
-- You must have provisioned an HDInsight cluster. For instructions on the various ways in which such clusters can be created, see [Provision HDInsight clusters](../hdinsight-provision-clusters/).
-
-- You must have installed Azure PowerShell, and have configured it for use with your account. For instructions on how to do this, see [Install and configure Azure PowerShell][powershell-install-configure].
-
-<<<<<<< HEAD
-=======
-##In this article
-This topic shows you how to run the series of MapReduce programs that make up the sample, presents the Java code for the MapReduce program, summarizes what you have learned, and outlines some next steps. It has the following sections:
-	
-1. [Run the sample with Azure PowerShell](#run-sample)	
-2. [The Java code for the TeraSort MapReduce program](#java-code)
-3. [Summary](#summary)	
-4. [Next steps](#next-steps)	
->>>>>>> 5f4b2b7b
-
-<h2><a id="run-sample"></a>Run the sample with Azure PowerShell</h2>
-
-Three tasks are required by the sample, each corresponding to one of the MapReduce programs described in the introduction:	
-
-1. Generate the data for sorting by running the **TeraGen** MapReduce job.	
-2. Sort the data by running the **TeraSort** MapReduce job.		
-3. Confirm that the data has been correctly sorted by running the **TeraValidate** MapReduce job.	
-
-
-**To run the TeraGen program**	
-
-1. Open Azure PowerShell. For instructions on opening the Azure PowerShell console window, see [Install and configure Azure PowerShell][powershell-install-configure].
-2. Set the two variables in the following commands, and then run them:
-	
-		# Provide the Azure subscription name and the HDInsight cluster name
-		$subscriptionName = "myAzureSubscriptionName"   
-		$clusterName = "myClusterName"
-                 
-4. Run the following command to create a MapReduce job definition:
-
-		# Create a MapReduce job definition for the TeraGen MapReduce program
-		$teragen = New-AzureHDInsightMapReduceJobDefinition -JarFile "/example/jars/hadoop-examples.jar" -ClassName "teragen" -Arguments "-Dmapred.map.tasks=50", "100000000", "/example/data/10GB-sort-input" 
-
-	> [AZURE.NOTE] *hadoop-examples.jar* comes with version 2.1 HDInsight clusters. The file has been renamed to *hadoop-mapreduce.jar* on version 3.0 HDInsight clusters.
-	
-	The *"-Dmapred.map.tasks=50"* argument specifies that 50 maps will be created to execute the job. The *100000000* argument specifies the amount of data to generate. The final argument, */example/data/10GB-sort-input*, specifies the output directory to which the results are saved (and which contains the input for the following sort stage).
-
-5. Run the following commands to submit the job, wait for the job to finish, and then print the standard error:
-
-		# Run the TeraGen MapReduce job
-		# Wait for the job to finish
-		# Print output and standard error file of the MapReduce job
-		Select-AzureSubscription $subscriptionName         
-		$teragen | Start-AzureHDInsightJob -Cluster $clustername | Wait-AzureHDInsightJob -WaitTimeoutInSeconds 3600 | Get-AzureHDInsightJobOutput -Cluster $clustername -StandardError 
-
-
-**To run the TeraSort program**			
-
-1. Open Azure PowerShell.
-2. Set the two variables in the following commands, and then run them:
-	
-		# Provide the Azure subscription name and the HDInsight cluster name
-		$subscriptionName = "myAzureSubscriptionName"   
-		$clusterName = "myClusterName"
-
-3. Run the following command to define the MapReduce job: 	 
-
-		# Create a MapReduce job definition for the TeraSort MapReduce program
-		$terasort = New-AzureHDInsightMapReduceJobDefinition -JarFile "/example/jars/hadoop-examples.jar" -ClassName "terasort" -Arguments "-Dmapred.map.tasks=50", "-Dmapred.reduce.tasks=25", "/example/data/10GB-sort-input", "/example/data/10GB-sort-output" 
-
-	The *"-Dmapred.map.tasks=50"* argument specifies that 50 maps will be created to execute the job. The *100000000* argument specifies the amount of data to generate. The final two arguments specify the input and output directories. 
-
-4. Run the following command to submit the job, wait for the job to finish, and print the standard error:
-
-		# Run the TeraSort MapReduce job
-		# Wait for the job to finish
-		# Print output and standard error file of the MapReduce job 
-		Select-AzureSubscription $subscriptionName        
-		$terasort | Start-AzureHDInsightJob -Cluster $clustername | Wait-AzureHDInsightJob -WaitTimeoutInSeconds 3600 | Get-AzureHDInsightJobOutput -Cluster $clustername -StandardError 
-
-
-**To run the TeraValidate program**
-		 		
-1. Open Azure PowerShell.
-2. Set the two variables in the following commands, and then run them:
-	
-		# Provide the Azure subscription name and the HDInsight cluster name
-		$subscriptionName = "myAzureSubscriptionName"   
-		$clusterName = "myClusterName"
-                 
-3. Run the following command to define the MapReduce job: 
-
-		#	Create a MapReduce job definition for the TeraValidate MapReduce program
-		$teravalidate = New-AzureHDInsightMapReduceJobDefinition -JarFile "/example/jars/hadoop-examples.jar" -ClassName "teravalidate" -Arguments "-Dmapred.map.tasks=50", "-Dmapred.reduce.tasks=25", "/example/data/10GB-sort-output", "/example/data/10GB-sort-validate" 
-
-	The *"-Dmapred.map.tasks=50"* argument specifies that 50 maps will be created to execute the job. The *"-Dmapred.reduce.tasks=25"* argument specifies that 25 reduce tasks will be created to execute the job. The final two arguments specify the input and output directories.  
- 
-
-4. Run the following commands to submit the MapReduce job, wait for the job to finish, and print the standard error:
-
-		# Run the TeraSort MapReduce job
-		# Wait for the job to finish
-		# Print output and standard error file of the MapReduce job 
-		Select-AzureSubscription $subscriptionName 
-		$teravalidate | Start-AzureHDInsightJob -Cluster $clustername | Wait-AzureHDInsightJob -WaitTimeoutInSeconds 3600 | Get-AzureHDInsightJobOutput -Cluster $clustername -StandardError 
-
-
-<h2><a id="java-code"></a>The Java code for the TeraSort MapReduce program</h2>
-
-The code for the TeraSort MapReduce program is presented for inspection in this section. 
-
-
-	/**
-	 * Licensed to the Apache Software Foundation (ASF) under one	
-	 * or more contributor license agreements.  See the NOTICE file	
-	 * distributed with this work for additional information	
-	 * regarding copyright ownership.  The ASF licenses this file	
-	 * to you under the Apache License, Version 2.0 (the	
-	 * "License"); you may not use this file except in compliance	
-	 * with the License.  You may obtain a copy of the License at	
-	 *	
-	 *     http://www.apache.org/licenses/LICENSE-2.0	
-	 *	
-	 * Unless required by applicable law or agreed to in writing, software	
-	 * distributed under the License is distributed on an "AS IS" BASIS,	
-	 * WITHOUT WARRANTIES OR CONDITIONS OF ANY KIND, either express or implied.	
-	 * See the License for the specific language governing permissions and	
-	 * limitations under the License.	
-	 */	
-	
-	package org.apache.hadoop.examples.terasort;
-	
-	import java.io.IOException;
-	import java.io.PrintStream;
-	import java.net.URI;
-	import java.util.ArrayList;
-	import java.util.List;
-	
-	import org.apache.commons.logging.Log;
-	import org.apache.commons.logging.LogFactory;
-	import org.apache.hadoop.conf.Configured;
-	import org.apache.hadoop.filecache.DistributedCache;
-	import org.apache.hadoop.fs.FileSystem;
-	import org.apache.hadoop.fs.Path;
-	import org.apache.hadoop.io.NullWritable;
-	import org.apache.hadoop.io.SequenceFile;
-	import org.apache.hadoop.io.Text;
-	import org.apache.hadoop.mapred.FileOutputFormat;
-	import org.apache.hadoop.mapred.JobClient;
-	import org.apache.hadoop.mapred.JobConf;
-	import org.apache.hadoop.mapred.Partitioner;
-	import org.apache.hadoop.util.Tool;
-	import org.apache.hadoop.util.ToolRunner;
-	
-	/**	
-	 * Generates the sampled split points, launches the job, 	
-	 * and waits for it to finish. 	
-	 * <p>
-	 * To run the program: 	
-	 * <b>bin/hadoop jar hadoop-examples-*.jar terasort in-dir out-dir</b>	
-	 */	
-	
-	public class TeraSort extends Configured implements Tool {
-	  private static final Log LOG = LogFactory.getLog(TeraSort.class);
-	
-	  /**	
-	   * A partitioner that splits text keys into roughly equal 	
-	   * partitions in a global sorted order.	
-	   */	
-	
-	  static class TotalOrderPartitioner implements Partitioner<Text,Text>{
-	    private TrieNode trie;
-	    private Text[] splitPoints;
-	
-	    /**
-	     * A generic trie node
-	     */
-	    static abstract class TrieNode {
-	      private int level;
-	      TrieNode(int level) {
-	        this.level = level;
-	      }
-	      abstract int findPartition(Text key);
-	      abstract void print(PrintStream strm) throws IOException;
-	      int getLevel() {
-	        return level;
-	      }
-	    }
-	
-	    /**
-	     * An inner trie node that contains 256 children based on the next
-	     * character.
-	     */
-	    static class InnerTrieNode extends TrieNode {
-	      private TrieNode[] child = new TrieNode[256];
-	      
-	      InnerTrieNode(int level) {
-	        super(level);
-	      }
-	      int findPartition(Text key) {
-	        int level = getLevel();
-	        if (key.getLength() <= level) {
-	          return child[0].findPartition(key);
-	        }
-	        return child[key.getBytes()[level]].findPartition(key);
-	      }
-	      void setChild(int idx, TrieNode child) {
-	        this.child[idx] = child;
-	      }
-	      void print(PrintStream strm) throws IOException {
-	        for(int ch=0; ch < 255; ++ch) {
-	          for(int i = 0; i < 2*getLevel(); ++i) {
-	            strm.print(' ');
-	          }
-	          strm.print(ch);
-	          strm.println(" ->");
-	          if (child[ch] != null) {
-	            child[ch].print(strm);
-	          }
-	        }
-	      }
-	    }
-	
-	    /**
-	     * A leaf trie node that does string compares to figure out where the given
-	     * key belongs between lower..upper.
-	     */
-	    static class LeafTrieNode extends TrieNode {
-	      int lower;
-	      int upper;
-	      Text[] splitPoints;
-	      LeafTrieNode(int level, Text[] splitPoints, int lower, int upper) {
-	        super(level);
-	        this.splitPoints = splitPoints;
-	        this.lower = lower;
-	        this.upper = upper;
-	      }
-	      int findPartition(Text key) {
-	        for(int i=lower; i<upper; ++i) {
-	          if (splitPoints[i].compareTo(key) >= 0) {
-	            return i;
-	          }
-	        }
-	        return upper;
-	      }
-	      void print(PrintStream strm) throws IOException {
-	        for(int i = 0; i < 2*getLevel(); ++i) {
-	          strm.print(' ');
-	        }
-	        strm.print(lower);
-	        strm.print(", ");
-	        strm.println(upper);
-	      }
-	    }
-	
-	
-	    /**
-	     * Read the cut points from the given sequence file.
-	     * @param fs the file system
-	     * @param p the path to read
-	     * @param job the job config
-	     * @return the strings to split the partitions on
-	     * @throws IOException
-	     */
-	    private static Text[] readPartitions(FileSystem fs, Path p, 
-	                                         JobConf job) throws IOException {
-	      SequenceFile.Reader reader = new SequenceFile.Reader(fs, p, job);
-	      List<Text> parts = new ArrayList<Text>();
-	      Text key = new Text();
-	      NullWritable value = NullWritable.get();
-	      while (reader.next(key, value)) {
-	        parts.add(key);
-	        key = new Text();
-	      }
-	      reader.close();
-	      return parts.toArray(new Text[parts.size()]);  
-	    }
-	
-	    /**
-	     * Given a sorted set of cut points, build a trie that will find the correct
-	     * partition quickly.
-	     * @param splits the list of cut points
-	     * @param lower the lower bound of partitions 0..numPartitions-1
-	     * @param upper the upper bound of partitions 0..numPartitions-1
-	     * @param prefix the prefix that we have already checked against
-	     * @param maxDepth the maximum depth we will build a trie for
-	     * @return the trie node that will divide the splits correctly
-	     */
-	    private static TrieNode buildTrie(Text[] splits, int lower, int upper, 
-	                                      Text prefix, int maxDepth) {
-	      int depth = prefix.getLength();
-	      if (depth >= maxDepth || lower == upper) {
-	        return new LeafTrieNode(depth, splits, lower, upper);
-	      }
-	      InnerTrieNode result = new InnerTrieNode(depth);
-	      Text trial = new Text(prefix);
-	      // append an extra byte on to the prefix
-	      trial.append(new byte[1], 0, 1);
-	      int currentBound = lower;
-	      for(int ch = 0; ch < 255; ++ch) {
-	        trial.getBytes()[depth] = (byte) (ch + 1);
-	        lower = currentBound;
-	        while (currentBound < upper) {
-	          if (splits[currentBound].compareTo(trial) >= 0) {
-	            break;
-	          }
-	          currentBound += 1;
-	        }
-	        trial.getBytes()[depth] = (byte) ch;
-	        result.child[ch] = buildTrie(splits, lower, currentBound, trial, 
-	                                     maxDepth);
-	      }
-	      // pick up the rest
-	      trial.getBytes()[depth] = 127;
-	      result.child[255] = buildTrie(splits, currentBound, upper, trial,
-	                                    maxDepth);
-	      return result;
-	    }
-	
-	    public void configure(JobConf job) {
-	      try {
-	        FileSystem fs = FileSystem.getLocal(job);
-	        Path partFile = new Path(TeraInputFormat.PARTITION_FILENAME);
-	        splitPoints = readPartitions(fs, partFile, job);
-	        trie = buildTrie(splitPoints, 0, splitPoints.length, new Text(), 2);
-	      } catch (IOException ie) {
-	        throw new IllegalArgumentException("can't read paritions file", ie);
-	      }
-	    }
-	
-	    public TotalOrderPartitioner() {
-	    }
-	
-	    public int getPartition(Text key, Text value, int numPartitions) {
-	      return trie.findPartition(key);
-	    }
-	    
-	  }
-	  
-	  public int run(String[] args) throws Exception {
-	    LOG.info("starting");
-	    JobConf job = (JobConf) getConf();
-	    Path inputDir = new Path(args[0]);
-	    inputDir = inputDir.makeQualified(inputDir.getFileSystem(job));
-	    Path partitionFile = new Path(inputDir, TeraInputFormat.PARTITION_FILENAME);
-	    URI partitionUri = new URI(partitionFile.toString() +
-	                               "#" + TeraInputFormat.PARTITION_FILENAME);
-	    TeraInputFormat.setInputPaths(job, new Path(args[0]));
-	    FileOutputFormat.setOutputPath(job, new Path(args[1]));
-	    job.setJobName("TeraSort");
-	    job.setJarByClass(TeraSort.class);
-	    job.setOutputKeyClass(Text.class);
-	    job.setOutputValueClass(Text.class);
-	    job.setInputFormat(TeraInputFormat.class);
-	    job.setOutputFormat(TeraOutputFormat.class);
-	    job.setPartitionerClass(TotalOrderPartitioner.class);
-	    TeraInputFormat.writePartitionFile(job, partitionFile);
-	    DistributedCache.addCacheFile(partitionUri, job);
-	    DistributedCache.createSymlink(job);
-	    job.setInt("dfs.replication", 1);
-	    TeraOutputFormat.setFinalSync(job, true);
-	    JobClient.runJob(job);
-	    LOG.info("done");
-	    return 0;
-	  }
-	
-	  /**
-	   * @param args
-	   */
-	
-	  public static void main(String[] args) throws Exception {
-	    int res = ToolRunner.run(new JobConf(), new TeraSort(), args);
-	    System.exit(res);
-	  }
-	
-	}
-  
-
-<h2><a id="summary"></a>Summary</h2>
-
-This sample has demonstrated how to run a series of MapReduce jobs by using Azure HDInsight, where the data output for one job becomes the input for the next job in the series.
-
-<h2><a id="next-steps"></a>Next steps</h2>
-
-For tutorials that guide you through running other samples and that provide instructions on using Pig, Hive, and MapReduce jobs on Azure HDInsight with Azure PowerShell, see the following topics:
-
-* [Get started with Azure HDInsight][hdinsight-get-started]
-* [Sample: Pi estimator][hdinsight-sample-pi-estimator]
-* [Sample: Word count][hdinsight-sample-wordcount]
-* [Sample: C# Streaming][hdinsight-sample-csharp-streaming]
-* [Use Pig with HDInsight][hdinsight-use-pig]
-* [Use Hive with HDInsight][hdinsight-use-hive]
-* [Azure HDInsight SDK documentation][hdinsight-sdk-documentation]
-
-[hdinsight-sdk-documentation]: http://msdnstage.redmond.corp.microsoft.com/library/dn479185.aspx
-
-
-[Powershell-install-configure]: ../install-configure-powershell/
-
-[hdinsight-get-started]: ../hdinsight-get-started/
-
-[hdinsight-samples]: ../hdinsight-run-samples/
-[hdinsight-sample-10gb-graysort]: ../hdinsight-sample-10gb-graysort/
-[hdinsight-sample-csharp-streaming]: ../hdinsight-sample-csharp-streaming/
-[hdinsight-sample-pi-estimator]: ../hdinsight-sample-pi-estimator/
-[hdinsight-sample-wordcount]: ../hdinsight-sample-wordcount/
-
-[hdinsight-use-hive]: ../hdinsight-use-hive/
-[hdinsight-use-pig]: ../hdinsight-use-pig/
-
-
+<properties 
+	pageTitle="The 10GB GraySort sample | Azure" 
+	description="Learn how to run a general purpose GraySort for very large amounts of data, usually a 100 TB minimum, on Hadoop with HDInsight using Azure PowerShell." 
+	editor="cgronlun" 
+	manager="paulettm" 
+	services="hdinsight" 
+	documentationCenter="" 
+	authors="bradsev"/>
+
+<tags 
+	ms.service="hdinsight" 
+	ms.workload="big-data" 
+	ms.tgt_pltfrm="na" 
+	ms.devlang="na" 
+	ms.topic="article" 
+	ms.date="11/10/2014" 
+	ms.author="bradsev"/>
+
+# The 10GB GraySort Hadoop sample in HDInsight
+ 
+This sample topic shows how to run a general-purpose GraySort Hadoop MapReduce program on Azure HDInsight by using Azure PowerShell. GraySort is a benchmark sort whose metric is the sort rate (TB/minute) that is achieved while sorting very large amounts of data, usually a 100TB minimum. 
+
+This sample uses a modest 10GB of data so that it can be run relatively quickly. It uses the MapReduce applications developed by Owen O'Malley and Arun Murthy that won the annual general-purpose ("daytona") terabyte sort benchmark in 2009 with a rate of 0.578TB/min (100TB in 173 minutes). For more information on this and other sorting benchmarks, see the [Sortbenchmark](http://sortbenchmark.org/) site.
+
+This sample uses three sets of MapReduce programs:	
+ 
+1. **TeraGen** is a MapReduce program that you can use to generate the rows of data to sort.
+2. **TeraSort** samples the input data and uses MapReduce to sort the data into a total order. TeraSort is a standard sort of MapReduce functions, except for a custom partitioner that uses a sorted list of N-1 sampled keys that define the key range for each reduce. In particular, all keys such that sample[i-1] <= key < sample[i] are sent to reduce i. This guarantees that the outputs of reduce i are all less than the output of reduce i+1.
+3. **TeraValidate** is a MapReduce program that validates that the output is globally sorted. It creates one map per file in the output directory, and each map ensures that each key is less than or equal to the previous one. The map function also generates records of the first and last keys of each file, and the reduce function ensures that the first key of file i is greater than the last key of file i-1. Any problems are reported as an output of the reduce with the keys that are out of order.
+
+The input and output format, used by all three applications, reads and writes the text files in the right format. The output of the reduce has replication set to 1, instead of the default 3, because the benchmark contest does not require that the output data be replicated on to multiple nodes.
+
+ 
+**You will learn:**		
+* How to use Azure PowerShell to run a series of MapReduce programs on Azure HDInsight.		
+* What a MapReduce program written in Java looks like.
+
+
+**Prerequisites:**	
+
+- You must have an Azure account. For options on signing up for an account, see the [Try Azure out for free](http://azure.microsoft.com/pricing/free-trial/) page.
+
+- You must have provisioned an HDInsight cluster. For instructions on the various ways in which such clusters can be created, see [Provision HDInsight clusters](../hdinsight-provision-clusters/).
+
+- You must have installed Azure PowerShell, and have configured it for use with your account. For instructions on how to do this, see [Install and configure Azure PowerShell][powershell-install-configure].
+
+
+<h2><a id="run-sample"></a>Run the sample with Azure PowerShell</h2>
+
+Three tasks are required by the sample, each corresponding to one of the MapReduce programs described in the introduction:	
+
+1. Generate the data for sorting by running the **TeraGen** MapReduce job.	
+2. Sort the data by running the **TeraSort** MapReduce job.		
+3. Confirm that the data has been correctly sorted by running the **TeraValidate** MapReduce job.	
+
+
+**To run the TeraGen program**	
+
+1. Open Azure PowerShell. For instructions on opening the Azure PowerShell console window, see [Install and configure Azure PowerShell][powershell-install-configure].
+2. Set the two variables in the following commands, and then run them:
+	
+		# Provide the Azure subscription name and the HDInsight cluster name
+		$subscriptionName = "myAzureSubscriptionName"   
+		$clusterName = "myClusterName"
+                 
+4. Run the following command to create a MapReduce job definition:
+
+		# Create a MapReduce job definition for the TeraGen MapReduce program
+		$teragen = New-AzureHDInsightMapReduceJobDefinition -JarFile "/example/jars/hadoop-examples.jar" -ClassName "teragen" -Arguments "-Dmapred.map.tasks=50", "100000000", "/example/data/10GB-sort-input" 
+
+	> [AZURE.NOTE] *hadoop-examples.jar* comes with version 2.1 HDInsight clusters. The file has been renamed to *hadoop-mapreduce.jar* on version 3.0 HDInsight clusters.
+	
+	The *"-Dmapred.map.tasks=50"* argument specifies that 50 maps will be created to execute the job. The *100000000* argument specifies the amount of data to generate. The final argument, */example/data/10GB-sort-input*, specifies the output directory to which the results are saved (and which contains the input for the following sort stage).
+
+5. Run the following commands to submit the job, wait for the job to finish, and then print the standard error:
+
+		# Run the TeraGen MapReduce job
+		# Wait for the job to finish
+		# Print output and standard error file of the MapReduce job
+		Select-AzureSubscription $subscriptionName         
+		$teragen | Start-AzureHDInsightJob -Cluster $clustername | Wait-AzureHDInsightJob -WaitTimeoutInSeconds 3600 | Get-AzureHDInsightJobOutput -Cluster $clustername -StandardError 
+
+
+**To run the TeraSort program**			
+
+1. Open Azure PowerShell.
+2. Set the two variables in the following commands, and then run them:
+	
+		# Provide the Azure subscription name and the HDInsight cluster name
+		$subscriptionName = "myAzureSubscriptionName"   
+		$clusterName = "myClusterName"
+
+3. Run the following command to define the MapReduce job: 	 
+
+		# Create a MapReduce job definition for the TeraSort MapReduce program
+		$terasort = New-AzureHDInsightMapReduceJobDefinition -JarFile "/example/jars/hadoop-examples.jar" -ClassName "terasort" -Arguments "-Dmapred.map.tasks=50", "-Dmapred.reduce.tasks=25", "/example/data/10GB-sort-input", "/example/data/10GB-sort-output" 
+
+	The *"-Dmapred.map.tasks=50"* argument specifies that 50 maps will be created to execute the job. The *100000000* argument specifies the amount of data to generate. The final two arguments specify the input and output directories. 
+
+4. Run the following command to submit the job, wait for the job to finish, and print the standard error:
+
+		# Run the TeraSort MapReduce job
+		# Wait for the job to finish
+		# Print output and standard error file of the MapReduce job 
+		Select-AzureSubscription $subscriptionName        
+		$terasort | Start-AzureHDInsightJob -Cluster $clustername | Wait-AzureHDInsightJob -WaitTimeoutInSeconds 3600 | Get-AzureHDInsightJobOutput -Cluster $clustername -StandardError 
+
+
+**To run the TeraValidate program**
+		 		
+1. Open Azure PowerShell.
+2. Set the two variables in the following commands, and then run them:
+	
+		# Provide the Azure subscription name and the HDInsight cluster name
+		$subscriptionName = "myAzureSubscriptionName"   
+		$clusterName = "myClusterName"
+                 
+3. Run the following command to define the MapReduce job: 
+
+		#	Create a MapReduce job definition for the TeraValidate MapReduce program
+		$teravalidate = New-AzureHDInsightMapReduceJobDefinition -JarFile "/example/jars/hadoop-examples.jar" -ClassName "teravalidate" -Arguments "-Dmapred.map.tasks=50", "-Dmapred.reduce.tasks=25", "/example/data/10GB-sort-output", "/example/data/10GB-sort-validate" 
+
+	The *"-Dmapred.map.tasks=50"* argument specifies that 50 maps will be created to execute the job. The *"-Dmapred.reduce.tasks=25"* argument specifies that 25 reduce tasks will be created to execute the job. The final two arguments specify the input and output directories.  
+ 
+
+4. Run the following commands to submit the MapReduce job, wait for the job to finish, and print the standard error:
+
+		# Run the TeraSort MapReduce job
+		# Wait for the job to finish
+		# Print output and standard error file of the MapReduce job 
+		Select-AzureSubscription $subscriptionName 
+		$teravalidate | Start-AzureHDInsightJob -Cluster $clustername | Wait-AzureHDInsightJob -WaitTimeoutInSeconds 3600 | Get-AzureHDInsightJobOutput -Cluster $clustername -StandardError 
+
+
+<h2><a id="java-code"></a>The Java code for the TeraSort MapReduce program</h2>
+
+The code for the TeraSort MapReduce program is presented for inspection in this section. 
+
+
+	/**
+	 * Licensed to the Apache Software Foundation (ASF) under one	
+	 * or more contributor license agreements.  See the NOTICE file	
+	 * distributed with this work for additional information	
+	 * regarding copyright ownership.  The ASF licenses this file	
+	 * to you under the Apache License, Version 2.0 (the	
+	 * "License"); you may not use this file except in compliance	
+	 * with the License.  You may obtain a copy of the License at	
+	 *	
+	 *     http://www.apache.org/licenses/LICENSE-2.0	
+	 *	
+	 * Unless required by applicable law or agreed to in writing, software	
+	 * distributed under the License is distributed on an "AS IS" BASIS,	
+	 * WITHOUT WARRANTIES OR CONDITIONS OF ANY KIND, either express or implied.	
+	 * See the License for the specific language governing permissions and	
+	 * limitations under the License.	
+	 */	
+	
+	package org.apache.hadoop.examples.terasort;
+	
+	import java.io.IOException;
+	import java.io.PrintStream;
+	import java.net.URI;
+	import java.util.ArrayList;
+	import java.util.List;
+	
+	import org.apache.commons.logging.Log;
+	import org.apache.commons.logging.LogFactory;
+	import org.apache.hadoop.conf.Configured;
+	import org.apache.hadoop.filecache.DistributedCache;
+	import org.apache.hadoop.fs.FileSystem;
+	import org.apache.hadoop.fs.Path;
+	import org.apache.hadoop.io.NullWritable;
+	import org.apache.hadoop.io.SequenceFile;
+	import org.apache.hadoop.io.Text;
+	import org.apache.hadoop.mapred.FileOutputFormat;
+	import org.apache.hadoop.mapred.JobClient;
+	import org.apache.hadoop.mapred.JobConf;
+	import org.apache.hadoop.mapred.Partitioner;
+	import org.apache.hadoop.util.Tool;
+	import org.apache.hadoop.util.ToolRunner;
+	
+	/**	
+	 * Generates the sampled split points, launches the job, 	
+	 * and waits for it to finish. 	
+	 * <p>
+	 * To run the program: 	
+	 * <b>bin/hadoop jar hadoop-examples-*.jar terasort in-dir out-dir</b>	
+	 */	
+	
+	public class TeraSort extends Configured implements Tool {
+	  private static final Log LOG = LogFactory.getLog(TeraSort.class);
+	
+	  /**	
+	   * A partitioner that splits text keys into roughly equal 	
+	   * partitions in a global sorted order.	
+	   */	
+	
+	  static class TotalOrderPartitioner implements Partitioner<Text,Text>{
+	    private TrieNode trie;
+	    private Text[] splitPoints;
+	
+	    /**
+	     * A generic trie node
+	     */
+	    static abstract class TrieNode {
+	      private int level;
+	      TrieNode(int level) {
+	        this.level = level;
+	      }
+	      abstract int findPartition(Text key);
+	      abstract void print(PrintStream strm) throws IOException;
+	      int getLevel() {
+	        return level;
+	      }
+	    }
+	
+	    /**
+	     * An inner trie node that contains 256 children based on the next
+	     * character.
+	     */
+	    static class InnerTrieNode extends TrieNode {
+	      private TrieNode[] child = new TrieNode[256];
+	      
+	      InnerTrieNode(int level) {
+	        super(level);
+	      }
+	      int findPartition(Text key) {
+	        int level = getLevel();
+	        if (key.getLength() <= level) {
+	          return child[0].findPartition(key);
+	        }
+	        return child[key.getBytes()[level]].findPartition(key);
+	      }
+	      void setChild(int idx, TrieNode child) {
+	        this.child[idx] = child;
+	      }
+	      void print(PrintStream strm) throws IOException {
+	        for(int ch=0; ch < 255; ++ch) {
+	          for(int i = 0; i < 2*getLevel(); ++i) {
+	            strm.print(' ');
+	          }
+	          strm.print(ch);
+	          strm.println(" ->");
+	          if (child[ch] != null) {
+	            child[ch].print(strm);
+	          }
+	        }
+	      }
+	    }
+	
+	    /**
+	     * A leaf trie node that does string compares to figure out where the given
+	     * key belongs between lower..upper.
+	     */
+	    static class LeafTrieNode extends TrieNode {
+	      int lower;
+	      int upper;
+	      Text[] splitPoints;
+	      LeafTrieNode(int level, Text[] splitPoints, int lower, int upper) {
+	        super(level);
+	        this.splitPoints = splitPoints;
+	        this.lower = lower;
+	        this.upper = upper;
+	      }
+	      int findPartition(Text key) {
+	        for(int i=lower; i<upper; ++i) {
+	          if (splitPoints[i].compareTo(key) >= 0) {
+	            return i;
+	          }
+	        }
+	        return upper;
+	      }
+	      void print(PrintStream strm) throws IOException {
+	        for(int i = 0; i < 2*getLevel(); ++i) {
+	          strm.print(' ');
+	        }
+	        strm.print(lower);
+	        strm.print(", ");
+	        strm.println(upper);
+	      }
+	    }
+	
+	
+	    /**
+	     * Read the cut points from the given sequence file.
+	     * @param fs the file system
+	     * @param p the path to read
+	     * @param job the job config
+	     * @return the strings to split the partitions on
+	     * @throws IOException
+	     */
+	    private static Text[] readPartitions(FileSystem fs, Path p, 
+	                                         JobConf job) throws IOException {
+	      SequenceFile.Reader reader = new SequenceFile.Reader(fs, p, job);
+	      List<Text> parts = new ArrayList<Text>();
+	      Text key = new Text();
+	      NullWritable value = NullWritable.get();
+	      while (reader.next(key, value)) {
+	        parts.add(key);
+	        key = new Text();
+	      }
+	      reader.close();
+	      return parts.toArray(new Text[parts.size()]);  
+	    }
+	
+	    /**
+	     * Given a sorted set of cut points, build a trie that will find the correct
+	     * partition quickly.
+	     * @param splits the list of cut points
+	     * @param lower the lower bound of partitions 0..numPartitions-1
+	     * @param upper the upper bound of partitions 0..numPartitions-1
+	     * @param prefix the prefix that we have already checked against
+	     * @param maxDepth the maximum depth we will build a trie for
+	     * @return the trie node that will divide the splits correctly
+	     */
+	    private static TrieNode buildTrie(Text[] splits, int lower, int upper, 
+	                                      Text prefix, int maxDepth) {
+	      int depth = prefix.getLength();
+	      if (depth >= maxDepth || lower == upper) {
+	        return new LeafTrieNode(depth, splits, lower, upper);
+	      }
+	      InnerTrieNode result = new InnerTrieNode(depth);
+	      Text trial = new Text(prefix);
+	      // append an extra byte on to the prefix
+	      trial.append(new byte[1], 0, 1);
+	      int currentBound = lower;
+	      for(int ch = 0; ch < 255; ++ch) {
+	        trial.getBytes()[depth] = (byte) (ch + 1);
+	        lower = currentBound;
+	        while (currentBound < upper) {
+	          if (splits[currentBound].compareTo(trial) >= 0) {
+	            break;
+	          }
+	          currentBound += 1;
+	        }
+	        trial.getBytes()[depth] = (byte) ch;
+	        result.child[ch] = buildTrie(splits, lower, currentBound, trial, 
+	                                     maxDepth);
+	      }
+	      // pick up the rest
+	      trial.getBytes()[depth] = 127;
+	      result.child[255] = buildTrie(splits, currentBound, upper, trial,
+	                                    maxDepth);
+	      return result;
+	    }
+	
+	    public void configure(JobConf job) {
+	      try {
+	        FileSystem fs = FileSystem.getLocal(job);
+	        Path partFile = new Path(TeraInputFormat.PARTITION_FILENAME);
+	        splitPoints = readPartitions(fs, partFile, job);
+	        trie = buildTrie(splitPoints, 0, splitPoints.length, new Text(), 2);
+	      } catch (IOException ie) {
+	        throw new IllegalArgumentException("can't read paritions file", ie);
+	      }
+	    }
+	
+	    public TotalOrderPartitioner() {
+	    }
+	
+	    public int getPartition(Text key, Text value, int numPartitions) {
+	      return trie.findPartition(key);
+	    }
+	    
+	  }
+	  
+	  public int run(String[] args) throws Exception {
+	    LOG.info("starting");
+	    JobConf job = (JobConf) getConf();
+	    Path inputDir = new Path(args[0]);
+	    inputDir = inputDir.makeQualified(inputDir.getFileSystem(job));
+	    Path partitionFile = new Path(inputDir, TeraInputFormat.PARTITION_FILENAME);
+	    URI partitionUri = new URI(partitionFile.toString() +
+	                               "#" + TeraInputFormat.PARTITION_FILENAME);
+	    TeraInputFormat.setInputPaths(job, new Path(args[0]));
+	    FileOutputFormat.setOutputPath(job, new Path(args[1]));
+	    job.setJobName("TeraSort");
+	    job.setJarByClass(TeraSort.class);
+	    job.setOutputKeyClass(Text.class);
+	    job.setOutputValueClass(Text.class);
+	    job.setInputFormat(TeraInputFormat.class);
+	    job.setOutputFormat(TeraOutputFormat.class);
+	    job.setPartitionerClass(TotalOrderPartitioner.class);
+	    TeraInputFormat.writePartitionFile(job, partitionFile);
+	    DistributedCache.addCacheFile(partitionUri, job);
+	    DistributedCache.createSymlink(job);
+	    job.setInt("dfs.replication", 1);
+	    TeraOutputFormat.setFinalSync(job, true);
+	    JobClient.runJob(job);
+	    LOG.info("done");
+	    return 0;
+	  }
+	
+	  /**
+	   * @param args
+	   */
+	
+	  public static void main(String[] args) throws Exception {
+	    int res = ToolRunner.run(new JobConf(), new TeraSort(), args);
+	    System.exit(res);
+	  }
+	
+	}
+  
+
+<h2><a id="summary"></a>Summary</h2>
+
+This sample has demonstrated how to run a series of MapReduce jobs by using Azure HDInsight, where the data output for one job becomes the input for the next job in the series.
+
+<h2><a id="next-steps"></a>Next steps</h2>
+
+For tutorials that guide you through running other samples and that provide instructions on using Pig, Hive, and MapReduce jobs on Azure HDInsight with Azure PowerShell, see the following topics:
+
+* [Get started with Azure HDInsight][hdinsight-get-started]
+* [Sample: Pi estimator][hdinsight-sample-pi-estimator]
+* [Sample: Word count][hdinsight-sample-wordcount]
+* [Sample: C# Streaming][hdinsight-sample-csharp-streaming]
+* [Use Pig with HDInsight][hdinsight-use-pig]
+* [Use Hive with HDInsight][hdinsight-use-hive]
+* [Azure HDInsight SDK documentation][hdinsight-sdk-documentation]
+
+[hdinsight-sdk-documentation]: http://msdnstage.redmond.corp.microsoft.com/library/dn479185.aspx
+
+
+[Powershell-install-configure]: ../install-configure-powershell/
+
+[hdinsight-get-started]: ../hdinsight-get-started/
+
+[hdinsight-samples]: ../hdinsight-run-samples/
+[hdinsight-sample-10gb-graysort]: ../hdinsight-sample-10gb-graysort/
+[hdinsight-sample-csharp-streaming]: ../hdinsight-sample-csharp-streaming/
+[hdinsight-sample-pi-estimator]: ../hdinsight-sample-pi-estimator/
+[hdinsight-sample-wordcount]: ../hdinsight-sample-wordcount/
+
+[hdinsight-use-hive]: ../hdinsight-use-hive/
+[hdinsight-use-pig]: ../hdinsight-use-pig/
+
+