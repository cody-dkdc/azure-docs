<properties
	pageTitle="Monitor, diagnose, and troubleshoot Storage | Microsoft Azure"
	description="Use features such as storage analytics, client-side logging, and other third-party tools to identify, diagnose, and troubleshoot Azure Storage-related issues."
	services="storage"
	documentationCenter=""
	authors="jasonnewyork"
	manager="tadb"
	editor="tysonn"/>

<tags
	ms.service="storage"
	ms.workload="storage"
	ms.tgt_pltfrm="na"
	ms.devlang="na"
	ms.topic="article"
<<<<<<< HEAD
	ms.date="04/06/2016"
=======
	ms.date="04/29/2016"
>>>>>>> c186bb0b
	ms.author="jahogg"/>

# Monitor, diagnose, and troubleshoot Microsoft Azure Storage

[AZURE.INCLUDE [storage-selector-portal-monitoring-diagnosing-troubleshooting](../../includes/storage-selector-portal-monitoring-diagnosing-troubleshooting.md)]

## Overview

Diagnosing and troubleshooting issues in a distributed application hosted in a cloud environment can be more complex than in traditional environments. Applications can be deployed in a PaaS or IaaS infrastructure, on premises, on a mobile device, or in some combination of these. Typically, your application’s network traffic may traverse public and private networks and your application may use multiple storage technologies such as Microsoft Azure Storage Tables, Blobs, Queues, or Files in addition to other data stores such as relational and document databases.

To manage such applications successfully you should monitor them proactively and understand how to diagnose and troubleshoot all aspects of them and their dependent technologies. As a user of Azure Storage services, you should continuously monitor the Storage services your application uses for any unexpected changes in behavior (such as slower than usual response times), and use logging to collect more detailed data and to analyze a problem in depth. The diagnostics information you obtain from both monitoring and logging will help you to determine the root cause of the issue your application encountered. Then you can troubleshoot the issue and determine the appropriate steps you can take to remediate it. Azure Storage is a core Azure service, and forms an important part of the majority of solutions that customers deploy to the Azure infrastructure. Azure Storage includes capabilities to simplify monitoring, diagnosing, and troubleshooting storage issues in your cloud-based applications.

> [AZURE.NOTE] Storage accounts with a replication type of Zone-Redundant Storage (ZRS) do not have the metrics or logging capability enabled at this time. 

<<<<<<< HEAD
For a hands-on guide to end-to-end troubleshooting in Azure Storage applications, see [End-to-End Troubleshooting using Azure Storage Metrics and Logging, AzCopy, and Message Analyzer](../storage-e2e-troubleshooting/).
=======
For a hands-on guide to end-to-end troubleshooting in Azure Storage applications, see [End-to-End Troubleshooting using Azure Storage Metrics and Logging, AzCopy, and Message Analyzer](storage-e2e-troubleshooting.md).
>>>>>>> c186bb0b

+ [Introduction]
	+ [How this guide is organized]
+ [Monitoring your storage service]
	+ [Monitoring service health]
	+ [Monitoring capacity]
	+ [Monitoring availability]
	+ [Monitoring performance]
+ [Diagnosing storage issues]
	+ [Service health issues]
	+ [Performance issues]
	+ [Diagnosing errors]
	+ [Storage emulator issues]
	+ [Storage logging tools]
	+ [Using network logging tools]
+ [End-to-end tracing]
	+ [Correlating log data]
	+ [Client request ID]
	+ [Server request ID]
	+ [Timestamps]
+ [Troubleshooting guidance]
	+ [Metrics show high AverageE2ELatency and low AverageServerLatency]
	+ [Metrics show low AverageE2ELatency and low AverageServerLatency but the client is experiencing high latency]
	+ [Metrics show high AverageServerLatency]
	+ [You are experiencing unexpected delays in message delivery on a queue]
	+ [Metrics show an increase in PercentThrottlingError]
	+ [Metrics show an increase in PercentTimeoutError]
	+ [Metrics show an increase in PercentNetworkError]
	+ [The client is receiving HTTP 403 (Forbidden) messages]
	+ [The client is receiving HTTP 404 (Not found) messages]
	+ [The client is receiving HTTP 409 (Conflict) messages]
	+ [Metrics show low PercentSuccess or analytics log entries have operations with transaction status of ClientOtherErrors]
	+ [Capacity metrics show an unexpected increase in storage capacity usage]
	+ [You are experiencing unexpected reboots of Virtual Machines that have a large number of attached VHDs]
	+ [Your issue arises from using the storage emulator for development or test]
	+ [You are encountering problems installing the Azure SDK for .NET]
	+ [You have a different issue with a storage service]
+ [Appendices]
	+ [Appendix 1: Using Fiddler to capture HTTP and HTTPS traffic]
	+ [Appendix 2: Using Wireshark to capture network traffic]
	+ [Appendix 3: Using Microsoft Message Analyzer to capture network traffic]
	+ [Appendix 4: Using Excel to view metrics and log data]
	+ [Appendix 5: Monitoring with Application Insights for Visual Studio Team Services]

## <a name="introduction"></a>Introduction

This guide shows you how to use features such as Azure Storage Analytics, client-side logging in the Azure Storage Client Library, and other third-party tools to identify, diagnose, and troubleshoot Azure Storage related issues.

![][1]

*Figure 1 Monitoring, Diagnostics, and Troubleshooting*

This guide is intended to be read primarily by developers of online services that use Azure Storage Services and IT Pros responsible for managing such online services. The goals of this guide are:

- To help you maintain the health and performance of your Azure Storage accounts.
- To provide you with the necessary processes and tools to help you decide if an issue or problem in an application relates to Azure Storage.
- To provide you with actionable guidance for resolving problems related to Azure Storage.

### <a name="how-this-guide-is-organized"></a>How this guide is organized

The section "[Monitoring your storage service]" describes how to monitor the health and performance of your Azure Storage services using Azure Storage Analytics Metrics (Storage Metrics).

The section "[Diagnosing storage issues]" describes how to diagnose issues using Azure Storage Analytics Logging (Storage Logging). It also describes how to enable client-side logging using the facilities in one of the client libraries such as the Storage Client Library for .NET or the Azure SDK for Java.

The section "[End-to-end tracing]" describes how you can correlate the information contained in various log files and metrics data.

The section "[Troubleshooting guidance]" provides troubleshooting guidance for some of the common storage-related issues you might encounter.

The "[Appendices]" include information about using other tools such as Wireshark and Netmon for analyzing network packet data, Fiddler for analyzing HTTP/HTTPS messages, and Microsoft Message Analyzer for correlating log data.


## <a name="monitoring-your-storage-service"></a>Monitoring your storage service

If you are familiar with Windows performance monitoring, you can think of Storage Metrics as being an Azure Storage equivalent of Windows Performance Monitor counters. In Storage Metrics you will find a comprehensive set of metrics (counters in Windows Performance Monitor terminology) such as service availability, total number of requests to service, or percentage of successful requests to service (for a full list of the available metrics, see <a href="http://msdn.microsoft.com/library/azure/hh343264.aspx" target="_blank">Storage Analytics Metrics Table Schema</a> on MSDN). You can specify whether you want the storage service to collect and aggregate metrics every hour or every minute. For more information about how to enable metrics and monitor your storage accounts, see <a href="http://go.microsoft.com/fwlink/?LinkId=510865" target="_blank">Enabling storage metrics</a> on MSDN.

You can choose which hourly metrics you want to display in the Azure Classic Portal and configure rules that notify administrators by email whenever an hourly metric exceeds a particular threshold (for more information, see the page <a href="http://msdn.microsoft.com/library/azure/dn306638.aspx" target="_blank">How to: Receive Alert Notifications and Manage Alert Rules in Azure</a>). The storage service collects metrics using a best effort, but may not record every storage operation.

Figure 2 below shows the Monitor page in the Azure Classic Portal where you can view metrics such as availability, total requests, and average latency numbers for a storage account. A notification rule has also been set up to alert an administrator if availability drops below a certain level. From viewing this data, one possible area for investigation is the table service success percentage being below 100% (for more information, see the section "[Metrics show low PercentSuccess or analytics log entries have operations with transaction status of ClientOtherErrors]").

![][2]

*Figure 2 Viewing storage metrics in the Azure Classic Portal*

You should continuously monitor your Azure applications to ensure they are healthy and performing as expected by:

- Establishing some baseline metrics for application that will enable you to compare current data and identify any significant changes in the behavior of Azure storage and your application. The values of your baseline metrics will, in many cases, be application specific and you should establish them when you are performance testing your application.
- Recording minute metrics and using them to monitor actively for unexpected errors and anomalies such as spikes in error counts or request rates.
- Recording hourly metrics and using them to monitor average values such as average error counts and request rates.
- Investigating potential issues using diagnostics tools as discussed later in the section "[Diagnosing storage issues]."

The charts in Figure 3 below illustrate how the averaging that occurs for hourly metrics can hide spikes in activity. The hourly metrics appear to show a steady rate of requests, while the minute metrics reveal the fluctuations that are really taking place.

![][3]

The remainder of this section describes what metrics you should monitor and why.

### <a name="monitoring-service-health"></a>Monitoring service health

You can use the [Azure Classic Portal](https://manage.windowsazure.com) to view the health of the Storage service (and other Azure services) in all the Azure regions around the world. This enables you to see immediately if an issue outside of your control is affecting the Storage service in the region you use for your application.

The Azure Classic Portal can also provide with notifications of incidents that affect the various Azure services.
Note: This information was previously available, along with historical data, on the Azure Service Dashboard at <a href="http://status.azure.com" target="_blank">http://status.azure.com</a>.

While the Azure Classic Portal collects health information from inside the Azure datacenters (inside-out monitoring), you could also consider adopting an outside-in approach to generate synthetic transactions that periodically access your Azure-hosted web application from multiple locations. The services offered by <a href="http://www.keynote.com/solutions/monitoring/web-monitoring" target="_blank">Keynote</a>, <a href="https://www.gomeznetworks.com/?g=1" target="_blank">Gomez</a>, and Application Insights for Visual Studio Team Services are examples of this outside-in approach. For more information about Application Insights for Visual Studio Team Services, see the appendix "[Appendix 5: Monitoring with Application Insights for Visual Studio Team Services]."

### <a name="monitoring-capacity"></a>Monitoring capacity

Storage Metrics only stores capacity metrics for the blob service because blobs typically account for the largest proportion of stored data (at the time of writing, it is not possible to use Storage Metrics to monitor the capacity of your tables and queues). You can find this data in the **$MetricsCapacityBlob** table if you have enabled monitoring for the Blob service. Storage Metrics records this data once per day, and you can use the value of the **RowKey** to determine whether the row contains an entity that relates to user data (value **data**) or analytics data (value **analytics**). Each stored entity contains information about the amount of storage used (**Capacity** measured in bytes) and the current number of containers (**ContainerCount**) and blobs (**ObjectCount**) in use in the storage account. For more information about the capacity metrics stored in the **$MetricsCapacityBlob** table, see <a href="http://msdn.microsoft.com/library/azure/hh343264.aspx" target="_blank">Storage Analytics Metrics Table Schema</a> on MSDN.

> [AZURE.NOTE] You should monitor these values for an early warning that you are approaching the capacity limits of your storage account. In the Azure Classic Portal, on the **Monitor** page for your storage account, you can add alert rules to notify you if aggregate storage use exceeds or falls below thresholds that you specify.

For help estimating the size of various storage objects such as blobs, see the blog post <a href="http://blogs.msdn.com/b/windowsazurestorage/archive/2010/07/09/understanding-windows-azure-storage-billing-bandwidth-transactions-and-capacity.aspx" target="_blank">Understanding Azure Storage Billing – Bandwidth, Transactions, and Capacity</a>.

### <a name="monitoring-availability"></a>Monitoring availability

You should monitor the availability of the storage services in your storage account by monitoring the value in the **Availability** column in the hourly or minute metrics tables — **$MetricsHourPrimaryTransactionsBlob**, **$MetricsHourPrimaryTransactionsTable**, **$MetricsHourPrimaryTransactionsQueue**, **$MetricsMinutePrimaryTransactionsBlob**, **$MetricsMinutePrimaryTransactionsTable**, **$MetricsMinutePrimaryTransactionsQueue**, **$MetricsCapacityBlob**. The **Availability** column contains a percentage value that indicates the availability of the service or the API operation represented by the row (the **RowKey** shows if the row contains metrics for the service as a whole or for a specific API operation).

Any value less than 100% indicates that some storage requests are failing. You can see why they are failing by examining the other columns in the metrics data that show the numbers of requests with different error types such as **ServerTimeoutError**. You should expect to see **Availability** fall temporarily below 100% for reasons such as transient server timeouts while the service moves partitions to better load-balance request; the retry logic in your client application should handle such intermittent conditions. The page <a href="http://msdn.microsoft.com/library/azure/hh343260.aspx" target="_blank"></a> lists the transaction types that Storage Metrics includes in its **Availability** calculation.

In the Azure Classic Portal, on the **Monitor** page for your storage account, you can add alert rules to notify you if **Availability** for a service falls below a threshold that you specify.

The "[Troubleshooting guidance]" section of this guide describes some common storage service issues related to availability.

### <a name="monitoring-performance"></a>Monitoring performance

To monitor the performance of the storage services, you can use the following metrics from the hourly and minute metrics tables.

- The values in the **AverageE2ELatency** and **AverageServerLatency** show the average time the storage service or API operation type is taking to process requests. **AverageE2ELatency** is a measure of end-to-end latency that includes the time taken to read the request and send the response in addition to the time taken to process the request (therefore includes network latency once the request reaches the storage service); **AverageServerLatency** is a measure of just the processing time and therefore excludes any network latency related to communicating with the client. See the section "[Metrics show high AverageE2ELatency and low AverageServerLatency]" later in this guide for a discussion of why there might be a significant difference between these two values.
- The values in the **TotalIngress** and **TotalEgress** columns show the total amount of data, in bytes, coming in to and going out of your storage service or through a specific API operation type.
- The values in the **TotalRequests** column show the total number of requests that the storage service of API operation is receiving. **TotalRequests** is the total number of requests that the storage service receives.

Typically, you will monitor for unexpected changes in any of these values as an indicator that you have an issue that requires investigation.

In the Azure Classic Portal, on the **Monitor** page for your storage account, you can add alert rules to notify you if any of the performance metrics for this service fall below or exceed a threshold that you specify.

The "[Troubleshooting guidance]" section of this guide describes some common storage service issues related to performance.


## <a name="diagnosing-storage-issues"></a>Diagnosing storage issues

There are a number of ways that you might become aware of a problem or issue in your application, these include:

- A major failure that causes the application to crash or to stop working.
- Significant changes from baseline values in the metrics you are monitoring as described in the previous section "[Monitoring your storage service]."
- Reports from users of your application that some particular operation didn't complete as expected or that some feature is not working.
- Errors generated within your application that appear in log files or through some other notification method.

Typically, issues related to Azure storage services fall into one of four broad categories:

- Your application has a performance issue, either reported by your users, or revealed by changes in the performance metrics.
- There is a problem with the Azure Storage infrastructure in one or more regions.
- Your application is encountering an error, either reported by your users, or revealed by an increase in one of the error count metrics you monitor.
- During development and test, you may be using the local storage emulator; you may encounter some issues that relate specifically to usage of the storage emulator.

The following sections outline the steps you should follow to diagnose and troubleshoot issues in each of these four categories. The section "[Troubleshooting guidance]" later in this guide provides more detail for some common issues you may encounter.

### <a name="service-health-issues"></a>Service health issues

Service health issues are typically outside of your control. The Azure Classic Portal provides information about any ongoing issues with Azure services including storage services. If you opted for Read-Access Geo-Redundant Storage when you created your storage account, then in the event of your data being unavailable in the primary location, your application could switch temporarily to the read-only copy in the secondary location. To do this, your application must be able to switch between using the primary and secondary storage locations, and be able to work in a reduced functionality mode with read-only data. The Azure Storage Client libraries allow you to define a retry policy that can read from secondary storage in case a read from primary storage fails. Your application also needs to be aware that the data in the secondary location is eventually consistent. For more information, see the blog post <a href="http://blogs.msdn.com/b/windowsazurestorage/archive/2013/12/04/introducing-read-access-geo-replicated-storage-ra-grs-for-windows-azure-storage.aspx" target="_blank">Azure Storage Redundancy Options and Read Access Geo Redundant Storage</a>.

### <a name="performance-issues"></a>Performance issues

The performance of an application can be subjective, especially from a user perspective. Therefore, it is important to have baseline metrics available to help you identify where there might be a performance issue. Many factors might affect the performance of an Azure storage service from the client application perspective. These factors might operate in the storage service, in the client, or in the network infrastructure; therefore it is important to have a strategy for identifying the origin of the performance issue.

After you have identified the likely location of the cause of the performance issue from the metrics, you can then use the log files to find detailed information to diagnose and troubleshoot the problem further.

The section "[Troubleshooting guidance]" later in this guide provides more information about some common performance related issues you may encounter.

### <a name="diagnosing-errors"></a>Diagnosing errors

Users of your application may notify you of errors reported by the client application. Storage Metrics also records counts of different error types from your storage services such as **NetworkError**, **ClientTimeoutError**, or **AuthorizationError**. While Storage Metrics only records counts of different error types, you can obtain more detail about individual requests by examining server-side, client-side, and network logs. Typically, the HTTP status code returned by the storage service will give an indication of why the request failed.

> [AZURE.NOTE] Remember that you should expect to see some intermittent errors: for example, errors due to transient network conditions, or application errors.

The following resources on MSDN are useful for understanding storage-related status and error codes:

- <a href="http://msdn.microsoft.com/library/azure/dd179357.aspx" target="_blank">Common REST API Error Codes</a>
- <a href="http://msdn.microsoft.com/library/azure/dd179439.aspx" target="_blank">Blob Service Error Codes</a>
- <a href="http://msdn.microsoft.com/library/azure/dd179446.aspx" target="_blank">Queue Service Error Codes</a>
- <a href="http://msdn.microsoft.com/library/azure/dd179438.aspx" target="_blank">Table Service Error Codes</a>

### <a name="storage-emulator-issues"></a>Storage emulator issues

The Azure SDK includes a storage emulator you can run on a development workstation. This emulator simulates most of the behavior of the Azure storage services and is useful during development and test, enabling you to run applications that use Azure storage services without the need for an Azure subscription and an Azure storage account.

The "[Troubleshooting guidance]" section of this guide describes some common issues encountered using the storage emulator.

### <a name="storage-logging-tools"></a>Storage logging tools

Storage Logging provides server-side logging of storage requests in your Azure storage account. For more information about how to enable server-side logging and access the log data, see <a href="http://go.microsoft.com/fwlink/?LinkId=510867" target="_blank">Using server-side logging</a> on MSDN.

The Storage Client Library for .NET enables you to collect client-side log data that relates to storage operations performed by your application. For more information about how to enable client-side logging and access the log data, see <a href="http://go.microsoft.com/fwlink/?LinkId=510868" target="_blank">Client-side logging using the Storage Client Library</a> on MSDN.

> [AZURE.NOTE] In some circumstances (such as SAS authorization failures), a user may report an error for which you can find no request data in the server-side Storage logs. You can use the logging capabilities of the Storage Client Library to investigate if the cause of the issue is on the client or use network monitoring tools to investigate the network.

### <a name="using-network-logging-tools"></a>Using network logging tools

You can capture the traffic between the client and server to provide detailed information about the data the client and server are exchanging and the underlying network conditions. Useful network logging tools include:

- Fiddler (<a href="http://www.telerik.com/fiddler" target="_blank">http://www.telerik.com/fiddler</a>) is a free web debugging proxy that enables you to examine the headers and payload data of HTTP and HTTPS request and response messages. For more information, see "[Appendix 1: Using Fiddler to capture HTTP and HTTPS traffic]".
- Microsoft Network Monitor (Netmon) (<a href="http://www.microsoft.com/download/details.aspx?id=4865" target="_blank">http://www.microsoft.com/download/details.aspx?id=4865</a>) and Wireshark (<a href="http://www.wireshark.org/" target="_blank">http://www.wireshark.org/</a>) are free network protocol analyzers that enable you to view detailed packet information for a wide range of network protocols. For more information about Wireshark, see "[Appendix 2: Using Wireshark to capture network traffic]".
- Microsoft Message Analyzer is a tool from Microsoft that supersedes Netmon and that in addition to capturing network packet data, helps you to view and analyze the log data captured from other tools. For more information, see "[Appendix 3: Using Microsoft Message Analyzer to capture network traffic]".
- If you want to perform a basic connectivity test to check that your client machine can connect to the Azure storage service over the network, you cannot do this using the standard **ping** tool on the client. However, you can use the **tcping** tool to check connectivity. **Tcping** is available for download at <a href="http://www.elifulkerson.com/projects/tcping.php" target="_blank">http://www.elifulkerson.com/projects/tcping.php</a>.

In many cases, the log data from Storage Logging and the Storage Client Library will be sufficient to diagnose an issue, but in some scenarios, you may need the more detailed information that these network logging tools can provide. For example, using Fiddler to view HTTP and HTTPS messages enables you to view header and payload data sent to and from the storage services, which would enable you to examine how a client application retries storage operations. Protocol analyzers such as Wireshark operate at the packet level enabling you to view TCP data, which would enable you to troubleshoot lost packets and connectivity issues. Message Analyzer can operate at both HTTP and TCP layers.

## <a name="end-to-end-tracing"></a>End-to-end tracing

End-to-end tracing using a variety of log files is a useful technique for investigating potential issues. You can use the date/time information from your metrics data as an indication of where to start looking in the log files for the detailed information that will help you troubleshoot the issue.

### <a name="correlating-log-data"></a>Correlating log data

When viewing logs from client applications, network traces, and server-side storage logging it is critical to be able to correlate requests across the different log files. The log files include a number of different fields that are useful as correlation identifiers. The client request id is the most useful field to use to correlate entries in the different logs. However sometimes, it can be useful to use either the server request id or timestamps. The following sections provide more details about these options.

### <a name="client-request-id"></a>Client request ID

The Storage Client Library automatically generates a unique client request id for every request.

- In the client-side log that the Storage Client Library creates, the client request id appears in the **Client Request ID** field of every log entry relating to the request.
- In a network trace such as one captured by Fiddler, the client request id is visible in request messages as the **x-ms-client-request-id** HTTP header value.
- In the server-side Storage Logging log, the client request id appears in the Client request ID column.

> [AZURE.NOTE] It is possible for multiple requests to share the same client request id because the client can assign this value (although the Storage Client Library assigns a
> new value automatically). In the case of retries from the client, all attempts share the same client request id. In the case of a batch sent from the client, the batch has a single client request id.


### <a name="server-request-id"></a>Server request ID

The storage service automatically generates server request ids.

- In the server-side Storage Logging log, the server request id appears the **Request ID header** column.
- In a network trace such as one captured by Fiddler, the server request id appears in response messages as the **x-ms-request-id** HTTP header value.
- In the client-side log that the Storage Client Library creates, the server request id appears in the **Operation Text** column for the log entry showing details of the server response.

> [AZURE.NOTE] The storage service always assigns a unique server request id to every request it receives, so every retry attempt from the client and every operation included in a batch has a unique server request id.

If the Storage Client Library throws a **StorageException** in the client, the **RequestInformation** property contains a **RequestResult** object that includes a **ServiceRequestID** property. You can also access a **RequestResult** object from an **OperationContext** instance.

The code sample below demonstrates how to set a custom **ClientRequestId** value by attaching an **OperationContext** object the request to the storage service. It also shows how to retrieve the **ServerRequestId** value from the response message.

    //Parse the connection string for the storage account.
    const string ConnectionString = "DefaultEndpointsProtocol=https;AccountName=account-name;AccountKey=account-key";
    CloudStorageAccount storageAccount = CloudStorageAccount.Parse(ConnectionString);
    CloudBlobClient blobClient = storageAccount.CreateCloudBlobClient();

    // Create an Operation Context that includes custom ClientRequestId string based on constants defined within the application along with a Guid.
    OperationContext oc = new OperationContext();
    oc.ClientRequestID = String.Format("{0} {1} {2} {3}", HOSTNAME, APPNAME, USERID, Guid.NewGuid().ToString());

    try
    {
        CloudBlobContainer container = blobClient.GetContainerReference("democontainer");
        ICloudBlob blob = container.GetBlobReferenceFromServer("testImage.jpg", null, null, oc);  
        var downloadToPath = string.Format("./{0}", blob.Name);
        using (var fs = File.OpenWrite(downloadToPath))
        {
            blob.DownloadToStream(fs, null, null, oc);
            Console.WriteLine("\t Blob downloaded to file: {0}", downloadToPath);
        }
    }
    catch (StorageException storageException)
    {
        Console.WriteLine("Storage exception {0} occurred", storageException.Message);
        // Multiple results may exist due to client side retry logic - each retried operation will have a unique ServiceRequestId
        foreach (var result in oc.RequestResults)
        {
                Console.WriteLine("HttpStatus: {0}, ServiceRequestId {1}", result.HttpStatusCode, result.ServiceRequestID);
        }
    }


### <a name="timestamps"></a>Timestamps

You can also use timestamps to locate related log entries, but be careful of any clock skew between the client and server that may exist. You should search plus or minus 15 minutes for matching server-side entries based on the timestamp on the client. Remember that the blob metadata for the blobs containing metrics indicates the time range for the metrics stored in the blob; this is useful if you have many metrics blobs for the same minute or hour.

## <a name="troubleshooting-guidance"></a>Troubleshooting guidance

This section will help you with the diagnosis and troubleshooting of some of the common issues your application may encounter when using the Azure storage services. Use the list below to locate the information relevant to your specific issue.

**Troubleshooting Decision Tree**

----------

Does your issue relate to the performance of one of the storage services?

- [Metrics show high AverageE2ELatency and low AverageServerLatency]
- [Metrics show low AverageE2ELatency and low AverageServerLatency but the client is experiencing high latency]
- [Metrics show high AverageServerLatency]
- [You are experiencing unexpected delays in message delivery on a queue]

----------

Does your issue relate to the availability of one of the storage services?

- [Metrics show an increase in PercentThrottlingError]
- [Metrics show an increase in PercentTimeoutError]
- [Metrics show an increase in PercentNetworkError]

----------

Is your client application receiving an HTTP 4XX (such as 404) response from a storage service?

- [The client is receiving HTTP 403 (Forbidden) messages]
- [The client is receiving HTTP 404 (Not found) messages]
- [The client is receiving HTTP 409 (Conflict) messages]

----------

[Metrics show low PercentSuccess or analytics log entries have operations with transaction status of ClientOtherErrors]

----------

[Capacity metrics show an unexpected increase in storage capacity usage]

----------

[You are experiencing unexpected reboots of Virtual Machines that have a large number of attached VHDs]

----------

[Your issue arises from using the storage emulator for development or test]

----------

[You are encountering problems installing the Azure SDK for .NET]

----------

[You have a different issue with a storage service]

----------

### <a name="metrics-show-high-AverageE2ELatency-and-low-AverageServerLatency"></a>Metrics show high AverageE2ELatency and low AverageServerLatency

The illustration blow from the Azure Classic Portal monitoring tool shows an example where the **AverageE2ELatency** is significantly higher than the **AverageServerLatency**.

![][4]

Note that the storage service only calculates the metric **AverageE2ELatency** for successful requests and, unlike **AverageServerLatency**, includes the time the client takes to send the data and receive acknowledgement from the storage service. Therefore, a difference between **AverageE2ELatency** and **AverageServerLatency** could be either due to the client application being slow to respond, or due to conditions on the network.

> [AZURE.NOTE] You can also view **E2ELatency** and **ServerLatency** for individual storage operations in the Storage Logging log data.

#### Investigating client performance issues

Possible reasons for the client responding slowly include having a limited number of available connections or threads. You may be able to resolve the issue by modifying the client code to be more efficient (for example by using asynchronous calls to the storage service), or by using a larger Virtual Machine (with more cores and more memory).

For the table and queue services, the Nagle algorithm can also cause high **AverageE2ELatency** as compared to **AverageServerLatency**: for more information see the post <a href="http://blogs.msdn.com/b/windowsazurestorage/archive/2010/06/25/nagle-s-algorithm-is-not-friendly-towards-small-requests.aspx" target="_blank">Nagle’s Algorithm is Not Friendly towards Small Requests</a> on the Microsoft Azure Storage Team Blog. You can disable the Nagle algorithm in code by using the **ServicePointManager** class in the **System.Net** namespace. You should do this before you make any calls to the table or queue services in your application since this does not affect connections that are already open. The following example comes from the **Application_Start** method in a worker role.

    var storageAccount = CloudStorageAccount.Parse(connStr);
    ServicePoint tableServicePoint = ServicePointManager.FindServicePoint(storageAccount.TableEndpoint);
    tableServicePoint.UseNagleAlgorithm = false;
    ServicePoint queueServicePoint = ServicePointManager.FindServicePoint(storageAccount.QueueEndpoint);
    queueServicePoint.UseNagleAlgorithm = false;

You should check the client-side logs to see how many requests your client application is submitting, and check for general .NET related performance bottlenecks in your client such as CPU, .NET garbage collection, network utilization, or memory (as a starting point for troubleshooting .NET client applications, see <a href="http://msdn.microsoft.com/library/7fe0dd2y(v=vs.110).aspx" target="_blank">Debugging, Tracing, and Profiling</a> on MSDN).

#### Investigating network latency issues

Typically, high end-to-end latency caused by the network is due to transient conditions. You can investigate both transient and persistent network issues such as dropped packets by using tools such as Wireshark or Microsoft Message Analyzer.

For more information about using Wireshark to troubleshoot network issues, see "[Appendix 2: Using Wireshark to capture network traffic]."

For more information about using Microsoft Message Analyzer to troubleshoot network issues, see "[Appendix 3: Using Microsoft Message Analyzer to capture network traffic]."

### <a name="metrics-show-low-AverageE2ELatency-and-low-AverageServerLatency"></a>Metrics show low AverageE2ELatency and low AverageServerLatency but the client is experiencing high latency

In this scenario, the most likely cause is a delay in the storage requests reaching the storage service. You should investigate why requests from the client are not making it through to the blob service.

Possible reasons for the client delaying sending requests include having a limited number of available connections or threads. You should also check if the client is performing multiple retries, and investigate the reason if this is the case. You can do this programmatically by looking in the **OperationContext** object associated with the request and retrieving the **ServerRequestId** value. For more information, see the code sample in the section "[Server request ID]."

If there are no issues in the client, you should investigate potential network issues such as packet loss. You can use tools such as Wireshark or Microsoft Message Analyzer to investigate network issues.

For more information about using Wireshark to troubleshoot network issues, see "[Appendix 2: Using Wireshark to capture network traffic]."

For more information about using Microsoft Message Analyzer to troubleshoot network issues, see "[Appendix 3: Using Microsoft Message Analyzer to capture network traffic]."

### <a name="metrics-show-high-AverageServerLatency"></a>Metrics show high AverageServerLatency

In the case of high **AverageServerLatency** for blob download requests, you should use the Storage Logging logs to see if there are repeated requests for the same blob (or set of blobs). For blob upload requests, you should investigate what block size the client is using (for example, blocks less than 64K in size can result in overheads unless the reads are also in less than 64K chunks), and if multiple clients are uploading blocks to the same blob in parallel. You should also check the per-minute metrics for spikes in the number of requests that result in exceeding the per second scalability targets: also see "[Metrics show an increase in PercentTimeoutError]."

If you are seeing high **AverageServerLatency** for blob download requests when there are repeated requests the same blob or set of blobs, then you should consider caching these blobs using Azure Cache or the Azure Content Delivery Network (CDN). For upload requests, you can improve the throughput by using a larger block size. For queries to tables, it is also possible to implement client-side caching on clients that perform the same query operations and where the data doesn’t change frequently.

High **AverageServerLatency** values can also be a symptom of poorly designed tables or queries that result in scan operations or that follow the append/prepend anti-pattern. See "[Metrics show an increase in PercentThrottlingError]" for more information.

> [AZURE.NOTE] You can find a comprehensive checklist performance checklist here: [Microsoft Azure Storage Performance and Scalability Checklist](storage-performance-checklist.md).

### <a name="you-are-experiencing-unexpected-delays-in-message-delivery"></a>You are experiencing unexpected delays in message delivery on a queue

If you are experiencing a delay between the time an application adds a message to a queue and the time it becomes available to read from the queue, then you should take the following steps to diagnose the issue:

- Verify the application is successfully adding the messages to the queue. Check that the application is not retrying the **AddMessage** method several times before succeeding. The Storage Client Library logs will show any repeated retries of storage operations.
- Verify there is no clock skew between the worker role that adds the message to the queue and the worker role that reads the message from the queue that makes it appear as if there is a delay in processing.
- Check if the worker role that reads the messages from the queue is failing. If a queue client calls the **GetMessage** method but fails to respond with an acknowledgement, the message will remain invisible on the queue until the **invisibilityTimeout** period expires. At this point, the message becomes available for processing again.
- Check if the queue length is growing over time. This can occur if you do not have sufficient workers available to process all of the messages that other workers are placing on the queue. You should also check the metrics to see if delete requests are failing and the dequeue count on messages, which might indicate repeated failed attempts to delete the message.
- Examine the Storage Logging logs for any queue operations that have higher than expected **E2ELatency** and **ServerLatency** values over a longer period of time than usual.


### <a name="metrics-show-an-increase-in-PercentThrottlingError"></a>Metrics show an increase in PercentThrottlingError

Throttling errors occur when you exceed the scalability targets of a storage service. The storage service does this to ensure that no single client or tenant can use the service at the expense of others. For more information, see <a href="http://msdn.microsoft.com/library/azure/dn249410.aspx" target="_blank">Azure Storage Scalability and Performance Targets</a> for details on scalability targets for storage accounts and performance targets for partitions within storage accounts.

If the **PercentThrottlingError** metric show an increase in the percentage of requests that are failing with a throttling error, you need to investigate one of two scenarios:

- [Transient increase in PercentThrottlingError]
- [Permanent increase in PercentThrottlingError error]

An increase in **PercentThrottlingError** often occurs at the same time as an increase in the number of storage requests, or when you are initially load testing your application. This may also manifest itself in the client as "503 Server Busy" or "500 Operation Timeout" HTTP status messages from storage operations.

#### <a name="transient-increase-in-PercentThrottlingError"></a>Transient increase in PercentThrottlingError

If you are seeing spikes in the value of **PercentThrottlingError** that coincide with periods of high activity for the application, you should implement an exponential (not linear) back off strategy for retries in your client: this will reduce the immediate load on the partition and help your application to smooth out spikes in traffic. For more information about how to implement retry policies using the Storage Client Library, see <a href="http://msdn.microsoft.com/library/azure/microsoft.windowsazure.storage.retrypolicies.aspx" target="_blank">Microsoft.WindowsAzure.Storage.RetryPolicies Namespace</a> on MSDN.

> [AZURE.NOTE] You may also see spikes in the value of **PercentThrottlingError** that do not coincide with periods of high activity for the application: the most likely cause here is the storage service moving partitions to improve load balancing.

#### <a name="permanent-increase-in-PercentThrottlingError"></a>Permanent increase in PercentThrottlingError error

If you are seeing a consistently high value for **PercentThrottlingError** following a permanent increase in your transaction volumes, or when you are performing your initial load tests on your application, then you need to evaluate how your application is using storage partitions and whether it is approaching the scalability targets for a storage account. For example, if you are seeing throttling errors on a queue (which counts as a single partition), then you should consider using additional queues to spread the transactions across multiple partitions. If you are seeing throttling errors on a table, you need to consider using a different partitioning scheme to spread your transactions across multiple partitions by using a wider range of partition key values. One common cause of this issue is the prepend/append anti-pattern where you select the date as the partition key and then all data on a particular day is written to one partition: under load, this can result in a write bottleneck. You should either consider a different partitioning design or evaluate whether using blob storage might be a better solution. You should also check if the throttling is occurring as a result of spikes in your traffic and investigate ways of smoothing your pattern of requests.

If you distribute your transactions across multiple partitions, you must still be aware of the scalability limits set for the storage account. For example, if you used ten queues each processing the maximum of 2,000 1KB messages per second, you will be at the overall limit of 20,000 messages per second for the storage account. If you need to process more than 20,000 entities per second, you should consider using multiple storage accounts. You should also bear in mind that the size of your requests and entities has an impact on when the storage service throttles your clients: if you have larger requests and entities, you may be throttled sooner.

Inefficient query design can also cause you to hit the scalability limits for table partitions. For example, a query with a filter that only selects one percent of the entities in a partition but that scans all the entities in a partition will need to access each entity. Every entity read will count towards the total number of transactions in that partition; therefore, you can easily reach the scalability targets.

> [AZURE.NOTE] Your performance testing should reveal any inefficient query designs in your application.

### <a name="metrics-show-an-increase-in-PercentTimeoutError"></a>Metrics show an increase in PercentTimeoutError

Your metrics show an increase in **PercentTimeoutError** for one of your storage services. At the same time, the client receives a high volume of "500 Operation Timeout" HTTP status messages from storage operations.

> [AZURE.NOTE] You may see timeout errors temporarily as the storage service load balances requests by moving a partition to a new server.

The **PercentTimeoutError** metric is an aggregation of the following metrics: **ClientTimeoutError**, **AnonymousClientTimeoutError**, **SASClientTimeoutError**, **ServerTimeoutError**, **AnonymousServerTimeoutError**, and **SASServerTimeoutError**.

The server timeouts are caused by an error on the server. The client timeouts happen because an operation on the server has exceeded the timeout specified by the client; for example, a client using the Storage Client Library can set a timeout for an operation by using the **ServerTimeout** property of the **QueueRequestOptions** class.

Server timeouts indicate a problem with the storage service that requires further investigation. You can use metrics to see if you are hitting the scalability limits for the service and to identify any spikes in traffic that might be causing this problem. If the problem is intermittent, it may be due to load-balancing activity in the service. If the problem is persistent and is not caused by your application hitting the scalability limits of the service, you should raise a support issue. For client timeouts, you must decide if the timeout is set to an appropriate value in the client and either change the timeout value set in the client or investigate how you can improve the performance of the operations in the storage service, for example by optimizing your table queries or reducing the size of your messages.

### <a name="metrics-show-an-increase-in-PercentNetworkError"></a>Metrics show an increase in PercentNetworkError

Your metrics show an increase in **PercentNetworkError** for one of your storage services. The **PercentNetworkError** metric is an aggregation of the following metrics: **NetworkError**, **AnonymousNetworkError**, and **SASNetworkError**. These occur when the storage service detects a network error when the client makes a storage request.

The most common cause of this error is a client disconnecting before a timeout expires in the storage service. You should investigate the code in your client to understand why and when the client disconnects from the storage service. You can also use Wireshark, Microsoft Message Analyzer, or Tcping to investigate network connectivity issues from the client. These tools are described in the [Appendices].

### <a name="the-client-is-receiving-403-messages"></a>The client is receiving HTTP 403 (Forbidden) messages

If your client application is throwing HTTP 403 (Forbidden) errors, a likely cause is that the client is using an expired Shared Access Signature (SAS) when it sends a storage request (although other possible causes include clock skew, invalid keys, and empty headers). If an expired SAS key is the cause, you will not see any entries in the server-side Storage Logging log data. The following table shows a sample from the client-side log generated by the Storage Client Library that illustrates this issue occurring:

Source|Verbosity|Verbosity|Client request id|Operation text
---|---|---|---|---
Microsoft.WindowsAzure.Storage|Information|3|85d077ab-…|Starting operation with location Primary per location mode PrimaryOnly.
Microsoft.WindowsAzure.Storage|Information|3|85d077ab -…|Starting synchronous request to https://domemaildist.blob.core.windows.netazureimblobcontainer/blobCreatedViaSAS.txt?sv=2014-02-14&amp;sr=c&amp;si=mypolicy&amp;sig=OFnd4Rd7z01fIvh%2BmcR6zbudIH2F5Ikm%2FyhNYZEmJNQ%3D&amp;api-version=2014-02-14.
Microsoft.WindowsAzure.Storage|Information|3|85d077ab -…|Waiting for response.
Microsoft.WindowsAzure.Storage|Warning|2|85d077ab -…|Exception thrown while waiting for response: The remote server returned an error: (403) Forbidden..
Microsoft.WindowsAzure.Storage|Information|3|85d077ab -…|Response received. Status code = 403, Request ID = 9d67c64a-64ed-4b0d-9515-3b14bbcdc63d, Content-MD5 = , ETag = .
Microsoft.WindowsAzure.Storage|Warning|2|85d077ab -…|Exception thrown during the operation: The remote server returned an error: (403) Forbidden..
Microsoft.WindowsAzure.Storage|Information|3 |85d077ab -…|Checking if the operation should be retried. Retry count = 0, HTTP status code = 403, Exception = The remote server returned an error: (403) Forbidden..
Microsoft.WindowsAzure.Storage|Information|3|85d077ab -…|The next location has been set to Primary, based on the location mode.
Microsoft.WindowsAzure.Storage|Error|1|85d077ab -…|Retry policy did not allow for a retry. Failing with The remote server returned an error: (403) Forbidden.

In this scenario, you should investigate why the SAS token is expiring before the client sends the token to the server:

- Typically, you should not set a start time when you create a SAS for a client to use immediately. If there are small clock differences between the host generating the SAS using the current time and the storage service, then it is possible for the storage service to receive a SAS that is not yet valid.
- You should not set a very short expiry time on a SAS. Again, small clock differences between the host generating the SAS and the storage service can lead to a SAS apparently expiring earlier than anticipated.
- Does the version parameter in the SAS key (for example **sv=2012-02-12**) match the version of the Storage Client Library you are using. You should always use the latest version of the Storage Client Library. For more information about SAS token versioning, see [What's new for Microsoft Azure Storage](http://blogs.msdn.com/b/windowsazurestorage/archive/2014/05/14/what-s-new-for-microsoft-azure-storage-at-teched-2014.aspx).
- 
- If you regenerate your storage access keys (click **Manage Access Keys** on any page in your storage account in the Azure Classic Portal) this can invalidate any existing SAS tokens. This may be an issue if you generate SAS tokens with a long expiry time for client applications to cache.

If you are using the Storage Client Library to generate SAS tokens, then it is easy to build a valid token. However, if you are using the Storage REST API and constructing the SAS tokens by hand you should carefully read the topic <a href="http://msdn.microsoft.com/library/azure/ee395415.aspx" target="_blank">Delegating Access with a Shared Access Signature</a> on MSDN.

### <a name="the-client-is-receiving-404-messages"></a>The client is receiving HTTP 404 (Not found) messages
If the client application receives an HTTP 404 (Not found) message from the server, this implies that the object the client was attempting to use (such as an entity, table, blob, container, or queue) does not exist in the storage service. There are a number of possible reasons for this, such as:

- [The client or another process previously deleted the object]
- [A Shared Access Signature (SAS) authorization issue]
- [Client-side JavaScript code does not have permission to access the object]
- [Network failure]

#### <a name="client-previously-deleted-the-object"></a>The client or another process previously deleted the object
In scenarios where the client is attempting to read, update, or delete data in a storage service it is usually easy to identify in the server-side logs a previous operation that deleted the object in question from the storage service. Very often, the log data shows that another user or process deleted the object. In the server-side Storage Logging log, the operation-type and requested-object-key columns show when a client deleted an object.

In the scenario where a client is attempting to insert an object, it may not be immediately obvious why this results in an HTTP 404 (Not found) response given that the client is creating a new object. However, if the client is creating a blob it must be able to find the blob container, if the client is creating a message it must be able to find a queue, and if the client is adding a row it must be able to find the table.

You can use the client-side log from the Storage Client Library to gain a more detailed understanding of when the client sends specific requests to the storage service.

The following client-side log generated by the Storage Client library illustrates the problem when the client cannot find the container for the blob it is creating. This log includes details of the following storage operations:

Request ID|Operation
---|---
07b26a5d-...|**DeleteIfExists** method to delete the blob container. Note that this operation includes a **HEAD** request to check for the existence of the container.
e2d06d78…|**CreateIfNotExists** method to create the blob container. Note that this operation includes a **HEAD** request that checks for the existence of the container. The **HEAD** returns a 404 message but continues.
de8b1c3c-...|**UploadFromStream** method to create the blob. The **PUT** request fails with a 404 message

Log entries:

Request ID |  Operation Text
---|---
07b26a5d-...|Starting synchronous request to https://domemaildist.blob.core.windows.net/azuremmblobcontainer.
07b26a5d-...|StringToSign = HEAD............x-ms-client-request-id:07b26a5d-....x-ms-date:Tue, 03 Jun 2014 10:33:11 GMT.x-ms-version:2014-02-14./domemaildist/azuremmblobcontainer.restype:container.
07b26a5d-...|Waiting for response.
07b26a5d-... | Response received. Status code = 200, Request ID = eeead849-...Content-MD5 = , ETag =    &quot;0x8D14D2DC63D059B&quot;.
07b26a5d-... | Response headers were processed successfully, proceeding with the rest of the operation.
07b26a5d-... | Downloading response body.
07b26a5d-... | Operation completed successfully.
07b26a5d-... | Starting synchronous request to https://domemaildist.blob.core.windows.net/azuremmblobcontainer.
07b26a5d-... | StringToSign = DELETE............x-ms-client-request-id:07b26a5d-....x-ms-date:Tue, 03 Jun 2014 10:33:12    GMT.x-ms-version:2014-02-14./domemaildist/azuremmblobcontainer.restype:container.
07b26a5d-... | Waiting for response.
07b26a5d-... | Response received. Status code = 202, Request ID = 6ab2a4cf-..., Content-MD5 = , ETag = .
07b26a5d-... | Response headers were processed successfully, proceeding with the rest of the operation.
07b26a5d-... | Downloading response body.
07b26a5d-... | Operation completed successfully.
e2d06d78-... | Starting asynchronous request to https://domemaildist.blob.core.windows.net/azuremmblobcontainer.</td>
e2d06d78-... | StringToSign = HEAD............x-ms-client-request-id:e2d06d78-....x-ms-date:Tue, 03 Jun 2014 10:33:12 GMT.x-ms-version:2014-02-14./domemaildist/azuremmblobcontainer.restype:container.
e2d06d78-...| Waiting for response.
de8b1c3c-... | Starting synchronous request to https://domemaildist.blob.core.windows.net/azuremmblobcontainer/blobCreated.txt.
de8b1c3c-... |  StringToSign = PUT...64.qCmF+TQLPhq/YYK50mP9ZQ==........x-ms-blob-type:BlockBlob.x-ms-client-request-id:de8b1c3c-....x-ms-date:Tue, 03 Jun 2014 10:33:12 GMT.x-ms-version:2014-02-14./domemaildist/azuremmblobcontainer/blobCreated.txt.
de8b1c3c-... | Preparing to write request data.
e2d06d78-... | Exception thrown while waiting for response: The remote server returned an error: (404) Not Found..
e2d06d78-... | Response received. Status code = 404, Request ID = 353ae3bc-..., Content-MD5 = , ETag = .
e2d06d78-... | Response headers were processed successfully, proceeding with the rest of the operation.
e2d06d78-... | Downloading response body.
e2d06d78-... | Operation completed successfully.
e2d06d78-... | Starting asynchronous request to https://domemaildist.blob.core.windows.net/azuremmblobcontainer.
e2d06d78-...|StringToSign = PUT...0.........x-ms-client-request-id:e2d06d78-....x-ms-date:Tue, 03 Jun 2014 10:33:12 GMT.x-ms-version:2014-02-14./domemaildist/azuremmblobcontainer.restype:container.
e2d06d78-... | Waiting for response.
de8b1c3c-... | Writing request data.
de8b1c3c-... | Waiting for response.
e2d06d78-... | Exception thrown while waiting for response: The remote server returned an error: (409) Conflict..
e2d06d78-... | Response received. Status code = 409, Request ID = c27da20e-..., Content-MD5 = , ETag = .
e2d06d78-... | Downloading error response body.
de8b1c3c-... | Exception thrown while waiting for response: The remote server returned an error: (404) Not Found..
de8b1c3c-... | Response received. Status code = 404, Request ID = 0eaeab3e-..., Content-MD5 = , ETag = .
de8b1c3c-...| Exception thrown during the operation: The remote server returned an error: (404) Not Found..
de8b1c3c-... | Retry policy did not allow for a retry. Failing with The remote server returned an error: (404) Not Found..
e2d06d78-... | Retry policy did not allow for a retry. Failing with The remote server returned an error: (409) Conflict..

In this example, the log shows that the client is interleaving requests from the **CreateIfNotExists** method (request id e2d06d78…) with the requests from the **UploadFromStream** method (de8b1c3c-...); this is happening because the client application is invoking these methods asynchronously. You should modify the asynchronous code in the client to ensure that it creates the container before attempting to upload any data to a blob in that container. Ideally, you should create all your containers in advance.

#### <a name="SAS-authorization-issue"></a>A Shared Access Signature (SAS) authorization issue

If the client application attempts to use a SAS key that does not include the necessary permissions for the operation, the storage service returns an HTTP 404 (Not found) message to the client. At the same time, you will also see a non-zero value for **SASAuthorizationError** in the metrics.

The following table shows a sample server-side log message from the Storage Logging log file:

<table>
  <tr>
    <td>Request start time</td>
    <td>2014-05-30T06:17:48.4473697Z</td>
  </tr>
  <tr>
    <td>Operation type</td>
    <td>GetBlobProperties</td>
  </tr>
  <tr>
    <td>Request status</td>
    <td>SASAuthorizationError</td>
  </tr>
  <tr>
    <td>HTTP status code</td>
    <td>404</td>
  </tr>
  <tr>
    <td>Authentication type</td>
    <td>Sas</td>
  </tr>
  <tr>
    <td>Service type</td>
    <td>Blob</td>
  </tr>
  <tr>
    <td>Request URL</td>
    <td>
    https://domemaildist.blob.core.windows.net/azureimblobcontainer/blobCreatedViaSAS.txt?sv=2014-02-14&amp;amp;sr=c&amp;amp;si=mypolicy&amp;amp;sig=XXXXX&amp;amp;api-version=2014-02-14&amp;amp;</td>
  </tr>
  <tr>
    <td>Request id header</td>
    <td>a1f348d5-8032-4912-93ef-b393e5252a3b</td>
  </tr>
  <tr>
    <td>Client request ID</td>
    <td>2d064953-8436-4ee0-aa0c-65cb874f7929</td>
  </tr>
</table>

You should investigate why your client application is attempting to perform an operation it has not been granted permissions for.

#### <a name="JavaScript-code-does-not-have-permission"></a>Client-side JavaScript code does not have permission to access the object

If you are using a JavaScript client and the storage service is returning HTTP 404 messages, you check for the following JavaScript errors in the browser:

    SEC7120: Origin http://localhost:56309 not found in Access-Control-Allow-Origin header.
    SCRIPT7002: XMLHttpRequest: Network Error 0x80070005, Access is denied.

> [AZURE.NOTE] You can use the F12 Developer Tools in Internet Explorer to trace the messages exchanged between the browser and the storage service when you are troubleshooting client-side JavaScript issues.

These errors occur because the web browser implements the <a href="http://www.w3.org/Security/wiki/Same_Origin_Policy" target="_blank">same-origin policy</a> security restriction that prevents a web page from calling an API in a different domain from the domain the page comes from.

To work around the JavaScript issue, you can configure Cross Origin Resource Sharing (CORS) for the storage service the client is accessing. For more information, see <a href="http://msdn.microsoft.com/library/azure/dn535601.aspx" target="_blank">Cross-Origin Resource Sharing (CORS) Support for Azure Storage Services</a> on MSDN.

The following code sample shows how to configure your blob service to allow JavaScript running in the Contoso domain to access a blob in your blob storage service:

    CloudBlobClient client = new CloudBlobClient(blobEndpoint, new StorageCredentials(accountName, accountKey));
    // Set the service properties.
    ServiceProperties sp = client.GetServiceProperties();
    sp.DefaultServiceVersion = "2013-08-15";
    CorsRule cr = new CorsRule();
    cr.AllowedHeaders.Add("*");
    cr.AllowedMethods = CorsHttpMethods.Get | CorsHttpMethods.Put;
    cr.AllowedOrigins.Add("http://www.contoso.com");
    cr.ExposedHeaders.Add("x-ms-*");
    cr.MaxAgeInSeconds = 5;
    sp.Cors.CorsRules.Clear();
    sp.Cors.CorsRules.Add(cr);
    client.SetServiceProperties(sp);

#### <a name="network-failure"></a>Network Failure

In some circumstances, lost network packets can lead to the storage service returning HTTP 404 messages to the client. For example, when your client application is deleting an entity from the table service you see the client throw a storage exception reporting an "HTTP 404 (Not Found)" status message from the table service. When you investigate the table in the table storage service, you see that the service did delete the entity as requested.

The exception details in the client include the request id (7e84f12d…) assigned by the table service for the request: you can use this information to locate the request details in the server-side storage logs by searching in the **request-id-header** column in the log file. You could also use the metrics to identify when failures such as this occur and then search the log files based on the time the metrics recorded this error. This log entry shows that the delete failed with an "HTTP (404) Client Other Error" status message. The same log entry also includes the request id generated by the client in the **client-request-id** column (813ea74f…).

The server-side log also includes another entry with the same **client-request-id** value (813ea74f…) for a successful delete operation for the same entity, and from the same client. This successful delete operation took place very shortly before the failed delete request.

The most likely cause of this scenario is that the client sent a delete request for the entity to the table service, which succeeded, but did not receive an acknowledgement from the server (perhaps due to a temporary network issue). The client then automatically retried the operation (using the same **client-request-id**), and this retry failed because the entity had already been deleted.

If this problem occurs frequently, you should investigate why the client is failing to receive acknowledgements from the table service. If the problem is intermittent, you should trap the "HTTP (404) Not Found" error and log it in the client, but allow the client to continue.

### <a name="the-client-is-receiving-409-messages"></a>The client is receiving HTTP 409 (Conflict) messages

The following table shows an extract from the server-side log for two client operations: **DeleteIfExists** followed immediately by **CreateIfNotExists** using the same blob container name. Note that each client operation results in two requests sent to the server, first a **GetContainerProperties** request to check if the container exists, followed by the **DeleteContainer** or **CreateContainer** request.

Timestamp|Operation|Result|Container name|Client request id
---|---|---|---|---
05:10:13.7167225|GetContainerProperties|200|mmcont|c9f52c89-…
05:10:13.8167325|DeleteContainer|202|mmcont|c9f52c89-…
05:10:13.8987407|GetContainerProperties|404|mmcont|bc881924-…
05:10:14.2147723|CreateContainer|409|mmcont|bc881924-…

The code in the client application deletes and then immediately recreates a blob container using the same name: the **CreateIfNotExists** method (Client request ID bc881924-…) eventually fails with the HTTP 409 (Conflict) error. When a client deletes blob containers, tables, or queues there is a brief period before the name becomes available again.

The client application should use unique container names whenever it creates new containers if the delete/recreate pattern is common.

### <a name="metrics-show-low-percent-success"></a>Metrics show low PercentSuccess or analytics log entries have operations with transaction status of ClientOtherErrors

The **PercentSuccess** metric captures the percent of operations that were successful based on their HTTP Status Code. Operations with status codes of 2XX count as successful, whereas operations with status codes in 3XX, 4XX and 5XX ranges are counted as unsuccessful and lower the **PercentSucess** metric value. In the server-side storage log files, these operations are recorded with a transaction status of **ClientOtherErrors**.

It is important to note that these operations have completed successfully and therefore do not affect other metrics such as availability. Some examples of operations that execute successfully but that can result in unsuccessful HTTP status codes include:
- **ResourceNotFound** (Not Found 404), for example from a GET request to a blob that does not exist.
- **ResouceAlreadyExists** (Conflict 409), for example from a **CreateIfNotExist** operation where the resource already exists.
- **ConditionNotMet** (Not Modified 304), for example from a conditional operation such as when a client sends an **ETag** value and an HTTP **If-None-Match** header to request an image only if it has been updated since the last operation.

You can find a list of common REST API error codes that the storage services return on the page <a href="http://msdn.microsoft.com/library/azure/dd179357.aspx" target="_blank">Common REST API Error Codes</a>.

### <a name="capacity-metrics-show-an-unexpected-increase"></a>Capacity metrics show an unexpected increase in storage capacity usage


If you see sudden, unexpected changes in capacity usage in your storage account, you can investigate the reasons by first looking at your availability metrics; for example, an increase in the number of failed delete requests might lead to an increase in the amount of blob storage you are using as application specific cleanup operations you might have expected to be freeing up space may not be working as expected (for example, because the SAS tokens used for freeing up space have expired).

### <a name="you-are-experiencing-unexpected-reboots"></a>You are experiencing unexpected reboots of Azure Virtual Machines that have a large number of attached VHDs

If an Azure Virtual Machine (VM) has a large number of attached VHDs that are in the same storage account, you could exceed the scalability targets for an individual storage account causing the VM to fail. You should check the minute metrics for the storage account (**TotalRequests**/**TotalIngress**/**TotalEgress**) for spikes that exceed the scalability targets for a storage account. See the section "[Metrics show an increase in PercentThrottlingError]" for assistance in determining if throttling has occurred on your storage account.

In general, each individual input or output operation on a VHD from a Virtual Machine translates to **Get Page** or **Put Page** operations on the underlying page blob. Therefore, you can use the estimated IOPS for your environment to tune how many VHDs you can have in a single storage account based on the specific behavior of your application. We do not recommend having more than 40 disks in a single storage account. See <a href="http://msdn.microsoft.com/library/azure/dn249410.aspx" target="_blank">Azure Storage Scalability and Performance Targets</a> for details of the current scalability targets for storage accounts, in particular the total request rate and total bandwidth for the type of storage account you are using.
If you are exceeding the scalability targets for your storage account, you should place your VHDs in multiple different storage accounts to reduce the activity in each individual account.

### <a name="your-issue-arises-from-using-the-storage-emulator"></a>Your issue arises from using the storage emulator for development or test

You typically use the storage emulator during development and test to avoid the requirement for an Azure storage account. The common issues that can occur when you are using the storage emulator are:

- [Feature "X" is not working in the storage emulator]
- [Error "The value for one of the HTTP headers is not in the correct format" when using the storage emulator]
- [Running the storage emulator requires administrative privileges]

#### <a name="feature-X-is-not-working"></a>Feature "X" is not working in the storage emulator

The storage emulator does not support all of the features of the Azure storage services such as the file service. For more information, see <a href="http://msdn.microsoft.com/library/azure/gg433135.aspx" target="_blank">Differences Between the Storage Emulator and Azure Storage Services</a> on MSDN.

For those features that the storage emulator does not support, use the Azure storage service in the cloud.

#### <a name="error-HTTP-header-not-correct-format"></a>Error "The value for one of the HTTP headers is not in the correct format" when using the storage emulator

You are testing your application that use the Storage Client Library against the local storage emulator and method calls such as **CreateIfNotExists** fail with the error message "The value for one of the HTTP headers is not in the correct format." This indicates that the version of the storage emulator you are using does not support the version of the storage client library you are using. The Storage Client Library adds the header **x-ms-version** to all the requests it makes. If the storage emulator does not recognize the value in the **x-ms-version** header, it rejects the request.

You can use the Storage Library Client logs to see the value of the **x-ms-version header** it is sending. You can also see the value of the **x-ms-version header** if you use Fiddler to trace the requests from your client application.

This scenario typically occurs if you install and use the latest version of the Storage Client Library without updating the storage emulator. You should either install the latest version of the storage emulator, or use cloud storage instead of the emulator for development and test.

#### <a name="storage-emulator-requires-administrative-privileges"></a>Running the storage emulator requires administrative privileges

You are prompted for administrator credentials when you run the storage emulator. This only occurs when you are initializing the storage emulator for the first time. After you have initialized the storage emulator, you do not need administrative privileges to run it again.

For more information, see <a href="http://msdn.microsoft.com/library/azure/gg433132.aspx" target="_blank">Initialize the Storage Emulator by Using the Command-Line Tool</a> on MSDN (you can also initialize the storage emulator in Visual Studio, which will also require administrative privileges).

### <a name="you-are-encountering-problems-installing-the-Windows-Azure-SDK"></a>You are encountering problems installing the Azure SDK for .NET

When you try to install the SDK, it fails trying to install the storage emulator on your local machine. The installation log contains one of the following messages:

- CAQuietExec:  Error: Unable to access SQL instance
- CAQuietExec:  Error: Unable to create database

The cause is an issue with existing LocalDB installation. By default, the storage emulator uses LocalDB to persist data when it simulates the Azure storage services. You can reset your LocalDB instance by running the following commands in a command-prompt window before trying to install the SDK.

    sqllocaldb stop v11.0
    sqllocaldb delete v11.0
    delete %USERPROFILE%\WAStorageEmulatorDb3*.*
    sqllocaldb create v11.0

The **delete** command removes any old database files from previous installations of the storage emulator.

### <a name="you-have-a-different-issue-with-a-storage-service"></a>You have a different issue with a storage service

If the previous troubleshooting sections do not include the issue you are having with a storage service, you should adopt the following approach to diagnosing and troubleshooting your issue.

- Check your metrics to see if there is any change from your expected base-line behavior. From the metrics, you may be able to determine whether the issue is transient or permanent, and which storage operations the issue is affecting.
- You can use the metrics information to help you search your server-side log data for more detailed information about any errors that are occurring. This information may help you troubleshoot and resolve the issue.
- If the information in the server-side logs is not sufficient to troubleshoot the issue successfully, you can use the Storage Client Library client-side logs to investigate the behavior of your client application, and tools such as Fiddler, Wireshark, and Microsoft Message Analyzer to investigate your network.

For more information about using Fiddler, see "[Appendix 1: Using Fiddler to capture HTTP and HTTPS traffic]."

For more information about using Wireshark, see "[Appendix 2: Using Wireshark to capture network traffic]."

For more information about using Microsoft Message Analyzer, see "[Appendix 3: Using Microsoft Message Analyzer to capture network traffic]."

## <a name="appendices"></a>Appendices

The appendices describe several tools that you may find useful when you are diagnosing and troubleshooting issues with Azure Storage (and other services). These tools are not part of Azure Storage and some are third-party products. As such, the tools discussed in these appendices are not covered by any support agreement you may have with Microsoft Azure or Azure Storage, and therefore as part of your evaluation process you should examine the licensing and support options available from the providers of these tools.

### <a name="appendix-1"></a>Appendix 1: Using Fiddler to capture HTTP and HTTPS traffic

Fiddler is a useful tool for analyzing the HTTP and HTTPS traffic between your client application and the Azure storage service you are using. You can download Fiddler from <a href="http://www.telerik.com/fiddler" target="_blank">http://www.telerik.com/fiddler</a>.

> [AZURE.NOTE] Fiddler can decode HTTPS traffic; you should read the Fiddler documentation carefully to understand how it does this, and to understand the security implications.

This appendix provides a brief walkthrough of how to configure Fiddler to capture traffic between the local machine where you have installed Fiddler and the Azure storage services.

After you have launched Fiddler, it will begin capturing HTTP and HTTPS traffic on your local machine. The following are some useful commands for controlling Fiddler:

- Stop and start capturing traffic. On the main menu, go to **File** and then click **Capture Traffic** to toggle capturing on and off.
- Save captured traffic data. On the main menu, go to **File**, click **Save**, and then click **All Sessions**: this enables you to save the traffic in a Session Archive file. You can reload a Session Archive later for analysis, or send it if requested to Microsoft support.

To limit the amount of traffic that Fiddler captures, you can use filters that you configure in the **Filters** tab. The following screenshot shows a filter that captures only traffic sent to the **contosoemaildist.table.core.windows.net** storage endpoint:

![][5]

### <a name="appendix-2"></a>Appendix 2: Using Wireshark to capture network traffic

Wireshark is a network protocol analyzer that enables you to view detailed packet information for a wide range of network protocols. You can download Wireshark from <a href="http://www.wireshark.org/" target="_blank">http://www.wireshark.org/</a>.

The following procedure shows you how to capture detailed packet information for traffic from the local machine where you installed Wireshark to the table service in your Azure storage account.

1.	Launch Wireshark on your local machine.
2.	In the **Start** section, select the local network interface or interfaces that are connected to the internet.
3.	Click **Capture Options**.
4.	Add a filter to the **Capture Filter** textbox. For example, **host contosoemaildist.table.core.windows.net** will configure Wireshark to capture only packets sent to or from the table service endpoint in the **contosoemaildist** storage account. For a complete list of Capture Filters see <a href="http://wiki.wireshark.org/CaptureFilters" target="_blank">http://wiki.wireshark.org/CaptureFilters</a>.

    ![][6]

5.	Click **Start**. Wireshark will now capture all the packets send to or from the table service endpoint as you use your client application on your local machine.
6.	When you have finished, on the main menu click **Capture** and then **Stop**.
7.	To save the captured data in a Wireshark Capture File, on the main menu click **File** and then **Save**.

WireShark will highlight any errors that exist in the **packetlist** window. You can also use the **Expert Info** window (click **Analyze**, then **Expert Info**) to view a summary of errors and warnings.

![][7]

You can also chose to view the TCP data as the application layer sees it by right-clicking on the TCP data and selecting **Follow TCP Stream**. This is particularly useful if you captured your dump without a capture filter. See <a href="http://www.wireshark.org/docs/wsug_html_chunked/ChAdvFollowTCPSection.html" target="_blank">here</a> for more information.

![][8]

> [AZURE.NOTE] For more information about using Wireshark, see the <a href="http://www.wireshark.org/docs/wsug_html_chunked/" target="_blank">Wireshark Users Guide</a>.

### <a name="appendix-3"></a>Appendix 3: Using Microsoft Message Analyzer to capture network traffic

You can use Microsoft Message Analyzer to capture HTTP and HTTPS traffic in a similar way to Fiddler, and capture network traffic in a similar way to Wireshark.

#### Configure a web tracing session using Microsoft Message Analyzer

To configure a web tracing session for HTTP and HTTPS traffic using Microsoft Message Analyzer, run the Microsoft Message Analyzer application and then on the **File** menu, click **Capture/Trace**. In the list of available trace scenarios, select **Web Proxy**. Then in the **Trace Scenario Configuration** panel, in the **HostnameFilter** textbox, add the names of your storage endpoints (you can look up these names in the Azure Classic Portal). For example, if the name of your Azure storage account is **contosodata**, you should add the following to the **HostnameFilter** textbox:

    contosodata.blob.core.windows.net contosodata.table.core.windows.net contosodata.queue.core.windows.net

> [AZURE.NOTE] A space character separates the hostnames.

When you are ready to start collecting trace data, click the **Start With** button.

For more information about the Microsoft Message Analyzer **Web Proxy** trace, see <a href="http://technet.microsoft.com/library/jj674814.aspx" target="_blank">PEF-WebProxy Provider</a> on TechNet.

The built-in **Web Proxy** trace in Microsoft Message Analyzer is based on Fiddler; it can capture client-side HTTPS traffic and display unencrypted HTTPS messages. The **Web Proxy** trace works by configuring a local proxy for all HTTP and HTTPS traffic that gives it access to unencrypted messages.

#### Diagnosing network issues using Microsoft Message Analyzer

In addition to using the Microsoft Message Analyzer **Web Proxy** trace to capture details of the HTTP/HTTPs traffic between the client application and the storage service, you can also use the built-in **Local Link Layer** trace to capture network packet information. This enables you to capture data similar to that which you can capture with Wireshark, and diagnose network issues such as dropped packets.

The following screenshot shows an example **Local Link Layer** trace with some **informational** messages in the **DiagnosisTypes** column. Clicking on an icon in the **DiagnosisTypes** column shows the details of the message. In this example, the server retransmitted message #305 because it did not receive an acknowledgement from the client:

![][9]

When you create the trace session in Microsoft Message Analyzer, you can specify filters to reduce the amount of noise in the trace. On the **Capture / Trace** page where you define the trace, click on the **Configure** link next to **Microsoft-Windows-NDIS-PacketCapture**. The following screenshot shows a configuration that filters TCP traffic for the IP addresses of three storage services:

![][10]

For more information about the Microsoft Message Analyzer Local Link Layer trace, see <a href="http://technet.microsoft.com/library/jj659264.aspx" target="_blank">PEF-NDIS-PacketCapture Provider</a> on TechNet.

### <a name="appendix-4"></a>Appendix 4: Using Excel to view metrics and log data

Many tools enable you to download the Storage Metrics data from Azure table storage in a delimited format that makes it easy to load the data into Excel for viewing and analysis. Storage Logging data from Azure blob storage is already in a delimited format that you can load into Excel. However, you will need to add appropriate column headings based in the information at <a href="http://msdn.microsoft.com/library/azure/hh343259.aspx" target="_blank">Storage Analytics Log Format</a> and <a href="http://msdn.microsoft.com/library/azure/hh343264.aspx" target="_blank">Storage Analytics Metrics Table Schema</a>.

To import your Storage Logging data into Excel after you download it from blob storage:

- On the **Data** menu, click **From Text**.
- Browse to the log file you want to view and click **Import**.
- On step 1 of the **Text Import Wizard**, select **Delimited**.

On step 1 of the **Text Import Wizard**, select **Semicolon** as the only delimiter and choose double-quote as the **Text qualifier**. Then click **Finish** and choose where to place the data in your workbook.

### <a name="appendix-5"></a>Appendix 5: Monitoring with Application Insights for Visual Studio Team Services

You can also use the Application Insights feature for Visual Studio Team Services as part of your performance and availability monitoring. This tool can:

- Make sure your web service is available and responsive. Whether your app is a web site or a device app that uses a web service, it can test your URL every few minutes from locations around the world, and let you know if there’s a problem.
- Quickly diagnose any performance issues or exceptions in your web service. Find out if CPU or other resources are being stretched, get stack traces from exceptions, and easily search through log traces. If the app’s performance drops below acceptable limits, we can send you an email. You can monitor both .NET and Java web services.

At the time of writing Application Insights is in preview. You can find more information at <a href="http://msdn.microsoft.com/library/azure/dn481095.aspx" target="_blank">Application Insights for Visual Studio Team Services on MSDN</a>.


<!--Anchors-->
[Introduction]: #introduction
[How this guide is organized]: #how-this-guide-is-organized

[Monitoring your storage service]: #monitoring-your-storage-service
[Monitoring service health]: #monitoring-service-health
[Monitoring capacity]: #monitoring-capacity
[Monitoring availability]: #monitoring-availability
[Monitoring performance]: #monitoring-performance

[Diagnosing storage issues]: #diagnosing-storage-issues
[Service health issues]: #service-health-issues
[Performance issues]: #performance-issues
[Diagnosing errors]: #diagnosing-errors
[Storage emulator issues]: #storage-emulator-issues
[Storage logging tools]: #storage-logging-tools
[Using network logging tools]: #using-network-logging-tools

[End-to-end tracing]: #end-to-end-tracing
[Correlating log data]: #correlating-log-data
[Client request ID]: #client-request-id
[Server request ID]: #server-request-id
[Timestamps]: #timestamps

[Troubleshooting guidance]: #troubleshooting-guidance
[Metrics show high AverageE2ELatency and low AverageServerLatency]: #metrics-show-high-AverageE2ELatency-and-low-AverageServerLatency
[Metrics show low AverageE2ELatency and low AverageServerLatency but the client is experiencing high latency]: #metrics-show-low-AverageE2ELatency-and-low-AverageServerLatency
[Metrics show high AverageServerLatency]: #metrics-show-high-AverageServerLatency
[You are experiencing unexpected delays in message delivery on a queue]: #you-are-experiencing-unexpected-delays-in-message-delivery

[Metrics show an increase in PercentThrottlingError]: #metrics-show-an-increase-in-PercentThrottlingError
[Transient increase in PercentThrottlingError]: #transient-increase-in-PercentThrottlingError
[Permanent increase in PercentThrottlingError error]: #permanent-increase-in-PercentThrottlingError
[Metrics show an increase in PercentTimeoutError]: #metrics-show-an-increase-in-PercentTimeoutError
[Metrics show an increase in PercentNetworkError]: #metrics-show-an-increase-in-PercentNetworkError

[The client is receiving HTTP 403 (Forbidden) messages]: #the-client-is-receiving-403-messages
[The client is receiving HTTP 404 (Not found) messages]: #the-client-is-receiving-404-messages
[The client or another process previously deleted the object]: #client-previously-deleted-the-object
[A Shared Access Signature (SAS) authorization issue]: #SAS-authorization-issue
[Client-side JavaScript code does not have permission to access the object]: #JavaScript-code-does-not-have-permission
[Network failure]: #network-failure
[The client is receiving HTTP 409 (Conflict) messages]: #the-client-is-receiving-409-messages

[Metrics show low PercentSuccess or analytics log entries have operations with transaction status of ClientOtherErrors]: #metrics-show-low-percent-success
[Capacity metrics show an unexpected increase in storage capacity usage]: #capacity-metrics-show-an-unexpected-increase
[You are experiencing unexpected reboots of Virtual Machines that have a large number of attached VHDs]: #you-are-experiencing-unexpected-reboots
[Your issue arises from using the storage emulator for development or test]: #your-issue-arises-from-using-the-storage-emulator
[Feature "X" is not working in the storage emulator]: #feature-X-is-not-working
[Error "The value for one of the HTTP headers is not in the correct format" when using the storage emulator]: #error-HTTP-header-not-correct-format
[Running the storage emulator requires administrative privileges]: #storage-emulator-requires-administrative-privileges
[You are encountering problems installing the Azure SDK for .NET]: #you-are-encountering-problems-installing-the-Windows-Azure-SDK
[You have a different issue with a storage service]: #you-have-a-different-issue-with-a-storage-service

[Appendices]: #appendices
[Appendix 1: Using Fiddler to capture HTTP and HTTPS traffic]: #appendix-1
[Appendix 2: Using Wireshark to capture network traffic]: #appendix-2
[Appendix 3: Using Microsoft Message Analyzer to capture network traffic]: #appendix-3
[Appendix 4: Using Excel to view metrics and log data]: #appendix-4
[Appendix 5: Monitoring with Application Insights for Visual Studio Team Services]: #appendix-5

<!--Image references-->
[1]: ./media/storage-monitoring-diagnosing-troubleshooting-classic-portal/overview.png
[2]: ./media/storage-monitoring-diagnosing-troubleshooting-classic-portal/portal-screenshot.png
[3]: ./media/storage-monitoring-diagnosing-troubleshooting-classic-portal/hour-minute-metrics.png
[4]: ./media/storage-monitoring-diagnosing-troubleshooting-classic-portal/high-e2e-latency.png
[5]: ./media/storage-monitoring-diagnosing-troubleshooting-classic-portal/fiddler-screenshot.png
[6]: ./media/storage-monitoring-diagnosing-troubleshooting-classic-portal/wireshark-screenshot-1.png
[7]: ./media/storage-monitoring-diagnosing-troubleshooting-classic-portal/wireshark-screenshot-2.png
[8]: ./media/storage-monitoring-diagnosing-troubleshooting-classic-portal/wireshark-screenshot-3.png
[9]: ./media/storage-monitoring-diagnosing-troubleshooting-classic-portal/mma-screenshot-1.png
[10]: ./media/storage-monitoring-diagnosing-troubleshooting-classic-portal/mma-screenshot-2.png<|MERGE_RESOLUTION|>--- conflicted
+++ resolved
@@ -13,11 +13,7 @@
 	ms.tgt_pltfrm="na"
 	ms.devlang="na"
 	ms.topic="article"
-<<<<<<< HEAD
-	ms.date="04/06/2016"
-=======
 	ms.date="04/29/2016"
->>>>>>> c186bb0b
 	ms.author="jahogg"/>
 
 # Monitor, diagnose, and troubleshoot Microsoft Azure Storage
@@ -32,11 +28,7 @@
 
 > [AZURE.NOTE] Storage accounts with a replication type of Zone-Redundant Storage (ZRS) do not have the metrics or logging capability enabled at this time. 
 
-<<<<<<< HEAD
-For a hands-on guide to end-to-end troubleshooting in Azure Storage applications, see [End-to-End Troubleshooting using Azure Storage Metrics and Logging, AzCopy, and Message Analyzer](../storage-e2e-troubleshooting/).
-=======
 For a hands-on guide to end-to-end troubleshooting in Azure Storage applications, see [End-to-End Troubleshooting using Azure Storage Metrics and Logging, AzCopy, and Message Analyzer](storage-e2e-troubleshooting.md).
->>>>>>> c186bb0b
 
 + [Introduction]
 	+ [How this guide is organized]
