---
title: Use Azure Data Lake Storage Gen2 Preview with Azure HDInsight clusters
description: Learn how to query data from Azure Data Lake Storage Gen2 Preview and store results of your analysis.
keywords: hdfs,structured data,unstructured data,data lake store,Hadoop input,Hadoop output, hadoop storage, hdfs input,hdfs output,hdfs storage,wasb azure
services: hdinsight,storage
documentationcenter: ''
tags: azure-portal
author: jamesbak
manager: jahogg

ms.component: data-lake-storage-gen2
ms.service: hdinsight
ms.custom: hdinsightactive,hdiseo17may2017
ms.workload: big-data
ms.tgt_pltfrm: na
ms.devlang: na
ms.topic: article
ms.date: 06/27/2018
ms.author: jamesbak

---
# Use Azure Data Lake Storage Gen2 Preview with Azure HDInsight clusters

To analyze data in HDInsight cluster, you can store the data either in any combination of Azure Storage, Azure Data Lake Storage Gen1, or Azure Data Lake Storage Gen2 Preview. All storage options enable you to safely delete HDInsight clusters that are used for computation without losing user data.

Hadoop supports a notion of the default file system. The default file system implies a default scheme and authority. It can also be used to resolve relative paths. During the HDInsight cluster creation process, you can specify a blob container in Azure Storage or Azure Data Lake Storage as the default file system. Alternatively with HDInsight 3.5, you can select either Azure Storage or Azure Data Lake Storage as the default file system with a few exceptions.

In this article, you learn how Azure Data Lake Storage Gen2 works with HDInsight clusters. For more information about creating an HDInsight cluster, see [Set up HDInsight clusters using Azure Data Lake Storage with Hadoop, Spark, Kafka, and more](quickstart-create-connect-hdi-cluster.md).

Azure storage is a robust, general-purpose storage solution that integrates seamlessly with HDInsight. HDInsight can use Azure Data Lake Storage as the default file system for the cluster. Through a Hadoop distributed file system (HDFS) interface, the full set of components in HDInsight can operate directly on files in Azure Data Lake Storage.

We do not recommend that you use the default file system for storing business data. Deleting the default file system after each use to reduce storage cost is a good practice. Note that default container contains application and system logs. Make sure to retrieve the logs before deleting the container.

Sharing one file system for multiple clusters is not supported.

## HDInsight storage architecture

The following diagram provides an abstract view of the HDInsight storage architecture of using Azure Storage:

![Hadoop clusters use the HDFS API to access and store structured and unstructured data in Blob storage.](./media/use-hdi-cluster/HDI.ABFS.Arch.png "HDInsight Storage Architecture")

HDInsight provides access to the distributed file system that is locally attached to the compute nodes. This file system can be accessed by using the fully qualified URI, for example:

    hdfs://<namenodehost>/<path>

In addition, HDInsight allows you to access data that is stored in Azure Data Lake Storage. The syntax is:

    abfs[s]://<file_system>@<accountname>.dfs.core.windows.net/<path>

Here are some considerations when using an Azure Storage account with HDInsight clusters.

* **Files in the storage accounts that are connected to a cluster** have the account name and key associated with the cluster during creation. This configuration gives you full access to files in the file system.

* **Public files in storage accounts that are NOT connected to a cluster** expose read-only permissions to the files in the file system.
  
  > [!NOTE]
  > Public file systems allow you to get a list of all files available in the file system and access metadata. Public file systems allow you to access files only if you know the exact URL. For more information, see [Restrict access to containers and blobs](http://msdn.microsoft.com/library/windowsazure/dd179354.aspx) (the rules for containers and blobs work the same fore files and the file system).
 
* **Private file systems in storage accounts that are NOT connected to a cluster** do not allow access files in the file system unless you define the storage account when you submit the WebHCat jobs. Reasons for this restriction are explained later in this article.

The storage accounts that are defined in the creation process and their keys are stored in *%HADOOP_HOME%/conf/core-site.xml* on the cluster nodes. The default behavior of HDInsight is to use the storage accounts defined in the *core-site.xml* file. You can modify this setting using [Ambari](/hdinsight/hdinsight-hadoop-manage-ambari.md)

Multiple WebHCat jobs, including Hive, MapReduce, Hadoop streaming, and Pig, can carry a description of storage accounts and metadata with them. (This approach currently works for Pig with storage accounts, but not for metadata.) For more information, see [Using an HDInsight Cluster with Alternate Storage Accounts and Metastores](http://social.technet.microsoft.com/wiki/contents/articles/23256.using-an-hdinsight-cluster-with-alternate-storage-accounts-and-metastores.aspx).

## <a id="benefits"></a>Benefits of Azure Storage

The implied performance cost of not co-locating compute clusters and storage resources is mitigated by the way the compute clusters are created close to the storage account resources inside the Azure region, where the high-speed network makes it efficient for the compute nodes to access the data inside Azure storage.

There are several benefits associated with storing the data in Azure storage instead of HDFS:

* **Data reuse and sharing:** The data in HDFS is located inside the compute cluster. Only the applications that have access to the compute cluster can use the data by using HDFS APIs. The data in Azure storage can be accessed either through the HDFS APIs or through the [Blob Storage REST APIs][blob-storage-restAPI]. Thus, a larger set of applications (including other HDInsight clusters) and tools can be used to produce and consume the data.

* **Data archiving:** Storing data in Azure storage enables the HDInsight clusters used for computation to be safely deleted without losing user data.

* **Data storage cost:** Storing data in the native HDFS for the long term is more costly than storing the data in Azure storage because the cost of a compute cluster is higher than the cost of Azure storage. In addition, because the data does not have to be reloaded for every compute cluster generation, you are also saving data loading costs.

* **Elastic scale-out:** Although HDFS provides you with a scaled-out file system, the scale is determined by the number of nodes that you create for your cluster. Changing the scale can become a more complicated process than relying on the elastic scaling capabilities that you get automatically in Azure storage.

* **Geo-replication:** Your Azure storage data can be geo-replicated. Although this ability gives you geographic recovery and data redundancy, supporting a failover to the geo-replicated location severely impacts your performance and may result in additional costs. Therefore, choose geo-replication carefully and only if the value of the data is worth the additional cost.

* **Data lifecycle management:** All data in any file system goes through its own lifecycle. Data often starts off being very valuable and frequently accessed, transitions to being less valuable and requiring less access, and ultimately requires archive or deletion. Azure Storage provides data tiering and lifecycle management policies that tier data appropriately for its lifecycle stage.

Certain MapReduce jobs and packages may create intermediate results that you don't really want to store in Azure storage. In that case, you can elect to store the data in the local HDFS. In fact, HDInsight uses the native HDFS implementation (which is referred to as DFS) for several of these intermediate results in Hive jobs and other processes.

> [!NOTE]
> Most HDFS commands (for example, `ls`, `copyFromLocal` and `mkdir`) still work as expected. Only the commands that are specific to the DFS, such as `fschk` and `dfsadmin`, show different behavior in Azure storage.

## Create an Data Lake Storage file system

To use the file system, you first create an [Azure Storage account][azure-storage-create]. As part of this process, you specify an Azure region where the storage account is created. The cluster and the storage account must be hosted in the same region. The Hive metastore SQL Server database and Oozie metastore SQL Server database must also be located in the same region.

Wherever it lives, each blob you create belongs to a file system in your Azure Data Lake Storage account. 

The default Data Lake Storage file system stores cluster-specific information such as job history and logs. Don't share a default Data Lake Storage file system with multiple HDInsight clusters. This might corrupt job history. It is recommended to use a different file system for each cluster and put shared data on a linked storage account specified in deployment of all relevant clusters rather than the default storage account. For more information on configuring linked storage accounts, see [Create HDInsight clusters][hdinsight-creation]. However, you can reuse a default storage file system after the original HDInsight cluster has been deleted. For HBase clusters, you can retain the HBase table schema and data by creating a new HBase cluster using the default blob container that is used by a deleted HBase cluster that has been deleted.

[!INCLUDE [secure-transfer-enabled-storage-account](../../../includes/hdinsight-secure-transfer.md)]

### Use the Azure portal

When creating an HDInsight cluster from the Portal, you have the options (as shown in the following screenshot) to provide the storage account details. You can also specify whether you want an additional storage account associated with the cluster, and if so, choose from any of the available storage options for additional storage.

![HDInsight hadoop creation data source](./media/use-hdi-cluster/create-storage-account.png)

> [!WARNING]
> Using an additional storage account in a different location than the HDInsight cluster is not supported.

### Use Azure PowerShell

If you [installed and configured Azure PowerShell][powershell-install], you can use the following code from the Azure PowerShell prompt to create a storage account and container:

[!INCLUDE [upgrade-powershell](../../../includes/hdinsight-use-latest-powershell.md)]

    $SubscriptionID = "<Your Azure Subscription ID>"
    $ResourceGroupName = "<New Azure Resource Group Name>"
    $Location = "WEST US 2"

    $StorageAccountName = "<New Azure Storage Account Name>"
    $containerName = "<New Azure Blob Container Name>"

    Connect-AzureRmAccount
    Select-AzureRmSubscription -SubscriptionId $SubscriptionID

    # Create resource group
    New-AzureRmResourceGroup -name $ResourceGroupName -Location $Location

    # Create default storage account
    New-AzureRmStorageAccount -ResourceGroupName $ResourceGroupName `
      -Name StorageAccountName `
      -Location $Location `
      -SkuName Standard_LRS `
      -Kind StorageV2 
      -HierarchialNamespace $True

    # Create default blob containers
    $storageAccountKey = (Get-AzureRmStorageAccountKey -ResourceGroupName $resourceGroupName -StorageAccountName $StorageAccountName)[0].Value
    $destContext = New-AzureStorageContext -StorageAccountName $storageAccountName -StorageAccountKey $storageAccountKey  
    New-AzureStorageContainer -Name $containerName -Context $destContext

> [!NOTE]
> Creating a container is synonymous with creating a file system in Azure Data Lake Storage.

### Use Azure CLI

[!INCLUDE [use-latest-version](../../../includes/hdinsight-use-latest-cli.md)]

If you have [installed and configured the Azure CLI](../../cli-install-nodejs.md), the following command can be used to a storage account and container.

```bash
az storage account create \
    --name <STORAGE_ACCOUNT_NAME> \
    --resource-group <RESOURCE_GROUP_NAME> \
    --location westus2 \
    --sku Standard_LRS \
    --kind StorageV2 \
    --Enable-hierarchical-namespace true
```

> [!NOTE]
> During the public preview of Data Lake Storage Gen2 only `--sku Standard_LRS` is supported.

You are prompted to specify the geographic region that the storage account is created in. Create the storage account in the same region that you plan on creating your HDInsight cluster.

Once the storage account is created, use the following command to retrieve the storage account keys:

    azure storage account keys list <STORAGE_ACCOUNT_NAME>

To create a container, use the following command:

    azure storage container create <CONTAINER_NAME> --account-name <STORAGE_ACCOUNT_NAME> --account-key <STORAGE_ACCOUNT_KEY>

> [!NOTE]
> Creating a container is synonymous with creating a file system in Azure Data Lake Storage.

## Address files in Azure storage

The URI scheme for accessing files in Azure storage from HDInsight is:

<<<<<<< HEAD
    abfs[s]://<FILE_SYSTEM_NAME>@<ACCOUNT_NAME>.dfs.core.widows.net/<PATH>
=======
    abfs[s]://<FileSystem>@<AccountName>.dfs.core.windows.net/<path>
>>>>>>> 942bb31b

The URI scheme provides unencrypted access (with the *abfs:* prefix) and SSL encrypted access (with *abfss*). We recommend using *abfss* wherever possible, even when accessing data that lives inside the same region in Azure.

* &lt;FILE_SYSTEM_NAME&gt; identifies the path of the file system Azure Data Lake Storage.
* &lt;ACCOUNT_NAME&gt; identifies the Azure Storage account name. A fully qualified domain name (FQDN) is required.

<<<<<<< HEAD
    If values for &lt;FILE_SYSTEM_NAME&gt; nor &lt;ACCOUNT_NAME&gt; have been specified, the default file system is used. For the files on the default file system, you can use a relative path or an absolute path. For example, the *hadoop-mapreduce-examples.jar* file that comes with HDInsight clusters can be referred to by using one of the following paths:
    
        abfs://myfilesystempath@myaccount.dfs.core.widows.net/example/jars/hadoop-mapreduce-examples.jar
        abfs:///example/jars/hadoop-mapreduce-examples.jar
        /example/jars/hadoop-mapreduce-examples.jar
=======
    abfs://myfilesystempath@myaccount.dfs.core.windows.net/example/jars/hadoop-mapreduce-examples.jar
    abfs:///example/jars/hadoop-mapreduce-examples.jar
    /example/jars/hadoop-mapreduce-examples.jar
>>>>>>> 942bb31b

> [!NOTE]
> The file name is *hadoop-examples.jar* in HDInsight versions 2.1 and 1.6 clusters.

* The &lt;PATH&gt; is the file or directory HDFS path name.

> [!NOTE]
> When working with files outside of HDInsight, most utilities do not recognize the ABFS format and instead expect a basic path format, such as `example/jars/hadoop-mapreduce-examples.jar`.
 
## Use additional storage accounts

While creating an HDInsight cluster, you specify the Azure Storage account you want to associate with it. In addition to this storage account, you can add additional storage accounts from the same Azure subscription or different Azure subscriptions during the creation process or after a cluster has been created. For instructions about adding additional storage accounts, see [Create HDInsight clusters](/hdinsight/hdinsight-hadoop-provision-linux-clusters.md).

> [!WARNING]
> Using an additional storage account in a different location than the HDInsight cluster is not supported.

## Next steps

In this article, you learned how to use HDFS-compatible Azure storage with HDInsight. This approach allows you to build scalable, long-term, archiving data acquisition solutions and use HDInsight to unlock the information inside the stored structured and unstructured data.

For more information, see:

* [The ABFS Hadoop Filesystem driver for Azure Data Lake Storage Gen2](abfs-driver.md)
* [Introduction to Azure Data Lake Storage](introduction.md)
* [Set up HDInsight clusters using Azure Data Lake Storage with Hadoop, Spark, Kafka, and more](quickstart-create-connect-hdi-cluster.md)
* [Ingest data into Azure Data Lake Storage using distcp](use-distcp.md)

[powershell-install]: /powershell/azureps-cmdlets-docs
[hdinsight-creation]: /hdinsight/hdinsight-hadoop-provision-linux-clusters.md

[blob-storage-restAPI]: http://msdn.microsoft.com/library/windowsazure/dd135733.aspx
[azure-storage-create]: /storage/common/storage-create-storage-account.md

[img-hdi-powershell-blobcommands]: ./media/use-hdi-cluster/HDI.PowerShell.BlobCommands.png
<|MERGE_RESOLUTION|>--- conflicted
+++ resolved
@@ -1,233 +1,223 @@
----
-title: Use Azure Data Lake Storage Gen2 Preview with Azure HDInsight clusters
-description: Learn how to query data from Azure Data Lake Storage Gen2 Preview and store results of your analysis.
-keywords: hdfs,structured data,unstructured data,data lake store,Hadoop input,Hadoop output, hadoop storage, hdfs input,hdfs output,hdfs storage,wasb azure
-services: hdinsight,storage
-documentationcenter: ''
-tags: azure-portal
-author: jamesbak
-manager: jahogg
-
-ms.component: data-lake-storage-gen2
-ms.service: hdinsight
-ms.custom: hdinsightactive,hdiseo17may2017
-ms.workload: big-data
-ms.tgt_pltfrm: na
-ms.devlang: na
-ms.topic: article
-ms.date: 06/27/2018
-ms.author: jamesbak
-
----
-# Use Azure Data Lake Storage Gen2 Preview with Azure HDInsight clusters
-
-To analyze data in HDInsight cluster, you can store the data either in any combination of Azure Storage, Azure Data Lake Storage Gen1, or Azure Data Lake Storage Gen2 Preview. All storage options enable you to safely delete HDInsight clusters that are used for computation without losing user data.
-
-Hadoop supports a notion of the default file system. The default file system implies a default scheme and authority. It can also be used to resolve relative paths. During the HDInsight cluster creation process, you can specify a blob container in Azure Storage or Azure Data Lake Storage as the default file system. Alternatively with HDInsight 3.5, you can select either Azure Storage or Azure Data Lake Storage as the default file system with a few exceptions.
-
-In this article, you learn how Azure Data Lake Storage Gen2 works with HDInsight clusters. For more information about creating an HDInsight cluster, see [Set up HDInsight clusters using Azure Data Lake Storage with Hadoop, Spark, Kafka, and more](quickstart-create-connect-hdi-cluster.md).
-
-Azure storage is a robust, general-purpose storage solution that integrates seamlessly with HDInsight. HDInsight can use Azure Data Lake Storage as the default file system for the cluster. Through a Hadoop distributed file system (HDFS) interface, the full set of components in HDInsight can operate directly on files in Azure Data Lake Storage.
-
-We do not recommend that you use the default file system for storing business data. Deleting the default file system after each use to reduce storage cost is a good practice. Note that default container contains application and system logs. Make sure to retrieve the logs before deleting the container.
-
-Sharing one file system for multiple clusters is not supported.
-
-## HDInsight storage architecture
-
-The following diagram provides an abstract view of the HDInsight storage architecture of using Azure Storage:
-
-![Hadoop clusters use the HDFS API to access and store structured and unstructured data in Blob storage.](./media/use-hdi-cluster/HDI.ABFS.Arch.png "HDInsight Storage Architecture")
-
-HDInsight provides access to the distributed file system that is locally attached to the compute nodes. This file system can be accessed by using the fully qualified URI, for example:
-
-    hdfs://<namenodehost>/<path>
-
-In addition, HDInsight allows you to access data that is stored in Azure Data Lake Storage. The syntax is:
-
-    abfs[s]://<file_system>@<accountname>.dfs.core.windows.net/<path>
-
-Here are some considerations when using an Azure Storage account with HDInsight clusters.
-
-* **Files in the storage accounts that are connected to a cluster** have the account name and key associated with the cluster during creation. This configuration gives you full access to files in the file system.
-
-* **Public files in storage accounts that are NOT connected to a cluster** expose read-only permissions to the files in the file system.
-  
-  > [!NOTE]
-  > Public file systems allow you to get a list of all files available in the file system and access metadata. Public file systems allow you to access files only if you know the exact URL. For more information, see [Restrict access to containers and blobs](http://msdn.microsoft.com/library/windowsazure/dd179354.aspx) (the rules for containers and blobs work the same fore files and the file system).
- 
-* **Private file systems in storage accounts that are NOT connected to a cluster** do not allow access files in the file system unless you define the storage account when you submit the WebHCat jobs. Reasons for this restriction are explained later in this article.
-
-The storage accounts that are defined in the creation process and their keys are stored in *%HADOOP_HOME%/conf/core-site.xml* on the cluster nodes. The default behavior of HDInsight is to use the storage accounts defined in the *core-site.xml* file. You can modify this setting using [Ambari](/hdinsight/hdinsight-hadoop-manage-ambari.md)
-
-Multiple WebHCat jobs, including Hive, MapReduce, Hadoop streaming, and Pig, can carry a description of storage accounts and metadata with them. (This approach currently works for Pig with storage accounts, but not for metadata.) For more information, see [Using an HDInsight Cluster with Alternate Storage Accounts and Metastores](http://social.technet.microsoft.com/wiki/contents/articles/23256.using-an-hdinsight-cluster-with-alternate-storage-accounts-and-metastores.aspx).
-
-## <a id="benefits"></a>Benefits of Azure Storage
-
-The implied performance cost of not co-locating compute clusters and storage resources is mitigated by the way the compute clusters are created close to the storage account resources inside the Azure region, where the high-speed network makes it efficient for the compute nodes to access the data inside Azure storage.
-
-There are several benefits associated with storing the data in Azure storage instead of HDFS:
-
-* **Data reuse and sharing:** The data in HDFS is located inside the compute cluster. Only the applications that have access to the compute cluster can use the data by using HDFS APIs. The data in Azure storage can be accessed either through the HDFS APIs or through the [Blob Storage REST APIs][blob-storage-restAPI]. Thus, a larger set of applications (including other HDInsight clusters) and tools can be used to produce and consume the data.
-
-* **Data archiving:** Storing data in Azure storage enables the HDInsight clusters used for computation to be safely deleted without losing user data.
-
-* **Data storage cost:** Storing data in the native HDFS for the long term is more costly than storing the data in Azure storage because the cost of a compute cluster is higher than the cost of Azure storage. In addition, because the data does not have to be reloaded for every compute cluster generation, you are also saving data loading costs.
-
-* **Elastic scale-out:** Although HDFS provides you with a scaled-out file system, the scale is determined by the number of nodes that you create for your cluster. Changing the scale can become a more complicated process than relying on the elastic scaling capabilities that you get automatically in Azure storage.
-
-* **Geo-replication:** Your Azure storage data can be geo-replicated. Although this ability gives you geographic recovery and data redundancy, supporting a failover to the geo-replicated location severely impacts your performance and may result in additional costs. Therefore, choose geo-replication carefully and only if the value of the data is worth the additional cost.
-
-* **Data lifecycle management:** All data in any file system goes through its own lifecycle. Data often starts off being very valuable and frequently accessed, transitions to being less valuable and requiring less access, and ultimately requires archive or deletion. Azure Storage provides data tiering and lifecycle management policies that tier data appropriately for its lifecycle stage.
-
-Certain MapReduce jobs and packages may create intermediate results that you don't really want to store in Azure storage. In that case, you can elect to store the data in the local HDFS. In fact, HDInsight uses the native HDFS implementation (which is referred to as DFS) for several of these intermediate results in Hive jobs and other processes.
-
-> [!NOTE]
-> Most HDFS commands (for example, `ls`, `copyFromLocal` and `mkdir`) still work as expected. Only the commands that are specific to the DFS, such as `fschk` and `dfsadmin`, show different behavior in Azure storage.
-
-## Create an Data Lake Storage file system
-
-To use the file system, you first create an [Azure Storage account][azure-storage-create]. As part of this process, you specify an Azure region where the storage account is created. The cluster and the storage account must be hosted in the same region. The Hive metastore SQL Server database and Oozie metastore SQL Server database must also be located in the same region.
-
-Wherever it lives, each blob you create belongs to a file system in your Azure Data Lake Storage account. 
-
-The default Data Lake Storage file system stores cluster-specific information such as job history and logs. Don't share a default Data Lake Storage file system with multiple HDInsight clusters. This might corrupt job history. It is recommended to use a different file system for each cluster and put shared data on a linked storage account specified in deployment of all relevant clusters rather than the default storage account. For more information on configuring linked storage accounts, see [Create HDInsight clusters][hdinsight-creation]. However, you can reuse a default storage file system after the original HDInsight cluster has been deleted. For HBase clusters, you can retain the HBase table schema and data by creating a new HBase cluster using the default blob container that is used by a deleted HBase cluster that has been deleted.
-
-[!INCLUDE [secure-transfer-enabled-storage-account](../../../includes/hdinsight-secure-transfer.md)]
-
-### Use the Azure portal
-
-When creating an HDInsight cluster from the Portal, you have the options (as shown in the following screenshot) to provide the storage account details. You can also specify whether you want an additional storage account associated with the cluster, and if so, choose from any of the available storage options for additional storage.
-
-![HDInsight hadoop creation data source](./media/use-hdi-cluster/create-storage-account.png)
-
-> [!WARNING]
-> Using an additional storage account in a different location than the HDInsight cluster is not supported.
-
-### Use Azure PowerShell
-
-If you [installed and configured Azure PowerShell][powershell-install], you can use the following code from the Azure PowerShell prompt to create a storage account and container:
-
-[!INCLUDE [upgrade-powershell](../../../includes/hdinsight-use-latest-powershell.md)]
-
-    $SubscriptionID = "<Your Azure Subscription ID>"
-    $ResourceGroupName = "<New Azure Resource Group Name>"
-    $Location = "WEST US 2"
-
-    $StorageAccountName = "<New Azure Storage Account Name>"
-    $containerName = "<New Azure Blob Container Name>"
-
-    Connect-AzureRmAccount
-    Select-AzureRmSubscription -SubscriptionId $SubscriptionID
-
-    # Create resource group
-    New-AzureRmResourceGroup -name $ResourceGroupName -Location $Location
-
-    # Create default storage account
-    New-AzureRmStorageAccount -ResourceGroupName $ResourceGroupName `
-      -Name StorageAccountName `
-      -Location $Location `
-      -SkuName Standard_LRS `
-      -Kind StorageV2 
-      -HierarchialNamespace $True
-
-    # Create default blob containers
-    $storageAccountKey = (Get-AzureRmStorageAccountKey -ResourceGroupName $resourceGroupName -StorageAccountName $StorageAccountName)[0].Value
-    $destContext = New-AzureStorageContext -StorageAccountName $storageAccountName -StorageAccountKey $storageAccountKey  
-    New-AzureStorageContainer -Name $containerName -Context $destContext
-
-> [!NOTE]
-> Creating a container is synonymous with creating a file system in Azure Data Lake Storage.
-
-### Use Azure CLI
-
-[!INCLUDE [use-latest-version](../../../includes/hdinsight-use-latest-cli.md)]
-
-If you have [installed and configured the Azure CLI](../../cli-install-nodejs.md), the following command can be used to a storage account and container.
-
-```bash
-az storage account create \
-    --name <STORAGE_ACCOUNT_NAME> \
-    --resource-group <RESOURCE_GROUP_NAME> \
-    --location westus2 \
-    --sku Standard_LRS \
-    --kind StorageV2 \
-    --Enable-hierarchical-namespace true
-```
-
-> [!NOTE]
-> During the public preview of Data Lake Storage Gen2 only `--sku Standard_LRS` is supported.
-
-You are prompted to specify the geographic region that the storage account is created in. Create the storage account in the same region that you plan on creating your HDInsight cluster.
-
-Once the storage account is created, use the following command to retrieve the storage account keys:
-
-    azure storage account keys list <STORAGE_ACCOUNT_NAME>
-
-To create a container, use the following command:
-
-    azure storage container create <CONTAINER_NAME> --account-name <STORAGE_ACCOUNT_NAME> --account-key <STORAGE_ACCOUNT_KEY>
-
-> [!NOTE]
-> Creating a container is synonymous with creating a file system in Azure Data Lake Storage.
-
-## Address files in Azure storage
-
-The URI scheme for accessing files in Azure storage from HDInsight is:
-
-<<<<<<< HEAD
-    abfs[s]://<FILE_SYSTEM_NAME>@<ACCOUNT_NAME>.dfs.core.widows.net/<PATH>
-=======
-    abfs[s]://<FileSystem>@<AccountName>.dfs.core.windows.net/<path>
->>>>>>> 942bb31b
-
-The URI scheme provides unencrypted access (with the *abfs:* prefix) and SSL encrypted access (with *abfss*). We recommend using *abfss* wherever possible, even when accessing data that lives inside the same region in Azure.
-
-* &lt;FILE_SYSTEM_NAME&gt; identifies the path of the file system Azure Data Lake Storage.
-* &lt;ACCOUNT_NAME&gt; identifies the Azure Storage account name. A fully qualified domain name (FQDN) is required.
-
-<<<<<<< HEAD
-    If values for &lt;FILE_SYSTEM_NAME&gt; nor &lt;ACCOUNT_NAME&gt; have been specified, the default file system is used. For the files on the default file system, you can use a relative path or an absolute path. For example, the *hadoop-mapreduce-examples.jar* file that comes with HDInsight clusters can be referred to by using one of the following paths:
-    
-        abfs://myfilesystempath@myaccount.dfs.core.widows.net/example/jars/hadoop-mapreduce-examples.jar
-        abfs:///example/jars/hadoop-mapreduce-examples.jar
-        /example/jars/hadoop-mapreduce-examples.jar
-=======
-    abfs://myfilesystempath@myaccount.dfs.core.windows.net/example/jars/hadoop-mapreduce-examples.jar
-    abfs:///example/jars/hadoop-mapreduce-examples.jar
-    /example/jars/hadoop-mapreduce-examples.jar
->>>>>>> 942bb31b
-
-> [!NOTE]
-> The file name is *hadoop-examples.jar* in HDInsight versions 2.1 and 1.6 clusters.
-
-* The &lt;PATH&gt; is the file or directory HDFS path name.
-
-> [!NOTE]
-> When working with files outside of HDInsight, most utilities do not recognize the ABFS format and instead expect a basic path format, such as `example/jars/hadoop-mapreduce-examples.jar`.
- 
-## Use additional storage accounts
-
-While creating an HDInsight cluster, you specify the Azure Storage account you want to associate with it. In addition to this storage account, you can add additional storage accounts from the same Azure subscription or different Azure subscriptions during the creation process or after a cluster has been created. For instructions about adding additional storage accounts, see [Create HDInsight clusters](/hdinsight/hdinsight-hadoop-provision-linux-clusters.md).
-
-> [!WARNING]
-> Using an additional storage account in a different location than the HDInsight cluster is not supported.
-
-## Next steps
-
-In this article, you learned how to use HDFS-compatible Azure storage with HDInsight. This approach allows you to build scalable, long-term, archiving data acquisition solutions and use HDInsight to unlock the information inside the stored structured and unstructured data.
-
-For more information, see:
-
-* [The ABFS Hadoop Filesystem driver for Azure Data Lake Storage Gen2](abfs-driver.md)
-* [Introduction to Azure Data Lake Storage](introduction.md)
-* [Set up HDInsight clusters using Azure Data Lake Storage with Hadoop, Spark, Kafka, and more](quickstart-create-connect-hdi-cluster.md)
-* [Ingest data into Azure Data Lake Storage using distcp](use-distcp.md)
-
-[powershell-install]: /powershell/azureps-cmdlets-docs
-[hdinsight-creation]: /hdinsight/hdinsight-hadoop-provision-linux-clusters.md
-
-[blob-storage-restAPI]: http://msdn.microsoft.com/library/windowsazure/dd135733.aspx
-[azure-storage-create]: /storage/common/storage-create-storage-account.md
-
-[img-hdi-powershell-blobcommands]: ./media/use-hdi-cluster/HDI.PowerShell.BlobCommands.png
+---
+title: Use Azure Data Lake Storage Gen2 Preview with Azure HDInsight clusters
+description: Learn how to query data from Azure Data Lake Storage Gen2 Preview and store results of your analysis.
+keywords: hdfs,structured data,unstructured data,data lake store,Hadoop input,Hadoop output, hadoop storage, hdfs input,hdfs output,hdfs storage,wasb azure
+services: hdinsight,storage
+documentationcenter: ''
+tags: azure-portal
+author: jamesbak
+manager: jahogg
+
+ms.component: data-lake-storage-gen2
+ms.service: hdinsight
+ms.custom: hdinsightactive,hdiseo17may2017
+ms.workload: big-data
+ms.tgt_pltfrm: na
+ms.devlang: na
+ms.topic: article
+ms.date: 06/27/2018
+ms.author: jamesbak
+
+---
+# Use Azure Data Lake Storage Gen2 Preview with Azure HDInsight clusters
+
+To analyze data in HDInsight cluster, you can store the data either in any combination of Azure Storage, Azure Data Lake Storage Gen1, or Azure Data Lake Storage Gen2 Preview. All storage options enable you to safely delete HDInsight clusters that are used for computation without losing user data.
+
+Hadoop supports a notion of the default file system. The default file system implies a default scheme and authority. It can also be used to resolve relative paths. During the HDInsight cluster creation process, you can specify a blob container in Azure Storage or Azure Data Lake Storage as the default file system. Alternatively with HDInsight 3.5, you can select either Azure Storage or Azure Data Lake Storage as the default file system with a few exceptions.
+
+In this article, you learn how Azure Data Lake Storage Gen2 works with HDInsight clusters. For more information about creating an HDInsight cluster, see [Set up HDInsight clusters using Azure Data Lake Storage with Hadoop, Spark, Kafka, and more](quickstart-create-connect-hdi-cluster.md).
+
+Azure storage is a robust, general-purpose storage solution that integrates seamlessly with HDInsight. HDInsight can use Azure Data Lake Storage as the default file system for the cluster. Through a Hadoop distributed file system (HDFS) interface, the full set of components in HDInsight can operate directly on files in Azure Data Lake Storage.
+
+We do not recommend that you use the default file system for storing business data. Deleting the default file system after each use to reduce storage cost is a good practice. Note that default container contains application and system logs. Make sure to retrieve the logs before deleting the container.
+
+Sharing one file system for multiple clusters is not supported.
+
+## HDInsight storage architecture
+
+The following diagram provides an abstract view of the HDInsight storage architecture of using Azure Storage:
+
+![Hadoop clusters use the HDFS API to access and store structured and unstructured data in Blob storage.](./media/use-hdi-cluster/HDI.ABFS.Arch.png "HDInsight Storage Architecture")
+
+HDInsight provides access to the distributed file system that is locally attached to the compute nodes. This file system can be accessed by using the fully qualified URI, for example:
+
+    hdfs://<namenodehost>/<path>
+
+In addition, HDInsight allows you to access data that is stored in Azure Data Lake Storage. The syntax is:
+
+    abfs[s]://<file_system>@<accountname>.dfs.core.windows.net/<path>
+
+Here are some considerations when using an Azure Storage account with HDInsight clusters.
+
+* **Files in the storage accounts that are connected to a cluster** have the account name and key associated with the cluster during creation. This configuration gives you full access to files in the file system.
+
+* **Public files in storage accounts that are NOT connected to a cluster** expose read-only permissions to the files in the file system.
+  
+  > [!NOTE]
+  > Public file systems allow you to get a list of all files available in the file system and access metadata. Public file systems allow you to access files only if you know the exact URL. For more information, see [Restrict access to containers and blobs](http://msdn.microsoft.com/library/windowsazure/dd179354.aspx) (the rules for containers and blobs work the same fore files and the file system).
+ 
+* **Private file systems in storage accounts that are NOT connected to a cluster** do not allow access files in the file system unless you define the storage account when you submit the WebHCat jobs. Reasons for this restriction are explained later in this article.
+
+The storage accounts that are defined in the creation process and their keys are stored in *%HADOOP_HOME%/conf/core-site.xml* on the cluster nodes. The default behavior of HDInsight is to use the storage accounts defined in the *core-site.xml* file. You can modify this setting using [Ambari](/hdinsight/hdinsight-hadoop-manage-ambari.md)
+
+Multiple WebHCat jobs, including Hive, MapReduce, Hadoop streaming, and Pig, can carry a description of storage accounts and metadata with them. (This approach currently works for Pig with storage accounts, but not for metadata.) For more information, see [Using an HDInsight Cluster with Alternate Storage Accounts and Metastores](http://social.technet.microsoft.com/wiki/contents/articles/23256.using-an-hdinsight-cluster-with-alternate-storage-accounts-and-metastores.aspx).
+
+## <a id="benefits"></a>Benefits of Azure Storage
+
+The implied performance cost of not co-locating compute clusters and storage resources is mitigated by the way the compute clusters are created close to the storage account resources inside the Azure region, where the high-speed network makes it efficient for the compute nodes to access the data inside Azure storage.
+
+There are several benefits associated with storing the data in Azure storage instead of HDFS:
+
+* **Data reuse and sharing:** The data in HDFS is located inside the compute cluster. Only the applications that have access to the compute cluster can use the data by using HDFS APIs. The data in Azure storage can be accessed either through the HDFS APIs or through the [Blob Storage REST APIs][blob-storage-restAPI]. Thus, a larger set of applications (including other HDInsight clusters) and tools can be used to produce and consume the data.
+
+* **Data archiving:** Storing data in Azure storage enables the HDInsight clusters used for computation to be safely deleted without losing user data.
+
+* **Data storage cost:** Storing data in the native HDFS for the long term is more costly than storing the data in Azure storage because the cost of a compute cluster is higher than the cost of Azure storage. In addition, because the data does not have to be reloaded for every compute cluster generation, you are also saving data loading costs.
+
+* **Elastic scale-out:** Although HDFS provides you with a scaled-out file system, the scale is determined by the number of nodes that you create for your cluster. Changing the scale can become a more complicated process than relying on the elastic scaling capabilities that you get automatically in Azure storage.
+
+* **Geo-replication:** Your Azure storage data can be geo-replicated. Although this ability gives you geographic recovery and data redundancy, supporting a failover to the geo-replicated location severely impacts your performance and may result in additional costs. Therefore, choose geo-replication carefully and only if the value of the data is worth the additional cost.
+
+* **Data lifecycle management:** All data in any file system goes through its own lifecycle. Data often starts off being very valuable and frequently accessed, transitions to being less valuable and requiring less access, and ultimately requires archive or deletion. Azure Storage provides data tiering and lifecycle management policies that tier data appropriately for its lifecycle stage.
+
+Certain MapReduce jobs and packages may create intermediate results that you don't really want to store in Azure storage. In that case, you can elect to store the data in the local HDFS. In fact, HDInsight uses the native HDFS implementation (which is referred to as DFS) for several of these intermediate results in Hive jobs and other processes.
+
+> [!NOTE]
+> Most HDFS commands (for example, `ls`, `copyFromLocal` and `mkdir`) still work as expected. Only the commands that are specific to the DFS, such as `fschk` and `dfsadmin`, show different behavior in Azure storage.
+
+## Create an Data Lake Storage file system
+
+To use the file system, you first create an [Azure Storage account][azure-storage-create]. As part of this process, you specify an Azure region where the storage account is created. The cluster and the storage account must be hosted in the same region. The Hive metastore SQL Server database and Oozie metastore SQL Server database must also be located in the same region.
+
+Wherever it lives, each blob you create belongs to a file system in your Azure Data Lake Storage account. 
+
+The default Data Lake Storage file system stores cluster-specific information such as job history and logs. Don't share a default Data Lake Storage file system with multiple HDInsight clusters. This might corrupt job history. It is recommended to use a different file system for each cluster and put shared data on a linked storage account specified in deployment of all relevant clusters rather than the default storage account. For more information on configuring linked storage accounts, see [Create HDInsight clusters][hdinsight-creation]. However, you can reuse a default storage file system after the original HDInsight cluster has been deleted. For HBase clusters, you can retain the HBase table schema and data by creating a new HBase cluster using the default blob container that is used by a deleted HBase cluster that has been deleted.
+
+[!INCLUDE [secure-transfer-enabled-storage-account](../../../includes/hdinsight-secure-transfer.md)]
+
+### Use the Azure portal
+
+When creating an HDInsight cluster from the Portal, you have the options (as shown in the following screenshot) to provide the storage account details. You can also specify whether you want an additional storage account associated with the cluster, and if so, choose from any of the available storage options for additional storage.
+
+![HDInsight hadoop creation data source](./media/use-hdi-cluster/create-storage-account.png)
+
+> [!WARNING]
+> Using an additional storage account in a different location than the HDInsight cluster is not supported.
+
+### Use Azure PowerShell
+
+If you [installed and configured Azure PowerShell][powershell-install], you can use the following code from the Azure PowerShell prompt to create a storage account and container:
+
+[!INCLUDE [upgrade-powershell](../../../includes/hdinsight-use-latest-powershell.md)]
+
+    $SubscriptionID = "<Your Azure Subscription ID>"
+    $ResourceGroupName = "<New Azure Resource Group Name>"
+    $Location = "WEST US 2"
+
+    $StorageAccountName = "<New Azure Storage Account Name>"
+    $containerName = "<New Azure Blob Container Name>"
+
+    Connect-AzureRmAccount
+    Select-AzureRmSubscription -SubscriptionId $SubscriptionID
+
+    # Create resource group
+    New-AzureRmResourceGroup -name $ResourceGroupName -Location $Location
+
+    # Create default storage account
+    New-AzureRmStorageAccount -ResourceGroupName $ResourceGroupName `
+      -Name StorageAccountName `
+      -Location $Location `
+      -SkuName Standard_LRS `
+      -Kind StorageV2 
+      -HierarchialNamespace $True
+
+    # Create default blob containers
+    $storageAccountKey = (Get-AzureRmStorageAccountKey -ResourceGroupName $resourceGroupName -StorageAccountName $StorageAccountName)[0].Value
+    $destContext = New-AzureStorageContext -StorageAccountName $storageAccountName -StorageAccountKey $storageAccountKey  
+    New-AzureStorageContainer -Name $containerName -Context $destContext
+
+> [!NOTE]
+> Creating a container is synonymous with creating a file system in Azure Data Lake Storage.
+
+### Use Azure CLI
+
+[!INCLUDE [use-latest-version](../../../includes/hdinsight-use-latest-cli.md)]
+
+If you have [installed and configured the Azure CLI](../../cli-install-nodejs.md), the following command can be used to a storage account and container.
+
+```bash
+az storage account create \
+    --name <STORAGE_ACCOUNT_NAME> \
+    --resource-group <RESOURCE_GROUP_NAME> \
+    --location westus2 \
+    --sku Standard_LRS \
+    --kind StorageV2 \
+    --Enable-hierarchical-namespace true
+```
+
+> [!NOTE]
+> During the public preview of Data Lake Storage Gen2 only `--sku Standard_LRS` is supported.
+
+You are prompted to specify the geographic region that the storage account is created in. Create the storage account in the same region that you plan on creating your HDInsight cluster.
+
+Once the storage account is created, use the following command to retrieve the storage account keys:
+
+    azure storage account keys list <STORAGE_ACCOUNT_NAME>
+
+To create a container, use the following command:
+
+    azure storage container create <CONTAINER_NAME> --account-name <STORAGE_ACCOUNT_NAME> --account-key <STORAGE_ACCOUNT_KEY>
+
+> [!NOTE]
+> Creating a container is synonymous with creating a file system in Azure Data Lake Storage.
+
+## Address files in Azure storage
+
+The URI scheme for accessing files in Azure storage from HDInsight is:
+
+    abfs[s]://<FILE_SYSTEM_NAME>@<ACCOUNT_NAME>.dfs.core.widows.net/<PATH>
+
+The URI scheme provides unencrypted access (with the *abfs:* prefix) and SSL encrypted access (with *abfss*). We recommend using *abfss* wherever possible, even when accessing data that lives inside the same region in Azure.
+
+* &lt;FILE_SYSTEM_NAME&gt; identifies the path of the file system Azure Data Lake Storage.
+* &lt;ACCOUNT_NAME&gt; identifies the Azure Storage account name. A fully qualified domain name (FQDN) is required.
+
+    If values for &lt;FILE_SYSTEM_NAME&gt; nor &lt;ACCOUNT_NAME&gt; have been specified, the default file system is used. For the files on the default file system, you can use a relative path or an absolute path. For example, the *hadoop-mapreduce-examples.jar* file that comes with HDInsight clusters can be referred to by using one of the following paths:
+    
+        abfs://myfilesystempath@myaccount.dfs.core.widows.net/example/jars/hadoop-mapreduce-examples.jar
+        abfs:///example/jars/hadoop-mapreduce-examples.jar
+        /example/jars/hadoop-mapreduce-examples.jar
+
+> [!NOTE]
+> The file name is *hadoop-examples.jar* in HDInsight versions 2.1 and 1.6 clusters.
+
+* The &lt;PATH&gt; is the file or directory HDFS path name.
+
+> [!NOTE]
+> When working with files outside of HDInsight, most utilities do not recognize the ABFS format and instead expect a basic path format, such as `example/jars/hadoop-mapreduce-examples.jar`.
+ 
+## Use additional storage accounts
+
+While creating an HDInsight cluster, you specify the Azure Storage account you want to associate with it. In addition to this storage account, you can add additional storage accounts from the same Azure subscription or different Azure subscriptions during the creation process or after a cluster has been created. For instructions about adding additional storage accounts, see [Create HDInsight clusters](/hdinsight/hdinsight-hadoop-provision-linux-clusters.md).
+
+> [!WARNING]
+> Using an additional storage account in a different location than the HDInsight cluster is not supported.
+
+## Next steps
+
+In this article, you learned how to use HDFS-compatible Azure storage with HDInsight. This approach allows you to build scalable, long-term, archiving data acquisition solutions and use HDInsight to unlock the information inside the stored structured and unstructured data.
+
+For more information, see:
+
+* [The ABFS Hadoop Filesystem driver for Azure Data Lake Storage Gen2](abfs-driver.md)
+* [Introduction to Azure Data Lake Storage](introduction.md)
+* [Set up HDInsight clusters using Azure Data Lake Storage with Hadoop, Spark, Kafka, and more](quickstart-create-connect-hdi-cluster.md)
+* [Ingest data into Azure Data Lake Storage using distcp](use-distcp.md)
+
+[powershell-install]: /powershell/azureps-cmdlets-docs
+[hdinsight-creation]: /hdinsight/hdinsight-hadoop-provision-linux-clusters.md
+
+[blob-storage-restAPI]: http://msdn.microsoft.com/library/windowsazure/dd135733.aspx
+[azure-storage-create]: /storage/common/storage-create-storage-account.md
+
+[img-hdi-powershell-blobcommands]: ./media/use-hdi-cluster/HDI.PowerShell.BlobCommands.png