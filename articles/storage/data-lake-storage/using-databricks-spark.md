---
title: Access Azure Data Lake Storage Gen2 data with DataBricks using Spark | Microsoft Docs
description: Learn to run Spark queries on a DataBricks cluster to access data in an Azure Data Lake Storage Gen2 storage account.
services: hdinsight,storage
tags: azure-portal
author: dineshm
manager: twooley

ms.component: data-lake-storage-gen2
ms.service: hdinsight
ms.workload: big-data
ms.topic: tutorial
ms.date: 6/27/2018
ms.author: dineshm
---

# Tutorial: Access Azure Data Lake Storage Gen2 data with DataBricks using Spark

In this tutorial, you learn how to run Spark queries on a DataBricks cluster to query data in Azure Data Lake Storage Gen2 account.

> [!div class="checklist"]
> * Create a DataBricks cluster
> * Ingest unstructured data into a storage account
> * Trigger an Azure Function to process data
> * Running analytics on your data in Blob storage

## Prerequisites

This tutorial demonstrates how to consume and query airline flight data, which is available from the [United States Department of Transportation](https://transtats.bts.gov/Tables.asp?DB_ID=120&DB_Name=Airline%20On-Time%20Performance%20Data&DB_Short_Name=On-Time). Download at least two year's worth of airline data (selecting all fields) and save the result to your machine. Make sure to take note of the file name and path of your download; you need this information in a later step.

> [!NOTE]
> Click on the **Prezipped file** checkbox to select all data fields. The download will be many gigabytes in size, but this amount of data is necessary for analysis.

## Create an Azure Data Lake Storage Gen2 account

To begin, create a new [Azure Data Lake Storage Gen2 account](quickstart-create-account.md) and give it a unique name. Then navigate to the storage account to retrieve configuration settings.

> [!IMPORTANT]
> During Preview, Azure Functions only work with Azure Data Lake Storage Gen2 accounts created with a flat namespace.

1. Under **Settings**, click  **Access keys**.
3. Click the **Copy** button next to **key1** to copy the key value.

Both the account name and key are required for later steps in this tutorial. Open a text editor and set aside the account name and key for future reference.

## Create a DataBricks cluster

The next step is to create a [DataBricks cluster](https://docs.databricks.com/) to create a data workspace.

<<<<<<< HEAD
1. Create a [DataBricks service](https://ms.portal.azure.com/#create/Microsoft.Databricks) and name it **myFlightDataService** (make sure to check the *Pin to dashboard* checkbox as you create the service).
2. Click **Launch Workspace** to open the workspace in a new browser window.
3. Click **Clusters** in the left-hand nav bar.
4. Click **Create Cluster**.
5. Enter a **myFlightDataCluster** in the *Cluster name* field.
6. Select **Standard_D8s_v3** in the *Worker Type* field.
7. Change the **Min Workers** value to *4*.
8. Click **Create Cluster** at the top of the page (this process may take up to 5 minutes to complete).
9. When the process completes, select **Azure DataBricks** on the top left of the nav bar.
10. Select **Notebook** under the **New** section on the bottom half of the page.
11. Enter a name of your choice in the **Name** field.
12. All other fields can be left as default values.
13. Select **Create**.
14. Paste the following code into the **Cmd 1** cell, replace the values with the values you preserved from your storage account.

    ```bash
    spark.conf.set("fs.azure.account.key.<account_name>.dfs.core.windows.net", "<account_key>") 
    spark.conf.set("fs.azure.createRemoteFileSystemDuringInitialization", "true")
    dbutils.fs.ls("abfs://<file_system>@<account_name>.dfs.core.windows.net/")
    spark.conf.set("fs.azure.createRemoteFileSystemDuringInitialization", "false")
    ```

## Ingest data
=======
1. Create a [DataBricks cluster](https://ms.portal.azure.com/#create/Microsoft.Databricks) and name it **myFlightDataService** (make sure to check the *Pin to dashboard* checkbox as you create the service)
2. Click **Launch Workspace** to open the workspace in a new browser window.
3. Click **Clusters** in the left-hand navigation bar, then click **Create Cluster**.
5. Enter **myFlightDataCluster** in the *Cluster name* field.
6. Select **4.2** in the Databricks Runtime Version field.
7. Select **Standard_D8s_v3** in the *Worker Type* field.
8. Change the **Min Workers** value to *4*.
9. Click **Create Cluster** at the top of the page. It may take up to 5 minutes to create the cluster.

While the request to create the cluster executes in the background, you can generate a DataBricks token.

### Create DataBricks token

A [DataBricks token](https://docs.databricks.com/api/latest/tokens.html) is required by a function that responds as data is created. The following steps demonstrate how to create a token and set it aside for next step. 

1. Click the profile icon (![Profile icon](./media/using-databricks-spark/databricks-workspace-profile-icon.png)) at the top of the right side of the screen.
2. Click **User Settings**.
3. Click **Generate New Token**.
4. Enter **myFlightDataToken** in the *Comment* field.
5. Copy the token value from the browser into the text file where you have set aside the account name and key.

## Create an Azure function
A [serverless function](https://azure.microsoft.com/services/functions/) is required to listen for changes in the Azure Data Lake Storage Gen2 account.

1. Create a [function app](https://portal.azure.com/#create/Microsoft.FunctionApp) and name it *myFlightDataApp*. Make sure to check the *Pin to dashboard* checkbox as you create the function app to make it easy to find again.
2. Click the **+** to create a new function. It is available when hover your mouse over the *Functions* label on the left.
3. Click **Custom function** located on the bottom half of the screen under *Get started on your own*.
4. Locate *Event Grid Trigger* and click **C#**.
5. Click **Create** to accept the default function name.
6. Click the **Logs** tab at the bottom of the screen to reveal the log pane.
7. Paste the following code into functions editor. Be sure you replace the `<YOUR_DATABRICKS_TOKEN>` placeholder with the token you set aside in your text editor.

```csharp
#r "Newtonsoft.Json"

using Newtonsoft.Json;
using Newtonsoft.Json.Linq;
using System.Net.Http.Headers;
using System.Net;
using System.Text;

/// <summary>
/// Function triggered with a blob create event from EventGrid.</summary>
public static async Task Run(JObject eventGridEvent, TraceWriter log)
{
    log.Info(eventGridEvent.ToString());
    log.Info("Triggered for event: " + eventGridEvent["data"]["url"].ToString(Formatting.Indented));

    // Call DataBricks with the filename and run job id = 1
    Uri uri = new Uri(eventGridEvent["data"]["url"].ToString());
    string filename = System.IO.Path.GetFileName(uri.LocalPath);
    if(filename.Contains("On_Time_On_Time"))
        await RunNowAsync(filename, 1, log);
}

/// <summary>
/// Runs a job on a DataBricks cluster to process a blob.</summary>
static async Task RunNowAsync(string csvFileUrl, int job_id, TraceWriter log)
{
    // DataBricks URI and token
    var databricksUri = "https://eastus2.azuredatabricks.net/api/2.0/jobs/run-now";
    var databricksToken = "<YOUR_DATABRICKS_TOKEN>";

    // REST API payload
    var payload = new Job { 
        id = job_id,
        NotebookParams = new NotebookParams { 
            BlobName = csvFileUrl
        }
    };

    // Serialize JSON and create the HttpContent
    var stringPayload = JsonConvert.SerializeObject(payload);
    var httpContent = new StringContent(stringPayload, Encoding.UTF8, "application/json");


    // Send the request to DataBricks
    using (var httpClient = new HttpClient()) {

        // Send the Run-Now request: https://docs.azuredatabricks.net/api/latest/jobs.html#run-now
        httpClient.DefaultRequestHeaders.Add("Authorization", "Bearer " + databricksToken);
        var httpResponse = await httpClient.PostAsync(databricksUri, httpContent);

        // If the response contains content we want to read it!
        if (httpResponse.Content != null) {
            var responseContent = await httpResponse.Content.ReadAsStringAsync();
            log.Info(responseContent);
        }

    }
}

/// <summary>
/// Class to serialize/deserialize JSON content for the DataBricks Run-now REST API</summary>
public class Job
{
    [JsonProperty("job_id")]
    public int id { get; set; }

    [JsonProperty("notebook_params")]
    public NotebookParams NotebookParams { get; set; }
}

public class NotebookParams
{
    [JsonProperty("blob_name")]
    public string BlobName { get; set; }
}
```

<ol start="8">Click <strong>Save</strong></ol>

> [!IMPORTANT]
> After saving the code for the function, look for a message saying "Compilation succeeded" in the *Logs* pane.

## Subscribe to the blob creation event

Next you create an [Event Grid Subscription](/event-grid/overview) for the function to process incoming data. 

1. Click on **Add Event Grid subscription**, next to the **Run** button.
2. Enter **myFlightDataSubscription** in the *Name* field.
3. Select **Storage Account** from the *Topic Type* dropdown.
4. Select your Azure subscription in the *Subscription* field.
5. Enter the resource group you used for your storage account in the *Resource Group* field.
6. Enter your storage account name in the *Instance* field.
7. Uncheck the **Subscribe to all event types** checkbox.
8. Expand the dropdown and uncheck **Blob Selected**. **Blob Created** should now be the only event type selected.
9. Enter **.csv** in the *Suffix Filter* field.
10. Click **Create**.

> [!NOTE]
> If the *Add Event Grid subscription* link is disabled, click on **Manage** and then back on the function name to activate the link.

## Ingest data
The cluster and event grid subscription is now set up to read incoming data. The next step is to create the pipeline to ingest data into the storage account.

### Use DataBricks Notebook to convert CSV to Parquet

Return to the browser DataBricks browser tab and execute the following steps:

1. Click **Azure DataBricks** on the top left of the navigation bar.
2. Click **Notebook** under the *New* section on the bottom half of the page.
3. Enter **CSV2Parquet** in the *Name* field. Leave all other fields with the default values.
4. Click **Create**.
5. Paste the following code into the **Cmd 1** cell. This code auto-saves in the editor.

    ```python
    from pyspark.sql import SQLContext
    import tarfile
    import os
    
    sqlContext = SQLContext(sc)
    
    blobName = dbutils.widgets.get("blob_name")
    print("Transforming " + blobName)
    
    if(blobName == ""):
      raise ValueError('No blob name provided')
    
    df = sqlContext.read.format('com.databricks.spark.csv').options(header='true', inferschema='true').load('/mnt/temp/' + blobName) 
    df.write.mode("append").parquet("/mnt/temp/parquet/flights")
    ```

5. Select **Jobs** on the left nav pane.
6. Click **Create Job**.
7. Enter **CSV2ParquetJob** in the *Title* field.
8. Click **Select Notebook** under the *Task* section.
9. Select **CSV2Parquet**.
10. Click **OK**.
11. Click **Edit** under *Cluster*.
12. Select **Existing Cluster** from the *Cluster Type* drop-down.
13. Select **myFlightDataCluster** from the *Select Cluster* field.
14. Click **Confirm**.
15. Click the expansion indicator arrow next to *Advanced*.
16. Click **Edit** next to *Maximum Concurrent Runs*.
17. Enter **32** in the *Maximum concurrent runs* field.
18. Click **OK**.
>>>>>>> 77196956

### Copy source data into the storage account

The next task is to use AzCopy to copy data from the *.csv* file into Azure storage. Open a command prompt window and enter the following commands. Make sure you replace the placeholders `<DOWNLOAD_FILE_PATH>`, `<ACCOUNT_NAME>` and `<ACCOUNT_KEY>` with the corresponding values you set aside in a previous step.

```bash
set ACCOUNT_NAME=<ACCOUNT_NAME>
set ACCOUNT_KEY=<ACCOUNT_KEY>
azcopy cp "<DOWNLOAD_FILE_PATH>" https://<ACCOUNT_NAME>.dfs.core.windows.net/dbricks/folder1/On_Time --recursive 
```

### Use DataBricks Notebook to convert CSV to Parquet

Re-open DataBricks in your browser and execute the following steps:

1. Select **Azure DataBricks** on the top left of the nav bar.
2. Select **Notebook** under the **New** section on the bottom half of the page.
3. Enter **CSV2Parquet** in the **Name** field.
4. All other fields can be left as default values.
5. Select **Create**.
6. Paste the following code into the **Cmd 1** cell (this code auto-saves in the editor).

    ```
    #mount Azure Blob Storage as an HDFS file system to your databricks cluster
    #you need to specify a storage account and container to connect to. 
    #use a SAS token or an account key to connect to Blob Storage.  
    accountname = "<insert account name>' 
    accountkey = " <insert account key>'
    fullname = "fs.azure.account.key." +accountname+ ".blob.core.windows.net"
    accountsource = "abfs://dbricks@" +accountname+ ".blob.core.windows.net/folder1"
    dbutils.fs.mount(
      source = accountsource,
      mount_point = "/mnt/temp",
      extra_configs = {fullname : accountkey}
    )
    #create a dataframe to read data
    flightDF = spark.read.format('csv').options(header='true', inferschema='true').load("/mnt/temp/On_Time_On_Time*.csv")
    #read the all the airline csv files and write the output to parquet format for easy query
    flightDF.write.mode("append").parquet('/mnt/temp/parquet/flights')

    #read the flight details parquet file 
    #flightDF = spark.read.format('parquet').options(header='true', inferschema='true').load("/mnt/temp/parquet/flights")
    print("Done")
    ```

## Explore data using Hadoop Distributed File System

Return to the DataBricks workspace and click on the **Recent** icon in the left navigation bar.

1. Click on the **Flight Data Analytics** notebook.
2. Press **Ctrl + Alt + N** to create a new cell.

Enter each of the following code blocks into **Cmd 1** and press **Cmd + Enter** to run the Python script.

To get a list of CSV files uploaded via AzCopy, run the following script:

```python
import os.path
import IPython
from pyspark.sql import SQLContext
source = "abfs://<FILE_SYSTEM_NAME>@<ACCOUNT_NAME>.dfs.core.windows.net/"
dbutils.fs.ls(source + "/temp")
display(dbutils.fs.ls(source + "/temp/"))
```

To create a new file and list files in the *parquet/flights* folder, run this script:

```python
source = "abfs://<FILE_SYSTEM_NAME>@<ACCOUNT_NAME>.dfs.core.windows.net/"

dbutils.fs.help()

dbutils.fs.put(source + "/temp/1.txt", "Hello, World!", True)
dbutils.fs.ls(source + "/temp/parquet/flights")
```
<<<<<<< HEAD

With these code samples you have explored the heirarchial nature of HDFS using data stored in an Azure Data Lake Storage account.
=======
With these code samples you have explored the heirarchial nature of HDFS using data stored in an Azure Data Lake Storage Gen2 account.
>>>>>>> 77196956

## Query the data

Next, you can begin to query the data you uploaded into Azure Data Lake Storage. Enter each of the following code blocks into **Cmd 1** and press **Cmd + Enter** to run the Python script.

### Simple queries
<<<<<<< HEAD

To create dataframes for your data sources, run the following script:

> [!IMPORTANT]
> Make sure to replace the **<YOUR_CSV_FILE_NAME>** placeholder with the file name you downloaded at the beginning of this tutorial.
=======
To create dataframes for your data sources, run the following script. Make sure to replace the `<YOUR_CSV_FILE_NAME>` placeholder with the file name you downloaded at the beginning of this tutorial.
>>>>>>> 77196956

```python
#Copy this into a Cmd cell in your notebook.
acDF = spark.read.format('csv').options(header='true', inferschema='true').load("/mnt/temp/<YOUR_CSV_FILE_NAME>.csv")
acDF.write.parquet('/mnt/temp/parquet/airlinecodes')

#read the existing parquet file for the flights database that was created via the Azure Function
flightDF = spark.read.format('parquet').options(header='true', inferschema='true').load("/mnt/temp/parquet/flights")

#print the schema of the dataframes
acDF.printSchema()
flightDF.printSchema()

#print the flight database size
print("Number of flights in the database: ", flightDF.count())

#show the first 20 rows (20 is the default)
#to show the first n rows, run: df.show(n)
acDF.show(100, False)
flightDF.show(20, False)

#Display to run visualizations
#preferrably run this in a separate cmd cell
display(flightDF)
```

To run analysis queries against the data, run the following script:

```python
#Run each of these queries, preferrably in a separate cmd cell for separate analysis
#create a temporary sql view for querying flight information
FlightTable = spark.read.parquet('dbfs:/mnt/temp/parquet/flights')
FlightTable.createOrReplaceTempView('FlightTable')

#create a temporary sql view for querying airline code information
AirlineCodes = spark.read.parquet('dbfs:/mnt/temp/parquet/airlinecodes')
AirlineCodes.createOrReplaceTempView('AirlineCodes')

#using spark sql, query the parquet file to return total flights in January and February 2016
out1 = spark.sql("SELECT * FROM FlightTable WHERE Month=1 and Year= 2016")
NumJan2016Flights = out1.count()
out2 = spark.sql("SELECT * FROM FlightTable WHERE Month=2 and Year= 2016")
NumFeb2016Flights=out2.count()
print("Jan 2016: ", NumJan2016Flights," Feb 2016: ",NumFeb2016Flights)
Total= NumJan2016Flights+NumFeb2016Flights
print("Total flights combined: ", Total)

# List out all the airports in Texas
out = spark.sql("SELECT distinct(OriginCityName) FROM FlightTable where OriginStateName = 'Texas'") 
print('Airports in Texas: ', out.show(100))

#find all airlines that fly from Texas
out1 = spark.sql("SELECT distinct(Carrier) FROM FlightTable WHERE OriginStateName='Texas'")
print('Airlines that fly to/from Texas: ', out1.show(100, False))
```
### Complex queries

To execute the following more complex queries, run each segment at a time in the notebook and inspect the results.

```python
#find the airline with the most flights

#create a temporary view to hold the flight delay information aggregated by airline, then select the airline name from the Airlinecodes dataframe
spark.sql("DROP VIEW IF EXISTS v")
spark.sql("CREATE TEMPORARY VIEW v AS SELECT Carrier, count(*) as NumFlights from FlightTable group by Carrier, UniqueCarrier order by NumFlights desc LIMIT 10")
output = spark.sql("SELECT AirlineName FROM AirlineCodes WHERE AirlineCode in (select Carrier from v)")

#show the top row without truncation
output.show(1, False)

#show the top 10 airlines
output.show(10, False)

#Determine which is the least on time airline

#create a temporary view to hold the flight delay information aggregated by airline, then select the airline name from the Airlinecodes dataframe
spark.sql("DROP VIEW IF EXISTS v")
spark.sql("CREATE TEMPORARY VIEW v AS SELECT Carrier, count(*) as NumFlights from FlightTable WHERE DepDelay>60 or ArrDelay>60 group by Carrier, UniqueCarrier order by NumFlights desc LIMIT 10")
output = spark.sql("select * from v")
#output = spark.sql("SELECT AirlineName FROM AirlineCodes WHERE AirlineCode in (select Carrier from v)")
#show the top row without truncation
output.show(1, False)

#which airline improved its performance
#find the airline with the most improvement in delays
#create a temporary view to hold the flight delay information aggregated by airline, then select the airline name from the Airlinecodes dataframe
spark.sql("DROP VIEW IF EXISTS v1")
spark.sql("DROP VIEW IF EXISTS v2")
spark.sql("CREATE TEMPORARY VIEW v1 AS SELECT Carrier, count(*) as NumFlights from FlightTable WHERE (DepDelay>0 or ArrDelay>0) and Year=2016 group by Carrier order by NumFlights desc LIMIT 10")
spark.sql("CREATE TEMPORARY VIEW v2 AS SELECT Carrier, count(*) as NumFlights from FlightTable WHERE (DepDelay>0 or ArrDelay>0) and Year=2017 group by Carrier order by NumFlights desc LIMIT 10")
output = spark.sql("SELECT distinct ac.AirlineName, v1.Carrier, v1.NumFlights, v2.NumFlights from v1 INNER JOIN v2 ON v1.Carrier = v2.Carrier INNER JOIN AirlineCodes ac ON v2.Carrier = ac.AirlineCode WHERE v1.NumFlights > v2.NumFlights")
#show the top row without truncation
output.show(10, False)

#display for visual analysis
display(output)
```

## Next steps

* [Extract, transform, and load data using Apache Hive on Azure HDInsight](tutorial-extract-transform-load-hive.md)<|MERGE_RESOLUTION|>--- conflicted
+++ resolved
@@ -1,449 +1,260 @@
----
-title: Access Azure Data Lake Storage Gen2 data with DataBricks using Spark | Microsoft Docs
-description: Learn to run Spark queries on a DataBricks cluster to access data in an Azure Data Lake Storage Gen2 storage account.
-services: hdinsight,storage
-tags: azure-portal
-author: dineshm
-manager: twooley
-
-ms.component: data-lake-storage-gen2
-ms.service: hdinsight
-ms.workload: big-data
-ms.topic: tutorial
-ms.date: 6/27/2018
-ms.author: dineshm
----
-
-# Tutorial: Access Azure Data Lake Storage Gen2 data with DataBricks using Spark
-
-In this tutorial, you learn how to run Spark queries on a DataBricks cluster to query data in Azure Data Lake Storage Gen2 account.
-
-> [!div class="checklist"]
-> * Create a DataBricks cluster
-> * Ingest unstructured data into a storage account
-> * Trigger an Azure Function to process data
-> * Running analytics on your data in Blob storage
-
-## Prerequisites
-
-This tutorial demonstrates how to consume and query airline flight data, which is available from the [United States Department of Transportation](https://transtats.bts.gov/Tables.asp?DB_ID=120&DB_Name=Airline%20On-Time%20Performance%20Data&DB_Short_Name=On-Time). Download at least two year's worth of airline data (selecting all fields) and save the result to your machine. Make sure to take note of the file name and path of your download; you need this information in a later step.
-
-> [!NOTE]
-> Click on the **Prezipped file** checkbox to select all data fields. The download will be many gigabytes in size, but this amount of data is necessary for analysis.
-
-## Create an Azure Data Lake Storage Gen2 account
-
-To begin, create a new [Azure Data Lake Storage Gen2 account](quickstart-create-account.md) and give it a unique name. Then navigate to the storage account to retrieve configuration settings.
-
-> [!IMPORTANT]
-> During Preview, Azure Functions only work with Azure Data Lake Storage Gen2 accounts created with a flat namespace.
-
-1. Under **Settings**, click  **Access keys**.
-3. Click the **Copy** button next to **key1** to copy the key value.
-
-Both the account name and key are required for later steps in this tutorial. Open a text editor and set aside the account name and key for future reference.
-
-## Create a DataBricks cluster
-
-The next step is to create a [DataBricks cluster](https://docs.databricks.com/) to create a data workspace.
-
-<<<<<<< HEAD
-1. Create a [DataBricks service](https://ms.portal.azure.com/#create/Microsoft.Databricks) and name it **myFlightDataService** (make sure to check the *Pin to dashboard* checkbox as you create the service).
-2. Click **Launch Workspace** to open the workspace in a new browser window.
-3. Click **Clusters** in the left-hand nav bar.
-4. Click **Create Cluster**.
-5. Enter a **myFlightDataCluster** in the *Cluster name* field.
-6. Select **Standard_D8s_v3** in the *Worker Type* field.
-7. Change the **Min Workers** value to *4*.
-8. Click **Create Cluster** at the top of the page (this process may take up to 5 minutes to complete).
-9. When the process completes, select **Azure DataBricks** on the top left of the nav bar.
-10. Select **Notebook** under the **New** section on the bottom half of the page.
-11. Enter a name of your choice in the **Name** field.
-12. All other fields can be left as default values.
-13. Select **Create**.
-14. Paste the following code into the **Cmd 1** cell, replace the values with the values you preserved from your storage account.
-
-    ```bash
-    spark.conf.set("fs.azure.account.key.<account_name>.dfs.core.windows.net", "<account_key>") 
-    spark.conf.set("fs.azure.createRemoteFileSystemDuringInitialization", "true")
-    dbutils.fs.ls("abfs://<file_system>@<account_name>.dfs.core.windows.net/")
-    spark.conf.set("fs.azure.createRemoteFileSystemDuringInitialization", "false")
-    ```
-
-## Ingest data
-=======
-1. Create a [DataBricks cluster](https://ms.portal.azure.com/#create/Microsoft.Databricks) and name it **myFlightDataService** (make sure to check the *Pin to dashboard* checkbox as you create the service)
-2. Click **Launch Workspace** to open the workspace in a new browser window.
-3. Click **Clusters** in the left-hand navigation bar, then click **Create Cluster**.
-5. Enter **myFlightDataCluster** in the *Cluster name* field.
-6. Select **4.2** in the Databricks Runtime Version field.
-7. Select **Standard_D8s_v3** in the *Worker Type* field.
-8. Change the **Min Workers** value to *4*.
-9. Click **Create Cluster** at the top of the page. It may take up to 5 minutes to create the cluster.
-
-While the request to create the cluster executes in the background, you can generate a DataBricks token.
-
-### Create DataBricks token
-
-A [DataBricks token](https://docs.databricks.com/api/latest/tokens.html) is required by a function that responds as data is created. The following steps demonstrate how to create a token and set it aside for next step. 
-
-1. Click the profile icon (![Profile icon](./media/using-databricks-spark/databricks-workspace-profile-icon.png)) at the top of the right side of the screen.
-2. Click **User Settings**.
-3. Click **Generate New Token**.
-4. Enter **myFlightDataToken** in the *Comment* field.
-5. Copy the token value from the browser into the text file where you have set aside the account name and key.
-
-## Create an Azure function
-A [serverless function](https://azure.microsoft.com/services/functions/) is required to listen for changes in the Azure Data Lake Storage Gen2 account.
-
-1. Create a [function app](https://portal.azure.com/#create/Microsoft.FunctionApp) and name it *myFlightDataApp*. Make sure to check the *Pin to dashboard* checkbox as you create the function app to make it easy to find again.
-2. Click the **+** to create a new function. It is available when hover your mouse over the *Functions* label on the left.
-3. Click **Custom function** located on the bottom half of the screen under *Get started on your own*.
-4. Locate *Event Grid Trigger* and click **C#**.
-5. Click **Create** to accept the default function name.
-6. Click the **Logs** tab at the bottom of the screen to reveal the log pane.
-7. Paste the following code into functions editor. Be sure you replace the `<YOUR_DATABRICKS_TOKEN>` placeholder with the token you set aside in your text editor.
-
-```csharp
-#r "Newtonsoft.Json"
-
-using Newtonsoft.Json;
-using Newtonsoft.Json.Linq;
-using System.Net.Http.Headers;
-using System.Net;
-using System.Text;
-
-/// <summary>
-/// Function triggered with a blob create event from EventGrid.</summary>
-public static async Task Run(JObject eventGridEvent, TraceWriter log)
-{
-    log.Info(eventGridEvent.ToString());
-    log.Info("Triggered for event: " + eventGridEvent["data"]["url"].ToString(Formatting.Indented));
-
-    // Call DataBricks with the filename and run job id = 1
-    Uri uri = new Uri(eventGridEvent["data"]["url"].ToString());
-    string filename = System.IO.Path.GetFileName(uri.LocalPath);
-    if(filename.Contains("On_Time_On_Time"))
-        await RunNowAsync(filename, 1, log);
-}
-
-/// <summary>
-/// Runs a job on a DataBricks cluster to process a blob.</summary>
-static async Task RunNowAsync(string csvFileUrl, int job_id, TraceWriter log)
-{
-    // DataBricks URI and token
-    var databricksUri = "https://eastus2.azuredatabricks.net/api/2.0/jobs/run-now";
-    var databricksToken = "<YOUR_DATABRICKS_TOKEN>";
-
-    // REST API payload
-    var payload = new Job { 
-        id = job_id,
-        NotebookParams = new NotebookParams { 
-            BlobName = csvFileUrl
-        }
-    };
-
-    // Serialize JSON and create the HttpContent
-    var stringPayload = JsonConvert.SerializeObject(payload);
-    var httpContent = new StringContent(stringPayload, Encoding.UTF8, "application/json");
-
-
-    // Send the request to DataBricks
-    using (var httpClient = new HttpClient()) {
-
-        // Send the Run-Now request: https://docs.azuredatabricks.net/api/latest/jobs.html#run-now
-        httpClient.DefaultRequestHeaders.Add("Authorization", "Bearer " + databricksToken);
-        var httpResponse = await httpClient.PostAsync(databricksUri, httpContent);
-
-        // If the response contains content we want to read it!
-        if (httpResponse.Content != null) {
-            var responseContent = await httpResponse.Content.ReadAsStringAsync();
-            log.Info(responseContent);
-        }
-
-    }
-}
-
-/// <summary>
-/// Class to serialize/deserialize JSON content for the DataBricks Run-now REST API</summary>
-public class Job
-{
-    [JsonProperty("job_id")]
-    public int id { get; set; }
-
-    [JsonProperty("notebook_params")]
-    public NotebookParams NotebookParams { get; set; }
-}
-
-public class NotebookParams
-{
-    [JsonProperty("blob_name")]
-    public string BlobName { get; set; }
-}
-```
-
-<ol start="8">Click <strong>Save</strong></ol>
-
-> [!IMPORTANT]
-> After saving the code for the function, look for a message saying "Compilation succeeded" in the *Logs* pane.
-
-## Subscribe to the blob creation event
-
-Next you create an [Event Grid Subscription](/event-grid/overview) for the function to process incoming data. 
-
-1. Click on **Add Event Grid subscription**, next to the **Run** button.
-2. Enter **myFlightDataSubscription** in the *Name* field.
-3. Select **Storage Account** from the *Topic Type* dropdown.
-4. Select your Azure subscription in the *Subscription* field.
-5. Enter the resource group you used for your storage account in the *Resource Group* field.
-6. Enter your storage account name in the *Instance* field.
-7. Uncheck the **Subscribe to all event types** checkbox.
-8. Expand the dropdown and uncheck **Blob Selected**. **Blob Created** should now be the only event type selected.
-9. Enter **.csv** in the *Suffix Filter* field.
-10. Click **Create**.
-
-> [!NOTE]
-> If the *Add Event Grid subscription* link is disabled, click on **Manage** and then back on the function name to activate the link.
-
-## Ingest data
-The cluster and event grid subscription is now set up to read incoming data. The next step is to create the pipeline to ingest data into the storage account.
-
-### Use DataBricks Notebook to convert CSV to Parquet
-
-Return to the browser DataBricks browser tab and execute the following steps:
-
-1. Click **Azure DataBricks** on the top left of the navigation bar.
-2. Click **Notebook** under the *New* section on the bottom half of the page.
-3. Enter **CSV2Parquet** in the *Name* field. Leave all other fields with the default values.
-4. Click **Create**.
-5. Paste the following code into the **Cmd 1** cell. This code auto-saves in the editor.
-
-    ```python
-    from pyspark.sql import SQLContext
-    import tarfile
-    import os
-    
-    sqlContext = SQLContext(sc)
-    
-    blobName = dbutils.widgets.get("blob_name")
-    print("Transforming " + blobName)
-    
-    if(blobName == ""):
-      raise ValueError('No blob name provided')
-    
-    df = sqlContext.read.format('com.databricks.spark.csv').options(header='true', inferschema='true').load('/mnt/temp/' + blobName) 
-    df.write.mode("append").parquet("/mnt/temp/parquet/flights")
-    ```
-
-5. Select **Jobs** on the left nav pane.
-6. Click **Create Job**.
-7. Enter **CSV2ParquetJob** in the *Title* field.
-8. Click **Select Notebook** under the *Task* section.
-9. Select **CSV2Parquet**.
-10. Click **OK**.
-11. Click **Edit** under *Cluster*.
-12. Select **Existing Cluster** from the *Cluster Type* drop-down.
-13. Select **myFlightDataCluster** from the *Select Cluster* field.
-14. Click **Confirm**.
-15. Click the expansion indicator arrow next to *Advanced*.
-16. Click **Edit** next to *Maximum Concurrent Runs*.
-17. Enter **32** in the *Maximum concurrent runs* field.
-18. Click **OK**.
->>>>>>> 77196956
-
-### Copy source data into the storage account
-
-The next task is to use AzCopy to copy data from the *.csv* file into Azure storage. Open a command prompt window and enter the following commands. Make sure you replace the placeholders `<DOWNLOAD_FILE_PATH>`, `<ACCOUNT_NAME>` and `<ACCOUNT_KEY>` with the corresponding values you set aside in a previous step.
-
-```bash
-set ACCOUNT_NAME=<ACCOUNT_NAME>
-set ACCOUNT_KEY=<ACCOUNT_KEY>
-azcopy cp "<DOWNLOAD_FILE_PATH>" https://<ACCOUNT_NAME>.dfs.core.windows.net/dbricks/folder1/On_Time --recursive 
-```
-
-### Use DataBricks Notebook to convert CSV to Parquet
-
-Re-open DataBricks in your browser and execute the following steps:
-
-1. Select **Azure DataBricks** on the top left of the nav bar.
-2. Select **Notebook** under the **New** section on the bottom half of the page.
-3. Enter **CSV2Parquet** in the **Name** field.
-4. All other fields can be left as default values.
-5. Select **Create**.
-6. Paste the following code into the **Cmd 1** cell (this code auto-saves in the editor).
-
-    ```
-    #mount Azure Blob Storage as an HDFS file system to your databricks cluster
-    #you need to specify a storage account and container to connect to. 
-    #use a SAS token or an account key to connect to Blob Storage.  
-    accountname = "<insert account name>' 
-    accountkey = " <insert account key>'
-    fullname = "fs.azure.account.key." +accountname+ ".blob.core.windows.net"
-    accountsource = "abfs://dbricks@" +accountname+ ".blob.core.windows.net/folder1"
-    dbutils.fs.mount(
-      source = accountsource,
-      mount_point = "/mnt/temp",
-      extra_configs = {fullname : accountkey}
-    )
-    #create a dataframe to read data
-    flightDF = spark.read.format('csv').options(header='true', inferschema='true').load("/mnt/temp/On_Time_On_Time*.csv")
-    #read the all the airline csv files and write the output to parquet format for easy query
-    flightDF.write.mode("append").parquet('/mnt/temp/parquet/flights')
-
-    #read the flight details parquet file 
-    #flightDF = spark.read.format('parquet').options(header='true', inferschema='true').load("/mnt/temp/parquet/flights")
-    print("Done")
-    ```
-
-## Explore data using Hadoop Distributed File System
-
-Return to the DataBricks workspace and click on the **Recent** icon in the left navigation bar.
-
-1. Click on the **Flight Data Analytics** notebook.
-2. Press **Ctrl + Alt + N** to create a new cell.
-
-Enter each of the following code blocks into **Cmd 1** and press **Cmd + Enter** to run the Python script.
-
-To get a list of CSV files uploaded via AzCopy, run the following script:
-
-```python
-import os.path
-import IPython
-from pyspark.sql import SQLContext
-source = "abfs://<FILE_SYSTEM_NAME>@<ACCOUNT_NAME>.dfs.core.windows.net/"
-dbutils.fs.ls(source + "/temp")
-display(dbutils.fs.ls(source + "/temp/"))
-```
-
-To create a new file and list files in the *parquet/flights* folder, run this script:
-
-```python
-source = "abfs://<FILE_SYSTEM_NAME>@<ACCOUNT_NAME>.dfs.core.windows.net/"
-
-dbutils.fs.help()
-
-dbutils.fs.put(source + "/temp/1.txt", "Hello, World!", True)
-dbutils.fs.ls(source + "/temp/parquet/flights")
-```
-<<<<<<< HEAD
-
-With these code samples you have explored the heirarchial nature of HDFS using data stored in an Azure Data Lake Storage account.
-=======
-With these code samples you have explored the heirarchial nature of HDFS using data stored in an Azure Data Lake Storage Gen2 account.
->>>>>>> 77196956
-
-## Query the data
-
-Next, you can begin to query the data you uploaded into Azure Data Lake Storage. Enter each of the following code blocks into **Cmd 1** and press **Cmd + Enter** to run the Python script.
-
-### Simple queries
-<<<<<<< HEAD
-
-To create dataframes for your data sources, run the following script:
-
-> [!IMPORTANT]
-> Make sure to replace the **<YOUR_CSV_FILE_NAME>** placeholder with the file name you downloaded at the beginning of this tutorial.
-=======
-To create dataframes for your data sources, run the following script. Make sure to replace the `<YOUR_CSV_FILE_NAME>` placeholder with the file name you downloaded at the beginning of this tutorial.
->>>>>>> 77196956
-
-```python
-#Copy this into a Cmd cell in your notebook.
-acDF = spark.read.format('csv').options(header='true', inferschema='true').load("/mnt/temp/<YOUR_CSV_FILE_NAME>.csv")
-acDF.write.parquet('/mnt/temp/parquet/airlinecodes')
-
-#read the existing parquet file for the flights database that was created via the Azure Function
-flightDF = spark.read.format('parquet').options(header='true', inferschema='true').load("/mnt/temp/parquet/flights")
-
-#print the schema of the dataframes
-acDF.printSchema()
-flightDF.printSchema()
-
-#print the flight database size
-print("Number of flights in the database: ", flightDF.count())
-
-#show the first 20 rows (20 is the default)
-#to show the first n rows, run: df.show(n)
-acDF.show(100, False)
-flightDF.show(20, False)
-
-#Display to run visualizations
-#preferrably run this in a separate cmd cell
-display(flightDF)
-```
-
-To run analysis queries against the data, run the following script:
-
-```python
-#Run each of these queries, preferrably in a separate cmd cell for separate analysis
-#create a temporary sql view for querying flight information
-FlightTable = spark.read.parquet('dbfs:/mnt/temp/parquet/flights')
-FlightTable.createOrReplaceTempView('FlightTable')
-
-#create a temporary sql view for querying airline code information
-AirlineCodes = spark.read.parquet('dbfs:/mnt/temp/parquet/airlinecodes')
-AirlineCodes.createOrReplaceTempView('AirlineCodes')
-
-#using spark sql, query the parquet file to return total flights in January and February 2016
-out1 = spark.sql("SELECT * FROM FlightTable WHERE Month=1 and Year= 2016")
-NumJan2016Flights = out1.count()
-out2 = spark.sql("SELECT * FROM FlightTable WHERE Month=2 and Year= 2016")
-NumFeb2016Flights=out2.count()
-print("Jan 2016: ", NumJan2016Flights," Feb 2016: ",NumFeb2016Flights)
-Total= NumJan2016Flights+NumFeb2016Flights
-print("Total flights combined: ", Total)
-
-# List out all the airports in Texas
-out = spark.sql("SELECT distinct(OriginCityName) FROM FlightTable where OriginStateName = 'Texas'") 
-print('Airports in Texas: ', out.show(100))
-
-#find all airlines that fly from Texas
-out1 = spark.sql("SELECT distinct(Carrier) FROM FlightTable WHERE OriginStateName='Texas'")
-print('Airlines that fly to/from Texas: ', out1.show(100, False))
-```
-### Complex queries
-
-To execute the following more complex queries, run each segment at a time in the notebook and inspect the results.
-
-```python
-#find the airline with the most flights
-
-#create a temporary view to hold the flight delay information aggregated by airline, then select the airline name from the Airlinecodes dataframe
-spark.sql("DROP VIEW IF EXISTS v")
-spark.sql("CREATE TEMPORARY VIEW v AS SELECT Carrier, count(*) as NumFlights from FlightTable group by Carrier, UniqueCarrier order by NumFlights desc LIMIT 10")
-output = spark.sql("SELECT AirlineName FROM AirlineCodes WHERE AirlineCode in (select Carrier from v)")
-
-#show the top row without truncation
-output.show(1, False)
-
-#show the top 10 airlines
-output.show(10, False)
-
-#Determine which is the least on time airline
-
-#create a temporary view to hold the flight delay information aggregated by airline, then select the airline name from the Airlinecodes dataframe
-spark.sql("DROP VIEW IF EXISTS v")
-spark.sql("CREATE TEMPORARY VIEW v AS SELECT Carrier, count(*) as NumFlights from FlightTable WHERE DepDelay>60 or ArrDelay>60 group by Carrier, UniqueCarrier order by NumFlights desc LIMIT 10")
-output = spark.sql("select * from v")
-#output = spark.sql("SELECT AirlineName FROM AirlineCodes WHERE AirlineCode in (select Carrier from v)")
-#show the top row without truncation
-output.show(1, False)
-
-#which airline improved its performance
-#find the airline with the most improvement in delays
-#create a temporary view to hold the flight delay information aggregated by airline, then select the airline name from the Airlinecodes dataframe
-spark.sql("DROP VIEW IF EXISTS v1")
-spark.sql("DROP VIEW IF EXISTS v2")
-spark.sql("CREATE TEMPORARY VIEW v1 AS SELECT Carrier, count(*) as NumFlights from FlightTable WHERE (DepDelay>0 or ArrDelay>0) and Year=2016 group by Carrier order by NumFlights desc LIMIT 10")
-spark.sql("CREATE TEMPORARY VIEW v2 AS SELECT Carrier, count(*) as NumFlights from FlightTable WHERE (DepDelay>0 or ArrDelay>0) and Year=2017 group by Carrier order by NumFlights desc LIMIT 10")
-output = spark.sql("SELECT distinct ac.AirlineName, v1.Carrier, v1.NumFlights, v2.NumFlights from v1 INNER JOIN v2 ON v1.Carrier = v2.Carrier INNER JOIN AirlineCodes ac ON v2.Carrier = ac.AirlineCode WHERE v1.NumFlights > v2.NumFlights")
-#show the top row without truncation
-output.show(10, False)
-
-#display for visual analysis
-display(output)
-```
-
-## Next steps
-
+---
+title: Access Azure Data Lake Storage Gen2 data with DataBricks using Spark | Microsoft Docs
+description: Learn to run Spark queries on a DataBricks cluster to access data in an Azure Data Lake Storage Gen2 storage account.
+services: hdinsight,storage
+tags: azure-portal
+author: dineshm
+manager: twooley
+
+ms.component: data-lake-storage-gen2
+ms.service: hdinsight
+ms.workload: big-data
+ms.topic: tutorial
+ms.date: 6/27/2018
+ms.author: dineshm
+---
+
+# Tutorial: Access Azure Data Lake Storage Gen2 data with DataBricks using Spark
+
+In this tutorial, you learn how to run Spark queries on a DataBricks cluster to query data in Azure Data Lake Storage Gen2 account.
+
+> [!div class="checklist"]
+> * Create a DataBricks cluster
+> * Ingest unstructured data into a storage account
+> * Trigger an Azure Function to process data
+> * Running analytics on your data in Blob storage
+
+## Prerequisites
+
+This tutorial demonstrates how to consume and query airline flight data, which is available from the [United States Department of Transportation](https://transtats.bts.gov/Tables.asp?DB_ID=120&DB_Name=Airline%20On-Time%20Performance%20Data&DB_Short_Name=On-Time). Download at least two year's worth of airline data (selecting all fields) and save the result to your machine. Make sure to take note of the file name and path of your download; you need this information in a later step.
+
+> [!NOTE]
+> Click on the **Prezipped file** checkbox to select all data fields. The download will be many gigabytes in size, but this amount of data is necessary for analysis.
+
+## Create an Azure Data Lake Storage Gen2 account
+
+To begin, create a new [Azure Data Lake Storage Gen2 account](quickstart-create-account.md) and give it a unique name. Then navigate to the storage account to retrieve configuration settings.
+
+> [!IMPORTANT]
+> During Preview, Azure Functions only work with Azure Data Lake Storage Gen2 accounts created with a flat namespace.
+
+1. Under **Settings**, click  **Access keys**.
+3. Click the **Copy** button next to **key1** to copy the key value.
+
+Both the account name and key are required for later steps in this tutorial. Open a text editor and set aside the account name and key for future reference.
+
+## Create a DataBricks cluster
+
+The next step is to create a [DataBricks cluster](https://docs.databricks.com/) to create a data workspace.
+
+1. Create a [DataBricks service](https://ms.portal.azure.com/#create/Microsoft.Databricks) and name it **myFlightDataService** (make sure to check the *Pin to dashboard* checkbox as you create the service).
+2. Click **Launch Workspace** to open the workspace in a new browser window.
+3. Click **Clusters** in the left-hand nav bar.
+4. Click **Create Cluster**.
+5. Enter a **myFlightDataCluster** in the *Cluster name* field.
+6. Select **Standard_D8s_v3** in the *Worker Type* field.
+7. Change the **Min Workers** value to *4*.
+8. Click **Create Cluster** at the top of the page (this process may take up to 5 minutes to complete).
+9. When the process completes, select **Azure DataBricks** on the top left of the nav bar.
+10. Select **Notebook** under the **New** section on the bottom half of the page.
+11. Enter a name of your choice in the **Name** field.
+12. All other fields can be left as default values.
+13. Select **Create**.
+14. Paste the following code into the **Cmd 1** cell, replace the values with the values you preserved from your storage account.
+
+    ```bash
+    spark.conf.set("fs.azure.account.key.<account_name>.dfs.core.windows.net", "<account_key>") 
+    spark.conf.set("fs.azure.createRemoteFileSystemDuringInitialization", "true")
+    dbutils.fs.ls("abfs://<file_system>@<account_name>.dfs.core.windows.net/")
+    spark.conf.set("fs.azure.createRemoteFileSystemDuringInitialization", "false")
+    ```
+
+## Ingest data
+
+### Copy source data into the storage account
+
+The next task is to use AzCopy to copy data from the *.csv* file into Azure storage. Open a command prompt window and enter the following commands. Make sure you replace the placeholders `<DOWNLOAD_FILE_PATH>`, `<ACCOUNT_NAME>` and `<ACCOUNT_KEY>` with the corresponding values you set aside in a previous step.
+
+```bash
+set ACCOUNT_NAME=<ACCOUNT_NAME>
+set ACCOUNT_KEY=<ACCOUNT_KEY>
+azcopy cp "<DOWNLOAD_FILE_PATH>" https://<ACCOUNT_NAME>.dfs.core.windows.net/dbricks/folder1/On_Time --recursive 
+```
+
+### Use DataBricks Notebook to convert CSV to Parquet
+
+Re-open DataBricks in your browser and execute the following steps:
+
+1. Select **Azure DataBricks** on the top left of the nav bar.
+2. Select **Notebook** under the **New** section on the bottom half of the page.
+3. Enter **CSV2Parquet** in the **Name** field.
+4. All other fields can be left as default values.
+5. Select **Create**.
+6. Paste the following code into the **Cmd 1** cell (this code auto-saves in the editor).
+
+    ```
+    #mount Azure Blob Storage as an HDFS file system to your databricks cluster
+    #you need to specify a storage account and container to connect to. 
+    #use a SAS token or an account key to connect to Blob Storage.  
+    accountname = "<insert account name>' 
+    accountkey = " <insert account key>'
+    fullname = "fs.azure.account.key." +accountname+ ".blob.core.windows.net"
+    accountsource = "abfs://dbricks@" +accountname+ ".blob.core.windows.net/folder1"
+    dbutils.fs.mount(
+      source = accountsource,
+      mount_point = "/mnt/temp",
+      extra_configs = {fullname : accountkey}
+    )
+    #create a dataframe to read data
+    flightDF = spark.read.format('csv').options(header='true', inferschema='true').load("/mnt/temp/On_Time_On_Time*.csv")
+    #read the all the airline csv files and write the output to parquet format for easy query
+    flightDF.write.mode("append").parquet('/mnt/temp/parquet/flights')
+
+    #read the flight details parquet file 
+    #flightDF = spark.read.format('parquet').options(header='true', inferschema='true').load("/mnt/temp/parquet/flights")
+    print("Done")
+    ```
+
+## Explore data using Hadoop Distributed File System
+
+Return to the DataBricks workspace and click on the **Recent** icon in the left navigation bar.
+
+1. Click on the **Flight Data Analytics** notebook.
+2. Press **Ctrl + Alt + N** to create a new cell.
+
+Enter each of the following code blocks into **Cmd 1** and press **Cmd + Enter** to run the Python script.
+
+To get a list of CSV files uploaded via AzCopy, run the following script:
+
+```python
+import os.path
+import IPython
+from pyspark.sql import SQLContext
+source = "abfs://<FILE_SYSTEM_NAME>@<ACCOUNT_NAME>.dfs.core.windows.net/"
+dbutils.fs.ls(source + "/temp")
+display(dbutils.fs.ls(source + "/temp/"))
+```
+
+To create a new file and list files in the *parquet/flights* folder, run this script:
+
+```python
+source = "abfs://<FILE_SYSTEM_NAME>@<ACCOUNT_NAME>.dfs.core.windows.net/"
+
+dbutils.fs.help()
+
+dbutils.fs.put(source + "/temp/1.txt", "Hello, World!", True)
+dbutils.fs.ls(source + "/temp/parquet/flights")
+```
+With these code samples you have explored the heirarchial nature of HDFS using data stored in an Azure Data Lake Storage Gen2 capable account.
+
+## Query the data
+
+Next, you can begin to query the data you uploaded into Azure Data Lake Storage. Enter each of the following code blocks into **Cmd 1** and press **Cmd + Enter** to run the Python script.
+
+### Simple queries
+
+To create dataframes for your data sources, run the following script:
+
+> [!IMPORTANT]
+> Make sure to replace the **<YOUR_CSV_FILE_NAME>** placeholder with the file name you downloaded at the beginning of this tutorial.
+
+```python
+#Copy this into a Cmd cell in your notebook.
+acDF = spark.read.format('csv').options(header='true', inferschema='true').load("/mnt/temp/<YOUR_CSV_FILE_NAME>.csv")
+acDF.write.parquet('/mnt/temp/parquet/airlinecodes')
+
+#read the existing parquet file for the flights database that was created via the Azure Function
+flightDF = spark.read.format('parquet').options(header='true', inferschema='true').load("/mnt/temp/parquet/flights")
+
+#print the schema of the dataframes
+acDF.printSchema()
+flightDF.printSchema()
+
+#print the flight database size
+print("Number of flights in the database: ", flightDF.count())
+
+#show the first 20 rows (20 is the default)
+#to show the first n rows, run: df.show(n)
+acDF.show(100, False)
+flightDF.show(20, False)
+
+#Display to run visualizations
+#preferrably run this in a separate cmd cell
+display(flightDF)
+```
+
+To run analysis queries against the data, run the following script:
+
+```python
+#Run each of these queries, preferrably in a separate cmd cell for separate analysis
+#create a temporary sql view for querying flight information
+FlightTable = spark.read.parquet('dbfs:/mnt/temp/parquet/flights')
+FlightTable.createOrReplaceTempView('FlightTable')
+
+#create a temporary sql view for querying airline code information
+AirlineCodes = spark.read.parquet('dbfs:/mnt/temp/parquet/airlinecodes')
+AirlineCodes.createOrReplaceTempView('AirlineCodes')
+
+#using spark sql, query the parquet file to return total flights in January and February 2016
+out1 = spark.sql("SELECT * FROM FlightTable WHERE Month=1 and Year= 2016")
+NumJan2016Flights = out1.count()
+out2 = spark.sql("SELECT * FROM FlightTable WHERE Month=2 and Year= 2016")
+NumFeb2016Flights=out2.count()
+print("Jan 2016: ", NumJan2016Flights," Feb 2016: ",NumFeb2016Flights)
+Total= NumJan2016Flights+NumFeb2016Flights
+print("Total flights combined: ", Total)
+
+# List out all the airports in Texas
+out = spark.sql("SELECT distinct(OriginCityName) FROM FlightTable where OriginStateName = 'Texas'") 
+print('Airports in Texas: ', out.show(100))
+
+#find all airlines that fly from Texas
+out1 = spark.sql("SELECT distinct(Carrier) FROM FlightTable WHERE OriginStateName='Texas'")
+print('Airlines that fly to/from Texas: ', out1.show(100, False))
+```
+### Complex queries
+
+To execute the following more complex queries, run each segment at a time in the notebook and inspect the results.
+
+```python
+#find the airline with the most flights
+
+#create a temporary view to hold the flight delay information aggregated by airline, then select the airline name from the Airlinecodes dataframe
+spark.sql("DROP VIEW IF EXISTS v")
+spark.sql("CREATE TEMPORARY VIEW v AS SELECT Carrier, count(*) as NumFlights from FlightTable group by Carrier, UniqueCarrier order by NumFlights desc LIMIT 10")
+output = spark.sql("SELECT AirlineName FROM AirlineCodes WHERE AirlineCode in (select Carrier from v)")
+
+#show the top row without truncation
+output.show(1, False)
+
+#show the top 10 airlines
+output.show(10, False)
+
+#Determine which is the least on time airline
+
+#create a temporary view to hold the flight delay information aggregated by airline, then select the airline name from the Airlinecodes dataframe
+spark.sql("DROP VIEW IF EXISTS v")
+spark.sql("CREATE TEMPORARY VIEW v AS SELECT Carrier, count(*) as NumFlights from FlightTable WHERE DepDelay>60 or ArrDelay>60 group by Carrier, UniqueCarrier order by NumFlights desc LIMIT 10")
+output = spark.sql("select * from v")
+#output = spark.sql("SELECT AirlineName FROM AirlineCodes WHERE AirlineCode in (select Carrier from v)")
+#show the top row without truncation
+output.show(1, False)
+
+#which airline improved its performance
+#find the airline with the most improvement in delays
+#create a temporary view to hold the flight delay information aggregated by airline, then select the airline name from the Airlinecodes dataframe
+spark.sql("DROP VIEW IF EXISTS v1")
+spark.sql("DROP VIEW IF EXISTS v2")
+spark.sql("CREATE TEMPORARY VIEW v1 AS SELECT Carrier, count(*) as NumFlights from FlightTable WHERE (DepDelay>0 or ArrDelay>0) and Year=2016 group by Carrier order by NumFlights desc LIMIT 10")
+spark.sql("CREATE TEMPORARY VIEW v2 AS SELECT Carrier, count(*) as NumFlights from FlightTable WHERE (DepDelay>0 or ArrDelay>0) and Year=2017 group by Carrier order by NumFlights desc LIMIT 10")
+output = spark.sql("SELECT distinct ac.AirlineName, v1.Carrier, v1.NumFlights, v2.NumFlights from v1 INNER JOIN v2 ON v1.Carrier = v2.Carrier INNER JOIN AirlineCodes ac ON v2.Carrier = ac.AirlineCode WHERE v1.NumFlights > v2.NumFlights")
+#show the top row without truncation
+output.show(10, False)
+
+#display for visual analysis
+display(output)
+```
+
+## Next steps
+
 * [Extract, transform, and load data using Apache Hive on Azure HDInsight](tutorial-extract-transform-load-hive.md)