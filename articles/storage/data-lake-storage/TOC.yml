- name: Azure Storage Documentation
  href: /azure/storage/
- name: Overview
  items:
  - name: Introduction
    href: introduction.md
- name: Quickstarts
  items:
  - name: Create a storage account
    href: quickstart-create-account.md
  - name: Create/Connect Databricks account
    href: quickstart-create-databricks-account.md
  - name: Set up clusters in HDInsight with Hadoop, Spark, Kafka, and more
    href: quickstart-create-connect-hdi-cluster.md
- name: Tutorials
  items:
  #- name: Access Blob Storage from Spark (Known)
    #href:
  - name: Extract, transform, and load data using Azure Databricks
    href: handle-data-using-databricks.md
  - name: Access Azure Data Lake Storage data with DataBricks using Spark
    href: using-databricks-spark.md
  - name: Extract, transform, and load data using Apache Hive on Azure HDInsight
    href: tutorial-extract-transform-load-hive.md
#- name: Samples
  #items:  
  #- name: Example Page
    #href: example.md
- name: Concepts
  items:
  - name: Hadoop ABFS Driver
    href: abfs-driver.md
  - name: Introduction to the Azure Blob File System URI
    href: introduction-abfs-uri.md
  - name: Hierarchical Namespace
    href: namespace.md
  - name: Security
    items:
      - name: Encryption for data at rest
        href: ../common/storage-service-encryption.md?toc=%2fazure%2fstorage%2fdata-lake-storage%2ftoc.json
      - name: Encryption for data at rest with customer keys
        href: ../common/storage-service-encryption-customer-managed-keys.md?toc=%2fazure%2fstorage%2fdata-lake-storage%2ftoc.json
  - name: ADLS Evaluation and Migration
    items:
      - name: Overview
        href: evaluation-migration-overview.md
      - name: Evaluation
        href: evaluation-comparison.md
      - name: Migration Planning
        href: evaluation-migration-guide.md
<<<<<<< HEAD
  - name: Hierarchical Namespace
    href: namespace.md
  - name: Scalability and Perf
    items:
      - name: Best Practices
        href: best-practice.md
=======
  #- name: Scalability and Perf
    #items:
      #- name: Best Practices
        #href: 
>>>>>>> 1a7f26ff
  #- name: Benchmark results
    #href:
- name: How-to guides
  items:
  - name: Use Azure Data Lake Storage Gen2 with Azure HDInsight clusters
    href: use-hdi-cluster.md
  - name: ingest data
    items: 
      - name: How to copy data into Data Lake Storage using Distcp
        href: use-distcp.md
      - name: How to copy data into Data Lake Storage using Azure Data Factory
        href: ../../data-factory/load-azure-data-lake-storage-gen2.md
- name: Reference
  items:
- name: Resources
  items:
  - name: Azure Roadmap
    href: https://azure.microsoft.com/roadmap/?category=storage
  - name: Azure Storage client tools
    href: ../common/storage-explorers.md?toc=%2fazure%2fstorage%2fdata-lake-storage%2ftoc.json
  - name: Forum
    href: https://social.msdn.microsoft.com/forums/azure/home?forum=windowsazuredata
  - name: Pricing
    href: https://azure.microsoft.com/pricing/details/storage/blobs/
  - name: Pricing calculator
    href: https://azure.microsoft.com/pricing/calculator/
  - name: Service updates
    href: https://azure.microsoft.com/updates/?product=storage
  - name: Stack Overflow
    href: http://stackoverflow.com/questions/tagged/windows-azure-storage
  - name: Videos
    href: https://azure.microsoft.com/documentation/videos/index/?services=storage<|MERGE_RESOLUTION|>--- conflicted
+++ resolved
@@ -48,19 +48,10 @@
         href: evaluation-comparison.md
       - name: Migration Planning
         href: evaluation-migration-guide.md
-<<<<<<< HEAD
-  - name: Hierarchical Namespace
-    href: namespace.md
   - name: Scalability and Perf
     items:
       - name: Best Practices
         href: best-practice.md
-=======
-  #- name: Scalability and Perf
-    #items:
-      #- name: Best Practices
-        #href: 
->>>>>>> 1a7f26ff
   #- name: Benchmark results
     #href:
 - name: How-to guides
