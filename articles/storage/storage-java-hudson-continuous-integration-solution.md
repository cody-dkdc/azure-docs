<properties
	pageTitle="How to use Hudson with the Azure Blob service | Microsoft Azure"
	description="Describes how to use Hudson with Azure Blob storage as a repository for build artifacts."
	services="storage"
	documentationCenter="java"
	authors="rmcmurray"
	manager="wpickett"
	editor="jimbe"/>

<tags
	ms.service="storage"
	ms.workload="storage"
	ms.tgt_pltfrm="na"
	ms.devlang="Java"
	ms.topic="article"
<<<<<<< HEAD
	ms.date="09/01/2015"
	ms.author="robmcm"/>

# Using Azure Storage with a Hudson Continuous Integration solution

*By [Microsoft Open Technologies Inc.][ms-open-tech]*
=======
	ms.date="10/12/2015" 
	ms.author="robmcm"/>

# Using Azure Storage with a Hudson Continuous Integration solution
>>>>>>> 08be3281

## Overview

The following information shows how to use the Azure Blob service as a repository of build artifacts created by a Hudson Continuous Integration (CI) solution, or as a source of downloadable files to be used in a build process. One of the scenarios where you would find this useful is when you're coding in an agile development environment (using Java or other languages), builds are running based on continuous integration, and you need a repository for your build artifacts, so that you could, for example, share them with other organization members, your customers, or maintain an archive.  Another scenario is when your build job itself requires other files, for example, dependencies to download as part of the build input.

<<<<<<< HEAD
In this tutorial you will be using the Azure Storage plugin for Hudson CI made available by Microsoft Open Technologies, Inc.

## Introduction to Hudson ##
=======
In this tutorial you will be using the Azure Storage plugin for Hudson CI made available by Microsoft.

## Introduction to Hudson ##

>>>>>>> 08be3281
Hudson enables continuous integration of a software project by allowing developers to easily integrate their code changes and have builds produced automatically and frequently, thereby increasing the productivity of the developers. Builds are versioned, and build artifacts can be uploaded to various repositories. This article will show how to use Azure Blob storage as the repository of the build artifacts. It will also show how to download dependencies from Azure Blob storage.

More information about Hudson can be found at [Meet Hudson][].

## Benefits of using the Blob service ##

Benefits of using the Blob service to host your agile development build artifacts include:

- High availability of your build artifacts and/or downloadable dependencies.
- Performance when your Hudson CI solution uploads your build artifacts.
- Performance when your customers and partners download your build artifacts.
- Control over user access policies, with a choice between anonymous access, expiration-based shared access signature access, private access, etc.

## Prerequisites ##

You will need the following to use the Blob service with your Hudson CI solution:

- A Hudson Continuous Integration solution.

    If you currently don't have a Hudson CI solution, you can run a Hudson CI solution using the following technique:

    1. On a Java-enabled machine, download the Hudson WAR from <http://hudson-ci.org/>.
    2. At a command prompt that is opened to the folder that contains the Hudson WAR, run the Hudson WAR. For example, if you have downloaded version 3.1.2:

        `java -jar hudson-3.1.2.war`

    3. In your browser, open `http://localhost:8080/`. This will open the Hudson dashboard.

    4. Upon first use of Hudson, complete the initial setup at `http://localhost:8080/`.

    5. After you complete the initial setup, cancel the running instance of the Hudson WAR, start the Hudson WAR again, and  re-open the Hudson dashboard, `http://localhost:8080/`, which you will use to install and configure the Azure Storage plugin.

        While a typical Hudson CI solution would be set up to run as a service, running the Hudson war at the command line will be sufficient for this tutorial.

- An Azure account. You can sign up for an Azure account at <http://www.azure.com>.

- An Azure storage account. If you don't already have a storage account, you can create one using the steps at [How to Create a Storage Account][].

- Familiarity with the Hudson CI solution is recommended but not required, as the following content will use a basic example to show you the steps needed when using the Blob service as a repository for Hudson CI build artifacts.

## How to use the Blob service with Hudson CI ##

To use the Blob service with Hudson, you'll need to install the Azure Storage plugin, configure the plugin to use your storage account, and then create a post-build action that uploads your build artifacts to your storage account. These steps are described in the following sections.

## How to install the Azure Storage plugin ##

1. Within the Hudson dashboard, click **Manage Hudson**.
2. On the **Manage Hudson** page, click **Manage Plugins**.
3. Click the **Available** tab.
4. Click **Others**.
5. In the **Artifact Uploaders** section, select **Microsoft Azure Storage plugin**.
6. Click **Install**.
7. After the installation is complete, restart Hudson.

## How to configure the Azure Storage plugin to use your storage account ##

1. Within the Hudson dashboard, click **Manage Hudson**.
2. On the **Manage Hudson** page, click **Configure System**.
3. In the **Microsoft Azure Storage Account Configuration** section:

<<<<<<< HEAD
    a. Enter your storage account name, which you can obtain from the [Azure portal](https://manage.windowsazure.com).

    b. Enter your storage account key, also obtainable from the Azure portal.

    c. Use the default value for **Blob Service Endpoint URL** if you are using the public Azure cloud. If you are using a different Azure cloud, use the endpoint as specified in the Azure portal for your storage account.
=======
    a. Enter your storage account name, which you can obtain from the [Azure Portal](portal.azure.com).

    b. Enter your storage account key, also obtainable from the [Azure Portal](portal.azure.com).

    c. Use the default value for **Blob Service Endpoint URL** if you are using the public Azure cloud. If you are using a different Azure cloud, use the endpoint as specified in the [Azure Portal](portal.azure.com) for your storage account.
>>>>>>> 08be3281

    d. Click **Validate storage credentials** to validate your storage account.

    e. [Optional] If you have additional storage accounts that you want made available to your Hudson CI, click **Add more storage accounts**.

    f. Click **Save** to save your settings.

## How to create a post-build action that uploads your build artifacts to your storage account ##

For instruction purposes, first we'll need to create a job that will create several files, and then add in the post-build action to upload the files to your storage account.

1. Within the Hudson dashboard, click **New Job**.
2. Name the job **MyJob**, click **Build a free-style software job**, and then click **OK**.
3. In the **Build** section of the job configuration, click **Add build step** and choose **Execute Windows batch command**.
4. In **Command**, use the following commands:

        md text
        cd text
        echo Hello Azure Storage from Hudson > hello.txt
        date /t > date.txt
        time /t >> date.txt

5. In the **Post-build Actions** section of the job configuration, click **Upload artifacts to Microsoft Azure Blob storage**.
6. For **Storage Account Name**, select the storage account to use.
7. For **Container Name**, specify the container name. (The container will be created if it does not already exist when the build artifacts are uploaded.) You can use environment variables, so for this example enter **${JOB_NAME}** as the container name.

    **Tip**

    Below the **Command** section where you entered a script for **Execute Windows batch command** is a link to the environment variables recognized by Hudson. Click that link to learn the environment variable names and descriptions. Note that environment variables that contain special characters, such as the **BUILD_URL** environment variable, are not allowed as a container name or common virtual path.

8. Click **Make new container public by default** for this example. (If you want to use a private container, you'll need to create a shared access signature to allow access. That is beyond the scope of this article. You can learn more about shared access signatures at [Creating a Shared Access Signature](http://go.microsoft.com/fwlink/?LinkId=279889).)
9. [Optional] Click **Clean container before uploading** if you want the container to be cleared of contents before build artifacts are uploaded (leave it unchecked if you do not want to clean the contents of the container).
10. For **List of Artifacts to upload**, enter **text/*.txt**.
11. For **Common virtual path for uploaded artifacts**, enter **${BUILD\_ID}/${BUILD\_NUMBER}**.
12. Click **Save** to save your settings.
13. In the Hudson dashboard, click **Build Now** to run **MyJob**. Examine the console output for status. Status messages for Azure Storage will be included in the console output when the post-build action starts to upload build artifacts.
14. Upon successful completion of the job, you can examine the build artifacts by opening the public blob.

<<<<<<< HEAD
    a. Sign in to the [Azure portal](https://manage.windowsazure.com).

    b. Click **Storage**.

    c. Click the storage account name that you used for Hudson.

    d. Click **Containers**.

    e. Click the container named **myjob**, which is the lowercase version of the job name that you assigned when you created the Hudson job. Container names and blob names are lowercase (and case-sensitive) in Azure Storage. Within the list of blobs for the container named **myjob** you should see **hello.txt** and **date.txt**. Copy the URL for either of these items and open it in your browser. You will see the text file that was uploaded as a build artifact.

Only one post-build action that uploads artifacts to Azure Blob storage can be created per job. Note that the single post-build action to upload artifacts to Azure Blob storage can specify different files (including wildcards) and paths to files within **List of Artifacts to upload** using a semi-colon as a separator. For example, if your Hudson build produces JAR files and TXT files in your workspace's **build** folder, and you want to upload both to Azure Blob storage, use the following for the **List of Artifacts to upload** value: **build/\*.jar;build/\*.txt**. You can also use double-colon syntax to specify a path to use within the blob name. For example, if you want the JARs to get uploaded using **binaries** in the blob path and the TXT files to get uploaded using **notices** in the blob path, use the following for the **List of Artifacts to upload** value: **build/\*.jar::binaries;build/\*.txt::notices**.

=======
    a. Sign in to the [Azure Portal](portal.azure.com).

    b. Click **Storage**.

    c. Click the storage account name that you used for Hudson.

    d. Click **Containers**.

    e. Click the container named **myjob**, which is the lowercase version of the job name that you assigned when you created the Hudson job. Container names and blob names are lowercase (and case-sensitive) in Azure Storage. Within the list of blobs for the container named **myjob** you should see **hello.txt** and **date.txt**. Copy the URL for either of these items and open it in your browser. You will see the text file that was uploaded as a build artifact.

Only one post-build action that uploads artifacts to Azure Blob storage can be created per job. Note that the single post-build action to upload artifacts to Azure Blob storage can specify different files (including wildcards) and paths to files within **List of Artifacts to upload** using a semi-colon as a separator. For example, if your Hudson build produces JAR files and TXT files in your workspace's **build** folder, and you want to upload both to Azure Blob storage, use the following for the **List of Artifacts to upload** value: **build/\*.jar;build/\*.txt**. You can also use double-colon syntax to specify a path to use within the blob name. For example, if you want the JARs to get uploaded using **binaries** in the blob path and the TXT files to get uploaded using **notices** in the blob path, use the following for the **List of Artifacts to upload** value: **build/\*.jar::binaries;build/\*.txt::notices**.

>>>>>>> 08be3281
## How to create a build step that downloads from Azure Blob storage ##

The following steps show how to configure a build step to download items from Azure Blob storage. This would be useful if you want to include items in your build, for example, JARs that you keep in Azure Blob storage.

1. In the **Build** section of the job configuration, click **Add build step** and choose **Download from Azure Blob storage**.
2. For **Storage account name**, select the storage account to use.
3. For **Container name**, specify the name of the container that has the blobs you want to download. You can use environment variables.
4. For **Blob name**, specify the blob name. You can use environment variables. Also, you can use an asterisk, as a wildcard after you specify the initial letter(s) of the blob name. For example, **project\*** would specify all blobs whose names start with **project**.
5. [Optional] For **Download path**, specify the path on the Hudson machine where you want to download files from Azure Blob storage. Environment variables can also be used. (If you do not provide a value for **Download path**, the files from Azure Blob storage will be downloaded to the job's workspace.)

If you have additional items you want to download from Azure Blob storage, you can create additional build steps.

After you run a build, you can check the build history console output, or look at your download location, to see whether the blobs you expected were successfully downloaded.

## Components used by the Blob service ##

The following provides an overview of the Blob service components.

- **Storage account**: All access to Azure Storage is done through a storage account. This is the highest level of the namespace for accessing blobs. An account can contain an unlimited number of containers, as long as their total size is under 100 TB.
- **Container**: A container provides a grouping of a set of blobs. All blobs must be in a container. An account can contain an unlimited number of containers. A container can store an unlimited number of blobs.
- **Blob**: A file of any type and size. There are two types of blobs that can be stored in Azure Storage: block and page blobs. Most files are block blobs. A single block blob can be up to 200 GB in size. This tutorial uses block blobs. Page blobs, another blob type, can be up to 1 TB in size, and are more efficient when ranges of bytes in a file are modified frequently. For more information about blobs, see [Understanding Block Blobs and Page Blobs](http://msdn.microsoft.com/library/azure/ee691964.aspx).
- **URL format**: Blobs are addressable using the following URL format:

    `http://storageaccount.blob.core.windows.net/container_name/blob_name`

<<<<<<< HEAD
    (The format above applies to the public Azure cloud. If you are using a different Azure cloud, use the endpoint within the Azure portal to determine your URL endpoint.)
=======
    (The format above applies to the public Azure cloud. If you are using a different Azure cloud, use the endpoint within the [Azure Portal](portal.azure.com) to determine your URL endpoint.)
>>>>>>> 08be3281

    In the format above, `storageaccount` represents the name of your storage account, `container_name` represents the name of your container, and `blob_name` represents the name of your blob, respectively. Within the container name, you can have multiple paths, separated by a forward slash, **/**. The example container name in this tutorial was **MyJob**, and **${BUILD\_ID}/${BUILD\_NUMBER}** was used for the common virtual path, resulting in the blob having a URL of the following form:

    `http://example.blob.core.windows.net/myjob/2014-05-01_11-56-22/1/hello.txt`

<<<<<<< HEAD
  [How to Create a Storage Account]: http://go.microsoft.com/fwlink/?LinkId=279823
  [Meet Hudson]: http://wiki.eclipse.org/Hudson-ci/Meet_Hudson
  [ms-open-tech]: http://msopentech.com
=======
## Next steps

  [How to Create a Storage Account]: http://go.microsoft.com/fwlink/?LinkId=279823
  [Meet Hudson]: http://wiki.eclipse.org/Hudson-ci/Meet_Hudson
>>>>>>> 08be3281
<|MERGE_RESOLUTION|>--- conflicted
+++ resolved
@@ -13,34 +13,19 @@
 	ms.tgt_pltfrm="na"
 	ms.devlang="Java"
 	ms.topic="article"
-<<<<<<< HEAD
-	ms.date="09/01/2015"
-	ms.author="robmcm"/>
-
-# Using Azure Storage with a Hudson Continuous Integration solution
-
-*By [Microsoft Open Technologies Inc.][ms-open-tech]*
-=======
 	ms.date="10/12/2015" 
 	ms.author="robmcm"/>
 
 # Using Azure Storage with a Hudson Continuous Integration solution
->>>>>>> 08be3281
 
 ## Overview
 
 The following information shows how to use the Azure Blob service as a repository of build artifacts created by a Hudson Continuous Integration (CI) solution, or as a source of downloadable files to be used in a build process. One of the scenarios where you would find this useful is when you're coding in an agile development environment (using Java or other languages), builds are running based on continuous integration, and you need a repository for your build artifacts, so that you could, for example, share them with other organization members, your customers, or maintain an archive.  Another scenario is when your build job itself requires other files, for example, dependencies to download as part of the build input.
 
-<<<<<<< HEAD
-In this tutorial you will be using the Azure Storage plugin for Hudson CI made available by Microsoft Open Technologies, Inc.
-
-## Introduction to Hudson ##
-=======
 In this tutorial you will be using the Azure Storage plugin for Hudson CI made available by Microsoft.
 
 ## Introduction to Hudson ##
 
->>>>>>> 08be3281
 Hudson enables continuous integration of a software project by allowing developers to easily integrate their code changes and have builds produced automatically and frequently, thereby increasing the productivity of the developers. Builds are versioned, and build artifacts can be uploaded to various repositories. This article will show how to use Azure Blob storage as the repository of the build artifacts. It will also show how to download dependencies from Azure Blob storage.
 
 More information about Hudson can be found at [Meet Hudson][].
@@ -101,19 +86,11 @@
 2. On the **Manage Hudson** page, click **Configure System**.
 3. In the **Microsoft Azure Storage Account Configuration** section:
 
-<<<<<<< HEAD
-    a. Enter your storage account name, which you can obtain from the [Azure portal](https://manage.windowsazure.com).
-
-    b. Enter your storage account key, also obtainable from the Azure portal.
-
-    c. Use the default value for **Blob Service Endpoint URL** if you are using the public Azure cloud. If you are using a different Azure cloud, use the endpoint as specified in the Azure portal for your storage account.
-=======
     a. Enter your storage account name, which you can obtain from the [Azure Portal](portal.azure.com).
 
     b. Enter your storage account key, also obtainable from the [Azure Portal](portal.azure.com).
 
     c. Use the default value for **Blob Service Endpoint URL** if you are using the public Azure cloud. If you are using a different Azure cloud, use the endpoint as specified in the [Azure Portal](portal.azure.com) for your storage account.
->>>>>>> 08be3281
 
     d. Click **Validate storage credentials** to validate your storage account.
 
@@ -152,20 +129,6 @@
 13. In the Hudson dashboard, click **Build Now** to run **MyJob**. Examine the console output for status. Status messages for Azure Storage will be included in the console output when the post-build action starts to upload build artifacts.
 14. Upon successful completion of the job, you can examine the build artifacts by opening the public blob.
 
-<<<<<<< HEAD
-    a. Sign in to the [Azure portal](https://manage.windowsazure.com).
-
-    b. Click **Storage**.
-
-    c. Click the storage account name that you used for Hudson.
-
-    d. Click **Containers**.
-
-    e. Click the container named **myjob**, which is the lowercase version of the job name that you assigned when you created the Hudson job. Container names and blob names are lowercase (and case-sensitive) in Azure Storage. Within the list of blobs for the container named **myjob** you should see **hello.txt** and **date.txt**. Copy the URL for either of these items and open it in your browser. You will see the text file that was uploaded as a build artifact.
-
-Only one post-build action that uploads artifacts to Azure Blob storage can be created per job. Note that the single post-build action to upload artifacts to Azure Blob storage can specify different files (including wildcards) and paths to files within **List of Artifacts to upload** using a semi-colon as a separator. For example, if your Hudson build produces JAR files and TXT files in your workspace's **build** folder, and you want to upload both to Azure Blob storage, use the following for the **List of Artifacts to upload** value: **build/\*.jar;build/\*.txt**. You can also use double-colon syntax to specify a path to use within the blob name. For example, if you want the JARs to get uploaded using **binaries** in the blob path and the TXT files to get uploaded using **notices** in the blob path, use the following for the **List of Artifacts to upload** value: **build/\*.jar::binaries;build/\*.txt::notices**.
-
-=======
     a. Sign in to the [Azure Portal](portal.azure.com).
 
     b. Click **Storage**.
@@ -178,7 +141,6 @@
 
 Only one post-build action that uploads artifacts to Azure Blob storage can be created per job. Note that the single post-build action to upload artifacts to Azure Blob storage can specify different files (including wildcards) and paths to files within **List of Artifacts to upload** using a semi-colon as a separator. For example, if your Hudson build produces JAR files and TXT files in your workspace's **build** folder, and you want to upload both to Azure Blob storage, use the following for the **List of Artifacts to upload** value: **build/\*.jar;build/\*.txt**. You can also use double-colon syntax to specify a path to use within the blob name. For example, if you want the JARs to get uploaded using **binaries** in the blob path and the TXT files to get uploaded using **notices** in the blob path, use the following for the **List of Artifacts to upload** value: **build/\*.jar::binaries;build/\*.txt::notices**.
 
->>>>>>> 08be3281
 ## How to create a build step that downloads from Azure Blob storage ##
 
 The following steps show how to configure a build step to download items from Azure Blob storage. This would be useful if you want to include items in your build, for example, JARs that you keep in Azure Blob storage.
@@ -204,23 +166,13 @@
 
     `http://storageaccount.blob.core.windows.net/container_name/blob_name`
 
-<<<<<<< HEAD
-    (The format above applies to the public Azure cloud. If you are using a different Azure cloud, use the endpoint within the Azure portal to determine your URL endpoint.)
-=======
     (The format above applies to the public Azure cloud. If you are using a different Azure cloud, use the endpoint within the [Azure Portal](portal.azure.com) to determine your URL endpoint.)
->>>>>>> 08be3281
 
     In the format above, `storageaccount` represents the name of your storage account, `container_name` represents the name of your container, and `blob_name` represents the name of your blob, respectively. Within the container name, you can have multiple paths, separated by a forward slash, **/**. The example container name in this tutorial was **MyJob**, and **${BUILD\_ID}/${BUILD\_NUMBER}** was used for the common virtual path, resulting in the blob having a URL of the following form:
 
     `http://example.blob.core.windows.net/myjob/2014-05-01_11-56-22/1/hello.txt`
 
-<<<<<<< HEAD
-  [How to Create a Storage Account]: http://go.microsoft.com/fwlink/?LinkId=279823
-  [Meet Hudson]: http://wiki.eclipse.org/Hudson-ci/Meet_Hudson
-  [ms-open-tech]: http://msopentech.com
-=======
 ## Next steps
 
   [How to Create a Storage Account]: http://go.microsoft.com/fwlink/?LinkId=279823
-  [Meet Hudson]: http://wiki.eclipse.org/Hudson-ci/Meet_Hudson
->>>>>>> 08be3281
+  [Meet Hudson]: http://wiki.eclipse.org/Hudson-ci/Meet_Hudson