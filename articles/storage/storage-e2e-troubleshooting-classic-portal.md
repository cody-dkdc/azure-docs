<properties 
	pageTitle="End-to-End Troubleshooting using Azure Storage Metrics and Logging, AzCopy, and Message Analyzer | Microsoft Azure" 
	description="A tutorial demonstrating end-to-end troubleshooting with Azure Storage Analytics, AzCopy, and Microsoft Message Analyzer" 
	services="storage" 
	documentationCenter="dotnet" 
	authors="robinsh" 
	manager="carmonm"/>

<tags 
	ms.service="storage" 
	ms.workload="storage" 
	ms.tgt_pltfrm="na" 
	ms.devlang="dotnet" 
	ms.topic="article" 
	ms.date="02/23/2016" 
	ms.author="robinsh"/>

# End-to-End Troubleshooting using Azure Storage Metrics and Logging, AzCopy, and Message Analyzer 

[AZURE.INCLUDE [storage-selector-portal-e2e-troubleshooting](../../includes/storage-selector-portal-e2e-troubleshooting.md)]

## Overview

Diagnosing and troubleshooting is a key skill for building and supporting client applications with Microsoft Azure Storage. Due to the distributed nature of an Azure application, diagnosing and troubleshooting errors and performance issues may be more complex than in traditional environments.

In this tutorial, we will demonstrate how to identify client certain errors that may affect performance, and troubleshoot those errors from end-to-end using tools provided by Microsoft and Azure Storage, in order to optimize the client application. 

This tutorial provides a hands-on exploration of an end-to-end troubleshooting scenario. For an in-depth conceptual guide to troubleshooting Azure storage applications, see [Monitor, diagnose, and troubleshoot Microsoft Azure Storage](storage-monitoring-diagnosing-troubleshooting.md). 

## Tools for troubleshooting Azure Storage applications

To troubleshoot client applications using Microsoft Azure Storage, you can use a combination of tools to determine when an issue has occurred and what the cause of the problem may be. These tools include:

- **Azure Storage Analytics**. [Azure Storage Analytics](http://msdn.microsoft.com/library/azure/hh343270.aspx) provides metrics and logging for Azure Storage.
	- **Storage metrics** tracks transaction metrics and capacity metrics for your storage account. Using metrics, you can determine how your application is performing according to a variety of different measures. See [Storage Analytics Metrics Table Schema](http://msdn.microsoft.com/library/azure/hh343264.aspx) for more information about the types of metrics tracked by Storage Analytics. 

	- **Storage logging** logs each request to the Azure Storage services to a server-side log. The log tracks detailed data for each request, including the operation performed, the status of the operation, and latency information. See [Storage Analytics Log Format](http://msdn.microsoft.com/library/azure/hh343259.aspx) for more information about the request and response data that is written to the logs by Storage Analytics.

- **Azure Classic Portal**. You can configure metrics and logging for your storage account in the [Azure Classic Portal](https://manage.windowsazure.com). You can also view charts and graphs that show how your application is performing over time, and configure alerts to notify you if your application performs differently than expected for a specified metric. 
	
	See [Monitor a storage account in the Azure Portal](storage-monitor-storage-account.md) for information about configuring monitoring in the Azure Classic Portal.

- **AzCopy**. Server logs for Azure Storage are stored as blobs, so you can use AzCopy to copy the log blobs to a local directory for analysis using Microsoft Message Analyzer. See [Transfer data with the AzCopy Command-Line Utility](storage-use-azcopy.md) for more information about AzCopy.

- **Microsoft Message Analyzer**. Message Analyzer is a tool that consumes log files and displays log data in a visual format that makes it easy to filter, search, and group log data into useful sets that you can use to analyze errors and performance issues. See [Microsoft Message Analyzer Operating Guide](http://technet.microsoft.com/library/jj649776.aspx) for more information about Message Analyzer.

## About the sample scenario

For this tutorial, we'll examine a scenario where Azure Storage metrics indicates a low percent success rate for an application that calls Azure storage. The low percent success rate metric (shown as **PercentSuccess** in the Azure Classic Portal and in the metrics tables) tracks operations that succeed, but that return an HTTP status code that is greater than 299. In the server-side storage log files, these operations are recorded with a transaction status of **ClientOtherErrors**. For more details about the low percent success metric, see [Metrics show low PercentSuccess or analytics log entries have operations with transaction status of ClientOtherErrors](storage-monitoring-diagnosing-troubleshooting.md#metrics-show-low-percent-success).

Azure Storage operations may return HTTP status codes greater than 299 as part of their normal functionality. But these errors in some cases indicate that you may be able to optimize your client application for improved performance. 

In this scenario, we'll consider a low percent success rate to be anything below 100%. You can choose a different metric level, however, according to your needs. We recommend that during testing of your application, you establish a baseline tolerance for your key performance metrics. For example, you might determine, based on testing, that your application should have a consistent percent success rate of 90%, or 85%. If your metrics data shows that the application is deviating from that number, then you can investigate what may be causing the increase. 

For our sample scenario, once we've established that the percent success rate metric is below 100%, we will examine the logs to find the errors that correlate to the metrics, and use them to figure out what is causing the lower percent success rate. We'll look specifically at errors in the 400 range. Then we'll more closely investigate 404 (Not Found) errors.

### Some causes of 400-range errors

The examples below shows a sampling of some 400-range errors for requests against Azure Blob Storage, and their possible causes. Any of these errors, as well as errors in the 300 range and the 500 range, can contribute to a low percent success rate. 

Note that the lists below are far from complete. See [Status and Error Codes](http://msdn.microsoft.com/library/azure/dd179382.aspx) for details about general Azure Storage errors and about errors specific to each of the storage services.

**Status Code 404 (Not Found) Examples**

Occurs when a read operation against a container or blob fails because the blob or container is not found.

- Occurs if a container or blob has been deleted by another client before this request. 
- Occurs if you are using an API call that creates the container or blob after checking whether it exists. The CreateIfNotExists APIs make a HEAD call first to check for the existence of the container or blob; if it does not exist, a 404 error is returned, and then a second PUT call is made to write the container or blob.

**Status Code 409 (Conflict) Examples**

- Occurs if you use a Create API to create a new container or blob, without checking for existence first, and a container or blob with that name already exists. 
- Occurs if a container is being deleted, and you attempt to create a new container with the same name before the deletion operation is complete.
- Occurs if you specify a lease on a container or blob, and there is already a lease present.
 
**Status Code 412 (Precondition Failed) Examples**

- Occurs when the condition specified by a conditional header has not been met.
- Occurs when the lease ID specified does not match the lease ID on the container or blob.

## Generate log files for analysis

In this tutorial, we'll use Message Analyzer to work with three different types of log files, although you could choose to work with any one of these:

- The **server log**, which is created when you enable Azure Storage logging. The server log contains data about each operation called against one of the Azure Storage services - blob, queue, table, and file. The server log indicates which operation was called and what status code was returned, as well as other details about the request and response.
- The **.NET client log**, which is created when you enable client-side logging from within your .NET application. The client log includes detailed information about how the client prepares the request and receives and processes the response. 
- The **HTTP network trace log**, which collects data on HTTP/HTTPS request and response data, including for operations against Azure Storage. In this tutorial, we'll generate the network trace via Message Analyzer.

### Configure server-side logging and metrics

First, we'll need to configure Azure Storage logging and metrics, so that we have data from the client application to analyze. You can configure logging and metrics in a variety of ways - via the [Azure Classic Portal](https://manage.windowsazure.com), by using PowerShell, or programmatically. See [Enabling Storage Metrics and Viewing Metrics Data](http://msdn.microsoft.com/library/azure/dn782843.aspx) and [Enabling Storage Logging and Accessing Log Data](http://msdn.microsoft.com/library/azure/dn782840.aspx) for details about configuring logging and metrics.

**Via the Azure Classic Portal**

To configure logging and metrics for your storage account using the portal, follow the instructions at [Monitor a storage account in the Azure Portal](storage-monitor-storage-account.md).

> [AZURE.NOTE] It's not possible to set minute metrics using the Azure Classic Portal. However, we recommend that you do set them for the purposes of this tutorial, and for investigating performance issues with your application. You can set minute metrics using PowerShell as shown below, or programmatically, or via the Azure Classic Portal.
>
> Note that the Azure Classic Portal cannot display minute metrics, only hourly metrics. 

**Via PowerShell**

To get started with PowerShell for Azure, see [How to install and configure Azure PowerShell](../powershell-install-configure.md).

1. Use the [Add-AzureAccount](http://msdn.microsoft.com/library/azure/dn722528.aspx) cmdlet to add your Azure user account to the PowerShell window:

	```
	Add-AzureAccount
	```

2. In the **Sign in to Microsoft Azure** window, type the email address and password associated with your account. Azure authenticates and saves the credential information, and then closes the window.
3. Set the default storage account to the storage account you are using for the tutorial by executing these commands in the PowerShell window:

	```
	$SubscriptionName = 'Your subscription name'
	$StorageAccountName = 'yourstorageaccount' 
	Set-AzureSubscription -CurrentStorageAccountName $StorageAccountName -SubscriptionName $SubscriptionName 
	```

4. Enable storage logging for the Blob service: 
 
	```
	Set-AzureStorageServiceLoggingProperty -ServiceType Blob -LoggingOperations Read,Write,Delete -PassThru -RetentionDays 7 -Version 1.0 
	```
5. Enable storage metrics for the Blob service, making sure to set **-MetricsType** to `Minute`:

	```
	Set-AzureStorageServiceMetricsProperty -ServiceType Blob -MetricsType Minute -MetricsLevel ServiceAndApi -PassThru -RetentionDays 7 -Version 1.0 
	```

### Configure .NET client-side logging

<<<<<<< HEAD
To configure client-side logging for a .NET application, enable .NET diagnostics in the application's configuration file (web.config or app.config). See [Client-side Logging with the .NET Storage Client Library](http://msdn.microsoft.com/library/azure/dn782839.aspx) and [Client-side Logging with the Microsoft Azure Storage SDK for Java](http://msdn.microsoft.com/library/azure/dn782844.aspx) on MSDN for details.
=======
To configure client-side logging for a .NET application, enable .NET diagnostics in the application's configuration file (web.config or app.config). See [Client-side Logging with the .NET Storage Client Library](http://msdn.microsoft.com/library/azure/dn782839.aspx) and [Client-side Logging with the Microsoft Azure Storage SDK for Java](http://msdn.microsoft.com/library/azure/dn782844.aspx) for details.
>>>>>>> 62d764ee

The client-side log includes detailed information about how the client prepares the request and receives and processes the response.

The Storage Client Library stores client-side log data in the location specified in the application's configuration file (web.config or app.config). 

### Collect a network trace

You can use Message Analyzer to collect an HTTP/HTTPS network trace while your client application is running. Message Analyzer uses [Fiddler](http://www.telerik.com/fiddler) on the back end. Before you collect the network trace, we recommend that you configure Fiddler to record unencrypted HTTPS traffic:

1. Install [Fiddler](http://www.telerik.com/download/fiddler).
2. Launch Fiddler.
2. Select **Tools | Fiddler Options**.
3. In the Options dialog, ensure that **Capture HTTPS CONNECTs** and **Decrypt HTTPS Traffic** are both selected, as shown below.

![Configure Fiddler Options](./media/storage-e2e-troubleshooting-classic-portal/fiddler-options-1.png)

For the tutorial, collect and save a network trace first in Message Analyzer, then create an analysis session to analyze the trace and the logs. To collect a network trace in Message Analyzer:

1. In Message Analyzer, select **File | Quick Trace | Unencrypted HTTPS**.
2. The trace will begin immediately. Select **Stop** to stop the trace so that we can configure it to trace storage traffic only.
3. Select **Edit** to edit the tracing session.
4. Select the **Configure** link to the right of the **Microsoft-Pef-WebProxy** ETW provider.
5. In the **Advanced Settings** dialog, click the **Provider** tab.
6. In the **Hostname Filter** field, specify your storage endpoints, separated by spaces. For example, you can specify your endpoints as follows; change `storagesample` to the name of your storage account:
	
	```	
	storagesample.blob.core.windows.net storagesample.queue.core.windows.net storagesample.table.core.windows.net 
	```

7. Exit the dialog, and click **Restart** to begin collecting the trace with the hostname filter in place, so that only Azure Storage network traffic is included in the trace.

>[AZURE.NOTE] After you have finished collecting your network trace, we strongly recommend that you revert the settings that you may have changed in Fiddler to decrypt HTTPS traffic. In the Fiddler Options dialog, deselect the **Capture HTTPS CONNECTs** and **Decrypt HTTPS Traffic** checkboxes.

See [Using the Network Tracing Features](http://technet.microsoft.com/library/jj674819.aspx) on Technet for more details.

## Review metrics data in the Azure Classic Portal

Once your application has been running for a period of time, you can review the metrics charts that appear in the Azure Classic Portal to observe how your service has been performing. First, we'll add the **Success Percentage** metric to the Monitoring page:

1. Navigate to the Dashboard for your storage account in the [Azure Classic Portal](https://manage.windowsazure.com), then select **Monitor** to view the monitoring page.
2. Click **Add Metrics** to display the **Choose Metrics** dialog.
3. Scroll down to find the **Success Percentage** group, expand it, then select **Aggregate**, as shown in the picture below. This metric aggregates success percentage data from all Blob operations.

![Choose Metrics](./media/storage-e2e-troubleshooting-classic-portal/choose-metrics-portal-1.png)

In the Azure Classic Portal, you'll now see **Success Percentage** in the monitoring chart, along with any other metrics you may have added (up to six can be displayed on the chart at once). In the picture below, you can see that the percent success rate is somewhat below 100%, which is the scenario we'll investigate next by analyzing the logs in Message Analyzer:

![Metrics chart in portal](./media/storage-e2e-troubleshooting-classic-portal/portal-metrics-chart-1.png)

For more details on adding metrics to the Monitoring page, see [How to: Add metrics to the metrics table](storage-monitor-storage-account.md#how-to-add-metrics-to-the-metrics-table).

> [AZURE.NOTE] It may take some time for your metrics data to appear in the Azure Classic Portal after you enable storage metrics. This is because hourly metrics for the previous hour are not displayed in the Azure Classic Portal until the current hour has elapsed. Also, minute metrics are not displayed in the Azure Classic Portal. So depending on when you enable metrics, it may take up to two hours to see metrics data.

## Use AzCopy to copy server logs to a local directory

Azure Storage writes server log data to blobs, while metrics are written to tables. Log blobs are available in the well-known `$logs` container for your storage account. Log blobs are named hierarchically by year, month, day, and hour, so that you can easily locate the range of time you wish to investigate. For example, in the `storagesample` account, the container for the log blobs for 01/02/2015, from 8-9 am, is `https://storagesample.blob.core.windows.net/$logs/blob/2015/01/08/0800`. The individual blobs in this container are named sequentially, beginning with `000000.log`.

You can use the AzCopy command-line tool to download these server-side log files to a location of your choice on your local machine. For example, you can use the following command to download the log files for blob operations that took place on January 2, 2015 to the folder `C:\Temp\Logs\Server`; replace `<storageaccountname>` with the name of your storage account, and `<storageaccountkey>` with your account access key:

	AzCopy.exe /Source:http://<storageaccountname>.blob.core.windows.net/$logs /Dest:C:\Temp\Logs\Server /Pattern:"blob/2015/01/02" /SourceKey:<storageaccountkey> /S /V

AzCopy is available for download on the [Azure Downloads](https://azure.microsoft.com/downloads/) page. For details about using AzCopy, see [Transfer data with the AzCopy Command-Line Utility](storage-use-azcopy.md).

For additional information about downloading server-side logs, see [Downloading Storage Logging log data](http://msdn.microsoft.com/library/azure/dn782840.aspx#DownloadingStorageLogginglogdata). 

## Use Microsoft Message Analyzer to analyze log data

Microsoft Message Analyzer is a tool for capturing, displaying, and analyzing protocol messaging traffic, events, and other system or application messages in troubleshooting and diagnostic scenarios. Message Analyzer also enables you to load, aggregate, and analyze data from log and saved trace files. For more information about Message Analyzer, see [Microsoft Message Analyzer Operating Guide](http://technet.microsoft.com/library/jj649776.aspx).

Message Analyzer includes assets for Azure Storage that help you to analyze server, client, and network logs. In this section, we'll discuss how to use those tools to address the issue of low percent success in the storage logs.

### Download and install Message Analyzer and the Azure Storage Assets

1. Download [Message Analyzer](http://www.microsoft.com/download/details.aspx?id=44226) from the Microsoft Download Center, and run the installer.
2. Launch Message Analyzer.
3. On the **Start** page, navigate to **Downloads**, then filter on **Azure Storage**. You will see the Azure Storage Assets, as shown in the picture below.
4. Click **Sync All Displayed Items** to install the Azure Storage Assets. The available assets include: 
	- **Azure Storage Color Rules:** Azure Storage color rules enable you to define special filters that use color, text, and font styles to highlight messages that contain specific information in a trace.
	- **Azure Storage Charts:** Azure Storage charts are predefined charts that graph server log data. Note that to use Azure Storage charts at this time, you may only load the server log into the Analysis Grid.
	- **Azure Storage Parsers:** The Azure Storage parsers parse the Azure Storage client, server, and HTTP logs in order to display them in the Analysis Grid.
	- **Azure Storage Filters:** Azure Storage filters are predefined criteria that you can use to query your data in the Analysis Grid.
	- **Azure Storage View Layouts:** Azure Storage view layouts are predefined column layouts and groupings in the Analysis Grid.
4. Restart Message Analyzer after you've installed the assets.

![Message Analyzer Start Page](./media/storage-e2e-troubleshooting-classic-portal/mma-start-page-1.png)

> [AZURE.NOTE] Install all of the Azure Storage assets shown for the purposes of this tutorial.

### Import your log files into Message Analyzer

You can import all of your saved log files (server-side, client-side, and network) into a single session in Microsoft Message Analyzer for analysis.

1. On the **File** menu in Microsoft Message Analyzer, click **New Session**, and then click **Blank Session**. In the **New Session** dialog, enter a name for your analysis session. In the **Session Details** panel, click on the **Files** button. 
1. To load the network trace data generated by Message Analyzer, click on **Add Files**, browse to the location where you saved your .matp file from your web tracing session, select the .matp file, and click **Open**. 
1. To load the server-side log data, click on **Add Files**, browse to the location where you downloaded your server-side logs, select the log files for the time range you want to analyze, and click **Open**. Then, in the **Session Details** panel, set the **Text Log Configuration** drop-down for each server-side log file to **AzureStorageLog** to ensure that Microsoft Message Analyzer can parse the log file correctly.
1. To load the client-side log data, click on **Add Files**, browse to the location where you saved your client-side logs, select the log files you want to analyze, and click **Open**. Then, in the **Session Details** panel, set the **Text Log Configuration** drop-down for each client-side log file to **AzureStorageClientDotNetV4** to ensure that Microsoft Message Analyzer can parse the log file correctly.
1. Click **Start** in the **New Session** dialog to load and parse the log data. The log data displays in the Message Analyzer Analysis Grid.

The picture below shows an example session configured with server, client, and network trace log files.

![Configure Message Analyzer Session](./media/storage-e2e-troubleshooting-classic-portal/configure-mma-session-1.png)

Note that Message Analyzer loads log files into memory. If you have a large set of log data, you will want to filter it in order to get the best performance from Message Analyzer.

First, determine the time frame that you are interested in reviewing, and keep this time frame as small as possible. In many cases you will want to review a period of minutes or hours at most. Import the smallest set of logs that can meet your needs.

If you still have a large amount of log data, then you may want to specify a session filter to filter your log data before you load it. In the **Session Filter** box, select the **Library** button to choose a predefined filter; for example, choose **Global Time Filter I** from the Azure Storage filters to filter on a time interval. You can then edit the filter criteria to specify the starting and ending timestamp for the interval you want to see. You can also filter on a particular status code; for example, you can choose to load only log entries where the status code is 404.

For more information about importing log data into Microsoft Message Analyzer, see [Retrieving Message Data](http://technet.microsoft.com/library/dn772437.aspx) on TechNet.

### Use the client request ID to correlate log file data

The Azure Storage Client Library automatically generates a unique client request ID for every request. This value is written to the client log, the server log, and the network trace, so you can use it to correlate data across all three logs within Message Analyzer. See [Client request ID](storage-monitoring-diagnosing-troubleshooting.md#client-request-id) for additional information about the client request ID.

The sections below describe how to use pre-configured and custom layout views to correlate and group data based on the client request ID.

### Select a view layout to display in the Analysis Grid

The Storage Assets for Message Analyzer include Azure Storage View Layouts, which are pre-configured views that you can use to display your data with useful groupings and columns for different scenarios. You can also create custom view layouts and save them for reuse. 

The picture below shows the **View Layout** menu, available by selecting **View Layout** from the toolbar ribbon. The view layouts for Azure Storage are grouped under the **Azure Storage** node in the menu. You can search for `Azure Storage` in the search box to filter on Azure Storage view layouts only. You can also select the star next to a view layout to make it a favorite and display it at the top of the menu.

![View Layout menu](./media/storage-e2e-troubleshooting-classic-portal/view-layout-menu.png)

To begin with, select **Grouped by ClientRequestID and Module**. This view layout groups log data from all three logs first by client request ID, then by source log file (or **Module** in Message Analyzer). With this view, you can drill down into a particular client request ID, and see data from all three log files for that client request ID.

The picture below shows this layout view applied to the sample log data, with a subset of columns displayed. You can see that for a particular client request ID, the Analysis Grid displays data from the client log, server log, and network trace.

![Azure Storage View Layout](./media/storage-e2e-troubleshooting-classic-portal/view-layout-client-request-id-module.png)

>[AZURE.NOTE] Different log files have different columns, so when data from multiple log files is displayed in the Analysis Grid, some columns may not contain any data for a given row. For example, in the picture above, the 
client log rows do not show any data for the **Timestamp**, **TimeElapsed**, **Source**, and **Destination** columns, because these columns do not exist in the client log, but do exist in the network trace. Similarly, the **Timestamp** column displays timestamp data from the server log, but no data is displayed for the **TimeElapsed**, **Source**, and **Destination** columns, which are not part of the server log. 

In addition to using the Azure Storage view layouts, you can also define and save your own view layouts. You can select other desired fields for grouping data and save the grouping as part of your custom layout as well. 

### Apply color rules to the Analysis Grid

The Storage Assets also include color rules, which offer a visual means to identify different types of errors in the Analysis Grid. The predefined color rules apply to HTTP errors, so they appear only for the server log and network trace.

To apply color rules, select **Color Rules** from the toolbar ribbon. You'll see the Azure Storage color rules in the menu. For the tutorial, select **Client Errors (StatusCode between 400 and 499)**, as shown in the picture below.

![Azure Storage View Layout](./media/storage-e2e-troubleshooting-classic-portal/color-rules-menu.png)

In addition to using the Azure Storage color rules, you can also define and save your own color rules.

### Group and filter log data to find 400-range errors

Next, we'll group and filter the log data to find all errors in the 400 range.

1. Locate the **StatusCode** column in the Analysis Grid, right-click the column heading, and select **Group**.
2. Next, group on the **ClientRequestId** column. You'll see that the data in the Analysis Grid is now organized by status code and by client request ID.
1. Display the View Filter tool window if it is not already displayed. On the toolbar ribbon, select **Tool Windows**, then **View Filter**.
2. To filter the log data to display only 400-range errors, add the following filter criteria to the **View Filter** window, and click **Apply**:

		(AzureStorageLog.StatusCode >= 400 && AzureStorageLog.StatusCode <=499) || (HTTP.StatusCode >= 400 && HTTP.StatusCode <= 499)

The picture below shows the results of this grouping and filter. Expanding the **ClientRequestID** field beneath the grouping for status code 409, for example, shows an operation that resulted in that status code.

![Azure Storage View Layout](./media/storage-e2e-troubleshooting-classic-portal/400-range-errors1.png)

After applying this filter, you'll see that rows from the client log are excluded, as the client log does not include a **StatusCode** column. To begin with, we'll review the server and network trace logs to locate 404 errors, and then we'll return to the client log to examine the client operations that led to them.

>[AZURE.NOTE] You can filter on the **StatusCode** column and still display data from all three logs, including the client log, if you add an expression to the filter that includes log entries where the status code is null. To construct this filter expression, use:
>
> <code>&#42;StatusCode >= 400 or !&#42;StatusCode</code> 
>
> This filter returns all rows from the client log and only rows from the server log and HTTP log where the status code is greater than 400. If you apply it to the view layout grouped by client request ID and module, you can search or scroll through the log entries to find ones where all three logs are represented.   

### Filter log data to find 404 errors

The Storage Assets include predefined filters that you can use to narrow log data to find the errors or trends you are looking for. Next, we'll apply two predefined filters: one that filters the server and network trace logs for 404 errors, and one that filters the data on a specified time range.

1. Display the View Filter tool window if it is not already displayed. On the toolbar ribbon, select **Tool Windows**, then **View Filter**.
2. In the View Filter window, select **Library**, and search on `Azure Storage` to find the Azure Storage filters. Select the filter for **404 (Not Found) messages in all logs**.
3. Display the **Library** menu again, and locate and select the **Global Time Filter**.
4. Edit the timestamps shown in the filter to the range you wish to view. This will help to narrow the range of data to analyze.
5. Your filter should appear similar to the example below. Click **Apply** to apply the filter to the Analysis Grid.

		((AzureStorageLog.StatusCode == 404 || HTTP.StatusCode == 404)) And 
		(#Timestamp >= 2014-10-20T16:36:38 and #Timestamp <= 2014-10-20T16:36:39)

![Azure Storage View Layout](./media/storage-e2e-troubleshooting-classic-portal/404-filtered-errors1.png)

### Analyze your log data

Now that you have grouped and filtered your data, you can examine the details of individual requests that generated 404 errors. In the current view layout, the data is grouped by client request ID, then by log source. Since we are filtering on requests where the StatusCode field contains 404, we'll see only the server and network trace data, not the client log data.

The picture below shows a specific request where a Get Blob operation yielded a 404 because the blob did not exist. Note that some columns have been removed from the standard view in order to display the relevant data.

![Filtered Server and Network Trace Logs](./media/storage-e2e-troubleshooting-classic-portal/server-filtered-404-error.png)

Next, we'll correlate this client request ID with the client log data to see what actions the client was taking when the error happened. You can display a new Analysis Grid view for this session to view the client log data, which opens in a second tab:

1. First, copy the value of the **ClientRequestId** field to the clipboard. You can do this by selecting either row, locating the **ClientRequestId** field, right-clicking on the data value, and choosing **Copy 'ClientRequestId'**. 
1. On the toolbar ribbon, select **New Viewer**, then select **Analysis Grid** to open a new tab. The new tab shows all data in your log files, without grouping, filtering, or color rules. 
2. On the toolbar ribbon, select **View Layout**, then select **All .NET Client Columns** under the **Azure Storage** section. This view layout shows data from the client log as well as the server and network trace logs. By default it is sorted on the **MessageNumber** column.
3. Next, search the client log for the client request ID. On the toolbar ribbon, select **Find Messages**, then specify a custom filter on the client request ID in the **Find** field. Use this syntax for the filter, specifying your own client request ID:

		*ClientRequestId == "398bac41-7725-484b-8a69-2a9e48fc669a"

Message Analyzer locates and selects the first log entry where the search criteria matches the client request ID. In the client log, there are several entries for each client request ID, so you may want to group them on the **ClientRequestId** field to make it easier to see them all together. The picture below shows all of the messages in the client log for the specified client request ID. 

![Client log showing 404 errors](./media/storage-e2e-troubleshooting-classic-portal/client-log-analysis-grid1.png)

Using the data shown in the view layouts in these two tabs, you can analyze the request data to determine what may have caused the error. You can also look at requests that preceded this one to see if a previous event may have led to the 404 error. For example, you can review the client log entries preceding this client request ID to determine whether the blob may have been deleted, or if the error was due to the client application calling a CreateIfNotExists API on a container or blob. In the client log, you can find the blob's address in the **Description** field; in the server and network trace logs, this information appears in the **Summary** field.

Once you know the address of the blob that yielded the 404 error, you can investigate further. If you search the log entries for other messages associated with operations on the same blob, you can check whether the client previously deleted the entity. 

## Analyze other types of storage errors

Now that you are familiar with using Message Analyzer to analyze your log data, you can analyze other types of errors using view layouts, color rules, and searching/filtering. The tables below lists some issues you may encounter and the filter criteria you can use to locate them. For more information on constructing filters and the Message Analyzer filtering language, see [Filtering Message Data](http://technet.microsoft.com/library/jj819365.aspx).

|    To Investigate…                                                                                               |    Use Filter Expression…                                                                                                                                                                                                                                        |    Expression Applies to Log (Client, Server,   Network, All)    |
|------------------------------------------------------------------------------------------------------------------|------------------------------------------------------------------------------------------------------------------------------------------------------------------------------------------------------------------------------------------------------------------|------------------------------------------------------------------|
|    Unexpected delays in message delivery on a queue                                                              |    AzureStorageClientDotNetV4.Description   contains "Retrying failed operation."                                                                                                                                                                                |    Client                                                        |
|    HTTP Increase in PercentThrottlingError                                                                       |    HTTP.Response.StatusCode   == 500 &#124;&#124; HTTP.Response.StatusCode == 503                                                                                                                                                                                          |    Network                                                       |
|    Increase in PercentTimeoutError                                                                               |    HTTP.Response.StatusCode   == 500                                                                                                                                                                                                                             |    Network                                                       |
|    Increase in PercentTimeoutError (all)                                                                         |    *StatusCode   == 500                                                                                                                                                                                                                                          |    All                                                           |
|    Increase in PercentNetworkError                                                                               |    AzureStorageClientDotNetV4.EventLogEntry.Level   < 2                                                                                                                                                                                                          |    Client                                                        |
|    HTTP 403 (Forbidden) messages                                                                                 |    HTTP.Response.StatusCode   == 403                                                                                                                                                                                                                             |    Network                                                       |
|    HTTP 404 (Not found) messages                                                                                 |    HTTP.Response.StatusCode   == 404                                                                                                                                                                                                                             |    Network                                                       |
|    404 (all)                                                                                                     |    *StatusCode   == 404                                                                                                                                                                                                                                          |    All                                                           |
|    Shared Access Signature (SAS) authorization issue                                                             |    AzureStorageLog.RequestStatus ==  "SASAuthorizationError"                                                                                                                                                                                                     |    Network                                                       |
|    HTTP 409 (Conflict) messages                                                                                  |    HTTP.Response.StatusCode   == 409                                                                                                                                                                                                                             |    Network                                                       |
|    409 (all)                                                                                                     |    *StatusCode   == 409                                                                                                                                                                                                                                          |    All                                                           |
|    Low PercentSuccess or analytics log entries have   operations with transaction status of ClientOtherErrors    |    AzureStorageLog.RequestStatus ==   "ClientOtherError"                                                                                                                                                                                                         |    Server                                                        |
|    Nagle   Warning                                                                                               |    ((AzureStorageLog.EndToEndLatencyMS   - AzureStorageLog.ServerLatencyMS) > (AzureStorageLog.ServerLatencyMS *   1.5)) and (AzureStorageLog.RequestPacketSize <1460) and (AzureStorageLog.EndToEndLatencyMS -   AzureStorageLog.ServerLatencyMS >= 200)        |    Server                                                        |
|    Range of   time in Server and Network logs                                                                    |    #Timestamp   >= 2014-10-20T16:36:38 and #Timestamp <= 2014-10-20T16:36:39                                                                                                                                                                                     |    Server, Network                                               |
|    Range of   time in Server logs                                                                                |    AzureStorageLog.Timestamp   >= 2014-10-20T16:36:38 and AzureStorageLog.Timestamp <=   2014-10-20T16:36:39                                                                                                                                                     |    Server                                                        |


## Next steps

For more information about troubleshooting end-to-end scenarios in Azure Storage, see these resources:

- [Monitor, diagnose, and troubleshoot Microsoft Azure Storage](storage-monitoring-diagnosing-troubleshooting.md)
- [Storage Analytics](http://msdn.microsoft.com/library/azure/hh343270.aspx)
- [Monitor a storage account in the Azure Portal](storage-monitor-storage-account.md)
- [Transfer data with the AzCopy command-line utility](storage-use-azcopy.md)
- [Microsoft Message Analyzer Operating Guide](http://technet.microsoft.com/library/jj649776.aspx)
 
 <|MERGE_RESOLUTION|>--- conflicted
+++ resolved
@@ -130,11 +130,7 @@
 
 ### Configure .NET client-side logging
 
-<<<<<<< HEAD
-To configure client-side logging for a .NET application, enable .NET diagnostics in the application's configuration file (web.config or app.config). See [Client-side Logging with the .NET Storage Client Library](http://msdn.microsoft.com/library/azure/dn782839.aspx) and [Client-side Logging with the Microsoft Azure Storage SDK for Java](http://msdn.microsoft.com/library/azure/dn782844.aspx) on MSDN for details.
-=======
 To configure client-side logging for a .NET application, enable .NET diagnostics in the application's configuration file (web.config or app.config). See [Client-side Logging with the .NET Storage Client Library](http://msdn.microsoft.com/library/azure/dn782839.aspx) and [Client-side Logging with the Microsoft Azure Storage SDK for Java](http://msdn.microsoft.com/library/azure/dn782844.aspx) for details.
->>>>>>> 62d764ee
 
 The client-side log includes detailed information about how the client prepares the request and receives and processes the response.
 
