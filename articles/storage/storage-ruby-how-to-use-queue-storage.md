<properties 
	pageTitle="How to use Queue storage from Ruby | Microsoft Azure" 
	description="Learn how to use the Azure Queue service to create and delete queues, and insert, get, and delete messages. Samples written in Ruby." 
	services="storage" 
	documentationCenter="ruby" 
	authors="tfitzmac" 
	manager="wpickett" 
	editor="tysonn"/>

<tags 
	ms.service="storage" 
	ms.workload="storage" 
	ms.tgt_pltfrm="na" 
	ms.devlang="ruby" 
	ms.topic="article" 
	ms.date="02/23/2016" 
	ms.author="tomfitz"/>


# How to use Queue storage from Ruby

[AZURE.INCLUDE [storage-selector-queue-include](../../includes/storage-selector-queue-include.md)]

## Overview

This guide shows you how to perform common scenarios using the Microsoft
Azure Queue Storage service. The samples are written using the Ruby Azure API.
The scenarios covered include **inserting**, **peeking**, **getting**,
and **deleting** queue messages, as well as **creating and deleting
queues**.

[AZURE.INCLUDE [storage-queue-concepts-include](../../includes/storage-queue-concepts-include.md)]

[AZURE.INCLUDE [storage-create-account-include](../../includes/storage-create-account-include.md)]

## Create a Ruby Application

Create a Ruby application. For instructions, 
see [Ruby on Rails Web application on an Azure VM](../virtual-machines/virtual-machines-ruby-rails-web-app-linux.md).

## Configure Your Application to Access Storage

To use Azure storage, you need to download and use the Ruby azure package, which includes a set of convenience libraries that communicate with the storage REST services.

### Use RubyGems to obtain the package

1. Use a command-line interface such as **PowerShell** (Windows), **Terminal** (Mac), or **Bash** (Unix).

2. Type "gem install azure" in the command window to install the gem and dependencies.

### Import the package

Use your favorite text editor, add the following to the top of the Ruby file where you intend to use storage:

	require "azure"

## Setup an Azure Storage Connection

The azure module will read the environment variables **AZURE\_STORAGE\_ACCOUNT** and **AZURE\_STORAGE\_ACCESS_KEY** 
for information required to connect to your Azure storage account. If these environment variables are not set, 
you must specify the account information before using **Azure::QueueService** with the following code:

	Azure.config.storage_account_name = "<your azure storage account>"
	Azure.config.storage_access_key = "<your Azure storage access key>"

 
To obtain these values from a Classic or ARM Storage Account in the Azure Portal:

<<<<<<< HEAD
1. Log into the [Azure Portal](https://portal.azure.com).
2. Navigate to the storage account you want to use
3. Click **MANAGE KEYS** at the bottom of the navigation pane.
4. In the pop up dialog, you will see the storage account name, primary access key and secondary access key. For access key, you can select either the primary one or the secondary one.
=======
1. Log in to the [Azure Portal](https://portal.azure.com).
2. Navigate to the storage account you want to use.
3. In the Settings blade on the right, click **Access Keys**.
4. In the Access keys blade that appears, you'll see the access key 1 and access key 2. You can use either of these. 
5. Click the copy icon to copy the key to the clipboard. 

To obtain these values from a Classic Storage Account in the Classic Portal:

1. Log in to the [Classic Portal](https://manage.windowsazure.com).
2. Navigate to the storage account you want to use.
3. Click **MANAGE ACCESS KEYS** at the bottom of the navigation pane.
4. In the pop up dialog, you'll see the storage account name, primary access key and secondary access key. For access key, you can use either the primary one or the secondary one. 
5. Click the copy icon to copy the key to the clipboard.
>>>>>>> abb96edc

## How To: Create a Queue

The following code creates a **Azure::QueueService** object, which enables you to work with queues.

	azure_queue_service = Azure::QueueService.new

Use the **create_queue()** method to create a queue with the specified name.

	begin
	  azure_queue_service.create_queue("test-queue")
	rescue
	  puts $!
	end

## How To: Insert a Message into a Queue

To insert a message into a queue, use the **create_message()** method to create a new message and add it to the queue.

	azure_queue_service.create_message("test-queue", "test message")

## How To: Peek at the Next Message

You can peek at the message in the front of a queue without removing it from the queue by calling the **peek\_messages()** method. By default, **peek\_messages()** peeks at a single message. You can also specify how many messages you want to peek.

	result = azure_queue_service.peek_messages("test-queue",
	  {:number_of_messages => 10})

## How To: Dequeue the Next Message

You can remove a message from a queue in two steps.

1. When you call **list\_messages()**, you get the next message in a queue by default. You can also specify how many messages you want to get. The messages returned from **list\_messages()** becomes invisible to any other code reading messages from this queue. You pass in the visibility timeout in seconds as a parameter.

2. To finish removing the message from the queue, you must also call **delete_message()**.

This two-step process of removing a message assures that when your code fails to process a message due to hardware or software failure, another instance of your code can get the same message and try again. Your code calls **delete\_message()** right after the message has been processed.

	messages = azure_queue_service.list_messages("test-queue", 30)
	azure_queue_service.delete_message("test-queue", 
	  messages[0].id, messages[0].pop_receipt)

## How To: Change the Contents of a Queued Message

You can change the contents of a message in-place in the queue. The code below uses the **update_message()** method to update a message. The method will return a tuple which contains the pop receipt of the queue message and a UTC date time value that represents when the message will be visible on the queue.

	message = azure_queue_service.list_messages("test-queue", 30)
	pop_receipt, time_next_visible = azure_queue_service.update_message(
	  "test-queue", message.id, message.pop_receipt, "updated test message", 
	  30)

## How To: Additional Options for Dequeuing Messages

There are two ways you can customize message retrieval from a queue.

1. You can get a batch of message.

2. You can set a longer or shorter invisibility timeout, allowing your code more or less time to fully process each message.

The following code example uses the **list\_messages()** method to get 15 messages in one call. Then it prints and deletes each message. It also sets the invisibility timeout to five minutes for each message.

	azure_queue_service.list_messages("test-queue", 300
	  {:number_of_messages => 15}).each do |m|
	  puts m.message_text
	  azure_queue_service.delete_message("test-queue", m.id, m.pop_receipt)
	end

## How To: Get the Queue Length

You can get an estimation of the number of messages in the queue. The **get\_queue\_metadata()** method asks the queue service to return the approximate message count and metadata about the queue.

	message_count, metadata = azure_queue_service.get_queue_metadata(
	  "test-queue")

## How To: Delete a Queue

To delete a queue and all the messages contained in it, call the **delete\_queue()** method on the queue object.

	azure_queue_service.delete_queue("test-queue")

## Next Steps

Now that you've learned the basics of queue storage, follow these links to learn about more complex storage tasks.

- Visit the [Azure Storage Team Blog](http://blogs.msdn.com/b/windowsazurestorage/)
- Visit the [Azure SDK for Ruby](https://github.com/WindowsAzure/azure-sdk-for-ruby) repository on GitHub

For a comparison between the Azure Queue Service discussed in this article and Azure Service Bus Queues discussed in the [How to use Service Bus Queues](/develop/ruby/how-to-guides/service-bus-queues/) article, see [Azure Queues and Service Bus Queues - Compared and Contrasted](../service-bus/service-bus-azure-and-service-bus-queues-compared-contrasted.md)
 <|MERGE_RESOLUTION|>--- conflicted
+++ resolved
@@ -66,12 +66,6 @@
  
 To obtain these values from a Classic or ARM Storage Account in the Azure Portal:
 
-<<<<<<< HEAD
-1. Log into the [Azure Portal](https://portal.azure.com).
-2. Navigate to the storage account you want to use
-3. Click **MANAGE KEYS** at the bottom of the navigation pane.
-4. In the pop up dialog, you will see the storage account name, primary access key and secondary access key. For access key, you can select either the primary one or the secondary one.
-=======
 1. Log in to the [Azure Portal](https://portal.azure.com).
 2. Navigate to the storage account you want to use.
 3. In the Settings blade on the right, click **Access Keys**.
@@ -85,7 +79,6 @@
 3. Click **MANAGE ACCESS KEYS** at the bottom of the navigation pane.
 4. In the pop up dialog, you'll see the storage account name, primary access key and secondary access key. For access key, you can use either the primary one or the secondary one. 
 5. Click the copy icon to copy the key to the clipboard.
->>>>>>> abb96edc
 
 ## How To: Create a Queue
 
