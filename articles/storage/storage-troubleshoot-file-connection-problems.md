---
title: Troubleshooting Azure File storage issues | Microsoft Docs
description: Troubleshooting Azure File storage issues
services: storage
documentationcenter: ''
author: genlin
manager: felixwu
editor: na
tags: storage

ms.assetid: fbc5f600-131e-4b99-828a-42d0de85fff7
ms.service: storage
ms.workload: na
ms.tgt_pltfrm: na
ms.devlang: na
ms.topic: article
ms.date: 02/15/2017
ms.author: genli

---
# Troubleshooting Azure File storage problems
This article lists common problems that are related to Microsoft Azure File storage when you connect from Windows and Linux clients. It also provides the possible causes of and resolutions for these problems.

**General problems (occur in both Windows and Linux clients)**

* [Quota error when trying to open a file](#quotaerror)
* [Slow performance when you access Azure File storage from Windows or from Linux](#slowboth)
* [How to trace the read and write operations in Azure File Storage](#traceop)

**Windows client problems**

* [Slow performance when you access Azure File storage from Windows 8.1 or Windows Server 2012 R2](#windowsslow)
* [Error 53 attempting to mount an Azure File Share](#error53)
* [Error 87 The parameter is incorrect while attempting to mount an Azure File Share](#error87)
* [Net use was successful but I don't see the Azure file share mounted or drive letter in Windows Explorer UI](#netuse)
* [My storage account contains "/" and the net use command fails](#slashfails)
* [My application/service cannot access mounted Azure File Storage drive.](#accessfiledrive)
* [Additional recommendations to optimize performance](#additional)
* [Error "You are copying a file to a destination that does not support encryption" when uploading/copying files to Azure File Storage](#encryption)

**Linux client problems**
<<<<<<< HEAD
* [Intermittent IO Error - "Host is down (Error 112)" on existing file shares, or the shell hangs when doing list commands on the mount point](#errorhold)
=======
* [Intermittent IO Error - "Host is down (Error 112)" on existing file shares, or the shell hangs when doing list commands on the mount point](#error112)
>>>>>>> dcaba4b7
* [Mount error 115 when attempting to mount Azure File Storage on the Linux VM](#error15)
* [Azure file share mounted on Linux VM experiencing slow performance](#delayproblem)
* [Mount error(11): Resource temporarily unavailable when mounting to Ubuntu 4.8+ kernel](#ubuntumounterror)

<a id="quotaerror"></a>

## Quota error when trying to open a file
In Windows, you receive error messages that resemble the following:

`1816 ERROR_NOT_ENOUGH_QUOTA <--> 0xc0000044`
`STATUS_QUOTA_EXCEEDED`
`Not enough quota is available to process this command`
`Invalid handle value GetLastError: 53`

On Linux, you receive error messages that resemble the following:

`<filename> [permission denied]`
`Disk quota exceeded`

### Cause
The problem occurs because you have reached the upper limit of concurrent open handles that are allowed for a file.

### Solution
Reduce the number of concurrent open handles by closing some handles,  and then retry. For more information, see [Microsoft Azure Storage Performance and Scalability Checklist](storage-performance-checklist.md).

<a id="slowboth"></a>

## Slow performance when accessing File storage from Windows or Linux
* If you don't have a specific minimum I/O size requirement, we recommend that you use 1 MB as the I/O size for optimal performance.
* If you know the final size of a file that you are extending with writes, and your software doesn't have compatibility issues when the not yet written tail on the file containing zeros, then set the file size in advance instead of every write being an extending write.
* Use the right copy method:
      * Use AZCopy for any transfer between two file shares. See [Transfer data with the AzCopy Command-Line Utility](https://docs.microsoft.com/en-us/azure/storage/storage-use-azcopy#file-copy) for more details.
      * Use Robocopy between a file share an on-premises computer. Please see [Multi-threaded robocopy for faster copies](https://blogs.msdn.microsoft.com/granth/2009/12/07/multi-threaded-robocopy-for-faster-copies/) for more details.
<a id="windowsslow"></a>

## Slow performance when accessing the File storage from Windows 8.1 or Windows Server 2012 R2
For clients who are running Windows 8.1 or Windows Server 2012 R2, make sure that the hotfix [KB3114025](https://support.microsoft.com/kb/3114025) is installed. This hotfix improves the create and close handle performance.

You can run the following script to check whether the hotfix has been installed on:

`reg query HKLM\SYSTEM\CurrentControlSet\Services\LanmanWorkstation\Parameters\Policies`

If hotfix is installed, the following output is displayed:

`HKEY_LOCAL_MACHINE\SYSTEM\CurrentControlSet\Services\LanmanWorkstation\Parameters\Policies`
`{96c345ef-3cac-477b-8fcd-bea1a564241c}    REG_DWORD    0x1`

> [!NOTE]
> Windows Server 2012 R2 images in Azure Marketplace have the hotfix KB3114025 installed by default starting in December 2015.
>
>

<a id="traceop"></a>

### How to trace the read and write operations in Azure File Storage

[Microsoft Message Analyzer](https://www.microsoft.com/en-us/download/details.aspx?id=44226) is able to show you a client's request in clear text and there's a pretty good relation between wire requests and transactions (assuming SMB here not REST).  The downside is that you have to run this on each client which is time-consuming if you have many IaaS VM workers.

If you use the Message Analyze with ProcMon, you can get a pretty good idea which App code is responsible for the transactions.

<a id="additional"></a>

## Additional recommendations to optimize performance
Never create or open a file for cached I/O that is requesting write access but not read access. That is, when you call **CreateFile()**, never specify only **GENERIC_WRITE**, but always specify **GENERIC_READ | GENERIC_WRITE**. A write-only handle cannot cache small writes locally, even when it is the only open handle for the file. This imposes a severe performance penalty on small writes. Note that the "a" mode to CRT **fopen()** opens a write-only handle.

<a id="error53"></a>

## "Error 53" or "Error 67" when you try to mount or unmount an Azure File Share
This problem can be caused by following conditions:

### Cause 1

"System error 53 has occurred. Access is denied." For security reasons, connections to Azure Files shares are blocked if the communication channel isn't encrypted and the connection attempt is not made from the same Azure region on which Azure File shares reside. Communication channel encryption is not provided if the user's client OS doesn't support SMB encryption. This is indicated by a "System error 53 has occurred. Access is denied" Error message when a user tries to mount a file share from on-premises or from a different data center. Windows 8, Windows Server 2012, and later versions of each negotiate request that includes SMB 3.0, which supports encryption.


### Solution for Cause 1
Connect from a client that meets the requirements of Windows 8, Windows Server 2012 or later versions, or that connect from a virtual machine that is on the same Azure region as the Azure Storage account that is used for the Azure File share.

### Cause 2

"System Error 53" or "System Error 67" when you mount an Azure file share can occur if Port 445 outbound communication to Azure Files Azure region is blocked. Click [here](http://social.technet.microsoft.com/wiki/contents/articles/32346.azure-summary-of-isps-that-allow-disallow-access-from-port-445.aspx) to see the summary of ISPs that allow or disallow access from port 445.


Comcast and some IT organizations block this port. To understand whether this is the reason behind the "System Error 53" message, you can use Portqry to query the TCP:445 endpoint. If the TCP:445 endpoint is displayed as filtered, the TCP port is blocked. Here is an example query:

`g:\DataDump\Tools\Portqry>PortQry.exe -n [storage account name].file.core.windows.net -p TCP -e 445`

If the TCP 445 being blocked by a rule along the network path, you will see the following output:

**TCP port 445 (microsoft-ds service): FILTERED**

For more information on using Portqry, see [Description of the Portqry.exe command-line utility](https://support.microsoft.com/kb/310099).

### Solution for Cause 2
Work with your IT organization to open Port 445 outbound to [Azure IP ranges](https://www.microsoft.com/download/details.aspx?id=41653).

<a id="error87"></a>
### Cause 3
"System Error 53 or System error 87" can also be received if NTLMv1 communication is enabled on the client. Having NTLMv1 enabled creates a less-secure client. Therefore, communication will be blocked for Azure File Storage. To verify whether this is the cause of the error, verify that the following registry subkey is set to a value of 3:

HKLM\SYSTEM\CurrentControlSet\Control\Lsa > LmCompatibilityLevel.

For more information, see the [LmCompatibilityLevel](https://technet.microsoft.com/library/cc960646.aspx) topic on TechNet.

### Solution for Cause 3
To resolve this issue, revert the LmCompatibilityLevel value in the HKLM\SYSTEM\CurrentControlSet\Control\Lsa registry key to the default value of 3.

Azure File Storage supports only NTLMv2 authentication. Make sure that Group Policy is applied to the clients. This will prevent this error from occurring. This is also considered to be a security best practice. For more information, see [how to configure clients to use NTLMv2 using Group Policy](https://technet.microsoft.com/library/jj852207\(v=ws.11\).aspx)

The recommended policy setting is **Send NTLMv2 response only**. This corresponds to a registry value of 3. Clients use only NTLMv2 authentication, and they use NTLMv2 session security if the server supports it. Domain controllers accept LM, NTLM, and NTLMv2 authentication.

<a id="netuse"></a>

## Net use was successful but don't see the Azure file share mounted in Windows Explorer
### Cause
By default, Windows Explorer does not run as Administrator. If you run **net use** from an Administrator command prompt, you map the network drive "As Administrator." Because mapped drives are user-centric, the user account that is logged in does not display the drives if they are mounted under a different user account.

### Solution
Mount the share from a non-administrator command line. Alternatively, you can follow [this TechNet topic](https://technet.microsoft.com/library/ee844140.aspx) to configure the **EnableLinkedConnections** registry value.

<a id="slashfails"></a>

## My storage account contains "/" and the net use command fails
### Cause
When the **net use** command is run under Command Prompt (cmd.exe), it's parsed by adding "/" as a command-line option. This causes the drive mapping to fail.

### Solution
You can use either of the following steps to work around the issue:

•    Use the following PowerShell command:

`New-SmbMapping -LocalPath y: -RemotePath \\server\share  -UserName acountName -Password "password can contain / and \ etc"`

From a batch file this can be done as

`Echo new-smbMapping ... | powershell -command –`

•    Put double quotation marks around the key to work around this issue — unless "/" is the first character. If it is, either use the interactive mode and enter your password separately or regenerate your keys to get a key that doesn't start with the forward slash (/) character.

<a id="accessfiledrive"></a>

## My application/service cannot access mounted Azure File Storage drive
### Cause
Drives are mounted per user. If your application or service is running under a different user account, users won't see the drive.

### Solution
Mount drive from the same user account under which the application is. This can be done using tools such as psexec.

Another option for **net use** is to pass in the storage account name and key in the user name and password parameters of the **net use** command.

After you follow these instructions, you may receive the following error message: "System error 1312 has occurred. A specified logon session does not exist. It may already have been terminated" when you run **net use** for the system/network service account. If this occurs, make sure that the username that is passed to **net use** includes domain information (for example: "[storage account name].file.core.windows.net").

<a id="encryption"></a>

## Error "You are copying a file to a destination that does not support encryption"
### Cause
Bitlocker-encrypted files can be copied to Azure File Storage. However, the File storage does not support NTFS EFS. Therefore, you are likely using EFS in this case. If you have files that are encrypted through EFS, a copy operation to the File storage can fail unless the copy command is decrypting a copied file.

### Workaround
To copy a file to the File storage, you must first decrypt it. You can do this by using one of the following methods:

•    Use **copy /d**.

•    Set the following registry key:

* Path=HKLM\Software\Policies\Microsoft\Windows\System
* Value type=DWORD
* Name = CopyFileAllowDecryptedRemoteDestination
* Value = 1

However, note that setting the registry key affects all copy operations to network shares.

<a id="error112"></a>

## "Host is down (Error 112)" on existing file shares, or the shell hangs when you run list commands on the mount point
### Cause
This error occurs on the Linux client when the client has been idle for an extended period of time. When the client is idle for long time, the client disconnects, and the connection times out. 

The connection can be idle due to various reasons. One reason being network communication failures that prevent re-establishing a TCP connection to the server when "soft" mount option is used, which is the default.

Another reason could be that there are also some reconnect fixes which are not present in older kernels.

### Solution

Specifying a hard mount will force the client to wait until a connection is established or until explicitly interrupted, and can be used to prevent errors due to network timeouts. However, users should be aware that this could lead to indefinite waits and should handle halting a connection as needed.

This reconnect problem in Linux kernel is now fixed as part of following change sets

* [Fix reconnect to not defer smb3 session reconnect long after socket reconnect](https://git.kernel.org/cgit/linux/kernel/git/torvalds/linux.git/commit/fs/cifs?id=4fcd1813e6404dd4420c7d12fb483f9320f0bf93)

* [Call echo service immediately after socket reconnect](https://git.kernel.org/cgit/linux/kernel/git/torvalds/linux.git/commit/?id=b8c600120fc87d53642476f48c8055b38d6e14c7)

* [CIFS: Fix a possible memory corruption during reconnect](https://git.kernel.org/cgit/linux/kernel/git/torvalds/linux.git/commit/?id=53e0e11efe9289535b060a51d4cf37c25e0d0f2b)

* [CIFS: Fix a possible double locking of mutex during reconnect - for kernels v4.9 and higher](https://git.kernel.org/cgit/linux/kernel/git/torvalds/linux.git/commit/?id=96a988ffeb90dba33a71c3826086fe67c897a183) 

However this change may not be ported to all the Linux distributions yet. This is the list of known popular Linux kernels that have this and other reconnect fixes:
4.4.40+
4.8.16+
4.9.1+.
You can move to the above recommended kernel versions in order to pick up the latest fix.

### Workaround
If you are unable to move to latest kernel versions, you can workaround this issue by keeping a file in the Azure File share that you write to every 30 seconds or less. This has to be a write operation, such as rewriting the created/modified date on the file. Otherwise, you might get cached results, and your operation might not trigger the re-connection. 


<a id="error15"></a>

## "Mount error 115" when you try to mount Azure File Storage on the Linux VM
### Cause
Linux distributions do not yet support encryption feature in SMB 3.0. In some distributions, user may receive a "115" error message if they try to mount Azure File Storage by using SMB 3.0 because of a missing feature.

### Solution

If the Linux SMB client that is used does not support encryption, mount Azure File Storage by using SMB 2.1 from a Linux VM on the same Azure region as the File storage account.


<a id="delayproblem"></a>

## Azure file share mounted on Linux VM experiencing slow performance

A possible reason for slow performance could be that caching is disabled. In order to check if caching is enabled, look for "cache=".  *cache=none* indicates that caching is disabled. Please remount the share with default mount command or explicitly adding **cache=strict** option to mount command to ensure default caching or "strict" caching mode is enabled.

In some scenarios serverino mount option can cause ls command to run stat against every directory entry and this behavior results in performance degradation when listing a big directory. You can check the mount options in your "/etc/fstab" entry:

`//azureuser.file.core.windows.net/cifs        /cifs   cifs vers=3.0,serverino,username=xxx,password=xxx,dir_mode=0777,file_mode=0777`

You can also check if correct options are being used by just running the command **sudo mount | grep cifs** and looking as its output:

`//mabiccacifs.file.core.windows.net/cifs on /cifs type cifs
(rw,relatime,vers=3.0,sec=ntlmssp,cache=strict,username=xxx,domain=X,uid=0,noforceuid,gid=0,noforcegid,addr=192.168.10.1,file_mode=0777,
dir_mode=0777,persistenthandles,nounix,serverino,mapposix,rsize=1048576,wsize=1048576,actimeo=1)`

If the cache=strict or serverino options are not present, unmount and mount Azure File Storage again by running the mount command from the [documentation](https://docs.microsoft.com/en-us/azure/storage/storage-how-to-use-files-linux#mount-the-file-share) and re-check that "/etc/fstab" entry has the correct options.

<a id="ubuntumounterror"></a>
## mount error(11): Resource temporarily unavailable when mounting to Ubuntu 4.8+ kernel

### Cause
Known issue in Ubuntu 16.10 kernel (v.4.8) where the client claims to support encryption but it doesn't. 

### Solution
Until Ubuntu 16.10 is fixed, specify the "vers=2.1" mount option or use Ubuntu 16.04.
## Learn more
* [Get started with Azure File storage on Windows](storage-dotnet-how-to-use-files.md)
* [Get started with Azure File storage on Linux](storage-how-to-use-files-linux.md)<|MERGE_RESOLUTION|>--- conflicted
+++ resolved
@@ -39,11 +39,7 @@
 * [Error "You are copying a file to a destination that does not support encryption" when uploading/copying files to Azure File Storage](#encryption)
 
 **Linux client problems**
-<<<<<<< HEAD
-* [Intermittent IO Error - "Host is down (Error 112)" on existing file shares, or the shell hangs when doing list commands on the mount point](#errorhold)
-=======
 * [Intermittent IO Error - "Host is down (Error 112)" on existing file shares, or the shell hangs when doing list commands on the mount point](#error112)
->>>>>>> dcaba4b7
 * [Mount error 115 when attempting to mount Azure File Storage on the Linux VM](#error15)
 * [Azure file share mounted on Linux VM experiencing slow performance](#delayproblem)
 * [Mount error(11): Resource temporarily unavailable when mounting to Ubuntu 4.8+ kernel](#ubuntumounterror)
