--- conflicted
+++ resolved
@@ -112,21 +112,17 @@
 This problem can be caused by following conditions:
 
 ### Cause 1
-<<<<<<< HEAD
-"System error 53 has occurred. Access is denied." For security reasons, connections to Azure File Storage shares are blocked if the communication channel isn’t encrypted and the connection attempt is not made from the same data center on which Azure File shares reside. Communication channel encryption is not provided if the user’s client OS doesn’t support SMB encryption. This is indicated by a "System error 53 has occurred. Access is denied" Error message when a user tries to mount a file share from on-premises or from a different data center. Windows 8, Windows Server 2012, and later versions of each negotiate request that includes SMB 3.0, which supports encryption.
-=======
+
 "System error 53 has occurred. Access is denied." For security reasons, connections to Azure Files shares are blocked if the communication channel isn't encrypted and the connection attempt is not made from the same Azure region on which Azure File shares reside. Communication channel encryption is not provided if the user's client OS doesn't support SMB encryption. This is indicated by a "System error 53 has occurred. Access is denied" Error message when a user tries to mount a file share from on-premises or from a different data center. Windows 8, Windows Server 2012, and later versions of each negotiate request that includes SMB 3.0, which supports encryption.
->>>>>>> 3d2a4f3d
+
 
 ### Solution for Cause 1
 Connect from a client that meets the requirements of Windows 8, Windows Server 2012 or later versions, or that connect from a virtual machine that is on the same Azure region as the Azure Storage account that is used for the Azure File share.
 
 ### Cause 2
-<<<<<<< HEAD
-"System Error 53" or "System Error 67" when you mount an Azure file share can occur if Port 445 outbound communication to Azure File Storage data center is blocked. Click [here](http://social.technet.microsoft.com/wiki/contents/articles/32346.azure-summary-of-isps-that-allow-disallow-access-from-port-445.aspx) to see the summary of ISPs that allow or disallow access from port 445.
-=======
+
 "System Error 53" or "System Error 67" when you mount an Azure file share can occur if Port 445 outbound communication to Azure Files Azure region is blocked. Click [here](http://social.technet.microsoft.com/wiki/contents/articles/32346.azure-summary-of-isps-that-allow-disallow-access-from-port-445.aspx) to see the summary of ISPs that allow or disallow access from port 445.
->>>>>>> 3d2a4f3d
+
 
 Comcast and some IT organizations block this port. To understand whether this is the reason behind the "System Error 53" message, you can use Portqry to query the TCP:445 endpoint. If the TCP:445 endpoint is displayed as filtered, the TCP port is blocked. Here is an example query:
 
@@ -258,11 +254,9 @@
 Linux distributions do not yet support encryption feature in SMB 3.0. In some distributions, user may receive a "115" error message if they try to mount Azure File Storage by using SMB 3.0 because of a missing feature.
 
 ### Solution
-<<<<<<< HEAD
-If the Linux SMB client that is used does not support encryption, mount Azure File Storage by using SMB 2.1 from a Linux VM on the same data center as the File storage account.
-=======
-If the Linux SMB client that is used does not support encryption, mount Azure Files by using SMB 2.1 from a Linux VM on the same Azure region as the File storage account.
->>>>>>> 3d2a4f3d
+
+If the Linux SMB client that is used does not support encryption, mount Azure File Storage by using SMB 2.1 from a Linux VM on the same Azure region as the File storage account.
+
 
 <a id="delayproblem"></a>
 
