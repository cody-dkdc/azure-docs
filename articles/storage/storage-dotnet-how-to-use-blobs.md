--- conflicted
+++ resolved
@@ -13,11 +13,7 @@
 	ms.tgt_pltfrm="na"
 	ms.devlang="dotnet"
 	ms.topic="hero-article"
-<<<<<<< HEAD
-	ms.date="04/07/2016"
-=======
 	ms.date="07/22/2016"
->>>>>>> c186bb0b
 	ms.author="tamram"/>
 
 
@@ -62,17 +58,6 @@
 
 Add the following `using` statements to the top of the `program.cs` file:
 
-<<<<<<< HEAD
-	using Microsoft.Azure; // Namespace for CloudConfigurationManager 
-	using Microsoft.WindowsAzure.Storage; // Namespace for CloudStorageAccount
-    using Microsoft.WindowsAzure.Storage.Blob; // Namespace for Blob storage types
-
-[AZURE.INCLUDE [storage-cloud-configuration-manager-include](../../includes/storage-cloud-configuration-manager-include.md)]
-
-### Create the Blob service client
-
-The **CloudBlobClient** class enables you to retrieve containers and blobs stored in Blob storage. Add the following code to the **Main()** method:
-=======
 	using Microsoft.Azure; // Namespace for CloudConfigurationManager
 	using Microsoft.WindowsAzure.Storage; // Namespace for CloudStorageAccount
     using Microsoft.WindowsAzure.Storage.Blob; // Namespace for Blob storage types
@@ -84,7 +69,6 @@
 ### Create the Blob service client
 
 The **CloudBlobClient** class enables you to retrieve containers and blobs stored in Blob storage. Here's one way to create the service client:
->>>>>>> c186bb0b
 
     CloudBlobClient blobClient = storageAccount.CreateCloudBlobClient();
 
