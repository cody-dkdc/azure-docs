--- conflicted
+++ resolved
@@ -45,11 +45,7 @@
 - [Grant access to Azure blob and queue data with RBAC using Azure CLI](storage-auth-aad-rbac-cli.md)
 - [Grant access to Azure blob and queue data with RBAC using PowerShell](storage-auth-aad-rbac-powershell.md)
 
-<<<<<<< HEAD
-### Access permissions granted by RBAC roles
-=======
 For more information about how built-in roles are defined for Azure Storage, see [Understand role definitions](../../role-based-access-control/role-definitions.md#management-and-data-operations-preview). For information about creating custom RBAC roles, see [Create custom roles for Azure Role-Based Access Control](../../role-based-access-control/custom-roles.md).
->>>>>>> f51a1401
 
 ### Access permissions for data operations
 
