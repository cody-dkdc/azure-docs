--- conflicted
+++ resolved
@@ -28,13 +28,8 @@
 - Azure AD authorization of access to resources in standard storage accounts is currently supported. Authorization of access to page blobs in premium storage accounts will be supported soon.
 - Azure Storage supports both built-in and custom RBAC roles. You can assign roles scoped to the subscription, the resource group, the storage account, or an individual container or queue.
 - The Azure Storage client libraries that currently support Azure AD integration include:
-<<<<<<< HEAD
     - [.NET](https://www.nuget.org/packages/WindowsAzure.Storage/9.2.0)
     - [Java](http://mvnrepository.com/artifact/com.microsoft.azure/azure-storage) (use 7.1.x-Preview)
-=======
-    - [.NET](https://www.nuget.org/packages/WindowsAzure.Storage/9.2.0-Preview)
-    - [Java](http://mvnrepository.com/artifact/com.microsoft.azure/azure-storage) (use 7.1.0-Preview)
->>>>>>> 853ad18e
     - Python
         - [Blob](https://github.com/Azure/azure-storage-python/releases/tag/v1.2.0rc1-blob)
         - [Queue](https://github.com/Azure/azure-storage-python/releases/tag/v1.2.0rc1-queue)
@@ -50,11 +45,7 @@
 
 The first step in using Azure AD integration with Azure Storage is to assign RBAC roles for storage data to your service principal (a user, group, or application service principal) or Managed Service Identity (MSI). RBAC roles encompass common sets of permissions for containers and queues. To learn more about RBAC roles for Azure Storage, see [Manage access rights to storage data with RBAC (Preview)](storage-auth-aad-rbac.md).
 
-<<<<<<< HEAD
-## Next steps
-=======
 To use Azure AD to authorize access to storage resources in your applications, you need to request an OAuth 2.0 access token from your code. To learn how to request an access token and use it to authorize requests to Azure Storage, see [Authenticate with Azure AD from an Azure Storage application (Preview)](storage-auth-aad-app.md). If you are using an Azure Managed Service Identity (MSI), see [Authenticate with Azure AD from an Azure VM Managed Service Identity (Preview)](storage-auth-aad-msi.md).
->>>>>>> 853ad18e
 
 Azure CLI and PowerShell now support logging in with an Azure AD identity. After you log in with an Azure AD identity, your session runs under that identity. To learn more, see [Use an Azure AD identity to access Azure Storage with CLI or PowerShell (Preview)](storage-auth-aad-script.md).
 
