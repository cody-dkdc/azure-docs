---
title: Calling Azure Storage Services REST API operations including authentication | Microsoft Docs
description: Calling Azure Storage Services REST API operations including authentication
services: storage
author: tamram
<<<<<<< HEAD
manager: twooley

ms.service: storage
ms.topic: how-to
ms.date: 05/22/2018
=======
manager: jeconnoc

ms.service: storage
ms.topic: how-to
ms.date: 04/19/2018
>>>>>>> 4a7c1d3a
ms.author: tamram
---

# Using the Azure Storage REST API

This article shows you how to use the Blob Storage Service REST APIs and how to authenticate the call to the service. It is written from the point of view of someone who knows nothing about REST and no idea how to make a REST call, but is a developer. We look at the reference documentation for a REST call and see how to translate it into an actual REST call – which fields go where? After learning how to set up a REST call, you can leverage this knowledge to use any of the other Storage Service REST APIs.

## Prerequisites 

The application lists the containers in blob storage for a storage account. To try out the code in this article, you need the following items: 

* Install [Visual Studio 2017](https://www.visualstudio.com/visual-studio-homepage-vs.aspx) with the following workload:
    - Azure development

* An Azure subscription. If you don't have an Azure subscription, create a [free account](https://azure.microsoft.com/free/?WT.mc_id=A261C142F) before you begin.

* A general-purpose storage account. If you don't yet have a storage account, see [Create a storage account](storage-quickstart-create-account.md).

* The example in this article shows how to list the containers in a storage account. To see output, add some containers to blob storage in the storage account before you start.

## Download the sample application

The sample application is a console application written in C#.

Use [git](https://git-scm.com/) to download a copy of the application to your development environment. 

```bash
git clone https://github.com/Azure-Samples/storage-dotnet-rest-api-with-auth.git
```

This command clones the repository to your local git folder. To open the Visual Studio solution, look for the storage-dotnet-rest-api-with-auth folder, open it, and double-click on StorageRestApiAuth.sln. 

## What is REST?

REST means *representational state transfer*. For a specific definition, check out [Wikipedia](http://en.wikipedia.org/wiki/Representational_state_transfer).

Basically, REST is an architecture you can use when calling APIs or making APIs available to be called. It is independent of what’s happening on either side, and what other software is being used when sending or receiving the REST calls. You can write an application that runs on a Mac, Windows, Linux, an Android phone or tablet, iPhone, iPod, or web site, and use the same REST API for all of those platforms. Data can be passed in and/or out when the REST API is called. The REST API doesn’t care from what platform it’s
called – what’s important is the information passed in the request and the data provided in the response.

Knowing how to use REST is a useful skill. The Azure product team frequently releases new features. Many times, the new features are accessible through the REST interface, but have not yet been surfaced through **all** of the  storage client libraries or the UI (such as the Azure portal). If you always want to use the latest and greatest, learning REST is a requirement. Also, if you want to write your own library to interact with Azure Storage, or you want to access Azure Storage with a programming language that does not have an SDK or storage client library, you can use the REST API.

## About the sample application

The sample application lists the containers in a storage account. Once you understand how the information in the REST API documentation correlates to your actual code, other REST calls are easier to figure out. 

If you look at the [Blob Service REST
API](/rest/api/storageservices/fileservices/Blob-Service-REST-API), you see all of the operations you can perform on blob storage. The storage client libraries are wrappers around the REST APIs – they make it easy for you to access storage without using the REST APIs directly. But as noted above, sometimes you want to use the REST API instead of a storage client library.

## REST API Reference: List Containers API

Let’s look at the page in the REST API Reference for the [ListContainers](/rest/api/storageservices/fileservices/List-Containers2)
operation so you understand where some of the fields come from in the request and response in the next section with the code.

**Request Method**: GET. This verb is the HTTP method you specify as a property of the request object. Other values for this verb include HEAD, PUT, and DELETE, depending on the API you are calling.

**Request URI**: https://myaccount.blob.core.windows.net/?comp=list  This is created from the blob storage account endpoint `http://myaccount.blob.core.windows.net` and the resource string `/?comp=list`.

[URI parameters](/rest/api/storageservices/fileservices/List-Containers2#uri-parameters): There are additional query parameters you can use when calling ListContainers. A couple of these parameters are *timeout* for the call (in seconds) and *prefix*, which is used for filtering.

Another helpful parameter is *maxresults:* if more containers are available than this value, the response body will contain a *NextMarker* element that indicates the next container to return on the next request. To use this feature, you provide the *NextMarker* value as the *marker* parameter in the URI when you make the next request. When using this feature, it is analogous to paging through the results. 

To use additional parameters, append them to the resource string with the value, like this example:

```
/?comp=list&timeout=60&maxresults=100
```

[Request Headers](/rest/api/storageservices/fileservices/List-Containers2#request-headers)**:**
This section lists the required and optional request headers. Three of the headers are required: an *Authorization* header, *x-ms-date* (contains the UTC time for the request), and *x-ms-version* (specifies the version of the REST API to use). Including *x-ms-client-request-id* in the headers is optional – you can set the value for this field to anything; it is written to the storage analytics logs when logging is enabled.

[Request Body](/rest/api/storageservices/fileservices/List-Containers2#request-body)**:**
There is no request body for ListContainers. Request Body is used on all of the PUT operations when uploading blobs, as well as SetContainerAccessPolicy, which allows you to send in an XML list of stored access policies to apply. Stored access policies are discussed in the article [Using Shared Access Signatures (SAS)](storage-dotnet-shared-access-signature-part-1.md).

[Response Status Code](/rest/api/storageservices/fileservices/List-Containers2#status-code)**:**
Tells of any status codes you need to know. In this example, an HTTP status code of 200 is ok. For a complete list of HTTP status codes, check out [Status Code Definitions](http://www.w3.org/Protocols/rfc2616/rfc2616-sec10.html). To see error codes specific to the Storage REST APIs, see [Common REST API error codes](/rest/api/storageservices/common-rest-api-error-codes)

[Response Headers](/rest/api/storageservices/fileservices/List-Containers2#response-headers)**:**
These include *Content Type*; *x-ms-request-id* (the request id you passed in, if applicable); *x-ms-version* (indicates the version of the Blob service used), and the *Date* (UTC, tells what time the request was made).

[Response Body](/rest/api/storageservices/fileservices/List-Containers2#response-body):
This field is an XML structure providing the data requested. In this example, the response is a list of containers and their properties.

## Creating the REST request

A couple of notes before starting – for security when running in production, always use HTTPS rather than HTTP. For the purposes of this exercise, you should use HTTP so you can view the request and response data. To view the request and response information in the actual REST calls, you can download [Fiddler](http://www.telerik.com/fiddler) or a similar application. In the Visual Studio solution, the storage account name and key are hardcoded in the class, and the ListContainersAsyncREST method passes the storage account name and storage account key to the methods that are used to create the various components of the REST request. In a real world application, the storage account name and key would reside in a configuration file, environment variables, or be retrieved from an Azure Key Vault.

In our sample project, the code for creating the Authorization header is in a separate class, with the idea that you could take the whole class and add it to your own solution and use it "as is." The Authorization header code works for most REST API calls to Azure Storage.

To build the request, which is an HttpRequestMessage object, go to ListContainersAsyncREST in Program.cs. The steps for building the request are: 

* Create the URI to be used for calling the service. 
* Create the HttpRequestMessage object and set the payload. The payload is null for ListContainersAsyncREST because we're not passing anything in.
* Add the request headers for x-ms-date and x-ms-version.
* Get the authorization header and add it.

Some basic information you need: 

*  For ListContainers, the **method** is `GET`. This value is set when instantiating the request. 
*  The **resource** is the query portion of the URI that indicates which API is being called, so the value is `/?comp=list`. As noted earlier, the resource is on the reference documentation page that shows the information about the [ListContainers API](/rest/api/storageservices/fileservices/List-Containers2).
*  The URI is constructed by creating the Blob service endpoint for that storage account and concatenating the resource. The value for **request URI** ends up being `http://contosorest.blob.core.windows.net/?comp=list`.
*  For ListContainers, **requestBody** is null and there are no extra **headers**.

Different APIs may have other parameters to pass in such as *ifMatch*. An example of where you might use ifMatch  is when calling PutBlob. In that case, you set ifMatch to an eTag, and it only updates the blob if the eTag you provide matches the current eTag on the blob. If someone else has updated the blob since retrieving the eTag, their change won't be overridden. 

First, set the `uri` and the `payload`. 

```csharp
// Construct the URI. This will look like this:
//   https://myaccount.blob.core.windows.net/resource
String uri = string.Format("http://{0}.blob.core.windows.net?comp=list", storageAccountName);

// Set this to whatever payload you desire. Ours is null because 
//   we're not passing anything in.
Byte[] requestPayload = null;
```

Next, instantiate the request, setting the method to `GET` and providing the URI.

```csharp 
//Instantiate the request message with a null payload.
using (var httpRequestMessage = new HttpRequestMessage(HttpMethod.Get, uri)
{ Content = (requestPayload == null) ? null : new ByteArrayContent(requestPayload) })
{
```

Add the request headers for x-ms-date and x-ms-version. This place in the code is also where you add any additional request headers required for the call. In this example, there are no additional headers. An example of an API that passes in extra headers is SetContainerACL. For Blob storage, it adds a header called "x-ms-blob-public-access" and the value for the access level.

```csharp
    // Add the request headers for x-ms-date and x-ms-version.
    DateTime now = DateTime.UtcNow;
    httpRequestMessage.Headers.Add("x-ms-date", now.ToString("R", CultureInfo.InvariantCulture));
    httpRequestMessage.Headers.Add("x-ms-version", "2017-07-29");
    // If you need any additional headers, add them here before creating
    //   the authorization header. 
```

Call the method that creates the authorization header and add it to the request headers. You’ll see how to create the authorization header later in the article. The method name is GetAuthorizationHeader, which you can see in this code snippet:

```csharp
    // Get the authorization header and add it.
    httpRequestMessage.Headers.Authorization = AzureStorageAuthenticationHelper.GetAuthorizationHeader(
        storageAccountName, storageAccountKey, now, httpRequestMessage);
```

At this point, `httpRequestMessage` contains the REST request complete with the authorization headers. 

## Call the REST API with the request

Now that you have the request, you can call SendAsync to send the REST request. SendAsync calls the API and gets the response back. Examine the response StatusCode (200 is OK), then parse the response. In this case, you get an XML list of containers. Let’s look at the code for calling the GetRESTRequest method to create the request, execute the request, and then examine the response for the list of containers.

```csharp 
    // Send the request.
    using (HttpResponseMessage httpResponseMessage = 
      await new HttpClient().SendAsync(httpRequestMessage, cancellationToken))
    {
        // If successful (status code = 200), 
        //   parse the XML response for the container names.
        if (httpResponseMessage.StatusCode == HttpStatusCode.OK)
        {
            String xmlString = await httpResponseMessage.Content.ReadAsStringAsync();
            XElement x = XElement.Parse(xmlString);
            foreach (XElement container in x.Element("Containers").Elements("Container"))
            {
                Console.WriteLine("Container name = {0}", container.Element("Name").Value);
            }
        }
    }
}
```

If you run a network sniffer such as [Fiddler](https://www.telerik.com/fiddler) when making the call to SendAsync, you can see the request and response information. Let’s take a look. The name of the storage account is *contosorest*.

**Request:**

```
GET /?comp=list HTTP/1.1
```

**Request Headers:**

```
x-ms-date: Thu, 16 Nov 2017 23:34:04 GMT
x-ms-version: 2014-02-14
Authorization: SharedKey contosorest:1dVlYJWWJAOSHTCPGiwdX1rOS8B4fenYP/VrU0LfzQk=
Host: contosorest.blob.core.windows.net
Connection: Keep-Alive
```

**Status code and response headers returned after execution:**

```
HTTP/1.1 200 OK
Content-Type: application/xml
Server: Windows-Azure-Blob/1.0 Microsoft-HTTPAPI/2.0
x-ms-request-id: 3e889876-001e-0039-6a3a-5f4396000000
x-ms-version: 2017-07-29
Date: Fri, 17 Nov 2017 00:23:42 GMT
Content-Length: 1511
```

**Response body (XML):** For ListContainers, this shows the list of containers and their properties.

```xml  
<?xml version="1.0" encoding="utf-8"?>
<EnumerationResults 
  ServiceEndpoint="http://contosorest.blob.core.windows.net/">
  <Containers>
    <Container>
      <Name>container-1</Name>
      <Properties>
        <Last-Modified>Thu, 16 Mar 2017 22:39:48 GMT</Last-Modified>
        <Etag>"0x8D46CBD5A7C301D"</Etag>
        <LeaseStatus>unlocked</LeaseStatus>
        <LeaseState>available</LeaseState>
      </Properties>
    </Container>
    <Container>
      <Name>container-2</Name>
      <Properties>
        <Last-Modified>Thu, 16 Mar 2017 22:40:50 GMT</Last-Modified>
        <Etag>"0x8D46CBD7F49E9BD"</Etag>
        <LeaseStatus>unlocked</LeaseStatus>
        <LeaseState>available</LeaseState>
      </Properties>
    </Container>
    <Container>
      <Name>container-3</Name>
      <Properties>
        <Last-Modified>Thu, 16 Mar 2017 22:41:10 GMT</Last-Modified>
        <Etag>"0x8D46CBD8B243D68"</Etag>
        <LeaseStatus>unlocked</LeaseStatus>
        <LeaseState>available</LeaseState>
      </Properties>
    </Container>
    <Container>
      <Name>container-4</Name>
      <Properties>
        <Last-Modified>Thu, 16 Mar 2017 22:41:25 GMT</Last-Modified>
        <Etag>"0x8D46CBD93FED46F"</Etag>
        <LeaseStatus>unlocked</LeaseStatus>
        <LeaseState>available</LeaseState>
        </Properties>
      </Container>
      <Container>
        <Name>container-5</Name>
        <Properties>
          <Last-Modified>Thu, 16 Mar 2017 22:41:39 GMT</Last-Modified>
          <Etag>"0x8D46CBD9C762815"</Etag>
          <LeaseStatus>unlocked</LeaseStatus>
          <LeaseState>available</LeaseState>
        </Properties>
      </Container>
  </Containers>
  <NextMarker />
</EnumerationResults>
```

Now that you understand how to create the request, call the service, and parse the results, let’s see how to create the authorization header. Creating that header is complicated, but the good news is that once you have the code working, it works for all of the Storage Service REST APIs.

## Creating the authorization header

There is an article that explains conceptually (no code) how to perform [Authentication for the Azure Storage Services](/rest/api/storageservices/fileservices/Authentication-for-the-Azure-Storage-Services).
Let's distill that article down to exactly is needed and show the code.

First, use a Shared Key authentication. The authorization header format looks like this:

```  
Authorization="SharedKey <storage account name>:<signature>"  
```

The signature field is a Hash-based Message Authentication Code (HMAC) created from the request and calculated using the SHA256 algorithm, then encoded using Base64 encoding. Got that? (Hang in there, you haven’t even heard the word *canonicalized* yet.)

This code snippet shows the format of the Shared Key signature string:

```csharp  
StringToSign = VERB + "\n" +  
               Content-Encoding + "\n" +  
               Content-Language + "\n" +  
               Content-Length + "\n" +  
               Content-MD5 + "\n" +  
               Content-Type + "\n" +  
               Date + "\n" +  
               If-Modified-Since + "\n" +  
               If-Match + "\n" +  
               If-None-Match + "\n" +  
               If-Unmodified-Since + "\n" +  
               Range + "\n" +  
               CanonicalizedHeaders +  
               CanonicalizedResource;  
```

Most of these fields are rarely used. For Blob storage, you specify VERB, md5, content length, Canonicalized Headers, and Canonicalized Resource. You can leave the others blank (but put in the `\n` so it knows they are blank).

What are CanonicalizedHeaders and CanonicalizedResource? Good question. In fact, what does canonicalized mean? Microsoft Word doesn’t even recognize it as a word. Here’s what [Wikipedia says about canonicalization](http://en.wikipedia.org/wiki/Canonicalization): *In computer science, canonicalization (sometimes standardization or normalization) is a process for converting data that has more than one possible representation into a "standard", "normal", or canonical form.* In normal-speak, this means to take the list of items (such as headers in the case of Canonicalized Headers) and standardize them into a required format. Basically, Microsoft decided on a format and you need to match it.

Let’s start with those two canonicalized fields, because they are required to create the Authorization header.

**Canonicalized Headers**

To create this value, retrieve the headers that start with "x-ms-" and sort them, then format them into a string of `[key:value\n]` instances, concatenated into one string. For this example, the canonicalized headers look like this: 

```
x-ms-date:Fri, 17 Nov 2017 00:44:48 GMT\nx-ms-version:2017-07-29\n
```

Here’s the code used to create that output:

```csharp 
private static string GetCanonicalizedHeaders(HttpRequestMessage httpRequestMessage)
{
    var headers = from kvp in httpRequestMessage.Headers
                    where kvp.Key.StartsWith("x-ms-", StringComparison.OrdinalIgnoreCase)
                    orderby kvp.Key
                    select new { Key = kvp.Key.ToLowerInvariant(), kvp.Value };

    StringBuilder sb = new StringBuilder();

    // Create the string in the right format; this is what makes the headers "canonicalized" --
    //   it means put in a standard format. http://en.wikipedia.org/wiki/Canonicalization
    foreach (var kvp in headers)
    {
        StringBuilder headerBuilder = new StringBuilder(kvp.Key);
        char separator = ':';

        // Get the value for each header, strip out \r\n if found, then append it with the key.
        foreach (string headerValues in kvp.Value)
        {
            string trimmedValue = headerValues.TrimStart().Replace("\r\n", String.Empty);
            headerBuilder.Append(separator).Append(trimmedValue);

            // Set this to a comma; this will only be used 
            //   if there are multiple values for one of the headers.
            separator = ',';
        }
        sb.Append(headerBuilder.ToString()).Append("\n");
    }
    return sb.ToString();
}      
```

**Canonicalized Resource**

This part of the signature string represents the storage account targeted by the request. Remember that the Request URI is
`<http://contosorest.blob.core.windows.net/?comp=list>`, with the actual account name (`contosorest` in this case). In this example, this is returned:

```
/contosorest/\ncomp:list
```

If you have query parameters, this includes those as well. Here’s the code, which also handles additional query parameters and query parameters with multiple values. Remember that you're building this code to work for all of the REST APIs, so you want to include all possibilities, even if the ListContainers method doesn’t need all of them.

```csharp 
private static string GetCanonicalizedResource(Uri address, string storageAccountName)
{
    // The absolute path will be "/" because for we're getting a list of containers.
    StringBuilder sb = new StringBuilder("/").Append(storageAccountName).Append(address.AbsolutePath);

    // Address.Query is the resource, such as "?comp=list".
    // This ends up with a NameValueCollection with 1 entry having key=comp, value=list.
    // It will have more entries if you have more query parameters.
    NameValueCollection values = HttpUtility.ParseQueryString(address.Query);

    foreach (var item in values.AllKeys.OrderBy(k => k))
    {
        sb.Append('\n').Append(item).Append(':').Append(values[item]);
    }

    return sb.ToString();
}
```

Now that the canonicalized strings are set, let’s look at how to create the authorization header itself. You start by creating a string of the message signature in the format of StringToSign previously displayed in this article. This concept is easier to explain using comments in the code, so here it is, the final method that returns the Authorization Header:

```csharp
internal static AuthenticationHeaderValue GetAuthorizationHeader(
    string storageAccountName, string storageAccountKey, DateTime now,
    HttpRequestMessage httpRequestMessage, string ifMatch = "", string md5 = "")
{
    // This is the raw representation of the message signature.
    HttpMethod method = httpRequestMessage.Method;
    String MessageSignature = String.Format("{0}\n\n\n{1}\n{5}\n\n\n\n{2}\n\n\n\n{3}{4}",
                method.ToString(),
                (method == HttpMethod.Get || method == HttpMethod.Head) ? String.Empty
                  : httpRequestMessage.Content.Headers.ContentLength.ToString(),
                ifMatch,
                GetCanonicalizedHeaders(httpRequestMessage),
                GetCanonicalizedResource(httpRequestMessage.RequestUri, storageAccountName),
                md5);

    // Now turn it into a byte array.
    byte[] SignatureBytes = Encoding.UTF8.GetBytes(MessageSignature);

    // Create the HMACSHA256 version of the storage key.
    HMACSHA256 SHA256 = new HMACSHA256(Convert.FromBase64String(storageAccountKey));

    // Compute the hash of the SignatureBytes and convert it to a base64 string.
    string signature = Convert.ToBase64String(SHA256.ComputeHash(SignatureBytes));

    // This is the actual header that will be added to the list of request headers.
    AuthenticationHeaderValue authHV = new AuthenticationHeaderValue("SharedKey",
        storageAccountName + ":" + Convert.ToBase64String(SHA256.ComputeHash(SignatureBytes)));
    return authHV;
}
```

When you run this code, the resulting MessageSignature looks like this:

```
GET\n\n\n\n\n\n\n\n\n\n\n\nx-ms-date:Fri, 17 Nov 2017 01:07:37 GMT\nx-ms-version:2017-07-29\n/contosorest/\ncomp:list
```

Here's the final value for AuthorizationHeader:

```
SharedKey contosorest:Ms5sfwkA8nqTRw7Uury4MPHqM6Rj2nfgbYNvUKOa67w=
```

The AuthorizationHeader is the last header placed in the request headers before posting the response.

That covers everything you need to know, along with the code, to put together a class you can use to create a request to be used to call the Storage Services REST APIs.

## How about another example? 

Let's look at how to change the code to call ListBlobs for container *container-1*. This is almost identical to the code for listing containers, the only differences being the URI and how you parse the response. 

If you look at the reference documentation for [ListBlobs](/rest/api/storageservices/fileservices/List-Blobs), you find that the method is *GET* and the RequestURI is:

```
https://myaccount.blob.core.windows.net/container-1?restype=container&comp=list
```

In ListContainersAsyncREST, change the code that sets the URI to the API for ListBlobs. The container name is **container-1**.

```csharp
String uri = 
    string.Format("http://{0}.blob.core.windows.net/container-1?restype=container&comp=list",
      storageAccountName);

```

Then where you handle the response, change the code to look for blobs instead of containers.

```csharp
foreach (XElement container in x.Element("Blobs").Elements("Blob"))
{
    Console.WriteLine("Blob name = {0}", container.Element("Name").Value);
}
```

When you run this sample, you get results like the following:

**Canonicalized Headers:**

```
x-ms-date:Fri, 17 Nov 2017 05:16:48 GMT\nx-ms-version:2017-07-29\n
```

**Canonicalized Resource:**

```
/contosorest/container-1\ncomp:list\nrestype:container
```

**MessageSignature:**

```
GET\n\n\n\n\n\n\n\n\n\n\n\nx-ms-date:Fri, 17 Nov 2017 05:16:48 GMT
  \nx-ms-version:2017-07-29\n/contosorest/container-1\ncomp:list\nrestype:container
```

**AuthorizationHeader:**

```
SharedKey contosorest:uzvWZN1WUIv2LYC6e3En10/7EIQJ5X9KtFQqrZkxi6s=
```

The following values are from [Fiddler](http://www.telerik.com/fiddler):

**Request:**

```
GET http://contosorest.blob.core.windows.net/container-1?restype=container&comp=list HTTP/1.1
```

**Request Headers:**

```
x-ms-date: Fri, 17 Nov 2017 05:16:48 GMT
x-ms-version: 2017-07-29
Authorization: SharedKey contosorest:uzvWZN1WUIv2LYC6e3En10/7EIQJ5X9KtFQqrZkxi6s=
Host: contosorest.blob.core.windows.net
Connection: Keep-Alive
```

**Status code and response headers returned after execution:**

```
HTTP/1.1 200 OK
Content-Type: application/xml
Server: Windows-Azure-Blob/1.0 Microsoft-HTTPAPI/2.0
x-ms-request-id: 7e9316da-001e-0037-4063-5faf9d000000
x-ms-version: 2017-07-29
Date: Fri, 17 Nov 2017 05:20:21 GMT
Content-Length: 1135
```

**Response body (XML):** This XML response shows the list of blobs and their properties. 

```xml
<?xml version="1.0" encoding="utf-8"?>
<EnumerationResults 
    ServiceEndpoint="http://contosorest.blob.core.windows.net/" ContainerName="container-1">
    <Blobs>
        <Blob>
            <Name>DogInCatTree.png</Name>
            <Properties><Last-Modified>Fri, 17 Nov 2017 01:41:14 GMT</Last-Modified>
            <Etag>0x8D52D5C4A4C96B0</Etag>
            <Content-Length>419416</Content-Length>
            <Content-Type>image/png</Content-Type>
            <Content-Encoding />
            <Content-Language />
            <Content-MD5 />
            <Cache-Control />
            <Content-Disposition />
            <BlobType>BlockBlob</BlobType>
            <LeaseStatus>unlocked</LeaseStatus>
            <LeaseState>available</LeaseState>
            <ServerEncrypted>true</ServerEncrypted>
            </Properties>
        </Blob>
        <Blob>
            <Name>GuyEyeingOreos.png</Name>
            <Properties>
                <Last-Modified>Fri, 17 Nov 2017 01:41:14 GMT</Last-Modified>
                <Etag>0x8D52D5C4A25A6F6</Etag>
                <Content-Length>167464</Content-Length>
                <Content-Type>image/png</Content-Type>
                <Content-Encoding />
                <Content-Language />
                <Content-MD5 />
                <Cache-Control />
                <Content-Disposition />
                <BlobType>BlockBlob</BlobType>
                <LeaseStatus>unlocked</LeaseStatus>
                <LeaseState>available</LeaseState>
                <ServerEncrypted>true</ServerEncrypted>
            </Properties>
            </Blob>
        </Blobs>
    <NextMarker />
</EnumerationResults>
```

## Summary

In this article, you learned how to make a request to the blob storage REST API to retrieve a list of containers or a list of blobs in a container. You also learned how to create the authorization signature for the REST API call, how to use it in the REST request, and how to examine the response.

## Next steps

* [Blob Service REST API](/rest/api/storageservices/blob-service-rest-api)
* [File Service REST API](/rest/api/storageservices/file-service-rest-api)
* [Queue Service REST API](/rest/api/storageservices/queue-service-rest-api)<|MERGE_RESOLUTION|>--- conflicted
+++ resolved
@@ -3,19 +3,11 @@
 description: Calling Azure Storage Services REST API operations including authentication
 services: storage
 author: tamram
-<<<<<<< HEAD
 manager: twooley
 
 ms.service: storage
 ms.topic: how-to
 ms.date: 05/22/2018
-=======
-manager: jeconnoc
-
-ms.service: storage
-ms.topic: how-to
-ms.date: 04/19/2018
->>>>>>> 4a7c1d3a
 ms.author: tamram
 ---
 
