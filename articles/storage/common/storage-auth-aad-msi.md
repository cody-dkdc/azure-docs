--- conflicted
+++ resolved
@@ -10,12 +10,8 @@
 ms.author: tamram
 ms.subservice: common
 ---
-<<<<<<< HEAD
 
 # Authenticate access to blob and queue data with managed identities for Azure Resources
-=======
-# Authenticate access to blobs and queues with managed identities for Azure Resources
->>>>>>> f4e91af2
 
 Azure Blob and Queue storage support Azure Active Directory (Azure AD) authentication with [managed identities for Azure resources](../../active-directory/managed-identities-azure-resources/overview.md). Managed identities for Azure resources can authenticate access to blobs and queues using Azure AD credentials from applications running in Azure virtual machines (VMs), function apps, virtual machine scale sets, and others. By using managed identities for Azure resources and leveraging the power of Azure AD authentication, you can avoid storing credentials with your applications that run in the cloud.  
 
