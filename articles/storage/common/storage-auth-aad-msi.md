--- conflicted
+++ resolved
@@ -1,26 +1,17 @@
 ---
-<<<<<<< HEAD
 title: Authenticate access to blobs and queues with managed identities for Azure resources - Azure Storage | Microsoft Docs
 description: Azure Blob and Queue storage supports Azure Active Directory authentication with managed identities for Azure resources. You can use managed identities for Azure resources to authenticate access to blobs and queues from applications running in Azure virtual machines, function apps, virtual machine scale sets, and others. By using managed identities for Azure resources and leveraging the power of Azure AD authentication, you can avoid storing credentials with your applications that run in the cloud.  
-=======
-title: Authenticate access to blob and queue data with Azure Active Directory managed identities for Azure resources - Azure Storage | Microsoft Docs
-description: Azure Blob and Queue storage support Azure Active Directory authentication with managed identities for Azure resources. By using managed identities for Azure resources together with Azure AD authentication, you can avoid storing credentials with your applications that run in the cloud.  
->>>>>>> 698cfefa
 services: storage
 author: tamram
 
 ms.service: storage
 ms.topic: article
-ms.date: 04/12/2019
+ms.date: 04/21/2019
 ms.author: tamram
 ms.subservice: common
 ---
-<<<<<<< HEAD
+
 # Authenticate access to blobs and queues with Azure Active Directory and managed identities for Azure Resources
-=======
->>>>>>> 698cfefa
-
-# Authenticate access to blob and queue data with managed identities for Azure Resources
 
 Azure Blob and Queue storage support Azure Active Directory (Azure AD) authentication with [managed identities for Azure resources](../../active-directory/managed-identities-azure-resources/overview.md). Managed identities for Azure resources can authorize access to blob and queue data using Azure AD credentials from applications running in Azure virtual machines (VMs), function apps, virtual machine scale sets, and other services. By using managed identities for Azure resources together with Azure AD authentication, you can avoid storing credentials with your applications that run in the cloud.  
 
