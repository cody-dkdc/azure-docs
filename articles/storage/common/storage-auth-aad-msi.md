---
title: Authenticate access to blobs and queues with managed identities for Azure resources - Azure Storage | Microsoft Docs
description: Azure Blob and Queue storage support Azure Active Directory authentication with managed identities for Azure resources. You can use managed identities for Azure resources to authenticate access to blobs and queues from applications running in Azure virtual machines, function apps, virtual machine scale sets, and others.  
services: storage
author: tamram

ms.service: storage
ms.topic: article
ms.date: 04/21/2019
ms.author: tamram
<<<<<<< HEAD
=======
ms.reviewer: cbrooks
>>>>>>> 6a383dfd
ms.subservice: common
---

# Authenticate access to blobs and queues with Azure Active Directory and managed identities for Azure Resources

Azure Blob and Queue storage support Azure Active Directory (Azure AD) authentication with [managed identities for Azure resources](../../active-directory/managed-identities-azure-resources/overview.md). Managed identities for Azure resources can authorize access to blob and queue data using Azure AD credentials from applications running in Azure virtual machines (VMs), function apps, virtual machine scale sets, and other services. By using managed identities for Azure resources together with Azure AD authentication, you can avoid storing credentials with your applications that run in the cloud.  

This article shows how to authorize access to blob or queue data with a managed identity from an Azure VM. 

## Enable managed identities on a VM

Before you can use managed identities for Azure Resources to authorize access to blobs and queues from your VM, you must first enable managed identities for Azure Resources on the VM. To learn how to enable managed identities for Azure Resources, see one of these articles:

- [Azure portal](https://docs.microsoft.com/azure/active-directory/managed-service-identity/qs-configure-portal-windows-vm)
- [Azure PowerShell](../../active-directory/managed-identities-azure-resources/qs-configure-powershell-windows-vm.md)
- [Azure CLI](../../active-directory/managed-identities-azure-resources/qs-configure-cli-windows-vm.md)
- [Azure Resource Manager Template](../../active-directory/managed-identities-azure-resources/qs-configure-template-windows-vm.md)
- [Azure SDKs](../../active-directory/managed-identities-azure-resources/qs-configure-sdk-windows-vm.md)

## Grant permissions to an Azure AD managed identity

To authorize a request to the Blob or Queue service from a managed identity in your Azure Storage application, first configure role-based access control (RBAC) settings for that managed identity. Azure Storage defines RBAC roles that encompass permissions for blob and queue data. When the RBAC role is assigned to a managed identity, the managed identity is granted those permissions to blob or queue data at the appropriate scope. 

For more information about assigning RBAC roles, see one of the following articles:

- [Grant access to Azure blob and queue data with RBAC in the Azure portal](storage-auth-aad-rbac-portal.md)
- [Grant access to Azure blob and queue data with RBAC using Azure CLI](storage-auth-aad-rbac-cli.md)
- [Grant access to Azure blob and queue data with RBAC using PowerShell](storage-auth-aad-rbac-powershell.md)

## Authorize with a managed identity access token

To authorize requests against Blob and Queue storage with a managed identity, your application or script must acquire an OAuth token. The [Microsoft Azure App Authentication](https://www.nuget.org/packages/Microsoft.Azure.Services.AppAuthentication) client library for .NET (preview) simplifies the process of acquiring and renewing a token from your code.

The App Authentication client library manages authentication automatically. The library uses the developer's credentials to authenticate during local development. Using developer credentials during local development is more secure because you do not need to create Azure AD credentials or share credentials between developers. When the solution is later deployed to Azure, the library automatically switches to using application credentials.

<<<<<<< HEAD
To use the App Authentication library in an Azure Storage application, install the latest preview package from [Nuget]((https://www.nuget.org/packages/Microsoft.Azure.Services.AppAuthentication)), as well as the latest version of the [Azure Storage client library for .NET](https://www.nuget.org/packages/WindowsAzure.Storage/). Add the following **using** statements to your code:

```csharp
using Microsoft.Azure.Services.AppAuthentication;
using Microsoft.WindowsAzure.Storage.Blob;
using Microsoft.WindowsAzure.Storage.Auth;
=======
To use the App Authentication library in an Azure Storage application, install the latest preview package from [Nuget](https://www.nuget.org/packages/Microsoft.Azure.Services.AppAuthentication), as well as the latest version of the [Azure Storage common client library for .NET](https://www.nuget.org/packages/Microsoft.Azure.Storage.Common/) and the [Azure Blob storage client library for .NET](https://www.nuget.org/packages/Microsoft.Azure.Storage.Blob/). Add the following **using** statements to your code:

```csharp
using Microsoft.Azure.Services.AppAuthentication;
using Microsoft.Azure.Storage.Auth;
using Microsoft.Azure.Storage.Blob;
>>>>>>> 6a383dfd
```

The App Authentication library provides the **AzureServiceTokenProvider** class. An instance of this class can be passed to a callback that gets a token and then renews the token before it expires.

The following example gets a token and uses it to create a new blob, then uses the same token to read the blob.

```csharp
const string blobName = "https://storagesamples.blob.core.windows.net/sample-container/blob1.txt";

// Get the initial access token and the interval at which to refresh it.
AzureServiceTokenProvider azureServiceTokenProvider = new AzureServiceTokenProvider();
var tokenAndFrequency = TokenRenewerAsync(azureServiceTokenProvider, 
                                            CancellationToken.None).GetAwaiter().GetResult();

// Create storage credentials using the initial token, and connect the callback function 
// to renew the token just before it expires
TokenCredential tokenCredential = new TokenCredential(tokenAndFrequency.Token, 
                                                        TokenRenewerAsync,
                                                        azureServiceTokenProvider, 
                                                        tokenAndFrequency.Frequency.Value);

StorageCredentials storageCredentials = new StorageCredentials(tokenCredential);

// Create a blob using the storage credentials.
CloudBlockBlob blob = new CloudBlockBlob(new Uri(blobName), 
                                            storageCredentials);

// Upload text to the blob.
blob.UploadTextAsync(string.Format("This is a blob named {0}", blob.Name));

// Continue to make requests against Azure Storage. 
// The token is automatically refreshed as needed in the background.
do
{
    // Read blob contents
    Console.WriteLine("Time accessed: {0} Blob Content: {1}", 
                        DateTimeOffset.UtcNow, 
                        blob.DownloadTextAsync().Result);

    // Sleep for ten seconds, then read the contents of the blob again.
    Thread.Sleep(TimeSpan.FromSeconds(10));
} while (true);
```

The callback method checks the expiration time of the token and renews it as needed:

```csharp
private static async Task<NewTokenAndFrequency> TokenRenewerAsync(Object state, CancellationToken cancellationToken)
{
    // Specify the resource ID for requesting Azure AD tokens for Azure Storage.
    const string StorageResource = "https://storage.azure.com/";  

    // Use the same token provider to request a new token.
    var authResult = await ((AzureServiceTokenProvider)state).GetAuthenticationResultAsync(StorageResource);

    // Renew the token 5 minutes before it expires.
    var next = (authResult.ExpiresOn - DateTimeOffset.UtcNow) - TimeSpan.FromMinutes(5);
    if (next.Ticks < 0)
    {
        next = default(TimeSpan);
        Console.WriteLine("Renewing token...");
    }

    // Return the new token and the next refresh time.
    return new NewTokenAndFrequency(authResult.AccessToken, next);
}
```

For more information about the App Authentication library, see [Service-to-service authentication to Azure Key Vault using .NET](../../key-vault/service-to-service-authentication.md). 

To learn more about how to acquire an access token, see [How to use managed identities for Azure resources on an Azure VM to acquire an access token](../../active-directory/managed-identities-azure-resources/how-to-use-vm-token.md).

> [!NOTE]
> To authorize requests against blob or queue data with Azure AD, you must use HTTPS for those requests.

## Next steps

- To learn more about RBAC roles for Azure storage, see [Manage access rights to storage data with RBAC](storage-auth-aad-rbac.md).
- To learn how to authorize access to containers and queues from within your storage applications, see [Use Azure AD with storage applications](storage-auth-aad-app.md).
- To learn how to run Azure CLI and PowerShell commands with Azure AD credentials, see [Run Azure CLI or PowerShell commands with Azure AD credentials to access blob or queue data](storage-auth-aad-script.md).<|MERGE_RESOLUTION|>--- conflicted
+++ resolved
@@ -8,10 +8,7 @@
 ms.topic: article
 ms.date: 04/21/2019
 ms.author: tamram
-<<<<<<< HEAD
-=======
 ms.reviewer: cbrooks
->>>>>>> 6a383dfd
 ms.subservice: common
 ---
 
@@ -47,21 +44,12 @@
 
 The App Authentication client library manages authentication automatically. The library uses the developer's credentials to authenticate during local development. Using developer credentials during local development is more secure because you do not need to create Azure AD credentials or share credentials between developers. When the solution is later deployed to Azure, the library automatically switches to using application credentials.
 
-<<<<<<< HEAD
-To use the App Authentication library in an Azure Storage application, install the latest preview package from [Nuget]((https://www.nuget.org/packages/Microsoft.Azure.Services.AppAuthentication)), as well as the latest version of the [Azure Storage client library for .NET](https://www.nuget.org/packages/WindowsAzure.Storage/). Add the following **using** statements to your code:
-
-```csharp
-using Microsoft.Azure.Services.AppAuthentication;
-using Microsoft.WindowsAzure.Storage.Blob;
-using Microsoft.WindowsAzure.Storage.Auth;
-=======
 To use the App Authentication library in an Azure Storage application, install the latest preview package from [Nuget](https://www.nuget.org/packages/Microsoft.Azure.Services.AppAuthentication), as well as the latest version of the [Azure Storage common client library for .NET](https://www.nuget.org/packages/Microsoft.Azure.Storage.Common/) and the [Azure Blob storage client library for .NET](https://www.nuget.org/packages/Microsoft.Azure.Storage.Blob/). Add the following **using** statements to your code:
 
 ```csharp
 using Microsoft.Azure.Services.AppAuthentication;
 using Microsoft.Azure.Storage.Auth;
 using Microsoft.Azure.Storage.Blob;
->>>>>>> 6a383dfd
 ```
 
 The App Authentication library provides the **AzureServiceTokenProvider** class. An instance of this class can be passed to a callback that gets a token and then renews the token before it expires.
