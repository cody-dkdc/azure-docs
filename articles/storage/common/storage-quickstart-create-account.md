--- conflicted
+++ resolved
@@ -7,11 +7,7 @@
 
 ms.service: storage
 ms.topic: quickstart
-<<<<<<< HEAD
 ms.date: 09/11/2018
-=======
-ms.date: 08/27/2018
->>>>>>> d35736c2
 ms.author: tamram
 ms.component: common
 ---
