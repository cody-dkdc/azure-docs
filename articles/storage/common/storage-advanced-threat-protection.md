--- conflicted
+++ resolved
@@ -1,177 +1,162 @@
----
-title: Advanced Threat Protection for Azure Storage
-description: Configure Azure Storage Advanced Threat Protection to detect anomalies in account activity and notify you of potentially harmful attempts to access your account.
-services: storage
-author: tamram
-
-ms.service: storage
-ms.topic: article
-ms.date: 04/03/2019
-<<<<<<< HEAD
-ms.author: monhaber
-ms.manager: shaik
-=======
-ms.author: tamram
-ms.reviewer: cbrooks
->>>>>>> 6a383dfd
----
-
-# Advanced Threat Protection for Azure Storage
-
-Advanced Threat Protection for Azure Storage provides an additional layer of security intelligence that detects unusual and potentially harmful attempts to access or exploit storage accounts. This layer of protection allows you to address threats without the need to be a security expert or manage security monitoring systems. 
-
-Security alerts are triggered when anomalies in activity occur.  These security alerts are integrated with [Azure Security Center](https://azure.microsoft.com/services/security-center/), and are also sent via email to subscription administrators, with details of suspicious activity and recommendations on how to investigate and remediate threats.
-
-> [!NOTE]
-> * Advanced Threat Protection for Azure Storage is currently available only for the Blob storage.
-<<<<<<< HEAD
-> * For pricing details, including a free 30 day trial, see the [Azure Security Center pricing page]( https://azure.microsoft.com/en-us/pricing/details/security-center/).
-> * ATP for Azure storage feature is currently not available in Azure government and sovereign cloud regions.
-
-Advanced Threat Protection for Azure Storage ingests diagnostic logs of read, write, and delete requests to Blob storage for threat detection. To investigate the alerts from Advanced Threat Protection, you can view related storage activity using Storage Analytics Logging. For more information, see how to [configure Storage Analytics logging](storage-monitor-storage-account.md#configure-logging).
-
-## Set up Advanced Threat Protection 
-
-=======
-> * For pricing details, including a free 30 day trial, see the [Azure Security Center pricing page]( https://azure.microsoft.com/pricing/details/security-center/).
-> * ATP for Azure storage feature is currently not available in Azure government and sovereign cloud regions.
-
-Advanced Threat Protection for Azure Storage ingests diagnostic logs of read, write, and delete requests to Blob storage for threat detection. To investigate the alerts from Advanced Threat Protection, you can view related storage activity using Storage Analytics Logging. For more information, see how to [configure Storage Analytics logging](storage-monitor-storage-account.md#configure-logging).
-
-## Set up Advanced Threat Protection 
-
->>>>>>> 6a383dfd
-### Using the portal
-
-1. Launch the Azure portal at [https://portal.azure.com](https://portal.azure.com/).
-
-2. Navigate to the configuration page of the Azure Storage account you want to protect. In the **Settings** page, select **Advanced Threat Protection**.
-
-3. In the **Advanced Threat Protection** configuration blade
-	* Turn **ON** Advanced *Threat Protection*
-	* Click **Save** to save the new or updated Advanced Threat Protection policy. (Prices in the image are for example purposes only.)
-
-![Turn on Azure Storage advanced threat protection](./media/storage-advanced-threat-protection/storage-advanced-threat-protection-turn-on.png)
-
-### Using Azure Security Center
-When you subscribe to the Standard tier in Azure Security Center, Advanced Threat Protection is set up on your storage accounts. For more information see  [Upgrade to Security Center's Standard tier for enhanced security](https://docs.microsoft.com/azure/security-center/security-center-pricing). (Prices in the image are for example purposes only.)
-
-![Standard tier in ASC](./media/storage-advanced-threat-protection/storage-advanced-threat-protection-pricing.png)
-
-### Using Azure Resource Manager templates
-
-Use an Azure Resource Manager template to deploy an Azure Storage account with Advanced Threat Protection enabled.
-For more information, see
-[Storage account with Advanced Threat Protection](https://azure.microsoft.com/resources/templates/201-storage-advanced-threat-protection-create/).
-
-### Using Azure Policy
-
-Use an Azure Policy to enable Advanced Threat Protection across storage accounts under a specific subscription or resource group.
-
-1. Lunch the Azure **Policy - Definitions** page.
-
-1. Search for the **Deploy Advanced Threat Protection on Storage Accounts** policy.
-
-     ![Search Policy](./media/storage-advanced-threat-protection/storage-atp-policy-definitions.png)
-  
-1. Select an Azure subscription or resource group.
-
-    ![Select Subscription Or Group](./media/storage-advanced-threat-protection/storage-atp-policy2.png)
-
-1. Assign the policy.
-
-    ![Policy Definitions Page](./media/storage-advanced-threat-protection/storage-atp-policy1.png)
-
-### Using REST API
-Use Rest API commands to create, update, or get the Advanced Threat Protection setting for a specific storage account.
-
-* [Advanced Threat Protection - Create](https://docs.microsoft.com/rest/api/securitycenter/advancedthreatprotection/create)
-* [Advanced Threat Protection - Get](https://docs.microsoft.com/rest/api/securitycenter/advancedthreatprotection/get)
-
-### Using Azure PowerShell
-
-Use the following PowerShell cmdlets:
-
-  * [Enable Advanced Threat Protection](https://docs.microsoft.com/powershell/module/az.security/enable-azsecurityadvancedthreatprotection)
-  * [Get Advanced Threat Protection](https://docs.microsoft.com/powershell/module/az.security/get-azsecurityadvancedthreatprotection)
-  * [Disable Advanced Threat Protection](https://docs.microsoft.com/powershell/module/az.security/disable-azsecurityadvancedthreatprotection)
-
-## Explore security anomalies
-
-When storage activity anomalies occur, you receive an email notification with information about the suspicious security event. Details of the event include:
-
-* The nature of the anomaly
-* The storage account name
-* The event time
-* The storage type
-* The potential causes 
-* The investigation steps
-* The remediation steps
-
-
-The email also includes details on possible causes and recommended actions to investigate and mitigate the potential threat.
-
-![Azure Storage advanced threat protection alert email](./media/storage-advanced-threat-protection/storage-advanced-threat-protection-alert-email.png)
-
-You can review and manage your current security alerts from Azure Security Center’s [Security alerts tile](../../security-center/security-center-managing-and-responding-alerts.md#managing-security-alerts). Clicking on a specific alert provides details and actions for investigating the current threat and addressing future threats.
-
-![Azure Storage advanced threat protection alert email](./media/storage-advanced-threat-protection/storage-advanced-threat-protection-alert.png)
-
-## Protection alerts
-
-Alerts are generated by unusual and potentially harmful attempts to access or exploit storage accounts. These events can trigger the following alerts:
-
-### Anomalous access pattern alerts
-
-* **Access from unusual location**: This alert is triggered when there's a change in the access pattern to a storage account. For instance, when someone has accessed a storage account from an unusual geographical location.
-Potential causes:
-   * An attacker has accessed your storage account
-   * A legitimate user has accessed your storage account from a new location
- 
-* **Application Anomaly**: This alert indicates that an unusual application has accessed this storage account. Potential causes:
-   * An attacker has accessed your storage account using a new application.
-   * A legitimate user has used a new application/browser to access your storage account.
-
-* **Anonymous access**: This alert indicates that there is a change in the access pattern to a storage account. For example, this account has been accessed anonymously (i.e. without any authentication), which is unexpected compared to the recent access pattern on this account.
-Potential causes:
-   * An attacker has exploited public read access to a container.
-   * A legitimate user or application has used public read access to a container.
-
-### Anomalous extract/upload alerts
-
-* **Data Exfiltration**: This alert indicates that an unusually large amount of data has been extracted compared to recent activity on this storage container. Potential causes:
-   * An attacker has extracted a large amount of data from a container. (For example: data exfiltration/breach, unauthorized transfer of data)
-   * A legitimate user or application has extracted an unusual amount of data from a container. (For example: maintenance activity)
-
-* **Unexpected delete**: This alert indicates that one or more unexpected delete operations has occurred in a storage account, compared to recent activity on this account. Potential causes:
-   * An attacker has deleted data from your storage account.
-   * A legitimate user has performed an unusual deletion.
-
-* **Upload Azure Cloud Service package**: This alert indicates that an Azure Cloud Service package (.cspkg file) has been uploaded to a storage account in an unusual way, compared to recent activity on this account. Potential causes: 
-   * An attacker has been preparing to deploy malicious code from your storage account to an Azure cloud service.
-   * A legitimate user has been preparing for a legitimate service deployment.
-
-### Suspicious storage activities alerts
-
-* **Access permission change**: This alert indicates that the access permissions of this storage container have been changed in an unusual way. Potential causes: 
-   * An attacker has changed container permissions to weaken its security.
-   * A legitimate user has changed container permissions.
-
-* **Access Inspection**: This alert indicates that the access permissions of a storage account have been inspected in an unusual way, compared to recent activity on this account. Potential causes: 
-   * An attacker has performed reconnaissance for a future attack.
-   * A legitimate user has performed maintenance on the storage account.
-
-* **Data Exploration**: This alert indicates that blobs or containers in a storage account have been enumerated in an unusual way, compared to recent activity on this account. Potential causes: 
-   * An attacker has performed reconnaissance for a future attack.
-   * A legitimate user or application logic has explored data within the storage account.
-
-
-
-
-
-
-## Next steps
-
-* Learn more about [Logs in Azure Storage accounts](/rest/api/storageservices/About-Storage-Analytics-Logging)
-
-* Learn more about [Azure Security Center](../../security-center/security-center-intro.md)
+---
+title: Advanced Threat Protection for Azure Storage
+description: Configure Azure Storage Advanced Threat Protection to detect anomalies in account activity and notify you of potentially harmful attempts to access your account.
+services: storage
+author: tamram
+
+ms.service: storage
+ms.topic: article
+ms.date: 04/03/2019
+ms.author: tamram
+ms.reviewer: cbrooks
+---
+
+# Advanced Threat Protection for Azure Storage
+
+Advanced Threat Protection for Azure Storage provides an additional layer of security intelligence that detects unusual and potentially harmful attempts to access or exploit storage accounts. This layer of protection allows you to address threats without the need to be a security expert or manage security monitoring systems. 
+
+Security alerts are triggered when anomalies in activity occur.  These security alerts are integrated with [Azure Security Center](https://azure.microsoft.com/services/security-center/), and are also sent via email to subscription administrators, with details of suspicious activity and recommendations on how to investigate and remediate threats.
+
+> [!NOTE]
+> * Advanced Threat Protection for Azure Storage is currently available only for the Blob storage.
+> * For pricing details, including a free 30 day trial, see the [Azure Security Center pricing page]( https://azure.microsoft.com/pricing/details/security-center/).
+> * ATP for Azure storage feature is currently not available in Azure government and sovereign cloud regions.
+
+Advanced Threat Protection for Azure Storage ingests diagnostic logs of read, write, and delete requests to Blob storage for threat detection. To investigate the alerts from Advanced Threat Protection, you can view related storage activity using Storage Analytics Logging. For more information, see how to [configure Storage Analytics logging](storage-monitor-storage-account.md#configure-logging).
+
+## Set up Advanced Threat Protection 
+
+### Using the portal
+
+1. Launch the Azure portal at [https://portal.azure.com](https://portal.azure.com/).
+
+2. Navigate to the configuration page of the Azure Storage account you want to protect. In the **Settings** page, select **Advanced Threat Protection**.
+
+3. In the **Advanced Threat Protection** configuration blade
+	* Turn **ON** Advanced *Threat Protection*
+	* Click **Save** to save the new or updated Advanced Threat Protection policy. (Prices in the image are for example purposes only.)
+
+![Turn on Azure Storage advanced threat protection](./media/storage-advanced-threat-protection/storage-advanced-threat-protection-turn-on.png)
+
+### Using Azure Security Center
+When you subscribe to the Standard tier in Azure Security Center, Advanced Threat Protection is set up on your storage accounts. For more information see  [Upgrade to Security Center's Standard tier for enhanced security](https://docs.microsoft.com/azure/security-center/security-center-pricing). (Prices in the image are for example purposes only.)
+
+![Standard tier in ASC](./media/storage-advanced-threat-protection/storage-advanced-threat-protection-pricing.png)
+
+### Using Azure Resource Manager templates
+
+Use an Azure Resource Manager template to deploy an Azure Storage account with Advanced Threat Protection enabled.
+For more information, see
+[Storage account with Advanced Threat Protection](https://azure.microsoft.com/resources/templates/201-storage-advanced-threat-protection-create/).
+
+### Using Azure Policy
+
+Use an Azure Policy to enable Advanced Threat Protection across storage accounts under a specific subscription or resource group.
+
+1. Lunch the Azure **Policy - Definitions** page.
+
+1. Search for the **Deploy Advanced Threat Protection on Storage Accounts** policy.
+
+     ![Search Policy](./media/storage-advanced-threat-protection/storage-atp-policy-definitions.png)
+  
+1. Select an Azure subscription or resource group.
+
+    ![Select Subscription Or Group](./media/storage-advanced-threat-protection/storage-atp-policy2.png)
+
+1. Assign the policy.
+
+    ![Policy Definitions Page](./media/storage-advanced-threat-protection/storage-atp-policy1.png)
+
+### Using REST API
+Use Rest API commands to create, update, or get the Advanced Threat Protection setting for a specific storage account.
+
+* [Advanced Threat Protection - Create](https://docs.microsoft.com/rest/api/securitycenter/advancedthreatprotection/create)
+* [Advanced Threat Protection - Get](https://docs.microsoft.com/rest/api/securitycenter/advancedthreatprotection/get)
+
+### Using Azure PowerShell
+
+Use the following PowerShell cmdlets:
+
+  * [Enable Advanced Threat Protection](https://docs.microsoft.com/powershell/module/az.security/enable-azsecurityadvancedthreatprotection)
+  * [Get Advanced Threat Protection](https://docs.microsoft.com/powershell/module/az.security/get-azsecurityadvancedthreatprotection)
+  * [Disable Advanced Threat Protection](https://docs.microsoft.com/powershell/module/az.security/disable-azsecurityadvancedthreatprotection)
+
+## Explore security anomalies
+
+When storage activity anomalies occur, you receive an email notification with information about the suspicious security event. Details of the event include:
+
+* The nature of the anomaly
+* The storage account name
+* The event time
+* The storage type
+* The potential causes 
+* The investigation steps
+* The remediation steps
+
+
+The email also includes details on possible causes and recommended actions to investigate and mitigate the potential threat.
+
+![Azure Storage advanced threat protection alert email](./media/storage-advanced-threat-protection/storage-advanced-threat-protection-alert-email.png)
+
+You can review and manage your current security alerts from Azure Security Center’s [Security alerts tile](../../security-center/security-center-managing-and-responding-alerts.md#managing-security-alerts). Clicking on a specific alert provides details and actions for investigating the current threat and addressing future threats.
+
+![Azure Storage advanced threat protection alert email](./media/storage-advanced-threat-protection/storage-advanced-threat-protection-alert.png)
+
+## Protection alerts
+
+Alerts are generated by unusual and potentially harmful attempts to access or exploit storage accounts. These events can trigger the following alerts:
+
+### Anomalous access pattern alerts
+
+* **Access from unusual location**: This alert is triggered when there's a change in the access pattern to a storage account. For instance, when someone has accessed a storage account from an unusual geographical location.
+Potential causes:
+   * An attacker has accessed your storage account
+   * A legitimate user has accessed your storage account from a new location
+ 
+* **Application Anomaly**: This alert indicates that an unusual application has accessed this storage account. Potential causes:
+   * An attacker has accessed your storage account using a new application.
+   * A legitimate user has used a new application/browser to access your storage account.
+
+* **Anonymous access**: This alert indicates that there is a change in the access pattern to a storage account. For example, this account has been accessed anonymously (i.e. without any authentication), which is unexpected compared to the recent access pattern on this account.
+Potential causes:
+   * An attacker has exploited public read access to a container.
+   * A legitimate user or application has used public read access to a container.
+
+### Anomalous extract/upload alerts
+
+* **Data Exfiltration**: This alert indicates that an unusually large amount of data has been extracted compared to recent activity on this storage container. Potential causes:
+   * An attacker has extracted a large amount of data from a container. (For example: data exfiltration/breach, unauthorized transfer of data)
+   * A legitimate user or application has extracted an unusual amount of data from a container. (For example: maintenance activity)
+
+* **Unexpected delete**: This alert indicates that one or more unexpected delete operations has occurred in a storage account, compared to recent activity on this account. Potential causes:
+   * An attacker has deleted data from your storage account.
+   * A legitimate user has performed an unusual deletion.
+
+* **Upload Azure Cloud Service package**: This alert indicates that an Azure Cloud Service package (.cspkg file) has been uploaded to a storage account in an unusual way, compared to recent activity on this account. Potential causes: 
+   * An attacker has been preparing to deploy malicious code from your storage account to an Azure cloud service.
+   * A legitimate user has been preparing for a legitimate service deployment.
+
+### Suspicious storage activities alerts
+
+* **Access permission change**: This alert indicates that the access permissions of this storage container have been changed in an unusual way. Potential causes: 
+   * An attacker has changed container permissions to weaken its security.
+   * A legitimate user has changed container permissions.
+
+* **Access Inspection**: This alert indicates that the access permissions of a storage account have been inspected in an unusual way, compared to recent activity on this account. Potential causes: 
+   * An attacker has performed reconnaissance for a future attack.
+   * A legitimate user has performed maintenance on the storage account.
+
+* **Data Exploration**: This alert indicates that blobs or containers in a storage account have been enumerated in an unusual way, compared to recent activity on this account. Potential causes: 
+   * An attacker has performed reconnaissance for a future attack.
+   * A legitimate user or application logic has explored data within the storage account.
+
+
+
+
+
+
+## Next steps
+
+* Learn more about [Logs in Azure Storage accounts](/rest/api/storageservices/About-Storage-Analytics-Logging)
+
+* Learn more about [Azure Security Center](../../security-center/security-center-intro.md)