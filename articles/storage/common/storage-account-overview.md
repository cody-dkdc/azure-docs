---
title: Azure storage account overview | Microsoft Docs
description: Understand options for creating and using an Azure Storage account.
services: storage
author: tamram

ms.service: storage
ms.topic: article
<<<<<<< HEAD
ms.date: 03/06/2019
=======
ms.date: 05/06/2019
>>>>>>> 6a383dfd
ms.author: tamram
ms.subservice: common
---

# Azure storage account overview

<<<<<<< HEAD
An Azure storage account contains all of your Azure Storage data objects: blobs, files, queues, tables, and disks. Data in your Azure storage account is durable and highly available, secure, massively scalable, and accessible from anywhere in the world over HTTP or HTTPS.
=======
An Azure storage account contains all of your Azure Storage data objects: blobs, files, queues, tables, and disks. The storage account provides a unique namespace for your Azure Storage data that is accessible from anywhere in the world over HTTP or HTTPS. Data in your Azure storage account is durable and highly available, secure, and massively scalable.
>>>>>>> 6a383dfd

To learn how to create an Azure storage account, see [Create a storage account](storage-quickstart-create-account.md).

## Types of storage accounts

[!INCLUDE [storage-account-types-include](../../../includes/storage-account-types-include.md)]

### General-purpose v2 accounts

General-purpose v2 storage accounts support the latest Azure Storage features and incorporate all of the functionality of general-purpose v1 and Blob storage accounts. General-purpose v2 accounts deliver the lowest per-gigabyte capacity prices for Azure Storage, as well as industry-competitive transaction prices. General-purpose v2 storage accounts support these Azure Storage services:

- Blobs (all types: Block, Append, Page)
- Files
- Disks
- Queues
- Tables

> [!NOTE]
> Microsoft recommends using a general-purpose v2 storage account for most scenarios. You can easily upgrade a general-purpose v1 or Blob storage account to a general-purpose v2 account with no downtime and without the need to copy data.
>
> For more information on upgrading to a general-purpose v2 account, see [Upgrade to a general-purpose v2 storage account](storage-account-upgrade.md).

General-purpose v2 storage accounts offer multiple access tiers for storing data based on your usage patterns. For more information, see [Access tiers for block blob data](#access-tiers-for-block-blob-data).

### General-purpose v1 accounts

General-purpose v1 accounts provide access to all Azure Storage services, but may not have the latest features or the lowest per gigabyte pricing. General-purpose v1 storage accounts support these Azure Storage services:

- Blobs (all types)
- Files
- Disks
- Queues
- Tables

While general-purpose v2 accounts are recommended in most cases, general-purpose v1 accounts are best suited to these scenarios:

* Your applications require the Azure classic deployment model. General-purpose v2 accounts and Blob storage accounts support only the Azure Resource Manager deployment model.

* Your applications are transaction-intensive or use significant geo-replication bandwidth, but do not require large capacity. In this case, general-purpose v1 may be the most economical choice.

* You use a version of the [Storage Services REST API](https://msdn.microsoft.com/library/azure/dd894041.aspx) that is earlier than 2014-02-14 or a client library with a version lower than 4.x, and cannot upgrade your application.

### Block blob storage accounts

A block blob storage account is a specialized storage account for storing unstructured object data as block blobs or append blobs. Block blob storage accounts offer multiple access tiers for storing data based on your usage patterns. For more information, see [Access tiers for block blob data](#access-tiers-for-block-blob-data).

### FileStorage (preview) storage accounts

A FileStorage storage account is a specialized storage account used to store and create premium file shares. FileStorage storage accounts offer unique performance dedicated characteristics such as IOPS bursting. For more information on these characteristics, see the [File share performance tiers](../files/storage-files-planning.md#file-share-performance-tiers) section of the Files planning guide.

## Naming storage accounts

When naming your storage account, keep these rules in mind:

- Storage account names must be between 3 and 24 characters in length and may contain numbers and lowercase letters only.
- Your storage account name must be unique within Azure. No two storage accounts can have the same name.

## General-purpose performance tiers

General-purpose storage accounts may be configured for either of the following performance tiers:

* A standard performance tier for storing blobs, files, tables, queues, and Azure virtual machine disks.
* A premium performance tier for storing unmanaged virtual machine disks only.

## Access tiers for block blob data

Azure Storage provides different options for accessing block blob data based on usage patterns. Each access tier in Azure Storage is optimized for a particular pattern of data usage. By selecting the right access tier for your needs, you can store your block blob data in the most cost-effective manner.

The available access tiers are:

* The **Hot** access tier, which is optimized for frequent access of objects in the storage account. Accessing data in the Hot tier is most cost-effective, while storage costs are higher. New storage accounts are created in the Hot tier by default.
* The **Cool** access tier, which is optimized for storing large amounts of data that is infrequently accessed and stored for at least 30 days. Storing data in the Cool tier is more cost-effective, but accessing that data may be more expensive than accessing data in the Hot tier.
* The **Archive** tier, which is available only for individual block blobs. The Archive tier is optimized for data that can tolerate several hours of retrieval latency and will remain in the Archive tier for at least 180 days. The Archive tier is the most cost-effective option for storing data, but accessing that data is more expensive than accessing data in the Hot or Cool tiers.

If there is a change in the usage pattern of your data, you can switch between these access tiers at any time. For more information about access tiers, see [Azure Blob storage: hot, cool, and archive access tiers](../blobs/storage-blob-storage-tiers.md).

> [!IMPORTANT]
> Changing the access tier for an existing storage account or blob may result in additional charges. For more information, see the [Storage account billing section](#storage-account-billing).

## Replication

[!INCLUDE [storage-common-redundancy-options](../../../includes/storage-common-redundancy-options.md)]

For more information about storage replication, see [Azure Storage replication](storage-redundancy.md).

## Encryption

All data in your storage account is encrypted on the service side. For more information about encryption, see [Azure Storage Service Encryption for data at rest](storage-service-encryption.md).

## Storage account endpoints

A storage account provides a unique namespace in Azure for your data. Every object that you store in Azure Storage has an address that includes your unique account name. The combination of the account name and the Azure Storage service endpoint forms the endpoints for your storage account.

For example, if your general-purpose storage account is named *mystorageaccount*, then the default endpoints for that account are:

* Blob storage: http://*mystorageaccount*.blob.core.windows.net
* Table storage: http://*mystorageaccount*.table.core.windows.net
* Queue storage: http://*mystorageaccount*.queue.core.windows.net
* Azure Files: http://*mystorageaccount*.file.core.windows.net

> [!NOTE]
> A Blob storage account exposes only the Blob service endpoint.

The URL for accessing an object in a storage account is constructed by appending the object's location in the storage account to the endpoint. For example, a blob address might have this format: http://*mystorageaccount*.blob.core.windows.net/*mycontainer*/*myblob*.

You can also configure your storage account to use a custom domain for blobs. For more information, see [Configure a custom domain name for your Azure Storage account](../blobs/storage-custom-domain-name.md).  

## Control access to account data

By default, the data in your account is available only to you, the account owner. You have control over who may access your data and what permissions they have.

Every request made against your storage account must be authorized. At the level of the service, the request must include a valid *Authorization* header, which includes all of the information necessary for the service to validate the request before executing it.

You can grant access to the data in your storage account using any of the following approaches:

- **Azure Active Directory:** Use Azure Active Directory (Azure AD) credentials to authenticate a user, group, or other identity for access to blob and queue data. If authentication of an identity is successful, then Azure AD returns a token to use in authorizing the request to Azure Blob storage or Queue storage. For more information, see [Authenticate access to Azure Storage using Azure Active Directory](storage-auth-aad.md).
- **Shared Key authorization:** Use your storage account access key to construct a connection string that your application uses at runtime to access Azure Storage. The values in the connection string are used to construct the *Authorization* header that is passed to Azure Storage. For more information, see [Configure Azure Storage connection strings](storage-configure-connection-string.md).
- **Shared access signature:** Use a shared access signature to delegate access to resources in your storage account, if you are not using Azure AD authentication. A shared access signature is a token that encapsulates all of the information needed to authorize a request to Azure Storage on the URL. You can specify the storage resource, the permissions granted, and the interval over which the permissions are valid as part of the shared access signature. For more information, see [Using shared access signatures (SAS)](storage-dotnet-shared-access-signature-part-1.md).

> [!NOTE]
> Authenticating users or applications using Azure AD credentials provides superior security and ease of use over other means of authorization. While you can continue to use Shared Key authorization with your applications, using Azure AD circumvents the need to store your account access key with your code. You can also continue to use shared access signatures (SAS) to grant fine-grained access to resources in your storage account, but Azure AD offers similar capabilities without the need to manage SAS tokens or worry about revoking a compromised SAS. 
>
> Microsoft recommends using Azure AD authentication for your Azure Storage blob and queue applications when possible.

## Copying data into a storage account

Microsoft provides utilities and libraries for importing your data from on-premises storage devices or third-party cloud storage providers. Which solution you use depends on the quantity of data you are transferring. 

When you upgrade to a general-purpose v2 account from a general-purpose v1 or Blob storage account, your data is automatically migrated. Microsoft recommends this pathway for upgrading your account. However, if you decide to move data from a general-purpose v1 account to a Blob storage account, then you'll need to migrate your data manually, using the tools and libraries described below. 

### AzCopy

AzCopy is a Windows command-line utility designed for high-performance copying of data to and from Azure Storage. You can use AzCopy to copy data into a Blob storage account from an existing general-purpose storage account, or to upload data from on-premises storage devices. For more information, see [Transfer data with the AzCopy Command-Line Utility](../common/storage-use-azcopy.md?toc=%2fazure%2fstorage%2fblobs%2ftoc.json).

### Data movement library

The Azure Storage data movement library for .NET is based on the core data movement framework that powers AzCopy. The library is designed for high-performance, reliable, and easy data transfer operations similar to AzCopy. You can use it to take advantage of the features provided by AzCopy in your application natively without having to deal with running and monitoring external instances of AzCopy. For more information, see [Azure Storage Data Movement Library for .Net](https://github.com/Azure/azure-storage-net-data-movement)

### REST API or client library

You can create a custom application to migrate your data into a Blob storage account using one of the Azure client libraries or the Azure storage services REST API. Azure Storage provides rich client libraries for multiple languages and platforms like .NET, Java, C++, Node.JS, PHP, Ruby, and Python. The client libraries offer advanced capabilities such as retry logic, logging, and parallel uploads. You can also develop directly against the REST API, which can be called by any language that makes HTTP/HTTPS requests.

For more information about the Azure Storage REST API, see [Azure Storage Services REST API Reference](https://docs.microsoft.com/rest/api/storageservices/). 

> [!IMPORTANT]
> Blobs encrypted using client-side encryption store encryption-related metadata with the blob. If you copy a blob that is encrypted with client-side encryption, ensure that the copy operation preserves the blob metadata, and especially the encryption-related metadata. If you copy a blob without the encryption metadata, the blob content cannot be retrieved again. For more information regarding encryption-related metadata, see [Azure Storage Client-Side Encryption](../common/storage-client-side-encryption.md?toc=%2fazure%2fstorage%2fblobs%2ftoc.json).

### Azure Import/Export service

If you have a large amount of data to import to your storage account, consider the Azure Import/Export service. The Import/Export service is used to securely import large amounts of data to Azure Blob storage and Azure Files by shipping disk drives to an Azure datacenter. 

The Import/Export service can also be used to transfer data from Azure Blob storage to disk drives and ship to your on-premises sites. Data from one or more disk drives can be imported either to Azure Blob storage or Azure Files. For more information, see [What is Azure Import/Export service?](https://docs.microsoft.com/azure/storage/common/storage-import-export-service).

## Storage account billing

[!INCLUDE [storage-account-billing-include](../../../includes/storage-account-billing-include.md)]

## Next steps

* To learn how to create an Azure storage account, see [Create a storage account](storage-quickstart-create-account.md).
* To manage or delete an existing storage account, see [Manage Azure storage accounts](storage-account-manage.md).<|MERGE_RESOLUTION|>--- conflicted
+++ resolved
@@ -6,22 +6,14 @@
 
 ms.service: storage
 ms.topic: article
-<<<<<<< HEAD
-ms.date: 03/06/2019
-=======
 ms.date: 05/06/2019
->>>>>>> 6a383dfd
 ms.author: tamram
 ms.subservice: common
 ---
 
 # Azure storage account overview
 
-<<<<<<< HEAD
-An Azure storage account contains all of your Azure Storage data objects: blobs, files, queues, tables, and disks. Data in your Azure storage account is durable and highly available, secure, massively scalable, and accessible from anywhere in the world over HTTP or HTTPS.
-=======
 An Azure storage account contains all of your Azure Storage data objects: blobs, files, queues, tables, and disks. The storage account provides a unique namespace for your Azure Storage data that is accessible from anywhere in the world over HTTP or HTTPS. Data in your Azure storage account is durable and highly available, secure, and massively scalable.
->>>>>>> 6a383dfd
 
 To learn how to create an Azure storage account, see [Create a storage account](storage-quickstart-create-account.md).
 
