---
title: Data redundancy in Azure Storage | Microsoft Docs
description: Data in your Microsoft Azure Storage account is replicated for durability and high availability. Redundancy options include locally redundant storage (LRS), zone-redundant storage (ZRS), geo-redundant storage (GRS), and read-access geo-redundant storage (RA-GRS).
services: storage
author: tamram

ms.service: storage
ms.topic: article
ms.date: 01/18/2019
ms.author: tamram
<<<<<<< HEAD
=======
ms.reviewer: artek
>>>>>>> 6a383dfd
ms.subservice: common
---

# Azure Storage redundancy

The data in your Microsoft Azure storage account is always replicated to ensure durability and high availability. Azure Storage copies your data so that it is protected from planned and unplanned events, including transient hardware failures, network or power outages, and massive natural disasters. You can choose to replicate your data within the same data center, across zonal data centers within the same region, or across geographically separated regions.

Replication ensures that your storage account meets the [Service-Level Agreement (SLA) for Storage](https://azure.microsoft.com/support/legal/sla/storage/) even in the face of failures. See the SLA for information about Azure Storage guarantees for durability and availability.

## Choosing a redundancy option

When you create a storage account, you can select one of the following redundancy options:

* [Locally redundant storage (LRS)](storage-redundancy-lrs.md)
* [Zone-redundant storage (ZRS)](storage-redundancy-zrs.md)
* [Geo-redundant storage (GRS)](storage-redundancy-grs.md)
* [Read-access geo-redundant storage (RA-GRS)](storage-redundancy-grs.md#read-access-geo-redundant-storage)

The following table provides a quick overview of the scope of durability and availability that each replication strategy will provide you for a given type of event (or event of similar impact).

| Scenario                                                                                                 | LRS                             | ZRS                              | GRS                                  | RA-GRS                               |
| :------------------------------------------------------------------------------------------------------- | :------------------------------ | :------------------------------- | :----------------------------------- | :----------------------------------- |
| Node unavailability within a data center                                                                 | Yes                             | Yes                              | Yes                                  | Yes                                  |
| An entire data center (zonal or non-zonal) becomes unavailable                                           | No                              | Yes                              | Yes                                  | Yes                                  |
| A region-wide outage                                                                                     | No                              | No                               | Yes                                  | Yes                                  |
| Read access to your data (in a remote, geo-replicated region) in the event of region-wide unavailability | No                              | No                               | No                                   | Yes                                  |
| Designed to provide \_\_ durability of objects over a given year                                          | at least 99.999999999% (11 9's) | at least 99.9999999999% (12 9's) | at least 99.99999999999999% (16 9's) | at least 99.99999999999999% (16 9's) |
| Supported storage account types                                                                   | GPv2, GPv1, Blob                | GPv2                             | GPv2, GPv1, Blob                     | GPv2, GPv1, Blob                     |
| Availability SLA for read requests | At least 99.9% (99% for cool access tier) | At least 99.9% (99% for cool access tier) | At least 99.9% (99% for cool access tier) | At least 99.99% (99.9% for Cool Access Tier) |
| Availability SLA for write requests | At least 99.9% (99% for cool access tier) | At least 99.9% (99% for cool access tier) | At least 99.9% (99% for cool access tier) | At least 99.9% (99% for cool access tier) |

For pricing information for each redundancy option, see [Azure Storage Pricing](https://azure.microsoft.com/pricing/details/storage/). 

For information about Azure Storage guarantees for durability and availability, see the [Azure Storage SLA](https://azure.microsoft.com/support/legal/sla/storage/).

> [!NOTE]
> Premium Storage supports only locally redundant storage (LRS).

## Changing replication strategy
<<<<<<< HEAD
You can change your storage account's replication strategy by using the [Azure portal](https://portal.azure.com/), [Azure Powershell](storage-powershell-guide-full.md), [Azure CLI](https://docs.microsoft.com/cli/azure/install-azure-cli?view=azure-cli-latest), or one of the [Azure client libraries](https://docs.microsoft.com/azure/index?view=azure-dotnet#pivot=sdkstools). Changing the replication type of your storage account does not result in down time.
=======
You can change your storage account's replication strategy by using the [Azure portal](https://portal.azure.com/), [Azure Powershell](storage-powershell-guide-full.md), [Azure CLI](https://docs.microsoft.com/cli/azure/install-azure-cli?view=azure-cli-latest), or one of the [Azure client libraries](https://docs.microsoft.com/azure/index#pivot=sdkstools). Changing the replication type of your storage account does not result in down time.
>>>>>>> 6a383dfd

   > [!NOTE]
   > Currently, you cannot use the Portal or API to convert your account to ZRS. If you want to convert your account's replication to ZRS, see [Zone-redundant storage (ZRS)](storage-redundancy-zrs.md) for details.
    
### Are there any costs to changing my account's replication strategy?
It depends on your conversion path. Ordering from cheapest to the most expensive redundancy offering we have LRS, ZRS, GRS, and RA-GRS. For example, going *from* LRS to anything will incur additional charges because you are going to a more sophisticated redundancy level. Going *to* GRS or RA-GRS will incur an egress bandwidth charge because your data (in your primary region) is being replicated to your remote secondary region. This is a one-time charge at initial setup. After the data is copied, there are no further conversion charges. You will only be charged for replicating any new or updates to existing data. For details on bandwidth charges, see [Azure Storage Pricing page](https://azure.microsoft.com/pricing/details/storage/blobs/).

If you convert your storage account from GRS to LRS, there is no additional cost, but your replicated data is deleted from the secondary location.

If you convert your storage account from RA-GRS to GRS or LRS, that account is billed as RA-GRS for an additional 30 days beyond the date that it was converted.

## See also

- [Locally redundant storage (LRS): Low-cost data redundancy for Azure Storage](storage-redundancy-lrs.md)
- [Zone-redundant storage (ZRS): Highly available Azure Storage applications](storage-redundancy-zrs.md)
- [Geo-redundant storage (GRS): Cross-regional replication for Azure Storage](storage-redundancy-grs.md)
- [Azure Storage scalability and performance targets](storage-scalability-targets.md)
- [Designing highly available applications using RA-GRS Storage](../storage-designing-ha-apps-with-ragrs.md)
- [Microsoft Azure Storage redundancy options and read access geo redundant storage](https://blogs.msdn.com/b/windowsazurestorage/archive/2013/12/11/introducing-read-access-geo-replicated-storage-ra-grs-for-windows-azure-storage.aspx)
- [SOSP Paper - Azure Storage: A highly available cloud storage service with strong consistency](https://blogs.msdn.com/b/windowsazurestorage/archive/2011/11/20/windows-azure-storage-a-highly-available-cloud-storage-service-with-strong-consistency.aspx)<|MERGE_RESOLUTION|>--- conflicted
+++ resolved
@@ -8,10 +8,7 @@
 ms.topic: article
 ms.date: 01/18/2019
 ms.author: tamram
-<<<<<<< HEAD
-=======
 ms.reviewer: artek
->>>>>>> 6a383dfd
 ms.subservice: common
 ---
 
@@ -51,11 +48,7 @@
 > Premium Storage supports only locally redundant storage (LRS).
 
 ## Changing replication strategy
-<<<<<<< HEAD
-You can change your storage account's replication strategy by using the [Azure portal](https://portal.azure.com/), [Azure Powershell](storage-powershell-guide-full.md), [Azure CLI](https://docs.microsoft.com/cli/azure/install-azure-cli?view=azure-cli-latest), or one of the [Azure client libraries](https://docs.microsoft.com/azure/index?view=azure-dotnet#pivot=sdkstools). Changing the replication type of your storage account does not result in down time.
-=======
 You can change your storage account's replication strategy by using the [Azure portal](https://portal.azure.com/), [Azure Powershell](storage-powershell-guide-full.md), [Azure CLI](https://docs.microsoft.com/cli/azure/install-azure-cli?view=azure-cli-latest), or one of the [Azure client libraries](https://docs.microsoft.com/azure/index#pivot=sdkstools). Changing the replication type of your storage account does not result in down time.
->>>>>>> 6a383dfd
 
    > [!NOTE]
    > Currently, you cannot use the Portal or API to convert your account to ZRS. If you want to convert your account's replication to ZRS, see [Zone-redundant storage (ZRS)](storage-redundancy-zrs.md) for details.
