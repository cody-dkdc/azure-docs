---
title: Cross-Origin Resource Sharing (CORS) Support | Microsoft Docs
description: Learn how to enable CORS Support for the Microsoft Azure Storage Services.
services: storage
author: tamram

ms.service: storage
ms.devlang: dotnet
ms.topic: article
ms.date: 2/22/2017
<<<<<<< HEAD
ms.author: cbrooks
=======
ms.author: tamram
ms.reviewer: cbrooks
>>>>>>> 6a383dfd
ms.subservice: common
---

# Cross-Origin Resource Sharing (CORS) Support for the Azure Storage Services
Beginning with version 2013-08-15, the Azure storage services support Cross-Origin Resource Sharing (CORS) for the Blob, Table, Queue, and File services. CORS is an HTTP feature that enables a web application running under one domain to access resources in another domain. Web browsers implement a security restriction known as [same-origin policy](https://www.w3.org/Security/wiki/Same_Origin_Policy) that prevents a web page from calling APIs in a different domain; CORS provides a secure way to allow one domain (the origin domain) to call APIs in another domain. See the [CORS specification](https://www.w3.org/TR/cors/) for details on CORS.

You can set CORS rules individually for each of the storage services, by calling [Set Blob Service Properties](https://msdn.microsoft.com/library/hh452235.aspx), [Set Queue Service Properties](https://msdn.microsoft.com/library/hh452232.aspx), and [Set Table Service Properties](https://msdn.microsoft.com/library/hh452240.aspx). Once you set the CORS rules for the service, then a properly authorized request made against the service from a different domain will be evaluated to determine whether it is allowed according to the rules you have specified.

> [!NOTE]
> Note that CORS is not an authentication mechanism. Any request made against a storage resource when CORS is enabled must either have a proper authentication signature, or must be made against a public resource.
> 
> 

## Understanding CORS requests
A CORS request from an origin domain may consist of two separate requests:

* A preflight request, which queries the CORS restrictions imposed by the service. The preflight request is required unless the request method is a [simple method](https://www.w3.org/TR/cors/), meaning GET, HEAD, or POST.
* The actual request, made against the desired resource.

### Preflight request
The preflight request queries the CORS restrictions that have been established for the storage service by the account owner. The web browser (or other user agent) sends an OPTIONS request that includes the request headers, method and origin domain. The storage service evaluates the intended operation based on a pre-configured set of CORS rules that specify which origin domains, request methods, and request headers may be specified on an actual request against a storage resource.

If CORS is enabled for the service and there is a CORS rule that matches the preflight request, the service responds with status code 200 (OK), and includes the required Access-Control headers in the response.

If CORS is not enabled for the service or no CORS rule matches the preflight request, the service will respond with status code 403 (Forbidden).

If the OPTIONS request doesn't contain the required CORS headers (the Origin and Access-Control-Request-Method headers), the service will respond with status code 400 (Bad request).

Note that a preflight request is evaluated against the service (Blob, Queue, and Table) and not against the requested resource. The account owner must have enabled CORS as part of the account service properties in order for the request to succeed.

### Actual request
Once the preflight request is accepted and the response is returned, the browser will dispatch the actual request against the storage resource. The browser will deny the actual request immediately if the preflight request is rejected.

The actual request is treated as normal request against the storage service. The presence of the Origin header indicates that the request is a CORS request and the service will check the matching CORS rules. If a match is found, the Access-Control headers are added to the response and sent back to the client. If a match is not found, the CORS Access-Control headers are not returned.

## Enabling CORS for the Azure Storage services
CORS rules are set at the service level, so you need to enable or disable CORS for each service (Blob, Queue and Table) separately. By default, CORS is disabled for each service. To enable CORS, you need to set the appropriate service properties using version 2013-08-15 or later, and add CORS rules to the service properties. For details about how to enable or disable CORS for a service and how to set CORS rules, please refer to [Set Blob Service Properties](https://msdn.microsoft.com/library/hh452235.aspx), [Set Queue Service Properties](https://msdn.microsoft.com/library/hh452232.aspx), and [Set Table Service Properties](https://msdn.microsoft.com/library/hh452240.aspx).

Here is a sample of a single CORS rule, specified via a Set Service Properties operation:

```xml
<Cors>    
    <CorsRule>
        <AllowedOrigins>http://www.contoso.com, http://www.fabrikam.com</AllowedOrigins>
        <AllowedMethods>PUT,GET</AllowedMethods>
        <AllowedHeaders>x-ms-meta-data*,x-ms-meta-target*,x-ms-meta-abc</AllowedHeaders>
        <ExposedHeaders>x-ms-meta-*</ExposedHeaders>
        <MaxAgeInSeconds>200</MaxAgeInSeconds>
    </CorsRule>
<Cors>
```

Each element included in the CORS rule is described below:

* **AllowedOrigins**: The origin domains that are permitted to make a request against the storage service via CORS. The origin domain is the domain from which the request originates. Note that the origin must be an exact case-sensitive match with the origin that the user age sends to the service. You can also use the wildcard character '*' to allow all origin domains to make requests via CORS. In the example above, the domains http:\//www.contoso.com and http:\//www.fabrikam.com can make requests against the service using CORS.
* **AllowedMethods**: The methods (HTTP request verbs) that the origin domain may use for a CORS request. In the example above, only PUT and GET requests are permitted.
* **AllowedHeaders**: The request headers that the origin domain may specify on the CORS request. In the example above, all metadata headers starting with x-ms-meta-data, x-ms-meta-target, and x-ms-meta-abc are permitted. Note that the wildcard character '*' indicates that any header beginning with the specified prefix is allowed.
* **ExposedHeaders**: The response headers that may be sent in the response to the CORS request and exposed by the browser to the request issuer. In the example above, the browser is instructed to expose any header beginning with x-ms-meta.
* **MaxAgeInSeconds**: The maximum amount time that a browser should cache the preflight OPTIONS request.

The Azure storage services support specifying prefixed headers for both the **AllowedHeaders** and **ExposedHeaders** elements. To allow a category of headers, you can specify a common prefix to that category. For example, specifying *x-ms-meta** as a prefixed header establishes a rule that will match all headers that begin with x-ms-meta.

The following limitations apply to CORS rules:

* You can specify up to five CORS rules per storage service (Blob, Table, and Queue).
* The maximum size of all CORS rules settings on the request, excluding XML tags, should not exceed 2 KB.
* The length of an allowed header, exposed header, or allowed origin should not exceed 256 characters.
* Allowed headers and exposed headers may be either:
  * Literal headers, where the exact header name is provided, such as **x-ms-meta-processed**. A maximum of 64 literal headers may be specified on the request.
  * Prefixed headers, where a prefix of the header is provided, such as **x-ms-meta-data***. Specifying a prefix in this manner allows or exposes any header that begins with the given prefix. A maximum of two prefixed headers may be specified on the request.
* The methods (or HTTP verbs) specified in the **AllowedMethods** element must conform to the methods supported by Azure storage service APIs. Supported methods are DELETE, GET, HEAD, MERGE, POST, OPTIONS and PUT.

## Understanding CORS rule evaluation logic
When a storage service receives a preflight or actual request, it evaluates that request based on the CORS rules you have established for the service via the appropriate Set Service Properties operation. CORS rules are evaluated in the order in which they were set in the request body of the Set Service Properties operation.

CORS rules are evaluated as follows:

1. First, the origin domain of the request is checked against the domains listed for the **AllowedOrigins** element. If the origin domain is included in the list, or all domains are allowed with the wildcard character '*', then rules evaluation proceeds. If the origin domain is not included, then the request fails.
2. Next, the method (or HTTP verb) of the request is checked against the methods listed in the **AllowedMethods** element. If the method is included in the list, then rules evaluation proceeds; if not, then the request fails.
3. If the request matches a rule in its origin domain and its method, that rule is selected to process the request and no further rules are evaluated. Before the request can succeed, however, any headers specified on the request are checked against the headers listed in the **AllowedHeaders** element. If the headers sent do not match the allowed headers, the request fails.

Since the rules are processed in the order they are present in the request body, best practices recommend that you specify the most restrictive rules with respect to origins first in the list, so that these are evaluated first. Specify rules that are less restrictive – for example, a rule to allow all origins – at the end of the list.

### Example – CORS rules evaluation
The following example shows a partial request body for an operation to set CORS rules for the storage services. See [Set Blob Service Properties](https://msdn.microsoft.com/library/hh452235.aspx), [Set Queue Service Properties](https://msdn.microsoft.com/library/hh452232.aspx), and [Set Table Service Properties](https://msdn.microsoft.com/library/hh452240.aspx) for details on constructing the request.

```xml
<Cors>
    <CorsRule>
        <AllowedOrigins>http://www.contoso.com</AllowedOrigins>
        <AllowedMethods>PUT,HEAD</AllowedMethods>
        <MaxAgeInSeconds>5</MaxAgeInSeconds>
        <ExposedHeaders>x-ms-*</ExposedHeaders>
        <AllowedHeaders>x-ms-blob-content-type, x-ms-blob-content-disposition</AllowedHeaders>
    </CorsRule>
    <CorsRule>
        <AllowedOrigins>*</AllowedOrigins>
        <AllowedMethods>PUT,GET</AllowedMethods>
        <MaxAgeInSeconds>5</MaxAgeInSeconds>
        <ExposedHeaders>x-ms-*</ExposedHeaders>
        <AllowedHeaders>x-ms-blob-content-type, x-ms-blob-content-disposition</AllowedHeaders>
    </CorsRule>
    <CorsRule>
        <AllowedOrigins>http://www.contoso.com</AllowedOrigins>
        <AllowedMethods>GET</AllowedMethods>
        <MaxAgeInSeconds>5</MaxAgeInSeconds>
        <ExposedHeaders>x-ms-*</ExposedHeaders>
        <AllowedHeaders>x-ms-client-request-id</AllowedHeaders>
    </CorsRule>
</Cors>
```

Next, consider the following CORS requests:

| Request |  |  | Response |  |
| --- | --- | --- | --- | --- |
| **Method** |**Origin** |**Request Headers** |**Rule Match** |**Result** |
| **PUT** |http:\//www.contoso.com |x-ms-blob-content-type |First rule |Success |
| **GET** |http:\//www.contoso.com |x-ms-blob-content-type |Second rule |Success |
| **GET** |http:\//www.contoso.com |x-ms-client-request-id |Second rule |Failure |

The first request matches the first rule – the origin domain matches the allowed origins, the method matches the allowed methods, and the header matches the allowed headers – and so succeeds.

The second request does not match the first rule because the method does not match the allowed methods. It does, however, match the second rule, so it succeeds.

The third request matches the second rule in its origin domain and method, so no further rules are evaluated. However, the *x-ms-client-request-id header* is not allowed by the second rule, so the request fails, despite the fact that the semantics of the third rule would have allowed it to succeed.

> [!NOTE]
> Although this example shows a less restrictive rule before a more restrictive one, in general the best practice is to list the most restrictive rules first.
> 
> 

## Understanding how the Vary header is set
The *Vary* header is a standard HTTP/1.1 header consisting of a set of request header fields that advise the browser or user agent about the criteria that were selected by the server to process the request. The *Vary* header is mainly used for caching by proxies, browsers, and CDNs, which use it to determine how the response should be cached. For details, see the specification for the [Vary header](https://www.w3.org/Protocols/rfc2616/rfc2616-sec14.html).

When the browser or another user agent caches the response from a CORS request, the origin domain is cached as the allowed origin. When a second domain issues the same request for a storage resource while the cache is active, the user agent retrieves the cached origin domain. The second domain does not match the cached domain, so the request fails when it would otherwise succeed. In certain cases, Azure Storage sets the Vary header to **Origin** to instruct the user agent to send the subsequent CORS request to the service when the requesting domain differs from the cached origin.

Azure Storage sets the *Vary* header to **Origin** for actual GET/HEAD requests in the following cases:

* When the request origin exactly matches the allowed origin defined by a CORS rule. To be an exact match, the CORS rule may not include a wildcard ' * ' character.
* There is no rule matching the request origin, but CORS is enabled for the storage service.

In the case where a GET/HEAD request matches a CORS rule that allows all origins, the response indicates that all origins are allowed, and the user agent cache will allow subsequent requests from any origin domain while the cache is active.

Note that for requests using methods other than GET/HEAD, the storage services will not set the Vary header, since responses to these methods are not cached by user agents.

The following table indicates how Azure storage will respond to GET/HEAD requests based on the previously mentioned cases:

| Request | Account setting and result of rule evaluation |  |  | Response |  |  |
| --- | --- | --- | --- | --- | --- | --- |
| **Origin header present on request** |**CORS rule(s) specified for this service** |**Matching rule exists that allows all origins(*)** |**Matching rule exists for exact origin match** |**Response includes Vary header set to Origin** |**Response includes Access-Control-Allowed-Origin: "*"** |**Response includes Access-Control-Exposed-Headers** |
| No |No |No |No |No |No |No |
| No |Yes |No |No |Yes |No |No |
| No |Yes |Yes |No |No |Yes |Yes |
| Yes |No |No |No |No |No |No |
| Yes |Yes |No |Yes |Yes |No |Yes |
| Yes |Yes |No |No |Yes |No |No |
| Yes |Yes |Yes |No |No |Yes |Yes |

## Billing for CORS requests
Successful preflight requests are billed if you have enabled CORS for any of the storage services for your account (by calling [Set Blob Service Properties](https://msdn.microsoft.com/library/hh452235.aspx), [Set Queue Service Properties](https://msdn.microsoft.com/library/hh452232.aspx), or [Set Table Service Properties](https://msdn.microsoft.com/library/hh452240.aspx)). To minimize charges, consider setting the **MaxAgeInSeconds** element in your CORS rules to a large value so that the user agent caches the request.

Unsuccessful preflight requests will not be billed.

## Next steps
[Set Blob Service Properties](https://msdn.microsoft.com/library/hh452235.aspx)

[Set Queue Service Properties](https://msdn.microsoft.com/library/hh452232.aspx)

[Set Table Service Properties](https://msdn.microsoft.com/library/hh452240.aspx)

[W3C Cross-Origin Resource Sharing Specification](https://www.w3.org/TR/cors/)
<|MERGE_RESOLUTION|>--- conflicted
+++ resolved
@@ -8,12 +8,8 @@
 ms.devlang: dotnet
 ms.topic: article
 ms.date: 2/22/2017
-<<<<<<< HEAD
-ms.author: cbrooks
-=======
 ms.author: tamram
 ms.reviewer: cbrooks
->>>>>>> 6a383dfd
 ms.subservice: common
 ---
 
