--- conflicted
+++ resolved
@@ -77,11 +77,7 @@
 
 ## Table storage
 
-<<<<<<< HEAD
 Azure Table storage is now part of Azure Cosmos DB. To see Azure Table storage documentation, see the [Azure Table Storage Overview](../../cosmos-db/table-storage-overview.md). In addition to the existing Azure Table storage service, there is a new Azure Cosmos DB Table API offering that provides throughput-optimized tables, global distribution, and automatic secondary indexes. To learn more and try out the new premium experience, please check out [Azure Cosmos DB Table API](https://aka.ms/premiumtables).
-=======
-[Azure Table storage](../../cosmos-db/table-storage-overview.md) is a schemaless key/value store optimized for low cost. The [Azure Cosmos DB Table API](../../cosmos-db/table-introduction.md) uses the same SDK as Azure Table storage but is optimized for throughput, global distribution, and automatic secondary indexes. To learn which table offering will best meet your needs, see [Table offerings](../../cosmos-db/table-introduction.md#table-offerings).
->>>>>>> 76da6990
 
 ## Disk storage
 
