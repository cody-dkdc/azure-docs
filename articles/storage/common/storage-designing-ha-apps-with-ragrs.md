---
<<<<<<< HEAD
title: Designing highly available Aaplications using read-access geo-redundant storage (RA-GRS) | Microsoft Docs
=======
title: Designing highly available Applications using read-access geo-redundant storage (RA-GRS) | Microsoft Docs
>>>>>>> 6a383dfd
description: How to use Azure RA-GRS storage to architect a highly available application flexible enough to handle outages.
services: storage
author: tamram

ms.service: storage
ms.devlang: dotnet
ms.topic: article
ms.date: 01/17/2019
ms.author: tamram
<<<<<<< HEAD
ms.subservice: common
---
=======
ms.reviewer: artek
ms.subservice: common
---

>>>>>>> 6a383dfd
# Designing highly available applications using RA-GRS

A common feature of cloud-based infrastructures like Azure Storage is that they provide a highly available platform for hosting applications. Developers of cloud-based applications must consider carefully how to leverage this platform to deliver highly available applications to their users. This article focuses on how developers can use Read Access Geo-Redundant Storage (RA-GRS) to ensure that their Azure Storage applications are highly available.

[!INCLUDE [storage-common-redundancy-options](../../../includes/storage-common-redundancy-options.md)]

This article focuses on GRS and RA-GRS. With GRS, three copies of your data are kept in the primary region you selected when setting up the storage account. Three additional copies are maintained asynchronously in a secondary region specified by Azure. RA-GRS offers geo-redundant storage with read access to the secondary copy.

For information about which primary regions are paired with which secondary regions, see [Business continuity and disaster recovery (BCDR): Azure Paired Regions](https://docs.microsoft.com/azure/best-practices-availability-paired-regions).

There are code snippets included in this article, and a link to a complete sample at the end that you can download and run.

> [!NOTE]
> Azure Storage now supports zone-redundant storage (ZRS) for building highly available applications. ZRS offers a simple solution for the redundancy needs of many applications. ZRS provides protection from hardware failures or catastrophic disasters affecting a single datacenter. For more information, see [Zone-redundant storage (ZRS): Highly available Azure Storage applications](storage-redundancy-zrs.md).

## Key features of RA-GRS

Keep in mind these key points when designing your application for RA-GRS:

* Azure Storage maintains a read-only copy of the data you store in your primary region in a secondary region. As noted above, the storage service determines the location of the secondary region.

* The read-only copy is [eventually consistent](https://en.wikipedia.org/wiki/Eventual_consistency) with the data in the primary region.

* For blobs, tables, and queues, you can query the secondary region for a *Last Sync Time* value that tells you when the last replication from the primary to the secondary region occurred. (This is not supported for Azure Files, which doesn't have RA-GRS redundancy at this time.)

* You can use the Storage Client Library to interact with the data in either the primary or secondary region. You can also redirect read requests automatically to the secondary region if a read request to the primary region times out.

* If the primary region becomes unavailable, you can initiate an account failover. When you fail over to the secondary region, the DNS entries pointing to the primary region are changed to point to the secondary region. After the failover is complete, write access is restored for GRS and RA-GRS accounts. For more information, see [Disaster recovery and storage account failover (preview) in Azure Storage](storage-disaster-recovery-guidance.md).

## Application design considerations when using RA-GRS

The purpose of this article is to show you how to design an application that will continue to function (albeit in a limited capacity) even in the event of a major disaster at the primary data center. You can design your application to handle transient or long-running issues by reading from the secondary region when there is a problem that interferes with reading from the primary region. When the primary region is available again, your application can return to reading from the primary region.

### Using eventually consistent data

The proposed solution assumes that it is acceptable to return potentially stale data to the calling application. Because data in the secondary region is eventually consistent, it is possible the primary region may become inaccessible before an update to the secondary region has finished replicating.

For example, suppose your customer submits an update successfully, but the primary region fails before the update is propagated to the secondary region. When the customer asks to read the data back, they receive the stale data from the secondary region instead of the updated data. When designing your application, you must decide whether this is acceptable, and if so, how you will message the customer. 

Later in this article, we show how to check the Last Sync Time for the secondary data to check whether the secondary is up-to-date.

### Handling services separately or all together

While unlikely, it is possible for one service to become unavailable while the other services are still fully functional. You can handle the retries and read-only mode for each service separately (blobs, queues, tables), or you can handle retries generically for all the storage services together.

For example, if you use queues and blobs in your application, you may decide to put in separate code to handle retryable errors for each of these. Then if you get a retry from the blob service, but the queue service is still working, only the part of your application that handles blobs will be impacted. If you decide to handle all storage service retries generically and a call to the blob service returns a retryable error, then requests to both the blob service and the queue service will be impacted.

Ultimately, this depends on the complexity of your application. You may decide not to handle the failures by service, but instead to redirect read requests for all storage services to the secondary region and run the application in read-only mode when you detect a problem with any storage service in the primary region.

### Other considerations

These are the other considerations we will discuss in the rest of this article.

*   Handling retries of read requests using the Circuit Breaker pattern

*   Eventually-consistent data and the Last Sync Time

*   Testing

## Running your application in read-only mode

To use RA-GRS storage, you must be able to handle both failed read requests and failed update requests (with update in this case meaning inserts, updates, and deletions). If the primary data center fails, read requests can be redirected to the secondary data center. However, update requests cannot be redirected to the secondary because the secondary is read-only. For this reason, you need to design your application to run in read-only mode.

For example, you can set a flag that is checked before any update requests are submitted to Azure Storage. When one of the update requests comes through, you can skip it and return an appropriate response to the customer. You may even want to disable certain features altogether until the problem is resolved and notify users that those features are temporarily unavailable.

If you decide to handle errors for each service separately, you will also need to handle the ability to run your application in read-only mode by service. For example, you may have read-only flags for each service that can be enabled and disabled. Then you can handle the flag in the appropriate places in your code.

Being able to run your application in read-only mode has another side benefit – it gives you the ability to ensure limited functionality during a major application upgrade. You can trigger your application to run in read-only mode and point to the secondary data center, ensuring nobody is accessing the data in the primary region while you're making upgrades.

## Handling updates when running in read-only mode

There are many ways to handle update requests when running in read-only mode. We won't cover this comprehensively, but generally, there are a couple of patterns that you consider.

1.  You can respond to your user and tell them you are not currently accepting updates. For example, a contact management system could enable customers to access contact information but not make updates.

2.  You can enqueue your updates in another region. In this case, you would write your pending update requests to a queue in a different region, and then have a way to process those requests after the primary data center comes online again. In this scenario, you should let the customer know that the update requested is queued for later processing.

3.  You can write your updates to a storage account in another region. Then when the primary data center comes back online, you can have a way to merge those updates into the primary data, depending on the structure of the data. For example, if you are creating separate files with a date/time stamp in the name, you can copy those files back to the primary region. This works for some workloads such as logging and iOT data.

## Handling retries

How do you know which errors are retryable? This is determined by the storage client library. For example, a 404 error (resource not found) is not retryable because retrying it is not likely to result in success. On the other hand, a 500 error is retryable because it is a server error, and it may simply be a transient issue. For more details, check out the [open source code for the ExponentialRetry class](https://github.com/Azure/azure-storage-net/blob/87b84b3d5ee884c7adc10e494e2c7060956515d0/Lib/Common/RetryPolicies/ExponentialRetry.cs) in the .NET storage client library. (Look for the ShouldRetry method.)

### Read requests

Read requests can be redirected to secondary storage if there is a problem with primary storage. As noted above in [Using Eventually Consistent Data](#using-eventually-consistent-data), it must be acceptable for your application to potentially read stale data. If you are using the storage client library to access RA-GRS data, you can specify the retry behavior of a read request by setting a value for the **LocationMode** property to one of the following:

*   **PrimaryOnly** (the default)

*   **PrimaryThenSecondary**

*   **SecondaryOnly**

*   **SecondaryThenPrimary**

When you set the **LocationMode** to **PrimaryThenSecondary**, if the initial read request to the primary endpoint fails with a retryable error, the client automatically makes another read request to the secondary endpoint. If the error is a server timeout, then the client will have to wait for the timeout to expire before it receives a retryable error from the service.

There are basically two scenarios to consider when you are deciding how to respond to a retryable error:

*   This is an isolated problem and subsequent requests to the primary endpoint will not return a retryable error. An example of where this might happen is when there is a transient network error.

    In this scenario, there is no significant performance penalty in having **LocationMode** set to **PrimaryThenSecondary** as this only happens infrequently.

*   This is a problem with at least one of the storage services in the primary region and all subsequent requests to that service in the primary region are likely to return retryable errors for a period of time. An example of this is if the primary region is completely inaccessible.

    In this scenario, there is a performance penalty because all your read requests will try the primary endpoint first, wait for the timeout to expire, then switch to the secondary endpoint.

For these scenarios, you should identify that there is an ongoing issue with the primary endpoint and send all read requests directly to the secondary endpoint by setting the **LocationMode** property to **SecondaryOnly**. At this time, you should also change the application to run in read-only mode. This approach is known as the [Circuit Breaker Pattern](/azure/architecture/patterns/circuit-breaker).

### Update requests

The Circuit Breaker pattern can also be applied to update requests. However, update requests cannot be redirected to secondary storage, which is read-only. For these requests, you should leave the **LocationMode** property set to **PrimaryOnly** (the default). To handle these errors, you can apply a metric to these requests – such as 10 failures in a row – and when your threshold is met, switch the application into read-only mode. You can use the same methods for returning to update mode as those described below in the next section about the Circuit Breaker pattern.

## Circuit Breaker pattern

Using the Circuit Breaker pattern in your application can prevent it from retrying an operation that is likely to fail repeatedly. It allows the application to continue to run rather than taking up time while the operation is retried exponentially. It also detects when the fault has been fixed, at which time the application can try the operation again.

### How to implement the circuit breaker pattern

To identify that there is an ongoing problem with a primary endpoint, you can monitor how frequently the client encounters retryable errors. Because each case is different, you have to decide on the threshold you want to use for the decision to switch to the secondary endpoint and run the application in read-only mode. For example, you could decide to perform the switch if there are 10 failures in a row with no successes. Another example is to switch if 90% of the requests in a 2-minute period fail.

For the first scenario, you can simply keep a count of the failures, and if there is a success before reaching the maximum, set the count back to zero. For the second scenario, one way to implement it is to use the MemoryCache object (in .NET). For each request, add a CacheItem to the cache, set the value to success (1) or fail (0), and set the expiration time to 2 minutes from now (or whatever your time constraint is). When an entry's expiration time is reached, the entry is automatically removed. This will give you a rolling 2-minute window. Each time you make a request to the storage service, you first use a Linq query across the MemoryCache object to calculate the percent success by summing the values and dividing by the count. When the percent success drops below some threshold (such as 10%), set the **LocationMode** property for read requests to **SecondaryOnly** and switch the application into read-only mode before continuing.

The threshold of errors used to determine when to make the switch may vary from service to service in your application, so you should consider making them configurable parameters. This is also where you decide to handle retryable errors from each service separately or as one, as discussed previously.

Another consideration is how to handle multiple instances of an application, and what to do when you detect retryable errors in each instance. For example, you may have 20 VMs running with the same application loaded. Do you handle each instance separately? If one instance starts having problems, do you want to limit the response to just that one instance, or do you want to try to have all instances respond in the same way when one instance has a problem? Handling the instances separately is much simpler than trying to coordinate the response across them, but how you do this depends on your application's architecture.

### Options for monitoring the error frequency

You have three main options for monitoring the frequency of retries in the primary region in order to determine when to switch over to the secondary region and change the application to run in read-only mode.

*   Add a handler for the [**Retrying**](https://docs.microsoft.com/dotnet/api/microsoft.azure.cosmos.table.operationcontext.retrying) event on the [**OperationContext**](https://docs.microsoft.com/java/api/com.microsoft.applicationinsights.extensibility.context.operationcontext) object you pass to your storage requests – this is the method displayed in this article and used in the accompanying sample. These events fire whenever the client retries a request, enabling you to track how often the client encounters retryable errors on a primary endpoint.

    ```csharp 
    operationContext.Retrying += (sender, arguments) =>
    {
        // Retrying in the primary region
        if (arguments.Request.Host == primaryhostname)
            ...
    };
    ```

*   In the [**Evaluate**](https://docs.microsoft.com/dotnet/api/microsoft.azure.cosmos.table.iextendedretrypolicy.evaluate) method in a custom retry policy, you can run custom code whenever a retry takes place. In addition to recording when a retry happens, this also gives you the opportunity to modify your retry behavior.

    ```csharp 
    public RetryInfo Evaluate(RetryContext retryContext,
    OperationContext operationContext)
    {
        var statusCode = retryContext.LastRequestResult.HttpStatusCode;
        if (retryContext.CurrentRetryCount >= this.maximumAttempts
            || ((statusCode >= 300 && statusCode < 500 && statusCode != 408)
            || statusCode == 501 // Not Implemented
            || statusCode == 505 // Version Not Supported
            ))
        {
            // Do not retry
            return null;
        }

        // Monitor retries in the primary location
        ...

        // Determine RetryInterval and TargetLocation
        RetryInfo info =
            CreateRetryInfo(retryContext.CurrentRetryCount);

        return info;
    }
    ```

*   The third approach is to implement a custom monitoring component in your application that continually pings your primary storage endpoint with dummy read requests (such as reading a small blob) to determine its health. This would take up some resources, but not a significant amount. When a problem is discovered that reaches your threshold, you would then perform the switch to **SecondaryOnly** and read-only mode.

At some point, you will want to switch back to using the primary endpoint and allowing updates. If using one of the first two methods listed above, you could simply switch back to the primary endpoint and enable update mode after an arbitrarily selected amount of time or number of operations has been performed. You can then let it go through the retry logic again. If the problem has been fixed, it will continue to use the primary endpoint and allow updates. If there is still a problem, it will once more switch back to the secondary endpoint and read-only mode after failing the criteria you've set.

For the third scenario, when pinging the primary storage endpoint becomes successful again, you can trigger the switch back to **PrimaryOnly** and continue allowing updates.

## Handling eventually consistent data

RA-GRS works by replicating transactions from the primary to the secondary region. This replication process guarantees that the data in the secondary region is *eventually consistent*. This means that all the transactions in the primary region will eventually appear in the secondary region, but that there may be a lag before they appear, and that there is no guarantee the transactions arrive in the secondary region in the same order as that in which they were originally applied in the primary region. If your transactions arrive in the secondary region out of order, you *may* consider your data in the secondary region to be in an inconsistent state until the service catches up.

The following table shows an example of what might happen when you update the details of an employee to make them a member of the *administrators* role. For the sake of this example, this requires you update the **employee** entity and update an **administrator role** entity with a count of the total number of administrators. Notice how the updates are applied out of order in the secondary region.

| **Time** | **Transaction**                                            | **Replication**                       | **Last Sync Time** | **Result** |
|----------|------------------------------------------------------------|---------------------------------------|--------------------|------------| 
| T0       | Transaction A: <br> Insert employee <br> entity in primary |                                   |                    | Transaction A inserted to primary,<br> not replicated yet. |
| T1       |                                                            | Transaction A <br> replicated to<br> secondary | T1 | Transaction A replicated to secondary. <br>Last Sync Time updated.    |
| T2       | Transaction B:<br>Update<br> employee entity<br> in primary  |                                | T1                 | Transaction B written to primary,<br> not replicated yet.  |
| T3       | Transaction C:<br> Update <br>administrator<br>role entity in<br>primary |                    | T1                 | Transaction C written to primary,<br> not replicated yet.  |
| *T4*     |                                                       | Transaction C <br>replicated to<br> secondary | T1         | Transaction C replicated to secondary.<br>LastSyncTime not updated because <br>transaction B has not been replicated yet.|
| *T5*     | Read entities <br>from secondary                           |                                  | T1                 | You get the stale value for employee <br> entity because transaction B hasn't <br> replicated yet. You get the new value for<br> administrator role entity because C has<br> replicated. Last Sync Time still hasn't<br> been updated because transaction B<br> hasn't replicated. You can tell the<br>administrator role entity is inconsistent <br>because the entity date/time is after <br>the Last Sync Time. |
| *T6*     |                                                      | Transaction B<br> replicated to<br> secondary | T6                 | *T6* – All transactions through C have <br>been replicated, Last Sync Time<br> is updated. |

In this example, assume the client switches to reading from the secondary region at T5. It can successfully read the **administrator role** entity at this time, but the entity contains a value for the count of administrators that is not consistent with the number of **employee** entities that are marked as administrators in the secondary region at this time. Your client could simply display this value, with the risk that it is inconsistent information. Alternatively, the client could attempt to determine that the **administrator role** is in a potentially inconsistent state because the updates have happened out of order, and then inform the user of this fact.

To recognize that it has potentially inconsistent data, the client can use the value of the *Last Sync Time* that you can get at any time by querying a storage service. This tells you the time when the data in the secondary region was last consistent and when the service had applied all the transactions prior to that point in time. In the example shown above, after the service inserts the **employee** entity in the secondary region, the last sync time is set to *T1*. It remains at *T1* until the service updates the **employee** entity in the secondary region when it is set to *T6*. If the client retrieves the last sync time when it reads the entity at *T5*, it can compare it with the timestamp on the entity. If the timestamp on the entity is later than the last sync time, then the entity is in a potentially inconsistent state, and you can take whatever is the appropriate action for your application. Using this field requires that you know when the last update to the primary was completed.

## Testing

It's important to test that your application behaves as expected when it encounters retryable errors. For example, you need to test that the application switches to the secondary and into read-only mode when it detects a problem, and switches back when the primary region becomes available again. To do this, you need a way to simulate retryable errors and control how often they occur.

You can use [Fiddler](https://www.telerik.com/fiddler) to intercept and modify HTTP responses in a script. This script can identify responses that come from your primary endpoint and change the HTTP status code to one that the Storage Client Library recognizes as a retryable error. This code snippet shows a simple example of a Fiddler script that intercepts responses to read requests against the **employeedata** table to return a 502 status:

```java
static function OnBeforeResponse(oSession: Session) {
    ...
    if ((oSession.hostname == "\[yourstorageaccount\].table.core.windows.net")
      && (oSession.PathAndQuery.StartsWith("/employeedata?$filter"))) {
        oSession.responseCode = 502;
    }
}
```

You could extend this example to intercept a wider range of requests and only change the **responseCode** on some of them to better simulate a real-world scenario. For more information about customizing Fiddler scripts, see [Modifying a Request or Response](https://docs.telerik.com/fiddler/KnowledgeBase/FiddlerScript/ModifyRequestOrResponse) in the Fiddler documentation.

If you have made the thresholds for switching your application to read-only mode configurable, it will be easier to test the behavior with non-production transaction volumes.

## Next Steps

* For more information about Read Access Geo-Redundancy, including another example of how the LastSyncTime is set, please see [Windows Azure Storage Redundancy Options and Read Access Geo-Redundant Storage](https://blogs.msdn.microsoft.com/windowsazurestorage/2013/12/11/windows-azure-storage-redundancy-options-and-read-access-geo-redundant-storage/).

* For a complete sample showing how to make the switch back and forth between the Primary and Secondary endpoints, please see [Azure Samples – Using the Circuit Breaker Pattern with RA-GRS storage](https://github.com/Azure-Samples/storage-dotnet-circuit-breaker-pattern-ha-apps-using-ra-grs).<|MERGE_RESOLUTION|>--- conflicted
+++ resolved
@@ -1,9 +1,5 @@
 ---
-<<<<<<< HEAD
-title: Designing highly available Aaplications using read-access geo-redundant storage (RA-GRS) | Microsoft Docs
-=======
 title: Designing highly available Applications using read-access geo-redundant storage (RA-GRS) | Microsoft Docs
->>>>>>> 6a383dfd
 description: How to use Azure RA-GRS storage to architect a highly available application flexible enough to handle outages.
 services: storage
 author: tamram
@@ -13,15 +9,10 @@
 ms.topic: article
 ms.date: 01/17/2019
 ms.author: tamram
-<<<<<<< HEAD
-ms.subservice: common
----
-=======
 ms.reviewer: artek
 ms.subservice: common
 ---
 
->>>>>>> 6a383dfd
 # Designing highly available applications using RA-GRS
 
 A common feature of cloud-based infrastructures like Azure Storage is that they provide a highly available platform for hosting applications. Developers of cloud-based applications must consider carefully how to leverage this platform to deliver highly available applications to their users. This article focuses on how developers can use Read Access Geo-Redundant Storage (RA-GRS) to ensure that their Azure Storage applications are highly available.
