--- conflicted
+++ resolved
@@ -172,47 +172,7 @@
 
  For general information about configuring Storage Logging using the REST API, see [Enabling and Configuring Storage Analytics](https://msdn.microsoft.com/library/azure/hh360996.aspx).  
 
-<<<<<<< HEAD
-##  <a name="FindingyourStorageLogginglogdata"></a> Find your Storage logging log data  
- When you have configured Storage Logging to log request data from your storage account, it saves the log data to blobs in a container named **$logs** in your storage account. This container does not show up if you list all the containers in your account, but if you use your storage-browsing tool to navigate to the container directly, you will see all the blobs that contain your logging data. Storage Logging uses a naming convention for the blobs to make it easy to identify the blob in which you are interested. Within your **$logs** container, the blobs are named as follows:  
-
-```  
-<servicetype>/YYYY/MM/DD/HHMM/<counter>.log  
-```  
-
- The value of the service name is **blob**, **table**, or **queue**. Therefore, a blob named **table/2014/05/20/0900/000002.log** in your **$logs** container is the second log file of Table service request data created in the hour after 09:00 AM on 20th May 2014.  
-
-> [!NOTE]
->  Note that it can take up to an hour for log data to appear in the blobs in the **$logs** container because the frequency at which the storage service flushes the log writers.  
-
- If you have a high volume of log data with multiple files for each hour, then you can use the blob metadata to determine what data the log contains by examining the blob metadata fields. This is also useful because there can sometimes be a delay while data is written to the log files: the blob metadata gives a more accurate indication of the blob content than the blob name. Blobs containing log data have the following metadata fields:  
-
--   **StartTime** is a UST timestamp that records the time of the earliest log entry in the blob.  
-
--   **EndTime** is a UST timestamp that records the time of the latest log entry in the blob.  
-
--   **LogType** records the type of log entries contained in the blob as one or more of: read, write, delete.  
-
- Most storage browsing tools enable you to view the metadata of blobs; you can also read this information using PowerShell or programmatically. The following PowerShell snippet is an example of filtering the list of log blobs by name to specify a time, and by metadata to identify just those logs that contain **write** operations.  
-
-```  
-Get-AzureStorageBlob -Container '$logs' |  
-where {  
-    $_.Name -match 'table/2014/05/21/05' -and   
-    $_.ICloudBlob.Metadata.LogType -match 'write'  
-} |  
-foreach {  
-    "{0}  {1}  {2}  {3}" –f $_.Name,   
-    $_.ICloudBlob.Metadata.StartTime,   
-    $_.ICloudBlob.Metadata.EndTime,   
-    $_.ICloudBlob.Metadata.LogType  
-}  
-```  
-
- For information about listing blobs programmatically, see [Enumerating Blob Resources](https://msdn.microsoft.com/library/azure/hh452233.aspx) and [Setting and Retrieving Properties and Metadata for Blob Resources](https://msdn.microsoft.com/library/azure/dd179404.aspx).  
-=======
 ## Download Storage logging log data
->>>>>>> 8884c63b
 
  To view and analyze your log data, you should download the blobs that contain the log data you are interested in to a local machine. Many storage-browsing tools enable you to download blobs from your storage account; you can also use the Azure Storage team provided command-line Azure Copy Tool (**AzCopy**) to download your log data.  
 
