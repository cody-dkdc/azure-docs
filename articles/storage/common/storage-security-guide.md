---
title: Azure Storage security guide | Microsoft Docs
description: Details the many methods of securing Azure Storage, including but not limited to RBAC, Storage Service Encryption, Client-side Encryption, SMB 3.0, and Azure Disk Encryption.
services: storage
author: tamram

ms.service: storage
ms.topic: article
ms.date: 03/21/2019
ms.author: tamram
<<<<<<< HEAD
=======
ms.reviewer: cbrooks
>>>>>>> 6a383dfd
ms.subservice: common
---

# Azure Storage security guide

Azure Storage provides a comprehensive set of security capabilities that together enable developers to build secure applications:

- All data (including metadata) written to Azure Storage is automatically encrypted using [Storage Service Encryption (SSE)](storage-service-encryption.md). For more information, see [Announcing Default Encryption for Azure Blobs, Files, Table and Queue Storage](https://azure.microsoft.com/blog/announcing-default-encryption-for-azure-blobs-files-table-and-queue-storage/).
- Azure Active Directory (Azure AD) and Role-Based Access Control (RBAC) are supported for Azure Storage for both resource management operations and data operations, as follows:   
    - You can assign RBAC roles scoped to the storage account to security principals and use Azure AD to authorize resource management operations such as key management.
    - Azure AD integration is supported for blob and queue data operations. You can assign RBAC roles scoped to a subscription, resource group, storage account, or an individual container or queue to a security principal or a managed identity for Azure resources. For more information, see [Authenticate access to Azure Storage using Azure Active Directory](storage-auth-aad.md).   
- Data can be secured in transit between an application and Azure by using [Client-Side Encryption](../storage-client-side-encryption.md), HTTPS, or SMB 3.0.  
- OS and data disks used by Azure virtual machines can be encrypted using [Azure Disk Encryption](../../security/azure-security-disk-encryption.md). 
- Delegated access to the data objects in Azure Storage can be granted using [Shared Access Signatures](../storage-dotnet-shared-access-signature-part-1.md).

This article provides an overview of each of these security features that can be used with Azure Storage. Links are provided to articles that will give details of each feature so you can easily do further investigation on each topic.

Here are the topics to be covered in this article:

* [Management Plane Security](#management-plane-security) – Securing your Storage Account

  The management plane consists of the resources used to manage your storage account. This section covers the Azure Resource Manager deployment model and how to use Role-Based Access Control (RBAC) to control access to your storage accounts. It also addresses managing your storage account keys and how to regenerate them.
* [Data Plane Security](#data-plane-security) – Securing Access to Your Data

  In this section, we'll look at allowing access to the actual data objects in your Storage account, such as blobs, files, queues, and tables, using Shared Access Signatures and Stored Access Policies. We will cover both service-level SAS and account-level SAS. We'll also see how to limit access to a specific IP address (or range of IP addresses), how to limit the protocol used to HTTPS, and how to revoke a Shared Access Signature without waiting for it to expire.
* [Encryption in Transit](#encryption-in-transit)

  This section discusses how to secure data when you transfer it into or out of Azure Storage. We'll talk about the recommended use of HTTPS and the encryption used by SMB 3.0 for Azure file shares. We will also take a look at Client-side Encryption, which enables you to encrypt the data before it is transferred into Storage in a client application, and to decrypt the data after it is transferred out of Storage.
* [Encryption at Rest](#encryption-at-rest)

  We will talk about Storage Service Encryption (SSE), which is now automatically enabled for new and existing storage accounts. We will also look at how you can use Azure Disk Encryption and explore the basic differences and cases of Disk Encryption versus SSE versus Client-Side Encryption. We will briefly look at FIPS compliance for U.S. Government computers.
* Using [Storage Analytics](#storage-analytics) to audit access of Azure Storage

  This section discusses how to find information in the storage analytics logs for a request. We'll take a look at real storage analytics log data and see how to discern whether a request is made with the Storage account key, with a Shared Access signature, or anonymously, and whether it succeeded or failed.
* [Enabling Browser-Based Clients using CORS](#cross-origin-resource-sharing-cors)

  This section talks about how to allow cross-origin resource sharing (CORS). We'll talk about cross-domain access, and how to handle it with the CORS capabilities built into Azure Storage.

## Management Plane Security
The management plane consists of operations that affect the storage account itself. For example, you can create or delete a storage account, get a list of storage accounts in a subscription, retrieve the storage account keys, or regenerate the storage account keys.

When you create a new storage account, you select a deployment model of Classic or Resource Manager. The Classic model of creating resources in Azure only allows all-or-nothing access to the subscription, and in turn, the storage account.

This guide focuses on the Resource Manager model that is the recommended means for creating storage accounts. With the Resource Manager storage accounts, rather than giving access to the entire subscription, you can control access on a more finite level to the management plane using Role-Based Access Control (RBAC).

### How to secure your storage account with Role-Based Access Control (RBAC)
Let's talk about what RBAC is, and how you can use it. Each Azure subscription has an Azure Active Directory. Users, groups, and applications from that directory can be granted access to manage resources in the Azure subscription that use the Resource Manager deployment model. This type of security is referred to as Role-Based Access Control (RBAC). To manage this access, you can use the [Azure portal](https://portal.azure.com/), the [Azure CLI tools](../../cli-install-nodejs.md), [PowerShell](/powershell/azureps-cmdlets-docs), or the [Azure Storage Resource Provider REST APIs](https://msdn.microsoft.com/library/azure/mt163683.aspx).

With the Resource Manager model, you put the storage account in a resource group and control access to the management plane of that specific storage account using Azure Active Directory. For example, you can give specific users the ability to access the storage account keys, while other users can view information about the storage account, but cannot access the storage account keys.

#### Granting Access
Access is granted by assigning the appropriate RBAC role to users, groups, and applications, at the right scope. To grant access to the entire subscription, you assign a role at the subscription level. You can grant access to all of the resources in a resource group by granting permissions to the resource group itself. You can also assign specific roles to specific resources, such as storage accounts.

Here are the main points that you need to know about using RBAC to access the management operations of an Azure Storage account:

* When you assign access, you basically assign a role to the account that you want to have access. You can control access to the operations used to manage that storage account, but not to the data objects in the account. For example, you can grant permission to retrieve the properties of the storage account (such as redundancy), but not to a container or data within a container inside Blob Storage.
* For someone to have permission to access the data objects in the storage account, you can give them permission to read the storage account keys, and that user can then use those keys to access the blobs, queues, tables, and files.
* Roles can be assigned to a specific user account, a group of users, or to a specific application.
* Each role has a list of Actions and Not Actions. For example, the Virtual Machine Contributor role has an Action of "listKeys" that allows the storage account keys to be read. The Contributor has "Not Actions" such as updating the access for users in the Active Directory.
* Roles for storage include (but are not limited to) the following roles:

  * Owner – They can manage everything, including access.
  * Contributor – They can do anything the owner can do except assign access. Someone with this role can view and regenerate the storage account keys. With the storage account keys, they can access the data objects.
  * Reader – They can view information about the storage account, except secrets. For example, if you assign a role with reader permissions on the storage account to someone, they can view the properties of the storage account, but they can't make any changes to the properties or view the storage account keys.
  * Storage Account Contributor – They can manage the storage account – they can read the subscription's resource groups and resources, and create and manage subscription resource group deployments. They can also access the storage account keys, which in turn means they can access the data plane.
  * User Access Administrator – They can manage user access to the storage account. For example, they can grant Reader access to a specific user.
  * Virtual Machine Contributor – They can manage virtual machines but not the storage account to which they are connected. This role can list the storage account keys, which means that the user to whom you assign this role can update the data plane.

    In order for a user to create a virtual machine, they have to be able to create the corresponding VHD file in a storage account. To do that, they need to be able to retrieve the storage account key and pass it to the API creating the VM. Therefore, they must have this permission so they can list the storage account keys.
* The ability to define custom roles is a feature that allows you to compose a set of actions from a list of available actions that can be performed on Azure resources.
* The user must be set up in your Azure Active Directory before you can assign a role to them.
* You can create a report of who granted/revoked what kind of access to/from whom and on what scope using PowerShell or the Azure CLI.

#### Resources
* [Azure Active Directory Role-based Access Control](../../role-based-access-control/role-assignments-portal.md)

  This article explains the Azure Active Directory Role-based Access Control and how it works.
* [RBAC: Built in Roles](../../role-based-access-control/built-in-roles.md)

  This article details all of the built-in roles available in RBAC.
* [Understanding Resource Manager deployment and classic deployment](../../azure-resource-manager/resource-manager-deployment-model.md)

  This article explains the Resource Manager deployment and classic deployment models, and explains the benefits of using the Resource Manager and resource groups. It explains how the Azure Compute, Network, and Storage Providers work under the Resource Manager model.
* [Managing Role-Based Access Control with the REST API](../../role-based-access-control/role-assignments-rest.md)

  This article shows how to use the REST API to manage RBAC.
* [Azure Storage Resource Provider REST API Reference](https://msdn.microsoft.com/library/azure/mt163683.aspx)

  This API reference describes the APIs you can use to manage your storage account programmatically.
* [Use Resource Manager authentication API to access subscriptions](../../azure-resource-manager/resource-manager-api-authentication.md)

  This article shows how to authenticate using the Resource Manager APIs.
* [Role-Based Access Control for Microsoft Azure from Ignite](https://channel9.msdn.com/events/Ignite/2015/BRK2707)

  This is a link to a video on Channel 9 from the 2015 MS Ignite conference. In this session, they talk about access management and reporting capabilities in Azure, and explore best practices around securing access to Azure subscriptions using Azure Active Directory.

### Managing Your Storage Account Keys
Storage account keys are 512-bit strings created by Azure that, along with the storage account name, can be used to access the data objects stored in the storage account, for example, blobs, entities within a table, queue messages, and files on an Azure file share. Controlling access to the storage account keys controls access to the data plane for that storage account.

Each storage account has two keys referred to as "Key 1" and "Key 2" in the [Azure portal](https://portal.azure.com/) and in the PowerShell cmdlets. These can be regenerated manually using one of several methods, including, but not limited to using the [Azure portal](https://portal.azure.com/), PowerShell, the Azure CLI, or programmatically using the .NET Storage Client Library or the Azure Storage Services REST API.

There are any number of reasons to regenerate your storage account keys.

* You might regenerate them on a regular basis for security reasons.
* You would regenerate your storage account keys if someone managed to hack into an application and retrieve the key that was hardcoded or saved in a configuration file, giving them full access to your storage account.
* Another case for key regeneration is if your team is using a Storage Explorer application that retains the storage account key, and one of the team members leaves. The application would continue to work, giving them access to your storage account after they're gone. This is actually the primary reason they created account-level Shared Access Signatures – you can use an account-level SAS instead of storing the access keys in a configuration file.

#### Key regeneration plan
You don't want to just regenerate the key you are using without some planning. If you do that, you could cut off all access to that storage account, which can cause major disruption. This is why there are two keys. You should regenerate one key at a time.

Before you regenerate your keys, be sure you have a list of all of your applications that are dependent on the storage account, as well as any other services you are using in Azure. For example, if you are using Azure Media Services that are dependent on your storage account, you must resync the access keys with your media service after you regenerate the key. If you are using any applications such as a storage explorer, you will need to provide the new keys to those applications as well. If you have VMs whose VHD files are stored in the storage account, they will not be affected by regenerating the storage account keys.

You can regenerate your keys in the Azure portal. Once keys are regenerated, they can take up to 10 minutes to be synchronized across Storage Services.

When you're ready, here's the general process detailing how you should change your key. In this case, the assumption is that you are currently using Key 1 and you are going to change everything to use Key 2 instead.

1. Regenerate Key 2 to ensure that it is secure. You can do this in the Azure portal.
2. In all of the applications where the storage key is stored, change the storage key to use Key 2's new value. Test and publish the application.
3. After all of the applications and services are up and running successfully, regenerate Key 1. This ensures that anybody to whom you have not expressly given the new key will no longer have access to the storage account.

If you are currently using Key 2, you can use the same process, but reverse the key names.

You can migrate over a couple of days, changing each application to use the new key and publishing it. After all of them are done, you should then go back and regenerate the old key so it no longer works.

Another option is to put the storage account key in an [Azure Key Vault](https://azure.microsoft.com/services/key-vault/) as a secret and have your applications retrieve the key from there. Then when you regenerate the key and update the Azure Key Vault, the applications will not need to be redeployed because they will pick up the new key from the Azure Key Vault automatically. Note that you can have the application read the key each time you need it, or you can cache it in memory and if it fails when using it, retrieve the key again from the Azure Key Vault.

Using Azure Key Vault also adds another level of security for your storage keys. If you use this method, you will never have the storage key hardcoded in a configuration file, which removes that avenue of somebody getting access to the keys without specific permission.

Another advantage of using Azure Key Vault is you can also control access to your keys using Azure Active Directory. This means you can grant access to the handful of applications that need to retrieve the keys from Azure Key Vault, and know that other applications will not be able to access the keys without granting them permission specifically.

> [!NOTE]
> Microsoft recommends using only one of the keys in all of your applications at the same time. If you use Key 1 in some places and Key 2 in others, you will not be able to rotate your keys without some application losing access.

#### Resources

* [Manage storage account settings in the Azure portal](storage-account-manage.md)
* [Azure Storage Resource Provider REST API Reference](https://msdn.microsoft.com/library/mt163683.aspx)

## Data Plane Security
Data Plane Security refers to the methods used to secure the data objects stored in Azure Storage – the blobs, queues, tables, and files. We've seen methods to encrypt the data and security during transit of the data, but how do you go about controlling access to the objects?

You have three options for authorizing access to data objects in Azure Storage, including:

- Using Azure AD to authorize access to containers and queues. Azure AD provides advantages over other approaches to authorization, including removing the need to store secrets in your code. For more information, see [Authenticate access to Azure Storage using Azure Active Directory](storage-auth-aad.md). 
- Using your storage account keys to authorize access via Shared Key. Authorizing via Shared Key requires storing your storage account keys in your application, so Microsoft recommends using Azure AD instead where possible.
- Using Shared Access Signatures to grant controlled permissions to specific data objects for a specific amount of time.

In addition, for Blob Storage, you can allow public access to your blobs by setting the access level for the container that holds the blobs accordingly. If you set access for a container to Blob or Container, it will allow public read access for the blobs in that container. This means anyone with a URL pointing to a blob in that container can open it in a browser without using a Shared Access Signature or having the storage account keys.

In addition to limiting access through authorization, you can also use [Firewalls and Virtual Networks](storage-network-security.md) to limit access to the storage account based on network rules.  This approach enables you deny access to public internet traffic, and to grant access only to specific Azure Virtual Networks or public internet IP address ranges.

### Storage Account Keys
Storage account keys are 512-bit strings created by Azure that, along with the storage account name, can be used to access the data objects stored in the storage account.

For example, you can read blobs, write to queues, create tables, and modify files. Many of these actions can be performed through the Azure portal, or using one of many Storage Explorer applications. You can also write code to use the REST API or one of the Storage Client Libraries to perform these operations.

As discussed in the section on the [Management Plane Security](#management-plane-security), access to the storage keys for a Classic storage account can be granted by giving full access to the Azure subscription. Access to the storage keys for a storage account using the Azure Resource Manager model can be controlled through Role-Based Access Control (RBAC).

### How to delegate access to objects in your account using Shared Access Signatures and Stored Access Policies
A Shared Access Signature is a string containing a security token that can be attached to a URI that allows you to delegate access to storage objects and specify constraints such as the permissions and the date/time range of access.

You can grant access to blobs, containers, queue messages, files, and tables. With tables, you can actually grant permission to access a range of entities in the table by specifying the partition and row key ranges to which you want the user to have access. For example, if you have data stored with a partition key of geographical state, you could give someone access to just the data for California.

In another example, you might give a web application a SAS token that enables it to write entries to a queue, and give a worker role application a SAS token to get messages from the queue and process them. Or you could give one customer a SAS token they can use to upload pictures to a container in Blob Storage, and give a web application permission to read those pictures. In both cases, there is a separation of concerns – each application can be given just the access that they require in order to perform their task. This is possible through the use of Shared Access Signatures.

#### Why you want to use Shared Access Signatures
Why would you want to use an SAS instead of just giving out your storage account key, which is so much easier? Giving out your storage account key is like sharing the keys of your storage kingdom. It grants complete access. Someone could use your keys and upload their entire music library to your storage account. They could also replace your files with virus-infected versions, or steal your data. Giving away unlimited access to your storage account is something that should not be taken lightly.

With Shared Access Signatures, you can give a client just the permissions required for a limited amount of time. For example, if someone is uploading a blob to your account, you can grant them write access for just enough time to upload the blob (depending on the size of the blob, of course). And if you change your mind, you can revoke that access.

Additionally, you can specify that requests made using a SAS are restricted to a certain IP address or IP address range external to Azure. You can also require that requests are made using a specific protocol (HTTPS or HTTP/HTTPS). This means if you only want to allow HTTPS traffic, you can set the required protocol to HTTPS only, and HTTP traffic will be blocked.

#### Definition of a Shared Access Signature
A Shared Access Signature is a set of query parameters appended to the URL pointing at the resource

that provides information about the access allowed and the length of time for which the access is permitted. Here is an example; this URI provides read access to a blob for five minutes. Note that SAS query parameters must be URL Encoded, such as %3A for colon (:) or %20 for a space.

```
http://mystorage.blob.core.windows.net/mycontainer/myblob.txt (URL to the blob)
?sv=2015-04-05 (storage service version)
&st=2015-12-10T22%3A18%3A26Z (start time, in UTC time and URL encoded)
&se=2015-12-10T22%3A23%3A26Z (end time, in UTC time and URL encoded)
&sr=b (resource is a blob)
&sp=r (read access)
&sip=168.1.5.60-168.1.5.70 (requests can only come from this range of IP addresses)
&spr=https (only allow HTTPS requests)
&sig=Z%2FRHIX5Xcg0Mq2rqI3OlWTjEg2tYkboXr1P9ZUXDtkk%3D (signature used for the authentication of the SAS)
```

#### How the Shared Access Signature is authorized by the Azure Storage Service
When the storage service receives the request, it takes the input query parameters and creates a signature using the same method as the calling program. It then compares the two signatures. If they agree, then the storage service can check the storage service version to make sure it's valid, verify that the current date and time are within the specified window, make sure the access requested corresponds to the request made, etc.

For example, with our URL above, if the URL was pointing to a file instead of a blob, this request would fail because it specifies that the Shared Access Signature is for a blob. If the REST command being called was to update a blob, it would fail because the Shared Access Signature specifies that only read access is permitted.

#### Types of Shared Access Signatures
* A service-level SAS can be used to access specific resources in a storage account. Some examples of this are retrieving a list of blobs in a container, downloading a blob, updating an entity in a table, adding messages to a queue, or uploading a file to a file share.
* An account-level SAS can be used to access anything that a service-level SAS can be used for. Additionally, it can give options to resources that are not permitted with a service-level SAS, such as the ability to create containers, tables, queues, and file shares. You can also specify access to multiple services at once. For example, you might give someone access to both blobs and files in your storage account.

#### Creating a SAS URI
1. You can create a URI on demand, defining all of the query parameters each time.

   This approach is flexible, but if you have a logical set of parameters that are similar each time, using a Stored Access Policy is a better idea.
2. You can create a Stored Access Policy for an entire container, file share, table, or queue. Then you can use this as the basis for the SAS URIs you create. Permissions based on Stored Access Policies can be easily revoked. You can have up to five policies defined on each container, queue, table, or file share.

   For example, if you were going to have many people read the blobs in a specific container, you could create a Stored Access Policy that says "give read access" and any other settings that will be the same each time. Then you can create an SAS URI using the settings of the Stored Access Policy and specifying the expiration date/time. The advantage of this is that you don't have to specify all of the query parameters every time.

#### Revocation
Suppose your SAS has been compromised, or you want to change it because of corporate security or regulatory compliance requirements. How do you revoke access to a resource using that SAS? It depends on how you created the SAS URI.

If you are using ad hoc URIs, you have three options. You can issue SAS tokens with short expiration policies and wait for the SAS to expire. You can rename or delete the resource (assuming the token was scoped to a single object). You can change the storage account keys. This last option can have a significant impact, depending on how many services are using that storage account, and probably isn't something you want to do without some planning.

If you are using a SAS derived from a Stored Access Policy, you can remove access by revoking the Stored Access Policy – you can just change it so it has already expired, or you can remove it altogether. This takes effect immediately, and invalidates every SAS created using that Stored Access Policy. Updating or removing the Stored Access Policy may impact people accessing that specific container, file share, table, or queue via SAS, but if the clients are written so they request a new SAS when the old one becomes invalid, this will work fine.

Because using a SAS derived from a Stored Access Policy gives you the ability to revoke that SAS immediately, it is the recommended best practice to always use Stored Access Policies when possible.

#### Resources
For more detailed information on using Shared Access Signatures and Stored Access Policies, complete with examples, refer to the following articles:

* These are the reference articles.

  * [Service SAS](https://msdn.microsoft.com/library/dn140256.aspx)

    This article provides examples of using a service-level SAS with blobs, queue messages, table ranges, and files.
  * [Constructing a service SAS](https://msdn.microsoft.com/library/dn140255.aspx)
  * [Constructing an account SAS](https://msdn.microsoft.com/library/mt584140.aspx)

* This is a tutorial for using the .NET client library to create Shared Access Signatures and Stored Access Policies.
  * [Using Shared Access Signatures (SAS)](../storage-dotnet-shared-access-signature-part-1.md)

    This article includes an explanation of the SAS model, examples of Shared Access Signatures, and recommendations for the best practice use of SAS. Also discussed is the revocation of the permission granted.

* Authentication

  * [Authentication for the Azure Storage Services](https://msdn.microsoft.com/library/azure/dd179428.aspx)
* Shared Access Signatures Getting Started Tutorial

  * [SAS Getting Started Tutorial](https://github.com/Azure-Samples/storage-dotnet-sas-getting-started)

## Encryption in Transit
### Transport-Level Encryption – Using HTTPS
Another step you should take to ensure the security of your Azure Storage data is to encrypt the data between the client and Azure Storage. The first recommendation is to always use the [HTTPS](https://en.wikipedia.org/wiki/HTTPS) protocol, which ensures secure communication over the public Internet.

To have a secure communication channel, you should always use HTTPS when calling the REST APIs or accessing objects in storage. Also, **Shared Access Signatures**, which can be used to delegate access to Azure Storage objects, include an option to specify that only the HTTPS protocol can be used when using Shared Access Signatures, ensuring that anybody sending out links with SAS tokens will use the proper protocol.

You can enforce the use of HTTPS when calling the REST APIs to access objects in storage accounts by enabling [Secure transfer required](../storage-require-secure-transfer.md) for the storage account. Connections using HTTP will be refused once this is enabled.

### Using encryption during transit with Azure file shares
[Azure Files](../files/storage-files-introduction.md) supports encryption via SMB 3.0 and with HTTPS when using the File REST API. When mounting outside of the Azure region the Azure file share is located in, such as on-premises or in another Azure region, SMB 3.0 with encryption is always required. SMB 2.1 does not support encryption, so by default connections are only allowed within the same region in Azure, but SMB 3.0 with encryption can be enforced by [requiring secure transfer](../storage-require-secure-transfer.md) for the storage account.

SMB 3.0 with encryption is available in [all supported Windows and Windows Server operating systems](../files/storage-how-to-use-files-windows.md) except Windows 7 and Windows Server 2008 R2, which only support SMB 2.1. SMB 3.0 is also supported on [macOS](../files/storage-how-to-use-files-mac.md) and on distributions of [Linux](../files/storage-how-to-use-files-linux.md) using Linux kernel 4.11 and above. Encryption support for SMB 3.0 has also been backported to older versions of the Linux kernel by several Linux distributions, consult [Understanding SMB client requirements](../files/storage-how-to-use-files-linux.md#smb-client-reqs).

### Using Client-side encryption to secure data that you send to storage
Another option that helps you ensure that your data is secure while being transferred between a client application and Storage is Client-side Encryption. The data is encrypted before being transferred into Azure Storage. When retrieving the data from Azure Storage, the data is decrypted after it is received on the client side. Even though the data is encrypted going across the wire, we recommend that you also use HTTPS, as it has data integrity checks built in which help mitigate network errors affecting the integrity of the data.

Client-side encryption is also a method for encrypting your data at rest, as the data is stored in its encrypted form. We'll talk about this in more detail in the section on [Encryption at Rest](#encryption-at-rest).

## Encryption at Rest
There are three Azure features that provide encryption at rest. Azure Disk Encryption is used to encrypt the OS and data disks in IaaS Virtual Machines. Client-side Encryption and SSE are both used to encrypt data in Azure Storage. 

While you can use Client-side Encryption to encrypt the data in transit (which is also stored in its encrypted form in Storage), you may prefer to use HTTPS during the transfer, and have some way for the data to be automatically encrypted when it is stored. There are two ways to do this -- Azure Disk Encryption and SSE. One is used to directly encrypt the data on OS and data disks used by VMs, and the other is used to encrypt data written to Azure Blob Storage.

### Storage Service Encryption (SSE)

SSE is enabled for all storage accounts and cannot be disabled. SSE automatically encrypts your data when writing it to Azure Storage. When you read data from Azure Storage, it is decrypted by Azure Storage before being returned. SSE enables you to secure your data without having to modify code or add code to any applications.

You can use either Microsoft-managed keys or your own custom keys. Microsoft generates managed keys and handles their secure storage as well as their regular rotation, as defined by internal Microsoft policy. For more information about using custom keys, see [Storage Service Encryption using customer-managed keys in Azure Key Vault](storage-service-encryption-customer-managed-keys.md).

SSE automatically encrypts data in all performance tiers (Standard and Premium), all deployment models (Azure Resource Manager and Classic), and all of the Azure Storage services (Blob, Queue, Table, and File). 

### Client-side Encryption
We mentioned client-side encryption when discussing the encryption of the data in transit. This feature allows you to programmatically encrypt your data in a client application before sending it across the wire to be written to Azure Storage, and to programmatically decrypt your data after retrieving it from Azure Storage.

This does provide encryption in transit, but it also provides the feature of Encryption at Rest. Although the data is encrypted in transit, we still recommend using HTTPS to take advantage of the built-in data integrity checks that help mitigate network errors affecting the integrity of the data.

An example of where you might use this is if you have a web application that stores blobs and retrieves blobs, and you want the application and data to be as secure as possible. In that case, you would use client-side encryption. The traffic between the client and the Azure Blob Service contains the encrypted resource, and nobody can interpret the data in transit and reconstitute it into your private blobs.

Client-side encryption is built into the Java and the .NET storage client libraries, which in turn use the Azure Key Vault APIs, making it easy for you to implement. The process of encrypting and decrypting the data uses the envelope technique, and stores metadata used by the encryption in each storage object. For example, for blobs, it stores it in the blob metadata, while for queues, it adds it to each queue message.

For the encryption itself, you can generate and manage your own encryption keys. You can also use keys generated by the Azure Storage Client Library, or you can have the Azure Key Vault generate the keys. You can store your encryption keys in your on-premises key storage, or you can store them in an Azure Key Vault. Azure Key Vault allows you to grant access to the secrets in Azure Key Vault to specific users using Azure Active Directory. This means that not just anybody can read the Azure Key Vault and retrieve the keys you're using for client-side encryption.

#### Resources
* [Encrypt and decrypt blobs in Microsoft Azure Storage using Azure Key Vault](../blobs/storage-encrypt-decrypt-blobs-key-vault.md)

  This article shows how to use client-side encryption with Azure Key Vault, including how to create the KEK and store it in the vault using PowerShell.
* [Client-Side Encryption and Azure Key Vault for Microsoft Azure Storage](../storage-client-side-encryption.md)

  This article gives an explanation of client-side encryption, and provides examples of using the storage client library to encrypt and decrypt resources from the four storage services. It also talks about Azure Key Vault.

### Using Azure Disk Encryption to encrypt disks used by your virtual machines
Azure Disk Encryption allows you to encrypt the OS disks and Data disks used by an IaaS Virtual Machine. For Windows, the drives are encrypted using industry-standard BitLocker encryption technology. For Linux, the disks are encrypted using the DM-Crypt technology. This is integrated with Azure Key Vault to allow you to control and manage the disk encryption keys.

The solution supports the following scenarios for IaaS VMs when they are enabled in Microsoft Azure:

* Integration with Azure Key Vault
* Standard tier VMs: [A, D, DS, G, GS, and so forth series IaaS VMs](https://azure.microsoft.com/pricing/details/virtual-machines/)
* Enabling encryption on Windows and Linux IaaS VMs
* Disabling encryption on OS and data drives for Windows IaaS VMs
* Disabling encryption on data drives for Linux IaaS VMs
* Enabling encryption on IaaS VMs that are running Windows client OS
* Enabling encryption on volumes with mount paths
* Enabling encryption on Linux VMs that are configured with disk striping (RAID) by using mdadm
* Enabling encryption on Linux VMs by using LVM for data disks
* Enabling encryption on Windows VMs that are configured by using storage spaces
* All Azure public regions are supported

The solution does not support the following scenarios, features, and technology in the release:

* Basic tier IaaS VMs
* Disabling encryption on an OS drive for Linux IaaS VMs
* IaaS VMs that are created by using the classic VM creation method
* Integration with your on-premises Key Management Service
* Azure Files (shared file system), Network File System (NFS), dynamic volumes, and Windows VMs that are configured with software-based RAID systems


> [!NOTE]
> Linux OS disk encryption is currently supported on the following Linux distributions: RHEL 7.2, CentOS 7.2n, and Ubuntu 16.04.
>
>

This feature ensures that all data on your virtual machine disks is encrypted at rest in Azure Storage.

#### Resources
* [Azure Disk Encryption for Windows and Linux IaaS VMs](https://docs.microsoft.com/azure/security/azure-security-disk-encryption)

### Comparison of Azure Disk Encryption, SSE, and Client-Side Encryption

#### IaaS VMs and their VHD files

For data disks used by IaaS VMs, Azure Disk Encryption is recommended. If you create a VM with unmanaged disks using an image from the Azure Marketplace, Azure performs a [shallow copy](https://en.wikipedia.org/wiki/Object_copying) of the image to your storage account in Azure Storage, and it is not encrypted even if you have SSE enabled. After it creates the VM and starts updating the image, SSE will start encrypting the data. For this reason, it's best to use Azure Disk Encryption on VMs with unmanaged disks created from images in the Azure Marketplace if you want them fully encrypted. If you create a VM with Managed Disks, SSE encrypts all the data by default using platform managed keys. 

If you bring a pre-encrypted VM into Azure from on-premises, you will be able to upload the encryption keys to Azure Key Vault, and continue using the encryption for that VM that you were using on-premises. Azure Disk Encryption is enabled to handle this scenario.

If you have non-encrypted VHD from on-premises, you can upload it into the gallery as a custom image and provision a VM from it. If you do this using the Resource Manager templates, you can ask it to turn on Azure Disk Encryption when it boots up the VM.

When you add a data disk and mount it on the VM, you can turn on Azure Disk Encryption on that data disk. It will encrypt that data disk locally first, and then the classic deployment model layer will do a lazy write against storage so the storage content is encrypted.

#### Client-side encryption
Client-side encryption is the most secure method of encrypting your data, because it encrypts data prior to transit.  However, it does require that you add code to your applications using storage, which you may not want to do. In those cases, you can use HTTPS to secure your data in transit. Once data reaches Azure Storage, it is encrypted by SSE.

With client-side encryption, you can encrypt table entities, queue messages, and blobs. 

Client-side encryption is managed entirely by the application. This is the most secure approach, but does require you to make programmatic changes to your application and put key management processes in place. You would use this when you want the extra security during transit, and you want your stored data to be encrypted.

Client-side encryption is more load on the client, and you have to account for this in your scalability plans, especially if you are encrypting and transferring a large amount of data.

#### Storage Service Encryption (SSE)

SSE is managed by Azure Storage. SSE does not provide for the security of the data in transit, but it does encrypt the data as it is written to Azure Storage. SSE does not affect Azure Storage performance.

You can encrypt any kind of data of the storage account using SSE (block blobs, append blobs, page blobs, table data, queue data, and files).

If you have an archive or library of VHD files that you use as a basis for creating new virtual machines, you can create a new storage account and then upload the VHD files to that account. Those VHD files will be encrypted by Azure Storage.

If you have Azure Disk Encryption enabled for the disks in a VM, then any newly written data is encrypted both by SSE and by Azure Disk Encryption.

## Storage Analytics
### Using Storage Analytics to monitor authorization type
For each storage account, you can enable Azure Storage Analytics to perform logging and store metrics data. This is a great tool to use when you want to check the performance metrics of a storage account, or need to troubleshoot a storage account because you are having performance problems.

Another piece of data you can see in the storage analytics logs is the authentication method used by someone when they access storage. For example, with Blob Storage, you can see if they used a Shared Access Signature or the storage account keys, or if the blob accessed was public.

This can be helpful if you are tightly guarding access to storage. For example, in Blob Storage you can set all of the containers to private and implement the use of an SAS service throughout your applications. Then you can check the logs regularly to see if your blobs are accessed using the storage account keys, which may indicate a breach of security, or if the blobs are public but they shouldn't be.

#### What do the logs look like?
After you enable the storage account metrics and logging through the Azure portal, analytics data will start to accumulate quickly. The logging and metrics for each service is separate; the logging is only written when there is activity in that storage account, while the metrics will be logged every minute, every hour, or every day, depending on how you configure it.

The logs are stored in block blobs in a container named $logs in the storage account. This container is automatically created when Storage Analytics is enabled. Once this container is created, you can't delete it, although you can delete its contents.

Under the $logs container, there is a folder for each service, and then there are subfolders for the year/month/day/hour. Under hour, the logs are numbered. This is what the directory structure will look like:

![View of log files](./media/storage-security-guide/image1.png)

Every request to Azure Storage is logged. Here's a snapshot of a log file, showing the first few fields.

![Snapshot of a log file](./media/storage-security-guide/image2.png)

You can see that you can use the logs to track any kind of calls to a storage account.

#### What are all of those fields for?
There is an article listed in the resources below that provides the list of the many fields in the logs and what they are used for. Here is the list of fields in order:

![Snapshot of fields in a log file](./media/storage-security-guide/image3.png)

We're interested in the entries for GetBlob, and how they are authorized, so we need to look for entries with operation-type "Get-Blob", and check the request-status (fourth</sup> column) and the authorization-type (eighth</sup> column).

For example, in the first few rows in the listing above, the request-status is "Success" and the authorization-type is "authenticated". This means the request was authorized using the storage account key.

#### How is access to my blobs being authorized?
We have three cases that we are interested in.

1. The blob is public and it is accessed using a URL without a Shared Access Signature. In this case, the request-status is "AnonymousSuccess" and the authorization-type is "anonymous".

   1.0;2015-11-17T02:01:29.0488963Z;GetBlob;**AnonymousSuccess**;200;124;37;**anonymous**;;mystorage…
2. The blob is private and was used with a Shared Access Signature. In this case, the request-status is "SASSuccess" and the authorization-type is "sas".

   1.0;2015-11-16T18:30:05.6556115Z;GetBlob;**SASSuccess**;200;416;64;**sas**;;mystorage…
3. The blob is private and the storage key was used to access it. In this case, the request-status is "**Success**" and the authorization-type is "**authenticated**".

   1.0;2015-11-16T18:32:24.3174537Z;GetBlob;**Success**;206;59;22;**authenticated**;mystorage…

You can use the Microsoft Message Analyzer to view and analyze these logs. It includes search and filter capabilities. For example, you might want to search for instances of GetBlob to see if the usage is what you expect, that is, to make sure someone is not accessing your storage account inappropriately.

#### Resources
* [Storage Analytics](../storage-analytics.md)

  This article is an overview of storage analytics and how to enable them.
* [Storage Analytics Log Format](https://msdn.microsoft.com/library/azure/hh343259.aspx)

  This article illustrates the Storage Analytics Log Format, and details the fields available therein, including authentication-type, which indicates the type of authentication used for the request.
* [Monitor a Storage Account in the Azure portal](../storage-monitor-storage-account.md)

  This article shows how to configure monitoring of metrics and logging for a storage account.
* [End-to-End Troubleshooting using Azure Storage Metrics and Logging, AzCopy, and Message Analyzer](../storage-e2e-troubleshooting.md)

  This article talks about troubleshooting using the Storage Analytics and shows how to use the Microsoft Message Analyzer.
* [Microsoft Message Analyzer Operating Guide](https://technet.microsoft.com/library/jj649776.aspx)

  This article is the reference for the Microsoft Message Analyzer and includes links to a tutorial, quickstart, and feature summary.

## Cross-Origin Resource Sharing (CORS)
### Cross-domain access of resources
When a web browser running in one domain makes an HTTP request for a resource from a different domain, this is called a cross-origin HTTP request. For example, an HTML page served from contoso.com makes a request for a jpeg hosted on fabrikam.blob.core.windows.net. For security reasons, browsers restrict cross-origin HTTP requests initiated from within scripts, such as JavaScript. This means that when some JavaScript code on a web page on contoso.com requests that jpeg on fabrikam.blob.core.windows.net, the browser will not allow the request.

What does this have to do with Azure Storage? Well, if you are storing static assets such as JSON or XML data files in Blob Storage using a storage account called Fabrikam, the domain for the assets will be fabrikam.blob.core.windows.net, and the contoso.com web application will not be able to access them using JavaScript because the domains are different. This is also true if you're trying to call one of the Azure Storage Services – such as Table Storage – that return JSON data to be processed by the JavaScript client.

#### Possible solutions
One way to resolve this is to assign a custom domain like "storage.contoso.com" to fabrikam.blob.core.windows.net. The problem is that you can only assign that custom domain to one storage account. What if the assets are stored in multiple storage accounts?

Another way to resolve this is to have the web application act as a proxy for the storage calls. This means if you are uploading a file to Blob Storage, the web application would either write it locally and then copy it to Blob Storage, or it would read all of it into memory and then write it to Blob Storage. Alternately, you could write a dedicated web application (such as a Web API) that uploads the files locally and writes them to Blob Storage. Either way, you have to account for that function when determining the scalability needs.

#### How can CORS help?
Azure Storage allows you to enable CORS – Cross Origin Resource Sharing. For each storage account, you can specify domains that can access the resources in that storage account. For example, in our case outlined above, we can enable CORS on the fabrikam.blob.core.windows.net storage account and configure it to allow access to contoso.com. Then the web application contoso.com can directly access the resources in fabrikam.blob.core.windows.net.

One thing to note is that CORS allows access, but it does not provide authentication, which is required for all non-public access of storage resources. This means you can only access blobs if they are public or you include a Shared Access Signature giving you the appropriate permission. Tables, queues, and files have no public access, and require a SAS.

By default, CORS is disabled on all services. You can enable CORS by using the REST API or the storage client library to call one of the methods to set the service policies. When you do that, you include a CORS rule, which is in XML. Here's an example of a CORS rule that has been set using the Set Service Properties operation for the Blob Service for a storage account. You can perform that operation using the storage client library or the REST APIs for Azure Storage.

```xml
<Cors>    
    <CorsRule>
        <AllowedOrigins>http://www.contoso.com, http://www.fabrikam.com</AllowedOrigins>
        <AllowedMethods>PUT,GET</AllowedMethods>
        <AllowedHeaders>x-ms-meta-data*,x-ms-meta-target*,x-ms-meta-abc</AllowedHeaders>
        <ExposedHeaders>x-ms-meta-*</ExposedHeaders>
        <MaxAgeInSeconds>200</MaxAgeInSeconds>
    </CorsRule>
<Cors>
```

Here's what each row means:

* **AllowedOrigins** This tells which non-matching domains can request and receive data from the storage service. This says that both contoso.com and fabrikam.com can request data from Blob Storage for a specific storage account. You can also set this to a wildcard (\*) to allow all domains to access requests.
* **AllowedMethods** This is the list of methods (HTTP request verbs) that can be used when making the request. In this example, only PUT and GET are allowed. You can set this to a wildcard (\*) to allow all methods to be used.
* **AllowedHeaders** This is the request headers that the origin domain can specify when making the request. In this example, all metadata headers starting with x-ms-meta-data, x-ms-meta-target, and x-ms-meta-abc are permitted. The wildcard character (\*) indicates that any header beginning with the specified prefix is allowed.
* **ExposedHeaders** This tells which response headers should be exposed by the browser to the request issuer. In this example, any header starting with "x-ms-meta-" will be exposed.
* **MaxAgeInSeconds** This is the maximum amount of time that a browser will cache the preflight OPTIONS request. (For more information about the preflight request, check the first article below.)

#### Resources
For more information about CORS and how to enable it, check out these resources.

* [Cross-Origin Resource Sharing (CORS) Support for the Azure Storage Services on Azure.com](../storage-cors-support.md)

  This article provides an overview of CORS and how to set the rules for the different storage services.
* [Cross-Origin Resource Sharing (CORS) Support for the Azure Storage Services on MSDN](https://msdn.microsoft.com/library/azure/dn535601.aspx)

  This is the reference documentation for CORS support for the Azure Storage Services. This has links to articles applying to each storage service, and shows an example and explains each element in the CORS file.
* [Microsoft Azure Storage: Introducing CORS](https://blogs.msdn.com/b/windowsazurestorage/archive/2014/02/03/windows-azure-storage-introducing-cors.aspx)

  This is a link to the initial blog article announcing CORS and showing how to use it.

## Frequently asked questions about Azure Storage security
1. **How can I verify the integrity of the blobs I'm transferring into or out of Azure Storage if I can't use the HTTPS protocol?**

   If for any reason you need to use HTTP instead of HTTPS and you are working with block blobs, you can use MD5 checking to help verify the integrity of the blobs being transferred. This will help with protection from network/transport layer errors, but not necessarily with intermediary attacks.

   If you can use HTTPS, which provides transport level security, then using MD5 checking is redundant and unnecessary.

   For more information, please check out the [Azure Blob MD5 Overview](https://blogs.msdn.com/b/windowsazurestorage/archive/2011/02/18/windows-azure-blob-md5-overview.aspx).
2. **What about FIPS-Compliance for the U.S. Government?**

   The United States Federal Information Processing Standard (FIPS) defines cryptographic algorithms approved for use by U.S. Federal government computer systems for the protection of sensitive data. Enabling FIPS mode on a Windows server or desktop tells the OS that only FIPS-validated cryptographic algorithms should be used. If an application uses non-compliant algorithms, the applications will break. With.NET Framework versions 4.5.2 or higher, the application automatically switches the cryptography algorithms to use FIPS-compliant algorithms when the computer is in FIPS mode.

   Microsoft leaves it up to each customer to decide whether to enable FIPS mode. We believe there is no compelling reason for customers who are not subject to government regulations to enable FIPS mode by default.

### Resources
* [Why We're Not Recommending "FIPS Mode" Anymore](https://blogs.technet.microsoft.com/secguide/2014/04/07/why-were-not-recommending-fips-mode-anymore/)

  This blog article gives an overview of FIPS and explains why they don't enable FIPS mode by default.
* [FIPS 140 Validation](https://technet.microsoft.com/library/cc750357.aspx)

  This article provides information on how Microsoft products and cryptographic modules comply with the FIPS standard for the U.S. Federal government.
* ["System cryptography: Use FIPS compliant algorithms for encryption, hashing, and signing" security settings effects in Windows XP and in later versions of Windows](https://support.microsoft.com/kb/811833)

  This article talks about the use of FIPS mode in older Windows computers.<|MERGE_RESOLUTION|>--- conflicted
+++ resolved
@@ -8,10 +8,7 @@
 ms.topic: article
 ms.date: 03/21/2019
 ms.author: tamram
-<<<<<<< HEAD
-=======
 ms.reviewer: cbrooks
->>>>>>> 6a383dfd
 ms.subservice: common
 ---
 
