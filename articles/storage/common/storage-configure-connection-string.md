---
title: Configure a connection string for Azure Storage | Microsoft Docs
description: Configure a connection string for an Azure storage account. A connection string contains the information needed to authorize access to a storage account from your application at runtime.
services: storage
author: tamram

ms.service: storage
ms.topic: article
ms.date: 04/12/2017
ms.author: tamram
<<<<<<< HEAD
=======
ms.reviewer: cbrooks
>>>>>>> 6a383dfd
ms.subservice: common
---

# Configure Azure Storage connection strings

A connection string includes the authentication information required for your application to access data in an Azure Storage account at runtime. You can configure connection strings to:

* Connect to the Azure storage emulator.
* Access a storage account in Azure.
* Access specified resources in Azure via a shared access signature (SAS).

[!INCLUDE [storage-account-key-note-include](../../../includes/storage-account-key-note-include.md)]

## Storing your connection string
Your application needs to access the connection string at runtime to authorize requests made to Azure Storage. You have several options for storing your connection string:

* An application running on the desktop or on a device can store the connection string in an **app.config** or **web.config** file. Add the connection string to the **AppSettings** section in these files.
* An application running in an Azure cloud service can store the connection string in the [Azure service configuration schema (.cscfg) file](https://msdn.microsoft.com/library/ee758710.aspx). Add the connection string to the **ConfigurationSettings** section of the service configuration file.
* You can use your connection string directly in your code. However, we recommend that you store your connection string in a configuration file in most scenarios.

Storing your connection string in a configuration file makes it easy to update the connection string to switch between the storage emulator and an Azure storage account in the cloud. You only need to edit the connection string to point to your target environment.

You can use the [Microsoft Azure Configuration Manager](https://www.nuget.org/packages/Microsoft.Azure.ConfigurationManager/) to access your connection string at runtime regardless of where your application is running.

## Create a connection string for the storage emulator
[!INCLUDE [storage-emulator-connection-string-include](../../../includes/storage-emulator-connection-string-include.md)]

For more information about the storage emulator, see [Use the Azure storage emulator for development and testing](storage-use-emulator.md).

## Create a connection string for an Azure storage account
To create a connection string for your Azure storage account, use the following format. Indicate whether you want to connect to the storage account through HTTPS (recommended) or HTTP, replace `myAccountName` with the name of your storage account, and replace `myAccountKey` with your account access key:

`DefaultEndpointsProtocol=[http|https];AccountName=myAccountName;AccountKey=myAccountKey`

For example, your connection string might look similar to:

`DefaultEndpointsProtocol=https;AccountName=storagesample;AccountKey=<account-key>`

Although Azure Storage supports both HTTP and HTTPS in a connection string, *HTTPS is highly recommended*.

> [!TIP]
> You can find your storage account's connection strings in the [Azure portal](https://portal.azure.com). Navigate to **SETTINGS** > **Access keys** in your storage account's menu blade to see connection strings for both primary and secondary access keys.
>

## Create a connection string using a shared access signature
[!INCLUDE [storage-use-sas-in-connection-string-include](../../../includes/storage-use-sas-in-connection-string-include.md)]

## Create a connection string for an explicit storage endpoint
You can specify explicit service endpoints in your connection string instead of using the default endpoints. To create a connection string that specifies an explicit endpoint, specify the complete service endpoint for each service, including the protocol specification (HTTPS (recommended) or HTTP), in the following format:

```
DefaultEndpointsProtocol=[http|https];
BlobEndpoint=myBlobEndpoint;
FileEndpoint=myFileEndpoint;
QueueEndpoint=myQueueEndpoint;
TableEndpoint=myTableEndpoint;
AccountName=myAccountName;
AccountKey=myAccountKey
```

One scenario where you might wish to specify an explicit endpoint is when you've mapped your Blob storage endpoint to a [custom domain](../blobs/storage-custom-domain-name.md). In that case, you can specify your custom endpoint for Blob storage in your connection string. You can optionally specify the default endpoints for the other services if your application uses them.

Here is an example of a connection string that specifies an explicit endpoint for the Blob service:

```
# Blob endpoint only
DefaultEndpointsProtocol=https;
BlobEndpoint=http://www.mydomain.com;
AccountName=storagesample;
AccountKey=<account-key>
```

This example specifies explicit endpoints for all services, including a custom domain for the Blob service:

```
# All service endpoints
DefaultEndpointsProtocol=https;
BlobEndpoint=http://www.mydomain.com;
FileEndpoint=https://myaccount.file.core.windows.net;
QueueEndpoint=https://myaccount.queue.core.windows.net;
TableEndpoint=https://myaccount.table.core.windows.net;
AccountName=storagesample;
AccountKey=<account-key>
```

The endpoint values in a connection string are used to construct the request URIs to the storage services, and dictate the form of any URIs that are returned to your code.

If you've mapped a storage endpoint to a custom domain and omit that endpoint from a connection string, then you will not be able to use that connection string to access data in that service from your code.

> [!IMPORTANT]
> Service endpoint values in your connection strings must be well-formed URIs, including `https://` (recommended) or `http://`. Because Azure Storage does not yet support HTTPS for custom domains, you *must* specify `http://` for any endpoint URI that points to a custom domain.
>

### Create a connection string with an endpoint suffix
To create a connection string for a storage service in regions or instances with different endpoint suffixes, such as for Azure China 21Vianet or Azure Government, use the following connection string format. Indicate whether you want to connect to the storage account through HTTPS (recommended) or HTTP, replace `myAccountName` with the name of your storage account, replace `myAccountKey` with your account access key, and replace `mySuffix` with the URI suffix:

```
DefaultEndpointsProtocol=[http|https];
AccountName=myAccountName;
AccountKey=myAccountKey;
EndpointSuffix=mySuffix;
```

Here's an example connection string for storage services in Azure China 21Vianet:

```
DefaultEndpointsProtocol=https;
AccountName=storagesample;
AccountKey=<account-key>;
EndpointSuffix=core.chinacloudapi.cn;
```

## Parsing a connection string
[!INCLUDE [storage-cloud-configuration-manager-include](../../../includes/storage-cloud-configuration-manager-include.md)]

## Next steps
* [Use the Azure storage emulator for development and testing](storage-use-emulator.md)
* [Azure Storage explorers](storage-explorers.md)
* [Using Shared Access Signatures (SAS)](storage-dotnet-shared-access-signature-part-1.md)

<|MERGE_RESOLUTION|>--- conflicted
+++ resolved
@@ -1,134 +1,131 @@
----
-title: Configure a connection string for Azure Storage | Microsoft Docs
-description: Configure a connection string for an Azure storage account. A connection string contains the information needed to authorize access to a storage account from your application at runtime.
-services: storage
-author: tamram
-
-ms.service: storage
-ms.topic: article
-ms.date: 04/12/2017
-ms.author: tamram
-<<<<<<< HEAD
-=======
-ms.reviewer: cbrooks
->>>>>>> 6a383dfd
-ms.subservice: common
----
-
-# Configure Azure Storage connection strings
-
-A connection string includes the authentication information required for your application to access data in an Azure Storage account at runtime. You can configure connection strings to:
-
-* Connect to the Azure storage emulator.
-* Access a storage account in Azure.
-* Access specified resources in Azure via a shared access signature (SAS).
-
-[!INCLUDE [storage-account-key-note-include](../../../includes/storage-account-key-note-include.md)]
-
-## Storing your connection string
-Your application needs to access the connection string at runtime to authorize requests made to Azure Storage. You have several options for storing your connection string:
-
-* An application running on the desktop or on a device can store the connection string in an **app.config** or **web.config** file. Add the connection string to the **AppSettings** section in these files.
-* An application running in an Azure cloud service can store the connection string in the [Azure service configuration schema (.cscfg) file](https://msdn.microsoft.com/library/ee758710.aspx). Add the connection string to the **ConfigurationSettings** section of the service configuration file.
-* You can use your connection string directly in your code. However, we recommend that you store your connection string in a configuration file in most scenarios.
-
-Storing your connection string in a configuration file makes it easy to update the connection string to switch between the storage emulator and an Azure storage account in the cloud. You only need to edit the connection string to point to your target environment.
-
-You can use the [Microsoft Azure Configuration Manager](https://www.nuget.org/packages/Microsoft.Azure.ConfigurationManager/) to access your connection string at runtime regardless of where your application is running.
-
-## Create a connection string for the storage emulator
-[!INCLUDE [storage-emulator-connection-string-include](../../../includes/storage-emulator-connection-string-include.md)]
-
-For more information about the storage emulator, see [Use the Azure storage emulator for development and testing](storage-use-emulator.md).
-
-## Create a connection string for an Azure storage account
-To create a connection string for your Azure storage account, use the following format. Indicate whether you want to connect to the storage account through HTTPS (recommended) or HTTP, replace `myAccountName` with the name of your storage account, and replace `myAccountKey` with your account access key:
-
-`DefaultEndpointsProtocol=[http|https];AccountName=myAccountName;AccountKey=myAccountKey`
-
-For example, your connection string might look similar to:
-
-`DefaultEndpointsProtocol=https;AccountName=storagesample;AccountKey=<account-key>`
-
-Although Azure Storage supports both HTTP and HTTPS in a connection string, *HTTPS is highly recommended*.
-
-> [!TIP]
-> You can find your storage account's connection strings in the [Azure portal](https://portal.azure.com). Navigate to **SETTINGS** > **Access keys** in your storage account's menu blade to see connection strings for both primary and secondary access keys.
->
-
-## Create a connection string using a shared access signature
-[!INCLUDE [storage-use-sas-in-connection-string-include](../../../includes/storage-use-sas-in-connection-string-include.md)]
-
-## Create a connection string for an explicit storage endpoint
-You can specify explicit service endpoints in your connection string instead of using the default endpoints. To create a connection string that specifies an explicit endpoint, specify the complete service endpoint for each service, including the protocol specification (HTTPS (recommended) or HTTP), in the following format:
-
-```
-DefaultEndpointsProtocol=[http|https];
-BlobEndpoint=myBlobEndpoint;
-FileEndpoint=myFileEndpoint;
-QueueEndpoint=myQueueEndpoint;
-TableEndpoint=myTableEndpoint;
-AccountName=myAccountName;
-AccountKey=myAccountKey
-```
-
-One scenario where you might wish to specify an explicit endpoint is when you've mapped your Blob storage endpoint to a [custom domain](../blobs/storage-custom-domain-name.md). In that case, you can specify your custom endpoint for Blob storage in your connection string. You can optionally specify the default endpoints for the other services if your application uses them.
-
-Here is an example of a connection string that specifies an explicit endpoint for the Blob service:
-
-```
-# Blob endpoint only
-DefaultEndpointsProtocol=https;
-BlobEndpoint=http://www.mydomain.com;
-AccountName=storagesample;
-AccountKey=<account-key>
-```
-
-This example specifies explicit endpoints for all services, including a custom domain for the Blob service:
-
-```
-# All service endpoints
-DefaultEndpointsProtocol=https;
-BlobEndpoint=http://www.mydomain.com;
-FileEndpoint=https://myaccount.file.core.windows.net;
-QueueEndpoint=https://myaccount.queue.core.windows.net;
-TableEndpoint=https://myaccount.table.core.windows.net;
-AccountName=storagesample;
-AccountKey=<account-key>
-```
-
-The endpoint values in a connection string are used to construct the request URIs to the storage services, and dictate the form of any URIs that are returned to your code.
-
-If you've mapped a storage endpoint to a custom domain and omit that endpoint from a connection string, then you will not be able to use that connection string to access data in that service from your code.
-
-> [!IMPORTANT]
-> Service endpoint values in your connection strings must be well-formed URIs, including `https://` (recommended) or `http://`. Because Azure Storage does not yet support HTTPS for custom domains, you *must* specify `http://` for any endpoint URI that points to a custom domain.
->
-
-### Create a connection string with an endpoint suffix
-To create a connection string for a storage service in regions or instances with different endpoint suffixes, such as for Azure China 21Vianet or Azure Government, use the following connection string format. Indicate whether you want to connect to the storage account through HTTPS (recommended) or HTTP, replace `myAccountName` with the name of your storage account, replace `myAccountKey` with your account access key, and replace `mySuffix` with the URI suffix:
-
-```
-DefaultEndpointsProtocol=[http|https];
-AccountName=myAccountName;
-AccountKey=myAccountKey;
-EndpointSuffix=mySuffix;
-```
-
-Here's an example connection string for storage services in Azure China 21Vianet:
-
-```
-DefaultEndpointsProtocol=https;
-AccountName=storagesample;
-AccountKey=<account-key>;
-EndpointSuffix=core.chinacloudapi.cn;
-```
-
-## Parsing a connection string
-[!INCLUDE [storage-cloud-configuration-manager-include](../../../includes/storage-cloud-configuration-manager-include.md)]
-
-## Next steps
-* [Use the Azure storage emulator for development and testing](storage-use-emulator.md)
-* [Azure Storage explorers](storage-explorers.md)
-* [Using Shared Access Signatures (SAS)](storage-dotnet-shared-access-signature-part-1.md)
-
+---
+title: Configure a connection string for Azure Storage | Microsoft Docs
+description: Configure a connection string for an Azure storage account. A connection string contains the information needed to authorize access to a storage account from your application at runtime.
+services: storage
+author: tamram
+
+ms.service: storage
+ms.topic: article
+ms.date: 04/12/2017
+ms.author: tamram
+ms.reviewer: cbrooks
+ms.subservice: common
+---
+
+# Configure Azure Storage connection strings
+
+A connection string includes the authentication information required for your application to access data in an Azure Storage account at runtime. You can configure connection strings to:
+
+* Connect to the Azure storage emulator.
+* Access a storage account in Azure.
+* Access specified resources in Azure via a shared access signature (SAS).
+
+[!INCLUDE [storage-account-key-note-include](../../../includes/storage-account-key-note-include.md)]
+
+## Storing your connection string
+Your application needs to access the connection string at runtime to authorize requests made to Azure Storage. You have several options for storing your connection string:
+
+* An application running on the desktop or on a device can store the connection string in an **app.config** or **web.config** file. Add the connection string to the **AppSettings** section in these files.
+* An application running in an Azure cloud service can store the connection string in the [Azure service configuration schema (.cscfg) file](https://msdn.microsoft.com/library/ee758710.aspx). Add the connection string to the **ConfigurationSettings** section of the service configuration file.
+* You can use your connection string directly in your code. However, we recommend that you store your connection string in a configuration file in most scenarios.
+
+Storing your connection string in a configuration file makes it easy to update the connection string to switch between the storage emulator and an Azure storage account in the cloud. You only need to edit the connection string to point to your target environment.
+
+You can use the [Microsoft Azure Configuration Manager](https://www.nuget.org/packages/Microsoft.Azure.ConfigurationManager/) to access your connection string at runtime regardless of where your application is running.
+
+## Create a connection string for the storage emulator
+[!INCLUDE [storage-emulator-connection-string-include](../../../includes/storage-emulator-connection-string-include.md)]
+
+For more information about the storage emulator, see [Use the Azure storage emulator for development and testing](storage-use-emulator.md).
+
+## Create a connection string for an Azure storage account
+To create a connection string for your Azure storage account, use the following format. Indicate whether you want to connect to the storage account through HTTPS (recommended) or HTTP, replace `myAccountName` with the name of your storage account, and replace `myAccountKey` with your account access key:
+
+`DefaultEndpointsProtocol=[http|https];AccountName=myAccountName;AccountKey=myAccountKey`
+
+For example, your connection string might look similar to:
+
+`DefaultEndpointsProtocol=https;AccountName=storagesample;AccountKey=<account-key>`
+
+Although Azure Storage supports both HTTP and HTTPS in a connection string, *HTTPS is highly recommended*.
+
+> [!TIP]
+> You can find your storage account's connection strings in the [Azure portal](https://portal.azure.com). Navigate to **SETTINGS** > **Access keys** in your storage account's menu blade to see connection strings for both primary and secondary access keys.
+>
+
+## Create a connection string using a shared access signature
+[!INCLUDE [storage-use-sas-in-connection-string-include](../../../includes/storage-use-sas-in-connection-string-include.md)]
+
+## Create a connection string for an explicit storage endpoint
+You can specify explicit service endpoints in your connection string instead of using the default endpoints. To create a connection string that specifies an explicit endpoint, specify the complete service endpoint for each service, including the protocol specification (HTTPS (recommended) or HTTP), in the following format:
+
+```
+DefaultEndpointsProtocol=[http|https];
+BlobEndpoint=myBlobEndpoint;
+FileEndpoint=myFileEndpoint;
+QueueEndpoint=myQueueEndpoint;
+TableEndpoint=myTableEndpoint;
+AccountName=myAccountName;
+AccountKey=myAccountKey
+```
+
+One scenario where you might wish to specify an explicit endpoint is when you've mapped your Blob storage endpoint to a [custom domain](../blobs/storage-custom-domain-name.md). In that case, you can specify your custom endpoint for Blob storage in your connection string. You can optionally specify the default endpoints for the other services if your application uses them.
+
+Here is an example of a connection string that specifies an explicit endpoint for the Blob service:
+
+```
+# Blob endpoint only
+DefaultEndpointsProtocol=https;
+BlobEndpoint=http://www.mydomain.com;
+AccountName=storagesample;
+AccountKey=<account-key>
+```
+
+This example specifies explicit endpoints for all services, including a custom domain for the Blob service:
+
+```
+# All service endpoints
+DefaultEndpointsProtocol=https;
+BlobEndpoint=http://www.mydomain.com;
+FileEndpoint=https://myaccount.file.core.windows.net;
+QueueEndpoint=https://myaccount.queue.core.windows.net;
+TableEndpoint=https://myaccount.table.core.windows.net;
+AccountName=storagesample;
+AccountKey=<account-key>
+```
+
+The endpoint values in a connection string are used to construct the request URIs to the storage services, and dictate the form of any URIs that are returned to your code.
+
+If you've mapped a storage endpoint to a custom domain and omit that endpoint from a connection string, then you will not be able to use that connection string to access data in that service from your code.
+
+> [!IMPORTANT]
+> Service endpoint values in your connection strings must be well-formed URIs, including `https://` (recommended) or `http://`. Because Azure Storage does not yet support HTTPS for custom domains, you *must* specify `http://` for any endpoint URI that points to a custom domain.
+>
+
+### Create a connection string with an endpoint suffix
+To create a connection string for a storage service in regions or instances with different endpoint suffixes, such as for Azure China 21Vianet or Azure Government, use the following connection string format. Indicate whether you want to connect to the storage account through HTTPS (recommended) or HTTP, replace `myAccountName` with the name of your storage account, replace `myAccountKey` with your account access key, and replace `mySuffix` with the URI suffix:
+
+```
+DefaultEndpointsProtocol=[http|https];
+AccountName=myAccountName;
+AccountKey=myAccountKey;
+EndpointSuffix=mySuffix;
+```
+
+Here's an example connection string for storage services in Azure China 21Vianet:
+
+```
+DefaultEndpointsProtocol=https;
+AccountName=storagesample;
+AccountKey=<account-key>;
+EndpointSuffix=core.chinacloudapi.cn;
+```
+
+## Parsing a connection string
+[!INCLUDE [storage-cloud-configuration-manager-include](../../../includes/storage-cloud-configuration-manager-include.md)]
+
+## Next steps
+* [Use the Azure storage emulator for development and testing](storage-use-emulator.md)
+* [Azure Storage explorers](storage-explorers.md)
+* [Using Shared Access Signatures (SAS)](storage-dotnet-shared-access-signature-part-1.md)
+