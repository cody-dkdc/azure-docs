---
title: Monitor, diagnose, and troubleshoot Azure Storage | Microsoft Docs
description: Use features like storage analytics, client-side logging, and other third-party tools to identify, diagnose, and troubleshoot Azure Storage-related issues.
services: storage
author: normesta

ms.service: storage
ms.topic: article
ms.date: 05/11/2017
<<<<<<< HEAD
ms.author: fhryo-msft
=======
ms.author: normesta
ms.reviewer: fryu
>>>>>>> 6a383dfd
ms.subservice: common
---
# Monitor, diagnose, and troubleshoot Microsoft Azure Storage
[!INCLUDE [storage-selector-portal-monitoring-diagnosing-troubleshooting](../../../includes/storage-selector-portal-monitoring-diagnosing-troubleshooting.md)]

## Overview
Diagnosing and troubleshooting issues in a distributed application hosted in a cloud environment can be more complex than in traditional environments. Applications can be deployed in a PaaS or IaaS infrastructure, on premises, on a mobile device, or in some combination of these environments. Typically, your application's network traffic may traverse public and private networks and your application may use multiple storage technologies such as Microsoft Azure Storage Tables, Blobs, Queues, or Files in addition to other data stores such as relational and document databases.

To manage such applications successfully you should monitor them proactively and understand how to diagnose and troubleshoot all aspects of them and their dependent technologies. As a user of Azure Storage services, you should continuously monitor the Storage services your application uses for any unexpected changes in behavior (such as slower than usual response times), and use logging to collect more detailed data and to analyze a problem in depth. The diagnostics information you obtain from both monitoring and logging will help you to determine the root cause of the issue your application encountered. Then you can troubleshoot the issue and determine the appropriate steps you can take to remediate it. Azure Storage is a core Azure service, and forms an important part of the majority of solutions that customers deploy to the Azure infrastructure. Azure Storage includes capabilities to simplify monitoring, diagnosing, and troubleshooting storage issues in your cloud-based applications.

> [!NOTE]
> Azure Files does not support logging at this time.
>

For a hands-on guide to end-to-end troubleshooting in Azure Storage applications, see [End-to-End Troubleshooting using Azure Storage Metrics and Logging, AzCopy, and Message Analyzer](../storage-e2e-troubleshooting.md).

* [Introduction]
  * [How this guide is organized]
* [Monitoring your storage service]
  * [Monitoring service health]
  * [Monitoring capacity]
  * [Monitoring availability]
  * [Monitoring performance]
* [Diagnosing storage issues]
  * [Service health issues]
  * [Performance issues]
  * [Diagnosing errors]
  * [Storage emulator issues]
  * [Storage logging tools]
  * [Using network logging tools]
* [End-to-end tracing]
  * [Correlating log data]
  * [Client request ID]
  * [Server request ID]
  * [Timestamps]
* [Troubleshooting guidance]
  * [Metrics show high AverageE2ELatency and low AverageServerLatency]
  * [Metrics show low AverageE2ELatency and low AverageServerLatency but the client is experiencing high latency]
  * [Metrics show high AverageServerLatency]
  * [You are experiencing unexpected delays in message delivery on a queue]
  * [Metrics show an increase in PercentThrottlingError]
  * [Metrics show an increase in PercentTimeoutError]
  * [Metrics show an increase in PercentNetworkError]
  * [The client is receiving HTTP 403 (Forbidden) messages]
  * [The client is receiving HTTP 404 (Not found) messages]
  * [The client is receiving HTTP 409 (Conflict) messages]
  * [Metrics show low PercentSuccess or analytics log entries have operations with transaction status of ClientOtherErrors]
  * [Capacity metrics show an unexpected increase in storage capacity usage]
  * [Your issue arises from using the storage emulator for development or test]
  * [You are encountering problems installing the Azure SDK for .NET]
  * [You have a different issue with a storage service]
  * [Troubleshooting VHDs on Windows virtual machines](../../virtual-machines/windows/troubleshoot-vhds.md)   
  * [Troubleshooting VHDs on Linux virtual machines](../../virtual-machines/linux/troubleshoot-vhds.md)
  * [Troubleshooting Azure Files issues with Windows](../files/storage-troubleshoot-windows-file-connection-problems.md)   
  * [Troubleshooting Azure Files issues with Linux](../files/storage-troubleshoot-linux-file-connection-problems.md)
* [Appendices]
  * [Appendix 1: Using Fiddler to capture HTTP and HTTPS traffic]
  * [Appendix 2: Using Wireshark to capture network traffic]
  * [Appendix 3: Using Microsoft Message Analyzer to capture network traffic]
  * [Appendix 4: Using Excel to view metrics and log data]
  * [Appendix 5: Monitoring with Application Insights for Azure DevOps]

## <a name="introduction"></a>Introduction
This guide shows you how to use features such as Azure Storage Analytics, client-side logging in the Azure Storage Client Library, and other third-party tools to identify, diagnose, and troubleshoot Azure Storage related issues.

![][1]

This guide is intended to be read primarily by developers of online services that use Azure Storage Services and IT Pros responsible for managing such online services. The goals of this guide are:

* To help you maintain the health and performance of your Azure Storage accounts.
* To provide you with the necessary processes and tools to help you decide whether an issue or problem in an application relates to Azure Storage.
* To provide you with actionable guidance for resolving problems related to Azure Storage.

### <a name="how-this-guide-is-organized"></a>How this guide is organized
The section "[Monitoring your storage service]" describes how to monitor the health and performance of your Azure Storage services using Azure Storage Analytics Metrics (Storage Metrics).

The section "[Diagnosing storage issues]" describes how to diagnose issues using Azure Storage Analytics Logging (Storage Logging). It also describes how to enable client-side logging using the facilities in one of the client libraries such as the Storage Client Library for .NET or the Azure SDK for Java.

The section "[End-to-end tracing]" describes how you can correlate the information contained in various log files and metrics data.

The section "[Troubleshooting guidance]" provides troubleshooting guidance for some of the common storage-related issues you might encounter.

The "[Appendices]" include information about using other tools such as Wireshark and Netmon for analyzing network packet data, Fiddler for analyzing HTTP/HTTPS messages, and Microsoft Message Analyzer for correlating log data.

## <a name="monitoring-your-storage-service"></a>Monitoring your storage service
If you are familiar with Windows performance monitoring, you can think of Storage Metrics as being an Azure Storage equivalent of Windows Performance Monitor counters. In Storage Metrics, you will find a comprehensive set of metrics (counters in Windows Performance Monitor terminology) such as service availability, total number of requests to service, or percentage of successful requests to service. For a full list of the available metrics, see [Storage Analytics Metrics Table Schema](https://msdn.microsoft.com/library/azure/hh343264.aspx). You can specify whether you want the storage service to collect and aggregate metrics every hour or every minute. For more information about how to enable metrics and monitor your storage accounts, see [Enabling storage metrics and viewing metrics data](https://go.microsoft.com/fwlink/?LinkId=510865).

You can choose which hourly metrics you want to display in the [Azure portal](https://portal.azure.com) and configure rules that notify administrators by email whenever an hourly metric exceeds a particular threshold. For more information, see [Receive Alert Notifications](/azure/monitoring-and-diagnostics/monitoring-overview-alerts).

The storage service collects metrics using a best effort, but may not record every storage operation.

In the Azure portal, you can view metrics such as availability, total requests, and average latency numbers for a storage account. A notification rule has also been set up to alert an administrator if availability drops below a certain level. From viewing this data, one possible area for investigation is the table service success percentage being below 100% (for more information, see the section "[Metrics show low PercentSuccess or analytics log entries have operations with transaction status of ClientOtherErrors]").

You should continuously monitor your Azure applications to ensure they are healthy and performing as expected by:

* Establishing some baseline metrics for application that will enable you to compare current data and identify any significant changes in the behavior of Azure storage and your application. The values of your baseline metrics will, in many cases, be application specific and you should establish them when you are performance testing your application.
* Recording minute metrics and using them to monitor actively for unexpected errors and anomalies such as spikes in error counts or request rates.
* Recording hourly metrics and using them to monitor average values such as average error counts and request rates.
* Investigating potential issues using diagnostics tools as discussed later in the section "[Diagnosing storage issues]."

The charts in the following image illustrate how the averaging that occurs for hourly metrics can hide spikes in activity. The hourly metrics appear to show a steady rate of requests, while the minute metrics reveal the fluctuations that are really taking place.

![][3]

The remainder of this section describes what metrics you should monitor and why.

### <a name="monitoring-service-health"></a>Monitoring service health
You can use the [Azure portal](https://portal.azure.com) to view the health of the Storage service (and other Azure services) in all the Azure regions around the world. Monitoring enables you to see immediately if an issue outside of your control is affecting the Storage service in the region you use for your application.

The [Azure portal](https://portal.azure.com) can also provide notifications of incidents that affect the various Azure services.
Note: This information was previously available, along with historical data, on the [Azure Service Dashboard](https://status.azure.com).

While the [Azure portal](https://portal.azure.com) collects health information from inside the Azure datacenters (inside-out monitoring), you could also consider adopting an outside-in approach to generate synthetic transactions that periodically access your Azure-hosted web application from multiple locations. The services offered by [Dynatrace](https://www.dynatrace.com/en/synthetic-monitoring) and Application Insights for Azure DevOps are examples of this approach. For more information about Application Insights for Azure DevOps, see the appendix "[Appendix 5: Monitoring with Application Insights for Azure DevOps](#appendix-5)."

### <a name="monitoring-capacity"></a>Monitoring capacity
Storage Metrics only stores capacity metrics for the blob service because blobs typically account for the largest proportion of stored data (at the time of writing, it is not possible to use Storage Metrics to monitor the capacity of your tables and queues). You can find this data in the **$MetricsCapacityBlob** table if you have enabled monitoring for the Blob service. Storage Metrics records this data once per day, and you can use the value of the **RowKey** to determine whether the row contains an entity that relates to user data (value **data**) or analytics data (value **analytics**). Each stored entity contains information about the amount of storage used (**Capacity** measured in bytes) and the current number of containers (**ContainerCount**) and blobs (**ObjectCount**) in use in the storage account. For more information about the capacity metrics stored in the **$MetricsCapacityBlob** table, see [Storage Analytics Metrics Table Schema](https://msdn.microsoft.com/library/azure/hh343264.aspx).

> [!NOTE]
> You should monitor these values for an early warning that you are approaching the capacity limits of your storage account. In the Azure portal, you can add alert rules to notify you if aggregate storage use exceeds or falls below thresholds that you specify.
>
>

For help estimating the size of various storage objects such as blobs, see the blog post [Understanding Azure Storage Billing – Bandwidth, Transactions, and Capacity](https://blogs.msdn.com/b/windowsazurestorage/archive/2010/07/09/understanding-windows-azure-storage-billing-bandwidth-transactions-and-capacity.aspx).

### <a name="monitoring-availability"></a>Monitoring availability
You should monitor the availability of the storage services in your storage account by monitoring the value in the **Availability** column in the hourly or minute metrics tables — **$MetricsHourPrimaryTransactionsBlob**, **$MetricsHourPrimaryTransactionsTable**, **$MetricsHourPrimaryTransactionsQueue**, **$MetricsMinutePrimaryTransactionsBlob**, **$MetricsMinutePrimaryTransactionsTable**, **$MetricsMinutePrimaryTransactionsQueue**, **$MetricsCapacityBlob**. The **Availability** column contains a percentage value that indicates the availability of the service or the API operation represented by the row (the **RowKey** shows if the row contains metrics for the service as a whole or for a specific API operation).

Any value less than 100% indicates that some storage requests are failing. You can see why they are failing by examining the other columns in the metrics data that show the numbers of requests with different error types such as **ServerTimeoutError**. You should expect to see **Availability** fall temporarily below 100% for reasons such as transient server timeouts while the service moves partitions to better load-balance request; the retry logic in your client application should handle such intermittent conditions. The article [Storage Analytics Logged Operations and Status Messages](https://msdn.microsoft.com/library/azure/hh343260.aspx) lists the transaction types that Storage Metrics includes in its **Availability** calculation.

In the [Azure portal](https://portal.azure.com), you can add alert rules to notify you if **Availability** for a service falls below a threshold that you specify.

The "[Troubleshooting guidance]" section of this guide describes some common storage service issues related to availability.

### <a name="monitoring-performance"></a>Monitoring performance
To monitor the performance of the storage services, you can use the following metrics from the hourly and minute metrics tables.

* The values in the **AverageE2ELatency** and **AverageServerLatency** columns show the average time the storage service or API operation type is taking to process requests. **AverageE2ELatency** is a measure of end-to-end latency that includes the time taken to read the request and send the response in addition to the time taken to process the request (therefore includes network latency once the request reaches the storage service); **AverageServerLatency** is a measure of just the processing time and therefore excludes any network latency related to communicating with the client. See the section "[Metrics show high AverageE2ELatency and low AverageServerLatency]" later in this guide for a discussion of why there might be a significant difference between these two values.
* The values in the **TotalIngress** and **TotalEgress** columns show the total amount of data, in bytes, coming in to and going out of your storage service or through a specific API operation type.
* The values in the **TotalRequests** column show the total number of requests that the storage service of API operation is receiving. **TotalRequests** is the total number of requests that the storage service receives.

Typically, you will monitor for unexpected changes in any of these values as an indicator that you have an issue that requires investigation.

In the [Azure portal](https://portal.azure.com), you can add alert rules to notify you if any of the performance metrics for this service fall below or exceed a threshold that you specify.

The "[Troubleshooting guidance]" section of this guide describes some common storage service issues related to performance.

## <a name="diagnosing-storage-issues"></a>Diagnosing storage issues
There are a number of ways that you might become aware of a problem or issue in your application, including:

* A major failure that causes the application to crash or to stop working.
* Significant changes from baseline values in the metrics you are monitoring as described in the previous section "[Monitoring your storage service]."
* Reports from users of your application that some particular operation didn't complete as expected or that some feature is not working.
* Errors generated within your application that appear in log files or through some other notification method.

Typically, issues related to Azure storage services fall into one of four broad categories:

* Your application has a performance issue, either reported by your users, or revealed by changes in the performance metrics.
* There is a problem with the Azure Storage infrastructure in one or more regions.
* Your application is encountering an error, either reported by your users, or revealed by an increase in one of the error count metrics you monitor.
* During development and test, you may be using the local storage emulator; you may encounter some issues that relate specifically to usage of the storage emulator.

The following sections outline the steps you should follow to diagnose and troubleshoot issues in each of these four categories. The section "[Troubleshooting guidance]" later in this guide provides more detail for some common issues you may encounter.

### <a name="service-health-issues"></a>Service health issues
Service health issues are typically outside of your control. The [Azure portal](https://portal.azure.com) provides information about any ongoing issues with Azure services including storage services. If you opted for Read-Access Geo-Redundant Storage when you created your storage account, then if your data becomes unavailable in the primary location, your application can switch temporarily to the read-only copy in the secondary location. To read from the secondary, your application must be able to switch between using the primary and secondary storage locations, and be able to work in a reduced functionality mode with read-only data. The Azure Storage Client libraries allow you to define a retry policy that can read from secondary storage in case a read from primary storage fails. Your application also needs to be aware that the data in the secondary location is eventually consistent. For more information, see the blog post [Azure Storage Redundancy Options and Read Access Geo Redundant Storage](https://blogs.msdn.microsoft.com/windowsazurestorage/2013/12/11/windows-azure-storage-redundancy-options-and-read-access-geo-redundant-storage/).

### <a name="performance-issues"></a>Performance issues
The performance of an application can be subjective, especially from a user perspective. Therefore, it is important to have baseline metrics available to help you identify where there might be a performance issue. Many factors might affect the performance of an Azure storage service from the client application perspective. These factors might operate in the storage service, in the client, or in the network infrastructure; therefore it is important to have a strategy for identifying the origin of the performance issue.

After you have identified the likely location of the cause of the performance issue from the metrics, you can then use the log files to find detailed information to diagnose and troubleshoot the problem further.

The section "[Troubleshooting guidance]" later in this guide provides more information about some common performance-related issues you may encounter.

### <a name="diagnosing-errors"></a>Diagnosing errors
Users of your application may notify you of errors reported by the client application. Storage Metrics also records counts of different error types from your storage services such as **NetworkError**, **ClientTimeoutError**, or **AuthorizationError**. While Storage Metrics only records counts of different error types, you can obtain more detail about individual requests by examining server-side, client-side, and network logs. Typically, the HTTP status code returned by the storage service will give an indication of why the request failed.

> [!NOTE]
> Remember that you should expect to see some intermittent errors: for example, errors due to transient network conditions, or application errors.
>
>

The following resources are useful for understanding storage-related status and error codes:

* [Common REST API Error Codes](https://msdn.microsoft.com/library/azure/dd179357.aspx)
* [Blob Service Error Codes](https://msdn.microsoft.com/library/azure/dd179439.aspx)
* [Queue Service Error Codes](https://msdn.microsoft.com/library/azure/dd179446.aspx)
* [Table Service Error Codes](https://msdn.microsoft.com/library/azure/dd179438.aspx)
* [File Service Error Codes](https://msdn.microsoft.com/library/azure/dn690119.aspx)

### <a name="storage-emulator-issues"></a>Storage emulator issues
The Azure SDK includes a storage emulator you can run on a development workstation. This emulator simulates most of the behavior of the Azure storage services and is useful during development and test, enabling you to run applications that use Azure storage services without the need for an Azure subscription and an Azure storage account.

The "[Troubleshooting guidance]" section of this guide describes some common issues encountered using the storage emulator.

### <a name="storage-logging-tools"></a>Storage logging tools
Storage Logging provides server-side logging of storage requests in your Azure storage account. For more information about how to enable server-side logging and access the log data, see [Enabling Storage Logging and Accessing Log Data](https://go.microsoft.com/fwlink/?LinkId=510867).

The Storage Client Library for .NET enables you to collect client-side log data that relates to storage operations performed by your application. For more information, see [Client-side Logging with the .NET Storage Client Library](https://go.microsoft.com/fwlink/?LinkId=510868).

> [!NOTE]
> In some circumstances (such as SAS authorization failures), a user may report an error for which you can find no request data in the server-side Storage logs. You can use the logging capabilities of the Storage Client Library to investigate if the cause of the issue is on the client or use network monitoring tools to investigate the network.
>
>

### <a name="using-network-logging-tools"></a>Using network logging tools
You can capture the traffic between the client and server to provide detailed information about the data the client and server are exchanging and the underlying network conditions. Useful network logging tools include:

* [Fiddler](https://www.telerik.com/fiddler) is a free web debugging proxy that enables you to examine the headers and payload data of HTTP and HTTPS request and response messages. For more information, see [Appendix 1: Using Fiddler to capture HTTP and HTTPS traffic](#appendix-1).
* [Microsoft Network Monitor (Netmon)](https://www.microsoft.com/download/details.aspx?id=4865) and [Wireshark](https://www.wireshark.org/) are free network protocol analyzers that enable you to view detailed packet information for a wide range of network protocols. For more information about Wireshark, see "[Appendix 2: Using Wireshark to capture network traffic](#appendix-2)".
* Microsoft Message Analyzer is a tool from Microsoft that supersedes Netmon and that in addition to capturing network packet data, helps you to view and analyze the log data captured from other tools. For more information, see "[Appendix 3: Using Microsoft Message Analyzer to capture network traffic](#appendix-3)".
* If you want to perform a basic connectivity test to check that your client machine can connect to the Azure storage service over the network, you cannot do this using the standard **ping** tool on the client. However, you can use the [**tcping** tool](https://www.elifulkerson.com/projects/tcping.php) to check connectivity.

In many cases, the log data from Storage Logging and the Storage Client Library will be sufficient to diagnose an issue, but in some scenarios, you may need the more detailed information that these network logging tools can provide. For example, using Fiddler to view HTTP and HTTPS messages enables you to view header and payload data sent to and from the storage services, which would enable you to examine how a client application retries storage operations. Protocol analyzers such as Wireshark operate at the packet level enabling you to view TCP data, which would enable you to troubleshoot lost packets and connectivity issues. Message Analyzer can operate at both HTTP and TCP layers.

## <a name="end-to-end-tracing"></a>End-to-end tracing
End-to-end tracing using a variety of log files is a useful technique for investigating potential issues. You can use the date/time information from your metrics data as an indication of where to start looking in the log files for the detailed information that will help you troubleshoot the issue.

### <a name="correlating-log-data"></a>Correlating log data
When viewing logs from client applications, network traces, and server-side storage logging it is critical to be able to correlate requests across the different log files. The log files include a number of different fields that are useful as correlation identifiers. The client request ID is the most useful field to use to correlate entries in the different logs. However sometimes, it can be useful to use either the server request ID or timestamps. The following sections provide more details about these options.

### <a name="client-request-id"></a>Client request ID
The Storage Client Library automatically generates a unique client request ID for every request.

* In the client-side log that the Storage Client Library creates, the client request ID appears in the **Client Request ID** field of every log entry relating to the request.
* In a network trace such as one captured by Fiddler, the client request ID is visible in request messages as the **x-ms-client-request-id** HTTP header value.
* In the server-side Storage Logging log, the client request ID appears in the Client request ID column.

> [!NOTE]
> It is possible for multiple requests to share the same client request ID because the client can assign this value (although the Storage Client Library assigns a
> new value automatically). When the client retries, all attempts share the same client request ID. In the case of a batch sent from the client, the batch has a single client request ID.
>
>

### <a name="server-request-id"></a>Server request ID
The storage service automatically generates server request IDs.

* In the server-side Storage Logging log, the server request ID appears the **Request ID header** column.
* In a network trace such as one captured by Fiddler, the server request ID appears in response messages as the **x-ms-request-id** HTTP header value.
* In the client-side log that the Storage Client Library creates, the server request ID appears in the **Operation Text** column for the log entry showing details of the server response.

> [!NOTE]
> The storage service always assigns a unique server request ID to every request it receives, so every retry attempt from the client and every operation included in a batch has a unique server request ID.
>
>

If the Storage Client Library throws a **StorageException** in the client, the **RequestInformation** property contains a **RequestResult** object that includes a **ServiceRequestID** property. You can also access a **RequestResult** object from an **OperationContext** instance.

The code sample below demonstrates how to set a custom **ClientRequestId** value by attaching an **OperationContext** object the request to the storage service. It also shows how to retrieve the **ServerRequestId** value from the response message.

```csharp
//Parse the connection string for the storage account.
const string ConnectionString = "DefaultEndpointsProtocol=https;AccountName=account-name;AccountKey=account-key";
CloudStorageAccount storageAccount = CloudStorageAccount.Parse(ConnectionString);
CloudBlobClient blobClient = storageAccount.CreateCloudBlobClient();

// Create an Operation Context that includes custom ClientRequestId string based on constants defined within the application along with a Guid.
OperationContext oc = new OperationContext();
oc.ClientRequestID = String.Format("{0} {1} {2} {3}", HOSTNAME, APPNAME, USERID, Guid.NewGuid().ToString());

try
{
    CloudBlobContainer container = blobClient.GetContainerReference("democontainer");
    ICloudBlob blob = container.GetBlobReferenceFromServer("testImage.jpg", null, null, oc);  
    var downloadToPath = string.Format("./{0}", blob.Name);
    using (var fs = File.OpenWrite(downloadToPath))
    {
        blob.DownloadToStream(fs, null, null, oc);
        Console.WriteLine("\t Blob downloaded to file: {0}", downloadToPath);
    }
}
catch (StorageException storageException)
{
    Console.WriteLine("Storage exception {0} occurred", storageException.Message);
    // Multiple results may exist due to client side retry logic - each retried operation will have a unique ServiceRequestId
    foreach (var result in oc.RequestResults)
    {
            Console.WriteLine("HttpStatus: {0}, ServiceRequestId {1}", result.HttpStatusCode, result.ServiceRequestID);
    }
}
```

### <a name="timestamps"></a>Timestamps
You can also use timestamps to locate related log entries, but be careful of any clock skew between the client and server that may exist. Search plus or minus 15 minutes for matching server-side entries based on the timestamp on the client. Remember that the blob metadata for the blobs containing metrics indicates the time range for the metrics stored in the blob. This time range is useful if you have many metrics blobs for the same minute or hour.

## <a name="troubleshooting-guidance"></a>Troubleshooting guidance
This section will help you with the diagnosis and troubleshooting of some of the common issues your application may encounter when using the Azure storage services. Use the list below to locate the information relevant to your specific issue.

**Troubleshooting Decision Tree**

---
Does your issue relate to the performance of one of the storage services?

* [Metrics show high AverageE2ELatency and low AverageServerLatency]
* [Metrics show low AverageE2ELatency and low AverageServerLatency but the client is experiencing high latency]
* [Metrics show high AverageServerLatency]
* [You are experiencing unexpected delays in message delivery on a queue]

---
Does your issue relate to the availability of one of the storage services?

* [Metrics show an increase in PercentThrottlingError]
* [Metrics show an increase in PercentTimeoutError]
* [Metrics show an increase in PercentNetworkError]

---
 Is your client application receiving an HTTP 4XX (such as 404) response from a storage service?

* [The client is receiving HTTP 403 (Forbidden) messages]
* [The client is receiving HTTP 404 (Not found) messages]
* [The client is receiving HTTP 409 (Conflict) messages]

---
[Metrics show low PercentSuccess or analytics log entries have operations with transaction status of ClientOtherErrors]

---
[Capacity metrics show an unexpected increase in storage capacity usage]

---
[You are experiencing unexpected reboots of Virtual Machines that have a large number of attached VHDs]

---
[Your issue arises from using the storage emulator for development or test]

---
[You are encountering problems installing the Azure SDK for .NET]

---
[You have a different issue with a storage service]

---
### <a name="metrics-show-high-AverageE2ELatency-and-low-AverageServerLatency"></a>Metrics show high AverageE2ELatency and low AverageServerLatency
The illustration below from the [Azure portal](https://portal.azure.com) monitoring tool shows an example where the **AverageE2ELatency** is significantly higher than the **AverageServerLatency**.

![][4]

The storage service only calculates the metric **AverageE2ELatency** for successful requests and, unlike **AverageServerLatency**, includes the time the client takes to send the data and receive acknowledgement from the storage service. Therefore, a difference between **AverageE2ELatency** and **AverageServerLatency** could be either due to the client application being slow to respond, or due to conditions on the network.

> [!NOTE]
> You can also view **E2ELatency** and **ServerLatency** for individual storage operations in the Storage Logging log data.
>
>

#### Investigating client performance issues
Possible reasons for the client responding slowly include having a limited number of available connections or threads, or being low on resources such as CPU, memory or network bandwidth. You may be able to resolve the issue by modifying the client code to be more efficient (for example by using asynchronous calls to the storage service), or by using a larger Virtual Machine (with more cores and more memory).

For the table and queue services, the Nagle algorithm can also cause high **AverageE2ELatency** as compared to **AverageServerLatency**: for more information, see the post [Nagle's Algorithm is Not Friendly towards Small Requests](https://blogs.msdn.com/b/windowsazurestorage/archive/2010/06/25/nagle-s-algorithm-is-not-friendly-towards-small-requests.aspx). You can disable the Nagle algorithm in code by using the **ServicePointManager** class in the **System.Net** namespace. You should do this before you make any calls to the table or queue services in your application since this does not affect connections that are already open. The following example comes from the **Application_Start** method in a worker role.

```csharp
var storageAccount = CloudStorageAccount.Parse(connStr);
ServicePoint tableServicePoint = ServicePointManager.FindServicePoint(storageAccount.TableEndpoint);
tableServicePoint.UseNagleAlgorithm = false;
ServicePoint queueServicePoint = ServicePointManager.FindServicePoint(storageAccount.QueueEndpoint);
queueServicePoint.UseNagleAlgorithm = false;
```

You should check the client-side logs to see how many requests your client application is submitting, and check for general .NET related performance bottlenecks in your client such as CPU, .NET garbage collection, network utilization, or memory. As a starting point for troubleshooting .NET client applications, see [Debugging, Tracing, and Profiling](https://msdn.microsoft.com/library/7fe0dd2y).

#### Investigating network latency issues
Typically, high end-to-end latency caused by the network is due to transient conditions. You can investigate both transient and persistent network issues such as dropped packets by using tools such as Wireshark or Microsoft Message Analyzer.

For more information about using Wireshark to troubleshoot network issues, see "[Appendix 2: Using Wireshark to capture network traffic]."

For more information about using Microsoft Message Analyzer to troubleshoot network issues, see "[Appendix 3: Using Microsoft Message Analyzer to capture network traffic]."

### <a name="metrics-show-low-AverageE2ELatency-and-low-AverageServerLatency"></a>Metrics show low AverageE2ELatency and low AverageServerLatency but the client is experiencing high latency
In this scenario, the most likely cause is a delay in the storage requests reaching the storage service. You should investigate why requests from the client are not making it through to the blob service.

One possible reason for the client delaying sending requests is that there are a limited number of available connections or threads.

Also check whether the client is performing multiple retries, and investigate the reason if it is. To determine whether the client is performing multiple retries, you can:

* Examine the Storage Analytics logs. If multiple retries are happening, you will see multiple operations with the same client request ID but with different server request IDs.
* Examine the client logs. Verbose logging will indicate that a retry has occurred.
* Debug your code, and check the properties of the **OperationContext** object associated with the request. If the operation has retried, the **RequestResults** property will include multiple unique server request IDs. You can also check the start and end times for each request. For more information, see the code sample in the section [Server request ID].

If there are no issues in the client, you should investigate potential network issues such as packet loss. You can use tools such as Wireshark or Microsoft Message Analyzer to investigate network issues.

For more information about using Wireshark to troubleshoot network issues, see "[Appendix 2: Using Wireshark to capture network traffic]."

For more information about using Microsoft Message Analyzer to troubleshoot network issues, see "[Appendix 3: Using Microsoft Message Analyzer to capture network traffic]."

### <a name="metrics-show-high-AverageServerLatency"></a>Metrics show high AverageServerLatency
In the case of high **AverageServerLatency** for blob download requests, you should use the Storage Logging logs to see if there are repeated requests for the same blob (or set of blobs). For blob upload requests, you should investigate what block size the client is using (for example, blocks less than 64 K in size can result in overheads unless the reads are also in less than 64 K chunks), and if multiple clients are uploading blocks to the same blob in parallel. You should also check the per-minute metrics for spikes in the number of requests that result in exceeding the per second scalability targets: also see "[Metrics show an increase in PercentTimeoutError]."

If you are seeing high **AverageServerLatency** for blob download requests when there are repeated requests the same blob or set of blobs, then you should consider caching these blobs using Azure Cache or the Azure Content Delivery Network (CDN). For upload requests, you can improve the throughput by using a larger block size. For queries to tables, it is also possible to implement client-side caching on clients that perform the same query operations and where the data doesn't change frequently.

High **AverageServerLatency** values can also be a symptom of poorly designed tables or queries that result in scan operations or that follow the append/prepend anti-pattern. For more information, see "[Metrics show an increase in PercentThrottlingError]".

> [!NOTE]
> You can find a comprehensive checklist performance checklist here: [Microsoft Azure Storage Performance and Scalability Checklist](storage-performance-checklist.md).
>
>

### <a name="you-are-experiencing-unexpected-delays-in-message-delivery"></a>You are experiencing unexpected delays in message delivery on a queue
If you are experiencing a delay between the time an application adds a message to a queue and the time it becomes available to read from the queue, then you should take the following steps to diagnose the issue:

* Verify the application is successfully adding the messages to the queue. Check that the application is not retrying the **AddMessage** method several times before succeeding. The Storage Client Library logs will show any repeated retries of storage operations.
* Verify there is no clock skew between the worker role that adds the message to the queue and the worker role that reads the message from the queue that makes it appear as if there is a delay in processing.
* Check if the worker role that reads the messages from the queue is failing. If a queue client calls the **GetMessage** method but fails to respond with an acknowledgement, the message will remain invisible on the queue until the **invisibilityTimeout** period expires. At this point, the message becomes available for processing again.
* Check if the queue length is growing over time. This can occur if you do not have sufficient workers available to process all of the messages that other workers are placing on the queue. Also check the metrics to see if delete requests are failing and the dequeue count on messages, which might indicate repeated failed attempts to delete the message.
* Examine the Storage Logging logs for any queue operations that have higher than expected **E2ELatency** and **ServerLatency** values over a longer period of time than usual.

### <a name="metrics-show-an-increase-in-PercentThrottlingError"></a>Metrics show an increase in PercentThrottlingError
Throttling errors occur when you exceed the scalability targets of a storage service. The storage service throttles to ensure that no single client or tenant can use the service at the expense of others. For more information, see [Azure Storage Scalability and Performance Targets](storage-scalability-targets.md) for details on scalability targets for storage accounts and performance targets for partitions within storage accounts.

If the **PercentThrottlingError** metric show an increase in the percentage of requests that are failing with a throttling error, you need to investigate one of two scenarios:

* [Transient increase in PercentThrottlingError]
* [Permanent increase in PercentThrottlingError error]

An increase in **PercentThrottlingError** often occurs at the same time as an increase in the number of storage requests, or when you are initially load testing your application. This may also manifest itself in the client as "503 Server Busy" or "500 Operation Timeout" HTTP status messages from storage operations.

#### <a name="transient-increase-in-PercentThrottlingError"></a>Transient increase in PercentThrottlingError
If you are seeing spikes in the value of **PercentThrottlingError** that coincide with periods of high activity for the application, you implement an exponential (not linear) back-off strategy for retries in your client. Back-off retries reduce the immediate load on the partition and help your application to smooth out spikes in traffic. For more information about how to implement retry policies using the Storage Client Library, see the [Microsoft.Azure.Storage.RetryPolicies namespace](/dotnet/api/microsoft.azure.storage.retrypolicies).

> [!NOTE]
> You may also see spikes in the value of **PercentThrottlingError** that do not coincide with periods of high activity for the application: the most likely cause here is the storage service moving partitions to improve load balancing.
>
>

#### <a name="permanent-increase-in-PercentThrottlingError"></a>Permanent increase in PercentThrottlingError error
If you are seeing a consistently high value for **PercentThrottlingError** following a permanent increase in your transaction volumes, or when you are performing your initial load tests on your application, then you need to evaluate how your application is using storage partitions and whether it is approaching the scalability targets for a storage account. For example, if you are seeing throttling errors on a queue (which counts as a single partition), then you should consider using additional queues to spread the transactions across multiple partitions. If you are seeing throttling errors on a table, you need to consider using a different partitioning scheme to spread your transactions across multiple partitions by using a wider range of partition key values. One common cause of this issue is the prepend/append anti-pattern where you select the date as the partition key and then all data on a particular day is written to one partition: under load, this can result in a write bottleneck. Either consider a different partitioning design or evaluate whether using blob storage might be a better solution. Also check whether throttling is occurring as a result of spikes in your traffic and investigate ways of smoothing your pattern of requests.

If you distribute your transactions across multiple partitions, you must still be aware of the scalability limits set for the storage account. For example, if you used ten queues each processing the maximum of 2,000 1KB messages per second, you will be at the overall limit of 20,000 messages per second for the storage account. If you need to process more than 20,000 entities per second, you should consider using multiple storage accounts. You should also bear in mind that the size of your requests and entities has an impact on when the storage service throttles your clients: if you have larger requests and entities, you may be throttled sooner.

Inefficient query design can also cause you to hit the scalability limits for table partitions. For example, a query with a filter that only selects one percent of the entities in a partition but that scans all the entities in a partition will need to access each entity. Every entity read will count towards the total number of transactions in that partition; therefore, you can easily reach the scalability targets.

> [!NOTE]
> Your performance testing should reveal any inefficient query designs in your application.
>
>

### <a name="metrics-show-an-increase-in-PercentTimeoutError"></a>Metrics show an increase in PercentTimeoutError
Your metrics show an increase in **PercentTimeoutError** for one of your storage services. At the same time, the client receives a high volume of "500 Operation Timeout" HTTP status messages from storage operations.

> [!NOTE]
> You may see timeout errors temporarily as the storage service load balances requests by moving a partition to a new server.
>
>

The **PercentTimeoutError** metric is an aggregation of the following metrics: **ClientTimeoutError**, **AnonymousClientTimeoutError**, **SASClientTimeoutError**, **ServerTimeoutError**, **AnonymousServerTimeoutError**, and **SASServerTimeoutError**.

The server timeouts are caused by an error on the server. The client timeouts happen because an operation on the server has exceeded the timeout specified by the client; for example, a client using the Storage Client Library can set a timeout for an operation by using the **ServerTimeout** property of the **QueueRequestOptions** class.

Server timeouts indicate a problem with the storage service that requires further investigation. You can use metrics to see if you are hitting the scalability limits for the service and to identify any spikes in traffic that might be causing this problem. If the problem is intermittent, it may be due to load-balancing activity in the service. If the problem is persistent and is not caused by your application hitting the scalability limits of the service, you should raise a support issue. For client timeouts, you must decide if the timeout is set to an appropriate value in the client and either change the timeout value set in the client or investigate how you can improve the performance of the operations in the storage service, for example by optimizing your table queries or reducing the size of your messages.

### <a name="metrics-show-an-increase-in-PercentNetworkError"></a>Metrics show an increase in PercentNetworkError
Your metrics show an increase in **PercentNetworkError** for one of your storage services. The **PercentNetworkError** metric is an aggregation of the following metrics: **NetworkError**, **AnonymousNetworkError**, and **SASNetworkError**. These occur when the storage service detects a network error when the client makes a storage request.

The most common cause of this error is a client disconnecting before a timeout expires in the storage service. Investigate the code in your client to understand why and when the client disconnects from the storage service. You can also use Wireshark, Microsoft Message Analyzer, or Tcping to investigate network connectivity issues from the client. These tools are described in the [Appendices].

### <a name="the-client-is-receiving-403-messages"></a>The client is receiving HTTP 403 (Forbidden) messages
If your client application is throwing HTTP 403 (Forbidden) errors, a likely cause is that the client is using an expired Shared Access Signature (SAS) when it sends a storage request (although other possible causes include clock skew, invalid keys, and empty headers). If an expired SAS key is the cause, you will not see any entries in the server-side Storage Logging log data. The following table shows a sample from the client-side log generated by the Storage Client Library that illustrates this issue occurring:

| Source | Verbosity | Verbosity | Client request ID | Operation text |
| --- | --- | --- | --- | --- |
<<<<<<< HEAD
| Microsoft.WindowsAzure.Storage |Information |3 |85d077ab-… |Starting operation with location Primary per location mode PrimaryOnly. |
| Microsoft.WindowsAzure.Storage |Information |3 |85d077ab -… |Starting synchronous request to <https://domemaildist.blob.core.windows.netazureimblobcontainer/blobCreatedViaSAS.txt?sv=2014-02-14&sr=c&si=mypolicy&sig=OFnd4Rd7z01fIvh%2BmcR6zbudIH2F5Ikm%2FyhNYZEmJNQ%3D&api-version=2014-02-14> |
| Microsoft.WindowsAzure.Storage |Information |3 |85d077ab -… |Waiting for response. |
| Microsoft.WindowsAzure.Storage |Warning |2 |85d077ab -… |Exception thrown while waiting for response: The remote server returned an error: (403) Forbidden. |
| Microsoft.WindowsAzure.Storage |Information |3 |85d077ab -… |Response received. Status code = 403, Request ID = 9d67c64a-64ed-4b0d-9515-3b14bbcdc63d, Content-MD5 = , ETag = . |
| Microsoft.WindowsAzure.Storage |Warning |2 |85d077ab -… |Exception thrown during the operation: The remote server returned an error: (403) Forbidden.. |
| Microsoft.WindowsAzure.Storage |Information |3 |85d077ab -… |Checking if the operation should be retried. Retry count = 0, HTTP status code = 403, Exception = The remote server returned an error: (403) Forbidden.. |
| Microsoft.WindowsAzure.Storage |Information |3 |85d077ab -… |The next location has been set to Primary, based on the location mode. |
| Microsoft.WindowsAzure.Storage |Error |1 |85d077ab -… |Retry policy did not allow for a retry. Failing with The remote server returned an error: (403) Forbidden. |
=======
| Microsoft.Azure.Storage |Information |3 |85d077ab-… |Starting operation with location Primary per location mode PrimaryOnly. |
| Microsoft.Azure.Storage |Information |3 |85d077ab -… |Starting synchronous request to <https://domemaildist.blob.core.windows.netazureimblobcontainer/blobCreatedViaSAS.txt?sv=2014-02-14&sr=c&si=mypolicy&sig=OFnd4Rd7z01fIvh%2BmcR6zbudIH2F5Ikm%2FyhNYZEmJNQ%3D&api-version=2014-02-14> |
| Microsoft.Azure.Storage |Information |3 |85d077ab -… |Waiting for response. |
| Microsoft.Azure.Storage |Warning |2 |85d077ab -… |Exception thrown while waiting for response: The remote server returned an error: (403) Forbidden. |
| Microsoft.Azure.Storage |Information |3 |85d077ab -… |Response received. Status code = 403, Request ID = 9d67c64a-64ed-4b0d-9515-3b14bbcdc63d, Content-MD5 = , ETag = . |
| Microsoft.Azure.Storage |Warning |2 |85d077ab -… |Exception thrown during the operation: The remote server returned an error: (403) Forbidden.. |
| Microsoft.Azure.Storage |Information |3 |85d077ab -… |Checking if the operation should be retried. Retry count = 0, HTTP status code = 403, Exception = The remote server returned an error: (403) Forbidden.. |
| Microsoft.Azure.Storage |Information |3 |85d077ab -… |The next location has been set to Primary, based on the location mode. |
| Microsoft.Azure.Storage |Error |1 |85d077ab -… |Retry policy did not allow for a retry. Failing with The remote server returned an error: (403) Forbidden. |
>>>>>>> 6a383dfd

In this scenario, you should investigate why the SAS token is expiring before the client sends the token to the server:

* Typically, you should not set a start time when you create a SAS for a client to use immediately. If there are small clock differences between the host generating the SAS using the current time and the storage service, then it is possible for the storage service to receive a SAS that is not yet valid.
* Do not set a very short expiry time on a SAS. Again, small clock differences between the host generating the SAS and the storage service can lead to a SAS apparently expiring earlier than anticipated.
* Does the version parameter in the SAS key (for example **sv=2015-04-05**) match the version of the Storage Client Library you are using? We recommend that you always use the latest version of the [Storage Client Library](https://www.nuget.org/packages/WindowsAzure.Storage/).
* If you regenerate your storage access keys, any existing SAS tokens may be invalidated. This issue may arise if you generate SAS tokens with a long expiry time for client applications to cache.

If you are using the Storage Client Library to generate SAS tokens, then it is easy to build a valid token. However, if you are using the Storage REST API and constructing the SAS tokens by hand, see [Delegating Access with a Shared Access Signature](https://msdn.microsoft.com/library/azure/ee395415.aspx).

### <a name="the-client-is-receiving-404-messages"></a>The client is receiving HTTP 404 (Not found) messages
If the client application receives an HTTP 404 (Not found) message from the server, this implies that the object the client was attempting to use (such as an entity, table, blob, container, or queue) does not exist in the storage service. There are a number of possible reasons for this, such as:

* [The client or another process previously deleted the object]
* [A Shared Access Signature (SAS) authorization issue]
* [Client-side JavaScript code does not have permission to access the object]
* [Network failure]

#### <a name="client-previously-deleted-the-object"></a>The client or another process previously deleted the object
In scenarios where the client is attempting to read, update, or delete data in a storage service it is usually easy to identify in the server-side logs a previous operation that deleted the object in question from the storage service. Often, the log data shows that another user or process deleted the object. In the server-side Storage Logging log, the operation-type and requested-object-key columns show when a client deleted an object.

In the scenario where a client is attempting to insert an object, it may not be immediately obvious why this results in an HTTP 404 (Not found) response given that the client is creating a new object. However, if the client is creating a blob it must be able to find the blob container, if the client is creating a message it must be able to find a queue, and if the client is adding a row it must be able to find the table.

You can use the client-side log from the Storage Client Library to gain a more detailed understanding of when the client sends specific requests to the storage service.

The following client-side log generated by the Storage Client library illustrates the problem when the client cannot find the container for the blob it is creating. This log includes details of the following storage operations:

| Request ID | Operation |
| --- | --- |
| 07b26a5d-... |**DeleteIfExists** method to delete the blob container. Note that this operation includes a **HEAD** request to check for the existence of the container. |
| e2d06d78… |**CreateIfNotExists** method to create the blob container. Note that this operation includes a **HEAD** request that checks for the existence of the container. The **HEAD** returns a 404 message but continues. |
| de8b1c3c-... |**UploadFromStream** method to create the blob. The **PUT** request fails with a 404 message |

Log entries:

| Request ID | Operation Text |
| --- | --- |
| 07b26a5d-... |Starting synchronous request to https://domemaildist.blob.core.windows.net/azuremmblobcontainer. |
| 07b26a5d-... |StringToSign = HEAD............x-ms-client-request-id:07b26a5d-....x-ms-date:Tue, 03 Jun 2014 10:33:11 GMT.x-ms-version:2014-02-14./domemaildist/azuremmblobcontainer.restype:container. |
| 07b26a5d-... |Waiting for response. |
| 07b26a5d-... |Response received. Status code = 200, Request ID = eeead849-...Content-MD5 = , ETag =    &quot;0x8D14D2DC63D059B&quot;. |
| 07b26a5d-... |Response headers were processed successfully, proceeding with the rest of the operation. |
| 07b26a5d-... |Downloading response body. |
| 07b26a5d-... |Operation completed successfully. |
| 07b26a5d-... |Starting synchronous request to https://domemaildist.blob.core.windows.net/azuremmblobcontainer. |
| 07b26a5d-... |StringToSign = DELETE............x-ms-client-request-id:07b26a5d-....x-ms-date:Tue, 03 Jun 2014 10:33:12    GMT.x-ms-version:2014-02-14./domemaildist/azuremmblobcontainer.restype:container. |
| 07b26a5d-... |Waiting for response. |
| 07b26a5d-... |Response received. Status code = 202, Request ID = 6ab2a4cf-..., Content-MD5 = , ETag = . |
| 07b26a5d-... |Response headers were processed successfully, proceeding with the rest of the operation. |
| 07b26a5d-... |Downloading response body. |
| 07b26a5d-... |Operation completed successfully. |
| e2d06d78-... |Starting asynchronous request to https://domemaildist.blob.core.windows.net/azuremmblobcontainer.</td> |
| e2d06d78-... |StringToSign = HEAD............x-ms-client-request-id:e2d06d78-....x-ms-date:Tue, 03 Jun 2014 10:33:12 GMT.x-ms-version:2014-02-14./domemaildist/azuremmblobcontainer.restype:container. |
| e2d06d78-... |Waiting for response. |
| de8b1c3c-... |Starting synchronous request to https://domemaildist.blob.core.windows.net/azuremmblobcontainer/blobCreated.txt. |
| de8b1c3c-... |StringToSign = PUT...64.qCmF+TQLPhq/YYK50mP9ZQ==........x-ms-blob-type:BlockBlob.x-ms-client-request-id:de8b1c3c-....x-ms-date:Tue, 03 Jun 2014 10:33:12 GMT.x-ms-version:2014-02-14./domemaildist/azuremmblobcontainer/blobCreated.txt. |
| de8b1c3c-... |Preparing to write request data. |
| e2d06d78-... |Exception thrown while waiting for response: The remote server returned an error: (404) Not Found.. |
| e2d06d78-... |Response received. Status code = 404, Request ID = 353ae3bc-..., Content-MD5 = , ETag = . |
| e2d06d78-... |Response headers were processed successfully, proceeding with the rest of the operation. |
| e2d06d78-... |Downloading response body. |
| e2d06d78-... |Operation completed successfully. |
| e2d06d78-... |Starting asynchronous request to https://domemaildist.blob.core.windows.net/azuremmblobcontainer. |
| e2d06d78-... |StringToSign = PUT...0.........x-ms-client-request-id:e2d06d78-....x-ms-date:Tue, 03 Jun 2014 10:33:12 GMT.x-ms-version:2014-02-14./domemaildist/azuremmblobcontainer.restype:container. |
| e2d06d78-... |Waiting for response. |
| de8b1c3c-... |Writing request data. |
| de8b1c3c-... |Waiting for response. |
| e2d06d78-... |Exception thrown while waiting for response: The remote server returned an error: (409) Conflict.. |
| e2d06d78-... |Response received. Status code = 409, Request ID = c27da20e-..., Content-MD5 = , ETag = . |
| e2d06d78-... |Downloading error response body. |
| de8b1c3c-... |Exception thrown while waiting for response: The remote server returned an error: (404) Not Found.. |
| de8b1c3c-... |Response received. Status code = 404, Request ID = 0eaeab3e-..., Content-MD5 = , ETag = . |
| de8b1c3c-... |Exception thrown during the operation: The remote server returned an error: (404) Not Found.. |
| de8b1c3c-... |Retry policy did not allow for a retry. Failing with The remote server returned an error: (404) Not Found.. |
| e2d06d78-... |Retry policy did not allow for a retry. Failing with The remote server returned an error: (409) Conflict.. |

In this example, the log shows that the client is interleaving requests from the **CreateIfNotExists** method (request ID e2d06d78…) with the requests from the **UploadFromStream** method (de8b1c3c-...). This interleaving happens because the client application is invoking these methods asynchronously. Modify the asynchronous code in the client to ensure that it creates the container before attempting to upload any data to a blob in that container. Ideally, you should create all your containers in advance.

#### <a name="SAS-authorization-issue"></a>A Shared Access Signature (SAS) authorization issue
If the client application attempts to use a SAS key that does not include the necessary permissions for the operation, the storage service returns an HTTP 404 (Not found) message to the client. At the same time, you will also see a non-zero value for **SASAuthorizationError** in the metrics.

The following table shows a sample server-side log message from the Storage Logging log file:

| Name | Value |
| --- | --- |
| Request start time | 2014-05-30T06:17:48.4473697Z |
| Operation type     | GetBlobProperties            |
| Request status     | SASAuthorizationError		|
| HTTP status code   | 404							|
| Authentication type| Sas                          |
| Service type       | Blob 						|
| Request URL		 | https://domemaildist.blob.core.windows.net/azureimblobcontainer/blobCreatedViaSAS.txt |
| &nbsp;				 |   ?sv=2014-02-14&sr=c&si=mypolicy&sig=XXXXX&;api-version=2014-02-14 |
| Request ID header  | a1f348d5-8032-4912-93ef-b393e5252a3b |
| Client request ID  | 2d064953-8436-4ee0-aa0c-65cb874f7929 |


Investigate why your client application is attempting to perform an operation for which it has not been granted permissions.

#### <a name="JavaScript-code-does-not-have-permission"></a>Client-side JavaScript code does not have permission to access the object
If you are using a JavaScript client and the storage service is returning HTTP 404 messages, you check for the following JavaScript errors in the browser:

```
SEC7120: Origin http://localhost:56309 not found in Access-Control-Allow-Origin header.
SCRIPT7002: XMLHttpRequest: Network Error 0x80070005, Access is denied.
```

> [!NOTE]
> You can use the F12 Developer Tools in Internet Explorer to trace the messages exchanged between the browser and the storage service when you are troubleshooting client-side JavaScript issues.
>
>

These errors occur because the web browser implements the [same origin policy](https://www.w3.org/Security/wiki/Same_Origin_Policy) security restriction that prevents a web page from calling an API in a different domain from the domain the page comes from.

To work around the JavaScript issue, you can configure Cross Origin Resource Sharing (CORS) for the storage service the client is accessing. For more information, see [Cross-Origin Resource Sharing (CORS) Support for Azure Storage Services](https://msdn.microsoft.com/library/azure/dn535601.aspx).

The following code sample shows how to configure your blob service to allow JavaScript running in the Contoso domain to access a blob in your blob storage service:

```csharp
CloudBlobClient client = new CloudBlobClient(blobEndpoint, new StorageCredentials(accountName, accountKey));
// Set the service properties.
ServiceProperties sp = client.GetServiceProperties();
sp.DefaultServiceVersion = "2013-08-15";
CorsRule cr = new CorsRule();
cr.AllowedHeaders.Add("*");
cr.AllowedMethods = CorsHttpMethods.Get | CorsHttpMethods.Put;
cr.AllowedOrigins.Add("http://www.contoso.com");
cr.ExposedHeaders.Add("x-ms-*");
cr.MaxAgeInSeconds = 5;
sp.Cors.CorsRules.Clear();
sp.Cors.CorsRules.Add(cr);
client.SetServiceProperties(sp);
```

#### <a name="network-failure"></a>Network Failure
In some circumstances, lost network packets can lead to the storage service returning HTTP 404 messages to the client. For example, when your client application is deleting an entity from the table service you see the client throw a storage exception reporting an "HTTP 404 (Not Found)" status message from the table service. When you investigate the table in the table storage service, you see that the service did delete the entity as requested.

The exception details in the client include the request ID (7e84f12d…) assigned by the table service for the request: you can use this information to locate the request details in the server-side storage logs by searching in the **request-id-header** column in the log file. You could also use the metrics to identify when failures such as this occur and then search the log files based on the time the metrics recorded this error. This log entry shows that the delete failed with an "HTTP (404) Client Other Error" status message. The same log entry also includes the request ID generated by the client in the **client-request-id** column (813ea74f…).

The server-side log also includes another entry with the same **client-request-id** value (813ea74f…) for a successful delete operation for the same entity, and from the same client. This successful delete operation took place very shortly before the failed delete request.

The most likely cause of this scenario is that the client sent a delete request for the entity to the table service, which succeeded, but did not receive an acknowledgement from the server (perhaps due to a temporary network issue). The client then automatically retried the operation (using the same **client-request-id**), and this retry failed because the entity had already been deleted.

If this problem occurs frequently, you should investigate why the client is failing to receive acknowledgements from the table service. If the problem is intermittent, you should trap the "HTTP (404) Not Found" error and log it in the client, but allow the client to continue.

### <a name="the-client-is-receiving-409-messages"></a>The client is receiving HTTP 409 (Conflict) messages
The following table shows an extract from the server-side log for two client operations: **DeleteIfExists** followed immediately by **CreateIfNotExists** using the same blob container name. Each client operation results in two requests sent to the server, first a **GetContainerProperties** request to check if the container exists, followed by the **DeleteContainer** or **CreateContainer** request.

| Timestamp | Operation | Result | Container name | Client request ID |
| --- | --- | --- | --- | --- |
| 05:10:13.7167225 |GetContainerProperties |200 |mmcont |c9f52c89-… |
| 05:10:13.8167325 |DeleteContainer |202 |mmcont |c9f52c89-… |
| 05:10:13.8987407 |GetContainerProperties |404 |mmcont |bc881924-… |
| 05:10:14.2147723 |CreateContainer |409 |mmcont |bc881924-… |

The code in the client application deletes and then immediately recreates a blob container using the same name: the **CreateIfNotExists** method (Client request ID bc881924-…) eventually fails with the HTTP 409 (Conflict) error. When a client deletes blob containers, tables, or queues there is a brief period before the name becomes available again.

The client application should use unique container names whenever it creates new containers if the delete/recreate pattern is common.

### <a name="metrics-show-low-percent-success"></a>Metrics show low PercentSuccess or analytics log entries have operations with transaction status of ClientOtherErrors
The **PercentSuccess** metric captures the percent of operations that were successful based on their HTTP Status Code. Operations with status codes of 2XX count as successful, whereas operations with status codes in 3XX, 4XX and 5XX ranges are counted as unsuccessful and lower the **PercentSuccess** metric value. In the server-side storage log files, these operations are recorded with a transaction status of **ClientOtherErrors**.

It is important to note that these operations have completed successfully and therefore do not affect other metrics such as availability. Some examples of operations that execute successfully but that can result in unsuccessful HTTP status codes include:

* **ResourceNotFound** (Not Found 404), for example from a GET request to a blob that does not exist.
* **ResourceAlreadyExists** (Conflict 409), for example from a **CreateIfNotExist** operation where the resource already exists.
* **ConditionNotMet** (Not Modified 304), for example from a conditional operation such as when a client sends an **ETag** value and an HTTP **If-None-Match** header to request an image only if it has been updated since the last operation.

You can find a list of common REST API error codes that the storage services return on the page [Common REST API Error Codes](https://msdn.microsoft.com/library/azure/dd179357.aspx).

### <a name="capacity-metrics-show-an-unexpected-increase"></a>Capacity metrics show an unexpected increase in storage capacity usage
If you see sudden, unexpected changes in capacity usage in your storage account, you can investigate the reasons by first looking at your availability metrics; for example, an increase in the number of failed delete requests might lead to an increase in the amount of blob storage you are using as application-specific cleanup operations you might have expected to be freeing up space may not be working as expected (for example, because the SAS tokens used for freeing up space have expired).

### <a name="your-issue-arises-from-using-the-storage-emulator"></a>Your issue arises from using the storage emulator for development or test
You typically use the storage emulator during development and test to avoid the requirement for an Azure storage account. The common issues that can occur when you are using the storage emulator are:

* [Feature "X" is not working in the storage emulator]
* [Error "The value for one of the HTTP headers is not in the correct format" when using the storage emulator]
* [Running the storage emulator requires administrative privileges]

#### <a name="feature-X-is-not-working"></a>Feature "X" is not working in the storage emulator
The storage emulator does not support all of the features of the Azure storage services such as the file service. For more information, see [Use the Azure Storage Emulator for Development and Testing](storage-use-emulator.md).

For those features that the storage emulator does not support, use the Azure storage service in the cloud.

#### <a name="error-HTTP-header-not-correct-format"></a>Error "The value for one of the HTTP headers is not in the correct format" when using the storage emulator
You are testing your application that uses the Storage Client Library against the local storage emulator and method calls such as **CreateIfNotExists** fail with the error message "The value for one of the HTTP headers is not in the correct format." This indicates that the version of the storage emulator you are using does not support the version of the storage client library you are using. The Storage Client Library adds the header **x-ms-version** to all the requests it makes. If the storage emulator does not recognize the value in the **x-ms-version** header, it rejects the request.

You can use the Storage Library Client logs to see the value of the **x-ms-version header** it is sending. You can also see the value of the **x-ms-version header** if you use Fiddler to trace the requests from your client application.

This scenario typically occurs if you install and use the latest version of the Storage Client Library without updating the storage emulator. You should either install the latest version of the storage emulator, or use cloud storage instead of the emulator for development and test.

#### <a name="storage-emulator-requires-administrative-privileges"></a>Running the storage emulator requires administrative privileges
You are prompted for administrator credentials when you run the storage emulator. This only occurs when you are initializing the storage emulator for the first time. After you have initialized the storage emulator, you do not need administrative privileges to run it again.

For more information, see [Use the Azure Storage Emulator for Development and Testing](storage-use-emulator.md). You can also initialize the storage emulator in Visual Studio, which will also require administrative privileges.

### <a name="you-are-encountering-problems-installing-the-Windows-Azure-SDK"></a>You are encountering problems installing the Azure SDK for .NET
When you try to install the SDK, it fails trying to install the storage emulator on your local machine. The installation log contains one of the following messages:

* CAQuietExec:  Error: Unable to access SQL instance
* CAQuietExec:  Error: Unable to create database

The cause is an issue with existing LocalDB installation. By default, the storage emulator uses LocalDB to persist data when it simulates the Azure storage services. You can reset your LocalDB instance by running the following commands in a command-prompt window before trying to install the SDK.

```
sqllocaldb stop v11.0
sqllocaldb delete v11.0
delete %USERPROFILE%\WAStorageEmulatorDb3*.*
sqllocaldb create v11.0
```

The **delete** command removes any old database files from previous installations of the storage emulator.

### <a name="you-have-a-different-issue-with-a-storage-service"></a>You have a different issue with a storage service
If the previous troubleshooting sections do not include the issue you are having with a storage service, you should adopt the following approach to diagnosing and troubleshooting your issue.

* Check your metrics to see if there is any change from your expected base-line behavior. From the metrics, you may be able to determine whether the issue is transient or permanent, and which storage operations the issue is affecting.
* You can use the metrics information to help you search your server-side log data for more detailed information about any errors that are occurring. This information may help you troubleshoot and resolve the issue.
* If the information in the server-side logs is not sufficient to troubleshoot the issue successfully, you can use the Storage Client Library client-side logs to investigate the behavior of your client application, and tools such as Fiddler, Wireshark, and Microsoft Message Analyzer to investigate your network.

For more information about using Fiddler, see "[Appendix 1: Using Fiddler to capture HTTP and HTTPS traffic]."

For more information about using Wireshark, see "[Appendix 2: Using Wireshark to capture network traffic]."

For more information about using Microsoft Message Analyzer, see "[Appendix 3: Using Microsoft Message Analyzer to capture network traffic]."

## <a name="appendices"></a>Appendices
The appendices describe several tools that you may find useful when you are diagnosing and troubleshooting issues with Azure Storage (and other services). These tools are not part of Azure Storage and some are third-party products. As such, the tools discussed in these appendices are not covered by any support agreement you may have with Microsoft Azure or Azure Storage, and therefore as part of your evaluation process you should examine the licensing and support options available from the providers of these tools.

### <a name="appendix-1"></a>Appendix 1: Using Fiddler to capture HTTP and HTTPS traffic
[Fiddler](https://www.telerik.com/fiddler) is a useful tool for analyzing the HTTP and HTTPS traffic between your client application and the Azure storage service you are using.

> [!NOTE]
> Fiddler can decode HTTPS traffic; you should read the Fiddler documentation carefully to understand how it does this, and to understand the security implications.
>
>

This appendix provides a brief walkthrough of how to configure Fiddler to capture traffic between the local machine where you have installed Fiddler and the Azure storage services.

After you have launched Fiddler, it will begin capturing HTTP and HTTPS traffic on your local machine. The following are some useful commands for controlling Fiddler:

* Stop and start capturing traffic. On the main menu, go to **File** and then click **Capture Traffic** to toggle capturing on and off.
* Save captured traffic data. On the main menu, go to **File**, click **Save**, and then click **All Sessions**: this enables you to save the traffic in a Session Archive file. You can reload a Session Archive later for analysis, or send it if requested to Microsoft support.

To limit the amount of traffic that Fiddler captures, you can use filters that you configure in the **Filters** tab. The following screenshot shows a filter that captures only traffic sent to the **contosoemaildist.table.core.windows.net** storage endpoint:

![][5]

### <a name="appendix-2"></a>Appendix 2: Using Wireshark to capture network traffic
[Wireshark](https://www.wireshark.org/) is a network protocol analyzer that enables you to view detailed packet information for a wide range of network protocols.

The following procedure shows you how to capture detailed packet information for traffic from the local machine where you installed Wireshark to the table service in your Azure storage account.

1. Launch Wireshark on your local machine.
2. In the **Start** section, select the local network interface or interfaces that are connected to the internet.
3. Click **Capture Options**.
4. Add a filter to the **Capture Filter** textbox. For example, **host contosoemaildist.table.core.windows.net** will configure Wireshark to capture only packets sent to or from the table service endpoint in the **contosoemaildist** storage account. Check out the [complete list of Capture Filters](https://wiki.wireshark.org/CaptureFilters).

   ![][6]
5. Click **Start**. Wireshark will now capture all the packets send to or from the table service endpoint as you use your client application on your local machine.
6. When you have finished, on the main menu click **Capture** and then **Stop**.
7. To save the captured data in a Wireshark Capture File, on the main menu click **File** and then **Save**.

WireShark will highlight any errors that exist in the **packetlist** window. You can also use the **Expert Info** window (click **Analyze**, then **Expert Info**) to view a summary of errors and warnings.

![][7]

You can also choose to view the TCP data as the application layer sees it by right-clicking on the TCP data and selecting **Follow TCP Stream**. This is useful if you captured your dump without a capture filter. For more information, see [Following TCP Streams](https://www.wireshark.org/docs/wsug_html_chunked/ChAdvFollowTCPSection.html).

![][8]

> [!NOTE]
> For more information about using Wireshark, see the [Wireshark Users Guide](https://www.wireshark.org/docs/wsug_html_chunked).
>
>

### <a name="appendix-3"></a>Appendix 3: Using Microsoft Message Analyzer to capture network traffic
You can use Microsoft Message Analyzer to capture HTTP and HTTPS traffic in a similar way to Fiddler, and capture network traffic in a similar way to Wireshark.

#### Configure a web tracing session using Microsoft Message Analyzer
To configure a web tracing session for HTTP and HTTPS traffic using Microsoft Message Analyzer, run the Microsoft Message Analyzer application and then on the **File** menu, click **Capture/Trace**. In the list of available trace scenarios, select **Web Proxy**. Then in the **Trace Scenario Configuration** panel, in the **HostnameFilter** textbox, add the names of your storage endpoints (you can look up these names in the [Azure portal](https://portal.azure.com)). For example, if the name of your Azure storage account is **contosodata**, you should add the following to the **HostnameFilter** textbox:

```
contosodata.blob.core.windows.net contosodata.table.core.windows.net contosodata.queue.core.windows.net
```

> [!NOTE]
> A space character separates the hostnames.
>
>

When you are ready to start collecting trace data, click the **Start With** button.

For more information about the Microsoft Message Analyzer **Web Proxy** trace, see [Microsoft-PEF-WebProxy Provider](https://technet.microsoft.com/library/jj674814.aspx).

The built-in **Web Proxy** trace in Microsoft Message Analyzer is based on Fiddler; it can capture client-side HTTPS traffic and display unencrypted HTTPS messages. The **Web Proxy** trace works by configuring a local proxy for all HTTP and HTTPS traffic that gives it access to unencrypted messages.

#### Diagnosing network issues using Microsoft Message Analyzer
In addition to using the Microsoft Message Analyzer **Web Proxy** trace to capture details of the HTTP/HTTPs traffic between the client application and the storage service, you can also use the built-in **Local Link Layer** trace to capture network packet information. This enables you to capture data similar to that which you can capture with Wireshark, and diagnose network issues such as dropped packets.

The following screenshot shows an example **Local Link Layer** trace with some **informational** messages in the **DiagnosisTypes** column. Clicking on an icon in the **DiagnosisTypes** column shows the details of the message. In this example, the server retransmitted message #305 because it did not receive an acknowledgement from the client:

![][9]

When you create the trace session in Microsoft Message Analyzer, you can specify filters to reduce the amount of noise in the trace. On the **Capture / Trace** page where you define the trace, click on the **Configure** link next to **Microsoft-Windows-NDIS-PacketCapture**. The following screenshot shows a configuration that filters TCP traffic for the IP addresses of three storage services:

![][10]

For more information about the Microsoft Message Analyzer Local Link Layer trace, see [Microsoft-PEF-NDIS-PacketCapture Provider](https://technet.microsoft.com/library/jj659264.aspx).

### <a name="appendix-4"></a>Appendix 4: Using Excel to view metrics and log data
Many tools enable you to download the Storage Metrics data from Azure table storage in a delimited format that makes it easy to load the data into Excel for viewing and analysis. Storage Logging data from Azure blob storage is already in a delimited format that you can load into Excel. However, you will need to add appropriate column headings based in the information at [Storage Analytics Log Format](https://msdn.microsoft.com/library/azure/hh343259.aspx) and [Storage Analytics Metrics Table Schema](https://msdn.microsoft.com/library/azure/hh343264.aspx).

To import your Storage Logging data into Excel after you download it from blob storage:

* On the **Data** menu, click **From Text**.
* Browse to the log file you want to view and click **Import**.
* On step 1 of the **Text Import Wizard**, select **Delimited**.

On step 1 of the **Text Import Wizard**, select **Semicolon** as the only delimiter and choose double-quote as the **Text qualifier**. Then click **Finish** and choose where to place the data in your workbook.

### <a name="appendix-5"></a>Appendix 5: Monitoring with Application Insights for Azure DevOps
You can also use the Application Insights feature for Azure DevOps as part of your performance and availability monitoring. This tool can:

* Make sure your web service is available and responsive. Whether your app is a web site or a device app that uses a web service, it can test your URL every few minutes from locations around the world, and let you know if there's a problem.
* Quickly diagnose any performance issues or exceptions in your web service. Find out if CPU or other resources are being stretched, get stack traces from exceptions, and easily search through log traces. If the app's performance drops below acceptable limits, Microsoft can send you an email. You can monitor both .NET and Java web services.

You can find more information at [What is Application Insights](../../azure-monitor/app/app-insights-overview.md).

## Next steps

For more information about analytics in Azure Storage, see these resources:

* [Monitor a storage account in the Azure portal](storage-monitor-storage-account.md)
* [Storage analytics](storage-analytics.md)
* [Storage analytics metrics](storage-analytics-metrics.md)
* [Storage analytics metrics table schema](/rest/api/storageservices/storage-analytics-metrics-table-schema)
* [Storage analytics logs](storage-analytics-logging.md)
* [Storage analytics log format](/rest/api/storageservices/storage-analytics-log-format)

<!--Anchors-->
[Introduction]: #introduction
[How this guide is organized]: #how-this-guide-is-organized

[Monitoring your storage service]: #monitoring-your-storage-service
[Monitoring service health]: #monitoring-service-health
[Monitoring capacity]: #monitoring-capacity
[Monitoring availability]: #monitoring-availability
[Monitoring performance]: #monitoring-performance

[Diagnosing storage issues]: #diagnosing-storage-issues
[Service health issues]: #service-health-issues
[Performance issues]: #performance-issues
[Diagnosing errors]: #diagnosing-errors
[Storage emulator issues]: #storage-emulator-issues
[Storage logging tools]: #storage-logging-tools
[Using network logging tools]: #using-network-logging-tools

[End-to-end tracing]: #end-to-end-tracing
[Correlating log data]: #correlating-log-data
[Client request ID]: #client-request-id
[Server request ID]: #server-request-id
[Timestamps]: #timestamps

[Troubleshooting guidance]: #troubleshooting-guidance
[Metrics show high AverageE2ELatency and low AverageServerLatency]: #metrics-show-high-AverageE2ELatency-and-low-AverageServerLatency
[Metrics show low AverageE2ELatency and low AverageServerLatency but the client is experiencing high latency]: #metrics-show-low-AverageE2ELatency-and-low-AverageServerLatency
[Metrics show high AverageServerLatency]: #metrics-show-high-AverageServerLatency
[You are experiencing unexpected delays in message delivery on a queue]: #you-are-experiencing-unexpected-delays-in-message-delivery

[Metrics show an increase in PercentThrottlingError]: #metrics-show-an-increase-in-PercentThrottlingError
[Transient increase in PercentThrottlingError]: #transient-increase-in-PercentThrottlingError
[Permanent increase in PercentThrottlingError error]: #permanent-increase-in-PercentThrottlingError
[Metrics show an increase in PercentTimeoutError]: #metrics-show-an-increase-in-PercentTimeoutError
[Metrics show an increase in PercentNetworkError]: #metrics-show-an-increase-in-PercentNetworkError

[The client is receiving HTTP 403 (Forbidden) messages]: #the-client-is-receiving-403-messages
[The client is receiving HTTP 404 (Not found) messages]: #the-client-is-receiving-404-messages
[The client or another process previously deleted the object]: #client-previously-deleted-the-object
[A Shared Access Signature (SAS) authorization issue]: #SAS-authorization-issue
[Client-side JavaScript code does not have permission to access the object]: #JavaScript-code-does-not-have-permission
[Network failure]: #network-failure
[The client is receiving HTTP 409 (Conflict) messages]: #the-client-is-receiving-409-messages

[Metrics show low PercentSuccess or analytics log entries have operations with transaction status of ClientOtherErrors]: #metrics-show-low-percent-success
[Capacity metrics show an unexpected increase in storage capacity usage]: #capacity-metrics-show-an-unexpected-increase
[Your issue arises from using the storage emulator for development or test]: #your-issue-arises-from-using-the-storage-emulator
[Feature "X" is not working in the storage emulator]: #feature-X-is-not-working
[Error "The value for one of the HTTP headers is not in the correct format" when using the storage emulator]: #error-HTTP-header-not-correct-format
[Running the storage emulator requires administrative privileges]: #storage-emulator-requires-administrative-privileges
[You are encountering problems installing the Azure SDK for .NET]: #you-are-encountering-problems-installing-the-Windows-Azure-SDK
[You have a different issue with a storage service]: #you-have-a-different-issue-with-a-storage-service

[Appendices]: #appendices
[Appendix 1: Using Fiddler to capture HTTP and HTTPS traffic]: #appendix-1
[Appendix 2: Using Wireshark to capture network traffic]: #appendix-2
[Appendix 3: Using Microsoft Message Analyzer to capture network traffic]: #appendix-3
[Appendix 4: Using Excel to view metrics and log data]: #appendix-4
[Appendix 5: Monitoring with Application Insights for Azure DevOps]: #appendix-5

<!--Image references-->
[1]: ./media/storage-monitoring-diagnosing-troubleshooting/overview.png
[3]: ./media/storage-monitoring-diagnosing-troubleshooting/hour-minute-metrics.png
[4]: ./media/storage-monitoring-diagnosing-troubleshooting/high-e2e-latency.png
[5]: ./media/storage-monitoring-diagnosing-troubleshooting/fiddler-screenshot.png
[6]: ./media/storage-monitoring-diagnosing-troubleshooting/wireshark-screenshot-1.png
[7]: ./media/storage-monitoring-diagnosing-troubleshooting/wireshark-screenshot-2.png
[8]: ./media/storage-monitoring-diagnosing-troubleshooting/wireshark-screenshot-3.png
[9]: ./media/storage-monitoring-diagnosing-troubleshooting/mma-screenshot-1.png
[10]: ./media/storage-monitoring-diagnosing-troubleshooting/mma-screenshot-2.png<|MERGE_RESOLUTION|>--- conflicted
+++ resolved
@@ -7,12 +7,8 @@
 ms.service: storage
 ms.topic: article
 ms.date: 05/11/2017
-<<<<<<< HEAD
-ms.author: fhryo-msft
-=======
 ms.author: normesta
 ms.reviewer: fryu
->>>>>>> 6a383dfd
 ms.subservice: common
 ---
 # Monitor, diagnose, and troubleshoot Microsoft Azure Storage
@@ -469,17 +465,6 @@
 
 | Source | Verbosity | Verbosity | Client request ID | Operation text |
 | --- | --- | --- | --- | --- |
-<<<<<<< HEAD
-| Microsoft.WindowsAzure.Storage |Information |3 |85d077ab-… |Starting operation with location Primary per location mode PrimaryOnly. |
-| Microsoft.WindowsAzure.Storage |Information |3 |85d077ab -… |Starting synchronous request to <https://domemaildist.blob.core.windows.netazureimblobcontainer/blobCreatedViaSAS.txt?sv=2014-02-14&sr=c&si=mypolicy&sig=OFnd4Rd7z01fIvh%2BmcR6zbudIH2F5Ikm%2FyhNYZEmJNQ%3D&api-version=2014-02-14> |
-| Microsoft.WindowsAzure.Storage |Information |3 |85d077ab -… |Waiting for response. |
-| Microsoft.WindowsAzure.Storage |Warning |2 |85d077ab -… |Exception thrown while waiting for response: The remote server returned an error: (403) Forbidden. |
-| Microsoft.WindowsAzure.Storage |Information |3 |85d077ab -… |Response received. Status code = 403, Request ID = 9d67c64a-64ed-4b0d-9515-3b14bbcdc63d, Content-MD5 = , ETag = . |
-| Microsoft.WindowsAzure.Storage |Warning |2 |85d077ab -… |Exception thrown during the operation: The remote server returned an error: (403) Forbidden.. |
-| Microsoft.WindowsAzure.Storage |Information |3 |85d077ab -… |Checking if the operation should be retried. Retry count = 0, HTTP status code = 403, Exception = The remote server returned an error: (403) Forbidden.. |
-| Microsoft.WindowsAzure.Storage |Information |3 |85d077ab -… |The next location has been set to Primary, based on the location mode. |
-| Microsoft.WindowsAzure.Storage |Error |1 |85d077ab -… |Retry policy did not allow for a retry. Failing with The remote server returned an error: (403) Forbidden. |
-=======
 | Microsoft.Azure.Storage |Information |3 |85d077ab-… |Starting operation with location Primary per location mode PrimaryOnly. |
 | Microsoft.Azure.Storage |Information |3 |85d077ab -… |Starting synchronous request to <https://domemaildist.blob.core.windows.netazureimblobcontainer/blobCreatedViaSAS.txt?sv=2014-02-14&sr=c&si=mypolicy&sig=OFnd4Rd7z01fIvh%2BmcR6zbudIH2F5Ikm%2FyhNYZEmJNQ%3D&api-version=2014-02-14> |
 | Microsoft.Azure.Storage |Information |3 |85d077ab -… |Waiting for response. |
@@ -489,7 +474,6 @@
 | Microsoft.Azure.Storage |Information |3 |85d077ab -… |Checking if the operation should be retried. Retry count = 0, HTTP status code = 403, Exception = The remote server returned an error: (403) Forbidden.. |
 | Microsoft.Azure.Storage |Information |3 |85d077ab -… |The next location has been set to Primary, based on the location mode. |
 | Microsoft.Azure.Storage |Error |1 |85d077ab -… |Retry policy did not allow for a retry. Failing with The remote server returned an error: (403) Forbidden. |
->>>>>>> 6a383dfd
 
 In this scenario, you should investigate why the SAS token is expiring before the client sends the token to the server:
 
