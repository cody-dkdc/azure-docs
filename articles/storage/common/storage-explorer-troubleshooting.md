---
title: Azure Storage Explorer troubleshooting guide | Microsoft Docs
description: Overview of debugging techniques for Azure Storage Explorer
services: virtual-machines
author: Deland-Han
ms.service: virtual-machines
ms.topic: troubleshooting
ms.date: 06/15/2018
ms.author: delhan
---

# Azure Storage Explorer Troubleshooting Guide

Microsoft Azure Storage Explorer is a stand-alone app that enables you to easily work with Azure Storage data on Windows, macOS, and Linux. The app can connect to Storage accounts hosted on Azure, National Clouds, and Azure Stack.

This guide summarizes solutions for common issues seen in Storage Explorer.

## Role-based Access Control Permission Issues

[Role-based access control (RBAC)](https://docs.microsoft.com/azure/role-based-access-control/overview) provides fine-grained access management of Azure resources by combining sets of permissions into _roles_. Here are some suggestions you can follow to get RBAC working in Storage Explorer.

### What do I need to see my resources in Storage Explorer?

If you're having problems accessing storage resources using RBAC, it may be because you haven't been assigned the appropriate roles. The following sections describe the permissions Storage Explorer currently requires to access your storage resources.

Contact your Azure account administrator if you're unsure you have the appropriate roles or permissions.

#### Read: List/Get Storage Account(s)

You must have permission to list storage accounts. You can get this permission by being assigned the "Reader" role.

#### List Storage Account Keys

Storage Explorer can also use account keys to authenticate requests. You can get access to keys with more powerful roles, such as the "Contributor" role.

> [!NOTE]
> Access keys grant unrestricted permissions to anyone who holds them. Therefore, it is generally not recommended they be handed out to account users. If you need to revoke access keys, you can regenerate them from the [Azure Portal](https://portal.azure.com/).

#### Data Roles

You must be assigned at least one role that grants access read data from resources. For example, if you need to list or download blobs, you'll need at least the "Storage Blob Data Reader" role.

### Why do I need a management layer role to see my resources in Storage Explorer?

Azure Storage has two layers of access: _management_ and _data_. Subscriptions and storage accounts are accessed through the management layer. Containers, blobs, and other data resources are accessed through the data layer. For example, if you want to get a list of your storage accounts from Azure, you send a request to the management endpoint. If you want a list of blob containers in an account, you send a request to the appropriate service endpoint.

RBAC roles may contain permissions for management or data layer access. The "Reader" role, for example, grants you read-only access management layer resources.

Strictly speaking, the "Reader" role provides no data layer permissions and isn't necessary for accessing the data layer.

Storage Explorer makes it easy to access your resources by gathering the necessary information to connect to your Azure resources for you. For example, to display your blob containers, Storage Explorer sends a list containers request to the blob service endpoint. To get that endpoint, Storage Explorer searches the list of subscriptions and storage accounts you have access to. But, to find your subscriptions and storage accounts, Storage Explorer also needs access to the management layer.

If you don’t have a role granting any management layer permissions, Storage Explorer can’t get the information it needs to connect to the data layer.

### What if I can't get the management layer permissions I need from my administrator?

We don't yet have an RBAC-related solution at this time. As a workaround, you can request a SAS URI to [attach to your resource](https://docs.microsoft.com/azure/vs-azure-tools-storage-manage-with-storage-explorer?tabs=linux#attach-a-service-by-using-a-shared-access-signature-sas).

## Error: Self-Signed Certificate in Certificate Chain (and similar errors)

Certificate errors are caused by one of the two following situations:

1. The app is connected through a "transparent proxy", which means a server (such as your company server) is intercepting HTTPS traffic, decrypting it, and then encrypting it using a self-signed certificate.
2. You are running an application that is injecting a self-signed SSL certificate into the HTTPS messages that you receive. Examples of applications that do inject certificates includes anti-virus and network traffic inspection software.

When Storage Explorer sees a self-signed or untrusted certificate, it can no longer know whether the received HTTPS message has been altered. If you have a copy of the self-signed certificate, you can instruct Storage Explorer trust it by doing the following steps:

1. Obtain a Base-64 encoded X.509 (.cer) copy of the certificate
2. Click **Edit** > **SSL Certificates** > **Import Certificates**, and then use the file picker to find, select, and open the .cer file

This issue may also be the result of multiple certificates (root and intermediate). Both certificates must be added to overcome the error.

If you are unsure of where the certificate is coming from, you can try these steps to find it:

1. Install Open SSL
    * [Windows](https://slproweb.com/products/Win32OpenSSL.html) (any of the light versions should be sufficient)
    * Mac and Linux: should be included with your operating system
2. Run Open SSL
    * Windows: open the installation directory, click **/bin/**, and then double-click **openssl.exe**.
    * Mac and Linux: run **openssl** from a terminal.
3. Execute `s_client -showcerts -connect microsoft.com:443`
4. Look for self-signed certificates. If you are unsure of which certificates are self-signed, look for anywhere the subject `("s:")` and issuer `("i:")` are the same.
5. When you have found any self-signed certificates, for each one, copy and paste everything from and including **-----BEGIN CERTIFICATE-----** to **-----END CERTIFICATE-----** to a new .cer file.
6. Open Storage Explorer, click **Edit** > **SSL Certificates** > **Import Certificates**, and then use the file picker to find, select, and open the .cer files that you created.

If you cannot find any self-signed certificates using the preceding steps, contact us through the feedback tool for more help. Alternatively, you can choose to launch Storage Explorer from the command line with the `--ignore-certificate-errors` flag. When launched with this flag, Storage Explorer will ignore certificate errors.

## Sign-in issues

### Blank Sign-in Dialog

Blank sign-in dialogs are most often caused by ADFS asking Storage Explorer to perform a redirect, which is unsupported by Electron. To work around this issue you can attempt to use Device Code Flow for sign-in. To do so, perform the following steps:

<<<<<<< HEAD
1. "Go to Preview" -> "Use Device Code Sign-In".
2. Open the Connect Dialog (either via the plug icon on the left-hand vertical bar, or "Add Account" on the account panel).
3. Choose what environment you want to sign in to.
4. Click the "Sign" In button.
=======
1. Menu: Preview -> "Use Device Code Sign-In".
2. Open the Connect Dialog (either via the plug icon on the left-hand vertical bar, or "Add Account" on the account panel).
3. Choose what environment you want to sign in to.
4. Click the "Sign In" button.
>>>>>>> 6a383dfd
5. Follow the instructions on the next panel.

If you find yourself having issues signing into the account you want to use because your default browser is already signed into a different account, you can either:

1. Manually copy the link and code into a private session of your browser.
2. Manually copy the link and code into a different browser.

### Reauthentication loop or UPN change

If you are in a reauthentication loop, or have changed the UPN of one of your accounts, try the following:

1. Remove all accounts and then close Storage Explorer
2. Delete the .IdentityService folder from your machine. On Windows, the folder is located at `C:\users\<username>\AppData\Local`. For Mac and Linux, you can find the folder at the root of your user directory.
3. If you are on Mac or Linux, you will also need to delete the Microsoft.Developer.IdentityService entry from your OS' keystore. On Mac, the keystore is the "Gnome Keychain" application. For Linux, the application is usually called "Keyring", but the name may be different depending on your distribution.

### Conditional Access

Conditional access is not supported when Storage Explorer is being used on Windows 10, Linux, or macOS. This is due to a limitation in the AAD Library used by Storage Explorer.

## Mac Keychain errors

The macOS Keychain can sometimes get into a state that causes issues for Storage Explorer's authentication library. To get the keychain out of this state, try the following steps:

1. Close Storage Explorer.
2. Open keychain (**cmd+space**, type in keychain, hit enter).
3. Select the "login" keychain.
4. Click the padlock icon to lock the keychain (the padlock will animate to a locked position when complete, it may take a few seconds depending on what apps you have open).

    ![image](./media/storage-explorer-troubleshooting/unlockingkeychain.png)

5. Launch Storage Explorer.
6. A pop-up should appear saying something like "Service hub wants to access the keychain". When it does, enter your Mac admin account password and click **Always Allow** (or **Allow** if **Always Allow** is not available).
7. Try to sign in.

### General sign-in troubleshooting steps

* If you are on macOS, and the sign-in window never appears over the "Waiting for authentication..." dialog, then try [these steps](#mac-keychain-errors)
* Restart Storage Explorer
* If the authentication window is blank, wait at least one minute before closing the authentication dialog box.
* Ensure that your proxy and certificate settings are properly configured for both your machine and Storage Explorer.
* If you are on Windows and have access to Visual Studio 2017 on the same machine and sign in, try signing in to Visual Studio 2017. After a successful sign-in to Visual Studio 2017, you should be able to open Storage Explorer and see your account in the account panel.

If none of these methods work [open an issue on GitHub](https://github.com/Microsoft/AzureStorageExplorer/issues).

### Missing subscriptions and broken tenants

If you are unable to retrieve your subscriptions after you successfully sign in, try the following troubleshooting methods:

* Verify that your account has access to the subscriptions you expect. You can verify your access by signing into portal for the Azure environment you are trying to use.
* Make sure that you have signed in using the correct Azure environment (Azure, Azure China 21Vianet, Azure Germany, Azure US Government, or Custom Environment).
* If you are behind a proxy, make sure that you have configured the Storage Explorer proxy properly.
* Try removing and readding the account.
* If there is a "More information" link, look and see what error messages are being reported for the tenants that are failing. If you are not sure what to do with the error messages you see, then feel free to [open an issue on GitHub](https://github.com/Microsoft/AzureStorageExplorer/issues).

## Cannot remove attached account or storage resource

If you are unable to remove an attached account or storage resource through the UI, you can manually delete all attached resources by deleting the following folders:

* Windows: `%AppData%/StorageExplorer`
* macOS: `/Users/<your_name>/Library/Application Support/StorageExplorer`
* Linux: `~/.config/StorageExplorer`

> [!NOTE]
> Close Storage Explorer before deleting the above folders.

> [!NOTE]
> If you have ever imported any SSL certificates then backup the contents of the `certs` directory. Later, you can use the backup to reimport your SSL certificates.

## Proxy issues

First, make sure that the following information you entered are all correct:

* The proxy URL and port number
* Username and password if required by the proxy

> [!NOTE]
> Storage Explorer does not support proxy auto-config files for configuring proxy settings.

### Common solutions

If you are still experiencing issues, try the following troubleshooting methods:

* If you can connect to the Internet without using your proxy, verify that Storage Explorer works without proxy settings enabled. If this is the case, there may be an issue with your proxy settings. Work with your proxy administrator to identify the problems.
* Verify that other applications using the proxy server work as expected.
* Verify that you can connect to the portal for the Azure environment you are trying to use
* Verify that you can receive responses from your service endpoints. Enter one of your endpoint URLs into your browser. If you can connect, you should receive an InvalidQueryParameterValue or similar XML response.
* If someone else is also using Storage Explorer with your proxy server, verify that they can connect. If they can connect, you may have to contact your proxy server admin.

### Tools for diagnosing issues

If you have networking tools, such as Fiddler for Windows, you may be able to diagnose the problems as follows:

* If you have to work through your proxy, you may have to configure your networking tool to connect through the proxy.
* Check the port number used by your networking tool.
* Enter the local host URL and the networking tool's port number as proxy settings in Storage Explorer. When done correctly, your networking tool starts logging network requests made by Storage Explorer to management and service endpoints. For example, enter https://cawablobgrs.blob.core.windows.net/ for your blob endpoint in a browser, and you will receive a response resembles the following, which suggests the resource exists, although you cannot access it.

![code sample](./media/storage-explorer-troubleshooting/4022502_en_2.png)

### Contact proxy server admin

If your proxy settings are correct, you may have to contact your proxy server admin, and

* Make sure that your proxy does not block traffic to Azure management or resource endpoints.
* Verify the authentication protocol used by your proxy server. Storage Explorer does not currently support NTLM proxies.

## "Unable to Retrieve Children" error message

If you are connected to Azure through a proxy, verify that your proxy settings are correct. If you are granted access to a resource from the owner of the subscription or account, verify that you have read or list permissions for that resource.

## Connection String Does Not Have Complete Configuration Settings

If you receive this error message, it is possible that you do not have the needed permissions to obtain the keys for your Storage account. To confirm if this is the case, go to the portal and locate your Storage account. You can quickly do this by right-clicking on the node for your Storage account and clicking "Open in Portal". Once you do, go to the "Access Keys" blade. If you do not have permissions to view keys, then you will see a page with the message "You do not have access". To work around this issue, you can either obtain the account key from someone else and attach with name and key, or you can ask someone for a SAS to the Storage account and use it to attach the Storage account.

If you do see the account keys, file an issue on GitHub so we can help you resolve the issue.

## Issues with SAS URL

If you're connecting to a service using a SAS URL and experiencing this error:

* Verify that the URL provides the necessary permissions to read or list resources.
* Verify that the URL has not expired.
* If the SAS URL is based on an access policy, verify that the access policy has not been revoked.

If you accidentally attached using an invalid SAS URL and are unable to detach, follow these steps:

1. When running Storage Explorer, press F12 to open the developer tools window.
2. Click the Application tab, then click Local Storage > file:// in the tree on the left.
3. Find the key associated with the service type of the problematic SAS URI. For example, if the bad SAS URI is for a blob container, look for the key named `StorageExplorer_AddStorageServiceSAS_v1_blob`.
4. The value of the key should be a JSON array. Find the object associated with the bad URI and remove it.
5. Press Ctrl+R to reload Storage Explorer.

## Linux dependencies

In general, the following packages are required to run Storage Explorer on Linux:

<<<<<<< HEAD
* [.NET Core 2.0 Runtime](https://docs.microsoft.com/dotnet/core/linux-prerequisites?tabs=netcore2x)
=======
* [.NET Core 2.0 Runtime](https://docs.microsoft.com/dotnet/core/linux-prerequisites?tabs=netcore2x) Note: Storage Explorer version 1.7.0 and earlier require .NET Core 2.0. If you have a newer version of .NET Core installed then you will need to patch Storage Explorer (see below). If you are running Storage Explorer 1.8.0 or greater then you should be able to use up to .NET Core 2.2. Versions beyond 2.2 have not been verified to work at this time.
>>>>>>> 6a383dfd
* `libgnome-keyring-common` and `libgnome-keyring-dev`
* `libgconf-2-4`

Depending on your distribution, there may be different or more packages you need to install.

Storage Explorer is officially supported on Ubuntu 18.04, 16.04 and 14.04. Installation steps for a clean machines are as follows:

# [Ubuntu 18.04](#tab/1804)

1. Download Storage Explorer
2. Install the .NET Core Runtime, most recent verified version is: [2.0.8](https://dotnet.microsoft.com/download/linux-package-manager/ubuntu18-04/runtime-2.0.8) (if you have already installed a newer version, you may need to patch Storage Explorer, see below)
3. Run `sudo apt-get install libgconf-2-4`
4. Run `sudo apt install libgnome-keyring-common libgnome-keyring-dev`

# [Ubuntu 16.04](#tab/1604)

1. Download Storage Explorer
2. Install the .NET Core Runtime, most recent verified version is: [2.0.8](https://dotnet.microsoft.com/download/linux-package-manager/ubuntu16-04/runtime-2.0.8) (if you have already installed a newer version, you may need to patch Storage Explorer, see below)
3. Run `sudo apt install libgnome-keyring-dev`

# [Ubuntu 14.04](#tab/1404)

1. Download Storage Explorer
2. Install the .NET Core Runtime, most recent verified version is: [2.0.8](https://dotnet.microsoft.com/download/linux-package-manager/ubuntu14-04/runtime-2.0.8) (if you have already installed a newer version, you may need to patch Storage Explorer, see below)
3. Run `sudo apt install libgnome-keyring-dev`

---

### Patching Storage Explorer for newer versions of .NET Core 
If you have a version of .NET Core greater than 2.0 installed and are running Storage Explorer version 1.7.0 or older, you will most likely need to patch Storage Explorer by completing the following steps:
1. Download version 1.5.43 of StreamJsonRpc [from nuget](https://www.nuget.org/packages/StreamJsonRpc/1.5.43). Look for the "Download package" link on the right hand side of the page.
2. After downloading the package, change its file extension from `.nupkg` to `.zip`
3. Unzip the package
4. Go to `streamjsonrpc.1.5.43/lib/netstandard1.1/`
5. Copy `StreamJsonRpc.dll` to the following locations inside the Storage Explorer folder:
    1. `StorageExplorer/resources/app/ServiceHub/Services/Microsoft.Developer.IdentityService/`
    2. `StorageExplorer/resources/app/ServiceHub/Hosts/ServiceHub.Host.Core.CLR.x64/`

## Open In Explorer From Azure portal Doesn't Work

If the "Open In Explorer" button on the Azure portal doesn't work for you, make sure you are using a compatible browser. The following browsers have been tested for compatibility.
* Microsoft Edge
* Mozilla Firefox
* Google Chrome
* Microsoft Internet Explorer

## Next steps

If none of the solutions work for you, then [open an issue on GitHub](https://github.com/Microsoft/AzureStorageExplorer/issues). You can also quickly get to GitHub by using the "Report issue to GitHub" button in the bottom left-hand corner.

![Feedback](./media/storage-explorer-troubleshooting/feedback-button.PNG)<|MERGE_RESOLUTION|>--- conflicted
+++ resolved
@@ -91,17 +91,10 @@
 
 Blank sign-in dialogs are most often caused by ADFS asking Storage Explorer to perform a redirect, which is unsupported by Electron. To work around this issue you can attempt to use Device Code Flow for sign-in. To do so, perform the following steps:
 
-<<<<<<< HEAD
-1. "Go to Preview" -> "Use Device Code Sign-In".
-2. Open the Connect Dialog (either via the plug icon on the left-hand vertical bar, or "Add Account" on the account panel).
-3. Choose what environment you want to sign in to.
-4. Click the "Sign" In button.
-=======
 1. Menu: Preview -> "Use Device Code Sign-In".
 2. Open the Connect Dialog (either via the plug icon on the left-hand vertical bar, or "Add Account" on the account panel).
 3. Choose what environment you want to sign in to.
 4. Click the "Sign In" button.
->>>>>>> 6a383dfd
 5. Follow the instructions on the next panel.
 
 If you find yourself having issues signing into the account you want to use because your default browser is already signed into a different account, you can either:
@@ -237,11 +230,7 @@
 
 In general, the following packages are required to run Storage Explorer on Linux:
 
-<<<<<<< HEAD
-* [.NET Core 2.0 Runtime](https://docs.microsoft.com/dotnet/core/linux-prerequisites?tabs=netcore2x)
-=======
 * [.NET Core 2.0 Runtime](https://docs.microsoft.com/dotnet/core/linux-prerequisites?tabs=netcore2x) Note: Storage Explorer version 1.7.0 and earlier require .NET Core 2.0. If you have a newer version of .NET Core installed then you will need to patch Storage Explorer (see below). If you are running Storage Explorer 1.8.0 or greater then you should be able to use up to .NET Core 2.2. Versions beyond 2.2 have not been verified to work at this time.
->>>>>>> 6a383dfd
 * `libgnome-keyring-common` and `libgnome-keyring-dev`
 * `libgconf-2-4`
 
