---
title: Client-Side Encryption with Python for Microsoft Azure Storage | Microsoft Docs
description: The Azure Storage Client Library for Python supports client-side encryption for maximum security for your Azure Storage applications.
services: storage
author: tamram

ms.service: storage
ms.devlang: python
ms.topic: article
ms.date: 05/11/2017
<<<<<<< HEAD
ms.author: lakasa
=======
ms.author: tamram
ms.reviewer: cbrooks
>>>>>>> 6a383dfd
ms.subservice: common
---

# Client-Side Encryption with Python for Microsoft Azure Storage
[!INCLUDE [storage-selector-client-side-encryption-include](../../../includes/storage-selector-client-side-encryption-include.md)]

## Overview
The [Azure Storage Client Library for Python](https://pypi.python.org/pypi/azure-storage) supports encrypting data within client applications before uploading to Azure Storage, and decrypting data while downloading to the client.

> [!NOTE]
> The Azure Storage Python library is in preview.
> 
> 

## Encryption and decryption via the envelope technique
The processes of encryption and decryption follow the envelope technique.

### Encryption via the envelope technique
Encryption via the envelope technique works in the following way:

1. The Azure storage client library generates a content encryption key (CEK), which is a one-time-use symmetric key.
2. User data is encrypted using this CEK.
3. The CEK is then wrapped (encrypted) using the key encryption key (KEK). The KEK is identified by a key identifier and can be an asymmetric key pair or a symmetric key, which is managed locally.
   The storage client library itself never has access to KEK. The library invokes the key wrapping algorithm that is provided by the KEK. Users can choose to use custom providers for key wrapping/unwrapping if desired.
4. The encrypted data is then uploaded to the Azure Storage service. The wrapped key along with some additional encryption metadata is either stored as metadata (on a blob) or interpolated with the encrypted data (queue messages and table entities).

### Decryption via the envelope technique
Decryption via the envelope technique works in the following way:

1. The client library assumes that the user is managing the key encryption key (KEK) locally. The user does not need to know the specific key that was used for encryption. Instead, a key resolver, which resolves different key identifiers to keys, can be set up and used.
2. The client library downloads the encrypted data along with any encryption material that is stored on the service.
3. The wrapped content encryption key (CEK) is then unwrapped (decrypted) using the key encryption key (KEK). Here again, the client library does not have access to KEK. It simply invokes the custom provider's unwrapping algorithm.
4. The content encryption key (CEK) is then used to decrypt the encrypted user data.

## Encryption Mechanism
The storage client library uses [AES](https://en.wikipedia.org/wiki/Advanced_Encryption_Standard) in order to encrypt user data. Specifically, [Cipher Block Chaining (CBC)](https://en.wikipedia.org/wiki/Block_cipher_mode_of_operation#Cipher-block_chaining_.28CBC.29) mode with AES. Each service works somewhat differently, so we will discuss each of them here.

### Blobs
The client library currently supports encryption of whole blobs only. Specifically, encryption is supported when users use the **create*** methods. For downloads, both complete and range downloads are supported, and parallelization of both upload and download is available.

During encryption, the client library will generate a random Initialization Vector (IV) of 16 bytes, together with a random content encryption key (CEK) of 32 bytes, and perform envelope encryption of the blob data using this information. The wrapped CEK and some additional encryption metadata are then stored as blob metadata along with the encrypted blob on the service.

> [!WARNING]
> If you are editing or uploading your own metadata for the blob, you need to ensure that this metadata is preserved. If you upload new metadata without this metadata, the wrapped CEK, IV and other metadata will be lost and the blob content will never be retrievable again.
> 
> 

Downloading an encrypted blob involves retrieving the content of the entire blob using the **get*** convenience methods. The wrapped CEK is unwrapped and used together with the IV (stored as blob metadata in this case) to return the decrypted data to the users.

Downloading an arbitrary range (**get*** methods with range parameters passed in) in the encrypted blob involves adjusting the range provided by users in order to get a small amount of additional data that can be used to successfully decrypt the requested range.

Block blobs and page blobs only can be encrypted/decrypted using this scheme. There is currently no support for encrypting append blobs.

### Queues
Since queue messages can be of any format, the client library defines a custom format that includes the Initialization Vector (IV) and the encrypted content encryption key (CEK) in the message text.

During encryption, the client library generates a random IV of 16 bytes along with a random CEK of 32 bytes and performs envelope encryption of the queue message text using this information. The wrapped CEK and some additional encryption metadata are then added to the encrypted queue message. This modified message (shown below) is stored on the service.

```
<MessageText>{"EncryptedMessageContents":"6kOu8Rq1C3+M1QO4alKLmWthWXSmHV3mEfxBAgP9QGTU++MKn2uPq3t2UjF1DO6w","EncryptionData":{…}}</MessageText>
```

During decryption, the wrapped key is extracted from the queue message and unwrapped. The IV is also extracted from the queue message and used along with the unwrapped key to decrypt the queue message data. Note that the encryption metadata is small (under 500 bytes), so while it does count toward the 64KB limit for a queue message, the impact should be manageable.

### Tables
The client library supports encryption of entity properties for insert and replace operations.

> [!NOTE]
> Merge is not currently supported. Since a subset of properties may have been encrypted previously using a different key, simply merging the new properties and updating the metadata will result in data loss. Merging either requires making extra service calls to read the pre-existing entity from the service, or using a new key per property, both of which are not suitable for performance reasons.
> 
> 

Table data encryption works as follows:

1. Users specify the properties to be encrypted.
2. The client library generates a random Initialization Vector (IV) of 16 bytes along with a random content encryption key (CEK) of 32 bytes for every entity, and performs envelope encryption on the individual properties to be encrypted by deriving a new IV per property. The encrypted property is stored as binary data.
3. The wrapped CEK and some additional encryption metadata are then stored as two additional reserved properties. The first reserved property (\_ClientEncryptionMetadata1) is a string property that holds the information about IV, version, and wrapped key. The second reserved property (\_ClientEncryptionMetadata2) is a binary property that holds the information about the properties that are encrypted. The information in this second property (\_ClientEncryptionMetadata2) is itself encrypted.
4. Due to these additional reserved properties required for encryption, users may now have only 250 custom properties instead of 252. The total size of the entity must be less than 1MB.

   Note that only string properties can be encrypted. If other types of properties are to be encrypted, they must be converted to strings. The encrypted strings are stored on the service as binary properties, and they are converted back to strings (raw strings, not EntityProperties with type EdmType.STRING) after decryption.

   For tables, in addition to the encryption policy, users must specify the properties to be encrypted. This can be done by either storing these properties in TableEntity objects with the type set to EdmType.STRING and encrypt set to true or setting the encryption_resolver_function on the tableservice object. An encryption resolver is a function that takes a partition key, row key, and property name and returns a boolean that indicates whether that property should be encrypted. During encryption, the client library will use this information to decide whether a property should be encrypted while writing to the wire. The delegate also provides for the possibility of logic around how properties are encrypted. (For example, if X, then encrypt property A; otherwise encrypt properties A and B.) Note that it is not necessary to provide this information while reading or querying entities.

### Batch Operations
One encryption policy applies to all rows in the batch. The client library will internally generate a new random IV and random CEK per row in the batch. Users can also choose to encrypt different properties for every operation in the batch by defining this behavior in the encryption resolver.
If a batch is created as a context manager through the tableservice batch() method, the tableservice's encryption policy will automatically be applied to the batch. If a batch is created explicitly by calling the constructor, the encryption policy must be passed as a parameter and left unmodified for the lifetime of the batch.
Note that entities are encrypted as they are inserted into the batch using the batch's encryption policy (entities are NOT encrypted at the time of committing the batch using the tableservice's encryption policy).

### Queries
> [!NOTE]
> Because the entities are encrypted, you cannot run queries that filter on an encrypted property.  If you try, results will be incorrect, because the service would be trying to compare encrypted data with unencrypted data.
> 
> 
> To perform query operations, you must specify a key resolver that is able to resolve all the keys in the result set. If an entity contained in the query result cannot be resolved to a provider, the client library will throw an error. For any query that performs server side projections, the client library will add the special encryption metadata properties (\_ClientEncryptionMetadata1 and \_ClientEncryptionMetadata2) by default to the selected columns.
> 
> [!IMPORTANT]
> Be aware of these important points when using client-side encryption:
> 
> * When reading from or writing to an encrypted blob, use whole blob upload commands and range/whole blob download commands. Avoid writing to an encrypted blob using protocol operations such as Put Block, Put Block List, Write Pages, or Clear Pages; otherwise you may corrupt the encrypted blob and make it unreadable.
> * For tables, a similar constraint exists. Be careful to not update encrypted properties without updating the encryption metadata.
> * If you set metadata on the encrypted blob, you may overwrite the encryption-related metadata required for decryption, since setting metadata is not additive. This is also true for snapshots; avoid specifying metadata while creating a snapshot of an encrypted blob. If metadata must be set, be sure to call the **get_blob_metadata** method first to get the current encryption metadata, and avoid concurrent writes while metadata is being set.
> * Enable the **require_encryption** flag on the service object for users that should work only with encrypted data. See below for more info.

The storage client library expects the provided KEK and key resolver to implement the following interface. [Azure Key Vault](https://azure.microsoft.com/services/key-vault/) support for Python KEK management is pending and will be integrated into this library when completed.

## Client API / Interface
After a storage service object (i.e. blockblobservice) has been created, the user may assign values to the fields that constitute an encryption policy: key_encryption_key, key_resolver_function, and require_encryption. Users can provide only a KEK, only a resolver, or both. key_encryption_key is the basic key type that is identified using a key identifier and that provides the logic for wrapping/unwrapping. key_resolver_function is used to resolve a key during the decryption process. It returns a valid KEK given a key identifier. This provides users the ability to choose between multiple keys that are managed in multiple locations.

The KEK must implement the following methods to successfully encrypt data:

* wrap_key(cek): Wraps the specified CEK (bytes) using an algorithm of the user's choice. Returns the wrapped key.
* get_key_wrap_algorithm(): Returns the algorithm used to wrap keys.
* get_kid(): Returns the string key id for this KEK.
  The KEK must implement the following methods to successfully decrypt data:
* unwrap_key(cek, algorithm): Returns the unwrapped form of the specified CEK using the string-specified algorithm.
* get_kid(): Returns a string key id for this KEK.

The key resolver must at least implement a method that, given a key id, returns the corresponding KEK implementing the interface above. Only this method is to be assigned to the key_resolver_function property on the service object.

* For encryption, the key is used always and the absence of a key will result in an error.
* For decryption:

  * The key resolver is invoked if specified to get the key. If the resolver is specified but does not have a mapping for the key identifier, an error is thrown.
  * If resolver is not specified but a key is specified, the key is used if its identifier matches the required key identifier. If the identifier does not match, an error is thrown.

<<<<<<< HEAD
    The encryption samples in azure.storage.samples <fix URL>demonstrate a more detailed end-to-end scenario for blobs, queues and tables.
=======
    The encryption samples in azure.storage.samples demonstrate a more detailed end-to-end scenario for blobs, queues and tables.
>>>>>>> 6a383dfd
      Sample implementations of the KEK and key resolver are provided in the sample files as KeyWrapper and KeyResolver respectively.

### RequireEncryption mode
Users can optionally enable a mode of operation where all uploads and downloads must be encrypted. In this mode, attempts to upload data without an encryption policy or download data that is not encrypted on the service will fail on the client. The **require_encryption** flag on the service object controls this behavior.

### Blob service encryption
Set the encryption policy fields on the blockblobservice object. Everything else will be handled by the client library internally.

```python
# Create the KEK used for encryption.
# KeyWrapper is the provided sample implementation, but the user may use their own object as long as it implements the interface above.
kek = KeyWrapper('local:key1') # Key identifier

# Create the key resolver used for decryption.
# KeyResolver is the provided sample implementation, but the user may use whatever implementation they choose so long as the function set on the service object behaves appropriately.
key_resolver = KeyResolver()
key_resolver.put_key(kek)

# Set the KEK and key resolver on the service object.
my_block_blob_service.key_encryption_key = kek
my_block_blob_service.key_resolver_funcion = key_resolver.resolve_key

# Upload the encrypted contents to the blob.
my_block_blob_service.create_blob_from_stream(container_name, blob_name, stream)

# Download and decrypt the encrypted contents from the blob.
blob = my_block_blob_service.get_blob_to_bytes(container_name, blob_name)
```

### Queue service encryption
Set the encryption policy fields on the queueservice object. Everything else will be handled by the client library internally.

```python
# Create the KEK used for encryption.
# KeyWrapper is the provided sample implementation, but the user may use their own object as long as it implements the interface above.
kek = KeyWrapper('local:key1') # Key identifier

# Create the key resolver used for decryption.
# KeyResolver is the provided sample implementation, but the user may use whatever implementation they choose so long as the function set on the service object behaves appropriately.
key_resolver = KeyResolver()
key_resolver.put_key(kek)

# Set the KEK and key resolver on the service object.
my_queue_service.key_encryption_key = kek
my_queue_service.key_resolver_funcion = key_resolver.resolve_key

# Add message
my_queue_service.put_message(queue_name, content)

# Retrieve message
retrieved_message_list = my_queue_service.get_messages(queue_name)
```

### Table service encryption
In addition to creating an encryption policy and setting it on request options, you must either specify an **encryption_resolver_function** on the **tableservice**, or set the encrypt attribute on the EntityProperty.

### Using the resolver

```python
# Create the KEK used for encryption.
# KeyWrapper is the provided sample implementation, but the user may use their own object as long as it implements the interface above.
kek = KeyWrapper('local:key1') # Key identifier

# Create the key resolver used for decryption.
# KeyResolver is the provided sample implementation, but the user may use whatever implementation they choose so long as the function set on the service object behaves appropriately.
key_resolver = KeyResolver()
key_resolver.put_key(kek)

# Define the encryption resolver_function.
def my_encryption_resolver(pk, rk, property_name):
    if property_name == 'foo':
        return True
    return False

# Set the KEK and key resolver on the service object.
my_table_service.key_encryption_key = kek
my_table_service.key_resolver_funcion = key_resolver.resolve_key
my_table_service.encryption_resolver_function = my_encryption_resolver

# Insert Entity
my_table_service.insert_entity(table_name, entity)

# Retrieve Entity
# Note: No need to specify an encryption resolver for retrieve, but it is harmless to leave the property set.
my_table_service.get_entity(table_name, entity['PartitionKey'], entity['RowKey'])
```

### Using attributes
As mentioned above, a property may be marked for encryption by storing it in an EntityProperty object and setting the encrypt field.

```python
encrypted_property_1 = EntityProperty(EdmType.STRING, value, encrypt=True)
```

## Encryption and performance
Note that encrypting your storage data results in additional performance overhead. The content key and IV must be generated, the content itself must be encrypted, and additional metadata must be formatted and uploaded. This overhead will vary depending on the quantity of data being encrypted. We recommend that customers always test their applications for performance during development.

## Next steps
* Download the [Azure Storage Client Library for Java PyPi package](https://pypi.python.org/pypi/azure-storage)
* Download the [Azure Storage Client Library for Python Source Code from GitHub](https://github.com/Azure/azure-storage-python)<|MERGE_RESOLUTION|>--- conflicted
+++ resolved
@@ -8,12 +8,8 @@
 ms.devlang: python
 ms.topic: article
 ms.date: 05/11/2017
-<<<<<<< HEAD
-ms.author: lakasa
-=======
 ms.author: tamram
 ms.reviewer: cbrooks
->>>>>>> 6a383dfd
 ms.subservice: common
 ---
 
@@ -139,11 +135,7 @@
   * The key resolver is invoked if specified to get the key. If the resolver is specified but does not have a mapping for the key identifier, an error is thrown.
   * If resolver is not specified but a key is specified, the key is used if its identifier matches the required key identifier. If the identifier does not match, an error is thrown.
 
-<<<<<<< HEAD
-    The encryption samples in azure.storage.samples <fix URL>demonstrate a more detailed end-to-end scenario for blobs, queues and tables.
-=======
     The encryption samples in azure.storage.samples demonstrate a more detailed end-to-end scenario for blobs, queues and tables.
->>>>>>> 6a383dfd
       Sample implementations of the KEK and key resolver are provided in the sample files as KeyWrapper and KeyResolver respectively.
 
 ### RequireEncryption mode
