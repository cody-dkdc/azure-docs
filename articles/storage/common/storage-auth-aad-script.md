--- conflicted
+++ resolved
@@ -13,11 +13,7 @@
 
 # Use an Azure AD identity to access Azure Storage with CLI or PowerShell
 
-<<<<<<< HEAD
-Azure Storage provides extensions for Azure CLI and PowerShell that enable you to log in and run scripting commands under an Azure Active Directory (Azure AD) identity. The Azure AD identity can be a user, group, or application service principal, or it can be a [managed identity for Azure resources](../../active-directory/managed-identities-azure-resources/overview.md). You can assign permissions to access storage resources to the Azure AD identity via role-based access control (RBAC). For more information about RBAC roles in Azure Storage, see [Manage access rights to Azure Storage data with RBAC (Preview)](storage-auth-aad-rbac-portal.md).
-=======
 Azure Storage provides extensions for Azure CLI and PowerShell that enable you to sign in and run scripting commands under an Azure Active Directory (Azure AD) identity. The Azure AD identity can be a user, group, or application service principal, or it can be a [managed identity for Azure resources](../../active-directory/managed-identities-azure-resources/overview.md). You can assign permissions to access storage resources to the Azure AD identity via role-based access control (RBAC). For more information about RBAC roles in Azure Storage, see [Manage access rights to Azure Storage data with RBAC](storage-auth-aad-rbac.md).
->>>>>>> f70fac5f
 
 When you sign in to Azure CLI or PowerShell with an Azure AD identity, an access token is returned for accessing Azure Storage under that identity. That token is then automatically used by CLI or PowerShell to authorize operations against Azure Storage. For supported operations, you no longer need to pass an account key or SAS token with the command.
 
@@ -61,11 +57,7 @@
         --encryption-services blob
     ```
     
-<<<<<<< HEAD
-1. Before you create the container, assign the [Storage Blob Data Contributor (preview)](../../role-based-access-control/built-in-roles.md#storage-blob-data-contributor-preview) role to yourself. Even though you are the account owner, you need explicit permissions to perform data operations against the storage account. For more information about assigning RBAC roles, see [Grant access to Azure containers and queues with RBAC in the Azure portal (preview)](storage-auth-aad-rbac-portal.md).
-=======
 1. Before you create the container, assign the [Storage Blob Data Contributor](../../role-based-access-control/built-in-roles.md#storage-blob-data-contributor-preview) role to yourself. Even though you are the account owner, you need explicit permissions to perform data operations against the storage account. For more information about assigning RBAC roles, see [Grant access to Azure containers and queues with RBAC in the Azure portal](storage-auth-aad-rbac.md).
->>>>>>> f70fac5f
 
     > [!IMPORTANT]
     > RBAC role assignments may take a few minutes to propagate.
@@ -118,11 +110,7 @@
     $ctx = New-AzStorageContext -StorageAccountName "<storage-account>" -UseConnectedAccount
     ```
 
-<<<<<<< HEAD
-1. Before you create the container, assign the [Storage Blob Data Contributor (preview)](../../role-based-access-control/built-in-roles.md#storage-blob-data-contributor-preview) role to yourself. Even though you are the account owner, you need explicit permissions to perform data operations against the storage account. For more information about assigning RBAC roles, see [Grant access to Azure containers and queues with RBAC in the Azure portal (preview)](storage-auth-aad-rbac-portal.md).
-=======
 1. Before you create the container, assign the [Storage Blob Data Contributor](../../role-based-access-control/built-in-roles.md#storage-blob-data-contributor-preview) role to yourself. Even though you are the account owner, you need explicit permissions to perform data operations against the storage account. For more information about assigning RBAC roles, see [Grant access to Azure containers and queues with RBAC in the Azure portal](storage-auth-aad-rbac.md).
->>>>>>> f70fac5f
 
     > [!IMPORTANT]
     > RBAC role assignments may take a few minutes to propagate.
@@ -136,11 +124,6 @@
 
 ## Next steps
 
-<<<<<<< HEAD
-- To learn more about RBAC roles for Azure storage, see [Manage access rights to storage data with RBAC (Preview)](storage-auth-aad-rbac-portal.md).
-- To learn about using managed identities for Azure resources with Azure Storage, see [Authenticate access to blobs and queues with Azure managed identities for Azure Resources (Preview)](storage-auth-aad-msi.md).
-=======
 - To learn more about RBAC roles for Azure storage, see [Manage access rights to storage data with RBAC](storage-auth-aad-rbac.md).
 - To learn about using managed identities for Azure resources with Azure Storage, see [Authenticate access to blobs and queues with Azure managed identities for Azure Resources](storage-auth-aad-msi.md).
->>>>>>> f70fac5f
 - To learn how to authorize access to containers and queues from within your storage applications, see [Use Azure AD with storage applications](storage-auth-aad-app.md).