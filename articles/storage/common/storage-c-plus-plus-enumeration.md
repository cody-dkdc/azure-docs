---
title: List Azure Storage resources with the Storage Client Library for C++ | Microsoft Docs
description: Learn how to use the listing APIs in Microsoft Azure Storage Client Library for C++ to enumerate containers, blobs, queues, tables, and entities.
services: storage
author: mhopkins-msft

ms.service: storage
ms.topic: article
ms.date: 01/23/2017
<<<<<<< HEAD
ms.author: dineshm
=======
ms.author: mhopkins
ms.reviewer: dineshm
>>>>>>> 6a383dfd
ms.subservice: common
---

# List Azure Storage resources in C++
Listing operations are key to many development scenarios with Azure Storage. This article describes how to most efficiently enumerate objects in Azure Storage using the listing APIs provided in the Microsoft Azure Storage Client Library for C++.

> [!NOTE]
> This guide targets the Azure Storage Client Library for C++ version 2.x, which is available via [NuGet](https://www.nuget.org/packages/wastorage) or [GitHub](https://github.com/Azure/azure-storage-cpp).
> 
> 

The Storage Client Library provides a variety of methods to list or query objects in Azure Storage. This article addresses the following scenarios:

* List containers in an account
* List blobs in a container or virtual blob directory
* List queues in an account
* List tables in an account
* Query entities in a table

Each of these methods is shown using different overloads for different scenarios.

## Asynchronous versus synchronous
Because the Storage Client Library for C++ is built on top of the [C++ REST library](https://github.com/Microsoft/cpprestsdk), we inherently support asynchronous operations by using [pplx::task](https://microsoft.github.io/cpprestsdk/classpplx_1_1task.html). For example:

```cpp
pplx::task<list_blob_item_segment> list_blobs_segmented_async(continuation_token& token) const;
```

Synchronous operations wrap the corresponding asynchronous operations:

```cpp
list_blob_item_segment list_blobs_segmented(const continuation_token& token) const
{
    return list_blobs_segmented_async(token).get();
}
```

If you are working with multiple threading applications or services, we recommend that you use the async APIs directly instead of creating a thread to call the sync APIs, which significantly impacts your performance.

## Segmented listing
The scale of cloud storage requires segmented listing. For example, you can have over a million blobs in an Azure blob container or over a billion entities in an Azure Table. These are not theoretical numbers, but real customer usage cases.

It is therefore impractical to list all objects in a single response. Instead, you can list objects using paging. Each of the listing APIs has a *segmented* overload.

The response for a segmented listing operation includes:

* <i>_segment</i>, which contains the set of results returned for a single call to the listing API.
* *continuation_token*, which is passed to the next call in order to get the next page of results. When there are no more results to return, the continuation token is null.

For example, a typical call to list all blobs in a container may look like the following code snippet. The code is available in our [samples](https://github.com/Azure/azure-storage-cpp/blob/master/Microsoft.WindowsAzure.Storage/samples/BlobsGettingStarted/Application.cpp):

```cpp
// List blobs in the blob container
azure::storage::continuation_token token;
do
{
    azure::storage::list_blob_item_segment segment = container.list_blobs_segmented(token);
    for (auto it = segment.results().cbegin(); it != segment.results().cend(); ++it)
{
    if (it->is_blob())
    {
        process_blob(it->as_blob());
    }
    else
    {
        process_directory(it->as_directory());
    }
}

    token = segment.continuation_token();
}
while (!token.empty());
```

Note that the number of results returned in a page can be controlled by the parameter *max_results* in the overload of each API, for example:

```cpp
list_blob_item_segment list_blobs_segmented(const utility::string_t& prefix, bool use_flat_blob_listing,
    blob_listing_details::values includes, int max_results, const continuation_token& token,
    const blob_request_options& options, operation_context context)
```

If you do not specify the *max_results* parameter, the default maximum value of up to 5000 results is returned in a single page.

Also note that a query against Azure Table storage may return no records, or fewer records than the value of the *max_results* parameter that you specified, even if the continuation token is not empty. One reason might be that the query could not complete in five seconds. As long as the continuation token is not empty, the query should continue, and your code should not assume the size of segment results.

The recommended coding pattern for most scenarios is segmented listing, which provides explicit progress of listing or querying, and how the service responds to each request. Particularly for C++ applications or services, lower-level control of the listing progress may help control memory and performance.

## Greedy listing
Earlier versions of the Storage Client Library for C++ (versions 0.5.0 Preview and earlier) included non-segmented listing APIs for tables and queues, as in the following example:

```cpp
std::vector<cloud_table> list_tables(const utility::string_t& prefix) const;
std::vector<table_entity> execute_query(const table_query& query) const;
std::vector<cloud_queue> list_queues() const;
```

These methods were implemented as wrappers of segmented APIs. For each response of segmented listing, the code appended the results to a vector and returned all results after the full containers were scanned.

This approach might work when the storage account or table contains a small number of objects. However, with an increase in the number of objects, the memory required could increase without limit, because all results remained in memory. One listing operation can take a very long time, during which the caller had no information about its progress.

These greedy listing APIs in the SDK do not exist in C#, Java, or the JavaScript Node.js environment. To avoid the potential issues of using these greedy APIs, we removed them in version 0.6.0 Preview.

If your code is calling these greedy APIs:

```cpp
std::vector<azure::storage::table_entity> entities = table.execute_query(query);
for (auto it = entities.cbegin(); it != entities.cend(); ++it)
{
    process_entity(*it);
}
```

Then you should modify your code to use the segmented listing APIs:

```cpp
azure::storage::continuation_token token;
do
{
    azure::storage::table_query_segment segment = table.execute_query_segmented(query, token);
    for (auto it = segment.results().cbegin(); it != segment.results().cend(); ++it)
    {
        process_entity(*it);
    }

    token = segment.continuation_token();
} while (!token.empty());
```

By specifying the *max_results* parameter of the segment, you can balance between the numbers of requests and memory usage to meet performance considerations for your application.

Additionally, if you're using segmented listing APIs, but store the data in a local collection in a "greedy" style, we also strongly recommend that you refactor your code to handle storing data in a local collection carefully at scale.

## Lazy listing
Although greedy listing raised potential issues, it is convenient if there are not too many objects in the container.

If you're also using C# or Oracle Java SDKs, you should be familiar with the Enumerable programming model, which offers a lazy-style listing, where the data at a certain offset is only fetched if it is required. In C++, the iterator-based template also provides a similar approach.

A typical lazy listing API, using **list_blobs** as an example, looks like this:

```cpp
list_blob_item_iterator list_blobs() const;
```

A typical code snippet that uses the lazy listing pattern might look like this:

```cpp
// List blobs in the blob container
azure::storage::list_blob_item_iterator end_of_results;
for (auto it = container.list_blobs(); it != end_of_results; ++it)
{
    if (it->is_blob())
    {
        process_blob(it->as_blob());
    }
    else
    {
        process_directory(it->as_directory());
    }
}
```

Note that lazy listing is only available in synchronous mode.

Compared with greedy listing, lazy listing fetches data only when necessary. Under the covers, it fetches data from Azure Storage only when the next iterator moves into next segment. Therefore, memory usage is controlled with a bounded size, and the operation is fast.

Lazy listing APIs are included in the Storage Client Library for C++ in version 2.2.0.

## Conclusion
In this article, we discussed different overloads for listing APIs for various objects in the Storage Client Library for C++ . To summarize:

* Async APIs are strongly recommended under multiple threading scenarios.
* Segmented listing is recommended for most scenarios.
* Lazy listing is provided in the library as a convenient wrapper in synchronous scenarios.
* Greedy listing is not recommended and has been removed from the library.

## Next steps
For more information about Azure Storage and Client Library for C++, see the following resources.

* [How to use Blob Storage from C++](../blobs/storage-c-plus-plus-how-to-use-blobs.md)
* [How to use Table Storage from C++](../../cosmos-db/table-storage-how-to-use-c-plus.md)
* [How to use Queue Storage from C++](../storage-c-plus-plus-how-to-use-queues.md)
* [Azure Storage Client Library for C++ API documentation.](https://azure.github.io/azure-storage-cpp/)
* [Azure Storage Team Blog](https://blogs.msdn.com/b/windowsazurestorage/)
* [Azure Storage Documentation](https://azure.microsoft.com/documentation/services/storage/)
<|MERGE_RESOLUTION|>--- conflicted
+++ resolved
@@ -7,12 +7,8 @@
 ms.service: storage
 ms.topic: article
 ms.date: 01/23/2017
-<<<<<<< HEAD
-ms.author: dineshm
-=======
 ms.author: mhopkins
 ms.reviewer: dineshm
->>>>>>> 6a383dfd
 ms.subservice: common
 ---
 
