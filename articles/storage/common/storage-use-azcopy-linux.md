---
title: Copy or move data to Azure Storage with AzCopy on Linux | Microsoft Docs
description: Use the AzCopy on Linux utility to move or copy data to or from blob and file content. Copy data to Azure Storage from local files, or copy data within or between storage accounts. Easily migrate your data to Azure Storage.
services: storage
documentationcenter: ''
author: seguler
manager: jahogg
editor: tysonn

ms.assetid: aa155738-7c69-4a83-94f8-b97af4461274
ms.service: storage
ms.workload: storage
ms.tgt_pltfrm: na
ms.devlang: na
ms.topic: article
ms.date: 12/11/2017
ms.author: seguler

---
# Transfer data with AzCopy on Linux
<<<<<<< HEAD

AzCopy is a command-line utility designed for copying data to/from Microsoft Azure Blob, File, and Table storage, using simple commands designed for optimal performance. You can copy data between a file system and a storage account, or between storage accounts.  
=======
AzCopy on Linux is a command-line utility designed for copying data to and from Microsoft Azure Blob and File storage using simple commands with optimal performance. You can also copy data from one object to another within your storage account, or between storage accounts.
>>>>>>> 40a8c0fd

There are two versions of AzCopy that you can download. AzCopy on Linux is built with .NET Core Framework, which targets Linux platforms offering POSIX style command-line options. [AzCopy on Windows](../storage-use-azcopy.md) is built with .NET Framework, and offers Windows style command-line options. This article covers AzCopy on Linux.

## Download and install AzCopy
### Installation on Linux

The article includes commands for various releases of Ubuntu.  Use the `lsb_release -a` command to confirm your distribution release and codename. 

AzCopy on Linux requires .NET Core framework (version 2.0) on the platform. See the installation instructions on the [.NET Core](https://www.microsoft.com/net/download/linux) page.

As an example, let's install .NET Core on Ubuntu 16.04. For the latest installation guide, visit [.NET Core on Linux](https://www.microsoft.com/net/download/linux) installation page.


```bash
curl https://packages.microsoft.com/keys/microsoft.asc | gpg --dearmor > microsoft.gpg
sudo mv microsoft.gpg /etc/apt/trusted.gpg.d/microsoft.gpg
sudo sh -c 'echo "deb [arch=amd64] https://packages.microsoft.com/repos/microsoft-ubuntu-xenial-prod xenial main" > /etc/apt/sources.list.d/dotnetdev.list'
sudo apt-get update
sudo apt-get install dotnet-sdk-2.0.2
```

Once you have installed .NET Core, download and install AzCopy.

```bash
wget -O azcopy.tar.gz https://aka.ms/downloadazcopyprlinux
tar -xf azcopy.tar.gz
sudo ./install.sh
```

You can remove the extracted files once AzCopy on Linux is installed. Alternatively if you do not have superuser privileges, you can also run AzCopy using the shell script 'azcopy' in the extracted folder. 


## Writing your first AzCopy command
The basic syntax for AzCopy commands is:

```azcopy
azcopy --source <source> --destination <destination> [Options]
```

The following examples demonstrate various scenarios for copying data to and from Microsoft Azure Blobs and Files. Refer to the `azcopy --help` menu for a detailed explanation of the parameters used in each sample.

## Blob: Download
### Download single blob

```azcopy
azcopy \
	--source https://myaccount.blob.core.windows.net/mycontainer/abc.txt \
	--destination /mnt/myfiles/abc.txt \
	--source-key <key> 
```

If the folder `/mnt/myfiles` does not exist, AzCopy creates it and downloads `abc.txt ` into the new folder. 

### Download single blob from secondary region

```azcopy
azcopy \
	--source https://myaccount-secondary.blob.core.windows.net/mynewcontainer/abc.txt \
	--destination /mnt/myfiles/abc.txt \
	--source-key <key>
```

Note that you must have read-access geo-redundant storage enabled.

### Download all blobs

```azcopy
azcopy \
	--source https://myaccount.blob.core.windows.net/mycontainer \
	--destination /mnt/myfiles \
	--source-key <key> \
	--recursive
```

Assume the following blobs reside in the specified container:  

```
abc.txt
abc1.txt
abc2.txt
vd1/a.txt
vd1/abcd.txt
```

After the download operation, the directory `/mnt/myfiles` includes the following files:

```
/mnt/myfiles/abc.txt
/mnt/myfiles/abc1.txt
/mnt/myfiles/abc2.txt
/mnt/myfiles/vd1/a.txt
/mnt/myfiles/vd1/abcd.txt
```

If you do not specify option `--recursive`, no blob will be downloaded.

### Download blobs with specified prefix

```azcopy
azcopy \
	--source https://myaccount.blob.core.windows.net/mycontainer \
	--destination /mnt/myfiles \
	--source-key <key> \
	--include "a" \
	--recursive
```

Assume the following blobs reside in the specified container. All blobs beginning with the prefix `a` are downloaded.

```
abc.txt
abc1.txt
abc2.txt
xyz.txt
vd1\a.txt
vd1\abcd.txt
```

After the download operation, the folder `/mnt/myfiles` includes the following files:

```
/mnt/myfiles/abc.txt
/mnt/myfiles/abc1.txt
/mnt/myfiles/abc2.txt
```

The prefix applies to the virtual directory, which forms the first part of the blob name. In the example shown above, the virtual directory does not match the specified prefix, so no blob is downloaded. In addition, if the option `--recursive` is not specified, AzCopy does not download any blobs.

### Set the last-modified time of exported files to be same as the source blobs

```azcopy
azcopy \
	--source https://myaccount.blob.core.windows.net/mycontainer \
	--destination "/mnt/myfiles" \
	--source-key <key> \
	--preserve-last-modified-time
```

You can also exclude blobs from the download operation based on their last-modified time. For example, if you want to exclude blobs whose last modified time is the same or newer than the destination file, add the `--exclude-newer` option:

```azcopy
azcopy \
	--source https://myaccount.blob.core.windows.net/mycontainer \
	--destination /mnt/myfiles \
	--source-key <key> \
	--preserve-last-modified-time \
	--exclude-newer
```

Or if you want to exclude blobs whose last modified time is the same or older than the destination file, add the `--exclude-older` option:

```azcopy
azcopy \
	--source https://myaccount.blob.core.windows.net/mycontainer \
	--destination /mnt/myfiles \
	--source-key <key> \
	--preserve-last-modified-time \
	--exclude-older
```

## Blob: Upload
### Upload single file

```azcopy
azcopy \
	--source /mnt/myfiles/abc.txt \
	--destination https://myaccount.blob.core.windows.net/mycontainer/abc.txt \
	--dest-key <key>
```

If the specified destination container does not exist, AzCopy creates it and uploads the file into it.

### Upload single file to virtual directory

```azcopy
azcopy \
	--source /mnt/myfiles/abc.txt \
	--destination https://myaccount.blob.core.windows.net/mycontainer/vd/abc.txt \
	--dest-key <key>
```

If the specified virtual directory does not exist, AzCopy uploads the file to include the virtual directory in the blob name (*e.g.*, `vd/abc.txt` in the example above).

### Upload all files

```azcopy
azcopy \
	--source /mnt/myfiles \
	--destination https://myaccount.blob.core.windows.net/mycontainer \
	--dest-key <key> \
	--recursive
```

Specifying option `--recursive` uploads the contents of the specified directory to Blob storage recursively, meaning that all subfolders and their files are uploaded as well. For instance, assume the following files reside in folder `/mnt/myfiles`:

```
/mnt/myfiles/abc.txt
/mnt/myfiles/abc1.txt
/mnt/myfiles/abc2.txt
/mnt/myfiles/subfolder/a.txt
/mnt/myfiles/subfolder/abcd.txt
```

After the upload operation, the container includes the following files:

```
abc.txt
abc1.txt
abc2.txt
subfolder/a.txt
subfolder/abcd.txt
```

When the option `--recursive` is not specified, only the following three files are uploaded:

```
abc.txt
abc1.txt
abc2.txt
```

### Upload files matching specified pattern

```azcopy
azcopy \
	--source /mnt/myfiles \
	--destination https://myaccount.blob.core.windows.net/mycontainer \
	--dest-key <key> \
	--include "a*" \
	--recursive
```

Assume the following files reside in folder `/mnt/myfiles`:

```
/mnt/myfiles/abc.txt
/mnt/myfiles/abc1.txt
/mnt/myfiles/abc2.txt
/mnt/myfiles/xyz.txt
/mnt/myfiles/subfolder/a.txt
/mnt/myfiles/subfolder/abcd.txt
```

After the upload operation, the container includes the following files:

```
abc.txt
abc1.txt
abc2.txt
subfolder/a.txt
subfolder/abcd.txt
```

When the option `--recursive` is not specified, AzCopy skips files that are in sub-directories:

```
abc.txt
abc1.txt
abc2.txt
```

### Specify the MIME content type of a destination blob
By default, AzCopy sets the content type of a destination blob to `application/octet-stream`. However, you can explicitly specify the content type via the option `--set-content-type [content-type]`. This syntax sets the content type for all blobs in an upload operation.

```azcopy
azcopy \
	--source /mnt/myfiles \
	--destination https://myaccount.blob.core.windows.net/myContainer/ \
	--dest-key <key> \
	--include "ab" \
	--set-content-type "video/mp4"
```

If the option `--set-content-type` is specified without a value, then AzCopy sets each blob or file's content type according to its file extension.

```azcopy
azcopy \
	--source /mnt/myfiles \
	--destination https://myaccount.blob.core.windows.net/myContainer/ \
	--dest-key <key> \
	--include "ab" \
	--set-content-type
```

## Blob: Copy
### Copy single blob within Storage account

```azcopy
azcopy \
	--source https://myaccount.blob.core.windows.net/mycontainer1/abc.txt \
	--destination https://myaccount.blob.core.windows.net/mycontainer2/abc.txt \
	--source-key <key> \
	--dest-key <key>
```

When you copy a blob without --sync-copy option, a [server-side copy](http://blogs.msdn.com/b/windowsazurestorage/archive/2012/06/12/introducing-asynchronous-cross-account-copy-blob.aspx) operation is performed.

### Copy single blob across Storage accounts

```azcopy
azcopy \
	--source https://sourceaccount.blob.core.windows.net/mycontainer1/abc.txt \
	--destination https://destaccount.blob.core.windows.net/mycontainer2/abc.txt \
	--source-key <key1> \
	--dest-key <key2>
```

When you copy a blob without --sync-copy option, a [server-side copy](http://blogs.msdn.com/b/windowsazurestorage/archive/2012/06/12/introducing-asynchronous-cross-account-copy-blob.aspx) operation is performed.

### Copy single blob from secondary region to primary region

```azcopy
azcopy \
	--source https://myaccount1-secondary.blob.core.windows.net/mynewcontainer1/abc.txt \
	--destination https://myaccount2.blob.core.windows.net/mynewcontainer2/abc.txt \
	--source-key <key1> \
	--dest-key <key2>
```

Note that you must have read-access geo-redundant storage enabled.

### Copy single blob and its snapshots across Storage accounts

```azcopy
azcopy \
	--source https://sourceaccount.blob.core.windows.net/mycontainer1/ \
	--destination https://destaccount.blob.core.windows.net/mycontainer2/ \
	--source-key <key1> \
	--dest-key <key2> \
	--include "abc.txt" \
	--include-snapshot
```

After the copy operation, the target container includes the blob and its snapshots. The container includes the following blob and its snapshots:

```
abc.txt
abc (2013-02-25 080757).txt
abc (2014-02-21 150331).txt
```

### Synchronously copy blobs across Storage accounts
AzCopy by default copies data between two storage endpoints asynchronously. Therefore, the copy operation runs in the background using spare bandwidth capacity that has no SLA in terms of how fast a blob is copied. 

The `--sync-copy` option ensures that the copy operation gets consistent speed. AzCopy performs the synchronous copy by downloading the blobs to copy from the specified source to local memory, and then uploading them to the Blob storage destination.

```azcopy
azcopy \
	--source https://myaccount1.blob.core.windows.net/myContainer/ \
	--destination https://myaccount2.blob.core.windows.net/myContainer/ \
	--source-key <key1> \
	--dest-key <key2> \
	--include "ab" \
	--sync-copy
```

`--sync-copy` might generate additional egress cost compared to asynchronous copy. The recommended approach is to use this option in an Azure VM, that is in the same region as your source storage account to avoid egress cost.

## File: Download
### Download single file

```azcopy
azcopy \
	--source https://myaccount.file.core.windows.net/myfileshare/myfolder1/abc.txt \
	--destination /mnt/myfiles/abc.txt \
	--source-key <key>
```

If the specified source is an Azure file share, then you must either specify the exact file name, (*e.g.* `abc.txt`) to download a single file, or specify option `--recursive` to download all files in the share recursively. Attempting to specify both a file pattern and option `--recursive` together results in an error.

### Download all files

```azcopy
azcopy \
	--source https://myaccount.file.core.windows.net/myfileshare/ \
	--destination /mnt/myfiles \
	--source-key <key> \
	--recursive
```

Note that any empty folders are not downloaded.

## File: Upload
### Upload single file

```azcopy
azcopy \
	--source /mnt/myfiles/abc.txt \
	--destination https://myaccount.file.core.windows.net/myfileshare/abc.txt \
	--dest-key <key>
```

### Upload all files

```azcopy
azcopy \
	--source /mnt/myfiles \
	--destination https://myaccount.file.core.windows.net/myfileshare/ \
	--dest-key <key> \
	--recursive
```

Note that any empty folders are not uploaded.

### Upload files matching specified pattern

```azcopy
azcopy \
	--source /mnt/myfiles \
	--destination https://myaccount.file.core.windows.net/myfileshare/ \
	--dest-key <key> \
	--include "ab*" \
	--recursive
```

## File: Copy
### Copy across file shares

```azcopy
azcopy \
	--source https://myaccount1.file.core.windows.net/myfileshare1/ \
	--destination https://myaccount2.file.core.windows.net/myfileshare2/ \
	--source-key <key1> \
	--dest-key <key2> \
	--recursive
```
When you copy a file across file shares, a [server-side copy](http://blogs.msdn.com/b/windowsazurestorage/archive/2012/06/12/introducing-asynchronous-cross-account-copy-blob.aspx) operation is performed.

### Copy from file share to blob

```azcopy
azcopy \ 
	--source https://myaccount1.file.core.windows.net/myfileshare/ \
	--destination https://myaccount2.blob.core.windows.net/mycontainer/ \
	--source-key <key1> \
	--dest-key <key2> \
	--recursive
```
When you copy a file from file share to blob, a [server-side copy](http://blogs.msdn.com/b/windowsazurestorage/archive/2012/06/12/introducing-asynchronous-cross-account-copy-blob.aspx) operation is performed.

### Copy from blob to file share

```azcopy
azcopy \
	--source https://myaccount1.blob.core.windows.net/mycontainer/ \
	--destination https://myaccount2.file.core.windows.net/myfileshare/ \
	--source-key <key1> \
	--dest-key <key2> \
	--recursive
```
When you copy a file from blob to file share, a [server-side copy](http://blogs.msdn.com/b/windowsazurestorage/archive/2012/06/12/introducing-asynchronous-cross-account-copy-blob.aspx) operation is performed.

### Synchronously copy files
You can specify the `--sync-copy` option to copy data from File Storage to File Storage, from File Storage to Blob Storage and from Blob Storage to File Storage synchronously. AzCopy runs this operation by downloading the source data to local memory, and then uploading it to destination. In this case, standard egress cost applies.

```azcopy
azcopy \
	--source https://myaccount1.file.core.windows.net/myfileshare1/ \
	--destination https://myaccount2.file.core.windows.net/myfileshare2/ \
	--source-key <key1> \
	--dest-key <key2> \
	--recursive \
	--sync-copy
```

When copying from File Storage to Blob Storage, the default blob type is block blob, user can specify option `--blob-type page` to change the destination blob type. Available types are `page | block | append`.

Note that `--sync-copy` might generate additional egress cost comparing to asynchronous copy. The recommended approach is to use this option in an Azure VM, that is in the same region as your source storage account to avoid egress cost.

## Other AzCopy features
### Only copy data that doesn't exist in the destination
The `--exclude-older` and `--exclude-newer` parameters allow you to exclude older or newer source resources from being copied, respectively. If you only want to copy source resources that don't exist in the destination, you can specify both parameters in the AzCopy command:

    --source http://myaccount.blob.core.windows.net/mycontainer --destination /mnt/myfiles --source-key <sourcekey> --recursive --exclude-older --exclude-newer

    --source /mnt/myfiles --destination http://myaccount.file.core.windows.net/myfileshare --dest-key <destkey> --recursive --exclude-older --exclude-newer

    --source http://myaccount.blob.core.windows.net/mycontainer --destination http://myaccount.blob.core.windows.net/mycontainer1 --source-key <sourcekey> --dest-key <destkey> --recursive --exclude-older --exclude-newer

### Use a configuration file to specify command-line parameters

```azcopy
azcopy --config-file "azcopy-config.ini"
```

You can include any AzCopy command-line parameters in a configuration file. AzCopy processes the parameters in the file as if they had been specified on the command line, performing a direct substitution with the contents of the file.

Assume a configuration file named `copyoperation`, that contains the following lines. Each AzCopy parameter can be specified on a single line.

    --source http://myaccount.blob.core.windows.net/mycontainer --destination /mnt/myfiles --source-key <sourcekey> --recursive --quiet

or on separate lines:

    --source http://myaccount.blob.core.windows.net/mycontainer
    --destination /mnt/myfiles
    --source-key<sourcekey>
    --recursive
    --quiet

AzCopy fails if you split the parameter across two lines, as shown here for the `--source-key` parameter:

    http://myaccount.blob.core.windows.net/mycontainer
    /mnt/myfiles
    --sourcekey
    <sourcekey>
    --recursive
    --quiet

### Specify a shared access signature (SAS)

```azcopy
azcopy \
	--source https://myaccount.blob.core.windows.net/mycontainer1/abc.txt \
	--destination https://myaccount.blob.core.windows.net/mycontainer2/abc.txt \
	--source-sas <SAS1> \
	--dest-sas <SAS2>
```

You can also specify a SAS on the container URI:

```azcopy
azcopy \
	--source https://myaccount.blob.core.windows.net/mycontainer1/?SourceSASToken \
	--destination /mnt/myfiles \
	--recursive
```

### Journal file folder
Each time you issue a command to AzCopy, it checks whether a journal file exists in the default folder, or whether it exists in a folder that you specified via this option. If the journal file does not exist in either place, AzCopy treats the operation as new and generates a new journal file.

If the journal file does exist, AzCopy checks whether the command line that you input matches the command line in the journal file. If the two command lines match, AzCopy resumes the incomplete operation. If they do not match, AzCopy prompts user to either overwrite the journal file to start a new operation, or to cancel the current operation.

If you want to use the default location for the journal file:

```azcopy
azcopy \
	--source /mnt/myfiles \
	--destination https://myaccount.blob.core.windows.net/mycontainer \
	--dest-key <key> \
	--resume
```

If you omit option `--resume`, or specify option `--resume` without the folder path, as shown above, AzCopy creates the journal file in the default location, which is `~\Microsoft\Azure\AzCopy`. If the journal file already exists, then AzCopy resumes the operation based on the journal file.

If you want to specify a custom location for the journal file:

```azcopy
azcopy \
	--source /mnt/myfiles \
	--destination https://myaccount.blob.core.windows.net/mycontainer \
	--dest-key key \
	--resume "/mnt/myjournal"
```

This example creates the journal file if it does not already exist. If it does exist, then AzCopy resumes the operation based on the journal file.

If you want to resume an AzCopy operation, repeat the same command. AzCopy on Linux then will prompt for confirmation:

```azcopy
Incomplete operation with same command line detected at the journal directory "/home/myaccount/Microsoft/Azure/AzCopy", do you want to resume the operation? Choose Yes to resume, choose No to overwrite the journal to start a new operation. (Yes/No)
```

### Output verbose logs

```azcopy
azcopy \
	--source /mnt/myfiles \
	--destination https://myaccount.blob.core.windows.net/mycontainer \
	--dest-key <key> \
	--verbose
```

### Specify the number of concurrent operations to start
Option `--parallel-level` specifies the number of concurrent copy operations. By default, AzCopy starts a certain number of concurrent operations to increase the data transfer throughput. The number of concurrent operations is equal eight times the number of processors you have. If you are running AzCopy across a low-bandwidth network, you can specify a lower number for --parallel-level to avoid failure caused by resource competition.

>[!TIP]
>To view the complete list of AzCopy parameters, check out 'azcopy --help' menu.

## Known issues and best practices
### Error: .NET SDK 2.0 is not found in the system.
AzCopy depends on the .NET SDK 2.0 starting in the version AzCopy 7.0. Prior to this version AzCopy used .NET Core 1.1. If you encounter an error stating that .NET Core 2.0 is not installed in the system, you may need to install or upgrade using the [.NET Core installation instructions](https://www.microsoft.com/net/learn/get-started/linuxredhat).

### Error Installing AzCopy
If you encounter issues with AzCopy installation, you may try to run AzCopy using the bash script in the extracted `azcopy` folder.

```bash
cd azcopy
./azcopy
```

### Limit concurrent writes while copying data
When you copy blobs or files with AzCopy, keep in mind that another application may be modifying the data while you are copying it. If possible, ensure that the data you are copying is not being modified during the copy operation. For example, when copying a VHD associated with an Azure virtual machine, make sure that no other applications are currently writing to the VHD. A good way to do this is by leasing the resource to be copied. Alternately, you can create a snapshot of the VHD first and then copy the snapshot.

If you cannot prevent other applications from writing to blobs or files while they are being copied, then keep in mind that by the time the job finishes, the copied resources may no longer have full parity with the source resources.

### Run one AzCopy instance on one machine.
AzCopy is designed to maximize the utilization of your machine resource to accelerate the data transfer, we recommend you run only one AzCopy instance on one machine, and specify the option `--parallel-level` if you need more concurrent operations. For more details, type `AzCopy --help parallel-level` at the command line.

## Next steps
For more information about Azure Storage and AzCopy, see the following resources:

### Azure Storage documentation:
* [Introduction to Azure Storage](../storage-introduction.md)
* [Create a storage account](../storage-create-storage-account.md)
* [Manage blobs with Storage Explorer](https://docs.microsoft.com/azure/vs-azure-tools-storage-explorer-blobs)
* [Using the Azure CLI 2.0 with Azure Storage](../storage-azure-cli.md)
* [How to use Blob storage from C++](../blobs/storage-c-plus-plus-how-to-use-blobs.md)
* [How to use Blob storage from Java](../blobs/storage-java-how-to-use-blob-storage.md)
* [How to use Blob storage from Node.js](../blobs/storage-nodejs-how-to-use-blob-storage.md)
* [How to use Blob storage from Python](../blobs/storage-python-how-to-use-blob-storage.md)

### Azure Storage blog posts:
* [Announcing AzCopy on Linux Preview](https://azure.microsoft.com/en-in/blog/announcing-azcopy-on-linux-preview/)
* [Introducing Azure Storage Data Movement Library Preview](https://azure.microsoft.com/blog/introducing-azure-storage-data-movement-library-preview-2/)
* [AzCopy: Introducing synchronous copy and customized content type](http://blogs.msdn.com/b/windowsazurestorage/archive/2015/01/13/azcopy-introducing-synchronous-copy-and-customized-content-type.aspx)
* [AzCopy: Announcing General Availability of AzCopy 3.0 plus preview release of AzCopy 4.0 with Table and File support](http://blogs.msdn.com/b/windowsazurestorage/archive/2014/10/29/azcopy-announcing-general-availability-of-azcopy-3-0-plus-preview-release-of-azcopy-4-0-with-table-and-file-support.aspx)
* [AzCopy: Optimized for Large-Scale Copy Scenarios](http://go.microsoft.com/fwlink/?LinkId=507682)
* [AzCopy: Support for read-access geo-redundant storage](http://blogs.msdn.com/b/windowsazurestorage/archive/2014/04/07/azcopy-support-for-read-access-geo-redundant-account.aspx)
* [AzCopy: Transfer data with restartable mode and SAS token](http://blogs.msdn.com/b/windowsazurestorage/archive/2013/09/07/azcopy-transfer-data-with-re-startable-mode-and-sas-token.aspx)
* [AzCopy: Using cross-account Copy Blob](http://blogs.msdn.com/b/windowsazurestorage/archive/2013/04/01/azcopy-using-cross-account-copy-blob.aspx)
* [AzCopy: Uploading/downloading files for Azure Blobs](http://blogs.msdn.com/b/windowsazurestorage/archive/2012/12/03/azcopy-uploading-downloading-files-for-windows-azure-blobs.aspx)
<|MERGE_RESOLUTION|>--- conflicted
+++ resolved
@@ -18,12 +18,8 @@
 
 ---
 # Transfer data with AzCopy on Linux
-<<<<<<< HEAD
 
 AzCopy is a command-line utility designed for copying data to/from Microsoft Azure Blob, File, and Table storage, using simple commands designed for optimal performance. You can copy data between a file system and a storage account, or between storage accounts.  
-=======
-AzCopy on Linux is a command-line utility designed for copying data to and from Microsoft Azure Blob and File storage using simple commands with optimal performance. You can also copy data from one object to another within your storage account, or between storage accounts.
->>>>>>> 40a8c0fd
 
 There are two versions of AzCopy that you can download. AzCopy on Linux is built with .NET Core Framework, which targets Linux platforms offering POSIX style command-line options. [AzCopy on Windows](../storage-use-azcopy.md) is built with .NET Framework, and offers Windows style command-line options. This article covers AzCopy on Linux.
 
