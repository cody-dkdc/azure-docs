---
title: Using Azure Import/Export to transfer data to and from Azure Storage | Microsoft Docs
description: Learn how to create import and export jobs in the Azure portal for transferring data to and from Azure Storage.
author: alkohli
manager: jeconnoc
services: storage

ms.service: storage
ms.topic: article
ms.date: 05/17/2018
ms.author: alkohli

---
# What is Azure Import/Export service?

Azure Import/Export service is used to securely import large amounts of data to Azure Blob storage and Azure Files by shipping disk drives to an Azure datacenter. This service can also be used to transfer data from Azure Blob storage to disk drives and ship to your on-premises sites. Data from one or more disks can be imported either to Azure Blob storage or Azure Files. 

## Azure Import/Export usecases

Consider using Azure Import/Export service when uploading or downloading data over the network is too slow, or getting additional network bandwidth is cost-prohibitive. Use this service in the following scenarios:

<<<<<<< HEAD
3. In Job details section, upload the drive journal files that you obtained during the drive preparation step. If waimportexport.exe version1 was used, you need to upload one file for each drive that you have prepared. Select the storage account that the data will be imported into in the "Import destination" Storage account section. The Drop-Off location is automatically populated based on the region of the storage account selected.
   
   ![Create import job - Step 3](./media/storage-import-export-service/import-job-03.png)
4. In Return shipping info section, select the carrier from the drop-down list and enter a valid carrier account number that you have created with that carrier. Microsoft uses this account to ship the drives back to you once your import job is complete. Provide a complete and valid contact name, phone, email, street address, city, zip, state/proviince and country/region.
   
5. In the Summary section, Azure DataCenter shipping address is provided to be used for shipping disks to Azure DC. Copy the address exactly. Ensure that the job name and the full address are mentioned on the shipping label. Clearly mark it as Microsoft Azure Import/Export Service.
=======
* **Data migration to the cloud**: Move large amounts of data to Azure quickly and cost effectively.
* **Content distribution**: Quickly send data to your customer sites.
* **Backup**: Take backups of your on-premises data to store in Azure Storage.
* **Data recovery**: Recover large amount of data stored in storage and have it delivered to your on-premises location.
>>>>>>> 8659efc8

## Import/Export components

Import/Export service uses the following components:

- **Import/Export**service: This service available in Azure portal helps the user create and track import and export jobs.  

- **WAImportExport tool**: This is a command-line tool that does the following: 
    - Prepares your drives that are shipped for import.
    - Facilitates copying your data to the drive.
    - Encrypts the data on the drive with BitLocker.
    - Generates the drive journal files used during import creation.
    - Helps identify numbers of drives needed for export jobs.

    This tool is available in two versions, version 1 and 2. We recommend that you use:

    - Version 1 for import/export into Azure Blob storage. 
    - Version 2 for importing data into Azure files.

    The WAImportExport tool is only compatible with 64-bit Windows operating system. For specific OS versions supported, go to [Azure Import/Export requirements](storage-import-export-requirements.md#supported-operating-systems).

- **Disks**: You can ship Solid-state drives (SSDs) or Hard disk drives (HDDs) to the Azure datacenter. When creating an import job, you ship disk drives containing your data. When creating an export job, you ship empty drives to the Azure datacenter. For specific disk types, go to [Supported disk types](storage-import-export-requirements.md#supported-hardware).

## How does Import/Export work?

Azure Import/Export service allows data transfer into Azure Blobs and Azure Files by creating jobs. Use Azure portal or Azure Resource Manager REST API to create jobs. Each job is associated with a single storage account. 

The jobs can be import or export jobs. An import job allows you to import data into Azure Blobs or Azure files whereas the export job allows data to be exported from Azure Blobs. For an import job, you ship drives containing your data. When you create an export job, you ship empty drives to an Azure datacenter. In each case, you can ship up to 10 disk drives per job.

> [!IMPORTANT]
> Exporting data into Azure Files is not supported.

In this section, high level steps involved in import and export jobs are described. 


### Inside an import job

At a high level, an import job involves the following steps:

1. Determine data to be imported, number of drives you need, destination blob location for your data in Azure storage.
2. Use the WAImportExport tool to copy data to disk drives. Encrypt the disks with BitLocker.
3. Create an import job in your target storage account in Azure portal. Upload the drive journal files.
2. Provide the return address and carrier account number for shipping the drives back to you.
3. Ship the disk drives to the shipping address provided during job creation.
4. Update the delivery tracking number in the import job details and submit the import job.
5. Drives are received and processed at the Azure data center.
6. Drives are shipped using your carrier account to the return address provided in the import job.
  
    ![Figure 1:Import job flow](./media/storage-import-export-service/importjob.png)

For step-by-step instructions on data import, go to:

- [Import data into Azure Blobs](storage-import-export-data-to-blobs.md)
- [Import data into Azure Files](storage-import-export-data-to-files.md)


### Inside an export job

> [!IMPORTANT]
> The service only supports export of Azure Blobs. Export of Azure files is not supported.

At a high level, an export job involves the following steps:

1. Determine the data to be exported, number of drives you need, source blobs or container paths of your data in Blob storage.
3. Create an export job in your source storage account in Azure portal.
4. Specify source blobs or container paths for the data to be exported.
5. Provide the return address and carrier account number for shipping the drives back to you.
6. Ship the disk drives to the shipping address provided during job creation.
7. Update the delivery tracking number in the export job details and submit the export job.
8. The drives are received and processed at the Azure data center.
9. The drives are encrypted with BitLocker and the keys are available via the Azure portal.  
10. The drives are shipped using your carrier account to the return address provided in the import job.
  
    ![Figure 2:Export job flow](./media/storage-import-export-service/exportjob.png)

For step-by-step instructions on data export, go to [Export data from Azure Blobs](storage-import-export-data-from-blobs.md).

## Region availability 

The Azure Import/Export service supports copying data to and from all Azure storage accounts. You can ship disk drives to one of the listed locations. If your storage account is in an Azure location that is not specified here, an alternate shipping location is provided when you create the job.

### Supported shipping locations


|Country  |Country  |Country  |Country  |
|---------|---------|---------|---------|
|East US    | North Europe        | Central India        |US Gov Iowa         |
|West US     |West Europe         | South India        | US DoD East        |
|East US 2    | East Asia        |  West India        | US DoD Central        |
|West US 2     | Southeast Asia        | Canada Central        | China East         |
|Central US     | Australia East        | Canada East        | China North        |
|North Central US     |  Australia Southeast       | Brazil South        | UK South        |
|South Central US     | Japan West        |Korea Central         | Germany Central        |
|West Central US     |  Japan East       | US Gov Virginia        | Germany Northeast        |


## Security considerations

The data on the drive is encrypted using BitLocker Drive Encryption. This encryption protects your data while it is in transit.

For import jobs, drives are encrypted in two ways.  


- Specify the option when using *dataset.csv* file while running the WAImportExport tool during drive preparation. 

- Enable BitLocker encryption manually on the drive. Specify the encryption key in the *driveset.csv* when running WAImportExport tool command line during drive preparation.


For export jobs, after your data is copied to the drives, the service encrypts the drive using BitLocker before shipping it back to you. The encryption key is provided to you via the Azure portal.

[!INCLUDE [storage-import-export-delete-personal-info.md](../../../includes/storage-import-export-delete-personal-info.md)]


### Pricing

**Drive handling fee**

There is a drive handling fee for each drive processed as part of your import or export job. See the details on the [Azure Import/Export Pricing](https://azure.microsoft.com/pricing/details/storage-import-export/).

**Shipping costs**

When you ship drives to Azure, you pay the shipping cost to the shipping carrier. When Microsoft returns the drives to you, the shipping cost is charged to the carrier account which you provided at the time of job creation.

**Transaction costs**

There are no transaction costs in addition to standard storage transaction costs when importing data into Azure Storage. The standard egress charges are applicable when data is exported from Blob storage. For more information on transaction costs, see [Data transfer pricing.](https://azure.microsoft.com/pricing/details/data-transfers/)



## Next steps

Learn how to use the Import/Export service to:
* [Import data to Azure Blobs](storage-import-export-data-to-blobs.md)
* [Export data from Azure Blobs](storage-import-export-data-from-blobs.md)
* [Import data to Azure Files](storage-import-export-data-to-files.md)
<|MERGE_RESOLUTION|>--- conflicted
+++ resolved
@@ -19,19 +19,10 @@
 
 Consider using Azure Import/Export service when uploading or downloading data over the network is too slow, or getting additional network bandwidth is cost-prohibitive. Use this service in the following scenarios:
 
-<<<<<<< HEAD
-3. In Job details section, upload the drive journal files that you obtained during the drive preparation step. If waimportexport.exe version1 was used, you need to upload one file for each drive that you have prepared. Select the storage account that the data will be imported into in the "Import destination" Storage account section. The Drop-Off location is automatically populated based on the region of the storage account selected.
-   
-   ![Create import job - Step 3](./media/storage-import-export-service/import-job-03.png)
-4. In Return shipping info section, select the carrier from the drop-down list and enter a valid carrier account number that you have created with that carrier. Microsoft uses this account to ship the drives back to you once your import job is complete. Provide a complete and valid contact name, phone, email, street address, city, zip, state/proviince and country/region.
-   
-5. In the Summary section, Azure DataCenter shipping address is provided to be used for shipping disks to Azure DC. Copy the address exactly. Ensure that the job name and the full address are mentioned on the shipping label. Clearly mark it as Microsoft Azure Import/Export Service.
-=======
 * **Data migration to the cloud**: Move large amounts of data to Azure quickly and cost effectively.
 * **Content distribution**: Quickly send data to your customer sites.
 * **Backup**: Take backups of your on-premises data to store in Azure Storage.
 * **Data recovery**: Recover large amount of data stored in storage and have it delivered to your on-premises location.
->>>>>>> 8659efc8
 
 ## Import/Export components
 
