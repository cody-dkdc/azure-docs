---
title: Using Azure Import/Export to transfer data to and from Azure Storage | Microsoft Docs
description: Learn how to create import and export jobs in the Azure portal for transferring data to and from Azure Storage.
author: alkohli
services: storage
ms.service: storage
ms.topic: article
<<<<<<< HEAD
ms.date: 02/14/2019
=======
ms.date: 05/07/2019
>>>>>>> 6a383dfd
ms.author: alkohli
ms.subservice: common
---
# What is Azure Import/Export service?

Azure Import/Export service is used to securely import large amounts of data to Azure Blob storage and Azure Files by shipping disk drives to an Azure datacenter. This service can also be used to transfer data from Azure Blob storage to disk drives and ship to your on-premises sites. Data from one or more disk drives can be imported either to Azure Blob storage or Azure Files. 

Supply your own disk drives and transfer data with the Azure Import/Export service. You can also use disk drives supplied by Microsoft. 

If you want to transfer data using disk drives supplied by Microsoft, you can use [Azure Data Box Disk](../../databox/data-box-disk-overview.md) to import data into Azure. Microsoft ships up to 5 encrypted solid-state disk drives (SSDs) with a 40 TB total capacity per order, to your datacenter through a regional carrier. You can quickly configure disk drives, copy data to disk drives over a USB 3.0 connection, and ship the disk drives back to Azure. For more information, go to [Azure Data Box Disk overview](../../databox/data-box-disk-overview.md).

## Azure Import/Export usecases

Consider using Azure Import/Export service when uploading or downloading data over the network is too slow, or getting additional network bandwidth is cost-prohibitive. Use this service in the following scenarios:

* **Data migration to the cloud**: Move large amounts of data to Azure quickly and cost effectively.
* **Content distribution**: Quickly send data to your customer sites.
* **Backup**: Take backups of your on-premises data to store in Azure Storage.
* **Data recovery**: Recover large amount of data stored in storage and have it delivered to your on-premises location.

## Import/Export components

Import/Export service uses the following components:

- **Import/Export service**: This service available in Azure portal helps the user create and track data import (upload) and export (download) jobs.  

- **WAImportExport tool**: This is a command-line tool that does the following: 
    - Prepares your disk drives that are shipped for import.
    - Facilitates copying your data to the drive.
    - Encrypts the data on the drive with BitLocker.
    - Generates the drive journal files used during import creation.
    - Helps identify numbers of drives needed for export jobs.
    
> [!NOTE]
> The WAImportExport tool is available in two versions, version 1 and 2. We recommend that you use:
> - Version 1 for import/export into Azure Blob storage. 
> - Version 2 for importing data into Azure files.
>
> The WAImportExport tool is only compatible with 64-bit Windows operating system. For specific OS versions supported, go to [Azure Import/Export requirements](storage-import-export-requirements.md#supported-operating-systems).

- **Disk Drives**: You can ship Solid-state drives (SSDs) or Hard disk drives (HDDs) to the Azure datacenter. When creating an import job, you ship disk drives containing your data. When creating an export job, you ship empty drives to the Azure datacenter. For specific disk types, go to [Supported disk types](storage-import-export-requirements.md#supported-hardware).

## How does Import/Export work?

Azure Import/Export service allows data transfer into Azure Blobs and Azure Files by creating jobs. Use Azure portal or Azure Resource Manager REST API to create jobs. Each job is associated with a single storage account. 

The jobs can be import or export jobs. An import job allows you to import data into Azure Blobs or Azure files whereas the export job allows data to be exported from Azure Blobs. For an import job, you ship drives containing your data. When you create an export job, you ship empty drives to an Azure datacenter. In each case, you can ship up to 10 disk drives per job.

### Inside an import job

At a high level, an import job involves the following steps:

1. Determine data to be imported, number of drives you need, destination blob location for your data in Azure storage.
2. Use the WAImportExport tool to copy data to disk drives. Encrypt the disk drives with BitLocker.
3. Create an import job in your target storage account in Azure portal. Upload the drive journal files.
4. Provide the return address and carrier account number for shipping the drives back to you.
5. Ship the disk drives to the shipping address provided during job creation.
6. Update the delivery tracking number in the import job details and submit the import job.
7. The drives are received and processed at the Azure data center.
8. The drives are shipped using your carrier account to the return address provided in the import job.

> [!NOTE]
> For local (within data center country/region) shipments, please share a domestic carrier account 
>
<<<<<<< HEAD
> For abroad (outside data center country) shipments, please share an international carrier account
=======
> For abroad (outside data center country/region) shipments, please share an international carrier account
>>>>>>> 6a383dfd

 ![Figure 1:Import job flow](./media/storage-import-export-service/importjob.png)

For step-by-step instructions on data import, go to:

- [Import data into Azure Blobs](storage-import-export-data-to-blobs.md)
- [Import data into Azure Files](storage-import-export-data-to-files.md)


### Inside an export job

> [!IMPORTANT]
> The service only supports export of Azure Blobs. Export of Azure files is not supported.

At a high level, an export job involves the following steps:

1. Determine the data to be exported, number of drives you need, source blobs or container paths of your data in Blob storage.
3. Create an export job in your source storage account in Azure portal.
4. Specify source blobs or container paths for the data to be exported.
5. Provide the return address and carrier account number for shipping the drives back to you.
6. Ship the disk drives to the shipping address provided during job creation.
7. Update the delivery tracking number in the export job details and submit the export job.
8. The drives are received and processed at the Azure data center.
9. The drives are encrypted with BitLocker and the keys are available via the Azure portal.  
10. The drives are shipped using your carrier account to the return address provided in the import job.

> [!NOTE]
> For local (within data center country/region) shipments, please share a domestic carrier account 
>
<<<<<<< HEAD
> For abroad (outside data center country) shipments, please share an international carrier account
=======
> For abroad (outside data center country/region) shipments, please share an international carrier account
>>>>>>> 6a383dfd
  
 ![Figure 2:Export job flow](./media/storage-import-export-service/exportjob.png)

For step-by-step instructions on data export, go to [Export data from Azure Blobs](storage-import-export-data-from-blobs.md).

## Region availability 

The Azure Import/Export service supports copying data to and from all Azure storage accounts. You can ship disk drives to one of the listed locations. If your storage account is in an Azure location that is not specified here, an alternate shipping location is provided when you create the job.

### Supported shipping locations


|Country/Region  |Country/Region  |Country/Region  |Country/Region  |
|---------|---------|---------|---------|
|East US    | North Europe        | Central India        |US Gov Iowa         |
|West US     |West Europe         | South India        | US DoD East        |
|East US 2    | East Asia        |  West India        | US DoD Central        |
|West US 2     | Southeast Asia        | Canada Central        | China East         |
|Central US     | Australia East        | Canada East        | China North        |
|North Central US     |  Australia Southeast       | Brazil South        | UK South        |
|South Central US     | Japan West        |Korea Central         | Germany Central        |
|West Central US     |  Japan East       | US Gov Virginia        | Germany Northeast        |


## Security considerations

The data on the drive is encrypted using BitLocker Drive Encryption. This encryption protects your data while it is in transit.

For import jobs, drives are encrypted in two ways.  


- Specify the option when using *dataset.csv* file while running the WAImportExport tool during drive preparation. 

- Enable BitLocker encryption manually on the drive. Specify the encryption key in the *driveset.csv* when running WAImportExport tool command line during drive preparation.


For export jobs, after your data is copied to the drives, the service encrypts the drive using BitLocker before shipping it back to you. The encryption key is provided to you via the Azure portal.

[!INCLUDE [storage-import-export-delete-personal-info.md](../../../includes/storage-import-export-delete-personal-info.md)]


### Pricing

**Drive handling fee**

There is a drive handling fee for each drive processed as part of your import or export job. See the details on the [Azure Import/Export Pricing](https://azure.microsoft.com/pricing/details/storage-import-export/).

**Shipping costs**

When you ship drives to Azure, you pay the shipping cost to the shipping carrier. When Microsoft returns the drives to you, the shipping cost is charged to the carrier account which you provided at the time of job creation.

**Transaction costs**

[Standard storage transaction charge](https://azure.microsoft.com/pricing/details/storage/) apply during import as well as export of data. Standard egress charges are also applicable along with storage transaction charges when data is exported from Azure Storage. For more information on egress costs, see [Data transfer pricing.](https://azure.microsoft.com/pricing/details/data-transfers/).



## Next steps

Learn how to use the Import/Export service to:
* [Import data to Azure Blobs](storage-import-export-data-to-blobs.md)
* [Export data from Azure Blobs](storage-import-export-data-from-blobs.md)
* [Import data to Azure Files](storage-import-export-data-to-files.md)
<|MERGE_RESOLUTION|>--- conflicted
+++ resolved
@@ -5,11 +5,7 @@
 services: storage
 ms.service: storage
 ms.topic: article
-<<<<<<< HEAD
-ms.date: 02/14/2019
-=======
 ms.date: 05/07/2019
->>>>>>> 6a383dfd
 ms.author: alkohli
 ms.subservice: common
 ---
@@ -74,11 +70,7 @@
 > [!NOTE]
 > For local (within data center country/region) shipments, please share a domestic carrier account 
 >
-<<<<<<< HEAD
-> For abroad (outside data center country) shipments, please share an international carrier account
-=======
 > For abroad (outside data center country/region) shipments, please share an international carrier account
->>>>>>> 6a383dfd
 
  ![Figure 1:Import job flow](./media/storage-import-export-service/importjob.png)
 
@@ -108,11 +100,7 @@
 > [!NOTE]
 > For local (within data center country/region) shipments, please share a domestic carrier account 
 >
-<<<<<<< HEAD
-> For abroad (outside data center country) shipments, please share an international carrier account
-=======
 > For abroad (outside data center country/region) shipments, please share an international carrier account
->>>>>>> 6a383dfd
   
  ![Figure 2:Export job flow](./media/storage-import-export-service/exportjob.png)
 
