--- conflicted
+++ resolved
@@ -3,18 +3,10 @@
 description: AzCopy is a command-line utility that you can use to copy data to, from, or between storage accounts. This article helps you download AzCopy, connect to your storage account, and then transfer files.
 services: storage
 author: normesta
-<<<<<<< HEAD
-=======
-
->>>>>>> 5c82bc05
 ms.service: storage
 ms.topic: article
 ms.date: 04/23/2019
 ms.author: normesta
-<<<<<<< HEAD
-=======
-ms.reviewer: seguler
->>>>>>> 5c82bc05
 ms.subservice: common
 ---
 
@@ -80,7 +72,7 @@
 
 An alternative way to authenticate yourself is to obtain a SAS token, and then append that token to each AzCopy command that you execute.
 
-This example command recursively copies data from a local directory to a blob container. A fictitious SAS token is appended to the end of the of the container path. 
+This example command recursively copies data from a local directory to a blob container. A fictitious SAS token is appended to the end of the of the container path.
 
 ```azcopy
 azcopy cp "C:\local\path" "https://account.blob.core.windows.net/mycontainer1/?sv=2018-03-28&ss=bjqt&srt=sco&sp=rwddgcup&se=2019-05-01T05:01:17Z&st=2019-04-30T21:01:17Z&spr=https&sig=MGCXiyEzbtttkr3ewJIh2AR8KrghSy1DGM9ovN734bQF4%3D" --recursive=true
