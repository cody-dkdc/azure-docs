--- conflicted
+++ resolved
@@ -1,19 +1,4 @@
 ---
-<<<<<<< HEAD
-title: Copy or move data to Azure Storage by using AzCopy v10 (Preview) | Microsoft Docs
-description: Use the AzCopy v10 (Preview) command-line utility to move or copy data to or from blob, data lake, and file content. Copy data to Azure Storage from local files, or copy data within or between storage accounts. Easily migrate your data to Azure Storage.
-services: storage
-author: seguler
-ms.service: storage
-ms.topic: article
-ms.date: 04/05/2019
-ms.author: seguler
-ms.subservice: common
----
-# Transfer data with AzCopy v10 (Preview)
-
-AzCopy v10 (Preview) is the command-line utility for copying data to or from Microsoft Azure Blob and File storage. AzCopy v10 offers a redesigned command-line interface, and new architecture for reliable data transfers. By using AzCopy, you can copy data between a file system and a storage account, or between storage accounts.
-=======
 title: Copy or move data to Azure Storage by using AzCopy v10 | Microsoft Docs
 description: Use the AzCopy command-line utility to move or copy data to or from blob, data lake, and file content. Copy data to Azure Storage from local files, or copy data within or between storage accounts. Easily migrate your data to Azure Storage.
 services: storage
@@ -29,7 +14,6 @@
 # Transfer data with AzCopy v10
 
 AzCopy is the command-line utility for copying data to or from Microsoft Azure Blob and File storage. AzCopy offers a redesigned command-line interface, and new architecture for reliable data transfers. By using AzCopy, you can copy data between a file system and a storage account, or between storage accounts.
->>>>>>> 6a383dfd
 
 ## What's new in AzCopy v10
 
@@ -45,18 +29,7 @@
 
 ## Download and install AzCopy
 
-<<<<<<< HEAD
-### Latest preview version (v10)
-
-Download the latest preview version of AzCopy:
-- [Windows](https://aka.ms/downloadazcopy-v10-windows) (zip)
-- [Linux](https://aka.ms/downloadazcopy-v10-linux) (tar)
-- [MacOS](https://aka.ms/downloadazcopy-v10-mac) (zip)
-
-### Latest production version (v8.1)
-=======
 ### Latest production version (v10)
->>>>>>> 6a383dfd
 
 Download the latest version of AzCopy:
 - [Windows](https://aka.ms/downloadazcopy-v10-windows) (zip)
@@ -69,15 +42,6 @@
 
 ## Post-installation steps
 
-<<<<<<< HEAD
-AzCopy v10 doesn't require an installation. Open your preferred command-line application and browse to the folder where `azcopy.exe` is located. If needed, you can add the AzCopy folder location to your system path for ease of use.
-
-## Authentication options
-
-AzCopy v10 supports the following options when authenticating with Azure Storage:
-- **Azure Active Directory** (Supported for **Blob and Data Lake Storage Gen2 services**). Use ```.\azcopy login``` to sign in with Azure Active Directory.  The user should have ["Storage Blob Data Contributor" role assigned](https://docs.microsoft.com/azure/storage/common/storage-auth-aad-rbac) to write to Blob storage with Azure Active Directory authentication. For authentication via managed identities for Azure resources, use `azcopy login --identity`.
-- **Shared access signature tokens [Supported for Blob and File services]**. Append the shared access signature (SAS) token to the blob path on the command line to use it. You can generate SAS tokens with the Azure portal, [Storage Explorer](https://blogs.msdn.microsoft.com/jpsanders/2017/10/12/easily-create-a-sas-to-download-a-file-from-azure-storage-using-azure-storage-explorer/), [PowerShell](https://docs.microsoft.com/powershell/module/az.storage/new-azstorageblobsastoken), or other tools of your choice. For more information, see [examples](https://docs.microsoft.com/azure/storage/blobs/storage-dotnet-shared-access-signature-part-2).
-=======
 AzCopy doesn't require an installation. Open your preferred command-line application and browse to the folder where `azcopy.exe` is located. If needed, you can add the AzCopy folder location to your system path for ease of use.
 
 ## Authentication options
@@ -85,7 +49,6 @@
 AzCopy supports the following options when authenticating with Azure Storage:
 - **Azure Active Directory** (Supported for **Blob and Data Lake Storage Gen2 services**). Use ```.\azcopy login``` to sign in with Azure Active Directory.  The user should have ["Storage Blob Data Contributor" role assigned](https://docs.microsoft.com/azure/storage/common/storage-auth-aad-rbac) to write to Blob storage with Azure Active Directory authentication. For authentication via managed identities for Azure resources, use `azcopy login --identity`.
 - **Shared access signature tokens [Supported for Blob and File services]**. Append the shared access signature (SAS) token to the blob path on the command line to use it. You can generate SAS tokens with the Azure portal, [Storage Explorer](https://blogs.msdn.microsoft.com/jpsanders/2017/10/12/easily-create-a-sas-to-download-a-file-from-azure-storage-using-azure-storage-explorer/), [PowerShell](https://docs.microsoft.com/powershell/module/az.storage/new-azstorageblobsastoken), or other tools of your choice. For more information, see [examples](https://docs.microsoft.com/azure/storage/blobs/common/storage-dotnet-shared-access-signature-part-1).
->>>>>>> 6a383dfd
 
 ## Getting started
 
@@ -227,11 +190,7 @@
 .\azcopy sync "https://account.blob.core.windows.net/mycontainer1" "C:\local\path" --recursive=true
 ```
 
-<<<<<<< HEAD
-This command incrementally syncs the source to the destination based on the last modified timestamps. If you add or delete a file in the source, AzCopy v10 will do the same in the destination. Before deletion, AzCopy will prompt you to confirm.
-=======
 This command incrementally syncs the source to the destination based on the last modified timestamps. If you add or delete a file in the source, AzCopy will do the same in the destination. Before deletion, AzCopy will prompt you to confirm.
->>>>>>> 6a383dfd
 
 ## Copy data from Amazon Web Services (AWS) S3
 
@@ -316,11 +275,7 @@
 ```
 ## Troubleshooting
 
-<<<<<<< HEAD
-AzCopy v10 creates log files and plan files for every job. You can use the logs to investigate and troubleshoot any potential problems. The logs will contain the status of failure (UPLOADFAILED, COPYFAILED, and DOWNLOADFAILED), the full path, and the reason of the failure. The job logs and plan files are located in the %USERPROFILE\\.azcopy folder on Windows or $HOME\\.azcopy folder on Mac and Linux.
-=======
 AzCopy creates log files and plan files for every job. You can use the logs to investigate and troubleshoot any potential problems. The logs will contain the status of failure (UPLOADFAILED, COPYFAILED, and DOWNLOADFAILED), the full path, and the reason of the failure. The job logs and plan files are located in the %USERPROFILE\\.azcopy folder on Windows or $HOME\\.azcopy folder on Mac and Linux.
->>>>>>> 6a383dfd
 
 > [!IMPORTANT]
 > When submitting a request to Microsoft Support (or troubleshooting the issue involving any third party), share the redacted version of the command you want to execute. This ensures the SAS isn't accidentally shared with anybody. You can find the redacted version at the start of the log file.
