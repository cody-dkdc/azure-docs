--- conflicted
+++ resolved
@@ -29,26 +29,8 @@
 - [Linux](https://aka.ms/downloadazcopy-v10-linux) (tar)
 - [MacOS](https://aka.ms/downloadazcopy-v10-mac) (zip)
 
-<<<<<<< HEAD
-### Latest AzCopy supporting Table storage service (v7.3)
-
-Download the [AzCopy v7.3 supporting copying data to/from Microsoft Azure Table storage service](https://aka.ms/downloadazcopynet).
-
-## Post-installation steps
-
-AzCopy doesn't require an installation. Open your preferred command-line application and browse to the folder where `azcopy.exe` is located. If needed, you can add the AzCopy folder location to your system path for ease of use.
-
-## Authentication options
-
-AzCopy supports the following options when authenticating with Azure Storage:
-- **Azure Active Directory** (Supported for **Blob and Data Lake Storage Gen2 services**). Use ```.\azcopy login``` to sign in with Azure Active Directory.  The user should have ["Storage Blob Data Contributor" role assigned](https://docs.microsoft.com/azure/storage/common/storage-auth-aad-rbac) to write to Blob storage with Azure Active Directory authentication. For authentication via managed identities for Azure resources, use `azcopy login --identity`.
-- **Shared access signature tokens [Supported for Blob and File services]**. Append the shared access signature (SAS) token to the blob path on the command line to use it. You can generate SAS tokens with the Azure portal, [Storage Explorer](https://blogs.msdn.microsoft.com/jpsanders/2017/10/12/easily-create-a-sas-to-download-a-file-from-azure-storage-using-azure-storage-explorer/), [PowerShell](https://docs.microsoft.com/powershell/module/az.storage/new-azstorageblobsastoken), or other tools of your choice. For more information, see [examples](https://docs.microsoft.com/azure/storage/common/storage-dotnet-shared-access-signature-part-1).
-
-## Getting started
-=======
 > [!NOTE]
 > If you want to copy data to and from your [Azure Table storage](https://docs.microsoft.com/azure/storage/tables/table-storage-overview) service, then install [AzCopy version 7.3](https://aka.ms/downloadazcopynet).
->>>>>>> 02f0a7d2
 
 ## Run AzCopy
 
@@ -57,6 +39,10 @@
 To view a list of AzCopy commands, type `azCopy`, and then press the ENTER key.
 
 To learn more about a specific command, type `azCopy` followed by the name of the command.
+
+AzCopy supports the following options when authenticating with Azure Storage:
+- **Azure Active Directory** (Supported for **Blob and Data Lake Storage Gen2 services**). Use ```.\azcopy login``` to sign in with Azure Active Directory.  The user should have ["Storage Blob Data Contributor" role assigned](https://docs.microsoft.com/azure/storage/common/storage-auth-aad-rbac) to write to Blob storage with Azure Active Directory authentication. For authentication via managed identities for Azure resources, use `azcopy login --identity`.
+- **Shared access signature tokens [Supported for Blob and File services]**. Append the shared access signature (SAS) token to the blob path on the command line to use it. You can generate SAS tokens with the Azure portal, [Storage Explorer](https://blogs.msdn.microsoft.com/jpsanders/2017/10/12/easily-create-a-sas-to-download-a-file-from-azure-storage-using-azure-storage-explorer/), [PowerShell](https://docs.microsoft.com/powershell/module/az.storage/new-azstorageblobsastoken), or other tools of your choice. For more information, see [examples](https://docs.microsoft.com/azure/storage/common/storage-dotnet-shared-access-signature-part-1).
 
 For example, to learn about the `copy` command, type `azcopy copy`, and then press the ENTER key.
 
