--- conflicted
+++ resolved
@@ -6,11 +6,7 @@
 
 ms.service: storage
 ms.topic: article
-<<<<<<< HEAD
-ms.date: 03/20/2019
-=======
-ms.date: 03/21/2019
->>>>>>> 50f6c1cf
+ms.date: 04/01/2019
 ms.author: tamram
 ms.subservice: common
 ---
@@ -71,11 +67,7 @@
 > [!NOTE]
 > As an owner of your Azure Storage account, you are not automatically assigned permissions to access data. You must explicitly assign yourself an RBAC role for Azure Storage. You can assign it at the level of your subscription, resource group, storage account, or container or queue. 
 >
-<<<<<<< HEAD
-> For example, to run the sample code on a storage account where you are an owner and under your own user identity, you must assign the RBAC role for Storage Blob Data Contributor (preview) to yourself. Otherwise, the call to create the blob will fail with HTTP status code 403 (Forbidden). For more information, see [Manage access rights to storage data with RBAC (Preview)](storage-auth-aad-rbac.md).
-=======
 > For example, to run the sample code on a storage account where you are an owner and under your own user identity, you must assign the RBAC role for Blob Data Contributor to yourself. Otherwise, the call to create the blob will fail with HTTP status code 403 (Forbidden). For more information, see [Manage access rights to storage data with RBAC](storage-auth-aad-rbac.md).
->>>>>>> 50f6c1cf
 
 ### Well-known values for authentication with Azure AD
 
