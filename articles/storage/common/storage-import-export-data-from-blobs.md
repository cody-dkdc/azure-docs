---
title: Using Azure Import/Export to export data from Azure Blobs | Microsoft Docs
description: Learn how to create export jobs in Azure portal to transfer data from Azure Blobs.
author: alkohli
services: storage
ms.service: storage
ms.topic: article
ms.date: 04/08/2019
ms.author: alkohli
ms.subservice: common
---
# Use the Azure Import/Export service to export data from Azure Blob storage
This article provides step-by-step instructions on how to use the Azure Import/Export service to securely export large amounts of data from Azure Blob storage. The service requires you to ship empty drives to the Azure datacenter. The service exports data from your storage account to the drives and then ships the drives back.

## Prerequisites

Before you create an export job to transfer data out of Azure Blob Storage, carefully review and complete the following list of prerequisites for this service. 
You must:

- Have an active Azure subscription that can be used for the Import/Export service.
- Have at least one Azure Storage account. See the list of [Supported storage accounts and storage types for Import/Export service](storage-import-export-requirements.md). For information on creating a new storage account, see [How to Create a Storage Account](storage-quickstart-create-account.md).
- Have adequate number of disks of [Supported types](storage-import-export-requirements.md#supported-disks).
- Have a FedEx/DHL account. If you want to use a carrier other than FedEx/DHL, contact Azure Data Box Operations team at `adbops@microsoft.com`. 
    - The account must be valid, should have balance, and must have return shipping capabilities.
    - Generate a tracking number for the export job.
    - Every job should have a separate tracking number. Multiple jobs with the same tracking number are not supported. 
    - If you do not have a carrier account, go to:
        - [Create a FedEX account](https://www.fedex.com/en-us/create-account.html), or 
        - [Create a DHL account](http://www.dhl-usa.com/en/express/shipping/open_account.html).

## Step 1: Create an export job

Perform the following steps to create an export job in the Azure portal.

1. Log on to https://portal.azure.com/.
2. Go to **All services > Storage > Import/export jobs**. 

    ![Go to Import/export jobs](./media/storage-import-export-data-from-blobs/export-from-blob1.png)

3. Click **Create Import/export Job**.

    ![Click Import/export job](./media/storage-import-export-data-from-blobs/export-from-blob2.png)

4. In **Basics**:
    
    - Select **Export from Azure**. 
    - Enter a descriptive name for the export job. Use the name you choose to track the progress of your jobs. 
        - The name may contain only lowercase letters, numbers, hyphens, and underscores.
        - The name must start with a letter, and may not contain spaces. 
    - Select a subscription.
    - Enter or select a resource group.

        ![Basics](./media/storage-import-export-data-from-blobs/export-from-blob3.png) 
    
3. In **Job details**:

    - Select the storage account where the data to be exported resides. Use a storage account close to where you are located.
    - The dropoff location is automatically populated based on the region of the storage account selected. 
    - Specify the blob data you wish to export from your storage account to your blank drive or drives. 
    - Choose to **Export all** blob data in the storage account.
    
         ![Export all](./media/storage-import-export-data-from-blobs/export-from-blob4.png) 

    - You can specify which containers and blobs to export.
        - **To specify a blob to export**: Use the **Equal To** selector. Specify the relative path to the blob, beginning with the container name. Use *$root* to specify the root container.
        - **To specify all blobs starting with a prefix**: Use the **Starts With** selector. Specify the prefix, beginning with a forward slash '/'. The prefix may be the prefix of the container name, the complete container name, or the complete container name followed by the prefix of the blob name. You must provide the blob paths in valid format to avoid errors during processing, as shown in this screenshot. For more information, see [Examples of valid blob paths](#examples-of-valid-blob-paths). 
   
           ![Export selected containers and blobs](./media/storage-import-export-data-from-blobs/export-from-blob5.png) 

    - You can export from  the blob list file.

        ![Export from blob list file](./media/storage-import-export-data-from-blobs/export-from-blob6.png)  
   
   > [!NOTE]
   > If the blob to be exported is in use during data copy, Azure Import/Export service takes a snapshot of the blob and copies the snapshot.
 

4. In **Return shipping info**:

    - Select the carrier from the dropdown list. If you want to use a carrier other than FedEx/DHL, choose an existing option from the dropdown. Contact Azure Data Box Operations team at `adbops@microsoft.com`  with the information regarding the carrier you plan to use.
<<<<<<< HEAD
    - Enter a valid carrier account number that you have created with that carrier. Microsoft uses this account to ship the drives back to you once your import job is complete. 
=======
    - Enter a valid carrier account number that you have created with that carrier. Microsoft uses this account to ship the drives back to you once your export job is complete. 
>>>>>>> 6a383dfd
    - Provide a complete and valid contact name, phone, email, street address, city, zip, state/province and country/region.

        > [!TIP] 
        > Instead of specifying an email address for a single user, provide a group email. This ensures that you receive notifications even if an admin leaves.
   
5. In **Summary**:

    - Review the details of the job.
    - Make a note of the job name and provided Azure datacenter shipping address for shipping disks to Azure. 

        > [!NOTE] 
        > Always send the disks to the datacenter noted in the Azure portal. If the disks are shipped to the wrong datacenter, the job will not be processed.

    - Click **OK** to complete export job creation.

## Step 2: Ship the drives

If you do not know the number of drives you need, go to the [Check the number of drives](#check-the-number-of-drives). If you know the number of drives, proceed to ship the drives.

[!INCLUDE [storage-import-export-ship-drives](../../../includes/storage-import-export-ship-drives.md)]

## Step 3: Update the job with tracking information

[!INCLUDE [storage-import-export-update-job-tracking](../../../includes/storage-import-export-update-job-tracking.md)]


## Step 4: Receive the disks
When the dashboard reports the job is complete, the disks are shipped to you and the tracking number for the shipment is available on the portal.

1. After you receive the drives with exported data, you need to get the BitLocker keys to unlock the drives. Go to the export job in the Azure portal. Click **Import/Export** tab. 
2. Select and click your export job from the list. Go to **BitLocker keys** and copy the keys.
   
   ![View BitLocker keys for export job](./media/storage-import-export-service/export-job-bitlocker-keys.png)

3. Use the BitLocker keys to unlock the disks.

The export is complete. At this time, you can delete the job or it automatically gets deleted after 90 days.


## Check the number of drives

This *optional* step helps you determines the number of drives required for the export job. Perform this step on a Windows system running a [Supported OS version](storage-import-export-requirements.md#supported-operating-systems).

1. [Download the WAImportExport version 1](https://aka.ms/waiev1) on the Windows system. 
2. Unzip to the default folder `waimportexportv1`. For example, `C:\WaImportExportV1`.
3. Open a PowerShell or command line window with administrative privileges. To change directory to the unzipped folder, run the following command:
    
    `cd C:\WaImportExportV1`

4. To check the number of disks required for the selected blobs, run the following command:

    `WAImportExport.exe PreviewExport /sn:<Storage account name> /sk:<Storage account key> /ExportBlobListFile:<Path to XML blob list file> /DriveSize:<Size of drives used>`

    The parameters are described in the following table:
    
    |Command-line parameter|Description|  
    |--------------------------|-----------------|  
    |**/logdir:**|Optional. The log directory. Verbose log files are written to this directory. If not specified, the current directory is used as the log directory.|  
    |**/sn:**|Required. The name of the storage account for the export job.|  
    |**/sk:**|Required only if a container SAS is not specified. The account key for the storage account for the export job.|  
    |**/csas:**|Required only if a storage account key is not specified. The container SAS for listing the blobs to be exported in the export job.|  
    |**/ExportBlobListFile:**|Required. Path to the XML file containing list of blob paths or blob path prefixes for the blobs to be exported. The file format used in the `BlobListBlobPath` element in the [Put Job](/rest/api/storageimportexport/jobs) operation of the Import/Export service REST API.|  
    |**/DriveSize:**|Required. The size of drives to use for an export job, *e.g.*, 500 GB, 1.5 TB.|  

    See an [Example of the PreviewExport command](#example-of-previewexport-command).
 
5. Check that you can read/write to the drives that will be shipped for the export job.

### Example of PreviewExport command

The following example demonstrates the `PreviewExport` command:  
  
```  
WAImportExport.exe PreviewExport /sn:bobmediaaccount /sk:VkGbrUqBWLYJ6zg1m29VOTrxpBgdNOlp+kp0C9MEdx3GELxmBw4hK94f7KysbbeKLDksg7VoN1W/a5UuM2zNgQ== /ExportBlobListFile:C:\WAImportExport\mybloblist.xml /DriveSize:500GB    
```  
  
The export blob list file may contain blob names and blob prefixes, as shown here:  
  
```xml 
<?xml version="1.0" encoding="utf-8"?>  
<BlobList>  
<BlobPath>pictures/animals/koala.jpg</BlobPath>  
<BlobPathPrefix>/vhds/</BlobPathPrefix>  
<BlobPathPrefix>/movies/</BlobPathPrefix>  
</BlobList>  
```

The Azure Import/Export Tool lists all blobs to be exported and calculates how to pack them into drives of the specified size, taking into account any necessary overhead, then estimates the number of drives needed to hold the blobs and drive usage information.  
  
Here is an example of the output, with informational logs omitted:  
  
```  
Number of unique blob paths/prefixes:   3  
Number of duplicate blob paths/prefixes:        0  
Number of nonexistent blob paths/prefixes:      1  
  
Drive size:     500.00 GB  
Number of blobs that can be exported:   6  
Number of blobs that cannot be exported:        2  
Number of drives needed:        3  
        Drive #1:       blobs = 1, occupied space = 454.74 GB  
        Drive #2:       blobs = 3, occupied space = 441.37 GB  
        Drive #3:       blobs = 2, occupied space = 131.28 GB    
```

## Examples of valid blob paths

The following table shows examples of valid blob paths:
   
   | Selector | Blob Path | Description |
   | --- | --- | --- |
   | Starts With |/ |Exports all blobs in the storage account |
   | Starts With |/$root/ |Exports all blobs in the root container |
   | Starts With |/book |Exports all blobs in any container that begins with prefix **book** |
   | Starts With |/music/ |Exports all blobs in container **music** |
   | Starts With |/music/love |Exports all blobs in container **music** that begin with prefix **love** |
   | Equal To |$root/logo.bmp |Exports blob **logo.bmp** in the root container |
   | Equal To |videos/story.mp4 |Exports blob **story.mp4** in container **videos** |

## Next steps

* [View the job and drive status](storage-import-export-view-drive-status.md)
* [Review Import/Export requirements](storage-import-export-requirements.md)

<|MERGE_RESOLUTION|>--- conflicted
+++ resolved
@@ -78,11 +78,7 @@
 4. In **Return shipping info**:
 
     - Select the carrier from the dropdown list. If you want to use a carrier other than FedEx/DHL, choose an existing option from the dropdown. Contact Azure Data Box Operations team at `adbops@microsoft.com`  with the information regarding the carrier you plan to use.
-<<<<<<< HEAD
-    - Enter a valid carrier account number that you have created with that carrier. Microsoft uses this account to ship the drives back to you once your import job is complete. 
-=======
     - Enter a valid carrier account number that you have created with that carrier. Microsoft uses this account to ship the drives back to you once your export job is complete. 
->>>>>>> 6a383dfd
     - Provide a complete and valid contact name, phone, email, street address, city, zip, state/province and country/region.
 
         > [!TIP] 
