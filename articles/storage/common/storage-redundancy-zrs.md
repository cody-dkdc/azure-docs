---
title: Build highly available Azure Storage applications on zone-redundant storage (ZRS) | Microsoft Docs
description: Zone-redundant storage (ZRS) offers a simple way to build highly available applications. ZRS protects against hardware failures in the datacenter, and against some regional disasters.
services: storage
author: tamram

ms.service: storage
ms.topic: article
ms.date: 10/24/2018
<<<<<<< HEAD
ms.author: jeking
=======
ms.author: tamram
ms.reviewer: artek
>>>>>>> 6a383dfd
ms.subservice: common
---

# Zone-redundant storage (ZRS): Highly available Azure Storage applications
[!INCLUDE [storage-common-redundancy-ZRS](../../../includes/storage-common-redundancy-zrs.md)]

## Support coverage and regional availability
ZRS currently supports standard general-purpose v2 account types. For more information about storage account types, see [Azure storage account overview](storage-account-overview.md).

ZRS is available for block blobs, non-disk page blobs, files, tables, and queues.

ZRS is generally available in the following regions:

- Asia Southeast
- Europe West
- Europe North
- France Central
- Japan East
- UK South
<<<<<<< HEAD
- US East
- US East 2
- US West 2
- US Central
=======
- US Central
- US East
- US East 2
- US West 2
>>>>>>> 6a383dfd

Microsoft continues to enable ZRS in additional Azure regions. Check the [Azure Service Updates](https://azure.microsoft.com/updates/) page regularly for information about new regions.

## What happens when a zone becomes unavailable?
Your data is still accessible for both read and write operations even if a zone becomes unavailable. Microsoft recommends that you continue to follow practices for transient fault handling. These practices include implementing retry policies with exponential back-off.

When a zone is unavailable, Azure undertakes networking updates, such as DNS repointing. These updates may affect your application if you are accessing your data before the updates have completed.

ZRS may not protect your data against a regional disaster where multiple zones are permanently affected. Instead, ZRS offers resiliency for your data if it becomes temporarily unavailable. For protection against regional disasters, Microsoft recommends using geo-redundant storage (GRS). For more information about GRS, see [Geo-redundant storage (GRS): Cross-regional replication for Azure Storage](storage-redundancy-grs.md).

## Converting to ZRS replication
Migrating to or from LRS, GRS, and RA-GRS is straightforward. Use the Azure portal or the Storage Resource Provider API to change your account's redundancy type. Azure will then replicate your data accordingly. 

Migrating data to or from ZRS requires a different strategy. ZRS migration involves the physical movement of data from a single storage stamp to multiple stamps within a region.

There are two primary options for migration to ZRS: 

- Manually copy or move data to a new ZRS account from an existing account.
- Request a live migration.

Microsoft strongly recommends that you perform a manual migration. A manual migration provides more flexibility than a live migration. With a manual migration, you're in control of the timing.

To perform a manual migration, you have options:
- Use existing tooling like AzCopy, one of the Azure Storage client libraries, or reliable third-party tools.
- If you're familiar with Hadoop or HDInsight, attach both source and destination (ZRS) account to your cluster. Then, parallelize the data copy process with a tool like DistCp.
- Build your own tooling using one of the Azure Storage client libraries.

A manual migration can result in application downtime. If your application requires high availability, Microsoft also provides a live migration option. A live migration is an in-place migration. 

During a live migration, you can use your storage account while your data is migrated between source and destination storage stamps. During the migration process, you have the same level of durability and availability SLA as you normally do.

Keep in mind the following restrictions on live migration:

- While Microsoft handles your request for live migration promptly, there's no guarantee as to when a live migration will complete. If you need your data migrated to ZRS by a certain date, then Microsoft recommends that you perform a manual migration instead. Generally, the more data you have in your account, the longer it takes to migrate that data. 
- Live migration is supported only for storage accounts that use LRS or GRS replication. If your account uses RA-GRS, then you need to first change your account's replication type to either LRS or GRS before proceeding. This intermediary step removes the secondary read-only endpoint provided by RA-GRS before migration.
- Your account must contain data.
- You can only migrate data within the same region. If you want to migrate your data into a ZRS account located in a region different than the source account, then you must perform a manual migration.
- Only standard storage account types support live migration. Premium storage accounts must be migrated manually.
- Live migration from ZRS to LRS, GRS or RA-GRS is not supported. You will need to manually move the data to a new or an existing storage account.
<<<<<<< HEAD
=======
- Managed disks are only available for LRS and cannot be migrated to ZRS. For integration with availability sets see [Introduction to Azure managed disks](https://docs.microsoft.com/azure/virtual-machines/windows/managed-disks-overview#integration-with-availability-sets). You can store snapshots and images for Standard SSD Managed Disks on Standard HDD storage and [choose between LRS and ZRS options](https://azure.microsoft.com/pricing/details/managed-disks/). 
>>>>>>> 6a383dfd

You can request live migration through the [Azure Support portal](https://ms.portal.azure.com/#blade/Microsoft_Azure_Support/HelpAndSupportBlade/overview). From the portal, select the storage account you want to convert to ZRS.
1. Select **New Support Request**
2. Complete the **Basics** based on your account information. In the **Service** section, select **Storage Account Management** and the resource you want to convert to ZRS. 
3. Select **Next**. 
4. Specify the following values the **Problem** section: 
    - **Severity**: Leave the default value as-is.
    - **Problem Type**: Select **Data Migration**.
    - **Category**: Select **Migrate to ZRS within a region**.
    - **Title**: Type a descriptive title, for example, **ZRS account migration**.
    - **Details**: Type additional details in the **Details** box, for example, I would like to migrate to ZRS from [LRS, GRS] in the \_\_ region. 
5. Select **Next**.
6. Verify that the contact information is correct on the **Contact information** blade.
7. Select **Create**.

A support person will contact you and provide any assistance you need.

## Live migration to ZRS FAQ

**Should I plan for any downtime during the migration?**

<<<<<<< HEAD
There is no downtime caused by the migration. During a live migration, you can continue  your storage account while your data is migrated between source and destination storage stamps. During the migration process, you have the same level of durability and availability SLA as you normally do.
=======
There is no downtime caused by the migration. During a live migration, you can continue using your storage account while your data is migrated between source and destination storage stamps. During the migration process, you have the same level of durability and availability SLA as you normally do.
>>>>>>> 6a383dfd

**Is there any data loss associated with the migration?**

There is no data loss associated with the migration. During the migration process, you have the same level of durability and availability SLA as you normally do.

**Are any updates required to the application(s) once the migration is complete?**

Once the migration is complete the replication type of the account(s) will change to "Zone-redundant storage (ZRS)". Service endpoints, access keys, SAS and any other account configuration options remain unchanged and intact.

**Can I request a live migration of my general-purpose v1 account(s) to ZRS?**

ZRS only supports general-purpose v2 accounts so before submitting a request for a live migration to ZRS make sure to upgrade your account(s) to general-purpose v2. See [Azure storage account overview](https://docs.microsoft.com/azure/storage/common/storage-account-overview) and [Upgrade to a general-purpose v2 storage account](https://docs.microsoft.com/azure/storage/common/storage-account-upgrade) for more details.

**Can I request a live migration of my read-access geo-redundant storage (RA-GRS) account(s) to ZRS?**

Before submitting a request for a live migration to ZRS make sure your application(s) or workload(s) no longer require access to the secondary read-only endpoint and change the replication type of your storage account(s) to geo-redundant storage (GRS). See [Changing replication strategy](https://docs.microsoft.com/azure/storage/common/storage-redundancy#changing-replication-strategy) for more details.

**Can I request a live migration of my storage account(s) to ZRS  to another region?**

If you want to migrate your data into a ZRS account located in a region different from the region of the source account, then you must perform a manual migration.

## ZRS Classic: A legacy option for block blobs redundancy
> [!NOTE]
> Microsoft will deprecate and migrate ZRS Classic accounts on March 31, 2021. More details will be provided to ZRS Classic customers before deprecation. 
>
> Once ZRS becomes [generally available](#support-coverage-and-regional-availability) in a region, customers won't be able to create ZRS Classic accounts from the Portal in that region. Using Microsoft PowerShell and Azure CLI to create ZRS Classic accounts is an option until ZRS Classic is deprecated.

ZRS Classic asynchronously replicates data across data centers within one to two regions. Replicated data may not be available unless Microsoft initiates failover to the secondary. A ZRS Classic account can't be converted to or from LRS, GRS, or RA-GRS. ZRS Classic accounts also don't support metrics or logging.

ZRS Classic is available only for **block blobs** in general-purpose V1 (GPv1) storage accounts. For more information about storage accounts, see [Azure storage account overview](storage-account-overview.md).

To manually migrate ZRS account data to or from an LRS, ZRS Classic, GRS, or RA-GRS account, use one of the following tools: AzCopy, Azure Storage Explorer, Azure PowerShell, or Azure CLI. You can also build your own migration solution with one of the Azure Storage client libraries.

You can also upgrade your ZRS Classic account(s) to ZRS in the Portal or using Azure PowerShell or Azure CLI in the regions where ZRS is available.

To upgrade to ZRS in the Portal go to the Configuration section of the account and choose Upgrade:![Upgrade ZRS Classic to ZRS in the Portal](media/storage-redundancy-zrs/portal-zrs-classic-upgrade.jpg)

To upgrade to ZRS using PowerShell call the following command:
```powershell
Set-AzStorageAccount -ResourceGroupName <resource_group> -AccountName <storage_account> -UpgradeToStorageV2
```

To upgrade to ZRS using CLI call the following command:
```cli
az storage account update -g <resource_group> -n <storage_account> --set kind=StorageV2
```

## See also
- [Azure Storage replication](storage-redundancy.md)
- [Locally redundant storage (LRS): Low-cost data redundancy for Azure Storage](storage-redundancy-lrs.md)
- [Geo-redundant storage (GRS): Cross-regional replication for Azure Storage](storage-redundancy-grs.md)<|MERGE_RESOLUTION|>--- conflicted
+++ resolved
@@ -7,12 +7,8 @@
 ms.service: storage
 ms.topic: article
 ms.date: 10/24/2018
-<<<<<<< HEAD
-ms.author: jeking
-=======
 ms.author: tamram
 ms.reviewer: artek
->>>>>>> 6a383dfd
 ms.subservice: common
 ---
 
@@ -32,17 +28,10 @@
 - France Central
 - Japan East
 - UK South
-<<<<<<< HEAD
-- US East
-- US East 2
-- US West 2
-- US Central
-=======
 - US Central
 - US East
 - US East 2
 - US West 2
->>>>>>> 6a383dfd
 
 Microsoft continues to enable ZRS in additional Azure regions. Check the [Azure Service Updates](https://azure.microsoft.com/updates/) page regularly for information about new regions.
 
@@ -82,10 +71,7 @@
 - You can only migrate data within the same region. If you want to migrate your data into a ZRS account located in a region different than the source account, then you must perform a manual migration.
 - Only standard storage account types support live migration. Premium storage accounts must be migrated manually.
 - Live migration from ZRS to LRS, GRS or RA-GRS is not supported. You will need to manually move the data to a new or an existing storage account.
-<<<<<<< HEAD
-=======
 - Managed disks are only available for LRS and cannot be migrated to ZRS. For integration with availability sets see [Introduction to Azure managed disks](https://docs.microsoft.com/azure/virtual-machines/windows/managed-disks-overview#integration-with-availability-sets). You can store snapshots and images for Standard SSD Managed Disks on Standard HDD storage and [choose between LRS and ZRS options](https://azure.microsoft.com/pricing/details/managed-disks/). 
->>>>>>> 6a383dfd
 
 You can request live migration through the [Azure Support portal](https://ms.portal.azure.com/#blade/Microsoft_Azure_Support/HelpAndSupportBlade/overview). From the portal, select the storage account you want to convert to ZRS.
 1. Select **New Support Request**
@@ -107,11 +93,7 @@
 
 **Should I plan for any downtime during the migration?**
 
-<<<<<<< HEAD
-There is no downtime caused by the migration. During a live migration, you can continue  your storage account while your data is migrated between source and destination storage stamps. During the migration process, you have the same level of durability and availability SLA as you normally do.
-=======
 There is no downtime caused by the migration. During a live migration, you can continue using your storage account while your data is migrated between source and destination storage stamps. During the migration process, you have the same level of durability and availability SLA as you normally do.
->>>>>>> 6a383dfd
 
 **Is there any data loss associated with the migration?**
 
