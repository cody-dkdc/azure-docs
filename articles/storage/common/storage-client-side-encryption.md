---
title: Client-Side Encryption with .NET for Microsoft Azure Storage | Microsoft Docs
description: The Azure Storage Client Library for .NET supports client-side encryption and integration with Azure Key Vault for maximum security for your Azure Storage applications.
services: storage
author: tamram

ms.service: storage
ms.topic: article
ms.date: 10/20/2017
ms.author: tamram
<<<<<<< HEAD
=======
ms.reviewer: cbrooks
>>>>>>> 6a383dfd
ms.subservice: common
---

# Client-Side Encryption and Azure Key Vault for Microsoft Azure Storage
[!INCLUDE [storage-selector-client-side-encryption-include](../../../includes/storage-selector-client-side-encryption-include.md)]

## Overview
The [Azure Storage Client Library for .NET](/dotnet/api/overview/azure/storage/client) supports encrypting data within client applications before uploading to Azure Storage, and decrypting data while downloading to the client. The library also supports integration with [Azure Key Vault](https://azure.microsoft.com/services/key-vault/) for storage account key management.

For a step-by-step tutorial that leads you through the process of encrypting blobs using client-side encryption and Azure Key Vault, see [Encrypt and decrypt blobs in Microsoft Azure Storage using Azure Key Vault](../blobs/storage-encrypt-decrypt-blobs-key-vault.md).

For client-side encryption with Java, see [Client-Side Encryption with Java for Microsoft Azure Storage](storage-client-side-encryption-java.md).

## Encryption and decryption via the envelope technique
The processes of encryption and decryption follow the envelope technique.

### Encryption via the envelope technique
Encryption via the envelope technique works in the following way:

1. The Azure storage client library generates a content encryption key (CEK), which is a one-time-use symmetric key.
2. User data is encrypted using this CEK.
3. The CEK is then wrapped (encrypted) using the key encryption key (KEK). The KEK is identified by a key identifier and can be an asymmetric key pair or a symmetric key and can be managed locally or stored in Azure Key Vaults.
   
    The storage client library itself never has access to KEK. The library invokes the key wrapping algorithm that is provided by Key Vault. Users can choose to use custom providers for key wrapping/unwrapping if desired.

4. The encrypted data is then uploaded to the Azure Storage service. The wrapped key along with some additional encryption metadata is either stored as metadata (on a blob) or interpolated with the encrypted data (queue messages and table entities).

### Decryption via the envelope technique
Decryption via the envelope technique works in the following way:

1. The client library assumes that the user is managing the key encryption key (KEK) either locally or in Azure Key Vaults. The user does not need to know the specific key that was used for encryption. Instead, a key resolver which resolves different key identifiers to keys can be set up and used.
2. The client library downloads the encrypted data along with any encryption material that is stored on the service.
3. The wrapped content encryption key (CEK) is then unwrapped (decrypted) using the key encryption key (KEK). Here again, the client library does not have access to KEK. It simply invokes the custom or Key Vault provider's unwrapping algorithm.
4. The content encryption key (CEK) is then used to decrypt the encrypted user data.

## Encryption Mechanism
The storage client library uses [AES](https://en.wikipedia.org/wiki/Advanced_Encryption_Standard) in order to encrypt user data. Specifically, [Cipher Block Chaining (CBC)](https://en.wikipedia.org/wiki/Block_cipher_mode_of_operation#Cipher-block_chaining_.28CBC.29) mode with AES. Each service works somewhat differently, so we will discuss each of them here.

### Blobs
The client library currently supports encryption of whole blobs only. Specifically, encryption is supported when users use the **UploadFrom** methods or the **OpenWrite** method. For downloads, both complete and range downloads are supported.

During encryption, the client library will generate a random Initialization Vector (IV) of 16 bytes, together with a random content encryption key (CEK) of 32 bytes, and perform envelope encryption of the blob data using this information. The wrapped CEK and some additional encryption metadata are then stored as blob metadata along with the encrypted blob on the service.

> [!WARNING]
> If you are editing or uploading your own metadata for the blob, you need to ensure that this metadata is preserved. If you upload new metadata without this metadata, the wrapped CEK, IV, and other metadata will be lost and the blob content will never be retrievable again.
> 
> 

Downloading an encrypted blob involves retrieving the content of the entire blob using the **DownloadTo**/**BlobReadStream** convenience methods. The wrapped CEK is unwrapped and used together with the IV (stored as blob metadata in this case) to return the decrypted data to the users.

Downloading an arbitrary range (**DownloadRange** methods) in the encrypted blob involves adjusting the range provided by users in order to get a small amount of additional data that can be used to successfully decrypt the requested range.

All blob types (block blobs, page blobs, and append blobs) can be encrypted/decrypted using this scheme.

### Queues
Since queue messages can be of any format, the client library defines a custom format that includes the Initialization Vector (IV) and the encrypted content encryption key (CEK) in the message text.

During encryption, the client library generates a random IV of 16 bytes along with a random CEK of 32 bytes and performs envelope encryption of the queue message text using this information. The wrapped CEK and some additional encryption metadata are then added to the encrypted queue message. This modified message (shown below) is stored on the service.

    <MessageText>{"EncryptedMessageContents":"6kOu8Rq1C3+M1QO4alKLmWthWXSmHV3mEfxBAgP9QGTU++MKn2uPq3t2UjF1DO6w","EncryptionData":{…}}</MessageText>

During decryption, the wrapped key is extracted from the queue message and unwrapped. The IV is also extracted from the queue message and used along with the unwrapped key to decrypt the queue message data. Note that the encryption metadata is small (under 500 bytes), so while it does count toward the 64KB limit for a queue message, the impact should be manageable.

### Tables
The client library supports encryption of entity properties for insert and replace operations.

> [!NOTE]
> Merge is not currently supported. Since a subset of properties may have been encrypted previously using a different key, simply merging the new properties and updating the metadata will result in data loss. Merging either requires making extra service calls to read the pre-existing entity from the service, or using a new key per property, both of which are not suitable for performance reasons.
> 
> 

Table data encryption works as follows:  

1. Users specify the properties to be encrypted.
2. The client library generates a random Initialization Vector (IV) of 16 bytes along with a random content encryption key (CEK) of 32 bytes for every entity, and performs envelope encryption on the individual properties to be encrypted by deriving a new IV per property. The encrypted property is stored as binary data.
3. The wrapped CEK and some additional encryption metadata are then stored as two additional reserved properties. The first reserved property (_ClientEncryptionMetadata1) is a string property that holds the information about IV, version, and wrapped key. The second reserved property (_ClientEncryptionMetadata2) is a binary property that holds the information about the properties that are encrypted. The information in this second property (_ClientEncryptionMetadata2) is itself encrypted.
4. Due to these additional reserved properties required for encryption, users may now have only 250 custom properties instead of 252. The total size of the entity must be less than 1 MB.

Note that only string properties can be encrypted. If other types of properties are to be encrypted, they must be converted to strings. The encrypted strings are stored on the service as binary properties, and they are converted back to strings after decryption.

For tables, in addition to the encryption policy, users must specify the properties to be encrypted. This can be done by either specifying an [EncryptProperty] attribute (for POCO entities that derive from TableEntity) or an encryption resolver in request options. An encryption resolver is a delegate that takes a partition key, row key, and property name and returns a Boolean that indicates whether that property should be encrypted. During encryption, the client library will use this information to decide whether a property should be encrypted while writing to the wire. The delegate also provides for the possibility of logic around how properties are encrypted. (For example, if X, then encrypt property A; otherwise encrypt properties A and B.) Note that it is not necessary to provide this information while reading or querying entities.

### Batch Operations
In batch operations, the same KEK will be used across all the rows in that batch operation because the client library only allows one options object (and hence one policy/KEK) per batch operation. However, the client library will internally generate a new random IV and random CEK per row in the batch. Users can also choose to encrypt different properties for every operation in the batch by defining this behavior in the encryption resolver.

### Queries
> [!NOTE]
> Because the entities are encrypted, you cannot run queries that filter on an encrypted property.  If you try, results will be incorrect, because the service would be trying to compare encrypted data with unencrypted data.
> 
> 
> To perform query operations, you must specify a key resolver that is able to resolve all the keys in the result set. If an entity contained in the query result cannot be resolved to a provider, the client library will throw an error. For any query that performs server-side projections, the client library will add the special encryption metadata properties (_ClientEncryptionMetadata1 and _ClientEncryptionMetadata2) by default to the selected columns.

## Azure Key Vault
Azure Key Vault helps safeguard cryptographic keys and secrets used by cloud applications and services. By using Azure Key Vault, users can encrypt keys and secrets (such as authentication keys, storage account keys, data encryption keys, .PFX files, and passwords) by using keys that are protected by hardware security modules (HSMs). For more information, see [What is Azure Key Vault?](../../key-vault/key-vault-whatis.md).

The storage client library uses the Key Vault core library in order to provide a common framework across Azure for managing keys. Users also get the additional benefit of using the Key Vault extensions library. The extensions library provides useful functionality around simple and seamless Symmetric/RSA local and cloud key providers as well as with aggregation and caching.

### Interface and dependencies
There are three Key Vault packages:

* Microsoft.Azure.KeyVault.Core contains the IKey and IKeyResolver. It is a small package with no dependencies. The storage client library for .NET defines it as a dependency.
* Microsoft.Azure.KeyVault contains the Key Vault REST client.
* Microsoft.Azure.KeyVault.Extensions contains extension code that includes implementations of cryptographic algorithms and an RSAKey and a SymmetricKey. It depends on the Core and KeyVault namespaces and provides functionality to define an aggregate resolver (when users want to use multiple key providers) and a caching key resolver. Although the storage client library does not directly depend on this package, if users wish to use Azure Key Vault to store their keys or to use the Key Vault extensions to consume the local and cloud cryptographic providers, they will need this package.

Key Vault is designed for high-value master keys, and throttling limits per Key Vault are designed with this in mind. When performing client-side encryption with Key Vault, the preferred model is to use symmetric master keys stored as secrets in Key Vault and cached locally. Users must do the following:

1. Create a secret offline and upload it to Key Vault.
2. Use the secret's base identifier as a parameter to resolve the current version of the secret for encryption and cache this information locally. Use CachingKeyResolver for caching; users are not expected to implement their own caching logic.
3. Use the caching resolver as an input while creating the encryption policy.

More information regarding Key Vault usage can be found in the [encryption code samples](https://github.com/Azure/azure-storage-net/tree/master/Samples/GettingStarted/EncryptionSamples).

## Best practices
Encryption support is available only in the storage client library for .NET. Windows Phone and Windows Runtime do not currently support encryption.

> [!IMPORTANT]
> Be aware of these important points when using client-side encryption:
> 
> * When reading from or writing to an encrypted blob, use whole blob upload commands and range/whole blob download commands. Avoid writing to an encrypted blob using protocol operations such as Put Block, Put Block List, Write Pages, Clear Pages, or Append Block; otherwise you may corrupt the encrypted blob and make it unreadable.
> * For tables, a similar constraint exists. Be careful to not update encrypted properties without updating the encryption metadata.
> * If you set metadata on the encrypted blob, you may overwrite the encryption-related metadata required for decryption, since setting metadata is not additive. This is also true for snapshots; avoid specifying metadata while creating a snapshot of an encrypted blob. If metadata must be set, be sure to call the **FetchAttributes** method first to get the current encryption metadata, and avoid concurrent writes while metadata is being set.
> * Enable the **RequireEncryption** property in the default request options for users that should work only with encrypted data. See below for more info.
> 
> 

## Client API / Interface
While creating an EncryptionPolicy object, users can provide only a Key (implementing IKey), only a resolver (implementing IKeyResolver), or both. IKey is the basic key type that is identified using a key identifier and that provides the logic for wrapping/unwrapping. IKeyResolver is used to resolve a key during the decryption process. It defines a ResolveKey method that returns an IKey given a key identifier. This provides users the ability to choose between multiple keys that are managed in multiple locations.

* For encryption, the key is used always and the absence of a key will result in an error.
* For decryption:
  * The key resolver is invoked if specified to get the key. If the resolver is specified but does not have a mapping for the key identifier, an error is thrown.
  * If resolver is not specified but a key is specified, the key is used if its identifier matches the required key identifier. If the identifier does not match, an error is thrown.

The code examples in this article demonstrate setting an encryption policy and working with encrypted data, but do not demonstrate working with Azure Key Vault. The [encryption samples](https://github.com/Azure/azure-storage-net/tree/master/Samples/GettingStarted/EncryptionSamples) on GitHub demonstrate a more detailed end-to-end scenario for blobs, queues and tables, along with Key Vault integration.

### RequireEncryption mode
Users can optionally enable a mode of operation where all uploads and downloads must be encrypted. In this mode, attempts to upload data without an encryption policy or download data that is not encrypted on the service will fail on the client. The **RequireEncryption** property of the request options object controls this behavior. If your application will encrypt all objects stored in Azure Storage, then you can set the **RequireEncryption** property on the default request options for the service client object. For example, set **CloudBlobClient.DefaultRequestOptions.RequireEncryption** to **true** to require encryption for all blob operations performed through that client object.


### Blob service encryption
Create a **BlobEncryptionPolicy** object and set it in the request options (per API or at a client level by using **DefaultRequestOptions**). Everything else will be handled by the client library internally.

```csharp
// Create the IKey used for encryption.
 RsaKey key = new RsaKey("private:key1" /* key identifier */);

 // Create the encryption policy to be used for upload and download.
 BlobEncryptionPolicy policy = new BlobEncryptionPolicy(key, null);

 // Set the encryption policy on the request options.
 BlobRequestOptions options = new BlobRequestOptions() { EncryptionPolicy = policy };

 // Upload the encrypted contents to the blob.
 blob.UploadFromStream(stream, size, null, options, null);

 // Download and decrypt the encrypted contents from the blob.
 MemoryStream outputStream = new MemoryStream();
 blob.DownloadToStream(outputStream, null, options, null);
```

### Queue service encryption
Create a **QueueEncryptionPolicy** object and set it in the request options (per API or at a client level by using **DefaultRequestOptions**). Everything else will be handled by the client library internally.

```csharp
// Create the IKey used for encryption.
 RsaKey key = new RsaKey("private:key1" /* key identifier */);

 // Create the encryption policy to be used for upload and download.
 QueueEncryptionPolicy policy = new QueueEncryptionPolicy(key, null);

 // Add message
 QueueRequestOptions options = new QueueRequestOptions() { EncryptionPolicy = policy };
 queue.AddMessage(message, null, null, options, null);

 // Retrieve message
 CloudQueueMessage retrMessage = queue.GetMessage(null, options, null);
```

### Table service encryption
In addition to creating an encryption policy and setting it on request options, you must either specify an **EncryptionResolver** in **TableRequestOptions**, or set the [EncryptProperty] attribute on the entity.

#### Using the resolver

```csharp
// Create the IKey used for encryption.
 RsaKey key = new RsaKey("private:key1" /* key identifier */);

 // Create the encryption policy to be used for upload and download.
 TableEncryptionPolicy policy = new TableEncryptionPolicy(key, null);

 TableRequestOptions options = new TableRequestOptions()
 {
    EncryptionResolver = (pk, rk, propName) =>
     {
        if (propName == "foo")
         {
            return true;
         }
         return false;
     },
     EncryptionPolicy = policy
 };

 // Insert Entity
 currentTable.Execute(TableOperation.Insert(ent), options, null);

 // Retrieve Entity
 // No need to specify an encryption resolver for retrieve
 TableRequestOptions retrieveOptions = new TableRequestOptions()
 {
    EncryptionPolicy = policy
 };

 TableOperation operation = TableOperation.Retrieve(ent.PartitionKey, ent.RowKey);
 TableResult result = currentTable.Execute(operation, retrieveOptions, null);
```

#### Using attributes
As mentioned above, if the entity implements TableEntity, then the properties can be decorated with the [EncryptProperty] attribute instead of specifying the **EncryptionResolver**.

```csharp
[EncryptProperty]
 public string EncryptedProperty1 { get; set; }
```

## Encryption and performance
Note that encrypting your storage data results in additional performance overhead. The content key and IV must be generated, the content itself must be encrypted, and additional meta-data must be formatted and uploaded. This overhead will vary depending on the quantity of data being encrypted. We recommend that customers always test their applications for performance during development.

## Next steps
* [Tutorial: Encrypt and decrypt blobs in Microsoft Azure Storage using Azure Key Vault](../blobs/storage-encrypt-decrypt-blobs-key-vault.md)
* Download the [Azure Storage Client Library for .NET NuGet package](https://www.nuget.org/packages/WindowsAzure.Storage)
* Download the Azure Key Vault NuGet [Core](https://www.nuget.org/packages/Microsoft.Azure.KeyVault.Core/), [Client](https://www.nuget.org/packages/Microsoft.Azure.KeyVault/), and [Extensions](https://www.nuget.org/packages/Microsoft.Azure.KeyVault.Extensions/) packages  
* Visit the [Azure Key Vault Documentation](../../key-vault/key-vault-whatis.md)<|MERGE_RESOLUTION|>--- conflicted
+++ resolved
@@ -8,10 +8,7 @@
 ms.topic: article
 ms.date: 10/20/2017
 ms.author: tamram
-<<<<<<< HEAD
-=======
 ms.reviewer: cbrooks
->>>>>>> 6a383dfd
 ms.subservice: common
 ---
 
