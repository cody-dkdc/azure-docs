---
title: Azure Storage metrics migration | Microsoft Docs
description: Learn how to migrate old metrics to new metrics that are managed by Azure Monitor.
services: storage
author: normesta

ms.service: storage
ms.topic: article
ms.date: 03/30/2018
<<<<<<< HEAD
ms.author: fryu
=======
ms.author: normesta
ms.reviewer: fryu
>>>>>>> 6a383dfd
ms.subservice: common
---

# Azure Storage metrics migration

Aligned with the strategy of unifying the monitor experience in Azure, Azure Storage integrates metrics to the Azure Monitor platform. In the future, the service of the old metrics will end with an early notification based on Azure policy. If you rely on old storage metrics, you need to migrate prior to the service end date in order to maintain your metric information.

This article shows you how to migrate from the old metrics to the new metrics.

## Understand old metrics that are managed by Azure Storage

Azure Storage collects old metric values, and aggregates and stores them in $Metric tables within the same storage account. You can use the Azure portal to set up a monitoring chart. You can also use the Azure Storage SDKs to read the data from $Metric tables that are based on the schema. For more information, see [Storage Analytics](./storage-analytics.md).

Old metrics provide capacity metrics only on Azure Blob storage. Old metrics provide transaction metrics on Blob storage, Table storage, Azure Files, and Queue storage.

Old metrics are designed in a flat schema. The design results in zero metric value when you don't have the traffic patterns triggering the metric. For example, the **ServerTimeoutError** value is set to 0 in $Metric tables even when you don't receive any server timeout errors from the live traffic to a storage account.

## Understand new metrics managed by Azure Monitor

For new storage metrics, Azure Storage emits the metric data to the Azure Monitor back end. Azure Monitor provides a unified monitoring experience, including data from the portal as well as data ingestion. For more details, you can refer to this [article](../../monitoring-and-diagnostics/monitoring-overview-metrics.md).

New metrics provide capacity metrics and transaction metrics on Blob, Table, File, Queue, and premium storage.

Multi-dimension is one of the features that Azure Monitor provides. Azure Storage adopts the design in defining new metric schema. For supported dimensions on metrics, you can find details in [Azure Storage metrics in Azure Monitor](./storage-metrics-in-azure-monitor.md). Multi-dimension design provides cost efficiency on both bandwidth from ingestion and capacity from storing metrics. Consequently, if your traffic has not triggered related metrics, the related metric data will not be generated. For example, if your traffic has not triggered any server timeout errors, Azure Monitor doesn't return any data when you query the value of metric **Transactions** with dimension **ResponseType** equal to **ServerTimeoutError**.

## Metrics mapping between old metrics and new metrics

If you read metric data programmatically, you need to adopt the new metric schema in your programs. To better understand the changes, you can refer to the mapping listed in the following table:

**Capacity metrics**

| Old metric | New metric |
| ------------------- | ----------------- |
| **Capacity**            | **BlobCapacity** with the dimension **BlobType** equal to **BlockBlob** or **PageBlob** |
| **ObjectCount**        | **BlobCount** with the dimension **BlobType** equal to **BlockBlob** or **PageBlob** |
| **ContainerCount**      | **ContainerCount** |

The following metrics are new offerings that the old metrics don't support:
* **TableCapacity**
* **TableCount**
* **TableEntityCount**
* **QueueCapacity**
* **QueueCount**
* **QueueMessageCount**
* **FileCapacity**
* **FileCount**
* **FileShareCount**
* **UsedCapacity**

**Transaction metrics**

| Old metric | New metric |
| ------------------- | ----------------- |
| **AnonymousAuthorizationError** | Transactions with the dimension **ResponseType** equal to **AuthorizationError** and dimension **Authentication** equal to **Anonymous** |
| **AnonymousClientOtherError** | Transactions with the dimension **ResponseType** equal to **ClientOtherError** and dimension **Authentication** equal to **Anonymous** |
| **AnonymousClientTimeoutError** | Transactions with the dimension **ResponseType** equal to **ClientTimeoutError** and dimension **Authentication** equal to **Anonymous** |
| **AnonymousNetworkError** | Transactions with the dimension **ResponseType** equal to **NetworkError** and dimension **Authentication** equal to **Anonymous** |
| **AnonymousServerOtherError** | Transactions with the dimension **ResponseType** equal to **ServerOtherError** and dimension **Authentication** equal to **Anonymous** |
| **AnonymousServerTimeoutError** | Transactions with the dimension **ResponseType** equal to **ServerTimeoutError** and dimension **Authentication** equal to **Anonymous** |
| **AnonymousSuccess** | Transactions with the dimension **ResponseType** equal to **Success** and dimension **Authentication** equal to **Anonymous** |
| **AnonymousThrottlingError** | Transactions with the dimension **ResponseType** equal to **ClientThrottlingError** or **ServerBusyError** and dimension **Authentication** equal to **Anonymous** |
| **AuthorizationError** | Transactions with the dimension **ResponseType** equal to **AuthorizationError** |
| **Availability** | **Availability** |
| **AverageE2ELatency** | **SuccessE2ELatency** |
| **AverageServerLatency** | **SuccessServerLatency** |
| **ClientOtherError** | Transactions with the dimension **ResponseType** equal to **ClientOtherError** |
| **ClientTimeoutError** | Transactions with the dimension **ResponseType** equal to **ClientTimeoutError** |
| **NetworkError** | Transactions with the dimension **ResponseType** equal to **NetworkError** |
| **PercentAuthorizationError** | Transactions with the dimension **ResponseType** equal to **AuthorizationError** |
| **PercentClientOtherError** | Transactions with the dimension **ResponseType** equal to **ClientOtherError** |
| **PercentNetworkError** | Transactions with the dimension **ResponseType** equal to **NetworkError** |
| **PercentServerOtherError** | Transactions with the dimension **ResponseType** equal to **ServerOtherError** |
| **PercentSuccess** | Transactions with the dimension **ResponseType** equal to **Success** |
| **PercentThrottlingError** | Transactions with the dimension **ResponseType** equal to **ClientThrottlingError** or **ServerBusyError** |
| **PercentTimeoutError** | Transactions with the dimension **ResponseType** equal to **ServerTimeoutError** or **ResponseType** equal to **ClientTimeoutError** |
| **SASAuthorizationError** | Transactions with the dimension **ResponseType** equal to **AuthorizationError** and dimension **Authentication** equal to **SAS** |
| **SASClientOtherError** | Transactions with the dimension **ResponseType** equal to **ClientOtherError** and dimension **Authentication** equal to **SAS** |
| **SASClientTimeoutError** | Transactions with the dimension **ResponseType** equal to **ClientTimeoutError** and dimension **Authentication** equal to **SAS** |
| **SASNetworkError** | Transactions with the dimension **ResponseType** equal to **NetworkError** and dimension **Authentication** equal to **SAS** |
| **SASServerOtherError** | Transactions with the dimension **ResponseType** equal to **ServerOtherError** and dimension **Authentication** equal to **SAS** |
| **SASServerTimeoutError** | Transactions with the dimension **ResponseType** equal to **ServerTimeoutError** and dimension **Authentication** equal to **SAS** |
| **SASSuccess** | Transactions with the dimension **ResponseType** equal to **Success** and dimension **Authentication** equal to **SAS** |
| **SASThrottlingError** | Transactions with the dimension **ResponseType** equal to **ClientThrottlingError** or **ServerBusyError** and dimension **Authentication** equal to **SAS** |
| **ServerOtherError** | Transactions with the dimension **ResponseType** equal to **ServerOtherError** |
| **ServerTimeoutError** | Transactions with the dimension **ResponseType** equal to **ServerTimeoutError** |
| **Success** | Transactions with the dimension **ResponseType** equal to **Success** |
| **ThrottlingError** | **Transactions** with the dimension **ResponseType** equal to **ClientThrottlingError** or **ServerBusyError**|
| **TotalBillableRequests** | **Transactions** |
| **TotalEgress** | **Egress** |
| **TotalIngress** | **Ingress** |
| **TotalRequests** | **Transactions** |

## FAQ

### How should I migrate existing alert rules?

If you have created classic alert rules based on old storage metrics, you need to create new alert rules based on the new metric schema.

### Is new metric data stored in the same storage account by default?

No. To archive the metric data to a storage account, use the [Azure Monitor Diagnostic Setting API](https://docs.microsoft.com/rest/api/monitor/diagnosticsettings/createorupdate).

## Next steps

* [Azure Monitor](../../monitoring-and-diagnostics/monitoring-overview.md)
* [Storage metrics in Azure Monitor](./storage-metrics-in-azure-monitor.md)<|MERGE_RESOLUTION|>--- conflicted
+++ resolved
@@ -7,12 +7,8 @@
 ms.service: storage
 ms.topic: article
 ms.date: 03/30/2018
-<<<<<<< HEAD
-ms.author: fryu
-=======
 ms.author: normesta
 ms.reviewer: fryu
->>>>>>> 6a383dfd
 ms.subservice: common
 ---
 
