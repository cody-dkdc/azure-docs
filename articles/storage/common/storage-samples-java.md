--- conflicted
+++ resolved
@@ -6,13 +6,8 @@
 ms.service: storage
 ms.devlang: java
 ms.topic: article
-<<<<<<< HEAD
-ms.date: 01/12/2017
-ms.author: seguler
-=======
 ms.date: 05/03/2019
 ms.author: mhopkins
->>>>>>> 6a383dfd
 ms.subservice: common
 ---
 
