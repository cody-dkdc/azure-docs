---
title: Manage storage account settings in the Azure portal - Azure Storage | Microsoft Docs
description: Learn how to manage storage account settings in the Azure portal, including configuring access control settings, regenerating account access keys, changing the access tier, or modifying the type of replication used by the account. Also learn how to delete a storage account in the portal.
services: storage
author: tamram

ms.service: storage
ms.topic: article
ms.date: 03/05/2019
ms.author: tamram
---

# Manage storage account settings in the Azure portal

A variety of settings for your storage account are available in the [Azure portal](https://portal.azure.com). This article describes some of these settings and how to use them.

## Access control

Azure Storage supports authentication with Azure Active Directory for Blob storage and Queue storage via role-based access control (RBAC). For more information about authentication with Azure AD, see [Authenticate access to Azure blobs and queues using Azure Active Directory](storage-auth-aad.md).

<<<<<<< HEAD
The **Access control** settings in the Azure portal offer a simple way to assign RBAC roles to users, groups, service principals, and managed identities. For more information about assigning RBAC roles, see [Manage access rights to blob and queue data with RBAC (Preview)](storage-auth-aad-rbac-portal.md).
=======
The **Access control** settings in the Azure portal offer a simple way to assign RBAC roles to users, groups, service principals, and managed identities. For more information about assigning RBAC roles, see [Manage access rights to blob and queue data with RBAC](storage-auth-aad-rbac.md).
>>>>>>> f70fac5f

> [!NOTE]
> Authenticating users or applications using Azure AD credentials provides superior security and ease of use over other means of authorization. While you can continue to use Shared Key authorization with your applications, using Azure AD circumvents the need to store your account access key with your code. You can also continue to use shared access signatures (SAS) to grant fine-grained access to resources in your storage account, but Azure AD offers similar capabilities without the need to manage SAS tokens or worry about revoking a compromised SAS. 

## Tags

Azure Storage supports Azure Resource Manager tags for organizing your Azure resources with a customized taxonomy. You can apply tags to your storage accounts so that you can group them within your subscription in a logical manner. 

For storage accounts, a tag name is limited to 128 characters, and a tag value is limited to 256 characters.

For more information, see [Use tags to organize your Azure resources](../../azure-resource-manager/resource-group-using-tags.md).

## Access keys

When you create a storage account, Azure generates two 512-bit storage account access keys. These keys can be used to authorize access to your storage account via Shared Key. You can rotate and regenerate the keys without interruption to your applications, and Microsoft recommends that you do so regularly.

[!INCLUDE [storage-account-key-note-include](../../../includes/storage-account-key-note-include.md)]

### View and copy access keys

To view your storage account credentials:

1. Navigate to the [Azure portal](https://portal.azure.com).
2. Locate your storage account.
3. In the **Settings** section of the storage account overview, select **Access keys**. Your account access keys appear, as well as the complete connection string for each key.
4. Find the **Key** value under **key1**, and click the **Copy** button to copy the account key.
5. Alternately, you can copy the entire connection string. Find the **Connection string** value under **key1**, and click the **Copy** button to copy the connection string.

    ![Screenshot showing how to view access keys in the Azure portal](media/storage-manage-account/portal-connection-string.png)

### Regenerate access keys

Microsoft recommends that you regenerate your access keys periodically to help keep your storage account secure. Two access keys are assigned so that you can rotate your keys. When you rotate your keys, you ensure that your application maintains access to Azure Storage throughout the process. 

> [!WARNING]
> Regenerating your access keys can affect any applications or Azure services that are dependent on the storage account key. Any clients that use the account key to access the storage account must be updated to use the new key, including media services, cloud, desktop and mobile applications, and graphical user interface applications for Azure Storage, such as [Azure Storage Explorer](https://azure.microsoft.com/features/storage-explorer/). 

Follow this process to rotate your storage account keys:

1. Update the connection strings in your application code to use the secondary key.
2. Regenerate the primary access key for your storage account. On the **Access Keys** blade in the Azure portal, click **Regenerate Key1**, and then click **Yes** to confirm that you want to generate a new key.
3. Update the connection strings in your code to reference the new primary access key.
4. Regenerate the secondary access key in the same manner.

## Account configuration

After you create a storage account, you can modify its configuration. For example, you can change how your data is replicated, or change the account's access tier from Hot to Cool. In the [Azure portal](https://portal.azure.com), navigate to your storage account, then find and click **Configuration** under **Settings** to view and/or change the account configuration.

Changing the storage account configuration may result in added costs. For more details, see the [Azure Storage Pricing](https://azure.microsoft.com/pricing/details/storage/) page.

## Delete a storage account
To remove a storage account that you are no longer using, navigate to the storage account in the [Azure portal](https://portal.azure.com), and click **Delete**. Deleting a storage account deletes the entire account, including all data in the account.

> [!WARNING]
> It's not possible to restore a deleted storage account or retrieve any of the content that it contained before deletion. Be sure to back up anything you want to save before you delete the account. This also holds true for any resources in the account—once you delete a blob, table, queue, or file, it is permanently deleted.
> 

If you try to delete a storage account associated with an Azure virtual machine, you may get an error about the storage account still being in use. For help troubleshooting this error, please see [Troubleshoot errors when you delete storage accounts](../common/storage-resource-manager-cannot-delete-storage-account-container-vhd.md).

## Next steps

- [Azure storage account overview](storage-account-overview.md)
- [Create a storage account](storage-quickstart-create-account.md)<|MERGE_RESOLUTION|>--- conflicted
+++ resolved
@@ -18,11 +18,7 @@
 
 Azure Storage supports authentication with Azure Active Directory for Blob storage and Queue storage via role-based access control (RBAC). For more information about authentication with Azure AD, see [Authenticate access to Azure blobs and queues using Azure Active Directory](storage-auth-aad.md).
 
-<<<<<<< HEAD
-The **Access control** settings in the Azure portal offer a simple way to assign RBAC roles to users, groups, service principals, and managed identities. For more information about assigning RBAC roles, see [Manage access rights to blob and queue data with RBAC (Preview)](storage-auth-aad-rbac-portal.md).
-=======
 The **Access control** settings in the Azure portal offer a simple way to assign RBAC roles to users, groups, service principals, and managed identities. For more information about assigning RBAC roles, see [Manage access rights to blob and queue data with RBAC](storage-auth-aad-rbac.md).
->>>>>>> f70fac5f
 
 > [!NOTE]
 > Authenticating users or applications using Azure AD credentials provides superior security and ease of use over other means of authorization. While you can continue to use Shared Key authorization with your applications, using Azure AD circumvents the need to store your account access key with your code. You can also continue to use shared access signatures (SAS) to grant fine-grained access to resources in your storage account, but Azure AD offers similar capabilities without the need to manage SAS tokens or worry about revoking a compromised SAS. 
