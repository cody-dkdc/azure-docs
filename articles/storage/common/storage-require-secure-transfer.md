--- conflicted
+++ resolved
@@ -7,12 +7,8 @@
 ms.service: storage
 ms.topic: article
 ms.date: 06/20/2017
-<<<<<<< HEAD
-ms.author: fryu
-=======
 ms.author: tamram
 ms.reviewer: fryu
->>>>>>> 6a383dfd
 ms.subservice: common
 ---
 
