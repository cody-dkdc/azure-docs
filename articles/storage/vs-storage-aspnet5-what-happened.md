<properties
	pageTitle="What happened to my ASP.NET 5 project (Visual Studio connected services) | Microsoft Azure Storage"
	description="Describes what happens after connecting to an Azure storage account in a Visual Studio ASP.NET 5 project using Visual Studio connected services"
	services="storage"
	documentationCenter=""
	authors="TomArcher"
	manager="douge"
	editor=""/>

<tags
	ms.service="storage"
	ms.workload="web"
	ms.tgt_pltfrm="vs-what-happened"
	ms.devlang="na"
	ms.topic="article"
<<<<<<< HEAD
	ms.date="09/03/2015"
	ms.author="patshea"/>

# What happened to my ASP.NET 5 project (Visual Studio Azure Storage connected services)?

> [AZURE.SELECTOR]
> - [Getting Started](vs-storage-aspnet5-getting-started-blobs.md)
> - [What Happened](vs-storage-aspnet5-what-happened.md)

> [AZURE.SELECTOR]
> - [Blobs](vs-storage-aspnet5-getting-started-blobs.md)
> - [Queues](vs-storage-aspnet5-getting-started-queues.md)
> - [Tables](vs-storage-aspnet5-getting-started-tables.md)

=======
	ms.date="12/16/2015"
	ms.author="tarcher"/>

# What happened to my ASP.NET 5 project (Visual Studio Azure Storage connected services)?

>>>>>>> 08be3281
## References added

The Azure Storage NuGet package was added to your Visual Studio project.  
This package adds the following .NET references:

- **Microsoft.Data.Edm**
- **Microsoft.Data.OData**
- **Microsoft.Data.Services.Client**
- **Microsoft.WindowsAzure.Configuration**
- **Microsoft.WindowsAzure.Storage**
- **Newtonsoft.Json**
- **System.Data**
- **System.Spatial**

Also, the NuGet package **Microsoft.Framework.Configuration.Json** was added.

## Connection string for Azure Storage added
In the config.json file of your project, an element was created with the selected storage account's connection string and key.

For more information, see [ASP.NET 5](http://www.asp.net/vnext).<|MERGE_RESOLUTION|>--- conflicted
+++ resolved
@@ -13,28 +13,11 @@
 	ms.tgt_pltfrm="vs-what-happened"
 	ms.devlang="na"
 	ms.topic="article"
-<<<<<<< HEAD
-	ms.date="09/03/2015"
-	ms.author="patshea"/>
-
-# What happened to my ASP.NET 5 project (Visual Studio Azure Storage connected services)?
-
-> [AZURE.SELECTOR]
-> - [Getting Started](vs-storage-aspnet5-getting-started-blobs.md)
-> - [What Happened](vs-storage-aspnet5-what-happened.md)
-
-> [AZURE.SELECTOR]
-> - [Blobs](vs-storage-aspnet5-getting-started-blobs.md)
-> - [Queues](vs-storage-aspnet5-getting-started-queues.md)
-> - [Tables](vs-storage-aspnet5-getting-started-tables.md)
-
-=======
 	ms.date="12/16/2015"
 	ms.author="tarcher"/>
 
 # What happened to my ASP.NET 5 project (Visual Studio Azure Storage connected services)?
 
->>>>>>> 08be3281
 ## References added
 
 The Azure Storage NuGet package was added to your Visual Studio project.  
