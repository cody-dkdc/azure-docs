--- conflicted
+++ resolved
@@ -1,354 +1,350 @@
-<properties
-	pageTitle="How to use Queue storage from Node.js | Microsoft Azure"
-	description="Learn how to use the Azure Queue service to create and delete queues, and insert, get, and delete messages. Samples written in Node.js."
-	services="storage"
-	documentationCenter="nodejs"
-	authors="rmcmurray"
-	manager="wpickett"
-	editor="tysonn"/>
-
-<tags
-	ms.service="storage"
-	ms.workload="storage"
-	ms.tgt_pltfrm="na"
-	ms.devlang="nodejs"
-	ms.topic="article"
-	ms.date="02/17/2016"
-	ms.author="micurd"/>
-
-
-# How to use Queue storage from Node.js
-
-[AZURE.INCLUDE [storage-selector-queue-include](../../includes/storage-selector-queue-include.md)]
-
-## Overview
-
-This guide shows you how to perform common scenarios using the Microsoft
-Azure Queue service. The samples are written using the Node.js
-API. The scenarios covered include **inserting**, **peeking**,
-**getting**, and **deleting** queue messages, as well as **creating and
-deleting queues**.
-
-[AZURE.INCLUDE [storage-queue-concepts-include](../../includes/storage-queue-concepts-include.md)]
-
-[AZURE.INCLUDE [storage-create-account-include](../../includes/storage-create-account-include.md)]
-
-## Create a Node.js Application
-
-Create a blank Node.js application. For instructions creating a Node.js application, see [Create a Node.js web app in Azure App Service], [Build and deploy a Node.js application to an Azure Cloud Service] using Windows PowerShell, or [Build and deploy a Node.js web app to Azure using Web Matrix].
-
-## Configure Your Application to Access Storage
-
-To use Azure storage, you need the Azure Storage SDK for Node.js, which includes a set of convenience libraries that
-communicate with the storage REST services.
-
-### Use Node Package Manager (NPM) to obtain the package
-
-1.  Use a command-line interface such as **PowerShell** (Windows,) **Terminal** (Mac,) or **Bash** (Unix), navigate to the folder where you created your sample application.
-
-2.  Type **npm install azure-storage** in the command window. Output from the command is similar to the following example.
-
-		azure-storage@0.5.0 node_modules\azure-storage
-		+-- extend@1.2.1
-		+-- xmlbuilder@0.4.3
-		+-- mime@1.2.11
-		+-- node-uuid@1.4.3
-		+-- validator@3.22.2
-		+-- underscore@1.4.4
-		+-- readable-stream@1.0.33 (string_decoder@0.10.31, isarray@0.0.1, inherits@2.0.1, core-util-is@1.0.1)
-		+-- xml2js@0.2.7 (sax@0.5.2)
-		+-- request@2.57.0 (caseless@0.10.0, aws-sign2@0.5.0, forever-agent@0.6.1, stringstream@0.0.4, oauth-sign@0.8.0, tunnel-agent@0.4.1, isstream@0.1.2, json-stringify-safe@5.0.1, bl@0.9.4, combined-stream@1.0.5, qs@3.1.0, mime-types@2.0.14, form-data@0.2.0, http-signature@0.11.0, tough-cookie@2.0.0, hawk@2.3.1, har-validator@1.8.0)
-
-3.  You can manually run the **ls** command to verify that a
-    **node\_modules** folder was created. Inside that folder you will
-    find the **azure-storage** package, which contains the libraries you need to
-    access storage.
-
-### Import the package
-
-Using Notepad or another text editor, add the following to the top the
-**server.js** file of the application where you intend to use storage:
-
-    var azure = require('azure-storage');
-
-## Setup an Azure Storage Connection
-
-The azure module will read the environment variables AZURE\_STORAGE\_ACCOUNT and AZURE\_STORAGE\_ACCESS\_KEY, or AZURE\_STORAGE\_CONNECTION\_STRING for information required to connect to your Azure storage account. If these environment variables are not set, you must specify the account information when calling **createQueueService**.
-
-<<<<<<< HEAD
-For an example of setting the environment variables in the [Azure Portal](https://portal.azure.com) for an Azure Website, see [Node.js Web Application with Storage]
-=======
-For an example of setting the environment variables in the [Azure Portal](https://portal.azure.com) for an Azure Website, see [Node.js web app using the Azure Table Service].
->>>>>>> abb96edc
-
-## How To: Create a Queue
-
-The following code creates a **QueueService** object, which enables you
-to work with queues.
-
-    var queueSvc = azure.createQueueService();
-
-Use the **createQueueIfNotExists** method, which returns the specified
-queue if it already exists or creates a new queue with the specified
-name if it does not already exist.
-
-	queueSvc.createQueueIfNotExists('myqueue', function(error, result, response){
-      if(!error){
-        // Queue created or exists
-	  }
-	});
-
-If the queue is created, `result` is true. If the queue exists, `result` is false.
-
-### Filters
-
-Optional filtering operations can be applied to operations performed using **QueueService**. Filtering operations can include logging, automatically retrying, etc. Filters are objects that implement a method with the signature:
-
-		function handle (requestOptions, next)
-
-After doing its preprocessing on the request options, the method needs to call "next" passing a callback with the following signature:
-
-		function (returnObject, finalCallback, next)
-
-In this callback, and after processing the returnObject (the response from the request to the server), the callback needs to either invoke next if it exists to continue processing other filters or simply invoke finalCallback otherwise to end up the service invocation.
-
-Two filters that implement retry logic are included with the Azure SDK for Node.js, **ExponentialRetryPolicyFilter** and **LinearRetryPolicyFilter**. The following creates a **QueueService** object that uses the **ExponentialRetryPolicyFilter**:
-
-	var retryOperations = new azure.ExponentialRetryPolicyFilter();
-	var queueSvc = azure.createQueueService().withFilter(retryOperations);
-
-## How To: Insert a Message into a Queue
-
-To insert a message into a queue, use the **createMessage** method to
-create a new message and add it to the queue.
-
-	queueSvc.createMessage('myqueue', "Hello world!", function(error, result, response){
-	  if(!error){
-	    // Message inserted
-	  }
-	});
-
-## How To: Peek at the Next Message
-
-You can peek at the message in the front of a queue without removing it
-from the queue by calling the **peekMessages** method. By default,
-**peekMessages** peeks at a single message.
-
-	queueSvc.peekMessages('myqueue', function(error, result, response){
-	  if(!error){
-		// Message text is in messages[0].messagetext
-	  }
-	});
-
-The `result` contains the message.
-
-> [AZURE.NOTE] Using **peekMessages** when there are no messages in the queue will not return an error, however no messages will be returned.
-
-## How To: Dequeue the Next Message
-
-Processing a message is a two-stage process:
-
-1. Dequeue the message.
-
-2. Delete the message.
-
-To dequeue a message, use **getMessages**. This makes the messages invisible in the queue, so no other clients can process them. Once your application has processed a message, call **deleteMessage** to delete it from the queue. The following example gets a message, then deletes it:
-
-	queueSvc.getMessages('myqueue', function(error, result, response){
-      if(!error){
-	    // Message text is in messages[0].messagetext
-        var message = result[0];
-        queueSvc.deleteMessage('myqueue', message.messageid, message.popreceipt, function(error, response){
-	      if(!error){
-		    //message deleted
-		  }
-		});
-	  }
-	});
-
-> [AZURE.NOTE] By default, a message is only hidden for 30 seconds, after which it is visible to other clients. You can specify a different value by using `options.visibilityTimeout` with **getMessages**.
-
-> [AZURE.NOTE]
-> Using **getMessages** when there are no messages in the queue will not return an error, however no messages will be returned.
-
-## How To: Change the Contents of a Queued Message
-
-You can change the contents of a message in-place in the queue using **updateMessage**. The following example updates the text of a message:
-
-    queueSvc.getMessages('myqueue', function(error, result, response){
-	  if(!error){
-		// Got the message
-		var message = result[0];
-		queueSvc.updateMessage('myqueue', message.messageid, message.popreceipt, 10, {messageText: 'new text'}, function(error, result, response){
-		  if(!error){
-			// Message updated successfully
-		  }
-		});
-	  }
-	});
-
-## How To: Additional Options for Dequeuing Messages
-
-There are two ways you can customize message retrieval from a queue:
-
-* `options.numOfMessages` - Retrieve a batch of messages (up to 32.)
-* `options.visibilityTimeout` - Set a longer or shorter invisibility timeout.
-
-The following example uses the **getMessages** method to get 15 messages in one call. Then it processes
-each message using a for loop. It also sets the invisibility timeout to five minutes for all messages returned by this method.
-
-    queueSvc.getMessages('myqueue', {numOfMessages: 15, visibilityTimeout: 5 * 60}, function(error, result, response){
-	  if(!error){
-		// Messages retreived
-		for(var index in result){
-		  // text is available in result[index].messageText
-		  var message = result[index];
-		  queueSvc.deleteMessage(queueName, message.messageid, message.popreceipt, function(error, response){
-			if(!error){
-			  // Message deleted
-			}
-		  });
-		}
-	  }
-	});
-
-## How To: Get the Queue Length
-
-The **getQueueMetadata** returns metadata about the queue, including the approximate number of messages waiting in the queue.
-
-    queueSvc.getQueueMetadata('myqueue', function(error, result, response){
-	  if(!error){
-		// Queue length is available in result.approximatemessagecount
-	  }
-	});
-
-## How To: List Queues
-
-To retrieve a list of queues, use **listQueuesSegmented**. To retrieve a list filtered by a specific prefix, use **listQueuesSegmentedWithPrefix**.
-
-	queueSvc.listQueuesSegmented(null, function(error, result, response){
-	  if(!error){
-	    // result.entries contains the list of queues
-	  }
-	});
-
-If all queues cannot be returned, `result.continuationToken` can be used as the first parameter of **listQueuesSegmented** or the second parameter of **listQueuesSegmentedWithPrefix** to retrieve more results.
-
-## How To: Delete a Queue
-
-To delete a queue and all the messages contained in it, call the
-**deleteQueue** method on the queue object.
-
-    queueSvc.deleteQueue(queueName, function(error, response){
-		if(!error){
-			// Queue has been deleted
-		}
-	});
-
-To clear all messages from a queue without deleting it, use **clearMessages**.
-
-## How to: Work with Shared Access Signatures
-
-Shared Access Signatures (SAS) are a secure way to provide granular access to queues without providing your storage account name or keys. SAS are often used to provide limited access to your queues, such as allowing a mobile app to submit messages.
-
-A trusted application such as a cloud-based service generates a SAS using the **generateSharedAccessSignature** of the **QueueService**, and provides it to an untrusted or semi-trusted application. For example, a mobile app. The SAS is generated using a policy, which describes the start and end dates during which the SAS is valid, as well as the access level granted to the SAS holder.
-
-The following example generates a new shared access policy that will allow the SAS holder to add messages to the queue, and expires 100 minutes after the time it is created.
-
-	var startDate = new Date();
-	var expiryDate = new Date(startDate);
-	expiryDate.setMinutes(startDate.getMinutes() + 100);
-	startDate.setMinutes(startDate.getMinutes() - 100);
-
-	var sharedAccessPolicy = {
-	  AccessPolicy: {
-	    Permissions: azure.QueueUtilities.SharedAccessPermissions.ADD,
-	    Start: startDate,
-	    Expiry: expiryDate
-	  }
-	};
-
-	var queueSAS = queueSvc.generateSharedAccessSignature('myqueue', sharedAccessPolicy);
-	var host = queueSvc.host;
-
-Note that the host information must be provided also, as it is required when the SAS holder attempts to access the queue.
-
-The client application then uses the SAS with **QueueServiceWithSAS** to perform operations against the queue. The following example connects to the queue and creates a message.
-
-	var sharedQueueService = azure.createQueueServiceWithSas(host, queueSAS);
-	sharedQueueService.createMessage('myqueue', 'Hello world from SAS!', function(error, result, response){
-	  if(!error){
-	    //message added
-	  }
-	});
-
-Since the SAS was generated with add access, if an attempt were made to read, update or delete messages, an error would be returned.
-
-### Access control lists
-
-You can also use an Access Control List (ACL) to set the access policy for a SAS. This is useful if you wish to allow multiple clients to access the queue, but provide different access policies for each client.
-
-An ACL is implemented using an array of access policies, with an ID associated with each policy. The  following example defines two policies; one for 'user1' and one for 'user2':
-
-	var sharedAccessPolicy = [
-	  {
-	    AccessPolicy: {
-	      Permissions: azure.QueueUtilities.SharedAccessPermissions.PROCESS,
-	      Start: startDate,
-	      Expiry: expiryDate
-	    },
-	    Id: 'user1'
-	  },
-	  {
-	    AccessPolicy: {
-	      Permissions: azure.QueueUtilities.SharedAccessPermissions.ADD,
-	      Start: startDate,
-	      Expiry: expiryDate
-	    },
-	    Id: 'user2'
-	  }
-	];
-
-The following example gets the current ACL for **myqueue**, then adds the new policies using **setQueueAcl**. This approach allows:
-
-	queueSvc.getQueueAcl('myqueue', function(error, result, response) {
-      if(!error){
-		//push the new policy into signedIdentifiers
-		result.signedIdentifiers.push(sharedAccessPolicy);
-		queueSvc.setQueueAcl('myqueue', result, function(error, result, response){
-	  	  if(!error){
-	    	// ACL set
-	  	  }
-		});
-	  }
-	});
-
-Once the ACL has been set, you can then create a SAS based on the ID for a policy. The following example creates a new SAS for 'user2':
-
-	queueSAS = queueSvc.generateSharedAccessSignature('myqueue', { Id: 'user2' });
-
-## Next Steps
-
-Now that you've learned the basics of queue storage, follow these links
-to learn about more complex storage tasks.
-
--   Visit the [Azure Storage Team Blog][].
--   Visit the [Azure Storage SDK for Node][] repository on GitHub.
-
-  [Azure Storage SDK for Node]: https://github.com/Azure/azure-storage-node
-  [using the REST API]: http://msdn.microsoft.com/library/azure/hh264518.aspx
-  [Azure Portal]: https://portal.azure.com
-  [Create a Node.js web app in Azure App Service]: ../app-service-web/web-sites-nodejs-develop-deploy-mac.md
-  [Node.js Cloud Service with Storage]: ../cloud-services/storage-nodejs-use-table-storage-cloud-service-app.md
-  [Node.js web app using the Azure Table Service]: ../app-service-web/storage-nodejs-use-table-storage-web-site.md
-
-
-  [Queue1]: ./media/storage-nodejs-how-to-use-queues/queue1.png
-  [plus-new]: ./media/storage-nodejs-how-to-use-queues/plus-new.png
-  [quick-create-storage]: ./media/storage-nodejs-how-to-use-queues/quick-storage.png
-
-
-
-  [Build and deploy a Node.js application to an Azure Cloud Service]: ../cloud-services/cloud-services-nodejs-develop-deploy-app.md
-  [Azure Storage Team Blog]: http://blogs.msdn.com/b/windowsazurestorage/
-  [Build and deploy a Node.js web app to Azure using Web Matrix]: ../app-service-web/web-sites-nodejs-use-webmatrix.md
+<properties
+	pageTitle="How to use Queue storage from Node.js | Microsoft Azure"
+	description="Learn how to use the Azure Queue service to create and delete queues, and insert, get, and delete messages. Samples written in Node.js."
+	services="storage"
+	documentationCenter="nodejs"
+	authors="rmcmurray"
+	manager="wpickett"
+	editor="tysonn"/>
+
+<tags
+	ms.service="storage"
+	ms.workload="storage"
+	ms.tgt_pltfrm="na"
+	ms.devlang="nodejs"
+	ms.topic="article"
+	ms.date="02/17/2016"
+	ms.author="micurd"/>
+
+
+# How to use Queue storage from Node.js
+
+[AZURE.INCLUDE [storage-selector-queue-include](../../includes/storage-selector-queue-include.md)]
+
+## Overview
+
+This guide shows you how to perform common scenarios using the Microsoft
+Azure Queue service. The samples are written using the Node.js
+API. The scenarios covered include **inserting**, **peeking**,
+**getting**, and **deleting** queue messages, as well as **creating and
+deleting queues**.
+
+[AZURE.INCLUDE [storage-queue-concepts-include](../../includes/storage-queue-concepts-include.md)]
+
+[AZURE.INCLUDE [storage-create-account-include](../../includes/storage-create-account-include.md)]
+
+## Create a Node.js Application
+
+Create a blank Node.js application. For instructions creating a Node.js application, see [Create a Node.js web app in Azure App Service], [Build and deploy a Node.js application to an Azure Cloud Service] using Windows PowerShell, or [Build and deploy a Node.js web app to Azure using Web Matrix].
+
+## Configure Your Application to Access Storage
+
+To use Azure storage, you need the Azure Storage SDK for Node.js, which includes a set of convenience libraries that
+communicate with the storage REST services.
+
+### Use Node Package Manager (NPM) to obtain the package
+
+1.  Use a command-line interface such as **PowerShell** (Windows,) **Terminal** (Mac,) or **Bash** (Unix), navigate to the folder where you created your sample application.
+
+2.  Type **npm install azure-storage** in the command window. Output from the command is similar to the following example.
+
+		azure-storage@0.5.0 node_modules\azure-storage
+		+-- extend@1.2.1
+		+-- xmlbuilder@0.4.3
+		+-- mime@1.2.11
+		+-- node-uuid@1.4.3
+		+-- validator@3.22.2
+		+-- underscore@1.4.4
+		+-- readable-stream@1.0.33 (string_decoder@0.10.31, isarray@0.0.1, inherits@2.0.1, core-util-is@1.0.1)
+		+-- xml2js@0.2.7 (sax@0.5.2)
+		+-- request@2.57.0 (caseless@0.10.0, aws-sign2@0.5.0, forever-agent@0.6.1, stringstream@0.0.4, oauth-sign@0.8.0, tunnel-agent@0.4.1, isstream@0.1.2, json-stringify-safe@5.0.1, bl@0.9.4, combined-stream@1.0.5, qs@3.1.0, mime-types@2.0.14, form-data@0.2.0, http-signature@0.11.0, tough-cookie@2.0.0, hawk@2.3.1, har-validator@1.8.0)
+
+3.  You can manually run the **ls** command to verify that a
+    **node\_modules** folder was created. Inside that folder you will
+    find the **azure-storage** package, which contains the libraries you need to
+    access storage.
+
+### Import the package
+
+Using Notepad or another text editor, add the following to the top the
+**server.js** file of the application where you intend to use storage:
+
+    var azure = require('azure-storage');
+
+## Setup an Azure Storage Connection
+
+The azure module will read the environment variables AZURE\_STORAGE\_ACCOUNT and AZURE\_STORAGE\_ACCESS\_KEY, or AZURE\_STORAGE\_CONNECTION\_STRING for information required to connect to your Azure storage account. If these environment variables are not set, you must specify the account information when calling **createQueueService**.
+
+For an example of setting the environment variables in the [Azure Portal](https://portal.azure.com) for an Azure Website, see [Node.js web app using the Azure Table Service].
+
+## How To: Create a Queue
+
+The following code creates a **QueueService** object, which enables you
+to work with queues.
+
+    var queueSvc = azure.createQueueService();
+
+Use the **createQueueIfNotExists** method, which returns the specified
+queue if it already exists or creates a new queue with the specified
+name if it does not already exist.
+
+	queueSvc.createQueueIfNotExists('myqueue', function(error, result, response){
+      if(!error){
+        // Queue created or exists
+	  }
+	});
+
+If the queue is created, `result` is true. If the queue exists, `result` is false.
+
+### Filters
+
+Optional filtering operations can be applied to operations performed using **QueueService**. Filtering operations can include logging, automatically retrying, etc. Filters are objects that implement a method with the signature:
+
+		function handle (requestOptions, next)
+
+After doing its preprocessing on the request options, the method needs to call "next" passing a callback with the following signature:
+
+		function (returnObject, finalCallback, next)
+
+In this callback, and after processing the returnObject (the response from the request to the server), the callback needs to either invoke next if it exists to continue processing other filters or simply invoke finalCallback otherwise to end up the service invocation.
+
+Two filters that implement retry logic are included with the Azure SDK for Node.js, **ExponentialRetryPolicyFilter** and **LinearRetryPolicyFilter**. The following creates a **QueueService** object that uses the **ExponentialRetryPolicyFilter**:
+
+	var retryOperations = new azure.ExponentialRetryPolicyFilter();
+	var queueSvc = azure.createQueueService().withFilter(retryOperations);
+
+## How To: Insert a Message into a Queue
+
+To insert a message into a queue, use the **createMessage** method to
+create a new message and add it to the queue.
+
+	queueSvc.createMessage('myqueue', "Hello world!", function(error, result, response){
+	  if(!error){
+	    // Message inserted
+	  }
+	});
+
+## How To: Peek at the Next Message
+
+You can peek at the message in the front of a queue without removing it
+from the queue by calling the **peekMessages** method. By default,
+**peekMessages** peeks at a single message.
+
+	queueSvc.peekMessages('myqueue', function(error, result, response){
+	  if(!error){
+		// Message text is in messages[0].messagetext
+	  }
+	});
+
+The `result` contains the message.
+
+> [AZURE.NOTE] Using **peekMessages** when there are no messages in the queue will not return an error, however no messages will be returned.
+
+## How To: Dequeue the Next Message
+
+Processing a message is a two-stage process:
+
+1. Dequeue the message.
+
+2. Delete the message.
+
+To dequeue a message, use **getMessages**. This makes the messages invisible in the queue, so no other clients can process them. Once your application has processed a message, call **deleteMessage** to delete it from the queue. The following example gets a message, then deletes it:
+
+	queueSvc.getMessages('myqueue', function(error, result, response){
+      if(!error){
+	    // Message text is in messages[0].messagetext
+        var message = result[0];
+        queueSvc.deleteMessage('myqueue', message.messageid, message.popreceipt, function(error, response){
+	      if(!error){
+		    //message deleted
+		  }
+		});
+	  }
+	});
+
+> [AZURE.NOTE] By default, a message is only hidden for 30 seconds, after which it is visible to other clients. You can specify a different value by using `options.visibilityTimeout` with **getMessages**.
+
+> [AZURE.NOTE]
+> Using **getMessages** when there are no messages in the queue will not return an error, however no messages will be returned.
+
+## How To: Change the Contents of a Queued Message
+
+You can change the contents of a message in-place in the queue using **updateMessage**. The following example updates the text of a message:
+
+    queueSvc.getMessages('myqueue', function(error, result, response){
+	  if(!error){
+		// Got the message
+		var message = result[0];
+		queueSvc.updateMessage('myqueue', message.messageid, message.popreceipt, 10, {messageText: 'new text'}, function(error, result, response){
+		  if(!error){
+			// Message updated successfully
+		  }
+		});
+	  }
+	});
+
+## How To: Additional Options for Dequeuing Messages
+
+There are two ways you can customize message retrieval from a queue:
+
+* `options.numOfMessages` - Retrieve a batch of messages (up to 32.)
+* `options.visibilityTimeout` - Set a longer or shorter invisibility timeout.
+
+The following example uses the **getMessages** method to get 15 messages in one call. Then it processes
+each message using a for loop. It also sets the invisibility timeout to five minutes for all messages returned by this method.
+
+    queueSvc.getMessages('myqueue', {numOfMessages: 15, visibilityTimeout: 5 * 60}, function(error, result, response){
+	  if(!error){
+		// Messages retreived
+		for(var index in result){
+		  // text is available in result[index].messageText
+		  var message = result[index];
+		  queueSvc.deleteMessage(queueName, message.messageid, message.popreceipt, function(error, response){
+			if(!error){
+			  // Message deleted
+			}
+		  });
+		}
+	  }
+	});
+
+## How To: Get the Queue Length
+
+The **getQueueMetadata** returns metadata about the queue, including the approximate number of messages waiting in the queue.
+
+    queueSvc.getQueueMetadata('myqueue', function(error, result, response){
+	  if(!error){
+		// Queue length is available in result.approximatemessagecount
+	  }
+	});
+
+## How To: List Queues
+
+To retrieve a list of queues, use **listQueuesSegmented**. To retrieve a list filtered by a specific prefix, use **listQueuesSegmentedWithPrefix**.
+
+	queueSvc.listQueuesSegmented(null, function(error, result, response){
+	  if(!error){
+	    // result.entries contains the list of queues
+	  }
+	});
+
+If all queues cannot be returned, `result.continuationToken` can be used as the first parameter of **listQueuesSegmented** or the second parameter of **listQueuesSegmentedWithPrefix** to retrieve more results.
+
+## How To: Delete a Queue
+
+To delete a queue and all the messages contained in it, call the
+**deleteQueue** method on the queue object.
+
+    queueSvc.deleteQueue(queueName, function(error, response){
+		if(!error){
+			// Queue has been deleted
+		}
+	});
+
+To clear all messages from a queue without deleting it, use **clearMessages**.
+
+## How to: Work with Shared Access Signatures
+
+Shared Access Signatures (SAS) are a secure way to provide granular access to queues without providing your storage account name or keys. SAS are often used to provide limited access to your queues, such as allowing a mobile app to submit messages.
+
+A trusted application such as a cloud-based service generates a SAS using the **generateSharedAccessSignature** of the **QueueService**, and provides it to an untrusted or semi-trusted application. For example, a mobile app. The SAS is generated using a policy, which describes the start and end dates during which the SAS is valid, as well as the access level granted to the SAS holder.
+
+The following example generates a new shared access policy that will allow the SAS holder to add messages to the queue, and expires 100 minutes after the time it is created.
+
+	var startDate = new Date();
+	var expiryDate = new Date(startDate);
+	expiryDate.setMinutes(startDate.getMinutes() + 100);
+	startDate.setMinutes(startDate.getMinutes() - 100);
+
+	var sharedAccessPolicy = {
+	  AccessPolicy: {
+	    Permissions: azure.QueueUtilities.SharedAccessPermissions.ADD,
+	    Start: startDate,
+	    Expiry: expiryDate
+	  }
+	};
+
+	var queueSAS = queueSvc.generateSharedAccessSignature('myqueue', sharedAccessPolicy);
+	var host = queueSvc.host;
+
+Note that the host information must be provided also, as it is required when the SAS holder attempts to access the queue.
+
+The client application then uses the SAS with **QueueServiceWithSAS** to perform operations against the queue. The following example connects to the queue and creates a message.
+
+	var sharedQueueService = azure.createQueueServiceWithSas(host, queueSAS);
+	sharedQueueService.createMessage('myqueue', 'Hello world from SAS!', function(error, result, response){
+	  if(!error){
+	    //message added
+	  }
+	});
+
+Since the SAS was generated with add access, if an attempt were made to read, update or delete messages, an error would be returned.
+
+### Access control lists
+
+You can also use an Access Control List (ACL) to set the access policy for a SAS. This is useful if you wish to allow multiple clients to access the queue, but provide different access policies for each client.
+
+An ACL is implemented using an array of access policies, with an ID associated with each policy. The  following example defines two policies; one for 'user1' and one for 'user2':
+
+	var sharedAccessPolicy = [
+	  {
+	    AccessPolicy: {
+	      Permissions: azure.QueueUtilities.SharedAccessPermissions.PROCESS,
+	      Start: startDate,
+	      Expiry: expiryDate
+	    },
+	    Id: 'user1'
+	  },
+	  {
+	    AccessPolicy: {
+	      Permissions: azure.QueueUtilities.SharedAccessPermissions.ADD,
+	      Start: startDate,
+	      Expiry: expiryDate
+	    },
+	    Id: 'user2'
+	  }
+	];
+
+The following example gets the current ACL for **myqueue**, then adds the new policies using **setQueueAcl**. This approach allows:
+
+	queueSvc.getQueueAcl('myqueue', function(error, result, response) {
+      if(!error){
+		//push the new policy into signedIdentifiers
+		result.signedIdentifiers.push(sharedAccessPolicy);
+		queueSvc.setQueueAcl('myqueue', result, function(error, result, response){
+	  	  if(!error){
+	    	// ACL set
+	  	  }
+		});
+	  }
+	});
+
+Once the ACL has been set, you can then create a SAS based on the ID for a policy. The following example creates a new SAS for 'user2':
+
+	queueSAS = queueSvc.generateSharedAccessSignature('myqueue', { Id: 'user2' });
+
+## Next Steps
+
+Now that you've learned the basics of queue storage, follow these links
+to learn about more complex storage tasks.
+
+-   Visit the [Azure Storage Team Blog][].
+-   Visit the [Azure Storage SDK for Node][] repository on GitHub.
+
+  [Azure Storage SDK for Node]: https://github.com/Azure/azure-storage-node
+  [using the REST API]: http://msdn.microsoft.com/library/azure/hh264518.aspx
+  [Azure Portal]: https://portal.azure.com
+  [Create a Node.js web app in Azure App Service]: ../app-service-web/web-sites-nodejs-develop-deploy-mac.md
+  [Node.js Cloud Service with Storage]: ../cloud-services/storage-nodejs-use-table-storage-cloud-service-app.md
+  [Node.js web app using the Azure Table Service]: ../app-service-web/storage-nodejs-use-table-storage-web-site.md
+
+
+  [Queue1]: ./media/storage-nodejs-how-to-use-queues/queue1.png
+  [plus-new]: ./media/storage-nodejs-how-to-use-queues/plus-new.png
+  [quick-create-storage]: ./media/storage-nodejs-how-to-use-queues/quick-storage.png
+
+
+
+  [Build and deploy a Node.js application to an Azure Cloud Service]: ../cloud-services/cloud-services-nodejs-develop-deploy-app.md
+  [Azure Storage Team Blog]: http://blogs.msdn.com/b/windowsazurestorage/
+  [Build and deploy a Node.js web app to Azure using Web Matrix]: ../app-service-web/web-sites-nodejs-use-webmatrix.md