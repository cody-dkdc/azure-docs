<properties 
	pageTitle="Managing Concurrency in Microsoft Azure Storage" 
	description="How to manage concurrency for the Blob, Queue, Table, and File services" 
	services="storage" 
	documentationCenter="" 
	authors="jasonnewyork" 
	manager="tadb" 
	editor=""/>

<tags 
	ms.service="storage" 
	ms.workload="storage" 
	ms.tgt_pltfrm="na" 
	ms.devlang="dotnet" 
	ms.topic="article" 
	ms.date="09/03/2015" 
<<<<<<< HEAD
	ms.author="tamram"/>
=======
	ms.author="jahogg"/>
>>>>>>> 08be3281

# Managing Concurrency in Microsoft Azure Storage

## Overview 

Modern Internet based applications usually have multiple users viewing and updating data simultaneously. This requires application developers to think carefully about how to provide a predictable experience to their end users, particularly for scenarios where multiple users can update the same data. There are three main data concurrency strategies developers will typically consider:  


1.	Optimistic concurrency – An application performing an update will as part of its update verify if the data has changed since the application last read that data. For example, if two users viewing a wiki page make an update to the same page then the wiki platform must ensure that the second update does not overwrite the first update – and that both users understand whether their update was successful or not. This strategy is most often used in web applications.
2.	Pessimistic concurrency – An application looking to perform an update will take a lock on an object preventing other users from updating the data until the lock is released. For example, in a master/slave data replication scenario where only the master will perform updates the master will typically hold an exclusive lock for an extended period of time on the data to ensure no one else can update it.
3.	Last writer wins – An approach that allows any update operations to proceed without verifying if any other application has updated the data since the application first read the data. This strategy (or lack of a formal strategy) is usually used where data is partitioned in such a way that there is no likelihood that multiple users will access the same data. It can also be useful where short-lived data streams are being processed.  

This article provides an overview of how the Azure Storage platform simplifies development by providing first class support for all three of these concurrency strategies.  

## Azure Storage – Simplifies Cloud Development
The Azure storage service supports all three strategies, although it is distinctive in its ability to provide full support for optimistic and pessimistic concurrency because it was designed to embrace a strong consistency model which guarantees that when the Storage service commits a data insert or update operation all further accesses to that data will see the latest update. Storage platforms that use an eventual consistency model have a lag between when a write is performed by one user and when the updated data can be seen by other users thus complicating development of client applications in order to prevent inconsistencies from affecting end users.  

In addition to selecting an appropriate concurrency strategy developers should also be aware of how a storage platform isolates changes – particularly changes to the same object across transactions. The Azure storage service uses snapshot isolation to allow read operations to happen concurrently with write operations within a single partition. Unlike other isolation levels, snapshot isolation guarantees that all reads see a consistent snapshot of the data even while updates are occurring – essentially by returning the last committed values while an update transaction is being processed.  

## Managing Concurrency in the Blob Service
You can opt to use either optimistic or pessimistic concurrency models to manage access to blobs and containers in the blob service. If you do not explicitly specify a strategy last writes wins is the default.  

### Optimistic concurrency for blobs and containers  

The Storage service assigns an identifier to every object stored. This identifier is updated every time an update operation is performed on an object. The identifier is returned to the client as part of an HTTP GET response using the ETag (entity tag) header that is defined within the HTTP protocol. A user performing an update on such an object can send in the original ETag along with a conditional header to ensure that an update will only occur if a certain condition has been met – in this case the condition is an “If-Match” header which requires the Storage Service to ensure the value of the ETag specified in the update request is the same as that stored in the Storage Service.  

The outline of this process is as follows:  

1.	Retrieve a blob from the storage service, the response includes an HTTP ETag Header value that identifies the current version of the object in the storage service.
2.	When you update the blob, include the ETag value you received in step 1 in the **If-Match** conditional header of the request you send to the service.
3.	The service compares the ETag value in the request with the current ETag value of the blob.
4.	If the current ETag value of the blob is a different version than the ETag in the **If-Match** conditional header in the request, the service returns a 412 error to the client. This indicates to the client that another process has updated the blob since the client retrieved it.
5.	If the current ETag value of the blob is the same version as the ETag in the **If-Match** conditional header in the request, the service performs the requested operation and updates the current ETag value of the blob to show that it has created a new version.  

The following C# snippet (using the Client Storage Library 4.2.0) shows a simple example of how to construct an **If-Match AccessCondition** based on the ETag value that is accessed from the properties of a blob that was previously either retrieved or inserted. It then uses the **AccessCondition** object when it updating the blob: the **AccessCondition** object adds the **If-Match** header to the request. If another process has updated the blob, the blob service returns an HTTP 412 (Precondition Failed) status message. The full sample can be downloaded [here](http://code.msdn.microsoft.com/windowsazure/Managing-Concurrency-using-56018114).  

	// Retrieve the ETag from the newly created blob
	// Etag is already populated as UploadText should cause a PUT Blob call 
	// to storage blob service which returns the etag in response.
	string orignalETag = blockBlob.Properties.ETag;
	 
	// This code simulates an update by a third party.
	string helloText = "Blob updated by a third party.";
	 
	// No etag, provided so orignal blob is overwritten (thus generating a new etag)
	blockBlob.UploadText(helloText);
	Console.WriteLine("Blob updated. Updated ETag = {0}", 
	blockBlob.Properties.ETag);
	 
	// Now try to update the blob using the orignal ETag provided when the blob was created
	try
	{
	    Console.WriteLine("Trying to update blob using orignal etag to generate if-match access condition");
	    blockBlob.UploadText(helloText,accessCondition:
	    AccessCondition.GenerateIfMatchCondition(orignalETag));
	}
	catch (StorageException ex)
	{
	    if (ex.RequestInformation.HttpStatusCode == (int)HttpStatusCode.PreconditionFailed)
	    {
	        Console.WriteLine("Precondition failure as expected. Blob's orignal etag no longer matches");
	        // TODO: client can decide on how it wants to handle the 3rd party updated content.
	    }
	    else
	        throw;
	}  

The Storage Service also includes support for additional conditional headers such as **If-Modified-Since**, **If-Unmodified-Since** and **If-None-Match** as well as combinations thereof. For more information see [Specifying Conditional Headers for Blob Service Operations](http://msdn.microsoft.com/library/azure/dd179371.aspx) on MSDN.  

The following table summarizes the container operations that accept conditional headers such as **If-Match** in the request and that return an ETag value in the response.  

Operation	|Returns Container ETag value|	Accepts conditional headers|
------------|-----------------------|------------------------------------|
Create Container|	Yes|	No|
Get Container Properties|	Yes|	No|
Get Container Metadata|	Yes|	No|
Set Container Metadata|	Yes|	Yes|
Get Container ACL|	Yes|	No|
Set Container ACL|	Yes|	Yes (*)|
Delete Container|	No|	Yes|
Lease Container|	Yes|	Yes|
List Blobs|	No|	No  

(*) The permissions defined by SetContainerACL are cached and updates to these permissions take 30 seconds to propagate during which period updates are not guaranteed to be consistent.  

The following table summarizes the blob operations that accept conditional headers such as **If-Match** in the request and that return an ETag value in the response.  

Operation	|Returns ETag value	|Accepts conditional headers|
-----------|-------------------|----------------------------|
Put Blob|	Yes|	Yes|
Get Blob|	Yes|	Yes|
Get Blob Properties|	Yes|	Yes|
Set Blob Properties|	Yes|	Yes|
Get Blob Metadata|	Yes|	Yes|
Set Blob Metadata|	Yes|	Yes|
Lease Blob (*)|	Yes|	Yes|
Snapshot Blob|	Yes|	Yes|
Copy Blob|	Yes|	Yes (for source and destination blob)|
Abort Copy Blob|	No|	No|
Delete Blob|	No|	Yes|
Put Block|	No|	No|
Put Block List|	Yes|	Yes|
Get Block List|	Yes|	No|
Put Page|	Yes|	Yes|
Get Page Ranges|	Yes|	Yes

(*) Lease Blob does not change the ETag on a blob.  

### Pessimistic concurrency for blobs
To lock a blob for exclusive use, you can acquire a [lease](http://msdn.microsoft.com/library/azure/ee691972.aspx) on it. When you acquire a lease, you specify for how long you need the lease: this can be for between 15 to 60 seconds or infinite which amounts to an exclusive lock. You can renew a finite lease to extend it, and you can release any lease when you are finished with it. The blob service automatically releases finite leases when they expire.  

Leases enable different synchronization strategies to be supported, including exclusive write / shared read, exclusive write / exclusive read and shared write / exclusive read. Where a lease exists the storage service enforces exclusive writes (put, set and delete operations) however ensuring exclusivity for read operations requires the developer to ensure that all client applications use a lease ID and that only one client at a time has a valid lease ID. Read operations that do not include a lease ID result in shared reads.  

The following C# snippet shows an example of acquiring an exclusive lease for 30 seconds on a blob, updating the content of the blob, and then releasing the lease. If there is already a valid lease on the blob when you try to acquire a new lease, the blob service returns an “HTTP (409) Conflict” status result. The snippet below uses an **AccessCondition** object to encapsulate the lease information when it makes a request to update the blob in the storage service. The full sample can be downloaded [here](http://code.msdn.microsoft.com/windowsazure/Managing-Concurrency-using-56018114).  

	// Acquire lease for 15 seconds
	string lease = blockBlob.AcquireLease(TimeSpan.FromSeconds(15), null);
	Console.WriteLine("Blob lease acquired. Lease = {0}", lease);
	 
	// Update blob using lease. This operation will succeed
	const string helloText = "Blob updated";
	var accessCondition = AccessCondition.GenerateLeaseCondition(lease);
	blockBlob.UploadText(helloText, accessCondition: accessCondition);
	Console.WriteLine("Blob updated using an exclusive lease");
	 
	//Simulate third party update to blob without lease
	try
	{
	    // Below operation will fail as no valid lease provided
	    Console.WriteLine("Trying to update blob without valid lease");
	    blockBlob.UploadText("Update without lease, will fail");
	}
	catch (StorageException ex)
	{
	    if (ex.RequestInformation.HttpStatusCode == (int)HttpStatusCode.PreconditionFailed)
	        Console.WriteLine("Precondition failure as expected. Blob's lease does not match");
	    else
	        throw;
	}  

If you attempt a write operation on a leased blob without passing the lease ID, the request fails with a 412 error. Note that if the lease expires before calling the **UploadText** method but you still pass the lease ID, the request also fails with a **412** error. For more information about managing lease expiry times and lease ids, see the [Lease Blob](http://msdn.microsoft.com/library/azure/ee691972.aspx) REST documentation.  

The following blob operations can use leases to manage pessimistic concurrency:  


-   Put Blob
-	Get Blob
-	Get Blob Properties
-	Set Blob Properties
-	Get Blob Metadata
-	Set Blob Metadata
-	Delete Blob
-	Put Block
-	Put Block List
-	Get Block List
-	Put Page
-	Get Page Ranges
-	Snapshot Blob - lease ID optional if a lease exists
-	Copy Blob - lease ID required if a lease exists on the destination blob
-	Abort Copy Blob - lease ID required if an infinite lease exists on the destination blob
-	Lease Blob  

### Pessimistic concurrency for containers
Leases on containers enable the same synchronization strategies to be supported as on blobs (exclusive write / shared read, exclusive write / exclusive read and shared write / exclusive read) however unlike blobs the storage service only enforces exclusivity on delete operations. To delete a container with an active lease, a client must include the active lease ID with the delete request. All other container operations succeed on a leased container without including the lease ID in which case they are shared operations. If exclusivity of update (put or set) or read operations is required then developers should ensure all clients use a lease ID and that only one client at a time has a valid lease ID.  

The following container operations can use leases to manage pessimistic concurrency:  

-	Delete Container
-	Get Container Properties
-	Get Container Metadata
-	Set Container Metadata
-	Get Container ACL
-	Set Container ACL
-	Lease Container  

For more information see:  

- [Specifying Conditional Headers for Blob Service Operations](http://msdn.microsoft.com/library/azure/dd179371.aspx)
- [Lease Container](http://msdn.microsoft.com/library/azure/jj159103.aspx)
- [Lease Blob ](http://msdn.microsoft.com/library/azure/ee691972.aspx) 

## Managing Concurrency in the Table Service
The table service uses optimistic concurrency checks as the default behavior when you are working with entities, unlike the blob service where you must explicitly choose to perform optimistic concurrency checks. The other difference between the table and blob services is that you can only manage the concurrency behavior of entities whereas with the blob service you can manage the concurrency of both containers and blobs.  

To use optimistic concurrency and to check if another process modified an entity since you retrieved it from the table storage service, you can use the ETag value you receive when the table service returns an entity. The outline of this process is as follows:  

1.	Retrieve an entity from the table storage service, the response includes an ETag value that identifies the current identifier associated with that entity in the storage service.
2.	When you update the entity, include the ETag value you received in step 1 in the mandatory **If-Match** header of the request you send to the service.
3.	The service compares the ETag value in the request with the current ETag value of the entity.
4.	If the current ETag value of the entity is different than the ETag in the mandatory **If-Match** header in the request, the service returns a 412 error to the client. This indicates to the client that another process has updated the entity since the client retrieved it.
5.	If the current ETag value of the entity is the same as the ETag in the mandatory **If-Match** header in the request or the **If-Match** header contains the wildcard character (*), the service performs the requested operation and updates the current ETag value of the entity to show that it has been updated.  

Note that unlike the blob service, the table service requires the client to include an **If-Match** header in update requests. However, it is possible to force an unconditional update (last writer wins strategy) and bypass concurrency checks if the client sets the **If-Match** header to the wildcard character (*) in the request.  

The following C# snippet shows a customer entity that was previously either created or retrieved having their email address updated. The initial insert or retrieve operation stores the ETag value in the customer object, and because the sample uses the same object instance when it executes the replace operation, it automatically sends the ETag value back to the table service, enabling the service to check for concurrency violations. If another process has updated the entity in table storage, the service returns an HTTP 412 (Precondition Failed) status message. The full sample can be downloaded [here](http://code.msdn.microsoft.com/windowsazure/Managing-Concurrency-using-56018114).  

	try
	{
	    customer.Email = "updatedEmail@contoso.org";
	    TableOperation replaceCustomer = TableOperation.Replace(customer);
	    customerTable.Execute(replaceCustomer);
	    Console.WriteLine("Replace operation succeeded.");
	}
	catch (StorageException ex)
	{
	    if (ex.RequestInformation.HttpStatusCode == 412)
	        Console.WriteLine("Optimistic concurrency violation – entity has changed since it was retrieved.");
	    else
	        throw; 
	}  

To explicitly disable the concurrency check, you should set the **ETag** property of the **employee** object to “*” before you execute the replace operation.  

customer.ETag = "*";  

The following table summarizes how the table entity operations use ETag values:  

Operation	|Returns ETag value	|Requires If-Match request header|
------------|-------------------|--------------------------------|
Query Entities|	Yes|	No|
Insert Entity|	Yes|	No|
Update Entity|	Yes|	Yes|
Merge Entity|	Yes|	Yes|
Delete Entity|	No|	Yes|
Insert or Replace Entity|	Yes|	No|
Insert or Merge Entity|	Yes|	No 

Note that the **Insert or Replace Entity** and **Insert or Merge Entity** operations do *not* perform any concurrency checks because they do not send an ETag value to the table service.  

In general developers using tables should rely on optimistic concurrency when developing scalable applications. If pessimistic locking is needed, one approach developers can take when accessing Tables is to assign a designated blob for each table and try to take a lease on the blob before operating on the table. This approach does require the application to ensure all data access paths obtain the lease prior to operating on the table. You should also note that the minimum lease time is 15 seconds which requires careful consideration for scalability.  

For more information see:  

- [Operations on Entities](http://msdn.microsoft.com/library/azure/dd179375.aspx)  

## Managing Concurrency in the Queue Service
One scenario in which concurrency is a concern in the queueing service is where multiple clients are retrieving messages from a queue. When a message is retrieved from the queue, the response includes the message and a pop receipt value, which is required to delete the message. The message is not automatically deleted from the queue, but after it has been retrieved, it is not visible to other clients for the time interval specified by the visibilitytimeout parameter. The client that retrieves the message is expected to delete the message after it has been processed, and before the time specified by the TimeNextVisible element of the response, which is calculated based on the value of the visibilitytimeout parameter. The value of visibilitytimeout is added to the time at which the message is retrieved to determine the value of TimeNextVisible.  

The queue service does not have support for either optimistic or pessimistic concurrency and for this reason clients processing messages retrieved from a queue should ensure messages are processed in an idempotent manner. A last writer wins strategy is used for update operations such as SetQueueServiceProperties, SetQueueMetaData, SetQueueACL and UpdateMessage.  

For more information see:  

- [Queue Service REST API](http://msdn.microsoft.com/library/azure/dd179363.aspx)
- [Get Messages](http://msdn.microsoft.com/library/azure/dd179474.aspx)  

## Managing Concurrency in the File Service
The file service can be accessed using two different protocol endpoints – SMB and REST. The REST service does not have support for either optimistic locking or pessimistic locking and all updates will follow a last writer wins strategy. SMB clients that mount file shares can leverage file system locking mechanisms to manage access to shared files – including the ability to perform pessimistic locking. When an SMB client opens a file, it specifies both the file access and share mode. Setting a File Access option of "Write" or "Read/Write" along with a File Share mode of "None" will result in the file being locked by an SMB client until the file is closed. If REST operation is attempted on a file where an SMB client has the file locked the REST service will return status code 409 (Conflict) with error code SharingViolation.  

When an SMB client opens a file for delete, it marks the file as pending delete until all other SMB client open handles on that file are closed. While a file is marked as pending delete, any REST operation on that file will return status code 409 (Conflict) with error code SMBDeletePending. Status code 404 (Not Found) is not returned since it is possible for the SMB client to remove the pending deletion flag prior to closing the file. In other words, status code 404 (Not Found) is only expected when the file has been removed. Note that while a file is in a SMB pending delete state, it will not be included in the List Files results.Also note that the REST Delete File and REST Delete Directory operations are committed atomically and do not result in pending delete state.  

For more information see:  

- [Managing File Locks](http://msdn.microsoft.com/library/azure/dn194265.aspx)  

## Summary and Next Steps
The Microsoft Azure Storage service has been designed to meet the needs of the most complex online applications without forcing developers to compromise or rethink key design assumptions such as concurrency and data consistency that they have come to take for granted.  

For the complete sample application referenced in this blog:  

- [Managing Concurrency using Azure Storage - Sample Application](http://code.msdn.microsoft.com/windowsazure/Managing-Concurrency-using-56018114)  

For more information on Azure Storage see:  

- [Microsoft Azure Storage Home Page](http://azure.microsoft.com/services/storage/)
- [Introduction to Azure Storage](storage-introduction.md)
- Storage Getting Started for [Blob](storage-dotnet-how-to-use-blobs.md), [Table](storage-dotnet-how-to-use-tables.md) and [Queues](storage-dotnet-how-to-use-queues.md)
- Storage Architecture – [Microsoft Azure Storage : A Highly Available Cloud Storage Service with Strong Consistency](http://blogs.msdn.com/b/windowsazurestorage/archive/2011/11/20/windows-azure-storage-a-highly-available-cloud-storage-service-with-strong-consistency.aspx)

 
<|MERGE_RESOLUTION|>--- conflicted
+++ resolved
@@ -1,290 +1,286 @@
-<properties 
-	pageTitle="Managing Concurrency in Microsoft Azure Storage" 
-	description="How to manage concurrency for the Blob, Queue, Table, and File services" 
-	services="storage" 
-	documentationCenter="" 
-	authors="jasonnewyork" 
-	manager="tadb" 
-	editor=""/>
-
-<tags 
-	ms.service="storage" 
-	ms.workload="storage" 
-	ms.tgt_pltfrm="na" 
-	ms.devlang="dotnet" 
-	ms.topic="article" 
-	ms.date="09/03/2015" 
-<<<<<<< HEAD
-	ms.author="tamram"/>
-=======
-	ms.author="jahogg"/>
->>>>>>> 08be3281
-
-# Managing Concurrency in Microsoft Azure Storage
-
-## Overview 
-
-Modern Internet based applications usually have multiple users viewing and updating data simultaneously. This requires application developers to think carefully about how to provide a predictable experience to their end users, particularly for scenarios where multiple users can update the same data. There are three main data concurrency strategies developers will typically consider:  
-
-
-1.	Optimistic concurrency – An application performing an update will as part of its update verify if the data has changed since the application last read that data. For example, if two users viewing a wiki page make an update to the same page then the wiki platform must ensure that the second update does not overwrite the first update – and that both users understand whether their update was successful or not. This strategy is most often used in web applications.
-2.	Pessimistic concurrency – An application looking to perform an update will take a lock on an object preventing other users from updating the data until the lock is released. For example, in a master/slave data replication scenario where only the master will perform updates the master will typically hold an exclusive lock for an extended period of time on the data to ensure no one else can update it.
-3.	Last writer wins – An approach that allows any update operations to proceed without verifying if any other application has updated the data since the application first read the data. This strategy (or lack of a formal strategy) is usually used where data is partitioned in such a way that there is no likelihood that multiple users will access the same data. It can also be useful where short-lived data streams are being processed.  
-
-This article provides an overview of how the Azure Storage platform simplifies development by providing first class support for all three of these concurrency strategies.  
-
-## Azure Storage – Simplifies Cloud Development
-The Azure storage service supports all three strategies, although it is distinctive in its ability to provide full support for optimistic and pessimistic concurrency because it was designed to embrace a strong consistency model which guarantees that when the Storage service commits a data insert or update operation all further accesses to that data will see the latest update. Storage platforms that use an eventual consistency model have a lag between when a write is performed by one user and when the updated data can be seen by other users thus complicating development of client applications in order to prevent inconsistencies from affecting end users.  
-
-In addition to selecting an appropriate concurrency strategy developers should also be aware of how a storage platform isolates changes – particularly changes to the same object across transactions. The Azure storage service uses snapshot isolation to allow read operations to happen concurrently with write operations within a single partition. Unlike other isolation levels, snapshot isolation guarantees that all reads see a consistent snapshot of the data even while updates are occurring – essentially by returning the last committed values while an update transaction is being processed.  
-
-## Managing Concurrency in the Blob Service
-You can opt to use either optimistic or pessimistic concurrency models to manage access to blobs and containers in the blob service. If you do not explicitly specify a strategy last writes wins is the default.  
-
-### Optimistic concurrency for blobs and containers  
-
-The Storage service assigns an identifier to every object stored. This identifier is updated every time an update operation is performed on an object. The identifier is returned to the client as part of an HTTP GET response using the ETag (entity tag) header that is defined within the HTTP protocol. A user performing an update on such an object can send in the original ETag along with a conditional header to ensure that an update will only occur if a certain condition has been met – in this case the condition is an “If-Match” header which requires the Storage Service to ensure the value of the ETag specified in the update request is the same as that stored in the Storage Service.  
-
-The outline of this process is as follows:  
-
-1.	Retrieve a blob from the storage service, the response includes an HTTP ETag Header value that identifies the current version of the object in the storage service.
-2.	When you update the blob, include the ETag value you received in step 1 in the **If-Match** conditional header of the request you send to the service.
-3.	The service compares the ETag value in the request with the current ETag value of the blob.
-4.	If the current ETag value of the blob is a different version than the ETag in the **If-Match** conditional header in the request, the service returns a 412 error to the client. This indicates to the client that another process has updated the blob since the client retrieved it.
-5.	If the current ETag value of the blob is the same version as the ETag in the **If-Match** conditional header in the request, the service performs the requested operation and updates the current ETag value of the blob to show that it has created a new version.  
-
-The following C# snippet (using the Client Storage Library 4.2.0) shows a simple example of how to construct an **If-Match AccessCondition** based on the ETag value that is accessed from the properties of a blob that was previously either retrieved or inserted. It then uses the **AccessCondition** object when it updating the blob: the **AccessCondition** object adds the **If-Match** header to the request. If another process has updated the blob, the blob service returns an HTTP 412 (Precondition Failed) status message. The full sample can be downloaded [here](http://code.msdn.microsoft.com/windowsazure/Managing-Concurrency-using-56018114).  
-
-	// Retrieve the ETag from the newly created blob
-	// Etag is already populated as UploadText should cause a PUT Blob call 
-	// to storage blob service which returns the etag in response.
-	string orignalETag = blockBlob.Properties.ETag;
-	 
-	// This code simulates an update by a third party.
-	string helloText = "Blob updated by a third party.";
-	 
-	// No etag, provided so orignal blob is overwritten (thus generating a new etag)
-	blockBlob.UploadText(helloText);
-	Console.WriteLine("Blob updated. Updated ETag = {0}", 
-	blockBlob.Properties.ETag);
-	 
-	// Now try to update the blob using the orignal ETag provided when the blob was created
-	try
-	{
-	    Console.WriteLine("Trying to update blob using orignal etag to generate if-match access condition");
-	    blockBlob.UploadText(helloText,accessCondition:
-	    AccessCondition.GenerateIfMatchCondition(orignalETag));
-	}
-	catch (StorageException ex)
-	{
-	    if (ex.RequestInformation.HttpStatusCode == (int)HttpStatusCode.PreconditionFailed)
-	    {
-	        Console.WriteLine("Precondition failure as expected. Blob's orignal etag no longer matches");
-	        // TODO: client can decide on how it wants to handle the 3rd party updated content.
-	    }
-	    else
-	        throw;
-	}  
-
-The Storage Service also includes support for additional conditional headers such as **If-Modified-Since**, **If-Unmodified-Since** and **If-None-Match** as well as combinations thereof. For more information see [Specifying Conditional Headers for Blob Service Operations](http://msdn.microsoft.com/library/azure/dd179371.aspx) on MSDN.  
-
-The following table summarizes the container operations that accept conditional headers such as **If-Match** in the request and that return an ETag value in the response.  
-
-Operation	|Returns Container ETag value|	Accepts conditional headers|
-------------|-----------------------|------------------------------------|
-Create Container|	Yes|	No|
-Get Container Properties|	Yes|	No|
-Get Container Metadata|	Yes|	No|
-Set Container Metadata|	Yes|	Yes|
-Get Container ACL|	Yes|	No|
-Set Container ACL|	Yes|	Yes (*)|
-Delete Container|	No|	Yes|
-Lease Container|	Yes|	Yes|
-List Blobs|	No|	No  
-
-(*) The permissions defined by SetContainerACL are cached and updates to these permissions take 30 seconds to propagate during which period updates are not guaranteed to be consistent.  
-
-The following table summarizes the blob operations that accept conditional headers such as **If-Match** in the request and that return an ETag value in the response.  
-
-Operation	|Returns ETag value	|Accepts conditional headers|
------------|-------------------|----------------------------|
-Put Blob|	Yes|	Yes|
-Get Blob|	Yes|	Yes|
-Get Blob Properties|	Yes|	Yes|
-Set Blob Properties|	Yes|	Yes|
-Get Blob Metadata|	Yes|	Yes|
-Set Blob Metadata|	Yes|	Yes|
-Lease Blob (*)|	Yes|	Yes|
-Snapshot Blob|	Yes|	Yes|
-Copy Blob|	Yes|	Yes (for source and destination blob)|
-Abort Copy Blob|	No|	No|
-Delete Blob|	No|	Yes|
-Put Block|	No|	No|
-Put Block List|	Yes|	Yes|
-Get Block List|	Yes|	No|
-Put Page|	Yes|	Yes|
-Get Page Ranges|	Yes|	Yes
-
-(*) Lease Blob does not change the ETag on a blob.  
-
-### Pessimistic concurrency for blobs
-To lock a blob for exclusive use, you can acquire a [lease](http://msdn.microsoft.com/library/azure/ee691972.aspx) on it. When you acquire a lease, you specify for how long you need the lease: this can be for between 15 to 60 seconds or infinite which amounts to an exclusive lock. You can renew a finite lease to extend it, and you can release any lease when you are finished with it. The blob service automatically releases finite leases when they expire.  
-
-Leases enable different synchronization strategies to be supported, including exclusive write / shared read, exclusive write / exclusive read and shared write / exclusive read. Where a lease exists the storage service enforces exclusive writes (put, set and delete operations) however ensuring exclusivity for read operations requires the developer to ensure that all client applications use a lease ID and that only one client at a time has a valid lease ID. Read operations that do not include a lease ID result in shared reads.  
-
-The following C# snippet shows an example of acquiring an exclusive lease for 30 seconds on a blob, updating the content of the blob, and then releasing the lease. If there is already a valid lease on the blob when you try to acquire a new lease, the blob service returns an “HTTP (409) Conflict” status result. The snippet below uses an **AccessCondition** object to encapsulate the lease information when it makes a request to update the blob in the storage service. The full sample can be downloaded [here](http://code.msdn.microsoft.com/windowsazure/Managing-Concurrency-using-56018114).  
-
-	// Acquire lease for 15 seconds
-	string lease = blockBlob.AcquireLease(TimeSpan.FromSeconds(15), null);
-	Console.WriteLine("Blob lease acquired. Lease = {0}", lease);
-	 
-	// Update blob using lease. This operation will succeed
-	const string helloText = "Blob updated";
-	var accessCondition = AccessCondition.GenerateLeaseCondition(lease);
-	blockBlob.UploadText(helloText, accessCondition: accessCondition);
-	Console.WriteLine("Blob updated using an exclusive lease");
-	 
-	//Simulate third party update to blob without lease
-	try
-	{
-	    // Below operation will fail as no valid lease provided
-	    Console.WriteLine("Trying to update blob without valid lease");
-	    blockBlob.UploadText("Update without lease, will fail");
-	}
-	catch (StorageException ex)
-	{
-	    if (ex.RequestInformation.HttpStatusCode == (int)HttpStatusCode.PreconditionFailed)
-	        Console.WriteLine("Precondition failure as expected. Blob's lease does not match");
-	    else
-	        throw;
-	}  
-
-If you attempt a write operation on a leased blob without passing the lease ID, the request fails with a 412 error. Note that if the lease expires before calling the **UploadText** method but you still pass the lease ID, the request also fails with a **412** error. For more information about managing lease expiry times and lease ids, see the [Lease Blob](http://msdn.microsoft.com/library/azure/ee691972.aspx) REST documentation.  
-
-The following blob operations can use leases to manage pessimistic concurrency:  
-
-
--   Put Blob
--	Get Blob
--	Get Blob Properties
--	Set Blob Properties
--	Get Blob Metadata
--	Set Blob Metadata
--	Delete Blob
--	Put Block
--	Put Block List
--	Get Block List
--	Put Page
--	Get Page Ranges
--	Snapshot Blob - lease ID optional if a lease exists
--	Copy Blob - lease ID required if a lease exists on the destination blob
--	Abort Copy Blob - lease ID required if an infinite lease exists on the destination blob
--	Lease Blob  
-
-### Pessimistic concurrency for containers
-Leases on containers enable the same synchronization strategies to be supported as on blobs (exclusive write / shared read, exclusive write / exclusive read and shared write / exclusive read) however unlike blobs the storage service only enforces exclusivity on delete operations. To delete a container with an active lease, a client must include the active lease ID with the delete request. All other container operations succeed on a leased container without including the lease ID in which case they are shared operations. If exclusivity of update (put or set) or read operations is required then developers should ensure all clients use a lease ID and that only one client at a time has a valid lease ID.  
-
-The following container operations can use leases to manage pessimistic concurrency:  
-
--	Delete Container
--	Get Container Properties
--	Get Container Metadata
--	Set Container Metadata
--	Get Container ACL
--	Set Container ACL
--	Lease Container  
-
-For more information see:  
-
-- [Specifying Conditional Headers for Blob Service Operations](http://msdn.microsoft.com/library/azure/dd179371.aspx)
-- [Lease Container](http://msdn.microsoft.com/library/azure/jj159103.aspx)
-- [Lease Blob ](http://msdn.microsoft.com/library/azure/ee691972.aspx) 
-
-## Managing Concurrency in the Table Service
-The table service uses optimistic concurrency checks as the default behavior when you are working with entities, unlike the blob service where you must explicitly choose to perform optimistic concurrency checks. The other difference between the table and blob services is that you can only manage the concurrency behavior of entities whereas with the blob service you can manage the concurrency of both containers and blobs.  
-
-To use optimistic concurrency and to check if another process modified an entity since you retrieved it from the table storage service, you can use the ETag value you receive when the table service returns an entity. The outline of this process is as follows:  
-
-1.	Retrieve an entity from the table storage service, the response includes an ETag value that identifies the current identifier associated with that entity in the storage service.
-2.	When you update the entity, include the ETag value you received in step 1 in the mandatory **If-Match** header of the request you send to the service.
-3.	The service compares the ETag value in the request with the current ETag value of the entity.
-4.	If the current ETag value of the entity is different than the ETag in the mandatory **If-Match** header in the request, the service returns a 412 error to the client. This indicates to the client that another process has updated the entity since the client retrieved it.
-5.	If the current ETag value of the entity is the same as the ETag in the mandatory **If-Match** header in the request or the **If-Match** header contains the wildcard character (*), the service performs the requested operation and updates the current ETag value of the entity to show that it has been updated.  
-
-Note that unlike the blob service, the table service requires the client to include an **If-Match** header in update requests. However, it is possible to force an unconditional update (last writer wins strategy) and bypass concurrency checks if the client sets the **If-Match** header to the wildcard character (*) in the request.  
-
-The following C# snippet shows a customer entity that was previously either created or retrieved having their email address updated. The initial insert or retrieve operation stores the ETag value in the customer object, and because the sample uses the same object instance when it executes the replace operation, it automatically sends the ETag value back to the table service, enabling the service to check for concurrency violations. If another process has updated the entity in table storage, the service returns an HTTP 412 (Precondition Failed) status message. The full sample can be downloaded [here](http://code.msdn.microsoft.com/windowsazure/Managing-Concurrency-using-56018114).  
-
-	try
-	{
-	    customer.Email = "updatedEmail@contoso.org";
-	    TableOperation replaceCustomer = TableOperation.Replace(customer);
-	    customerTable.Execute(replaceCustomer);
-	    Console.WriteLine("Replace operation succeeded.");
-	}
-	catch (StorageException ex)
-	{
-	    if (ex.RequestInformation.HttpStatusCode == 412)
-	        Console.WriteLine("Optimistic concurrency violation – entity has changed since it was retrieved.");
-	    else
-	        throw; 
-	}  
-
-To explicitly disable the concurrency check, you should set the **ETag** property of the **employee** object to “*” before you execute the replace operation.  
-
-customer.ETag = "*";  
-
-The following table summarizes how the table entity operations use ETag values:  
-
-Operation	|Returns ETag value	|Requires If-Match request header|
-------------|-------------------|--------------------------------|
-Query Entities|	Yes|	No|
-Insert Entity|	Yes|	No|
-Update Entity|	Yes|	Yes|
-Merge Entity|	Yes|	Yes|
-Delete Entity|	No|	Yes|
-Insert or Replace Entity|	Yes|	No|
-Insert or Merge Entity|	Yes|	No 
-
-Note that the **Insert or Replace Entity** and **Insert or Merge Entity** operations do *not* perform any concurrency checks because they do not send an ETag value to the table service.  
-
-In general developers using tables should rely on optimistic concurrency when developing scalable applications. If pessimistic locking is needed, one approach developers can take when accessing Tables is to assign a designated blob for each table and try to take a lease on the blob before operating on the table. This approach does require the application to ensure all data access paths obtain the lease prior to operating on the table. You should also note that the minimum lease time is 15 seconds which requires careful consideration for scalability.  
-
-For more information see:  
-
-- [Operations on Entities](http://msdn.microsoft.com/library/azure/dd179375.aspx)  
-
-## Managing Concurrency in the Queue Service
-One scenario in which concurrency is a concern in the queueing service is where multiple clients are retrieving messages from a queue. When a message is retrieved from the queue, the response includes the message and a pop receipt value, which is required to delete the message. The message is not automatically deleted from the queue, but after it has been retrieved, it is not visible to other clients for the time interval specified by the visibilitytimeout parameter. The client that retrieves the message is expected to delete the message after it has been processed, and before the time specified by the TimeNextVisible element of the response, which is calculated based on the value of the visibilitytimeout parameter. The value of visibilitytimeout is added to the time at which the message is retrieved to determine the value of TimeNextVisible.  
-
-The queue service does not have support for either optimistic or pessimistic concurrency and for this reason clients processing messages retrieved from a queue should ensure messages are processed in an idempotent manner. A last writer wins strategy is used for update operations such as SetQueueServiceProperties, SetQueueMetaData, SetQueueACL and UpdateMessage.  
-
-For more information see:  
-
-- [Queue Service REST API](http://msdn.microsoft.com/library/azure/dd179363.aspx)
-- [Get Messages](http://msdn.microsoft.com/library/azure/dd179474.aspx)  
-
-## Managing Concurrency in the File Service
-The file service can be accessed using two different protocol endpoints – SMB and REST. The REST service does not have support for either optimistic locking or pessimistic locking and all updates will follow a last writer wins strategy. SMB clients that mount file shares can leverage file system locking mechanisms to manage access to shared files – including the ability to perform pessimistic locking. When an SMB client opens a file, it specifies both the file access and share mode. Setting a File Access option of "Write" or "Read/Write" along with a File Share mode of "None" will result in the file being locked by an SMB client until the file is closed. If REST operation is attempted on a file where an SMB client has the file locked the REST service will return status code 409 (Conflict) with error code SharingViolation.  
-
-When an SMB client opens a file for delete, it marks the file as pending delete until all other SMB client open handles on that file are closed. While a file is marked as pending delete, any REST operation on that file will return status code 409 (Conflict) with error code SMBDeletePending. Status code 404 (Not Found) is not returned since it is possible for the SMB client to remove the pending deletion flag prior to closing the file. In other words, status code 404 (Not Found) is only expected when the file has been removed. Note that while a file is in a SMB pending delete state, it will not be included in the List Files results.Also note that the REST Delete File and REST Delete Directory operations are committed atomically and do not result in pending delete state.  
-
-For more information see:  
-
-- [Managing File Locks](http://msdn.microsoft.com/library/azure/dn194265.aspx)  
-
-## Summary and Next Steps
-The Microsoft Azure Storage service has been designed to meet the needs of the most complex online applications without forcing developers to compromise or rethink key design assumptions such as concurrency and data consistency that they have come to take for granted.  
-
-For the complete sample application referenced in this blog:  
-
-- [Managing Concurrency using Azure Storage - Sample Application](http://code.msdn.microsoft.com/windowsazure/Managing-Concurrency-using-56018114)  
-
-For more information on Azure Storage see:  
-
-- [Microsoft Azure Storage Home Page](http://azure.microsoft.com/services/storage/)
-- [Introduction to Azure Storage](storage-introduction.md)
-- Storage Getting Started for [Blob](storage-dotnet-how-to-use-blobs.md), [Table](storage-dotnet-how-to-use-tables.md) and [Queues](storage-dotnet-how-to-use-queues.md)
-- Storage Architecture – [Microsoft Azure Storage : A Highly Available Cloud Storage Service with Strong Consistency](http://blogs.msdn.com/b/windowsazurestorage/archive/2011/11/20/windows-azure-storage-a-highly-available-cloud-storage-service-with-strong-consistency.aspx)
-
- 
+<properties 
+	pageTitle="Managing Concurrency in Microsoft Azure Storage" 
+	description="How to manage concurrency for the Blob, Queue, Table, and File services" 
+	services="storage" 
+	documentationCenter="" 
+	authors="jasonnewyork" 
+	manager="tadb" 
+	editor=""/>
+
+<tags 
+	ms.service="storage" 
+	ms.workload="storage" 
+	ms.tgt_pltfrm="na" 
+	ms.devlang="dotnet" 
+	ms.topic="article" 
+	ms.date="09/03/2015" 
+	ms.author="jahogg"/>
+
+# Managing Concurrency in Microsoft Azure Storage
+
+## Overview 
+
+Modern Internet based applications usually have multiple users viewing and updating data simultaneously. This requires application developers to think carefully about how to provide a predictable experience to their end users, particularly for scenarios where multiple users can update the same data. There are three main data concurrency strategies developers will typically consider:  
+
+
+1.	Optimistic concurrency – An application performing an update will as part of its update verify if the data has changed since the application last read that data. For example, if two users viewing a wiki page make an update to the same page then the wiki platform must ensure that the second update does not overwrite the first update – and that both users understand whether their update was successful or not. This strategy is most often used in web applications.
+2.	Pessimistic concurrency – An application looking to perform an update will take a lock on an object preventing other users from updating the data until the lock is released. For example, in a master/slave data replication scenario where only the master will perform updates the master will typically hold an exclusive lock for an extended period of time on the data to ensure no one else can update it.
+3.	Last writer wins – An approach that allows any update operations to proceed without verifying if any other application has updated the data since the application first read the data. This strategy (or lack of a formal strategy) is usually used where data is partitioned in such a way that there is no likelihood that multiple users will access the same data. It can also be useful where short-lived data streams are being processed.  
+
+This article provides an overview of how the Azure Storage platform simplifies development by providing first class support for all three of these concurrency strategies.  
+
+## Azure Storage – Simplifies Cloud Development
+The Azure storage service supports all three strategies, although it is distinctive in its ability to provide full support for optimistic and pessimistic concurrency because it was designed to embrace a strong consistency model which guarantees that when the Storage service commits a data insert or update operation all further accesses to that data will see the latest update. Storage platforms that use an eventual consistency model have a lag between when a write is performed by one user and when the updated data can be seen by other users thus complicating development of client applications in order to prevent inconsistencies from affecting end users.  
+
+In addition to selecting an appropriate concurrency strategy developers should also be aware of how a storage platform isolates changes – particularly changes to the same object across transactions. The Azure storage service uses snapshot isolation to allow read operations to happen concurrently with write operations within a single partition. Unlike other isolation levels, snapshot isolation guarantees that all reads see a consistent snapshot of the data even while updates are occurring – essentially by returning the last committed values while an update transaction is being processed.  
+
+## Managing Concurrency in the Blob Service
+You can opt to use either optimistic or pessimistic concurrency models to manage access to blobs and containers in the blob service. If you do not explicitly specify a strategy last writes wins is the default.  
+
+### Optimistic concurrency for blobs and containers  
+
+The Storage service assigns an identifier to every object stored. This identifier is updated every time an update operation is performed on an object. The identifier is returned to the client as part of an HTTP GET response using the ETag (entity tag) header that is defined within the HTTP protocol. A user performing an update on such an object can send in the original ETag along with a conditional header to ensure that an update will only occur if a certain condition has been met – in this case the condition is an “If-Match” header which requires the Storage Service to ensure the value of the ETag specified in the update request is the same as that stored in the Storage Service.  
+
+The outline of this process is as follows:  
+
+1.	Retrieve a blob from the storage service, the response includes an HTTP ETag Header value that identifies the current version of the object in the storage service.
+2.	When you update the blob, include the ETag value you received in step 1 in the **If-Match** conditional header of the request you send to the service.
+3.	The service compares the ETag value in the request with the current ETag value of the blob.
+4.	If the current ETag value of the blob is a different version than the ETag in the **If-Match** conditional header in the request, the service returns a 412 error to the client. This indicates to the client that another process has updated the blob since the client retrieved it.
+5.	If the current ETag value of the blob is the same version as the ETag in the **If-Match** conditional header in the request, the service performs the requested operation and updates the current ETag value of the blob to show that it has created a new version.  
+
+The following C# snippet (using the Client Storage Library 4.2.0) shows a simple example of how to construct an **If-Match AccessCondition** based on the ETag value that is accessed from the properties of a blob that was previously either retrieved or inserted. It then uses the **AccessCondition** object when it updating the blob: the **AccessCondition** object adds the **If-Match** header to the request. If another process has updated the blob, the blob service returns an HTTP 412 (Precondition Failed) status message. The full sample can be downloaded [here](http://code.msdn.microsoft.com/windowsazure/Managing-Concurrency-using-56018114).  
+
+	// Retrieve the ETag from the newly created blob
+	// Etag is already populated as UploadText should cause a PUT Blob call 
+	// to storage blob service which returns the etag in response.
+	string orignalETag = blockBlob.Properties.ETag;
+	 
+	// This code simulates an update by a third party.
+	string helloText = "Blob updated by a third party.";
+	 
+	// No etag, provided so orignal blob is overwritten (thus generating a new etag)
+	blockBlob.UploadText(helloText);
+	Console.WriteLine("Blob updated. Updated ETag = {0}", 
+	blockBlob.Properties.ETag);
+	 
+	// Now try to update the blob using the orignal ETag provided when the blob was created
+	try
+	{
+	    Console.WriteLine("Trying to update blob using orignal etag to generate if-match access condition");
+	    blockBlob.UploadText(helloText,accessCondition:
+	    AccessCondition.GenerateIfMatchCondition(orignalETag));
+	}
+	catch (StorageException ex)
+	{
+	    if (ex.RequestInformation.HttpStatusCode == (int)HttpStatusCode.PreconditionFailed)
+	    {
+	        Console.WriteLine("Precondition failure as expected. Blob's orignal etag no longer matches");
+	        // TODO: client can decide on how it wants to handle the 3rd party updated content.
+	    }
+	    else
+	        throw;
+	}  
+
+The Storage Service also includes support for additional conditional headers such as **If-Modified-Since**, **If-Unmodified-Since** and **If-None-Match** as well as combinations thereof. For more information see [Specifying Conditional Headers for Blob Service Operations](http://msdn.microsoft.com/library/azure/dd179371.aspx) on MSDN.  
+
+The following table summarizes the container operations that accept conditional headers such as **If-Match** in the request and that return an ETag value in the response.  
+
+Operation	|Returns Container ETag value|	Accepts conditional headers|
+------------|-----------------------|------------------------------------|
+Create Container|	Yes|	No|
+Get Container Properties|	Yes|	No|
+Get Container Metadata|	Yes|	No|
+Set Container Metadata|	Yes|	Yes|
+Get Container ACL|	Yes|	No|
+Set Container ACL|	Yes|	Yes (*)|
+Delete Container|	No|	Yes|
+Lease Container|	Yes|	Yes|
+List Blobs|	No|	No  
+
+(*) The permissions defined by SetContainerACL are cached and updates to these permissions take 30 seconds to propagate during which period updates are not guaranteed to be consistent.  
+
+The following table summarizes the blob operations that accept conditional headers such as **If-Match** in the request and that return an ETag value in the response.  
+
+Operation	|Returns ETag value	|Accepts conditional headers|
+-----------|-------------------|----------------------------|
+Put Blob|	Yes|	Yes|
+Get Blob|	Yes|	Yes|
+Get Blob Properties|	Yes|	Yes|
+Set Blob Properties|	Yes|	Yes|
+Get Blob Metadata|	Yes|	Yes|
+Set Blob Metadata|	Yes|	Yes|
+Lease Blob (*)|	Yes|	Yes|
+Snapshot Blob|	Yes|	Yes|
+Copy Blob|	Yes|	Yes (for source and destination blob)|
+Abort Copy Blob|	No|	No|
+Delete Blob|	No|	Yes|
+Put Block|	No|	No|
+Put Block List|	Yes|	Yes|
+Get Block List|	Yes|	No|
+Put Page|	Yes|	Yes|
+Get Page Ranges|	Yes|	Yes
+
+(*) Lease Blob does not change the ETag on a blob.  
+
+### Pessimistic concurrency for blobs
+To lock a blob for exclusive use, you can acquire a [lease](http://msdn.microsoft.com/library/azure/ee691972.aspx) on it. When you acquire a lease, you specify for how long you need the lease: this can be for between 15 to 60 seconds or infinite which amounts to an exclusive lock. You can renew a finite lease to extend it, and you can release any lease when you are finished with it. The blob service automatically releases finite leases when they expire.  
+
+Leases enable different synchronization strategies to be supported, including exclusive write / shared read, exclusive write / exclusive read and shared write / exclusive read. Where a lease exists the storage service enforces exclusive writes (put, set and delete operations) however ensuring exclusivity for read operations requires the developer to ensure that all client applications use a lease ID and that only one client at a time has a valid lease ID. Read operations that do not include a lease ID result in shared reads.  
+
+The following C# snippet shows an example of acquiring an exclusive lease for 30 seconds on a blob, updating the content of the blob, and then releasing the lease. If there is already a valid lease on the blob when you try to acquire a new lease, the blob service returns an “HTTP (409) Conflict” status result. The snippet below uses an **AccessCondition** object to encapsulate the lease information when it makes a request to update the blob in the storage service. The full sample can be downloaded [here](http://code.msdn.microsoft.com/windowsazure/Managing-Concurrency-using-56018114).  
+
+	// Acquire lease for 15 seconds
+	string lease = blockBlob.AcquireLease(TimeSpan.FromSeconds(15), null);
+	Console.WriteLine("Blob lease acquired. Lease = {0}", lease);
+	 
+	// Update blob using lease. This operation will succeed
+	const string helloText = "Blob updated";
+	var accessCondition = AccessCondition.GenerateLeaseCondition(lease);
+	blockBlob.UploadText(helloText, accessCondition: accessCondition);
+	Console.WriteLine("Blob updated using an exclusive lease");
+	 
+	//Simulate third party update to blob without lease
+	try
+	{
+	    // Below operation will fail as no valid lease provided
+	    Console.WriteLine("Trying to update blob without valid lease");
+	    blockBlob.UploadText("Update without lease, will fail");
+	}
+	catch (StorageException ex)
+	{
+	    if (ex.RequestInformation.HttpStatusCode == (int)HttpStatusCode.PreconditionFailed)
+	        Console.WriteLine("Precondition failure as expected. Blob's lease does not match");
+	    else
+	        throw;
+	}  
+
+If you attempt a write operation on a leased blob without passing the lease ID, the request fails with a 412 error. Note that if the lease expires before calling the **UploadText** method but you still pass the lease ID, the request also fails with a **412** error. For more information about managing lease expiry times and lease ids, see the [Lease Blob](http://msdn.microsoft.com/library/azure/ee691972.aspx) REST documentation.  
+
+The following blob operations can use leases to manage pessimistic concurrency:  
+
+
+-   Put Blob
+-	Get Blob
+-	Get Blob Properties
+-	Set Blob Properties
+-	Get Blob Metadata
+-	Set Blob Metadata
+-	Delete Blob
+-	Put Block
+-	Put Block List
+-	Get Block List
+-	Put Page
+-	Get Page Ranges
+-	Snapshot Blob - lease ID optional if a lease exists
+-	Copy Blob - lease ID required if a lease exists on the destination blob
+-	Abort Copy Blob - lease ID required if an infinite lease exists on the destination blob
+-	Lease Blob  
+
+### Pessimistic concurrency for containers
+Leases on containers enable the same synchronization strategies to be supported as on blobs (exclusive write / shared read, exclusive write / exclusive read and shared write / exclusive read) however unlike blobs the storage service only enforces exclusivity on delete operations. To delete a container with an active lease, a client must include the active lease ID with the delete request. All other container operations succeed on a leased container without including the lease ID in which case they are shared operations. If exclusivity of update (put or set) or read operations is required then developers should ensure all clients use a lease ID and that only one client at a time has a valid lease ID.  
+
+The following container operations can use leases to manage pessimistic concurrency:  
+
+-	Delete Container
+-	Get Container Properties
+-	Get Container Metadata
+-	Set Container Metadata
+-	Get Container ACL
+-	Set Container ACL
+-	Lease Container  
+
+For more information see:  
+
+- [Specifying Conditional Headers for Blob Service Operations](http://msdn.microsoft.com/library/azure/dd179371.aspx)
+- [Lease Container](http://msdn.microsoft.com/library/azure/jj159103.aspx)
+- [Lease Blob ](http://msdn.microsoft.com/library/azure/ee691972.aspx) 
+
+## Managing Concurrency in the Table Service
+The table service uses optimistic concurrency checks as the default behavior when you are working with entities, unlike the blob service where you must explicitly choose to perform optimistic concurrency checks. The other difference between the table and blob services is that you can only manage the concurrency behavior of entities whereas with the blob service you can manage the concurrency of both containers and blobs.  
+
+To use optimistic concurrency and to check if another process modified an entity since you retrieved it from the table storage service, you can use the ETag value you receive when the table service returns an entity. The outline of this process is as follows:  
+
+1.	Retrieve an entity from the table storage service, the response includes an ETag value that identifies the current identifier associated with that entity in the storage service.
+2.	When you update the entity, include the ETag value you received in step 1 in the mandatory **If-Match** header of the request you send to the service.
+3.	The service compares the ETag value in the request with the current ETag value of the entity.
+4.	If the current ETag value of the entity is different than the ETag in the mandatory **If-Match** header in the request, the service returns a 412 error to the client. This indicates to the client that another process has updated the entity since the client retrieved it.
+5.	If the current ETag value of the entity is the same as the ETag in the mandatory **If-Match** header in the request or the **If-Match** header contains the wildcard character (*), the service performs the requested operation and updates the current ETag value of the entity to show that it has been updated.  
+
+Note that unlike the blob service, the table service requires the client to include an **If-Match** header in update requests. However, it is possible to force an unconditional update (last writer wins strategy) and bypass concurrency checks if the client sets the **If-Match** header to the wildcard character (*) in the request.  
+
+The following C# snippet shows a customer entity that was previously either created or retrieved having their email address updated. The initial insert or retrieve operation stores the ETag value in the customer object, and because the sample uses the same object instance when it executes the replace operation, it automatically sends the ETag value back to the table service, enabling the service to check for concurrency violations. If another process has updated the entity in table storage, the service returns an HTTP 412 (Precondition Failed) status message. The full sample can be downloaded [here](http://code.msdn.microsoft.com/windowsazure/Managing-Concurrency-using-56018114).  
+
+	try
+	{
+	    customer.Email = "updatedEmail@contoso.org";
+	    TableOperation replaceCustomer = TableOperation.Replace(customer);
+	    customerTable.Execute(replaceCustomer);
+	    Console.WriteLine("Replace operation succeeded.");
+	}
+	catch (StorageException ex)
+	{
+	    if (ex.RequestInformation.HttpStatusCode == 412)
+	        Console.WriteLine("Optimistic concurrency violation – entity has changed since it was retrieved.");
+	    else
+	        throw; 
+	}  
+
+To explicitly disable the concurrency check, you should set the **ETag** property of the **employee** object to “*” before you execute the replace operation.  
+
+customer.ETag = "*";  
+
+The following table summarizes how the table entity operations use ETag values:  
+
+Operation	|Returns ETag value	|Requires If-Match request header|
+------------|-------------------|--------------------------------|
+Query Entities|	Yes|	No|
+Insert Entity|	Yes|	No|
+Update Entity|	Yes|	Yes|
+Merge Entity|	Yes|	Yes|
+Delete Entity|	No|	Yes|
+Insert or Replace Entity|	Yes|	No|
+Insert or Merge Entity|	Yes|	No 
+
+Note that the **Insert or Replace Entity** and **Insert or Merge Entity** operations do *not* perform any concurrency checks because they do not send an ETag value to the table service.  
+
+In general developers using tables should rely on optimistic concurrency when developing scalable applications. If pessimistic locking is needed, one approach developers can take when accessing Tables is to assign a designated blob for each table and try to take a lease on the blob before operating on the table. This approach does require the application to ensure all data access paths obtain the lease prior to operating on the table. You should also note that the minimum lease time is 15 seconds which requires careful consideration for scalability.  
+
+For more information see:  
+
+- [Operations on Entities](http://msdn.microsoft.com/library/azure/dd179375.aspx)  
+
+## Managing Concurrency in the Queue Service
+One scenario in which concurrency is a concern in the queueing service is where multiple clients are retrieving messages from a queue. When a message is retrieved from the queue, the response includes the message and a pop receipt value, which is required to delete the message. The message is not automatically deleted from the queue, but after it has been retrieved, it is not visible to other clients for the time interval specified by the visibilitytimeout parameter. The client that retrieves the message is expected to delete the message after it has been processed, and before the time specified by the TimeNextVisible element of the response, which is calculated based on the value of the visibilitytimeout parameter. The value of visibilitytimeout is added to the time at which the message is retrieved to determine the value of TimeNextVisible.  
+
+The queue service does not have support for either optimistic or pessimistic concurrency and for this reason clients processing messages retrieved from a queue should ensure messages are processed in an idempotent manner. A last writer wins strategy is used for update operations such as SetQueueServiceProperties, SetQueueMetaData, SetQueueACL and UpdateMessage.  
+
+For more information see:  
+
+- [Queue Service REST API](http://msdn.microsoft.com/library/azure/dd179363.aspx)
+- [Get Messages](http://msdn.microsoft.com/library/azure/dd179474.aspx)  
+
+## Managing Concurrency in the File Service
+The file service can be accessed using two different protocol endpoints – SMB and REST. The REST service does not have support for either optimistic locking or pessimistic locking and all updates will follow a last writer wins strategy. SMB clients that mount file shares can leverage file system locking mechanisms to manage access to shared files – including the ability to perform pessimistic locking. When an SMB client opens a file, it specifies both the file access and share mode. Setting a File Access option of "Write" or "Read/Write" along with a File Share mode of "None" will result in the file being locked by an SMB client until the file is closed. If REST operation is attempted on a file where an SMB client has the file locked the REST service will return status code 409 (Conflict) with error code SharingViolation.  
+
+When an SMB client opens a file for delete, it marks the file as pending delete until all other SMB client open handles on that file are closed. While a file is marked as pending delete, any REST operation on that file will return status code 409 (Conflict) with error code SMBDeletePending. Status code 404 (Not Found) is not returned since it is possible for the SMB client to remove the pending deletion flag prior to closing the file. In other words, status code 404 (Not Found) is only expected when the file has been removed. Note that while a file is in a SMB pending delete state, it will not be included in the List Files results.Also note that the REST Delete File and REST Delete Directory operations are committed atomically and do not result in pending delete state.  
+
+For more information see:  
+
+- [Managing File Locks](http://msdn.microsoft.com/library/azure/dn194265.aspx)  
+
+## Summary and Next Steps
+The Microsoft Azure Storage service has been designed to meet the needs of the most complex online applications without forcing developers to compromise or rethink key design assumptions such as concurrency and data consistency that they have come to take for granted.  
+
+For the complete sample application referenced in this blog:  
+
+- [Managing Concurrency using Azure Storage - Sample Application](http://code.msdn.microsoft.com/windowsazure/Managing-Concurrency-using-56018114)  
+
+For more information on Azure Storage see:  
+
+- [Microsoft Azure Storage Home Page](http://azure.microsoft.com/services/storage/)
+- [Introduction to Azure Storage](storage-introduction.md)
+- Storage Getting Started for [Blob](storage-dotnet-how-to-use-blobs.md), [Table](storage-dotnet-how-to-use-tables.md) and [Queues](storage-dotnet-how-to-use-queues.md)
+- Storage Architecture – [Microsoft Azure Storage : A Highly Available Cloud Storage Service with Strong Consistency](http://blogs.msdn.com/b/windowsazurestorage/archive/2011/11/20/windows-azure-storage-a-highly-available-cloud-storage-service-with-strong-consistency.aspx)
+
+ 