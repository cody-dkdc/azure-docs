--- conflicted
+++ resolved
@@ -50,11 +50,7 @@
 ### Considerations
 
 #### VM sizes
-<<<<<<< HEAD
-The Azure VM size specifications are listed in [Sizes for virtual machines](../virtual-machines/virtual-machines-linux-sizes.md). Review the performance characteristics of virtual machines that work with Premium Storage and choose the most appropriate VM size that best suits your workload. Make sure that there is sufficient bandwidth available on your VM to drive the disk traffic.
-=======
 The Azure VM size specifications are listed in [Sizes for virtual machines](../virtual-machines/virtual-machines-windows-sizes.md). Review the performance characteristics of virtual machines that work with Premium Storage and choose the most appropriate VM size that best suits your workload. Make sure that there is sufficient bandwidth available on your VM to drive the disk traffic.
->>>>>>> 383304b5
 
 
 #### Disk sizes
