<properties
    pageTitle="Migrating to Azure Premium Storage | Microsoft Azure"
    description="Migrate your existing virtual machines to Azure Premium Storage. Premium Storage offers high-performance, low-latency disk support for I/O-intensive workloads running on Azure Virtual Machines."
    services="storage"
    documentationCenter="na"
    authors="ms-prkhad"
    manager=""
    editor="tysonn"/>

<tags
    ms.service="storage"
    ms.workload="storage"
    ms.tgt_pltfrm="na"
    ms.devlang="na"
    ms.topic="article"
    ms.date="02/19/2016"
    ms.author="prkhad"/>


# Migrating to Azure Premium Storage

## Overview

Azure Premium Storage delivers high-performance, low-latency disk support for virtual machines running I/O-intensive workloads. Virtual machine (VM) disks that use Premium Storage store data on solid state drives (SSDs). You can migrate your application's VM disks to Azure Premium Storage to take advantage of the speed and performance of these disks.

An Azure VM supports attaching several Premium Storage disks, so that your applications can have up to 64 TB of storage per VM. With Premium Storage, your applications can achieve 80,000 IOPS (input/output operations per second) per VM and 2000 MB per second disk throughput per VM with extremely low latencies for read operations.

>[AZURE.NOTE] We recommend migrating any virtual machine disk requiring high IOPS to Azure Premium Storage for the best performance for your application. If your disk does not require high IOPS, you can limit costs by maintaining it in Standard Storage, which stores virtual machine disk data on Hard Disk Drives (HDDs) instead of SSDs.

The purpose of this guide is to help new users of Azure Premium Storage better prepare to make a smooth transition from their current system to Premium Storage. The guide addresses three of the key components in this process: planning in the migration to Premium Storage, migrating existing virtual hard disks (VHDs) to Premium Storage, and creating Azure virtual machine instances in Premium Storage.

Completing the migration process in its entirety may require additional actions both before and after the steps provided in this guide. Examples include configuring virtual networks or endpoints, or making code changes within the application itself. These actions are unique to each application and you should complete them along with the steps provided in this guide to make the full transition to Premium Storage as seamless as possible.

You can find a feature overview of Premium Storage in [Premium Storage: High-Performance Storage for Azure Virtual Machine Workloads](storage-premium-storage.md).

This guide is divided into two sections covering the following two scenarios of migration:

- [Migrating VMs from other platforms to Azure Premium Storage](#migrating-vms-from-other-platforms-to-azure-premium-storage).
- [Migrating existing Azure VMs to Azure Premium Storage](#migrating-existing-azure-vms-to-azure-premium-storage).

Follow the steps specified in the relevant section depending on your scenario.

## Migrating VMs from other platforms to Azure Premium Storage

### Prerequisites
- You will need an Azure subscription. If you don’t have one, you can create a one month [free trial](https://azure.microsoft.com/pricing/free-trial/) subscription or visit [Azure Pricing](https://azure.microsoft.com/pricing/) for more options.
- To execute PowerShell cmdlets you will need the Microsoft Azure PowerShell module. See [Microsoft Azure Downloads](https://azure.microsoft.com/downloads/) to download the module.
- When you plan to use Azure VMs running on Premium Storage, you need to use the DS-series or GS-series VMs. You can use both Standard and Premium Storage disks with DS-series VMs. Premium storage disks will be available with more VM types in the future. For more information on all available Azure VM disk types and sizes, see [Sizes for virtual machines](../virtual-machines/virtual-machines-size-specs.md) and [Sizes for Cloud Services](../cloud-services/cloud-services-sizes-specs.md).

### Considerations

#### VM sizes
The Azure VM size specifications are listed in [Sizes for virtual machines](../virtual-machines/virtual-machines-linux-sizes.md). Review the performance characteristics of virtual machines that work with Premium Storage and choose the most appropriate VM size that best suits your workload. Make sure that there is sufficient bandwidth available on your VM to drive the disk traffic.


#### Disk sizes
There are three types of disks that can be used with your VM and each has specific IOPs and throughout limits. Take into consideration these limits when choosing the disk type for your VM based on the needs of your application in terms of capacity, performance, scalability, and peak loads.

|Premium Storage Disk Type|P10|P20|P30|
|:---:|:---:|:---:|:---:|
|Disk size|128 GB|512 GB|1024 GB (1 TB)|
|IOPS per disk|500|2300|5000|
|Throughput per disk|100 MB per second|150 MB per second|200 MB per second|

#### Storage account scalability targets

Premium Storage accounts have following scalability targets in addition to the [Azure Storage Scalability and Performance Targets](storage-scalability-targets.md). If your application requirements exceed the scalability targets of a single storage account, build your application to use multiple storage accounts, and partition your data across those storage accounts.

|Total Account Capacity|Total Bandwidth for a Locally Redundant Storage Account|
|:--|:---|
|Disk capacity: 35TB<br />Snapshot capacity: 10 TB|Up to 50 gigabits per second for Inbound + Outbound|

For the more information on Premium Storage specifications, check out [Scalability and Performance Targets when using Premium Storage](storage-premium-storage.md#scalability-and-performance-targets-when-using-premium-storage).

<<<<<<< HEAD
#### Additional data disks
=======
#### Additional Data Disks
>>>>>>> 9233bdf2
Depending on your workload, determine if additional data disks are necessary for your VM. You can attach several persistent data disks to your VM. If needed, you can stripe across the disks to increase the capacity and performance of the volume. If you stripe Premium Storage data disks using [Storage Spaces](http://technet.microsoft.com/library/hh831739.aspx), you should configure it with one column for each disk that is used. Otherwise, overall performance of the striped volume may be lower than expected due to uneven distribution of traffic across the disks. For Linux VMs you can use the *mdadm* utility to achieve the same. See article [Configure Software RAID on Linux](../virtual-machines/virtual-machines-linux-configure-raid.md) for details.

#### Disk caching policy
By default, disk caching policy is *Read-Only* for all the Premium data disks, and *Read-Write* for the Premium operating system disk attached to the VM. This configuration setting is recommended to achieve the optimal performance for your application’s IOs. For write-heavy or write-only data disks (such as SQL Server log files), disable disk caching so that you can achieve better application performance. The cache settings for existing data disks can be updated using [Azure Portal](https://portal.azure.com) or the *-HostCaching* parameter of the *Set-AzureDataDisk* cmdlet.

#### Location
Pick a location where Azure Premium Storage is available. See [Azure Services by Region](https://azure.microsoft.com/regions/#services) for up to date information on available locations. VMs located in the same region as the Storage account that stores the disks for VM, will give superior performance than if they are in separate regions.

#### Other Azure VM configuration settings

When creating an Azure VM you will be asked to configure certain VM settings. Remember, there are few settings that are fixed for the lifetime of the VM, while you can modify or add others later. Review these Azure VM configuration settings and make sure that these are configured appropriately to match your workload requirements.

## Prepare VHDs for Migration

The following section provides guidelines to prepare VHDs from your VM so they are ready to migrate. The VHD may be:

- A generalized operating system image that can be used to create multiple Azure VMs.
- An operating system disk that can be used with a single Azure virtual machine instance.
- A data disk that can be attached to an Azure VM for persistent storage.

### Prerequisites

To migrate your VMs, you'll need:

- An Azure subscription, a storage account, and a container in that storage account to copy your VHD to. Note that the destination storage account can be a Standard or Premium Storage account depending on your requirement.
- A tool to generalize VHD if you plan to create multiple VM instances from it. For example, sysprep for Windows or virt-sysprep for Ubuntu.
- A tool to upload the VHD file to the Storage account. See [Transfer data with the AzCopy Command-Line Utility](storage-use-azcopy.md) or use an [Azure storage explorer](http://blogs.msdn.com/b/windowsazurestorage/archive/2014/03/11/windows-azure-storage-explorers-2014.aspx). This guide describes copying your VHD using the AzCopy tool.

> [AZURE.NOTE] For optimal performance, copy your VHD by running one of these tools from an Azure VM that is in the same region as the destination storage account. If you are copying a VHD from an Azure VM in a different region, your performance may be slower.
>
> For copying a large amount of data over limited bandwidth, consider [using the Azure Import/Export service to transfer data to Blob Storage](storage-import-export-service.md); this allows you to transfer your data by shipping hard disk drives to an Azure datacenter. You can use the Azure Import/Export service to copy data to a standard storage account only. Once the data is in your standard storage account, you can use either the [Copy Blob API](https://msdn.microsoft.com/library/azure/dd894037.aspx) or AzCopy to transfer the data to your premium storage account.
>
> Note that Microsoft Azure only supports fixed size VHD files. VHDX files or dynamic VHDs are not supported. If you have a dynamic VHD, you can convert it to fixed size using the [Convert-VHD](http://technet.microsoft.com/library/hh848454.aspx) cmdlet.

### Scenarios for preparing VHDs

Below we walk through some scenarios for preparing your VHDs.

#### Generalized Operating System VHD to create multiple VM instances

If you are uploading a VHD that will be used to create multiple generic Azure VM instances, you must first generalize VHD using a sysprep utility. This applies to a VHD that is on-premises or in the cloud. Sysprep removes any machine specific information from the VHD.

>[AZURE.IMPORTANT] Take a snapshot or backup your VM before generalizing it. Running sysprep will delete the VM instance. Follow steps below to sysprep a Windows OS VHD. Note that running the Sysprep command will require you to shut down the virtual machine. For more information about Sysprep, see [Sysprep Overview](http://technet.microsoft.com/library/hh825209.aspx) or [Sysprep Technical Reference](http://technet.microsoft.com/library/cc766049.aspx).

1. Open a Command Prompt window as an administrator.
2. Enter the following command to open Sysprep:

		%windir%\system32\sysprep\sysprep.exe

4. In the System Preparation Tool, select Enter System Out-of-Box Experience (OOBE), select the Generalize check box, select **Shutdown**, and then click **OK**, as shown in the image below. This will generalize the operating system and shut down the system.

	![][1]

For an Ubuntu VM, use virt-sysprep to achieve the same. See [virt-sysprep](http://manpages.ubuntu.com/manpages/precise/man1/virt-sysprep.1.html) for more details. See also some of the open source [Linux Server Provisioning software](http://www.cyberciti.biz/tips/server-provisioning-software.html) for other Linux operating systems.

#### Unique Operating System VHD to create a single VM instance

If you have an application running on the VM which requires the machine specific data, do not generalize the VHD. A non-generalized VHD can be used to create a unique Azure VM instance. For example, if you have Domain Controller on your VHD, executing sysprep will make it ineffective as a Domain Controller. Review the applications running on your VM and impact of sysprep on them before generalizing VHD.

#### Data disk VHDs to be attached to VM instance(s)

If you have data disks in a cloud storage to be migrated you must make sure the VMs that use these data disks must be shut down. For data disks that are on-premises, create a consistent VHD.

## Copy VHDs to Azure Storage

Now that the VHD is ready, follow the steps described below to upload VHD to Azure Storage and register it as an operating system image, provisioned operating system disk, or provisioned data disk.

### Create the destination for your VHD

Create a storage account for maintaining your VHDs. Take into account the following points when planning where to store your VHDs:

- The target storage account could be standard or premium storage depending on your application requirement.
- The storage account location must be same as the DS-series or GS-series Azure VMs you will create in the final stage. You could copy to a new storage account, or plan to use the same storage account based on your needs.
- Copy and save the storage account key of the destination storage account for the next stage.
- For data disks, you can choose to keep some data disks in a standard storage account (for example, disks that have cooler storage), and move disks with heavy IOPS to a premium storage account.

### Copy your VHD from the source

Below we describe some scenarios for copying your VHD.

#### Copy VHD from Azure Storage

If you are migrating VHD from a Standard Azure storage account to a Premium Azure storage account, you must copy the source path of VHD container, the VHD file name and the storage account key of the source storage account.

1. Go to **Azure Portal > Virtual Machines > Disks**.
2. Copy and save the VHD’s container URL from the Location column. The container URL will be similar to `https://myaccount.blob.core.windows.net/mycontainer/`.

#### Copy VHD from non-Azure Cloud

If you are migrating VHD from non-Azure Cloud Storage to Azure, you must first export the VHD to a local directory. Copy the complete source path of local directory where VHD is stored.

1. If you are using AWS, export the EC2 instance to a VHD in an Amazon S3 bucket. Follow the steps described in  the Amazon documentation for [Exporting Amazon EC2 Instances](http://docs.aws.amazon.com/AWSEC2/latest/UserGuide/ExportingEC2Instances.html) to install the Amazon EC2 command-line interface (CLI) tool and run the command to export the EC2 instance to a VHD file.

	Be sure to use **VHD** for the DISK&#95;IMAGE&#95;FORMAT variable when running the command. The exported VHD file is saved in the Amazon S3 bucket you designate during that process.

	![][2]

2. Download the VHD file from the S3 bucket. Select the VHD file, then **Actions** > **Download**.

	![][3]|

#### Copy a VHD from On-Premise

If you are migrating VHD from an on premise environment, you will need the complete source path where VHD is stored. This could be a server location or file share.

### Copy a VHD with AzCopy

Using AzCopy you can easily upload the VHD over the Internet. Depending on the size of the VHDs, this may take time. Remember to check the storage account ingress/egress limits when using this option. See [Azure Storage Scalability and Performance Targets](storage-scalability-targets.md) for details.

1. Download and install AzCopy from here: [Latest version of AzCopy](http://aka.ms/downloadazcopy)
2. Open Azure PowerShell and go to the folder where AzCopy is installed.
3. Use the following command to copy the VHD file from "Source" to "Destination".

		AzCopy /Source: <source> /SourceKey: <source-account-key> /Dest: <destination> /DestKey: <dest-account-key> /BlobType:page /Pattern: <file-name>

	Here are descriptions of the parameters used in the AzCopy command:

 - **/Source: *&lt;source&gt;:*** Location of the folder or storage container URL that contains the VHD.
 - **/SourceKey: *&lt;source-account-key&gt;:*** Storage account key of the source storage account.
 - **/Dest: *&lt;destination&gt;:*** Storage container URL to copy the VHD to.
 - **/DestKey: *&lt;dest-account-key&gt;:*** Storage account key of the destination storage account.
 - **/BlobType: page:** Specifies that the destination is a page blob.
 - **/Pattern: *&lt;file-name&gt;:*** Specify the file name of the VHD to copy.

For details on using AzCopy tool, see [Transfer data with the AzCopy Command-Line Utility](storage-use-azcopy.md).

### Copy a VHD with PowerShell
You can also copy the VHD file using the PowerShell cmdlet Start-AzureStorageBlobCopy. Use the following command on Azure PowerShell to copy VHD. Replace the values in <> with corresponding values from your source and destination storage account. To use this command, you must have a container called vhds in your destination storage account. If the container doesn’t exist, create one before running the command.

    $sourceBlobUri = "https://sourceaccount.blob.core.windows.net/vhds/myvhd.vhd"
    $sourceContext = New-AzureStorageContext  –StorageAccountName <source-account> -StorageAccountKey <source-account-key>
    $destinationContext = New-AzureStorageContext  –StorageAccountName <dest-account> -StorageAccountKey <dest-account-key>
    Start-AzureStorageBlobCopy -srcUri $sourceBlobUri -SrcContext $sourceContext -DestContainer "vhds" -DestBlob "myvhd.vhd" -DestContext $destinationContext

### Other options for uploading a VHD

You can also upload a VHD to your storage account using one of the following means:

- [Azure Storage Copy Blob API](https://msdn.microsoft.com/library/azure/dd894037.aspx)
- [Storage Import/Export Service REST API Reference](https://msdn.microsoft.com/library/dn529096.aspx)

>[AZURE.NOTE] Import/Export can be used to copy to only standard storage account. You will need to copy from standard storage to premium storage account using a tool like AzCopy.

## Create Azure VMs using Premium Storage

After the VHD is uploaded to the desired storage account, follow the instructions in this section to register the VHD as an OS image, or OS disk depending on your scenario and then create a VM instance from it. The data disk VHD can be attached to the VM once it is created.

### Register your VHD

In order to create a VM from OS VHD or to attach a data disk to a new VM, you must first register them. Follow steps below depending on your scenario.

#### Generalized Operating System VHD to create multiple Azure VM instances

After generalized OS image VHD is uploaded to storage account, register it as an **Azure VM Image** so that you can create one or more VM instances from it. Use the following PowerShell cmdlets to register your VHD as an Azure VM OS image. Provide the complete container URL where VHD was copied to.

	Add-AzureVMImage -ImageName "OSImageName" -MediaLocation "https://storageaccount.blob.core.windows.net/vhdcontainer/osimage.vhd" -OS Windows

Copy and save the name of this new Azure VM Image. In the example above, it is *OSImageName*.

#### Unique Operating System VHD to create a single Azure VM instance

After the unique OS VHD is uploaded to storage account, register it as an **Azure OS Disk** so that you can create a VM instance from it. Use these PowerShell cmdlets to register your VHD as an Azure OS Disk. Provide the complete container URL where VHD was copied to.

	Add-AzureDisk -DiskName "OSDisk" -MediaLocation "https://storageaccount.blob.core.windows.net/vhdcontainer/osdisk.vhd" -Label "My OS Disk" -OS "Windows"

Copy and save the name of this new Azure OS Disk. In the example above, it is *OSDisk*.

#### Data Disk VHD to be attached to new Azure VM instance(s)

After the data disk VHD is uploaded to storage account, register it as an Azure Data Disk so that it can be attached to your new DS Series or GS Series Azure VM instance.

Use these PowerShell cmdlets to register your VHD as an Azure Data Disk. Provide the complete container URL where VHD was copied to.

	Add-AzureDisk -DiskName "DataDisk" -MediaLocation "https://storageaccount.blob.core.windows.net/vhdcontainer/datadisk.vhd" -Label "My Data Disk"

Copy and save the name of this new Azure Data Disk. In the example above, it is *DataDisk*.

### Create an Azure DS-series or GS-series VM

Once the OS image or OS disk are registered, create a new DS-series or GS-series VM. You will be using the operating system image or operating system disk name that you registered. Select the VM type from the Premium Storage tier. In example below, we are using the *Standard_DS2* VM size.

>[AZURE.NOTE] Update the disk size to make sure it matches your capacity and performance requirements, and the available Azure disk sizes.

Follow the step by step PowerShell cmdlets below to create the new VM. First, set the common parameters:

	$serviceName = "yourVM"
	$location = "location-name" (e.g., West US)
	$vmSize ="Standard_DS2"
	$adminUser = "youradmin"
	$adminPassword = "yourpassword"
	$vmName ="yourVM"
	$vmSize = "Standard_DS2"

First, create a cloud service in which you will be hosting your new VMs.

	New-AzureService -ServiceName $serviceName -Location $location

Next, depending on your scenario, create the Azure VM instance from either the OS Image or OS Disk that you registered.

#### Generalized Operating System VHD to create multiple Azure VM instances

Create the one or more new DS Series Azure VM instances using the **Azure OS Image** that you registered. Specify this OS Image name in the VM configuration when creating new VM as shown below.

	$OSImage = Get-AzureVMImage –ImageName "OSImageName"

	$vm = New-AzureVMConfig -Name $vmName –InstanceSize $vmSize -ImageName $OSImage.ImageName

	Add-AzureProvisioningConfig -Windows –AdminUserName $adminUser -Password $adminPassword –VM $vm

	New-AzureVM -ServiceName $serviceName -VM $vm

#### Unique Operating System VHD to create a single Azure VM instance

Create a new DS series Azure VM instance using the **Azure OS Disk** that you registered. Specify this OS Disk name in the VM configuration when creating the new VM as shown below.

	$OSDisk = Get-AzureDisk –DiskName "OSDisk"

	$vm = New-AzureVMConfig -Name $vmName -InstanceSize $vmSize -DiskName $OSDisk.DiskName

	New-AzureVM -ServiceName $serviceName –VM $vm

Specify other Azure VM information, such as a cloud service, region, storage account, availability set, and caching policy. Note that the VM instance must be co-located with associated operating system or data disks, so the selected cloud service, region, and storage account must all be in the same location as the underlying VHDs of those disks.

### Attach data disk

Lastly, if you have registered data disk VHDs, attach them to the new DS-series or GS-series Azure VM.

Use following PowerShell cmdlet to attach data disk to the new VM and specify the caching policy. In example below the caching policy is set to *ReadOnly*.

	$vm = Get-AzureVM -ServiceName $serviceName -Name $vmName

	Add-AzureDataDisk -ImportFrom -DiskName "DataDisk" -LUN 0 –HostCaching ReadOnly –VM $vm

	Update-AzureVM  -VM $vm

>[AZURE.NOTE] There may be additional steps necessary to support your application that are not be covered by this guide.

## Migrating existing Azure VMs to Azure Premium Storage

If you currently have an Azure VM that uses Standard Storage disks, follow the process below for migrating that to Premium Storage. At a high-level, the migration involves two stages:
-	Migrating the disks from Standard Storage account to a Premium Storage account
-	Converting the VM size from A/D/G to DS or GS needed for using Premium Storage disks.

In addition, please refer to the previous section on Considerations for understanding various optimizations you can do for Premium Storage. Depending on the optimizations that are applicable to your applications, the migration process may fall into one of the migration scenarios below.

### A simple migration
In this simple scenario, you are looking to preserve your configuration as is while migrating from Standard Storage to Premium Storage. Here you’ll move each of your disks as is and then convert the VM as well.
Benefit of this is the ease of migration; and the downside is, the resulting configuration may not be optimized for the lowest cost.

#### Preparation
1. Make sure Premium Storage is available in the region you are migrating to.
2. Decide the new VM series you will be using. It should be DS series or GS series depending on the availability in the region and based on your needs.
3. Decide the exact VM size you will use. VM size needs to be large enough to support the number of data disks you have. E.g. if you have 4 data disks, the VM must have 2 or more cores. Also consider processing power, memory and network bandwidth needs.
4. Create a Premium Storage account in the target region. This is the account you will use for the new VM.
5. Have the current VM details handy, including the list of disks and corresponding VHD blobs.
6. Prepare your application for downtime. In order to do a clean migration, you have to stop all the processing in the current system. Only then you can get it to consistent state which you can migrate to the new platform. Downtime duration will depend on the amount of data in the disks to migrate.

#### Execution steps
1.	Stop the VM. As explained above, the VM needs to be fully down in order to migrate a clean state. There will be a downtime until the migration completes.

2.	Once the VM has stopped, copy each of the VHDs of that VM to your new Premium Storage account. You have to copy the OS disk VHD blob as well as all the data disk VHD blobs. For migrating we recommend use of AzCopy or CopyBlob. You can use other 3rd party tools as well if you prefer.

  Refer to the earlier sections on [Copy a VHD with AzCopy](#copy-a-vhd-with-azcopy) or [Copy a VHD with PowerShell](#copy-a-vhd-with-powershell) for the commands.

3.	Verify if the copying is complete. Wait until all the disks are copied. Once all the disks are copied over, you are ready to proceed to the next steps, for creating the new VM.
4.	Create a new OS Disk using the OS disk VHD blob that you copied in Premium Storage account. You can do this using “Add-AzureDisk” PowerShell cmdlet.

    Sample script:
          Add-AzureDisk -DiskName "NewOSDisk1" -MediaLocation "https://newpremiumstorageaccount.blob.core.windows.net/vhds/MyOSDisk.vhd" -OS "Windows"
5. Next, create your DS series VM (or GS series) using the above OS disk and the data disks.

    Sample script to create a new cloud service and a new VM within that service:
        New-AzureService -ServiceName “NewServiceName” -Location “East US 2"

        New-AzureVMConfig -Name "NewDSVMName" -InstanceSize "Standard_DS2" -DiskName "NewOSDisk1" | Add-AzureProvisioningConfig -Windows | Add-AzureDataDisk -LUN 0 -DiskLabel "DataDisk1" -ImportFrom -MediaLocation "https://newpremiumstorageaccount.blob.core.windows.net/vhds/Disk1.vhd" | Add-AzureDataDisk -LUN 1 -DiskLabel "DataDisk2" -ImportFrom -MediaLocation https://newpremiumstorageaccount.blob.core.windows.net/vhds/Disk2.vhd | New-AzureVM -ServiceName "NewServiceName" –Location “East US 2”

6.	Once the new VM is up and running, access it using the same login id and password is as the original VM, and verify that everything is working as expected. All the settings, including the striped volumes would be present in the new VM.

7.	Last step is to plan backup and maintenance schedule for the new VM based on the application’s needs.

### Automation
If you have multiple VMs to migrate, automation through PowerShell scripts will be helpful. Following is a sample script that automates the migration of a VM. Note that below script is only an example and there are few assumptions made about the current VM disks. You may need to update the script to match with your specific scenario.

    <#
    .Synopsis
    This script is provided as an EXAMPLE to show how to migrate a vm from a standard storage account to a premium storage account. You can customize it according to your specific requirements.

    .Description
    The script will copy the vhds (page blobs) of the source vm to the new storage account.
    And then it will create a new vm from these copied vhds based on the inputs that you specified for the new VM.
    You can modify the script to satisfy your specific requirement but please be aware of the items specified
    in the Terms of Use section.

    .Terms of Use
    Copyright © 2015 Microsoft Corporation.  All rights reserved.

    THIS CODE AND ANY ASSOCIATED INFORMATION ARE PROVIDED “AS IS” WITHOUT WARRANTY OF ANY KIND,
    EITHER EXPRESSED OR IMPLIED, INCLUDING BUT NOT LIMITED TO THE IMPLIED WARRANTIES OF MERCHANTABILITY
    AND/OR FITNESS FOR A PARTICULAR PURPOSE. THE ENTIRE RISK OF USE, INABILITY TO USE, OR
    RESULTS FROM THE USE OF THIS CODE REMAINS WITH THE USER.

    .Example (Save this script as Migrate-AzureVM.ps1)

    .\Migrate-AzureVM.ps1 -SourceServiceName CurrentServiceName -SourceVMName CurrentVMName –DestStorageAccount newpremiumstorageaccount -DestServiceName NewServiceName -DestVMName NewDSVMName -DestVMSize "Standard_DS2" –Location “Southeast Asia”

    .Link
    To find more information about how to set up Azure PowerShell, refer to the following links.
    http://azure.microsoft.com/documentation/articles/powershell-install-configure/
    http://azure.microsoft.com/documentation/articles/storage-powershell-guide-full/
    http://azure.microsoft.com/blog/2014/10/22/migrate-azure-virtual-machines-between-storage-accounts/

    #>

    Param(
    # the cloud service name of the VM.
    [Parameter(Mandatory = $true)]
    [string] $SourceServiceName,

    # The VM name to copy.
    [Parameter(Mandatory = $true)]
    [String] $SourceVMName,

    # The destination storage account name.
    [Parameter(Mandatory = $true)]
    [String] $DestStorageAccount,

    # The destination cloud service name
    [Parameter(Mandatory = $true)]
    [String] $DestServiceName,

    # the destination vm name
    [Parameter(Mandatory = $true)]
    [String] $DestVMName,

    # the destination vm size
    [Parameter(Mandatory = $true)]
    [String] $DestVMSize,

    # the location of destination VM.
    [Parameter(Mandatory = $true)]
    [string] $Location,

    # whether or not to copy the os disk, the default is only copy data disks
    [Parameter(Mandatory = $false)]
    [String] $DataDiskOnly = $true,

    # how frequently to report the copy status in sceconds
    [Parameter(Mandatory = $false)]
    [Int32] $CopyStatusReportInterval = 15,

    # the name suffix to add to new created disks to avoid conflict with source disk names
    [Parameter(Mandatory = $false)]
    [String]$DiskNameSuffix = "-prem"

    ) #end param

    #######################################################################
    #  Verify Azure PowerShell module and version
    #######################################################################

    #import the Azure PowerShell module
    Write-Host "`n[WORKITEM] - Importing Azure PowerShell module" -ForegroundColor Yellow
    $azureModule = Import-Module Azure -PassThru

    if ($azureModule -ne $null)
    {
        Write-Host "`tSuccess" -ForegroundColor Green
    }
    else
    {
        #show module not found interaction and bail out
        Write-Host "[ERROR] - PowerShell module not found. Exiting." -ForegroundColor Red
        Exit
    }


    #Check the Azure PowerShell module version
    Write-Host "`n[WORKITEM] - Checking Azure PowerShell module verion" -ForegroundColor Yellow
    If ($azureModule.Version -ge (New-Object System.Version -ArgumentList "0.8.14"))
    {
        Write-Host "`tSuccess" -ForegroundColor Green
    }
    Else
    {
        Write-Host "[ERROR] - Azure PowerShell module must be version 0.8.14 or higher. Exiting." -ForegroundColor Red
        Exit
    }

    #Check if there is an azure subscription set up in PowerShell
    Write-Host "`n[WORKITEM] - Checking Azure Subscription" -ForegroundColor Yellow
    $currentSubs = Get-AzureSubscription -Current
    if ($currentSubs -ne $null)
    {
        Write-Host "`tSuccess" -ForegroundColor Green
        Write-Host "`tYour current azure subscription in PowerShell is $($currentSubs.SubscriptionName)." -ForegroundColor Green
    }
    else
    {
        Write-Host "[ERROR] - There is no valid azure subscription found in PowerShell. Please refer to this article http://azure.microsoft.com/documentation/articles/powershell-install-configure/ to connect an azure subscription. Exiting." -ForegroundColor Red
        Exit
    }


    #######################################################################
    #  Check if the VM is shut down
    #  Stopping the VM is a required step so that the file system is consistent when you do the copy operation.
    #  Azure does not support live migration at this time..
    #######################################################################

    if (($sourceVM = Get-AzureVM –ServiceName $SourceServiceName –Name $SourceVMName) -eq $null)
    {
        Write-Host "[ERROR] - The source VM doesn't exist in the current subscription. Exiting." -ForegroundColor Red
        Exit
    }

    # check if VM is shut down
    if ( $sourceVM.Status -notmatch "Stopped" )
    {
        Write-Host "[Warning] - Stopping the VM is a required step so that the file system is consistent when you do the copy operation. Azure does not support live migration at this time. If you’d like to create a VM from a generalized image, sys-prep the Virtual Machine before stopping it." -ForegroundColor Yellow
        $ContinueAnswer = Read-Host "`n`tDo you wish to stop $SourceVMName now? Input 'N' if you want to shut down the vm mannually and come back later.(Y/N)"
        If ($ContinueAnswer -ne "Y") { Write-Host "`n Exiting." -ForegroundColor Red;Exit }
        $sourceVM | Stop-AzureVM

        # wait until the VM is shut down
        $VMStatus = (Get-AzureVM –ServiceName $SourceServiceName –Name $vmName).Status
        while ($VMStatus -notmatch "Stopped")
        {
            Write-Host "`n[Status] - Waiting VM $vmName to shut down" -ForegroundColor Green
            Sleep -Seconds 5
            $VMStatus = (Get-AzureVM –ServiceName $SourceServiceName –Name $vmName).Status
        }
    }

    # exporting the sourve vm to a configuration file, you can restore the original VM by importing this config file
    # see more information for Import-AzureVM
    $workingDir = (Get-Location).Path
    $vmConfigurationPath = $env:HOMEPATH + "\VM-" + $SourceVMName + ".xml"
    Write-Host "`n[WORKITEM] - Exporting VM configuration to $vmConfigurationPath" -ForegroundColor Yellow
    $exportRe = $sourceVM | Export-AzureVM -Path $vmConfigurationPath


    #######################################################################
    #  Copy the vhds of the source vm
    #  You can choose to copy all disks including os and data disks by specifying the
    #  parameter -DataDiskOnly to be $false. The default is to copy only data disk vhds
    #  and the new VM will boot from the original os disk.
    #######################################################################

    $sourceOSDisk = $sourceVM.VM.OSVirtualHardDisk
    $sourceDataDisks = $sourceVM.VM.DataVirtualHardDisks

    # Get source storage account information, not considering the data disks and os disks are in different accounts
    $sourceStorageAccountName = $sourceOSDisk.MediaLink.Host -split "\." | select -First 1
    $sourceStorageKey = (Get-AzureStorageKey -StorageAccountName $sourceStorageAccountName).Primary
    $sourceContext = New-AzureStorageContext –StorageAccountName $sourceStorageAccountName -StorageAccountKey $sourceStorageKey

    # Create destination context
    $destStorageKey = (Get-AzureStorageKey -StorageAccountName $DestStorageAccount).Primary
    $destContext = New-AzureStorageContext –StorageAccountName $DestStorageAccount -StorageAccountKey $destStorageKey

    # Create a container of vhds if it doesn't exist
    if ((Get-AzureStorageContainer -Context $destContext -Name vhds -ErrorAction SilentlyContinue) -eq $null)
    {
        Write-Host "`n[WORKITEM] - Creating a container vhds in the destination storage account." -ForegroundColor Yellow
        New-AzureStorageContainer -Context $destContext -Name vhds
    }


    $allDisksToCopy = $sourceDataDisks
    # check if need to copy os disk
    $sourceOSVHD = $sourceOSDisk.MediaLink.Segments[2]
    if ($DataDiskOnly)
    {
        # copy data disks only, this option requires to delete the source VM so that dest VM can boot
        # from the same vhd blob.
        $ContinueAnswer = Read-Host "`n`tMoving VM requires to remove the original VM (the disks and backing vhd files will NOT be deleted) so that the new VM can boot from the same vhd. Do you wish to proceed right now? (Y/N)"
        If ($ContinueAnswer -ne "Y") { Write-Host "`n Exiting." -ForegroundColor Red;Exit }
        $destOSVHD = Get-AzureStorageBlob -Blob $sourceOSVHD -Container vhds -Context $sourceContext
        Write-Host "`n[WORKITEM] - Removing the original VM (the vhd files are NOT deleted)." -ForegroundColor Yellow
        Remove-AzureVM -Name $SourceVMName -ServiceName $SourceServiceName

        Write-Host "`n[WORKITEM] - Waiting utill the OS disk is released by source VM. This may take up to several minutes."
        $diskAttachedTo = (Get-AzureDisk -DiskName $sourceOSDisk.DiskName).AttachedTo
        while ($diskAttachedTo -ne $null)
        {
    	    Start-Sleep -Seconds 10
    	    $diskAttachedTo = (Get-AzureDisk -DiskName $sourceOSDisk.DiskName).AttachedTo
        }

    }
    else
    {
        # copy the os disk vhd
        Write-Host "`n[WORKITEM] - Starting copying os disk $($disk.DiskName) at $(get-date)." -ForegroundColor Yellow
        $allDisksToCopy += @($sourceOSDisk)
        $targetBlob = Start-AzureStorageBlobCopy -SrcContainer vhds -SrcBlob $sourceOSVHD -DestContainer vhds -DestBlob $sourceOSVHD -Context $sourceContext -DestContext $destContext -Force
        $destOSVHD = $targetBlob
    }


    # Copy all data disk vhds
    # Start all async copy requests in parallel.
    foreach($disk in $sourceDataDisks)
    {
        $blobName = $disk.MediaLink.Segments[2]
        # copy all data disks
        Write-Host "`n[WORKITEM] - Starting copying data disk $($disk.DiskName) at $(get-date)." -ForegroundColor Yellow
        $targetBlob = Start-AzureStorageBlobCopy -SrcContainer vhds -SrcBlob $blobName -DestContainer vhds -DestBlob $blobName -Context $sourceContext -DestContext $destContext -Force
        # update the media link to point to the target blob link
        $disk.MediaLink = $targetBlob.ICloudBlob.Uri.AbsoluteUri
    }

    # Wait until all vhd files are copied.
    $diskComplete = @()
    do
    {
        Write-Host "`n[WORKITEM] - Waiting for all disk copy to complete. Checking status every $CopyStatusReportInterval seconds." -ForegroundColor Yellow
        # check status every 30 seconds
        Sleep -Seconds $CopyStatusReportInterval
        foreach ( $disk in $allDisksToCopy)
        {
            if ($diskComplete -contains $disk)
            {
                Continue
            }
            $blobName = $disk.MediaLink.Segments[2]
            $copyState = Get-AzureStorageBlobCopyState -Blob $blobName -Container vhds -Context $destContext
            if ($copyState.Status -eq "Success")
            {
                Write-Host "`n[Status] - Success for disk copy $($disk.DiskName) at $($copyState.CompletionTime)" -ForegroundColor Green
                $diskComplete += $disk
            }
            else
            {
                if ($copyState.TotalBytes -gt 0)
                {
                    $percent = ($copyState.BytesCopied / $copyState.TotalBytes) * 100
                    Write-Host "`n[Status] - $('{0:N2}' -f $percent)% Complete for disk copy $($disk.DiskName)" -ForegroundColor Green
                }
            }
        }
    }
    while($diskComplete.Count -lt $allDisksToCopy.Count)

    #######################################################################
    #  Create a new vm
    #  the new VM can be created from the copied disks or the original os disk.
    #  You can ddd your own logic here to satisfy your specific requirements of the vm.
    #######################################################################

    # Create a vm from the existing os disk
    if ($DataDiskOnly)
    {
        $vm = New-AzureVMConfig -Name $DestVMName -InstanceSize $DestVMSize -DiskName $sourceOSDisk.DiskName
    }
    else
    {
        $newOSDisk = Add-AzureDisk -OS $sourceOSDisk.OS -DiskName ($sourceOSDisk.DiskName + $DiskNameSuffix) -MediaLocation $destOSVHD.ICloudBlob.Uri.AbsoluteUri
        $vm = New-AzureVMConfig -Name $DestVMName -InstanceSize $DestVMSize -DiskName $newOSDisk.DiskName
    }
    # Attached the copied data disks to the new VM
    foreach ($dataDisk in $sourceDataDisks)
    {
        # add -DiskLabel $dataDisk.DiskLabel if there are labels for disks of the source vm
        $diskLabel = "drive" + $dataDisk.Lun
        $vm | Add-AzureDataDisk -ImportFrom -DiskLabel $diskLabel -LUN $dataDisk.Lun -MediaLocation $dataDisk.MediaLink
    }

    # Edit this if you want to add more custimization to the new VM
    # $vm | Add-AzureEndpoint -Protocol tcp -LocalPort 443 -PublicPort 443 -Name 'HTTPs'
    # $vm | Set-AzureSubnet "PubSubnet","PrivSubnet"

    New-AzureVM -ServiceName $DestServiceName -VMs $vm -Location $Location

### Optimization
Your current VM configuration may be customized specifically to work well with Standard disks. For instance, to increase the performance by using many disks in a striped volume. Since Premium Storage disks provide better performance, you will be able to optimize your cost by reducing the number of disks. For example, your application may need a volume with 2000 IOPS, and you may be using a stripe set of 4 Standard storage disks to get 4 x 500 = 2000 IOPS. With Premium Storage disk, a single disk of 512 GB will be able to provide 2300 IOPS. Thus, instead of using 4 disks separately on Premium Storage, you may be able to optimize the cost by having a single disk.
Optimizations like this need to be handled on a case by case basis and requires custom steps after the migration. Also note that this process may not well work for databases and applications that depend on the disk layout defined in the setup.

#### Preparation
1.	Complete the Simple Migration as described in the earlier section. Optimizations will be performed on the new VM after the migration.
2.	Define the new disk sizes needed for the optimized configuration.
3.	Determine mapping of the current disks/volumes to the new disk specifications.

#### Execution steps:
1.	Create the new disks with the right sizes on the Premium Storage VM.
2.	Login to the VM and copy the data from the current volume to the new disk that maps to that volume. Do this for all the current volumes that need to map to a new disk.
3.	Next, change the application settings to switch to the new disks, and detach the old volumes.

###  Application migrations
Databases and other complex applications may require special steps as defined by the application provider for the migration. Please refer to respective application documentation. E.g. typically databases can be migrated through backup and restore.

## Next steps

See the following resources for specific scenarios for migrating virtual machines:

- [Migrate Azure Virtual Machines between Storage Accounts](https://azure.microsoft.com/blog/2014/10/22/migrate-azure-virtual-machines-between-storage-accounts/)
<<<<<<< HEAD
- [Create and upload a Windows Server VHD to Azure.](../virtual-machines/virtual-machines-windows-classic-createupload-vhd.md)
- [Creating and Uploading a Virtual Hard Disk that Contains the Linux Operating System](../virtual-machines/virtual-machines-linux-classic-create-upload-vhd.md)
=======
- [Create and upload a Windows Server VHD to Azure.](../virtual-machines/virtual-machines-create-upload-vhd-windows-server.md)
- [Creating and Uploading a Virtual Hard Disk that Contains the Linux Operating System](../virtual-machines/virtual-machines-linux-create-upload-vhd.md)
>>>>>>> 9233bdf2
- [Migrating Virtual Machines from Amazon AWS to Microsoft Azure](http://channel9.msdn.com/Series/Migrating-Virtual-Machines-from-Amazon-AWS-to-Microsoft-Azure)

Also see the following resources to learn more about Azure Storage and Azure Virtual Machines:

- [Azure Storage](https://azure.microsoft.com/documentation/services/storage/)
- [Azure Virtual Machines](https://azure.microsoft.com/documentation/services/virtual-machines/)
- [Premium Storage: High-Performance Storage for Azure Virtual Machine Workloads](storage-premium-storage.md)

[1]:./media/storage-migration-to-premium-storage/migration-to-premium-storage-1.png
[2]:./media/storage-migration-to-premium-storage/migration-to-premium-storage-1.png
[3]:./media/storage-migration-to-premium-storage/migration-to-premium-storage-3.png<|MERGE_RESOLUTION|>--- conflicted
+++ resolved
@@ -72,11 +72,8 @@
 
 For the more information on Premium Storage specifications, check out [Scalability and Performance Targets when using Premium Storage](storage-premium-storage.md#scalability-and-performance-targets-when-using-premium-storage).
 
-<<<<<<< HEAD
 #### Additional data disks
-=======
-#### Additional Data Disks
->>>>>>> 9233bdf2
+
 Depending on your workload, determine if additional data disks are necessary for your VM. You can attach several persistent data disks to your VM. If needed, you can stripe across the disks to increase the capacity and performance of the volume. If you stripe Premium Storage data disks using [Storage Spaces](http://technet.microsoft.com/library/hh831739.aspx), you should configure it with one column for each disk that is used. Otherwise, overall performance of the striped volume may be lower than expected due to uneven distribution of traffic across the disks. For Linux VMs you can use the *mdadm* utility to achieve the same. See article [Configure Software RAID on Linux](../virtual-machines/virtual-machines-linux-configure-raid.md) for details.
 
 #### Disk caching policy
@@ -673,13 +670,8 @@
 See the following resources for specific scenarios for migrating virtual machines:
 
 - [Migrate Azure Virtual Machines between Storage Accounts](https://azure.microsoft.com/blog/2014/10/22/migrate-azure-virtual-machines-between-storage-accounts/)
-<<<<<<< HEAD
 - [Create and upload a Windows Server VHD to Azure.](../virtual-machines/virtual-machines-windows-classic-createupload-vhd.md)
 - [Creating and Uploading a Virtual Hard Disk that Contains the Linux Operating System](../virtual-machines/virtual-machines-linux-classic-create-upload-vhd.md)
-=======
-- [Create and upload a Windows Server VHD to Azure.](../virtual-machines/virtual-machines-create-upload-vhd-windows-server.md)
-- [Creating and Uploading a Virtual Hard Disk that Contains the Linux Operating System](../virtual-machines/virtual-machines-linux-create-upload-vhd.md)
->>>>>>> 9233bdf2
 - [Migrating Virtual Machines from Amazon AWS to Microsoft Azure](http://channel9.msdn.com/Series/Migrating-Virtual-Machines-from-Amazon-AWS-to-Microsoft-Azure)
 
 Also see the following resources to learn more about Azure Storage and Azure Virtual Machines:
