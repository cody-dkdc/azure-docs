--- conflicted
+++ resolved
@@ -1,18 +1,10 @@
 <properties
     pageTitle="Migrating to Azure Premium Storage | Microsoft Azure"
-<<<<<<< HEAD
-    description="Migrate to Azure Premium Storage for high-performance, low-latency disk support for I/O intensive workloads running on Azure Virtual Machines. "
-    services="storage"
-    documentationCenter="na"
-    authors="tamram"
-    manager="adinah"
-=======
     description="Migrate your existing virtual machines to Azure Premium Storage. Premium Storage offers high-performance, low-latency disk support for I/O-intensive workloads running on Azure Virtual Machines."
     services="storage"
     documentationCenter="na"
     authors="ms-prkhad"
     manager=""
->>>>>>> 08be3281
     editor=""/>
 
 <tags
@@ -21,13 +13,8 @@
     ms.tgt_pltfrm="na"
     ms.devlang="na"
     ms.topic="article"
-<<<<<<< HEAD
-    ms.date="07/06/2015"
-    ms.author="tamram"/>
-=======
     ms.date="12/04/2015"
     ms.author="robinsh"/>
->>>>>>> 08be3281
 
 
 # Migrating to Azure Premium Storage
@@ -36,9 +23,6 @@
 
 Azure Premium Storage delivers high-performance, low-latency disk support for virtual machines running I/O-intensive workloads. Virtual machine (VM) disks that use Premium Storage store data on solid state drives (SSDs). You can migrate your application's VM disks to Azure Premium Storage to take advantage of the speed and performance of these disks. 
 
-<<<<<<< HEAD
-## Before You Begin
-=======
 An Azure VM supports attaching several Premium Storage disks, so that your applications can have up to 64 TB of storage per VM. With Premium Storage, your applications can achieve 80,000 IOPS (input/output operations per second) per VM and 2000 MB per second disk throughput per VM with extremely low latencies for read operations.
 
 >[AZURE.NOTE] We recommend migrating any virtual machine disk requiring high IOPS to Azure Premium Storage for the best performance for your application. If your disk does not require high IOPS, you can limit costs by maintaining it in Standard Storage, which stores virtual machine disk data on Hard Disk Drives (HDDs) instead of SSDs.
@@ -57,37 +41,17 @@
 Follow the steps specified in the relevant section depending on your scenario.
 
 ## Migrating VMs from other platforms to Azure Premium Storage
->>>>>>> 08be3281
 
 ### Prerequisites
 - You will need an Azure subscription. If you don’t have one, you can create a one month [free trial](http://azure.microsoft.com/pricing/free-trial/) subscription or visit [Azure Pricing](http://azure.microsoft.com/pricing/) for more options.
 - To execute PowerShell cmdlets you will need the Microsoft Azure PowerShell module. See [Microsoft Azure Downloads](http://azure.microsoft.com/downloads/) to download the module.
-<<<<<<< HEAD
-- When you plan to use Azure VMs running on Premium Storage, you need to use the DS-series VMs. You can use both Standard and Premium Storage disks with DS-series VMs. Premium storage disks will be available with more VM types in the future. For more information on all available Azure VM disk types and sizes, see [Virtual Machine and Cloud Service Sizes for Azure](http://msdn.microsoft.com/library/azure/dn197896.aspx).
-=======
 - When you plan to use Azure VMs running on Premium Storage, you need to use the DS-series or GS-series VMs. You can use both Standard and Premium Storage disks with DS-series VMs. Premium storage disks will be available with more VM types in the future. For more information on all available Azure VM disk types and sizes, see [Virtual Machine and Cloud Service Sizes for Azure](http://msdn.microsoft.com/library/azure/dn197896.aspx).
->>>>>>> 08be3281
 
 ### Considerations
 
 #### VM sizes
-<<<<<<< HEAD
-Summarized below are the DS-series VM sizes and their characteristics. Review the performance characteristics of these Premium Storage offerings and choose the most appropriate option for your Azure disks and VM that best suits your workload. Make sure that there is sufficient bandwidth available on your VM to drive the disk traffic.
-
-|VM Size|CPU cores|Max. IOPS|Max. Disk Bandwidth|
-|:---:|:---:|:---:|:---:|
-|**STANDARD_DS1**|1|3,200|32 MB per second|
-|**STANDARD_DS2**|2|6,400|64 MB per second|
-|**STANDARD_DS3**|4|12,800|128 MB per second|
-|**STANDARD_DS4**|8|25,600|256 MB per second|
-|**STANDARD_DS11**|2|6,400|64 MB per second|
-|**STANDARD_DS12**|4|12,800|128 MB per second|
-|**STANDARD_DS13**|8|25,600|256 MB per second|
-|**STANDARD_DS14**|16|50,000|512 MB per second|
-=======
 The Azure VM size specifications are listed in [Sizes for virtual machines](../virtual-machines/virtual-machines-size-specs.md). Review the performance characteristics of virtual machines that work with Premium Storage and choose the most appropriate VM size that best suits your workload. Make sure that there is sufficient bandwidth available on your VM to drive the disk traffic.
 
->>>>>>> 08be3281
 
 #### Disk sizes
 There are three types of disks that can be used with your VM and each has specific IOPs and throughout limits. Take into consideration these limits when choosing the disk type for your VM based on the needs of your application in terms of capacity, performance, scalability, and peak loads.
@@ -112,17 +76,10 @@
 Depending on your workload, determine if additional data disks are necessary for your VM. You can attach several persistent data disks to your VM. If needed, you can stripe across the disks to increase the capacity and performance of the volume. If you stripe Premium Storage data disks using [Storage Spaces](http://technet.microsoft.com/library/hh831739.aspx), you should configure it with one column for each disk that is used. Otherwise, overall performance of the striped volume may be lower than expected due to uneven distribution of traffic across the disks. For Linux VMs you can use the *mdadm* utility to achieve the same. See article [Configure Software RAID on Linux](../virtual-machines-linux-configure-raid.md) for details.
 
 #### Disk Caching Policy
-<<<<<<< HEAD
-By default, disk caching policy is *Read-Only* for all the Premium data disks, and *Read-Write* for the Premium operating system disk attached to the VM. This configuration setting is recommended to achieve the optimal performance for your application’s IOs. For write-heavy or write-only data disks (such as SQL Server log files), disable disk caching so that you can achieve better application performance. The cache settings for existing data disks can be updated using Azure Portal or the *-HostCaching* parameter of the *Set-AzureDataDisk* cmdlet.
-
-#### Location 
-Pick a location where Azure Premium Storage is available. See [Important Things to know about Premium Storage](storage-premium-storage-preview-portal.md#important-things-to-know-about-premium-storage) for up to date information on available locations. VMs located in the same region as the Storage account that stores the disks for VM, will give superior performance than if they are in separate regions.
-=======
 By default, disk caching policy is *Read-Only* for all the Premium data disks, and *Read-Write* for the Premium operating system disk attached to the VM. This configuration setting is recommended to achieve the optimal performance for your application’s IOs. For write-heavy or write-only data disks (such as SQL Server log files), disable disk caching so that you can achieve better application performance. The cache settings for existing data disks can be updated using [Azure Portal](portal.azure.com) or the *-HostCaching* parameter of the *Set-AzureDataDisk* cmdlet.
 
 #### Location
 Pick a location where Azure Premium Storage is available. See [Azure Services by Region](http://azure.microsoft.com/regions/#services) for up to date information on available locations. VMs located in the same region as the Storage account that stores the disks for VM, will give superior performance than if they are in separate regions.
->>>>>>> 08be3281
 
 #### Other Azure VM configuration settings
 
@@ -132,13 +89,8 @@
 
 The following section provides guidelines to prepare VHDs from your VM so they are ready to migrate. The VHD may be:
 
-<<<<<<< HEAD
-- A generalized operating system image that can be used to create multiple Azure VMs.  
-- An operating system disk that can be used with a single Azure virtual machine instance.  
-=======
 - A generalized operating system image that can be used to create multiple Azure VMs.
 - An operating system disk that can be used with a single Azure virtual machine instance.
->>>>>>> 08be3281
 - A data disk that can be attached to an Azure VM for persistent storage.
 
 ### Prerequisites
@@ -193,11 +145,7 @@
 Create a storage account for maintaining your VHDs. Take into account the following points when planning where to store your VHDs:
 
 - The target storage account could be standard or premium storage depending on your application requirement.
-<<<<<<< HEAD
-- The storage account location must be same as the DS-series Azure VMs you will create in the final stage. You could copy to a new storage account, or plan to use the same storage account based on your needs.
-=======
 - The storage account location must be same as the DS-series or GS-series Azure VMs you will create in the final stage. You could copy to a new storage account, or plan to use the same storage account based on your needs.
->>>>>>> 08be3281
 - Copy and save the storage account key of the destination storage account for the next stage.
 - For data disks, you can choose to keep some data disks in a standard storage account (for example, disks that have cooler storage), and move disks with heavy IOPS to a premium storage account.
 
@@ -234,13 +182,8 @@
 
 Using AzCopy you can easily upload the VHD over the Internet. Depending on the size of the VHDs, this may take time. Remember to check the storage account ingress/egress limits when using this option. See [Azure Storage Scalability and Performance Targets](storage-scalability-targets.md) for details.
 
-<<<<<<< HEAD
-1. Download and install AzCopy from here: [Latest version of AzCopy](http://aka.ms/downloadazcopy)  
-2. Open Azure PowerShell and go to the folder where AzCopy is installed.  
-=======
 1. Download and install AzCopy from here: [Latest version of AzCopy](http://aka.ms/downloadazcopy)
 2. Open Azure PowerShell and go to the folder where AzCopy is installed.
->>>>>>> 08be3281
 3. Use the following command to copy the VHD file from "Source" to "Destination".
 
 		AzCopy /Source: <source> /SourceKey: <source-account-key> /Dest: <destination> /DestKey: <dest-account-key> /BlobType:page /Pattern: <file-name>
@@ -256,8 +199,6 @@
 
 For details on using AzCopy tool, see [Getting Started with the AzCopy Command-Line Utility](storage-use-azcopy.md).
 
-<<<<<<< HEAD
-=======
 ### Copy a VHD with PowerShell
 You can also copy the VHD file using the PowerShell cmdlet Start-AzureStorageBlobCopy. Use the following command on Azure PowerShell to copy VHD. Replace the values in <> with corresponding values from your source and destination storage account. To use this command, you must have a container called vhds in your destination storage account. If the container doesn’t exist, create one before running the command.
 
@@ -266,7 +207,6 @@
     $destinationContext = New-AzureStorageContext  –StorageAccountName <dest-account> -StorageAccountKey <dest-account-key>
     Start-AzureStorageBlobCopy -srcUri $sourceBlobUri -SrcContext $sourceContext -DestContainer "vhds" -DestBlob "myvhd.vhd" -DestContext $destinationContext
 
->>>>>>> 08be3281
 ### Other options for uploading a VHD
 
 You can also upload a VHD to your storage account using one of the following means:
@@ -282,11 +222,7 @@
 
 ### Register your VHD
 
-<<<<<<< HEAD
-In order to create a VM from OS VHD or to attach a data disk to a new VM, you must first register them. Follow steps below depending on your scenario.  
-=======
 In order to create a VM from OS VHD or to attach a data disk to a new VM, you must first register them. Follow steps below depending on your scenario.
->>>>>>> 08be3281
 
 #### Generalized Operating System VHD to create multiple Azure VM instances
 
@@ -352,11 +288,7 @@
 
 Create a new DS series Azure VM instance using the **Azure OS Disk** that you registered. Specify this OS Disk name in the VM configuration when creating the new VM as shown below.
 
-<<<<<<< HEAD
-	$OSDisk = Get-AzureDisk –DiskName "OSDisk"  
-=======
 	$OSDisk = Get-AzureDisk –DiskName "OSDisk"
->>>>>>> 08be3281
 
 	$vm = New-AzureVMConfig -Name $vmName -InstanceSize $vmSize -DiskName $OSDisk.DiskName
 
