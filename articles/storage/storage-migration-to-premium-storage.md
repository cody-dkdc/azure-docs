﻿---
title: Migrating VMs to Azure Premium Storage | Microsoft Docs
description: Migrate your existing VMs to Azure Premium Storage. Premium Storage offers high-performance, low-latency disk support for I/O-intensive workloads running on Azure Virtual Machines.
services: storage
documentationcenter: na
author: yuemlu
manager: tadb
editor: tysonn

ms.assetid: 272250b3-fd4e-41d2-8e34-fd8cc341ec87
ms.service: storage
ms.workload: storage
ms.tgt_pltfrm: na
ms.devlang: na
ms.topic: article
ms.date: 02/06/2017
ms.author: yuemlu

---
# Migrating to Azure Premium Storage (Unmanaged Disks)

> [!NOTE]
> This article discusses how to migrate a VM that uses unmanaged standard disks to a VM that uses unmanaged premium disks. We recommend that you use Azure Managed Disks for new VMs, and that you convert your previous unmanaged disks to managed disks. Managed Disks handle the underlying storage accounts so you don't have to. For more information, please see our [Managed Disks Overview](storage-managed-disks-overview.md).
>

Azure Premium Storage delivers high-performance, low-latency disk support for virtual machines running I/O-intensive workloads. You can take advantage of the speed and performance of these disks by migrating your application's VM disks to Azure Premium Storage.

The purpose of this guide is to help new users of Azure Premium Storage better prepare to make a smooth transition from their current system to Premium Storage. The guide addresses three of the key components in this process:

* [Plan for the Migration to Premium Storage](#plan-the-migration-to-premium-storage)
* [Prepare and Copy Virtual Hard Disks (VHDs) to Premium Storage](#prepare-and-copy-virtual-hard-disks-VHDs-to-premium-storage)
* [Create Azure Virtual Machine using Premium Storage](#create-azure-virtual-machine-using-premium-storage)

You can either migrate VMs from other platforms to Azure Premium Storage or migrate existing Azure VMs from Standard Storage to Premium Storage. This guide covers steps for both two scenarios. Follow the steps specified in the relevant section depending on your scenario.

> [!NOTE]
> You can find a feature overview and pricing of Premium Storage in Premium Storage: [High-Performance Storage for Azure Virtual Machine Workloads](storage-premium-storage.md). We recommend migrating any virtual machine disk requiring high IOPS to Azure Premium Storage for the best performance for your application. If your disk does not require high IOPS, you can limit costs by maintaining it in Standard Storage, which stores virtual machine disk data on Hard Disk Drives (HDDs) instead of SSDs.
>

Completing the migration process in its entirety may require additional actions both before and after the steps provided in this guide. Examples include configuring virtual networks or endpoints or making code changes within the application itself which may require some downtime in your application. These actions are unique to each application, and you should complete them along with the steps provided in this guide to make the full transition to Premium Storage as seamless as possible.

## <a name="plan-the-migration-to-premium-storage"></a>Plan for the migration to Premium Storage
This section ensures that you are ready to follow the migration steps in this article, and helps you to make the best decision on VM and Disk types.

### Prerequisites
<<<<<<< HEAD
* You will need an Azure subscription. If you don’t have one, you can create a one-month [free trial](https://azure.microsoft.com/pricing/free-trial/) subscription or visit [Azure Pricing](https://azure.microsoft.com/pricing/) for more options.
* To execute PowerShell cmdlets, you will need the Microsoft Azure PowerShell module. See [How to install and configure Azure PowerShell](/powershell/azureps-cmdlets-docs) for the install point and installation instructions.
=======
* You will need an Azure subscription. If you don't have one, you can create a one-month [free trial](https://azure.microsoft.com/pricing/free-trial/) subscription or visit [Azure Pricing](https://azure.microsoft.com/pricing/) for more options.
* To execute PowerShell cmdlets, you will need the Microsoft Azure PowerShell module. See [How to install and configure Azure PowerShell](/powershell/azure/overview) for the install point and installation instructions.
>>>>>>> a42dbad0
* When you plan to use Azure VMs running on Premium Storage, you need to use the Premium Storage capable VMs. You can use both Standard and Premium Storage disks with Premium Storage capable VMs. Premium storage disks will be available with more VM types in the future. For more information on all available Azure VM disk types and sizes, see [Sizes for virtual machines](../virtual-machines/windows/sizes.md?toc=%2fazure%2fvirtual-machines%2fwindows%2ftoc.json) and [Sizes for Cloud Services](../cloud-services/cloud-services-sizes-specs.md).

### Considerations
An Azure VM supports attaching several Premium Storage disks so that your applications can have up to 64 TB of storage per VM. With Premium Storage, your applications can achieve 80,000 IOPS (input/output operations per second) per VM and 2000 MB per second disk throughput per VM with extremely low latencies for read operations. You have options in a variety of VMs and Disks. This section is to help you to find an option that best suits your workload.

#### VM sizes
The Azure VM size specifications are listed in [Sizes for virtual machines](../virtual-machines/windows/sizes.md?toc=%2fazure%2fvirtual-machines%2fwindows%2ftoc.json). Review the performance characteristics of virtual machines that work with Premium Storage and choose the most appropriate VM size that best suits your workload. Make sure that there is sufficient bandwidth available on your VM to drive the disk traffic.

#### Disk sizes
There are three types of disks that can be used with your VM and each has specific IOPs and throughput limits. Take into consideration these limits when choosing the disk type for your VM based on the needs of your application in terms of capacity, performance, scalability, and peak loads.

| Premium Storage Disk Type | P10 | P20 | P30 |
|:---:|:---:|:---:|:---:|
| Disk size |128 GB |512 GB |1024 GB (1 TB) |
| IOPS per disk |500 |2300 |5000 |
| Throughput per disk |100 MB per second |150 MB per second |200 MB per second |

Depending on your workload, determine if additional data disks are necessary for your VM. You can attach several persistent data disks to your VM. If needed, you can stripe across the disks to increase the capacity and performance of the volume. (See what is Disk Striping [here](storage-premium-storage-performance.md#disk-striping).) If you stripe Premium Storage data disks using [Storage Spaces][4], you should configure it with one column for each disk that is used. Otherwise, the overall performance of the striped volume may be lower than expected due to uneven distribution of traffic across the disks. For Linux VMs you can use the *mdadm* utility to achieve the same. See article [Configure Software RAID on Linux](../virtual-machines/linux/configure-raid.md?toc=%2fazure%2fvirtual-machines%2flinux%2ftoc.json) for details.

#### Storage account scalability targets
Premium Storage accounts have the following scalability targets in addition to the [Azure Storage Scalability and Performance Targets](storage-scalability-targets.md). If your application requirements exceed the scalability targets of a single storage account, build your application to use multiple storage accounts, and partition your data across those storage accounts.

| Total Account Capacity | Total Bandwidth for a Locally Redundant Storage Account |
|:--- |:--- |
| Disk capacity: 35TB<br />Snapshot capacity: 10 TB |Up to 50 gigabits per second for Inbound + Outbound |

For the more information on Premium Storage specifications, check out [Scalability and Performance Targets when using Premium Storage](storage-premium-storage.md#scalability-and-performance-targets).

#### Disk caching policy
By default, disk caching policy is *Read-Only* for all the Premium data disks, and *Read-Write* for the Premium operating system disk attached to the VM. This configuration setting is recommended to achieve the optimal performance for your application's IOs. For write-heavy or write-only data disks (such as SQL Server log files), disable disk caching so that you can achieve better application performance. The cache settings for existing data disks can be updated using [Azure Portal](https://portal.azure.com) or the *-HostCaching* parameter of the *Set-AzureDataDisk* cmdlet.

#### Location
Pick a location where Azure Premium Storage is available. See [Azure Services by Region](https://azure.microsoft.com/regions/#services) for up-to-date information on available locations. VMs located in the same region as the Storage account that stores the disks for the VM will give much better performance than if they are in separate regions.

#### Other Azure VM configuration settings
When creating an Azure VM, you will be asked to configure certain VM settings. Remember, few settings are fixed for the lifetime of the VM, while you can modify or add others later. Review these Azure VM configuration settings and make sure that these are configured appropriately to match your workload requirements.

### Optimization
[Azure Premium Storage: Design for High Performance](storage-premium-storage-performance.md) provides guidelines for building high-performance applications using Azure Premium Storage. You can follow the guidelines combined with performance best practices applicable to technologies used by your application.

## <a name="prepare-and-copy-virtual-hard-disks-VHDs-to-premium-storage"></a>Prepare and copy virtual hard disks (VHDs) to Premium Storage
The following section provides guidelines for preparing VHDs from your VM and copying VHDs to Azure Storage.

* [Scenario 1: "I am migrating existing Azure VMs to Azure Premium Storage."](#scenario1)
* [Scenario 2: "I am migrating VMs from other platforms to Azure Premium Storage."](#scenario2)

### Prerequisites
To prepare the VHDs for migration, you'll need:

* An Azure subscription, a storage account, and a container in that storage account to which you can copy your VHD. Note that the destination storage account can be a Standard or Premium Storage account depending on your requirement.
* A tool to generalize the VHD if you plan to create multiple VM instances from it. For example, sysprep for Windows or virt-sysprep for Ubuntu.
* A tool to upload the VHD file to the Storage account. See [Transfer data with the AzCopy Command-Line Utility](storage-use-azcopy.md) or use an [Azure storage explorer](http://blogs.msdn.com/b/windowsazurestorage/archive/2014/03/11/windows-azure-storage-explorers-2014.aspx). This guide describes copying your VHD using the AzCopy tool.

> [!NOTE]
> If you choose synchronous copy option with AzCopy, for optimal performance, copy your VHD by running one of these tools from an Azure VM that is in the same region as the destination storage account. If you are copying a VHD from an Azure VM in a different region, your performance may be slower.
>
> For copying a large amount of data over limited bandwidth, consider [using the Azure Import/Export service to transfer data to Blob Storage](storage-import-export-service.md); this allows you to transfer your data by shipping hard disk drives to an Azure datacenter. You can use the Azure Import/Export service to copy data to a standard storage account only. Once the data is in your standard storage account, you can use either the [Copy Blob API](https://msdn.microsoft.com/library/azure/dd894037.aspx) or AzCopy to transfer the data to your premium storage account.
>
> Note that Microsoft Azure only supports fixed size VHD files. VHDX files or dynamic VHDs are not supported. If you have a dynamic VHD, you can convert it to fixed size using the [Convert-VHD](http://technet.microsoft.com/library/hh848454.aspx) cmdlet.
>
>

### <a name="scenario1"></a>Scenario 1: "I am migrating existing Azure VMs to Azure Premium Storage."
If you are migrating existing Azure VMs, stop the VM, prepare VHDs per the type of VHD you want, and then copy the VHD with AzCopy or PowerShell.

The VM needs to be completely down to migrate a clean state. There will be a downtime until the migration completes.

#### Step 1. Prepare VHDs for migration
If you are migrating existing Azure VMs to Premium Storage, your VHD may be:

* A generalized operating system image
* A unique operating system disk
* A data disk

Below we walk through these 3 scenarios for preparing your VHD.

##### Use a generalized Operating System VHD to create multiple VM instances
If you are uploading a VHD that will be used to create multiple generic Azure VM instances, you must first generalize VHD using a sysprep utility. This applies to a VHD that is on-premises or in the cloud. Sysprep removes any machine-specific information from the VHD.

> [!IMPORTANT]
> Take a snapshot or backup your VM before generalizing it. Running sysprep will stop and deallocate the VM instance. Follow steps below to sysprep a Windows OS VHD. Note that running the Sysprep command will require you to shut down the virtual machine. For more information about Sysprep, see [Sysprep Overview](http://technet.microsoft.com/library/hh825209.aspx) or [Sysprep Technical Reference](http://technet.microsoft.com/library/cc766049.aspx).
>
>

1. Open a Command Prompt window as an administrator.
2. Enter the following command to open Sysprep:

	```
	%windir%\system32\sysprep\sysprep.exe
	```

3. In the System Preparation Tool, select Enter System Out-of-Box Experience (OOBE), select the Generalize check box, select **Shutdown**, and then click **OK**, as shown in the image below. Sysprep will generalize the operating system and shut down the system.

    ![][1]

For an Ubuntu VM, use virt-sysprep to achieve the same. See [virt-sysprep](http://manpages.ubuntu.com/manpages/precise/man1/virt-sysprep.1.html) for more details. See also some of the open source [Linux Server Provisioning software](http://www.cyberciti.biz/tips/server-provisioning-software.html) for other Linux operating systems.

##### Use a unique Operating System VHD to create a single VM instance
If you have an application running on the VM which requires the machine specific data, do not generalize the VHD. A non-generalized VHD can be used to create a unique Azure VM instance. For example, if you have Domain Controller on your VHD, executing sysprep will make it ineffective as a Domain Controller. Review the applications running on your VM and the impact of running sysprep on them before generalizing the VHD.

##### Register data disk VHD
If you have data disks in Azure to be migrated, you must make sure the VMs that use these data disks are shut down.

Follow the steps described below to copy VHD to Azure Premium Storage and register it as a provisioned data disk.

#### Step 2. Create the destination for your VHD
Create a storage account for maintaining your VHDs. Consider the following points when planning where to store your VHDs:

* The target Premium storage account.
* The storage account location must be same as Premium Storage capable Azure VMs you will create in the final stage. You could copy to a new storage account, or plan to use the same storage account based on your needs.
* Copy and save the storage account key of the destination storage account for the next stage.

For data disks, you can choose to keep some data disks in a standard storage account (for example, disks that have cooler storage), but we strongly recommend you moving all data for production workload to use premium storage.

#### <a name="copy-vhd-with-azcopy-or-powershell"></a>Step 3. Copy VHD with AzCopy or PowerShell
You will need to find your container path and storage account key to process either of these two options. Container path and storage account key can be found in **Azure Portal** > **Storage**. The container URL will be like "https://myaccount.blob.core.windows.net/mycontainer/".

##### Option 1: Copy a VHD with AzCopy (Asynchronous copy)
Using AzCopy, you can easily upload the VHD over the Internet. Depending on the size of the VHDs, this may take time. Remember to check the storage account ingress/egress limits when using this option. See [Azure Storage Scalability and Performance Targets](storage-scalability-targets.md) for details.

1. Download and install AzCopy from here: [Latest version of AzCopy](http://aka.ms/downloadazcopy)
2. Open Azure PowerShell and go to the folder where AzCopy is installed.
3. Use the following command to copy the VHD file from "Source" to "Destination".

	```azcopy
	AzCopy /Source: <source> /SourceKey: <source-account-key> /Dest: <destination> /DestKey: <dest-account-key> /BlobType:page /Pattern: <file-name>
	```

    Example:

	```azcopy
	AzCopy /Source:https://sourceaccount.blob.core.windows.net/mycontainer1 /SourceKey:key1 /Dest:https://destaccount.blob.core.windows.net/mycontainer2 /DestKey:key2 /Pattern:abc.vhd
	```

    Here are descriptions of the parameters used in the AzCopy command:

   * **/Source: *&lt;source&gt;:*** Location of the folder or storage container URL that contains the VHD.
   * **/SourceKey: *&lt;source-account-key&gt;:*** Storage account key of the source storage account.
   * **/Dest: *&lt;destination&gt;:*** Storage container URL to copy the VHD to.
   * **/DestKey: *&lt;dest-account-key&gt;:*** Storage account key of the destination storage account.
   * **/Pattern: *&lt;file-name&gt;:*** Specify the file name of the VHD to copy.

For details on using AzCopy tool, see [Transfer data with the AzCopy Command-Line Utility](storage-use-azcopy.md).

##### Option 2: Copy a VHD with PowerShell (Synchronized copy)
You can also copy the VHD file using the PowerShell cmdlet Start-AzureStorageBlobCopy. Use the following command on Azure PowerShell to copy VHD. Replace the values in <> with corresponding values from your source and destination storage account. To use this command, you must have a container called vhds in your destination storage account. If the container doesn't exist, create one before running the command.

```powershell
$sourceBlobUri = <source-vhd-uri>

$sourceContext = New-AzureStorageContext  –StorageAccountName <source-account> -StorageAccountKey <source-account-key>

$destinationContext = New-AzureStorageContext  –StorageAccountName <dest-account> -StorageAccountKey <dest-account-key>

Start-AzureStorageBlobCopy -srcUri $sourceBlobUri -SrcContext $sourceContext -DestContainer <dest-container> -DestBlob <dest-disk-name> -DestContext $destinationContext
```

Example:

```powershell
C:\PS> $sourceBlobUri = "https://sourceaccount.blob.core.windows.net/vhds/myvhd.vhd"

C:\PS> $sourceContext = New-AzureStorageContext  –StorageAccountName "sourceaccount" -StorageAccountKey "J4zUI9T5b8gvHohkiRg"

C:\PS> $destinationContext = New-AzureStorageContext  –StorageAccountName "destaccount" -StorageAccountKey "XZTmqSGKUYFSh7zB5"

C:\PS> Start-AzureStorageBlobCopy -srcUri $sourceBlobUri -SrcContext $sourceContext -DestContainer "vhds" -DestBlob "myvhd.vhd" -DestContext $destinationContext
```

### <a name="scenario2"></a>Scenario 2: "I am migrating VMs from other platforms to Azure Premium Storage."
If you are migrating VHD from non-Azure Cloud Storage to Azure, you must first export the VHD to a local directory. Have the complete source path of the local directory where VHD is stored handy, and then using AzCopy to upload it to Azure Storage.

#### Step 1. Export VHD to a local directory
##### Copy a VHD from AWS
1. If you are using AWS, export the EC2 instance to a VHD in an Amazon S3 bucket. Follow the steps described in the Amazon documentation for Exporting Amazon EC2 Instances to install the Amazon EC2 command-line interface (CLI) tool and run the create-instance-export-task command to export the EC2 instance to a VHD file. Be sure to use **VHD** for the DISK&#95;IMAGE&#95;FORMAT variable when running the **create-instance-export-task** command. The exported VHD file is saved in the Amazon S3 bucket you designate during that process.

	```
	aws ec2 create-instance-export-task --instance-id ID --target-environment TARGET_ENVIRONMENT \
	  --export-to-s3-task DiskImageFormat=DISK_IMAGE_FORMAT,ContainerFormat=ova,S3Bucket=BUCKET,S3Prefix=PREFIX
	```

2. Download the VHD file from the S3 bucket. Select the VHD file, then **Actions** > **Download**.

    ![][3]

##### Copy a VHD from other non-Azure cloud
If you are migrating VHD from non-Azure Cloud Storage to Azure, you must first export the VHD to a local directory. Copy the complete source path of the local directory where VHD is stored.

##### Copy a VHD from on-premise
If you are migrating VHD from an on-premises environment, you will need the complete source path where VHD is stored. The source path could be a server location or file share.

#### Step 2. Create the destination for your VHD
Create a storage account for maintaining your VHDs. Consider the following points when planning where to store your VHDs:

* The target storage account could be standard or premium storage depending on your application requirement.
* The storage account region must be same as Premium Storage capable Azure VMs you will create in the final stage. You could copy to a new storage account, or plan to use the same storage account based on your needs.
* Copy and save the storage account key of the destination storage account for the next stage.

We strongly recommend you moving all data for production workload to use premium storage.

#### Step 3. Upload the VHD to Azure Storage
Now that you have your VHD in the local directory, you can use AzCopy or AzurePowerShell to upload the .vhd file to Azure Storage. Both options are provided here:

##### Option 1: Using Azure PowerShell Add-AzureVhd to upload the .vhd file

```powershell
Add-AzureVhd [-Destination] <Uri> [-LocalFilePath] <FileInfo>
```

An example <Uri> might be ***"https://storagesample.blob.core.windows.net/mycontainer/blob1.vhd"***. An example <FileInfo> might be ***"C:\path\to\upload.vhd"***.

##### Option 2: Using AzCopy to upload the .vhd file
Using AzCopy, you can easily upload the VHD over the Internet. Depending on the size of the VHDs, this may take time. Remember to check the storage account ingress/egress limits when using this option. See [Azure Storage Scalability and Performance Targets](storage-scalability-targets.md) for details.

1. Download and install AzCopy from here: [Latest version of AzCopy](http://aka.ms/downloadazcopy)
2. Open Azure PowerShell and go to the folder where AzCopy is installed.
3. Use the following command to copy the VHD file from "Source" to "Destination".

	```azcopy
	AzCopy /Source: <source> /SourceKey: <source-account-key> /Dest: <destination> /DestKey: <dest-account-key> /BlobType:page /Pattern: <file-name>
	```

    Example:

	```azcopy
    AzCopy /Source:https://sourceaccount.blob.core.windows.net/mycontainer1 /SourceKey:key1 /Dest:https://destaccount.blob.core.windows.net/mycontainer2 /DestKey:key2 /BlobType:page /Pattern:abc.vhd
	```

    Here are descriptions of the parameters used in the AzCopy command:

   * **/Source: *&lt;source&gt;:*** Location of the folder or storage container URL that contains the VHD.
   * **/SourceKey: *&lt;source-account-key&gt;:*** Storage account key of the source storage account.
   * **/Dest: *&lt;destination&gt;:*** Storage container URL to copy the VHD to.
   * **/DestKey: *&lt;dest-account-key&gt;:*** Storage account key of the destination storage account.
   * **/BlobType: page:** Specifies that the destination is a page blob.
   * **/Pattern: *&lt;file-name&gt;:*** Specify the file name of the VHD to copy.

For details on using AzCopy tool, see [Transfer data with the AzCopy Command-Line Utility](storage-use-azcopy.md).

##### Other options for uploading a VHD
You can also upload a VHD to your storage account using one of the following means:

* [Azure Storage Copy Blob API](https://msdn.microsoft.com/library/azure/dd894037.aspx)
* [Azure Storage Explorer Uploading Blobs](https://azurestorageexplorer.codeplex.com/)
* [Storage Import/Export Service REST API Reference](https://msdn.microsoft.com/library/dn529096.aspx)

> [!NOTE]
> We recommend using Import/Export Service if estimated uploading time is longer than 7 days. You can use [DataTransferSpeedCalculator](https://github.com/Azure-Samples/storage-dotnet-import-export-job-management/blob/master/DataTransferSpeedCalculator.html) to estimate the time from data size and transfer unit.
>
> Import/Export can be used to copy to a standard storage account. You will need to copy from standard storage to premium storage account using a tool like AzCopy.
>
>

## <a name="create-azure-virtual-machine-using-premium-storage"></a>Create Azure VMs using Premium Storage
After the VHD is uploaded or copied to the desired storage account, follow the instructions in this section to register the VHD as an OS image, or OS disk depending on your scenario and then create a VM instance from it. The data disk VHD can be attached to the VM once it is created.
A sample migration script is provided at the end of this section. This simple script does not match all scenarios. You may need to update the script to match with your specific scenario. To see if this script applies to your scenario, see below [A Sample Migration Script](#a-sample-migration-script).

### Checklist
1. Wait until all the VHD disks copying is complete.
2. Make sure Premium Storage is available in the region you are migrating to.
3. Decide the new VM series you will be using. It should be a Premium Storage capable, and the size should be depending on the availability in the region and based on your needs.
4. Decide the exact VM size you will use. VM size needs to be large enough to support the number of data disks you have. E.g. if you have 4 data disks, the VM must have 2 or more cores. Also, consider processing power, memory and network bandwidth needs.
5. Create a Premium Storage account in the target region. This is the account you will use for the new VM.
6. Have the current VM details handy, including the list of disks and corresponding VHD blobs.

Prepare your application for downtime. To do a clean migration, you have to stop all the processing in the current system. Only then you can get it to consistent state which you can migrate to the new platform. Downtime duration will depend on the amount of data in the disks to migrate.

> [!NOTE]
> If you are creating an Azure Resource Manager VM from a specialized VHD Disk, please refer to [this template](https://github.com/Azure/azure-quickstart-templates/tree/master/201-vm-specialized-vhd) for deploying Resource Manager VM using existing disk.
>
>

### Register your VHD
To create a VM from OS VHD or to attach a data disk to a new VM, you must first register them. Follow steps below depending on your VHD's scenario.

#### Generalized Operating System VHD to create multiple Azure VM instances
After generalized OS image VHD is uploaded to the storage account, register it as an **Azure VM Image** so that you can create one or more VM instances from it. Use the following PowerShell cmdlets to register your VHD as an Azure VM OS image. Provide the complete container URL where VHD was copied to.

```powershell
Add-AzureVMImage -ImageName "OSImageName" -MediaLocation "https://storageaccount.blob.core.windows.net/vhdcontainer/osimage.vhd" -OS Windows
```

Copy and save the name of this new Azure VM Image. In the example above, it is *OSImageName*.

#### Unique Operating System VHD to create a single Azure VM instance
After the unique OS VHD is uploaded to the storage account, register it as an **Azure OS Disk** so that you can create a VM instance from it. Use these PowerShell cmdlets to register your VHD as an Azure OS Disk. Provide the complete container URL where VHD was copied to.

```powershell
Add-AzureDisk -DiskName "OSDisk" -MediaLocation "https://storageaccount.blob.core.windows.net/vhdcontainer/osdisk.vhd" -Label "My OS Disk" -OS "Windows"
```

Copy and save the name of this new Azure OS Disk. In the example above, it is *OSDisk*.

#### Data disk VHD to be attached to new Azure VM instance(s)
After the data disk VHD is uploaded to storage account, register it as an Azure Data Disk so that it can be attached to your new DS Series, DSv2 series or GS Series Azure VM instance.

Use these PowerShell cmdlets to register your VHD as an Azure Data Disk. Provide the complete container URL where VHD was copied to.

```powershell
Add-AzureDisk -DiskName "DataDisk" -MediaLocation "https://storageaccount.blob.core.windows.net/vhdcontainer/datadisk.vhd" -Label "My Data Disk"
```

Copy and save the name of this new Azure Data Disk. In the example above, it is *DataDisk*.

### Create a Premium Storage capable VM
Once the OS image or OS disk are registered, create a new DS-series, DSv2-series or GS-series VM. You will be using the operating system image or operating system disk name that you registered. Select the VM type from the Premium Storage tier. In example below, we are using the *Standard_DS2* VM size.

> [!NOTE]
> Update the disk size to make sure it matches your capacity and performance requirements and the available Azure disk sizes.
>
>

Follow the step by step PowerShell cmdlets below to create the new VM. First, set the common parameters:

```powershell
$serviceName = "yourVM"
$location = "location-name" (e.g., West US)
$vmSize ="Standard_DS2"
$adminUser = "youradmin"
$adminPassword = "yourpassword"
$vmName ="yourVM"
$vmSize = "Standard_DS2"
```

First, create a cloud service in which you will be hosting your new VMs.

```powershell
New-AzureService -ServiceName $serviceName -Location $location
```

Next, depending on your scenario, create the Azure VM instance from either the OS Image or OS Disk that you registered.

#### Generalized Operating System VHD to create multiple Azure VM instances
Create the one or more new DS Series Azure VM instances using the **Azure OS Image** that you registered. Specify this OS Image name in the VM configuration when creating new VM as shown below.

```powershell
$OSImage = Get-AzureVMImage –ImageName "OSImageName"

$vm = New-AzureVMConfig -Name $vmName –InstanceSize $vmSize -ImageName $OSImage.ImageName

Add-AzureProvisioningConfig -Windows –AdminUserName $adminUser -Password $adminPassword –VM $vm

New-AzureVM -ServiceName $serviceName -VM $vm
```

#### Unique Operating System VHD to create a single Azure VM instance
Create a new DS series Azure VM instance using the **Azure OS Disk** that you registered. Specify this OS Disk name in the VM configuration when creating the new VM as shown below.

```powershell
$OSDisk = Get-AzureDisk –DiskName "OSDisk"

$vm = New-AzureVMConfig -Name $vmName -InstanceSize $vmSize -DiskName $OSDisk.DiskName

New-AzureVM -ServiceName $serviceName –VM $vm
```

Specify other Azure VM information, such as a cloud service, region, storage account, availability set, and caching policy. Note that the VM instance must be co-located with associated operating system or data disks, so the selected cloud service, region and storage account must all be in the same location as the underlying VHDs of those disks.

### Attach data disk
Lastly, if you have registered data disk VHDs, attach them to the new Premium Storage capable Azure VM.

Use following PowerShell cmdlet to attach data disk to the new VM and specify the caching policy. In example below the caching policy is set to *ReadOnly*.

```powershell
$vm = Get-AzureVM -ServiceName $serviceName -Name $vmName

Add-AzureDataDisk -ImportFrom -DiskName "DataDisk" -LUN 0 –HostCaching ReadOnly –VM $vm

Update-AzureVM  -VM $vm
```

> [!NOTE]
> There may be additional steps necessary to support your application that is not be covered by this guide.
>
>

### Checking and plan backup
Once the new VM is up and running, access it using the same login id and password is as the original VM, and verify that everything is working as expected. All the settings, including the striped volumes, would be present in the new VM.

The last step is to plan backup and maintenance schedule for the new VM based on the application's needs.

### <a name="a-sample-migration-script"></a>A sample migration script
If you have multiple VMs to migrate, automation through PowerShell scripts will be helpful. Following is a sample script that automates the migration of a VM. Note that below script is only an example, and there are few assumptions made about the current VM disks. You may need to update the script to match with your specific scenario.

The assumptions are:

* You are creating classic Azure VMs.
* Your source OS Disks and source Data Disks are in same storage account and same container. If your OS Disks and Data Disks are not in the same place, you can use AzCopy or Azure PowerShell to copy VHDs over storage accounts and containers. Refer to the previous step: [Copy VHD with AzCopy or PowerShell](#copy-vhd-with-azcopy-or-powershell). Editing this script to meet your scenario is another choice, but we recommend using AzCopy or PowerShell since it is easier and faster.

The automation script is provided below. Replace text with your information and update the script to match with your specific scenario.

> [!NOTE]
> Using the existing script does not preserve the network configuration of your source VM. You will need to re-config the networking settings on your migrated VMs.
>
>

```
    <#
    .Synopsis
    This script is provided as an EXAMPLE to show how to migrate a VM from a standard storage account to a premium storage account. You can customize it according to your specific requirements.

    .Description
    The script will copy the vhds (page blobs) of the source VM to the new storage account.
    And then it will create a new VM from these copied vhds based on the inputs that you specified for the new VM.
    You can modify the script to satisfy your specific requirement, but please be aware of the items specified
    in the Terms of Use section.

    .Terms of Use
    Copyright © 2015 Microsoft Corporation.  All rights reserved.

    THIS CODE AND ANY ASSOCIATED INFORMATION ARE PROVIDED "AS IS" WITHOUT WARRANTY OF ANY KIND,
    EITHER EXPRESSED OR IMPLIED, INCLUDING BUT NOT LIMITED TO THE IMPLIED WARRANTIES OF MERCHANTABILITY
    AND/OR FITNESS FOR A PARTICULAR PURPOSE. THE ENTIRE RISK OF USE, INABILITY TO USE, OR
    RESULTS FROM THE USE OF THIS CODE REMAINS WITH THE USER.

    .Example (Save this script as Migrate-AzureVM.ps1)

    .\Migrate-AzureVM.ps1 -SourceServiceName CurrentServiceName -SourceVMName CurrentVMName –DestStorageAccount newpremiumstorageaccount -DestServiceName NewServiceName -DestVMName NewDSVMName -DestVMSize "Standard_DS2" –Location "Southeast Asia"

    .Link
    To find more information about how to set up Azure PowerShell, refer to the following links.
    http://azure.microsoft.com/documentation/articles/powershell-install-configure/
    http://azure.microsoft.com/documentation/articles/storage-powershell-guide-full/
    http://azure.microsoft.com/blog/2014/10/22/migrate-azure-virtual-machines-between-storage-accounts/

    #>

    Param(
    # the cloud service name of the VM.
    [Parameter(Mandatory = $true)]
    [string] $SourceServiceName,

    # The VM name to copy.
    [Parameter(Mandatory = $true)]
    [String] $SourceVMName,

    # The destination storage account name.
    [Parameter(Mandatory = $true)]
    [String] $DestStorageAccount,

    # The destination cloud service name
    [Parameter(Mandatory = $true)]
    [String] $DestServiceName,

    # the destination vm name
    [Parameter(Mandatory = $true)]
    [String] $DestVMName,

    # the destination vm size
    [Parameter(Mandatory = $true)]
    [String] $DestVMSize,

    # the location of destination VM.
    [Parameter(Mandatory = $true)]
    [string] $Location,

    # whether or not to copy the os disk, the default is only copy data disks
    [Parameter(Mandatory = $false)]
    [Bool] $DataDiskOnly = $true,

    # how frequently to report the copy status in sceconds
    [Parameter(Mandatory = $false)]
    [Int32] $CopyStatusReportInterval = 15,

    # the name suffix to add to new created disks to avoid conflict with source disk names
    [Parameter(Mandatory = $false)]
    [String]$DiskNameSuffix = "-prem"

    ) #end param

    #######################################################################
    #  Verify Azure PowerShell module and version
    #######################################################################

    #import the Azure PowerShell module
    Write-Host "`n[WORKITEM] - Importing Azure PowerShell module" -ForegroundColor Yellow
    $azureModule = Import-Module Azure -PassThru

    if ($azureModule -ne $null)
    {
        Write-Host "`tSuccess" -ForegroundColor Green
    }
    else
    {
        #show module not found interaction and bail out
        Write-Host "[ERROR] - PowerShell module not found. Exiting." -ForegroundColor Red
        Exit
    }


    #Check the Azure PowerShell module version
    Write-Host "`n[WORKITEM] - Checking Azure PowerShell module verion" -ForegroundColor Yellow
    If ($azureModule.Version -ge (New-Object System.Version -ArgumentList "0.8.14"))
    {
        Write-Host "`tSuccess" -ForegroundColor Green
    }
    Else
    {
        Write-Host "[ERROR] - Azure PowerShell module must be version 0.8.14 or higher. Exiting." -ForegroundColor Red
        Exit
    }

    #Check if there is an azure subscription set up in PowerShell
    Write-Host "`n[WORKITEM] - Checking Azure Subscription" -ForegroundColor Yellow
    $currentSubs = Get-AzureSubscription -Current
    if ($currentSubs -ne $null)
    {
        Write-Host "`tSuccess" -ForegroundColor Green
        Write-Host "`tYour current azure subscription in PowerShell is $($currentSubs.SubscriptionName)." -ForegroundColor Green
    }
    else
    {
        Write-Host "[ERROR] - There is no valid Azure subscription found in PowerShell. Please refer to this article http://azure.microsoft.com/documentation/articles/powershell-install-configure/ to connect an Azure subscription. Exiting." -ForegroundColor Red
        Exit
    }


    #######################################################################
    #  Check if the VM is shut down
    #  Stopping the VM is a required step so that the file system is consistent when you do the copy operation.
    #  Azure does not support live migration at this time..
    #######################################################################

    if (($sourceVM = Get-AzureVM –ServiceName $SourceServiceName –Name $SourceVMName) -eq $null)
    {
        Write-Host "[ERROR] - The source VM doesn't exist in the current subscription. Exiting." -ForegroundColor Red
        Exit
    }

    # check if VM is shut down
    if ( $sourceVM.Status -notmatch "Stopped" )
    {
        Write-Host "[Warning] - Stopping the VM is a required step so that the file system is consistent when you do the copy operation. Azure does not support live migration at this time. If you'd like to create a VM from a generalized image, sys-prep the Virtual Machine before stopping it." -ForegroundColor Yellow
        $ContinueAnswer = Read-Host "`n`tDo you wish to stop $SourceVMName now? Input 'N' if you want to shut down the VM manually and come back later.(Y/N)"
        If ($ContinueAnswer -ne "Y") { Write-Host "`n Exiting." -ForegroundColor Red;Exit }
        $sourceVM | Stop-AzureVM

        # wait until the VM is shut down
        $VMStatus = (Get-AzureVM –ServiceName $SourceServiceName –Name $vmName).Status
        while ($VMStatus -notmatch "Stopped")
        {
            Write-Host "`n[Status] - Waiting VM $vmName to shut down" -ForegroundColor Green
            Sleep -Seconds 5
            $VMStatus = (Get-AzureVM –ServiceName $SourceServiceName –Name $vmName).Status
        }
    }

    # exporting the sourve vm to a configuration file, you can restore the original VM by importing this config file
    # see more information for Import-AzureVM
    $workingDir = (Get-Location).Path
    $vmConfigurationPath = $env:HOMEPATH + "\VM-" + $SourceVMName + ".xml"
    Write-Host "`n[WORKITEM] - Exporting VM configuration to $vmConfigurationPath" -ForegroundColor Yellow
    $exportRe = $sourceVM | Export-AzureVM -Path $vmConfigurationPath


    #######################################################################
    #  Copy the vhds of the source vm
    #  You can choose to copy all disks including os and data disks by specifying the
    #  parameter -DataDiskOnly to be $false. The default is to copy only data disk vhds
    #  and the new VM will boot from the original os disk.
    #######################################################################

    $sourceOSDisk = $sourceVM.VM.OSVirtualHardDisk
    $sourceDataDisks = $sourceVM.VM.DataVirtualHardDisks

    # Get source storage account information, not considering the data disks and os disks are in different accounts
    $sourceStorageAccountName = $sourceOSDisk.MediaLink.Host -split "\." | select -First 1
    $sourceStorageKey = (Get-AzureStorageKey -StorageAccountName $sourceStorageAccountName).Primary
    $sourceContext = New-AzureStorageContext –StorageAccountName $sourceStorageAccountName -StorageAccountKey $sourceStorageKey

    # Create destination context
    $destStorageKey = (Get-AzureStorageKey -StorageAccountName $DestStorageAccount).Primary
    $destContext = New-AzureStorageContext –StorageAccountName $DestStorageAccount -StorageAccountKey $destStorageKey

    # Create a container of vhds if it doesn't exist
    if ((Get-AzureStorageContainer -Context $destContext -Name vhds -ErrorAction SilentlyContinue) -eq $null)
    {
        Write-Host "`n[WORKITEM] - Creating a container vhds in the destination storage account." -ForegroundColor Yellow
        New-AzureStorageContainer -Context $destContext -Name vhds
    }


    $allDisksToCopy = $sourceDataDisks
    # check if need to copy os disk
    $sourceOSVHD = $sourceOSDisk.MediaLink.Segments[2]
    if ($DataDiskOnly)
    {
        # copy data disks only, this option requires deleting the source VM so that dest VM can boot
        # from the same vhd blob.
        $ContinueAnswer = Read-Host "`n`t[Warning] You chose to copy data disks only. Moving VM requires removing the original VM (the disks and backing vhd files will NOT be deleted) so that the new VM can boot from the same vhd. This is an irreversible action. Do you wish to proceed right now? (Y/N)"
        If ($ContinueAnswer -ne "Y") { Write-Host "`n Exiting." -ForegroundColor Red;Exit }
        $destOSVHD = Get-AzureStorageBlob -Blob $sourceOSVHD -Container vhds -Context $sourceContext
        Write-Host "`n[WORKITEM] - Removing the original VM (the vhd files are NOT deleted)." -ForegroundColor Yellow
        Remove-AzureVM -Name $SourceVMName -ServiceName $SourceServiceName

        Write-Host "`n[WORKITEM] - Waiting utill the OS disk is released by source VM. This may take up to several minutes."
        $diskAttachedTo = (Get-AzureDisk -DiskName $sourceOSDisk.DiskName).AttachedTo
        while ($diskAttachedTo -ne $null)
        {
            Start-Sleep -Seconds 10
            $diskAttachedTo = (Get-AzureDisk -DiskName $sourceOSDisk.DiskName).AttachedTo
        }

    }
    else
    {
        # copy the os disk vhd
        Write-Host "`n[WORKITEM] - Starting copying os disk $($disk.DiskName) at $(get-date)." -ForegroundColor Yellow
        $allDisksToCopy += @($sourceOSDisk)
        $targetBlob = Start-AzureStorageBlobCopy -SrcContainer vhds -SrcBlob $sourceOSVHD -DestContainer vhds -DestBlob $sourceOSVHD -Context $sourceContext -DestContext $destContext -Force
        $destOSVHD = $targetBlob
    }


    # Copy all data disk vhds
    # Start all async copy requests in parallel.
    foreach($disk in $sourceDataDisks)
    {
        $blobName = $disk.MediaLink.Segments[2]
        # copy all data disks
        Write-Host "`n[WORKITEM] - Starting copying data disk $($disk.DiskName) at $(get-date)." -ForegroundColor Yellow
        $targetBlob = Start-AzureStorageBlobCopy -SrcContainer vhds -SrcBlob $blobName -DestContainer vhds -DestBlob $blobName -Context $sourceContext -DestContext $destContext -Force
        # update the media link to point to the target blob link
        $disk.MediaLink = $targetBlob.ICloudBlob.Uri.AbsoluteUri
    }

    # Wait until all vhd files are copied.
    $diskComplete = @()
    do
    {
        Write-Host "`n[WORKITEM] - Waiting for all disk copy to complete. Checking status every $CopyStatusReportInterval seconds." -ForegroundColor Yellow
        # check status every 30 seconds
        Sleep -Seconds $CopyStatusReportInterval
        foreach ( $disk in $allDisksToCopy)
        {
            if ($diskComplete -contains $disk)
            {
                Continue
            }
            $blobName = $disk.MediaLink.Segments[2]
            $copyState = Get-AzureStorageBlobCopyState -Blob $blobName -Container vhds -Context $destContext
            if ($copyState.Status -eq "Success")
            {
                Write-Host "`n[Status] - Success for disk copy $($disk.DiskName) at $($copyState.CompletionTime)" -ForegroundColor Green
                $diskComplete += $disk
            }
            else
            {
                if ($copyState.TotalBytes -gt 0)
                {
                    $percent = ($copyState.BytesCopied / $copyState.TotalBytes) * 100
                    Write-Host "`n[Status] - $('{0:N2}' -f $percent)% Complete for disk copy $($disk.DiskName)" -ForegroundColor Green
                }
            }
        }
    }
    while($diskComplete.Count -lt $allDisksToCopy.Count)

    #######################################################################
    #  Create a new vm
    #  the new VM can be created from the copied disks or the original os disk.
    #  You can ddd your own logic here to satisfy your specific requirements of the vm.
    #######################################################################

    # Create a VM from the existing os disk
    if ($DataDiskOnly)
    {
        $vm = New-AzureVMConfig -Name $DestVMName -InstanceSize $DestVMSize -DiskName $sourceOSDisk.DiskName
    }
    else
    {
        $newOSDisk = Add-AzureDisk -OS $sourceOSDisk.OS -DiskName ($sourceOSDisk.DiskName + $DiskNameSuffix) -MediaLocation $destOSVHD.ICloudBlob.Uri.AbsoluteUri
        $vm = New-AzureVMConfig -Name $DestVMName -InstanceSize $DestVMSize -DiskName $newOSDisk.DiskName
    }
    # Attached the copied data disks to the new VM
    foreach ($dataDisk in $sourceDataDisks)
    {
        # add -DiskLabel $dataDisk.DiskLabel if there are labels for disks of the source vm
        $diskLabel = "drive" + $dataDisk.Lun
        $vm | Add-AzureDataDisk -ImportFrom -DiskLabel $diskLabel -LUN $dataDisk.Lun -MediaLocation $dataDisk.MediaLink
    }

    # Edit this if you want to add more custimization to the new VM
    # $vm | Add-AzureEndpoint -Protocol tcp -LocalPort 443 -PublicPort 443 -Name 'HTTPs'
    # $vm | Set-AzureSubnet "PubSubnet","PrivSubnet"

    New-AzureVM -ServiceName $DestServiceName -VMs $vm -Location $Location
```

#### <a name="optimization"></a>Optimization
Your current VM configuration may be customized specifically to work well with Standard disks. For instance, to increase the performance by using many disks in a striped volume. For example, instead of using 4 disks separately on Premium Storage, you may be able to optimize the cost by having a single disk. Optimizations like this need to be handled on a case by case basis and require custom steps after the migration. Also, note that this process may not well work for databases and applications that depend on the disk layout defined in the setup.

##### Preparation
1. Complete the Simple Migration as described in the earlier section. Optimizations will be performed on the new VM after the migration.
2. Define the new disk sizes needed for the optimized configuration.
3. Determine mapping of the current disks/volumes to the new disk specifications.

##### Execution steps
1. Create the new disks with the right sizes on the Premium Storage VM.
2. Login to the VM and copy the data from the current volume to the new disk that maps to that volume. Do this for all the current volumes that need to map to a new disk.
3. Next, change the application settings to switch to the new disks, and detach the old volumes.

For tuning the application for better disk performance, please refer to [Optimizing Application Performance](storage-premium-storage-performance.md#optimizing-application-performance).

### Application migrations
Databases and other complex applications may require special steps as defined by the application provider for the migration. Please refer to respective application documentation. E.g. typically databases can be migrated through backup and restore.

## Next steps
See the following resources for specific scenarios for migrating virtual machines:

* [Migrate Azure Virtual Machines between Storage Accounts](https://azure.microsoft.com/blog/2014/10/22/migrate-azure-virtual-machines-between-storage-accounts/)
* [Create and upload a Windows Server VHD to Azure.](../virtual-machines/windows/classic/createupload-vhd.md?toc=%2fazure%2fvirtual-machines%2fwindows%2fclassic%2ftoc.json)
* [Creating and Uploading a Virtual Hard Disk that Contains the Linux Operating System](../virtual-machines/linux/classic/create-upload-vhd.md?toc=%2fazure%2fvirtual-machines%2flinux%2fclassic%2ftoc.json)
* [Migrating Virtual Machines from Amazon AWS to Microsoft Azure](http://channel9.msdn.com/Series/Migrating-Virtual-Machines-from-Amazon-AWS-to-Microsoft-Azure)

Also, see the following resources to learn more about Azure Storage and Azure Virtual Machines:

* [Azure Storage](https://azure.microsoft.com/documentation/services/storage/)
* [Azure Virtual Machines](https://azure.microsoft.com/documentation/services/virtual-machines/)
* [Premium Storage: High-Performance Storage for Azure Virtual Machine Workloads](storage-premium-storage.md)

[1]:./media/storage-migration-to-premium-storage/migration-to-premium-storage-1.png
[2]:./media/storage-migration-to-premium-storage/migration-to-premium-storage-1.png
[3]:./media/storage-migration-to-premium-storage/migration-to-premium-storage-3.png
[4]: http://technet.microsoft.com/library/hh831739.aspx<|MERGE_RESOLUTION|>--- conflicted
+++ resolved
@@ -43,13 +43,8 @@
 This section ensures that you are ready to follow the migration steps in this article, and helps you to make the best decision on VM and Disk types.
 
 ### Prerequisites
-<<<<<<< HEAD
-* You will need an Azure subscription. If you don’t have one, you can create a one-month [free trial](https://azure.microsoft.com/pricing/free-trial/) subscription or visit [Azure Pricing](https://azure.microsoft.com/pricing/) for more options.
-* To execute PowerShell cmdlets, you will need the Microsoft Azure PowerShell module. See [How to install and configure Azure PowerShell](/powershell/azureps-cmdlets-docs) for the install point and installation instructions.
-=======
 * You will need an Azure subscription. If you don't have one, you can create a one-month [free trial](https://azure.microsoft.com/pricing/free-trial/) subscription or visit [Azure Pricing](https://azure.microsoft.com/pricing/) for more options.
 * To execute PowerShell cmdlets, you will need the Microsoft Azure PowerShell module. See [How to install and configure Azure PowerShell](/powershell/azure/overview) for the install point and installation instructions.
->>>>>>> a42dbad0
 * When you plan to use Azure VMs running on Premium Storage, you need to use the Premium Storage capable VMs. You can use both Standard and Premium Storage disks with Premium Storage capable VMs. Premium storage disks will be available with more VM types in the future. For more information on all available Azure VM disk types and sizes, see [Sizes for virtual machines](../virtual-machines/windows/sizes.md?toc=%2fazure%2fvirtual-machines%2fwindows%2ftoc.json) and [Sizes for Cloud Services](../cloud-services/cloud-services-sizes-specs.md).
 
 ### Considerations
