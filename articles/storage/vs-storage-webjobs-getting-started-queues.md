--- conflicted
+++ resolved
@@ -13,11 +13,7 @@
 	ms.tgt_pltfrm="vs-getting-started"
 	ms.devlang="na"
 	ms.topic="article"
-<<<<<<< HEAD
-	ms.date="01/30/2016"
-=======
 	ms.date="02/21/2016"
->>>>>>> abb96edc
 	ms.author="tarcher"/>
 
 # Getting started with Azure Queue storage and Visual Studio connected services (WebJob Projects)
@@ -263,11 +259,7 @@
 
 ## How to read and write blobs and tables while processing a queue message
 
-<<<<<<< HEAD
-The **Blob** and **Table** attributes enable you to read and write blobs and tables. The samples in this section apply to blobs. For code samples that show how to trigger processes when blobs are created or updated, see [How to use Azure blob storage with the WebJobs SDK](/app-service-web/websites-dotnet-webjobs-sdk-storage-blobs-how-to.md), and for code samples that read and write tables, see [How to use Azure table storage with the WebJobs SDK](/app-service-web/websites-dotnet-webjobs-sdk-storage-tables-how-to.md).
-=======
 The **Blob** and **Table** attributes enable you to read and write blobs and tables. The samples in this section apply to blobs. For code samples that show how to trigger processes when blobs are created or updated, see [How to use Azure blob storage with the WebJobs SDK](../app-service-web/websites-dotnet-webjobs-sdk-storage-blobs-how-to.md), and for code samples that read and write tables, see [How to use Azure table storage with the WebJobs SDK](../app-service-web/websites-dotnet-webjobs-sdk-storage-tables-how-to.md).
->>>>>>> abb96edc
 
 ### String queue messages triggering blob operations
 
