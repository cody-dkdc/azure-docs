<properties
    pageTitle="How to use the Azure slave plugin with Hudson Continuous Integration"
    description="Describes how to use Azure slave plugin with Hudson Continuous Integration."
<<<<<<< HEAD
	services="storage"
	documentationCenter="java"
	authors="rmcmurray"
	manager="wpickett"
	editor="jimbe" />

<tags
	ms.service="storage"
	ms.workload="storage"
	ms.tgt_pltfrm="na"
	ms.devlang="Java"
	ms.topic="article"
	ms.date="11/19/2015" 
	ms.author="robmcm"/>
=======
	services="storage" 
	documentationCenter="java" 
	authors="rmcmurray" 
	manager="wpickett" 
	editor="" />

<tags
	ms.service="storage" 
	ms.workload="storage" 
	ms.tgt_pltfrm="na" 
	ms.devlang="Java" 
	ms.topic="article" 
	ms.date="01/09/2016" 
	ms.author="v-dedomi"/>
>>>>>>> 513cc7f8

# How to use the Azure slave plugin with Hudson Continuous Integration

The Azure slave plugin for Hudson enables you to provision slave nodes on Azure when running distributed builds.

## Install the Azure Slave plugin
1. In the Hudson dashboard, click **Manage Hudson**.
2. In the **Manage Hudson** page, click on **Manage Plugins**.
3. Click the **Available** tab.
4. Click **Search** and type **Azure** to limit the list to relevant plugins.

	If you opt to scroll through the list of available plugins, you will find the Azure slave plugin under the **Cluster Management and Distributed Build** section in the **Others** tab.

5. Select the checkbox for **Azure Slave Plugin**.
6. Click **Install**.
7. Restart Hudson.

Now that the plugin is installed, the next steps would be to configure the plugin with your Azure subscription profile and to create a template that will be used in creating the VM for the slave node.


## Configure the Azure Slave plugin with your subscription profile

A subscription profile, also referred to as publish settings, is an XML file that contains secure credentials and some additional information you'll need to work with Azure in your development environment. To configure the Azure slave plugin, you need:

* your subscription id
* a Management certificate for your subscription

These can be found in your subscription profile. If you don't have a copy of your subscription profile, you can download it from [here](https://manage.windowsazure.com/publishsettings/Index?SchemaVersion=2.0). Below is an example of a subscription profile.

	<?xml version="1.0" encoding="utf-8"?>

		<PublishData>

  		<PublishProfile SchemaVersion="2.0" PublishMethod="AzureServiceManagementAPI">

    	<Subscription

      		ServiceManagementUrl="https://management.core.windows.net"

      		Id="<Subscription ID>"

      		Name="Pay-As-You-Go"
			ManagementCertificate="<Management certificate value>" />

  		</PublishProfile>

	</PublishData>

Once you have your subscription profile, follow these steps to configure the Azure slave plugin.

1. In the Hudson dashboard, click **Manage Hudson**.
2. Click **Configure System**.
3. Scroll down the page to find the **Cloud** section.
4. Click **Add new cloud > Microsoft Azure**.



	![add new cloud](./media/azure-slave-plugin-for-hudson/hudson-setup-addcloud.png)

	This will show the fields where you need to enter your subscription details.

	![configure profile](./media/azure-slave-plugin-for-hudson/hudson-setup-configureprofile.png)

5. Copy the subscription id and management certificate from your subscription profile and paste them in the appropriate fields.

	When copying the subscription id and management certificate, **do not** include the quotes that enclose the values.

6. Click on **Verify configuration**.
7. When the configuration is verified successfully, click **Save**.

## Set up a virtual machine template for the Azure Slave plugin

A virtual machine template defines the parameters the plugin will use to create a slave node on Azure. In the following steps we'll be creating template for an Ubuntu VM.

1. In the Hudson dashboard, click **Manage Hudson**.
2. Click on **Configure System**.
3. Scroll down the page to find the **Cloud** section.
4. Within the **Cloud** section, find **Add Azure Virtual Machine Template** and click the **Add** button.



	![add vm template](./media/azure-slave-plugin-for-hudson/hudson-setup-addnewvmtemplate.png)

5. Specify a cloud service name in the **Name** field. If the name you specify refers to an existing cloud service, the VM will be provisioned in that service. Otherwise, Azure will create a new one.
6. In the **Description** field, enter text that describes the template you are creating. This information is only for documentary purposes and is not used in provisioning a VM.
7. In the **Labels** field, enter **linux**. This label is used to identify the template you are creating and is subsequently used to reference the template when creating a Hudson job.
8. Select a region where the VM will be created.
9. Select the appropriate VM size.
10. Specify a storage account where the VM will be created. Make sure that it is in the same region as the cloud service you'll be using. If you want new storage to be created, you can leave this field blank.
11. Retention time specifies the number of minutes before Hudson deletes an idle slave. Leave this at the default value of 60.
12. In **Usage**, select the appropriate condition when this slave node will be used. For now, select **Utilize this node as much as possible**.



	At this point, your form would look somewhat similar to this:

	![template config](./media/azure-slave-plugin-for-hudson/hudson-setup-templateconfig1-withdata.png)

13. In **Image Family or Id** you have to specify what system image will be installed on your VM. You can either select from a list of image families or specify a custom image.

	If you want to select from a list of image families, enter the first character (case-sensitive) of the image family name. For instance, typing **U** will bring up a list of Ubuntu Server families. Once you select from the list, Jenkins will use the latest version of that system image from that family when provisioning your VM.

	![OS family list](./media/azure-slave-plugin-for-hudson/hudson-oslist.png)

	If you have a custom image that you want to use instead, enter the name of that custom image. Custom image names are not shown in a list so you have to ensure that the name is entered correctly.    

	For this tutorial, type **U** to bring up a list of Ubuntu images and select **Ubuntu Server 14.04 LTS**.

14. For **Launch method**, select **SSH**.
15. Copy the script below and paste in the **Init script** field.

		# Install Java
		sudo apt-get -y update

		sudo apt-get install -y openjdk-7-jdk

		sudo apt-get -y update --fix-missing

		sudo apt-get install -y openjdk-7-jdk



		# Install git

		sudo apt-get install -y git



		#Install ant

		sudo apt-get install -y ant

		sudo apt-get -y update --fix-missing

		sudo apt-get install -y ant

	The **Init script** will be executed after the VM is created. In this example, the script installs Java, git, and ant.

16. In the **Username** and **Password** fields, enter your preferred values for the administrator account that will be created on your VM.
17. Click on **Verify Template** to check if the parameters you specified are valid.
18. Click on **Save**.


## Create a Hudson job that runs on a slave node on Azure

In this section, you'll be creating a Hudson task that will run on a slave node on Azure.

1. In the Hudson dashboard, click **New Job**.
2. Enter a name for the job you are creating.
3. For the job type, select **Build a free-style software job**.
4. Click **Ok**.
5. In the job configuration page, select **Restrict where this project can be run**.
6. Select **Node and label menu** and select **linux** (we specified this label when creating the virtual machine template in the previous section).

7. In the **Build** section, click **Add build step** and select **Execute shell**.
8. Edit the following script, replacing **(your github account name)**, **(your project name)**, and **(your project directory)** with appropriate values, and paste the edited script in the text area that appears.


		# Clone from git repo

		currentDir="$PWD"

		if [ -e (your project directory) ]; then

  			cd (your project directory)

  			git pull origin master

		else

  			git clone https://github.com/(your github account name)/(your project name).git

		fi

		# change directory to project

		cd $currentDir/(your project directory)



		#Execute build task

		ant

9. Click on **Save**.
10. In the Hudson dashboard, find the job you just created and click on the **Schedule a build** icon.

Hudson will then create a slave node using the template created in the previous section and execute the script you specified in the build step for this task.
<|MERGE_RESOLUTION|>--- conflicted
+++ resolved
@@ -1,222 +1,205 @@
-<properties
-    pageTitle="How to use the Azure slave plugin with Hudson Continuous Integration"
-    description="Describes how to use Azure slave plugin with Hudson Continuous Integration."
-<<<<<<< HEAD
+<properties
+    pageTitle="How to use the Azure slave plugin with Hudson Continuous Integration"
+    description="Describes how to use Azure slave plugin with Hudson Continuous Integration."
 	services="storage"
-	documentationCenter="java"
-	authors="rmcmurray"
-	manager="wpickett"
-	editor="jimbe" />
+	documentationCenter="java"
+	authors="rmcmurray"
+	manager="wpickett"
+	editor="jimbe" />
+
+<tags
+	ms.service="storage"
+	ms.workload="storage"
+	ms.tgt_pltfrm="na"
+	ms.devlang="Java"
+	ms.topic="article"
+	ms.date="01/11/2016"
+	ms.author="robmcm"/>
 
-<tags
-	ms.service="storage"
-	ms.workload="storage"
-	ms.tgt_pltfrm="na"
-	ms.devlang="Java"
-	ms.topic="article"
-	ms.date="11/19/2015" 
-	ms.author="robmcm"/>
-=======
-	services="storage" 
-	documentationCenter="java" 
-	authors="rmcmurray" 
-	manager="wpickett" 
-	editor="" />
-
-<tags
-	ms.service="storage" 
-	ms.workload="storage" 
-	ms.tgt_pltfrm="na" 
-	ms.devlang="Java" 
-	ms.topic="article" 
-	ms.date="01/09/2016" 
-	ms.author="v-dedomi"/>
->>>>>>> 513cc7f8
-
-# How to use the Azure slave plugin with Hudson Continuous Integration
-
-The Azure slave plugin for Hudson enables you to provision slave nodes on Azure when running distributed builds.
-
-## Install the Azure Slave plugin
-1. In the Hudson dashboard, click **Manage Hudson**.
-2. In the **Manage Hudson** page, click on **Manage Plugins**.
-3. Click the **Available** tab.
-4. Click **Search** and type **Azure** to limit the list to relevant plugins.
-
-	If you opt to scroll through the list of available plugins, you will find the Azure slave plugin under the **Cluster Management and Distributed Build** section in the **Others** tab.
-
-5. Select the checkbox for **Azure Slave Plugin**.
-6. Click **Install**.
-7. Restart Hudson.
-
-Now that the plugin is installed, the next steps would be to configure the plugin with your Azure subscription profile and to create a template that will be used in creating the VM for the slave node.
-
-
-## Configure the Azure Slave plugin with your subscription profile
-
-A subscription profile, also referred to as publish settings, is an XML file that contains secure credentials and some additional information you'll need to work with Azure in your development environment. To configure the Azure slave plugin, you need:
-
-* your subscription id
-* a Management certificate for your subscription
-
-These can be found in your subscription profile. If you don't have a copy of your subscription profile, you can download it from [here](https://manage.windowsazure.com/publishsettings/Index?SchemaVersion=2.0). Below is an example of a subscription profile.
-
-	<?xml version="1.0" encoding="utf-8"?>
-
-		<PublishData>
-
-  		<PublishProfile SchemaVersion="2.0" PublishMethod="AzureServiceManagementAPI">
-
-    	<Subscription
-
-      		ServiceManagementUrl="https://management.core.windows.net"
-
-      		Id="<Subscription ID>"
-
-      		Name="Pay-As-You-Go"
-			ManagementCertificate="<Management certificate value>" />
-
-  		</PublishProfile>
-
-	</PublishData>
-
-Once you have your subscription profile, follow these steps to configure the Azure slave plugin.
-
-1. In the Hudson dashboard, click **Manage Hudson**.
-2. Click **Configure System**.
-3. Scroll down the page to find the **Cloud** section.
-4. Click **Add new cloud > Microsoft Azure**.
-
-
-
-	![add new cloud](./media/azure-slave-plugin-for-hudson/hudson-setup-addcloud.png)
-
-	This will show the fields where you need to enter your subscription details.
-
-	![configure profile](./media/azure-slave-plugin-for-hudson/hudson-setup-configureprofile.png)
-
-5. Copy the subscription id and management certificate from your subscription profile and paste them in the appropriate fields.
-
-	When copying the subscription id and management certificate, **do not** include the quotes that enclose the values.
-
-6. Click on **Verify configuration**.
-7. When the configuration is verified successfully, click **Save**.
-
-## Set up a virtual machine template for the Azure Slave plugin
-
-A virtual machine template defines the parameters the plugin will use to create a slave node on Azure. In the following steps we'll be creating template for an Ubuntu VM.
-
-1. In the Hudson dashboard, click **Manage Hudson**.
-2. Click on **Configure System**.
-3. Scroll down the page to find the **Cloud** section.
-4. Within the **Cloud** section, find **Add Azure Virtual Machine Template** and click the **Add** button.
-
-
-
-	![add vm template](./media/azure-slave-plugin-for-hudson/hudson-setup-addnewvmtemplate.png)
-
-5. Specify a cloud service name in the **Name** field. If the name you specify refers to an existing cloud service, the VM will be provisioned in that service. Otherwise, Azure will create a new one.
-6. In the **Description** field, enter text that describes the template you are creating. This information is only for documentary purposes and is not used in provisioning a VM.
-7. In the **Labels** field, enter **linux**. This label is used to identify the template you are creating and is subsequently used to reference the template when creating a Hudson job.
-8. Select a region where the VM will be created.
-9. Select the appropriate VM size.
-10. Specify a storage account where the VM will be created. Make sure that it is in the same region as the cloud service you'll be using. If you want new storage to be created, you can leave this field blank.
-11. Retention time specifies the number of minutes before Hudson deletes an idle slave. Leave this at the default value of 60.
-12. In **Usage**, select the appropriate condition when this slave node will be used. For now, select **Utilize this node as much as possible**.
-
-
-
-	At this point, your form would look somewhat similar to this:
-
-	![template config](./media/azure-slave-plugin-for-hudson/hudson-setup-templateconfig1-withdata.png)
-
-13. In **Image Family or Id** you have to specify what system image will be installed on your VM. You can either select from a list of image families or specify a custom image.
-
-	If you want to select from a list of image families, enter the first character (case-sensitive) of the image family name. For instance, typing **U** will bring up a list of Ubuntu Server families. Once you select from the list, Jenkins will use the latest version of that system image from that family when provisioning your VM.
-
-	![OS family list](./media/azure-slave-plugin-for-hudson/hudson-oslist.png)
-
-	If you have a custom image that you want to use instead, enter the name of that custom image. Custom image names are not shown in a list so you have to ensure that the name is entered correctly.    
-
-	For this tutorial, type **U** to bring up a list of Ubuntu images and select **Ubuntu Server 14.04 LTS**.
-
-14. For **Launch method**, select **SSH**.
-15. Copy the script below and paste in the **Init script** field.
-
-		# Install Java
-		sudo apt-get -y update
-
-		sudo apt-get install -y openjdk-7-jdk
-
-		sudo apt-get -y update --fix-missing
-
-		sudo apt-get install -y openjdk-7-jdk
-
-
-
-		# Install git
-
-		sudo apt-get install -y git
-
-
-
-		#Install ant
-
-		sudo apt-get install -y ant
-
-		sudo apt-get -y update --fix-missing
-
-		sudo apt-get install -y ant
-
-	The **Init script** will be executed after the VM is created. In this example, the script installs Java, git, and ant.
-
-16. In the **Username** and **Password** fields, enter your preferred values for the administrator account that will be created on your VM.
-17. Click on **Verify Template** to check if the parameters you specified are valid.
-18. Click on **Save**.
-
-
-## Create a Hudson job that runs on a slave node on Azure
-
-In this section, you'll be creating a Hudson task that will run on a slave node on Azure.
-
-1. In the Hudson dashboard, click **New Job**.
-2. Enter a name for the job you are creating.
-3. For the job type, select **Build a free-style software job**.
-4. Click **Ok**.
-5. In the job configuration page, select **Restrict where this project can be run**.
-6. Select **Node and label menu** and select **linux** (we specified this label when creating the virtual machine template in the previous section).
-
-7. In the **Build** section, click **Add build step** and select **Execute shell**.
-8. Edit the following script, replacing **(your github account name)**, **(your project name)**, and **(your project directory)** with appropriate values, and paste the edited script in the text area that appears.
-
-
-		# Clone from git repo
-
-		currentDir="$PWD"
-
-		if [ -e (your project directory) ]; then
-
-  			cd (your project directory)
-
-  			git pull origin master
-
-		else
-
-  			git clone https://github.com/(your github account name)/(your project name).git
-
-		fi
-
-		# change directory to project
-
-		cd $currentDir/(your project directory)
-
-
-
-		#Execute build task
-
-		ant
-
-9. Click on **Save**.
-10. In the Hudson dashboard, find the job you just created and click on the **Schedule a build** icon.
-
-Hudson will then create a slave node using the template created in the previous section and execute the script you specified in the build step for this task.
+# How to use the Azure slave plugin with Hudson Continuous Integration
+
+The Azure slave plugin for Hudson enables you to provision slave nodes on Azure when running distributed builds.
+
+## Install the Azure Slave plugin
+1. In the Hudson dashboard, click **Manage Hudson**.
+2. In the **Manage Hudson** page, click on **Manage Plugins**.
+3. Click the **Available** tab.
+4. Click **Search** and type **Azure** to limit the list to relevant plugins.
+
+	If you opt to scroll through the list of available plugins, you will find the Azure slave plugin under the **Cluster Management and Distributed Build** section in the **Others** tab.
+
+5. Select the checkbox for **Azure Slave Plugin**.
+6. Click **Install**.
+7. Restart Hudson.
+
+Now that the plugin is installed, the next steps would be to configure the plugin with your Azure subscription profile and to create a template that will be used in creating the VM for the slave node.
+
+
+## Configure the Azure Slave plugin with your subscription profile
+
+A subscription profile, also referred to as publish settings, is an XML file that contains secure credentials and some additional information you'll need to work with Azure in your development environment. To configure the Azure slave plugin, you need:
+
+* your subscription id
+* a Management certificate for your subscription
+
+These can be found in your subscription profile. If you don't have a copy of your subscription profile, you can download it from [here](https://manage.windowsazure.com/publishsettings/Index?SchemaVersion=2.0). Below is an example of a subscription profile.
+
+	<?xml version="1.0" encoding="utf-8"?>+
+		<PublishData>+
+  		<PublishProfile SchemaVersion="2.0" PublishMethod="AzureServiceManagementAPI">+
+    	<Subscription+
+      		ServiceManagementUrl="https://management.core.windows.net"+
+      		Id="<Subscription ID>"+
+      		Name="Pay-As-You-Go"
+			ManagementCertificate="<Management certificate value>" />+
+  		</PublishProfile>+
+	</PublishData>
+
+Once you have your subscription profile, follow these steps to configure the Azure slave plugin.
+
+1. In the Hudson dashboard, click **Manage Hudson**.
+2. Click **Configure System**.
+3. Scroll down the page to find the **Cloud** section.
+4. Click **Add new cloud > Microsoft Azure**.+
++
+	![add new cloud](./media/azure-slave-plugin-for-hudson/hudson-setup-addcloud.png)
+
+	This will show the fields where you need to enter your subscription details.
+
+	![configure profile](./media/azure-slave-plugin-for-hudson/hudson-setup-configureprofile.png)
+
+5. Copy the subscription id and management certificate from your subscription profile and paste them in the appropriate fields.
+
+	When copying the subscription id and management certificate, **do not** include the quotes that enclose the values.
+
+6. Click on **Verify configuration**.
+7. When the configuration is verified successfully, click **Save**.
+
+## Set up a virtual machine template for the Azure Slave plugin
+
+A virtual machine template defines the parameters the plugin will use to create a slave node on Azure. In the following steps we'll be creating template for an Ubuntu VM.
+
+1. In the Hudson dashboard, click **Manage Hudson**.
+2. Click on **Configure System**.
+3. Scroll down the page to find the **Cloud** section.
+4. Within the **Cloud** section, find **Add Azure Virtual Machine Template** and click the **Add** button.+
++
+	![add vm template](./media/azure-slave-plugin-for-hudson/hudson-setup-addnewvmtemplate.png)
+
+5. Specify a cloud service name in the **Name** field. If the name you specify refers to an existing cloud service, the VM will be provisioned in that service. Otherwise, Azure will create a new one.
+6. In the **Description** field, enter text that describes the template you are creating. This information is only for documentary purposes and is not used in provisioning a VM.
+7. In the **Labels** field, enter **linux**. This label is used to identify the template you are creating and is subsequently used to reference the template when creating a Hudson job.
+8. Select a region where the VM will be created.
+9. Select the appropriate VM size.
+10. Specify a storage account where the VM will be created. Make sure that it is in the same region as the cloud service you'll be using. If you want new storage to be created, you can leave this field blank.
+11. Retention time specifies the number of minutes before Hudson deletes an idle slave. Leave this at the default value of 60.
+12. In **Usage**, select the appropriate condition when this slave node will be used. For now, select **Utilize this node as much as possible**.+
++
+	At this point, your form would look somewhat similar to this:
+
+	![template config](./media/azure-slave-plugin-for-hudson/hudson-setup-templateconfig1-withdata.png)
+
+13. In **Image Family or Id** you have to specify what system image will be installed on your VM. You can either select from a list of image families or specify a custom image.
+
+	If you want to select from a list of image families, enter the first character (case-sensitive) of the image family name. For instance, typing **U** will bring up a list of Ubuntu Server families. Once you select from the list, Jenkins will use the latest version of that system image from that family when provisioning your VM.
+
+	![OS family list](./media/azure-slave-plugin-for-hudson/hudson-oslist.png)
+
+	If you have a custom image that you want to use instead, enter the name of that custom image. Custom image names are not shown in a list so you have to ensure that the name is entered correctly.    
+
+	For this tutorial, type **U** to bring up a list of Ubuntu images and select **Ubuntu Server 14.04 LTS**.
+
+14. For **Launch method**, select **SSH**.
+15. Copy the script below and paste in the **Init script** field.
+
+		# Install Java
+		sudo apt-get -y update+
+		sudo apt-get install -y openjdk-7-jdk+
+		sudo apt-get -y update --fix-missing+
+		sudo apt-get install -y openjdk-7-jdk+
++
+		# Install git+
+		sudo apt-get install -y git+
++
+		#Install ant+
+		sudo apt-get install -y ant+
+		sudo apt-get -y update --fix-missing+
+		sudo apt-get install -y ant
+
+	The **Init script** will be executed after the VM is created. In this example, the script installs Java, git, and ant.
+
+16. In the **Username** and **Password** fields, enter your preferred values for the administrator account that will be created on your VM.
+17. Click on **Verify Template** to check if the parameters you specified are valid.
+18. Click on **Save**.
+
+
+## Create a Hudson job that runs on a slave node on Azure
+
+In this section, you'll be creating a Hudson task that will run on a slave node on Azure.
+
+1. In the Hudson dashboard, click **New Job**.
+2. Enter a name for the job you are creating.
+3. For the job type, select **Build a free-style software job**.
+4. Click **Ok**.
+5. In the job configuration page, select **Restrict where this project can be run**.
+6. Select **Node and label menu** and select **linux** (we specified this label when creating the virtual machine template in the previous section).
+
+7. In the **Build** section, click **Add build step** and select **Execute shell**.
+8. Edit the following script, replacing **(your github account name)**, **(your project name)**, and **(your project directory)** with appropriate values, and paste the edited script in the text area that appears.
+
+
+		# Clone from git repo+
+		currentDir="$PWD"+
+		if [ -e (your project directory) ]; then+
+  			cd (your project directory)+
+  			git pull origin master+
+		else+
+  			git clone https://github.com/(your github account name)/(your project name).git+
+		fi
+
+		# change directory to project+
+		cd $currentDir/(your project directory)+
++
+		#Execute build task+
+		ant
+
+9. Click on **Save**.
+10. In the Hudson dashboard, find the job you just created and click on the **Schedule a build** icon.
+
+Hudson will then create a slave node using the template created in the previous section and execute the script you specified in the build step for this task.