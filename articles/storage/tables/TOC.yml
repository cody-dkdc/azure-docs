--- conflicted
+++ resolved
@@ -10,13 +10,6 @@
     maintainContext: true   
 - name: Quickstarts
   items:
-<<<<<<< HEAD
-  - name: Create a storage account
-    displayName: resource manager, resource manager template, template, ARM
-    href: /azure/storage/common/storage-quickstart-create-account  
-    maintainContext: true 
-=======
->>>>>>> 6a383dfd
   - name: Create a table in the Azure portal
     href: table-storage-quickstart-portal.md
 - name: Samples
