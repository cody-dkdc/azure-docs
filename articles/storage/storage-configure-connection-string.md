--- conflicted
+++ resolved
@@ -1,10 +1,6 @@
 <properties 
 	pageTitle="Configure a Connection String to Azure Storage | Microsoft Azure"
-<<<<<<< HEAD
-	description="Construct a connection string to an Azure storage account. A connection string includes the information needed to authenticate access to resources in a storage account from your application."
-=======
 	description="Configure a connection string to an Azure storage account. A connection string includes the information needed to authenticate access to a storage account from your application at runtime."
->>>>>>> c186bb0b
 	services="storage"
 	documentationCenter=""
 	authors="tamram"
@@ -17,11 +13,7 @@
 	ms.tgt_pltfrm="na"
 	ms.devlang="na"
 	ms.topic="article"
-<<<<<<< HEAD
-	ms.date="04/01/2016"
-=======
 	ms.date="08/03/2016"
->>>>>>> c186bb0b
 	ms.author="tamram"/>
 
 # Configure Azure Storage Connection Strings
@@ -98,13 +90,9 @@
 
 Here's an example of a connection string that includes an account SAS for Blob and File storage. Note that endpoints for both services are specified:
 
-<<<<<<< HEAD
-You can create a connection string with explicit endpoints to access storage resources via a shared access signature. In this case, you can specify the shared access signature for as part of the connection string, rather than the account name and key credentials. The shared access signature token encapsulates information about the resource to be accessed, the period of time for which it is available, and the permissions being granted. For more information about shared access signatures, see [Shared Access Signatures: Understanding the SAS Model](storage-dotnet-shared-access-signature-part-1.md).
-=======
 	BlobEndpoint=https://storagesample.blob.core.windows.net;
 	FileEndpoint=https://storagesample.file.core.windows.net;
 	SharedAccessSignature=sv=2015-07-08&sig=iCvQmdZngZNW%2F4vw43j6%2BVz6fndHF5LI639QJba4r8o%3D&spr=https&st=2016-04-12T03%3A24%3A31Z&se=2016-04-13T03%3A29%3A31Z&srt=s&ss=bf&sp=rwl
->>>>>>> c186bb0b
 
 And here's an example of the same connection string with URL encoding:
 
@@ -124,11 +112,6 @@
 	AccountName=myAccountName;
 	AccountKey=myAccountKey
 
-<<<<<<< HEAD
-    BlobEndpoint=myBlobEndpoint; QueueEndpoint=myQueueEndpoint;TableEndpoint=myTableEndpoint;SharedAccessSignature=sasToken
-
-The endpoint can be either the default service endpoint or a custom endpoint. The `sasToken` is the query string that follows the question mark (?) on the SAS URL. 
-=======
 One scenario where you may wish to do specify an explicit endpoint is if you have mapped your Blob storage endpoint to a custom domain. In that case, you can specify your custom endpoint for Blob storage in your connection string, and optionally specify the default endpoints for the other service if your application uses them.
 
 Here are examples of valid connection strings that specify an explicit endpoint for the Blob service:
@@ -151,7 +134,6 @@
 The endpoint value that is listed in the connection string is used to construct the request URIs to the Blob service, and it dictates the form of any URIs that are returned to your code.
 
 Note that if you choose to omit a service endpoint from the connection string, then you will not be able to use that connection string to access data in that service from your code.
->>>>>>> c186bb0b
 
 ### Creating a connection string with an endpoint suffix
 
@@ -171,14 +153,11 @@
 	AccountKey=<account-key>;
 	EndpointSuffix=core.chinacloudapi.cn;
 
-<<<<<<< HEAD
-=======
 ## Parsing a connection string
 
 [AZURE.INCLUDE [storage-cloud-configuration-manager-include](../../includes/storage-cloud-configuration-manager-include.md)]
 
 
->>>>>>> c186bb0b
 ## Next steps
 
 - [Use the Azure Storage Emulator for Development and Testing](storage-use-emulator.md)
