---
title: Using the Azure CLI 2.0 (Preview) with Azure Storage | Microsoft Docs
description: Learn how to use the Azure Command-Line Interface (Azure CLI) 2.0 (Preview) with Azure Storage to create and manage storage accounts and work with Azure blobs and files. The Azure CLI 2.0 is a cross-platform tool.
services: storage
documentationcenter: na
author: mmacy
manager: timlt
editor: tysonn

ms.assetid:
ms.service: storage
ms.workload: storage
ms.tgt_pltfrm: na
ms.devlang: na
ms.topic: article
ms.date: 01/04/2017
ms.author: marsma

---
# Using the Azure CLI 2.0 (Preview) with Azure Storage

## Overview

The open-source, cross-platform Azure CLI 2.0 (Preview) provides a set of commands for working with the Azure platform. It provides much of the same functionality found in the [Azure portal](https://portal.azure.com), including rich data access.

<<<<<<< HEAD
In this guide, we show you how to use the [Azure CLI 2.0 (Preview)](/cli/azure/get-started-with-az-cli2) to perform several tasks working with resources in your Azure Storage account. We recommend that you download and install or upgrade to the latest version of the CLI 2.0 before using this guide.
=======
In this guide, we show you how to use the [Azure CLI 2.0 (Preview)](https://docs.microsoft.com/cli/azure/get-started-with-az-cli2) to perform several tasks working with resources in your Azure Storage account. We recommend that you download and install or upgrade to the latest version of the CLI 2.0 before using this guide.
>>>>>>> e8cfaf0d

The examples in the guide assume the use of the Bash shell on Ubuntu, but other platforms should perform similarly. 

[!INCLUDE [storage-cli-versions](../../includes/storage-cli-versions.md)]

## Prerequisites
This guide assumes that you understand the basic concepts of Azure Storage. It also assumes that you're able to satisfy the account creation requirements that are specified below for Azure and the Storage service.

### Accounts
* **Azure account**: If you don't already have an Azure subscription, [create a free Azure account](https://azure.microsoft.com/free/).
* **Storage account**: See [Create a storage account](../storage/storage-create-storage-account.md#create-a-storage-account) in [About Azure storage accounts](../storage/storage-create-storage-account.md).

### Install the Azure CLI 2.0 (Preview)

Download and install the Azure CLI 2.0 (Preview) by following the instructions outlined in [Install Azure CLI 2.0 (Preview)](/cli/azure/install-az-cli2).

> [!TIP]
> If you have trouble with the installation, check out the [Installation Troubleshooting](/cli/azure/install-az-cli2#installation-troubleshooting) section of the article, and the [Install Troubleshooting](https://github.com/Azure/azure-cli/blob/master/doc/install_troubleshooting.md) guide on GitHub.
>

## Working with the CLI

Once you've installed the CLI, you can use the `az` command in your command-line interface (Bash, Terminal, Command Prompt) to access the Azure CLI commands. Type the `az` command, and you should be presented with output similar to:

```
     /\
    /  \    _____   _ _ __ ___
   / /\ \  |_  / | | | \'__/ _ \
  / ____ \  / /| |_| | | |  __/
 /_/    \_\/___|\__,_|_|  \___|


Welcome to the cool new Azure CLI!

Here are the base commands:

    account   : Commands to manage subscriptions.
    acr       : Commands to manage Azure container registries.
    acs       : Commands to manage Azure container services.
    ad        : Synchronize on-premises directories and manage Azure Active Directory (AAD)
                resources.
    appservice: Commands to manage your Azure web apps and App Service plans.
    cloud     : Manage the Azure clouds registered.
    component : Commands to manage and update Azure CLI 2.0 (Preview) components.
    configure : Configure Azure CLI 2.0 Preview or view your configuration. The command is
                interactive, so just type `az configure` and respond to the prompts.
    container : Set up automated builds and deployments for multi-container Docker applications.
    context   : Manage contexts.
    feature   : Commands to manage resource provider features, such as previews.
    feedback  : Loving or hating the CLI?  Let us know!
    group     : Commands to manage resource groups.
    login     : Log in to access Azure subscriptions.
    logout    : Log out to remove accesses to Azure subscriptions.
    network   : Manages Network resources.
    policy    : Commands to manage resource policies.
    provider  : Manage resource providers.
    resource  : Generic commands to manage Azure resources.
    role      : Use role assignments to manage access to your Azure resources.
    storage   : Durable, highly available, and massively scalable cloud storage.
    tag       : Manage resource tags.
    vm        : Provision Linux and Windows virtual machines in minutes.
    vmss      : Create highly available, auto-scalable Linux or Windows virtual machines.
```

In your command-line interface, execute the command `az storage -h` to list the `storage` group commands and its subgroups. The descriptions of the subgroups provide an overview of the functionality the Azure CLI provides for working with your storage resources.

```
Group
    az storage: Durable, highly available, and massively scalable cloud storage.

Subgroups:
    account  : Manage storage accounts.
    blob     : Object storage for unstructured data.
    container: Manage blob storage containers.
    cors     : Manage Storage service Cross-Orgin Resource Sharing (CORS).
    directory: Manage file storage directories.
    entity   : Manage table storage entities.
    file     : File shares that use the standard SMB 3.0 protocol.
    logging  : Manage Storage service logging information.
    message  : Manage queue storage messages.
    metrics  : Manage Storage service metrics.
    queue    : Effectively scale apps according to traffic using queues.
    share    : Manage file shares.
    table    : NoSQL key-value storage using semi-structured datasets.
```

## Connect the CLI to your Azure subscription

To work with the resources in your Azure subscription, you must first log in to your Azure account with `az login`. There are several ways you can log in:

* **Interactive login**: `az login`
* **Log in with user name and password**: `az login -u johndoe@contoso.com -p VerySecret`
  * This doesn't work with Microsoft accounts or accounts that use multi-factor authentication.
* **Log in with a service principal**: `az login --service-principal -u http://azure-cli-2016-08-05-14-31-15 -p VerySecret --tenant contoso.onmicrosoft.com`

## Azure CLI 2.0 sample script

Next, we'll work with a small shell script that issues a few basic Azure CLI 2.0 commands to interact with Azure Storage resources. The script first creates a new container in your storage account, then uploads an existing file (as a blob) to that container. It then lists all blobs in the container, and finally, downloads the file to a destination on your local computer that you specify.

```bash
#!/bin/bash
# A simple Azure Storage example script

export AZURE_STORAGE_ACCOUNT=<storage_account_name>
export AZURE_STORAGE_ACCESS_KEY=<storage_account_key>

export container_name=<container_name>
export blob_name=<blob_name>
export file_to_upload=<file_to_upload>
export destination_file=<destination_file>

echo "Creating the container..."
az storage container create -n $container_name

echo "Uploading the file..."
az storage blob upload -f $file_to_upload -c $container_name -n $blob_name

echo "Listing the blobs..."
az storage blob list -c $container_name

echo "Downloading the file..."
az storage blob download -c $container_name -n $blob_name -f $destination_file

echo "Done"
```

**Configure and run the script**

1. Open your favorite text editor, then copy and paste the preceding script into the editor.

2. Next, update the script's variables to reflect your configuration settings. Replace the following values as specified:

   * **\<storage_account_name\>** The name of your storage account.
   * **\<storage_account_key\>** The primary or secondary access key for your storage account.
   * **\<container_name\>** A name the new container to create, such as "azure-cli-sample-container".
   * **\<blob_name\>** A name for the destination blob in the container.
   * **\<file_to_upload\>** The path to small file on your local computer, such as "~/images/HelloWorld.png".
   * **\<destination_file\>** The destination file path, such as "~/downloadedImage.png".

3. After you've updated the necessary variables, save the script and exit your editor. The next steps assume you've named your script **my_storage_sample.sh**.

4. Mark the script as executable, if necessary: `chmod +x my_storage_sample.sh`

5. Execute the script. For example, in Bash: `./my_storage_sample.sh`

You should see output similar to the following, and the **\<destination_file\>** you specified in the script should appear on your local computer.

```
Creating the container...
Success
---------
True
Uploading the file...                                           Percent complete: %100.0
Listing the blobs...
Name           Blob Type      Length  Content Type              Last Modified
-------------  -----------  --------  ------------------------  -------------------------
test_blob.txt  BlockBlob         771  application/octet-stream  2016-12-21T15:35:30+00:00
Downloading the file...
Name
-------------
test_blob.txt
Done
```

> [!NOTE]
> The preceding output is in **table** format. You can specify which output format to use by specifying the `--output` argument in your CLI commands, or set it globally using `az configure`.
>

## Manage storage accounts

### Create a new storage account
To use Azure Storage, you need a storage account. You can create a new Azure Storage account after you've configured your computer to [connect to your subscription](#connect-to-your-azure-subscription).

```azurecli
az storage account create -l <location> -n <account_name> -g <resource_group> --sku <account_sku>
```

* `-l` [Required]: Location. For example, "West US".
* `-n` [Required]: The storage account name. The name must be 3 to 24 characters in length, and use only lowercase alphanumeric characters.
* `-g` [Required]: Name of resource group.
* `--sku` [Required]: The storage account SKU. Allowed values:
  * `Premium_LRS`
  * `Standard_GRS`
  * `Standard_LRS`
  * `Standard_RAGRS`
  * `Standard_ZRS`

### Set default Azure storage account environment variables
You can have multiple storage accounts in your Azure subscription. To select one of them to use for all subsequent storage commands, you can set these environment variables:

```azurecli
export AZURE_STORAGE_ACCOUNT=<account_name>
export AZURE_STORAGE_ACCESS_KEY=<key>
```

Another way to set a default storage account is by using a connection string. First, get the connection string with the `show-connection-string` command:

```azurecli
az storage account show-connection-string -n <account_name> -g <resource_group>
```

Then copy the output connection string and set the `AZURE_STORAGE_CONNECTION_STRING` environment variable (you might need to enclose the connection string in quotes):

```azurecli
export AZURE_STORAGE_CONNECTION_STRING=<connection_string>
```

> [!NOTE]
> All examples in the following sections of this article assume that you've set the `AZURE_STORAGE_ACCOUNT` and `AZURE_STORAGE_ACCESS_KEY` environment variables.
>

## Create and manage blobs
Azure Blob storage is a service for storing large amounts of unstructured data, such as text or binary data, that can be accessed from anywhere in the world via HTTP or HTTPS. This section assumes that you are already familiar with Azure Blob storage concepts. For detailed information, see [Get started with Azure Blob storage using .NET](storage-dotnet-how-to-use-blobs.md) and [Blob Service Concepts](/rest/api/storageservices/fileservices/blob-service-concepts).

### Create a container
Every blob in Azure storage must be in a container. You can create a container by using the `az storage container create` command:

```azurecli
az storage container create -n <container_name>
```

You can set one of three levels of read access for a new container by specifying the optional  `--public-access` argument:

* `off` (default): Container data is private to the account owner.
* `blob`: Public read access for blobs.
* `container`: Public read and list access to the entire container.

For more information, see [Manage anonymous read access to containers and blobs](storage-manage-access-to-resources.md).

### Upload a blob to a container
Azure Blob storage supports block, append, and page blobs. Upload blobs to a container by using the `blob upload` command:

```azurecli
az storage blob upload -f <local_file_path> -c <container_name> -n <blob_name>
```

 By default, the `blob upload` command uploads *.vhd files to page blobs, or block blobs otherwise. To specify another type when you upload a blob, you can use the `--type` argument--allowed values are `append`, `block`, and `page`.

 For more information on the different blob types, see [Understanding Block Blobs, Append Blobs, and Page Blobs](/rest/api/storageservices/fileservices/Understanding-Block-Blobs--Append-Blobs--and-Page-Blobs).

### Download blobs from a container
This example demonstrates how to download a blob from a container:

```azurecli
az storage blob download -c mycontainer -n myblob.png -f ~/mydownloadedblob.png
```

### Copy blobs
You can copy blobs within or across storage accounts and regions asynchronously.

The following example demonstrates how to copy blobs from one storage account to another. We first create a container in another account, specifying that its blobs are publicly, anonymously accessible. Next, we upload a file to the container, and finally, copy the blob from that container into the **mycontainer** container in the current account.

```azurecli
az storage container create -n mycontainer2 --account-name <accountName2> --account-key <accountKey2> --public-access blob

az storage blob upload -f ~/Images/HelloWorld.png -c mycontainer2 -n myBlockBlob2 --account-name <accountName2> --account-key <accountKey2>

az storage blob copy start -u https://<accountname2>.blob.core.windows.net/mycontainer2/myBlockBlob2 -b myBlobBlob -c mycontainer
```

The source blob URL (specified by `-u`) must either be publicly accessible, or include a shared access signature (SAS) token.

### Delete a blob
To delete a blob, use the `blob delete` command:

```azurecli
az storage blob delete -c <container_name> -n <blob_name>
```

## Create and manage file shares
Azure File storage offers shared storage for applications using the Server Message Block (SMB) protocol. Microsoft Azure virtual machines and cloud services, as well as on-premises applications, can share file data via mounted shares. You can manage file shares and file data via the Azure CLI. For more information on Azure File storage, see [Get started with Azure File storage on Windows](storage-dotnet-how-to-use-files.md) or [How to use Azure File storage with Linux](storage-how-to-use-files-linux.md).

### Create a file share
An Azure File share is an SMB file share in Azure. All directories and files must be created in a file share. An account can contain an unlimited number of shares, and a share can store an unlimited number of files, up to the capacity limits of the storage account. The following example creates a file share named **myshare**.

```azurecli
az storage share create -n myshare
```

### Create a directory
A directory provides an optional hierarchical structure for an Azure file share. The following example creates a directory named **myDir** in the file share.

```azurecli
az storage directory create -n myDir -s myshare
```

Note that directory path can include multiple levels, *e.g.*, **a/b**. However, you must ensure that all parent directories exist. For example, for path **a/b**, you must create directory **a** first, then create directory **b**.

### Upload a local file to a share
The following example uploads a file from **~/temp/samplefile.txt** to root of the **myshare** file share. The `--source` argument specifies the existing local file to upload.

```azurecli
az storage file upload --share-name myshare --source ~/temp/samplefile.txt
```

As with directory creation, you can specify a directory path within the share to upload the file to an existing directory within the share:

```azurecli
az storage file upload --share-name myshare/myDir --source ~/temp/samplefile.txt
```

A file in the share can be up to 1 TB in size.

### List the files in a share
You can list files and directories in a share by using the `az storage file list` command:

```azurecli
# List the files in the root of a share
az storage file list -s myshare

# List the files in a directory within a share
az storage file list -s myshare/myDir

# List the files in a path within a share
az storage file list -s myshare -p myDir/mySubDir/MySubDir2
```

### Copy files		
You can copy a file to another file, a file to a blob, or a blob to a file. For example, to copy a file to a directory in a different share:		
		
```azurecli
# Get the URL for the source file you want to copy
az storage file url -s myshare -p /mydir/image.png

# Copy the file to another share
az storage file copy start \
    --source-uri https://mystorageaccount.file.core.windows.net/myshare/mydir/image.png \	
    --destination-share myshare2 --destination-path mydir2/image.png		
```

> [!NOTE]
> There is known issue in the CLI 2.0 (Preview) preventing the use of `--source-share` and `--source-path`. You can use the `--source-uri` argument as a workaround until this issue is resolved.
>

## Next steps
Here are some additional resources for learning more about working with the Azure CLI 2.0 (Preview).

<<<<<<< HEAD
* [Get started with Azure CLI 2.0 (Preview)](/cli/azure/get-started-with-az-cli2)
=======
* [Get started with Azure CLI 2.0 (Preview)](https://docs.microsoft.com/cli/azure/get-started-with-az-cli2)
>>>>>>> e8cfaf0d
* [Azure CLI 2.0 (Preview) command reference](/cli/azure)
* [Azure CLI 2.0 (Preview) on GitHub](https://github.com/Azure/azure-cli)<|MERGE_RESOLUTION|>--- conflicted
+++ resolved
@@ -23,11 +23,7 @@
 
 The open-source, cross-platform Azure CLI 2.0 (Preview) provides a set of commands for working with the Azure platform. It provides much of the same functionality found in the [Azure portal](https://portal.azure.com), including rich data access.
 
-<<<<<<< HEAD
-In this guide, we show you how to use the [Azure CLI 2.0 (Preview)](/cli/azure/get-started-with-az-cli2) to perform several tasks working with resources in your Azure Storage account. We recommend that you download and install or upgrade to the latest version of the CLI 2.0 before using this guide.
-=======
 In this guide, we show you how to use the [Azure CLI 2.0 (Preview)](https://docs.microsoft.com/cli/azure/get-started-with-az-cli2) to perform several tasks working with resources in your Azure Storage account. We recommend that you download and install or upgrade to the latest version of the CLI 2.0 before using this guide.
->>>>>>> e8cfaf0d
 
 The examples in the guide assume the use of the Bash shell on Ubuntu, but other platforms should perform similarly. 
 
@@ -365,10 +361,6 @@
 ## Next steps
 Here are some additional resources for learning more about working with the Azure CLI 2.0 (Preview).
 
-<<<<<<< HEAD
-* [Get started with Azure CLI 2.0 (Preview)](/cli/azure/get-started-with-az-cli2)
-=======
 * [Get started with Azure CLI 2.0 (Preview)](https://docs.microsoft.com/cli/azure/get-started-with-az-cli2)
->>>>>>> e8cfaf0d
 * [Azure CLI 2.0 (Preview) command reference](/cli/azure)
 * [Azure CLI 2.0 (Preview) on GitHub](https://github.com/Azure/azure-cli)