<properties
	pageTitle="Client-Side Encryption with .NET for Microsoft Azure Storage | Microsoft Azure"
	description="The Azure Storage Client Library for .NET supports client-side encryption and integration with Azure Key Vault for maximum security for your Azure Storage applications."
	services="storage"
	documentationCenter=".net"
	authors="robinsh"
	manager="carmonm"
	editor="tysonn"/>

<tags
	ms.service="storage"
	ms.workload="storage"
	ms.tgt_pltfrm="na"
	ms.devlang="na"
	ms.topic="article"
<<<<<<< HEAD
	ms.date="03/31/2016"
	ms.author="lakasa"/>
=======
	ms.date="08/03/2016"
	ms.author="robinsh"/>
>>>>>>> c186bb0b


# Client-Side Encryption and Azure Key Vault for Microsoft Azure Storage

[AZURE.INCLUDE [storage-selector-client-side-encryption-include](../../includes/storage-selector-client-side-encryption-include.md)]

## Overview

The [Azure Storage Client Library for .NET Nuget package](https://www.nuget.org/packages/WindowsAzure.Storage) supports encrypting data within client applications before uploading to Azure Storage, and decrypting data while downloading to the client. The library also supports integration with [Azure Key Vault](https://azure.microsoft.com/services/key-vault/) for storage account key management.

For a step-by-step tutorial that leads you through the process of encrypting blobs using client-side encryption and Azure Key Vault, see [Encrypt and decrypt blobs in Microsoft Azure Storage using Azure Key Vault](storage-encrypt-decrypt-blobs-key-vault.md).

For client-side encryption with Java, see [Client-Side Encryption with Java for Microsoft Azure Storage](storage-client-side-encryption-java.md).

## Encryption and decryption via the envelope technique

The processes of encryption and decryption follow the envelope technique.

### Encryption via the envelope technique

Encryption via the envelope technique works in the following way:

1. The Azure storage client library generates a content encryption key (CEK), which is a one-time-use symmetric key.
2. User data is encrypted using this CEK.
3. The CEK is then wrapped (encrypted) using the key encryption key (KEK). The KEK is identified by a key identifier and can be an asymmetric key pair or a symmetric key and can be managed locally or stored in Azure Key Vaults.

	The storage client library itself never has access to KEK. The library invokes the key wrapping algorithm that is provided by Key Vault. Users can choose to use custom providers for key wrapping/unwrapping if desired.

4. The encrypted data is then uploaded to the Azure Storage service. The wrapped key along with some additional encryption metadata is either stored as metadata (on a blob) or interpolated with the encrypted data (queue messages and table entities).

### Decryption via the envelope technique

Decryption via the envelope technique works in the following way:

1. The client library assumes that the user is managing the key encryption key (KEK) either locally or in Azure Key Vaults. The user does not need to know the specific key that was used for encryption. Instead, a key resolver which resolves different key identifiers to keys can be set up and used.
2. The client library downloads the encrypted data along with any encryption material that is stored on the service.
3. The wrapped content encryption key (CEK) is then unwrapped (decrypted) using the key encryption key (KEK). Here again, the client library does not have access to KEK. It simply invokes the custom or Key Vault provider’s unwrapping algorithm.
4. The content encryption key (CEK) is then used to decrypt the encrypted user data.

## Encryption Mechanism

The storage client library uses [AES](http://en.wikipedia.org/wiki/Advanced_Encryption_Standard) in order to encrypt user data. Specifically, [Cipher Block Chaining (CBC)](http://en.wikipedia.org/wiki/Block_cipher_mode_of_operation#Cipher-block_chaining_.28CBC.29) mode with AES. Each service works somewhat differently, so we will discuss each of them here.

### Blobs

The client library currently supports encryption of whole blobs only. Specifically, encryption is supported when users use the **UploadFrom*** methods or the **OpenWrite** method. For downloads, both complete and range downloads are supported.

During encryption, the client library will generate a random Initialization Vector (IV) of 16 bytes, together with a random content encryption key (CEK) of 32 bytes, and perform envelope encryption of the blob data using this information. The wrapped CEK and some additional encryption metadata are then stored as blob metadata along with the encrypted blob on the service.

> [AZURE.WARNING] If you are editing or uploading your own metadata for the blob, you need to ensure that this metadata is preserved. If you upload new metadata without this metadata, the wrapped CEK, IV, and other metadata will be lost and the blob content will never be retrievable again.

Downloading an encrypted blob involves retrieving the content of the entire blob using the **DownloadTo***/**BlobReadStream** convenience methods. The wrapped CEK is unwrapped and used together with the IV (stored as blob metadata in this case) to return the decrypted data to the users.

Downloading an arbitrary range (**DownloadRange*** methods) in the encrypted blob involves adjusting the range provided by users in order to get a small amount of additional data that can be used to successfully decrypt the requested range.

All blob types (block blobs, page blobs, and append blobs) can be encrypted/decrypted using this scheme.

### Queues

Since queue messages can be of any format, the client library defines a custom format that includes the Initialization Vector (IV) and the encrypted content encryption key (CEK) in the message text.

During encryption, the client library generates a random IV of 16 bytes along with a random CEK of 32 bytes and performs envelope encryption of the queue message text using this information. The wrapped CEK and some additional encryption metadata are then added to the encrypted queue message. This modified message (shown below) is stored on the service.

	<MessageText>{"EncryptedMessageContents":"6kOu8Rq1C3+M1QO4alKLmWthWXSmHV3mEfxBAgP9QGTU++MKn2uPq3t2UjF1DO6w","EncryptionData":{…}}</MessageText>

During decryption, the wrapped key is extracted from the queue message and unwrapped. The IV is also extracted from the queue message and used along with the unwrapped key to decrypt the queue message data. Note that the encryption metadata is small (under 500 bytes), so while it does count toward the 64KB limit for a queue message, the impact should be manageable.

### Tables

The client library supports encryption of entity properties for insert and replace operations.

>[AZURE.NOTE] Merge is not currently supported. Since a subset of properties may have been encrypted previously using a different key, simply merging the new properties and updating the metadata will result in data loss. Merging either requires making extra service calls to read the pre-existing entity from the service, or using a new key per property, both of which are not suitable for performance reasons.

Table data encryption works as follows:  

1. Users specify the properties to be encrypted.
2. The client library generates a random Initialization Vector (IV) of 16 bytes along with a random content encryption key (CEK) of 32 bytes for every entity, and performs envelope encryption on the individual properties to be encrypted by deriving a new IV per property. The encrypted property is stored as binary data.
3. The wrapped CEK and some additional encryption metadata are then stored as two additional reserved properties. The first reserved property (_ClientEncryptionMetadata1) is a string property that holds the information about IV, version, and wrapped key. The second reserved property (_ClientEncryptionMetadata2) is a binary property that holds the information about the properties that are encrypted. The information in this second property (_ClientEncryptionMetadata2) is itself encrypted.
4. Due to these additional reserved properties required for encryption, users may now have only 250 custom properties instead of 252. The total size of the entity must be less than 1 MB.

Note that only string properties can be encrypted. If other types of properties are to be encrypted, they must be converted to strings. The encrypted strings are stored on the service as binary properties, and they are converted back to strings after decryption.

For tables, in addition to the encryption policy, users must specify the properties to be encrypted. This can be done by either specifying an [EncryptProperty] attribute (for POCO entities that derive from TableEntity) or an encryption resolver in request options. An encryption resolver is a delegate that takes a partition key, row key, and property name and returns a Boolean that indicates whether that property should be encrypted. During encryption, the client library will use this information to decide whether a property should be encrypted while writing to the wire. The delegate also provides for the possibility of logic around how properties are encrypted. (For example, if X, then encrypt property A; otherwise encrypt properties A and B.) Note that it is not necessary to provide this information while reading or querying entities.

### Batch Operations

In batch operations, the same KEK will be used across all the rows in that batch operation because the client library only allows one options object (and hence one policy/KEK) per batch operation. However, the client library will internally generate a new random IV and random CEK per row in the batch. Users can also choose to encrypt different properties for every operation in the batch by defining this behavior in the encryption resolver.

### Queries

To perform query operations, you must specify a key resolver that is able to resolve all the keys in the result set. If an entity contained in the query result cannot be resolved to a provider, the client library will throw an error. For any query that performs server-side projections, the client library will add the special encryption metadata properties (_ClientEncryptionMetadata1 and _ClientEncryptionMetadata2) by default to the selected columns.

## Azure Key Vault

Azure Key Vault helps safeguard cryptographic keys and secrets used by cloud applications and services. By using Azure Key Vault, users can encrypt keys and secrets (such as authentication keys, storage account keys, data encryption keys, .PFX files, and passwords) by using keys that are protected by hardware security modules (HSMs). For more information, see [What is Azure Key Vault?](../key-vault/key-vault-whatis.md).

The storage client library uses the Key Vault core library in order to provide a common framework across Azure for managing keys. Users also get the additional benefit of using the Key Vault extensions library. The extensions library provides useful functionality around simple and seamless Symmetric/RSA local and cloud key providers as well as with aggregation and caching.

### Interface and dependencies

There are three Key Vault packages:

- Microsoft.Azure.KeyVault.Core contains the IKey and IKeyResolver. It is a small package with no dependencies. The storage client library for .NET defines it as a dependency.
- Microsoft.Azure.KeyVault contains the Key Vault REST client.
- Microsoft.Azure.KeyVault.Extensions contains extension code that includes implementations of cryptographic algorithms and an RSAKey and a SymmetricKey. It depends on the Core and KeyVault namespaces and provides functionality to define an aggregate resolver (when users want to use multiple key providers) and a caching key resolver. Although the storage client library does not directly depend on this package, if users wish to use Azure Key Vault to store their keys or to use the Key Vault extensions to consume the local and cloud cryptographic providers, they will need this package.

Key Vault is designed for high-value master keys, and throttling limits per Key Vault are designed with this in mind. When performing client-side encryption with Key Vault, the preferred model is to use symmetric master keys stored as secrets in Key Vault and cached locally. Users must do the following:

1. Create a secret offline and upload it to Key Vault.
2. Use the secret's base identifier as a parameter to resolve the current version of the secret for encryption and cache this information locally. Use CachingKeyResolver for caching; users are not expected to implement their own caching logic.
3. Use the caching resolver as an input while creating the encryption policy.

More information regarding Key Vault usage can be found in the [encryption code samples](https://github.com/Azure/azure-storage-net/tree/master/Samples/GettingStarted/EncryptionSamples).

## Best practices

Encryption support is available only in the storage client library for .NET. Windows Phone and Windows Runtime do not currently support encryption.

>[AZURE.IMPORTANT] Be aware of these important points when using client-side encryption:
>
>- When reading from or writing to an encrypted blob, use whole blob upload commands and range/whole blob download commands. Avoid writing to an encrypted blob using protocol operations such as Put Block, Put Block List, Write Pages, Clear Pages, or Append Block; otherwise you may corrupt the encrypted blob and make it unreadable.
>- For tables, a similar constraint exists. Be careful to not update encrypted properties without updating the encryption metadata.
>- If you set metadata on the encrypted blob, you may overwrite the encryption-related metadata required for decryption, since setting metadata is not additive. This is also true for snapshots; avoid specifying metadata while creating a snapshot of an encrypted blob. If metadata must be set, be sure to call the **FetchAttributes** method first to get the current encryption metadata, and avoid concurrent writes while metadata is being set.
>- Enable the **RequireEncryption** property in the default request options for users that should work only with encrypted data. See below for more info.


## Client API / Interface

While creating an EncryptionPolicy object, users can provide only a Key (implementing IKey), only a resolver (implementing IKeyResolver), or both. IKey is the basic key type that is identified using a key identifier and that provides the logic for wrapping/unwrapping. IKeyResolver is used to resolve a key during the decryption process. It defines a ResolveKey method that returns an IKey given a key identifier. This provides users the ability to choose between multiple keys that are managed in multiple locations.

- For encryption, the key is used always and the absence of a key will result in an error.
- For decryption:
	- The key resolver is invoked if specified to get the key. If the resolver is specified but does not have a mapping for the key identifier, an error is thrown.
	- If resolver is not specified but a key is specified, the key is used if its identifier matches the required key identifier. If the identifier does not match, an error is thrown.

The [encryption samples](https://github.com/Azure/azure-storage-net/tree/master/Samples/GettingStarted/EncryptionSamples) demonstrate a more detailed end-to-end scenario for blobs, queues and tables, along with Key Vault integration.

### RequireEncryption mode

Users can optionally enable a mode of operation where all uploads and downloads must be encrypted. In this mode, attempts to upload data without an encryption policy or download data that is not encrypted on the service will fail on the client. The **RequireEncryption** property of the request options object controls this behavior. If your application will encrypt all objects stored in Azure Storage, then you can set the **RequireEncryption** property on the default request options for the service client object. For example, set **CloudBlobClient.DefaultRequestOptions.RequireEncryption** to **true** to require encryption for all blob operations performed through that client object.

### Blob service encryption

Create a **BlobEncryptionPolicy** object and set it in the request options (per API or at a client level by using **DefaultRequestOptions**). Everything else will be handled by the client library internally.

	// Create the IKey used for encryption.
 	RsaKey key = new RsaKey("private:key1" /* key identifier */);

 	// Create the encryption policy to be used for upload and download.
 	BlobEncryptionPolicy policy = new BlobEncryptionPolicy(key, null);

 	// Set the encryption policy on the request options.
 	BlobRequestOptions options = new BlobRequestOptions() { EncryptionPolicy = policy };

 	// Upload the encrypted contents to the blob.
 	blob.UploadFromStream(stream, size, null, options, null);

 	// Download and decrypt the encrypted contents from the blob.
 	MemoryStream outputStream = new MemoryStream();
 	blob.DownloadToStream(outputStream, null, options, null);

### Queue service encryption

Create a **QueueEncryptionPolicy** object and set it in the request options (per API or at a client level by using **DefaultRequestOptions**). Everything else will be handled by the client library internally.


	// Create the IKey used for encryption.
 	RsaKey key = new RsaKey("private:key1" /* key identifier */);

 	// Create the encryption policy to be used for upload and download.
 	QueueEncryptionPolicy policy = new QueueEncryptionPolicy(key, null);

 	// Add message
 	QueueRequestOptions options = new QueueRequestOptions() { EncryptionPolicy = policy };
 	queue.AddMessage(message, null, null, options, null);

 	// Retrieve message
 	CloudQueueMessage retrMessage = queue.GetMessage(null, options, null);

### Table service encryption

In addition to creating an encryption policy and setting it on request options, you must either specify an **EncryptionResolver** in **TableRequestOptions**, or set the [EncryptProperty] attribute on the entity.

#### Using the resolver


	// Create the IKey used for encryption.
 	RsaKey key = new RsaKey("private:key1" /* key identifier */);

 	// Create the encryption policy to be used for upload and download.
 	TableEncryptionPolicy policy = new TableEncryptionPolicy(key, null);

 	TableRequestOptions options = new TableRequestOptions()
 	{
    	EncryptionResolver = (pk, rk, propName) =>
     	{
        	if (propName == "foo")
         	{
            	return true;
         	}
         	return false;
     	},
     	EncryptionPolicy = policy
 	};

 	// Insert Entity
 	currentTable.Execute(TableOperation.Insert(ent), options, null);

 	// Retrieve Entity
 	// No need to specify an encryption resolver for retrieve
 	TableRequestOptions retrieveOptions = new TableRequestOptions()
 	{
    	EncryptionPolicy = policy
 	};

 	TableOperation operation = TableOperation.Retrieve(ent.PartitionKey, ent.RowKey);
 	TableResult result = currentTable.Execute(operation, retrieveOptions, null);

#### Using attributes

As mentioned above, if the entity implements TableEntity, then the properties can be decorated with the [EncryptProperty] attribute instead of specifying the **EncryptionResolver**.

	[EncryptProperty]
 	public string EncryptedProperty1 { get; set; }

## Encryption and performance

Note that encrypting your storage data results in additional performance overhead. The content key and IV must be generated, the content itself must be encrypted, and additional meta-data must be formatted and uploaded. This overhead will vary depending on the quantity of data being encrypted. We recommend that customers always test their applications for performance during development.

## Next steps

- [Tutorial: Encrypt and decrypt blobs in Microsoft Azure Storage using Azure Key Vault](storage-encrypt-decrypt-blobs-key-vault.md)
- Download the [Azure Storage Client Library for .NET NuGet package](https://www.nuget.org/packages/WindowsAzure.Storage)
- Download the Azure Key Vault NuGet [Core](http://www.nuget.org/packages/Microsoft.Azure.KeyVault.Core/), [Client](http://www.nuget.org/packages/Microsoft.Azure.KeyVault/), and [Extensions](http://www.nuget.org/packages/Microsoft.Azure.KeyVault.Extensions/) packages  
- Visit the [Azure Key Vault Documentation](../key-vault/key-vault-whatis.md)
<|MERGE_RESOLUTION|>--- conflicted
+++ resolved
@@ -13,13 +13,8 @@
 	ms.tgt_pltfrm="na"
 	ms.devlang="na"
 	ms.topic="article"
-<<<<<<< HEAD
-	ms.date="03/31/2016"
-	ms.author="lakasa"/>
-=======
 	ms.date="08/03/2016"
 	ms.author="robinsh"/>
->>>>>>> c186bb0b
 
 
 # Client-Side Encryption and Azure Key Vault for Microsoft Azure Storage
