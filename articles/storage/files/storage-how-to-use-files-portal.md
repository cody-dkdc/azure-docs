---
<<<<<<< HEAD
title: Managing Azure file shares with Azure portal
=======
title: Managing Azure file shares in the portal | Microsoft Docs
>>>>>>> 491c3200
description: Learn to use the Azure portal to manage Azure Files.
services: storage
documentationcenter: ''
author: wmgries
<<<<<<< HEAD
manager: klaasl
editor: cynthn
=======
manager: jeconnoc
editor: 
>>>>>>> 491c3200

ms.assetid: 
ms.service: storage
ms.workload: storage
ms.tgt_pltfrm: na
ms.devlang: na
ms.topic: get-started-article
<<<<<<< HEAD
ms.date: 02/20/2018
ms.author: wgries
---

# Managing Azure file shares with the Azure portal 
[Azure Files](storage-files-introduction.md) is Microsoft's easy-to-use cloud file system. Azure file shares can be mounted in Windows, Linux, and macOS. This guide walks you through the basics of working with Azure file shares using PowerShell. Learn how to:

[!div class="checklist"]
* Create a resource group and a storage account
* Create an Azure file share 
* Create a directory
* Upload a file 
* Download a file
* Create and use a share snapshot

If you don't have an Azure subscription, you can create a [free account](https://azure.microsoft.com/free/?WT.mc_id=A261C142F) before you begin.

## Create a resource group
A resource group is a logical container into which Azure resources are deployed and managed. If you don't already have an Azure resource group, you can create a new one by clicking the resource groups item on the left-hand navigation bar.

![A screenshot of the side panel, where you need to click the "resource groups" link](media/storage-how-to-use-files-portal/create-resource-group-1.png)

On the main resource group pane, click the **add** button to create a new resource group. 

![A screenshot of the "add" button on the resource group pane](media/storage-how-to-use-files-portal/create-resource-group-2.png)

In the resulting create resource group pane, enter the name of the resource group we will use in this guide, **myResourceGroup**.

 ![A screenshot of the create resource group](media/storage-how-to-use-files-portal/create-resource-group-3.png)

## Create a storage account
A storage account is a shared pool of storage in which you can deploy Azure file share, or other storage resources such as blobs or queues. A storage account can contain an unlimited number of shares, and a share can store an unlimited number of files, up to the capacity limits of the storage account.

In the resource group pane, click the entry for the **myResourceGroup** you created in the previous section (you may have to click the refresh button in the resource group pane). In the resulting resource group contents pane, you add a new storage account by clicking the add button and searching for "storage account" the resulting search box (you may have to hit the "enter" key to execute a search).

![Select the storage account resource](media/storage-how-to-use-files-portal/create-storage-account-1.png)

Click the create button on the storage account information pane. This opens the create storage account pane, where you fill in the following information:

- **Name**: This is the name of the storage account. A storage account name must be globally unique, so in this guide we use the name `mystorageaccount<random number>` (where `<random number>` is a number of your choosing).
- **Deployment model**: This allows you to select whether you want an Azure Resource Manager storage account deployment or a classic storage account deployment for legacy reasons. Since this is a new deployment, leave this selector on the default *Resource Manager* selection. To learn more about the differences between Azure Resource Manager and classic deployment, see [Understand deployment models and the state of your resources](../../azure-resource-manager/resource-manager-deployment-model.md).
- **Account kind**: This allows you to select the version of the storage account to be deployed. The default value is *Storage (general purpose v1)*, however we recommend all new accounts be deployed with the *StorageV2 (general purpose v2)*. All new Azure storage features will be added to the v2 version of the storage account. To learn more about the differences between *Storage (general purpose v2)*, *Storage (general purpose v1)*, and *Blob storage* accounts, see [Understanding Azure storage accounts](../common/storage-account-options.md?toc=%2fazure%2fstorage%2ffiles%2ftoc.json).
- **Performance**: This selects the default storage media type for the storage account. *Standard storage*, the default option, is backed by by classic rotational hard disks (HDDs), while *premium storage* is instead backed by solid state disks (SSDs), for higher performance. Azure Files currently only supports standard storage; even if you select premium storage, your file share will be stored on standard storage.
- **Replication**: This refers to the redundancy setting of the storage account. For this purpose of this guide, select *Locally-redundant storage (LRS)*, which is the cheapest option. To learn more about redundancy options supported by Azure Files, see the [Data redundancy](storage-files-planning.md#data-redundancy) section of the Planning for an Azure Files deployment guide.
- **Access tier (default)**: This selects the default access tier for new created storage accounts. Azure Files currently only supports the *Hot* access tier; even if you select the *Cold* access tier, your file share will be billed according to the *Hot* access tier.
- **Secure transfer required**: This will require all access to your storage account is encrypted in-transit. For the purposes of Azure Files, this will ensure that only HTTPS connections and mounts with SMB 3.0 with encryption are allowed. The default option is *Disabled*, but we recommend you always select *Enabled* unless you have a specific requirement for HTTP or SMB 2.1/SMB 3.0 without encryption. To learn more about this option, see [Understanding encryption in-transit](../common/storage-require-secure-transfer.md?toc=%2fazure%2fstorage%2ffiles%2ftoc.json)
- **Subscription**: The subscription to create the storage account in. If you have access to only one subscription, there is nothing to do here. If you have access to multiple subscriptions, ensure that the selected subscription matches the one you created the resource group in.
- **Resource group**: The resource group to create the storage account in. By default, *Create new* is selected giving you an empty text box in which to enter the name of the new resource group name. Since we've already created a resource group, select *Use existing* and select *myResourceGroup* (which is the name of the resource group we created in the previous step) from the list.
- **Location**: The Azure region in which to create the storage account. This need not match the Azure region you selected when creating the resource group. For the purposes of this guide, select *East US*.
- **Virtual networks**: Virtual networks allow you to limit access to the storage resources in your storage account from unauthorized IP addresses or services. For the purposes of this guide, leave this option set to *Disabled*. To learn more about Virtual networks, see [Understanding Azure storage firewalls and virtual networks](../common/storage-network-security.md?toc=%2fazure%2fstorage%2ffiles%2ftoc.json).

![A screenshot of the create storage account pane](media/storage-how-to-use-files-portal/create-storage-account-2.png)

Click the **Create** button to crate the storage account. 

## Create a file share
Now you can create your first Azure file share. You can do this by navigating into the storage account you created in your resource group (you may need to click the refresh button to see the storage account in the resource group).

![A screenshot of the new storage account in the resource group](media/storage-how-to-use-files-portal/create-file-share-1.png)

Inside the storage account, select **Files** section.

![A screenshot of the services section of the storage account; select the Files service](media/storage-how-to-use-files-portal/create-file-share-2.png)

Click the **new file share** button.

![A screenshot of the new file share button](media/storage-how-to-use-files-portal/create-file-share-3.png)
 
In the resulting new file share drop-down, fill in the following information:

- **Name**: The name of the file share. For the purposes of this guide, use the name `myshare`.
- **Quota**: The maximum size of the file share, in GiB. This is an optional field; leaving it blank will set the quota to the [maximum size of a file share](storage-files-scale-targets.md).

Click **OK** to create the Azure file share.

![A screenshot of the new file share drop-down](media/storage-how-to-use-files-portal/create-file-share-4.png)

## Manipulating the contents of the Azure file share
Now that you have created an Azure file share, you can mount the file share with SMB on [Windows](storage-how-to-use-files-windows.md), [Linux](storage-how-to-use-files-linux.md), or [macOS](storage-how-to-use-files-mac.md). Alternatively, you can manipulate your Azure file share with the Azure PowerShell module. This is advantageous over mounting the file share with SMB, because all requests made with PowerShell are made with the File REST API enabling you to create, modify, and delete files and directories in your file share from:

- The Azure portal.
- Clients which cannot mount SMB shares, such as on-premises clients which do not have port 445 unblocked.
- Serverless scenarios, such as in [Azure Functions](../../azure-functions/functions-overview.md).

### Create directory
To create a new directory named *myDirectory* at the root of your Azure file share, click the **Add directory** button on pane for your Azure file share.

![A screenshot of the new directory button](media/storage-how-to-use-files-portal/create-directory-1.png)

In resulting new directory drop, fill in the following information:

- **Name**: The name of the directory to be created. For the purposes of this guide, use *myDirectory*.

Click the **OK** to create the directory.

![A screenshot of the new directory drop-down](media/storage-how-to-use-files-portal/create-directory-2.png)

Now that directory has been created, click into the new directory.

### Upload a file 
To demonstrate uploading a file, you first need to create or select a file to be uploaded. You may do this by whatever means you see fit. Once you've selected the file you would like to, click the **Upload** button on the directory you've selected.

![A screenshot of the upload button in myDirectory](media/storage-how-to-use-files-portal/upload-file-1.png)

The resulting upload pane will open to the right-hand size of the screen. To pop open the file upload dialog, click the button on the side of the *Select a file* textbox. 

![A screenshot of the button that opens the file picker](media/storage-how-to-use-files-portal/upload-file-2.png)

Select the file you would like to upload in the opened file upload dialog. The file upload dialog will look differently depending on the operating system and browser you are using (this screenshot is a file upload dialog on Windows). Click **Open** on the file upload dialog.

![A screenshot of the file upload dialog in Windows](media/storage-how-to-use-files-portal/upload-file-3.png)

Click the **Upload** button to upload the file to your file share.

![A screenshot of the upload button](media/storage-how-to-use-files-portal/upload-file-4.png)

Depending on the file uploaded, this may take some time. When the file is finished uploading, it will appear in the directory.

![A screenshot of the uploaded file](media/storage-how-to-use-files-portal/upload-file-5.png)

### Download a file
You can download a copy of the file you uploaded by right clicking on the file. After clicking the download button, the exact experience will depend on the operating system and browser you are using.

![A screenshot of the download button in the context menu for a file](media/storage-how-to-use-files-portal/download-file-1.png) 

## Create and modify share snapshots
One additional useful task you can do with an Azure file share is to create share snapshots. A snapshot preserves a point-in-time for an Azure file share. Share snapshots are similar to operating system technologies you may already be familiar with such as:
- [Volume Shadow Copy Service (VSS)](https://docs.microsoft.com/previous-versions/windows/it-pro/windows-server-2008-R2-and-2008/ee923636) for Windows file systems such as NTFS and ReFS
- [Logical Volume Manager (LVM)](https://en.wikipedia.org/wiki/Logical_Volume_Manager_(Linux)#Basic_functionality) snapshots for Linux systems
- [Apple File System (APFS)](https://developer.apple.com/library/content/documentation/FileManagement/Conceptual/APFS_Guide/Features/Features.html) snapshots for macOS. 

You can create a snapshot for a share by clicking on the **Snapshot** button at the root of the file share.

![A screenshot of the snapshot button](media/storage-how-to-use-files-portal/create-snapshot-1.png)

On the drop-down menu for snapshots, click **Create a snapshot**. 

### List and browse a share snapshot
You can browse the contents of the share snapshot by right-clicking on the share and selecting **View snapshots**. 

![A screenshot of the view snapshots button](media/storage-how-to-use-files-portal/browse-snapshot-1.png)

The resulting pane will show the snapshots for this share. Click on a share snapshot to browse it.

![A screenshot of a share snapshot](media/storage-how-to-use-files-portal/browse-snapshot-2.png)

### Restore from a share snapshot
To exercise a restoring a file from a share snapshot, navigate back to the live Azure file share, and right-click on the file we uploaded above, and click **Delete**.

![A screenshot of the delete button in the context menu for a file](media/storage-how-to-use-files-portal/restore-snapshot-1.png)

[Navigate to the share snapshot](#list-and-browse-a-share-snapshot) and to the specific file we deleted (`myDirectory\SampleUpload.txt`). Right-click on the file, and click **Restore**.

![A screenshot of the restore button](media/storage-how-to-use-files-portal/restore-snapshot-2.png)

A pop-up will appear giving you a choice between restoring the file as a copy or overwriting the original file. Since we have deleted the original file, we can select **Overwrite original file** to restore the file as it was before we deleted it. Click **OK** to restore the file to the Azure file share.

![A screenshot of the restore file dialog](media/storage-how-to-use-files-portal/restore-snapshot-3.png)

You can verify that `SampleUpload.txt` has been successfully restored to the live Azure file share.

![A screenshot of the restored file](media/storage-how-to-use-files-portal/restore-snapshot-4.png)

### Delete a share snapshot
To delete a share snapshot, [navigate to the share snapshot](#list-and-browse-a-share-snapshot). Click the checkbox next to the name of the share snapshot (1), and select the **Delete** button (2).

![A screenshot of deleting a share snapshot](media/storage-how-to-use-files-portal/delete-snapshot-1.png)

## Clean up resources
When you are done, you can delete the resource group, which will delete the storage account, Azure file share inside the storage account, and any other resources you may have deployed inside the resource group.

Navigate to the resource group, and select the **Delete resource group**.

![A screenshot of the delete resource group button](media/storage-how-to-use-files-portal/cleanup-resources-1.png)

To confirm the resource group deletion, type the resource group name (*myResourceGroup*) in the resulting confirmation dialog. 

![A screenshot of the delete resources pane](media/storage-how-to-use-files-portal/cleanup-resources-2.png)

Click the **Delete** button to finish the delete operation.

## Next steps
- [Managing file shares with the Azure PowerShell](storage-how-to-use-files-powershell.md)
- [Managing file shares with Azure CLI](storage-quickstart-files-cli.md)
- [Planning for an Azure Files deployment](storage-files-planning.md)
=======
ms.date: 02/27/2018
ms.author: wgries
---

# Quickstart: Managing Azure file shares with the Azure portal 

[Azure Files](storage-files-introduction.md) is Microsoft's easy-to-use cloud file system. This guide walks you through the basics of working with Azure file shares using the [Azure portal](https://portal.azure.com). In this article you learn how to:

> [!div class="checklist"]
> * Create a resource group and a storage account
> * Create an Azure file share 
> * Create a directory
> * Upload a file
> * Download a file
> * Create and use a share snapshot


If you don't have an Azure subscription, you can create a [free account](https://azure.microsoft.com/free/?WT.mc_id=A261C142F) before you begin.

## Log in to Azure

Log in to the Azure portal at http://portal.azure.com.

## Create a storage account
A storage account is a shared pool of storage in which you can deploy Azure file share, or other storage resources such as blobs or queues. A storage account can contain an unlimited number of shares, and a share can store an unlimited number of files, up to the capacity limits of the storage account.

1. In the left menu, click on the **+** to create a resource.
2. Type **Storage account** into the search and select **Storage account - blob, file, table, queue** and then click **Create**.
3. In **Name**, type *mystorageaccount* followed by a few random numbers until you get the green check mark indicating that it is a unique name. A storage account name must be all lower-case and globally unique. Make a note of your storage account name because you will be using it later. 
4. In **Deployment model**, leave the default value of **Resource manager**.
5. In **Account kind**, select **StorageV2**. 
6. In **Performance**, keep the default value of **Standard storage**. Azure Files currently only supports standard storage; even if you select premium storage, your file share is stored on standard storage.
7. In **Replication**, select *Locally-redundant storage (LRS)*. 
8. In **Secure transfer required** we recommend you always select **Enabled**. To learn more about this option, see [Understanding encryption in-transit](../common/storage-require-secure-transfer.md?toc=%2fazure%2fstorage%2ffiles%2ftoc.json).
9. In **Subscription**, select subscription to create the storage account in. If you only have one subscription, it should be the default.
10. In **Resource group**, select **Create new** and type in *myResourceGroup* as the name.
11. In **Location**, select **East US**.
12 In **Virtual networks**, leave the default option as *Disabled*. 
13. Select **Pin to dashboard** to make the storage account easier to find.
13. When you're finished, click **Create** to start the deployment.

It takes a few moments to deploy the storage account. You can watch the progress from your dashboard.

## Create a file share

Create your first Azure file share within the storage account you created.

1. Select the storage account from your dashboard.
2. On the storage account page, in the **Services** section, select **Files**.
	![A screenshot of the services section of the storage account; select the Files service](media/storage-how-to-use-files-portal/files.png)
3. On the menu at the top of the **File service** page, click **+ File share**. The **New file share** page drops down.
4. In **Name** type *myshare*.
5. In **Quota**, leave the field blank to set the quota to the [maximum size of a file share](storage-files-scale-targets.md).
6. When you're done, click **OK** to create the Azure file share.

When finished, the portal displays the **File service** page and lists your new file share.

## Create a directory

Create a directory within your file share. Adding a directory provides a hierarchical structure for managing your file share. You can create multiple levels, but you must ensure that all parent directories exist before creating a subdirectory. For example, for path myDirectory/mySubDirectory, you must first create directory *myDirectory*, then create *mySubDirectory*. 

1. On the **File Service** page, select the **myshare** file share. The page for your file share opens.
2. On the menu at the top of the page, select **+ Add directory**. The **New directory** page drops down.
3. Type *myDirectory* and then click **OK**.

When finished, the *myDirectory* directory will be listed on the page for the *myshare* file share.


## Upload a file 

Upload a file from your local machine to the new directory in your file share.

1. Click on the **myDirectory** directory. The **myDirectory** page opens.
2. In the menu at the top, click **Upload**. The **Upload files** page opens.
3. Click on the folder icon to open a window to browse your local files. 
4. Select a file and then click **Open**. 
5. In the **Upload files** page, verify the file name and then click **Upload**.
6. When finished, the file should appear in the list on the **myDirectory** page.


## Download a file
You can download a copy of a file in your file share by right-clicking on the file and selecting **Download**. The download experience depends on the operating system and browser you're using.


## Optional: Use snapshots

A snapshot preserves a point-in-time copy of an Azure file share. File share snapshots are similar to other technologies you may already be familiar with like:
- [Logical Volume Manager (LVM)](https://en.wikipedia.org/wiki/Logical_Volume_Manager_(Linux)#Basic_functionality) snapshots for Linux systems
- [Apple File System (APFS)](https://developer.apple.com/library/content/documentation/FileManagement/Conceptual/APFS_Guide/Features/Features.html) snapshots for macOS. 
- [Volume Shadow Copy Service (VSS)](https://docs.microsoft.com/previous-versions/windows/it-pro/windows-server-2008-R2-and-2008/ee923636) for Windows file systems such as NTFS and ReFS.

This example will walk you through creating a snapshot, viewing the contents, deleting a file and then restoring the file from the snapshot.

1. Open the page for the file share by opening the storage account from your dashboard > **Files** > **myshare**. 
2. On the page for the file share, click the **Snapshot** button on menu at the top of the page and then select **Create a snapshot**.
3. Once the snapshot is created, you can click **Snapshot** again and then select **View snapshots** to list the snapshots for the share.
4. Close the snapshots page to go back to the **myshare** page and click on **myDirectory**.
5. In the **myDirectory** page, right-click on the file you uploaded and then click **Delete**. This will delete the file from the file share.
6. Once the file is deleted, close the **myDirectory** page and to go back to the **myshare** page.
7. Click on **Snapshots** in the top menu and select **View snapshots**. 
8. Click on the snapshot that you created earlier and it will open the contents in a new page. 
9. Click on **myDirectory** in the snapshot and you should see the file that you deleted. 
10. Right-click on the deleted file and select **Restore**. A dialog for restoring the file opens.
11. A pop-up will appear giving you a choice between restoring the file as a copy or overwriting the original file. Since we have deleted the original file, we can select **Overwrite original file** to restore the file as it was before we deleted it. Click **OK** to restore the file to the Azure file share.
12. Once the file is done being restored, close the page for the snapshot and go back to **myshare** > **myDirectory** and the file should be back in its original place.


## Clean up resources
When you're done, you can delete the resource group, which deletes the storage account, the Azure file share, and any other resources you deployed inside the resource group.

1. In the left menu, click **Resource groups**.
2. Right-click the resource group and select **Delete resource group**. A page opens, warning you about what resources will be deleted along with the resource group.
3. Type the name of the resource group and then click **Delete**.


## Next steps

You can mount a file share with SMB on [Windows](storage-how-to-use-files-windows.md), [Linux](storage-how-to-use-files-linux.md), or [macOS](storage-how-to-use-files-mac.md) operating systems.
>>>>>>> 491c3200
<|MERGE_RESOLUTION|>--- conflicted
+++ resolved
@@ -1,20 +1,11 @@
 ---
-<<<<<<< HEAD
 title: Managing Azure file shares with Azure portal
-=======
-title: Managing Azure file shares in the portal | Microsoft Docs
->>>>>>> 491c3200
 description: Learn to use the Azure portal to manage Azure Files.
 services: storage
 documentationcenter: ''
 author: wmgries
-<<<<<<< HEAD
-manager: klaasl
-editor: cynthn
-=======
 manager: jeconnoc
 editor: 
->>>>>>> 491c3200
 
 ms.assetid: 
 ms.service: storage
@@ -22,13 +13,12 @@
 ms.tgt_pltfrm: na
 ms.devlang: na
 ms.topic: get-started-article
-<<<<<<< HEAD
-ms.date: 02/20/2018
+ms.date: 03/26/2018
 ms.author: wgries
 ---
 
 # Managing Azure file shares with the Azure portal 
-[Azure Files](storage-files-introduction.md) is Microsoft's easy-to-use cloud file system. Azure file shares can be mounted in Windows, Linux, and macOS. This guide walks you through the basics of working with Azure file shares using PowerShell. Learn how to:
+[Azure Files](storage-files-introduction.md) is Microsoft's easy-to-use cloud file system. Azure file shares can be mounted in Windows, Linux, and macOS. This guide walks you through the basics of working with Azure file shares using the Azure portal. Learn how to:
 
 [!div class="checklist"]
 * Create a resource group and a storage account
@@ -40,113 +30,63 @@
 
 If you don't have an Azure subscription, you can create a [free account](https://azure.microsoft.com/free/?WT.mc_id=A261C142F) before you begin.
 
-## Create a resource group
-A resource group is a logical container into which Azure resources are deployed and managed. If you don't already have an Azure resource group, you can create a new one by clicking the resource groups item on the left-hand navigation bar.
+## Create a storage account
+A storage account is a shared pool of storage in which you can deploy an Azure file share, or other storage resources such as blobs or queues. A storage account can contain an unlimited number of shares, and a share can store an unlimited number of files, up to the capacity limits of the storage account.
 
-![A screenshot of the side panel, where you need to click the "resource groups" link](media/storage-how-to-use-files-portal/create-resource-group-1.png)
+To create a storage account:
 
-On the main resource group pane, click the **add** button to create a new resource group. 
+1. In the left menu, click on the **+** to create a resource.
+2. Type **storage account** into the search box (1) and select **Storage account - blob, file, table, queue** (2) and then click **Create**.
+	![A screenshot of what the storage account entry should look like in the resource search dialog](media/storage-how-to-use-files-portal/create-storage-account-1.png)
 
-![A screenshot of the "add" button on the resource group pane](media/storage-how-to-use-files-portal/create-resource-group-2.png)
-
-In the resulting create resource group pane, enter the name of the resource group we will use in this guide, **myResourceGroup**.
-
- ![A screenshot of the create resource group](media/storage-how-to-use-files-portal/create-resource-group-3.png)
-
-## Create a storage account
-A storage account is a shared pool of storage in which you can deploy Azure file share, or other storage resources such as blobs or queues. A storage account can contain an unlimited number of shares, and a share can store an unlimited number of files, up to the capacity limits of the storage account.
-
-In the resource group pane, click the entry for the **myResourceGroup** you created in the previous section (you may have to click the refresh button in the resource group pane). In the resulting resource group contents pane, you add a new storage account by clicking the add button and searching for "storage account" the resulting search box (you may have to hit the "enter" key to execute a search).
-
-![Select the storage account resource](media/storage-how-to-use-files-portal/create-storage-account-1.png)
-
-Click the create button on the storage account information pane. This opens the create storage account pane, where you fill in the following information:
-
-- **Name**: This is the name of the storage account. A storage account name must be globally unique, so in this guide we use the name `mystorageaccount<random number>` (where `<random number>` is a number of your choosing).
-- **Deployment model**: This allows you to select whether you want an Azure Resource Manager storage account deployment or a classic storage account deployment for legacy reasons. Since this is a new deployment, leave this selector on the default *Resource Manager* selection. To learn more about the differences between Azure Resource Manager and classic deployment, see [Understand deployment models and the state of your resources](../../azure-resource-manager/resource-manager-deployment-model.md).
-- **Account kind**: This allows you to select the version of the storage account to be deployed. The default value is *Storage (general purpose v1)*, however we recommend all new accounts be deployed with the *StorageV2 (general purpose v2)*. All new Azure storage features will be added to the v2 version of the storage account. To learn more about the differences between *Storage (general purpose v2)*, *Storage (general purpose v1)*, and *Blob storage* accounts, see [Understanding Azure storage accounts](../common/storage-account-options.md?toc=%2fazure%2fstorage%2ffiles%2ftoc.json).
-- **Performance**: This selects the default storage media type for the storage account. *Standard storage*, the default option, is backed by by classic rotational hard disks (HDDs), while *premium storage* is instead backed by solid state disks (SSDs), for higher performance. Azure Files currently only supports standard storage; even if you select premium storage, your file share will be stored on standard storage.
-- **Replication**: This refers to the redundancy setting of the storage account. For this purpose of this guide, select *Locally-redundant storage (LRS)*, which is the cheapest option. To learn more about redundancy options supported by Azure Files, see the [Data redundancy](storage-files-planning.md#data-redundancy) section of the Planning for an Azure Files deployment guide.
-- **Access tier (default)**: This selects the default access tier for new created storage accounts. Azure Files currently only supports the *Hot* access tier; even if you select the *Cold* access tier, your file share will be billed according to the *Hot* access tier.
-- **Secure transfer required**: This will require all access to your storage account is encrypted in-transit. For the purposes of Azure Files, this will ensure that only HTTPS connections and mounts with SMB 3.0 with encryption are allowed. The default option is *Disabled*, but we recommend you always select *Enabled* unless you have a specific requirement for HTTP or SMB 2.1/SMB 3.0 without encryption. To learn more about this option, see [Understanding encryption in-transit](../common/storage-require-secure-transfer.md?toc=%2fazure%2fstorage%2ffiles%2ftoc.json)
-- **Subscription**: The subscription to create the storage account in. If you have access to only one subscription, there is nothing to do here. If you have access to multiple subscriptions, ensure that the selected subscription matches the one you created the resource group in.
-- **Resource group**: The resource group to create the storage account in. By default, *Create new* is selected giving you an empty text box in which to enter the name of the new resource group name. Since we've already created a resource group, select *Use existing* and select *myResourceGroup* (which is the name of the resource group we created in the previous step) from the list.
-- **Location**: The Azure region in which to create the storage account. This need not match the Azure region you selected when creating the resource group. For the purposes of this guide, select *East US*.
-- **Virtual networks**: Virtual networks allow you to limit access to the storage resources in your storage account from unauthorized IP addresses or services. For the purposes of this guide, leave this option set to *Disabled*. To learn more about Virtual networks, see [Understanding Azure storage firewalls and virtual networks](../common/storage-network-security.md?toc=%2fazure%2fstorage%2ffiles%2ftoc.json).
-
-![A screenshot of the create storage account pane](media/storage-how-to-use-files-portal/create-storage-account-2.png)
-
-Click the **Create** button to crate the storage account. 
+3. In **Name**, type *mystorageacct* followed by a few random numbers until you get the green check mark indicating that it is a unique name. A storage account name must be all lower-case and globally unique. Make a note of your storage account name because you will be using it later. 
+4. In **Deployment model**, leave the default value of **Resource manager**. To learn more about the differences between Azure Resource Manager and classic deployment, see [Understand deployment models and the state of your resources](../../azure-resource-manager/resource-manager-deployment-model.md).
+5. In **Account kind**, select **StorageV2**. To learn more about the different kinds of storage accounts, see [Understanding Azure storage accounts](../common/storage-account-options.md?toc=%2fazure%2fstorage%2ffiles%2ftoc.json).
+6. In **Performance**, keep the default value of **Standard storage**. Azure Files currently only supports standard storage; even if you select premium storage, your file share is stored on standard storage.
+7. In **Replication**, select *Locally-redundant storage (LRS)*. 
+8. In **Secure transfer required** we recommend you always select **Enabled**. To learn more about this option, see [Understanding encryption in-transit](../common/storage-require-secure-transfer.md?toc=%2fazure%2fstorage%2ffiles%2ftoc.json).
+9. In **Subscription**, select subscription to create the storage account in. If you only have one subscription, it should be the default.
+10. In **Resource group**, select **Create new** and type in *myResourceGroup* as the name.
+11. In **Location**, select **East US**.
+12. In **Virtual networks**, leave the default option as *Disabled*. 
+13. Select **Pin to dashboard** to make the storage account easier to find.
+14. When you're finished, click **Create** to start the deployment.
 
 ## Create a file share
-Now you can create your first Azure file share. You can do this by navigating into the storage account you created in your resource group (you may need to click the refresh button to see the storage account in the resource group).
+To create a file share:
 
-![A screenshot of the new storage account in the resource group](media/storage-how-to-use-files-portal/create-file-share-1.png)
+1. Select the storage account from your dashboard.
+2. On the storage account page, in the **Services** section, select **Files**.
+	![A screenshot of the services section of the storage account; select the Files service](media/storage-how-to-use-files-portal/create-file-share-1.png)
 
-Inside the storage account, select **Files** section.
-
-![A screenshot of the services section of the storage account; select the Files service](media/storage-how-to-use-files-portal/create-file-share-2.png)
-
-Click the **new file share** button.
-
-![A screenshot of the new file share button](media/storage-how-to-use-files-portal/create-file-share-3.png)
- 
-In the resulting new file share drop-down, fill in the following information:
-
-- **Name**: The name of the file share. For the purposes of this guide, use the name `myshare`.
-- **Quota**: The maximum size of the file share, in GiB. This is an optional field; leaving it blank will set the quota to the [maximum size of a file share](storage-files-scale-targets.md).
-
-Click **OK** to create the Azure file share.
-
-![A screenshot of the new file share drop-down](media/storage-how-to-use-files-portal/create-file-share-4.png)
+3. On the menu at the top of the **File service** page, click **+ File share**. The **New file share** page drops down.
+4. In **Name** type *myshare*.
+5. Click **OK** to create the Azure file share.
 
 ## Manipulating the contents of the Azure file share
-Now that you have created an Azure file share, you can mount the file share with SMB on [Windows](storage-how-to-use-files-windows.md), [Linux](storage-how-to-use-files-linux.md), or [macOS](storage-how-to-use-files-mac.md). Alternatively, you can manipulate your Azure file share with the Azure PowerShell module. This is advantageous over mounting the file share with SMB, because all requests made with PowerShell are made with the File REST API enabling you to create, modify, and delete files and directories in your file share from:
-
-- The Azure portal.
-- Clients which cannot mount SMB shares, such as on-premises clients which do not have port 445 unblocked.
-- Serverless scenarios, such as in [Azure Functions](../../azure-functions/functions-overview.md).
+Now that you have created an Azure file share, you can mount the file share with SMB on [Windows](storage-how-to-use-files-windows.md), [Linux](storage-how-to-use-files-linux.md), or [macOS](storage-how-to-use-files-mac.md). Alternatively, you can manipulate your Azure file share with the Azure portal. All requests made via the Azure portal are made with the File REST API enabling you to create, modify, and delete files and directories on clients without SMB access.
 
 ### Create directory
-To create a new directory named *myDirectory* at the root of your Azure file share, click the **Add directory** button on pane for your Azure file share.
+To create a new directory named *myDirectory* at the root of your Azure file share:
 
-![A screenshot of the new directory button](media/storage-how-to-use-files-portal/create-directory-1.png)
-
-In resulting new directory drop, fill in the following information:
-
-- **Name**: The name of the directory to be created. For the purposes of this guide, use *myDirectory*.
-
-Click the **OK** to create the directory.
-
-![A screenshot of the new directory drop-down](media/storage-how-to-use-files-portal/create-directory-2.png)
-
-Now that directory has been created, click into the new directory.
+1. On the **File Service** page, select the **myshare** file share. The page for your file share opens.
+2. On the menu at the top of the page, select **+ Add directory**. The **New directory** page drops down.
+3. Type *myDirectory* and then click **OK**.
 
 ### Upload a file 
-To demonstrate uploading a file, you first need to create or select a file to be uploaded. You may do this by whatever means you see fit. Once you've selected the file you would like to, click the **Upload** button on the directory you've selected.
+To demonstrate uploading a file, you first need to create or select a file to be uploaded. You may do this by whatever means you see fit. Once you've selected the file you would like to upload:
 
-![A screenshot of the upload button in myDirectory](media/storage-how-to-use-files-portal/upload-file-1.png)
+1. Click on the **myDirectory** directory. The **myDirectory** panel opens.
+2. In the menu at the top, click **Upload**. The **Upload files** panel opens.  
+	![A screenshot of the upload files panel](media/storage-how-to-use-files-portal/upload-file-1.png)
 
-The resulting upload pane will open to the right-hand size of the screen. To pop open the file upload dialog, click the button on the side of the *Select a file* textbox. 
-
-![A screenshot of the button that opens the file picker](media/storage-how-to-use-files-portal/upload-file-2.png)
-
-Select the file you would like to upload in the opened file upload dialog. The file upload dialog will look differently depending on the operating system and browser you are using (this screenshot is a file upload dialog on Windows). Click **Open** on the file upload dialog.
-
-![A screenshot of the file upload dialog in Windows](media/storage-how-to-use-files-portal/upload-file-3.png)
-
-Click the **Upload** button to upload the file to your file share.
-
-![A screenshot of the upload button](media/storage-how-to-use-files-portal/upload-file-4.png)
-
-Depending on the file uploaded, this may take some time. When the file is finished uploading, it will appear in the directory.
-
-![A screenshot of the uploaded file](media/storage-how-to-use-files-portal/upload-file-5.png)
+3. Click on the folder icon to open a window to browse your local files. 
+4. Select a file and then click **Open**. 
+5. In the **Upload files** page, verify the file name and then click **Upload**.
+6. When finished, the file should appear in the list on the **myDirectory** page.
 
 ### Download a file
-You can download a copy of the file you uploaded by right clicking on the file. After clicking the download button, the exact experience will depend on the operating system and browser you are using.
-
-![A screenshot of the download button in the context menu for a file](media/storage-how-to-use-files-portal/download-file-1.png) 
+You can download a copy of the file you uploaded by right clicking on the file. After clicking the download button, the exact experience will depend on the operating system and browser you're using.
 
 ## Create and modify share snapshots
 One additional useful task you can do with an Azure file share is to create share snapshots. A snapshot preserves a point-in-time for an Azure file share. Share snapshots are similar to operating system technologies you may already be familiar with such as:
@@ -154,167 +94,31 @@
 - [Logical Volume Manager (LVM)](https://en.wikipedia.org/wiki/Logical_Volume_Manager_(Linux)#Basic_functionality) snapshots for Linux systems
 - [Apple File System (APFS)](https://developer.apple.com/library/content/documentation/FileManagement/Conceptual/APFS_Guide/Features/Features.html) snapshots for macOS. 
 
-You can create a snapshot for a share by clicking on the **Snapshot** button at the root of the file share.
+To create a share snapshot:
 
-![A screenshot of the snapshot button](media/storage-how-to-use-files-portal/create-snapshot-1.png)
-
-On the drop-down menu for snapshots, click **Create a snapshot**. 
+1. Open the page for the file share by opening the storage account from your dashboard > **Files** > **myshare**. 
+2. On the page for the file share, click the **Snapshot** button on menu at the top of the page and then select **Create a snapshot**.  
+	![A screenshot illustrating how to find the create snapshot button](media/storage-how-to-use-files-portal/create-snapshot-1.png)
 
 ### List and browse a share snapshot
-You can browse the contents of the share snapshot by right-clicking on the share and selecting **View snapshots**. 
-
-![A screenshot of the view snapshots button](media/storage-how-to-use-files-portal/browse-snapshot-1.png)
-
-The resulting pane will show the snapshots for this share. Click on a share snapshot to browse it.
-
-![A screenshot of a share snapshot](media/storage-how-to-use-files-portal/browse-snapshot-2.png)
+Once the snapshot is created, you can click **Snapshot** again and then select **View snapshots** to list the snapshots for the share. The resulting pane will show the snapshots for this share. Click on a share snapshot to browse it.
 
 ### Restore from a share snapshot
-To exercise a restoring a file from a share snapshot, navigate back to the live Azure file share, and right-click on the file we uploaded above, and click **Delete**.
+To demonstrate the restore of a file from a share snapshot, we first need to delete a file from live share. Navigate into the **myDirectory** folder, right-click on the file you uploaded, and then click **Delete**. Then, to restore that file from the share snapshot:
 
-![A screenshot of the delete button in the context menu for a file](media/storage-how-to-use-files-portal/restore-snapshot-1.png)
+1. Click on **Snapshots** in the top menu and select **View snapshots**. 
+3. Click on the snapshot that you created earlier and it will open the contents in a new page. 
+4. Click on **myDirectory** in the snapshot and you should see the file that you deleted. 
+5. Right-click on the deleted file and select **Restore**.
+6. A pop-up will appear giving you a choice between restoring the file as a copy or overwriting the original file. Since we have deleted the original file, we can select **Overwrite original file** to restore the file as it was before we deleted it. Click **OK** to restore the file to the Azure file share.  
+	![A screenshot of the restore file dialog](media/storage-how-to-use-files-portal/restore-snapshot-1.png)
 
-[Navigate to the share snapshot](#list-and-browse-a-share-snapshot) and to the specific file we deleted (`myDirectory\SampleUpload.txt`). Right-click on the file, and click **Restore**.
-
-![A screenshot of the restore button](media/storage-how-to-use-files-portal/restore-snapshot-2.png)
-
-A pop-up will appear giving you a choice between restoring the file as a copy or overwriting the original file. Since we have deleted the original file, we can select **Overwrite original file** to restore the file as it was before we deleted it. Click **OK** to restore the file to the Azure file share.
-
-![A screenshot of the restore file dialog](media/storage-how-to-use-files-portal/restore-snapshot-3.png)
-
-You can verify that `SampleUpload.txt` has been successfully restored to the live Azure file share.
-
-![A screenshot of the restored file](media/storage-how-to-use-files-portal/restore-snapshot-4.png)
+7. Once the file is done being restored, close the page for the snapshot and go back to **myshare** > **myDirectory** and the file should be back in its original place.
 
 ### Delete a share snapshot
-To delete a share snapshot, [navigate to the share snapshot](#list-and-browse-a-share-snapshot). Click the checkbox next to the name of the share snapshot (1), and select the **Delete** button (2).
+To delete a share snapshot, [navigate to the share snapshot](#list-and-browse-a-share-snapshot). Click the checkbox next to the name of the share snapshot, and select the **Delete** button.
 
 ![A screenshot of deleting a share snapshot](media/storage-how-to-use-files-portal/delete-snapshot-1.png)
-
-## Clean up resources
-When you are done, you can delete the resource group, which will delete the storage account, Azure file share inside the storage account, and any other resources you may have deployed inside the resource group.
-
-Navigate to the resource group, and select the **Delete resource group**.
-
-![A screenshot of the delete resource group button](media/storage-how-to-use-files-portal/cleanup-resources-1.png)
-
-To confirm the resource group deletion, type the resource group name (*myResourceGroup*) in the resulting confirmation dialog. 
-
-![A screenshot of the delete resources pane](media/storage-how-to-use-files-portal/cleanup-resources-2.png)
-
-Click the **Delete** button to finish the delete operation.
-
-## Next steps
-- [Managing file shares with the Azure PowerShell](storage-how-to-use-files-powershell.md)
-- [Managing file shares with Azure CLI](storage-quickstart-files-cli.md)
-- [Planning for an Azure Files deployment](storage-files-planning.md)
-=======
-ms.date: 02/27/2018
-ms.author: wgries
----
-
-# Quickstart: Managing Azure file shares with the Azure portal 
-
-[Azure Files](storage-files-introduction.md) is Microsoft's easy-to-use cloud file system. This guide walks you through the basics of working with Azure file shares using the [Azure portal](https://portal.azure.com). In this article you learn how to:
-
-> [!div class="checklist"]
-> * Create a resource group and a storage account
-> * Create an Azure file share 
-> * Create a directory
-> * Upload a file
-> * Download a file
-> * Create and use a share snapshot
-
-
-If you don't have an Azure subscription, you can create a [free account](https://azure.microsoft.com/free/?WT.mc_id=A261C142F) before you begin.
-
-## Log in to Azure
-
-Log in to the Azure portal at http://portal.azure.com.
-
-## Create a storage account
-A storage account is a shared pool of storage in which you can deploy Azure file share, or other storage resources such as blobs or queues. A storage account can contain an unlimited number of shares, and a share can store an unlimited number of files, up to the capacity limits of the storage account.
-
-1. In the left menu, click on the **+** to create a resource.
-2. Type **Storage account** into the search and select **Storage account - blob, file, table, queue** and then click **Create**.
-3. In **Name**, type *mystorageaccount* followed by a few random numbers until you get the green check mark indicating that it is a unique name. A storage account name must be all lower-case and globally unique. Make a note of your storage account name because you will be using it later. 
-4. In **Deployment model**, leave the default value of **Resource manager**.
-5. In **Account kind**, select **StorageV2**. 
-6. In **Performance**, keep the default value of **Standard storage**. Azure Files currently only supports standard storage; even if you select premium storage, your file share is stored on standard storage.
-7. In **Replication**, select *Locally-redundant storage (LRS)*. 
-8. In **Secure transfer required** we recommend you always select **Enabled**. To learn more about this option, see [Understanding encryption in-transit](../common/storage-require-secure-transfer.md?toc=%2fazure%2fstorage%2ffiles%2ftoc.json).
-9. In **Subscription**, select subscription to create the storage account in. If you only have one subscription, it should be the default.
-10. In **Resource group**, select **Create new** and type in *myResourceGroup* as the name.
-11. In **Location**, select **East US**.
-12 In **Virtual networks**, leave the default option as *Disabled*. 
-13. Select **Pin to dashboard** to make the storage account easier to find.
-13. When you're finished, click **Create** to start the deployment.
-
-It takes a few moments to deploy the storage account. You can watch the progress from your dashboard.
-
-## Create a file share
-
-Create your first Azure file share within the storage account you created.
-
-1. Select the storage account from your dashboard.
-2. On the storage account page, in the **Services** section, select **Files**.
-	![A screenshot of the services section of the storage account; select the Files service](media/storage-how-to-use-files-portal/files.png)
-3. On the menu at the top of the **File service** page, click **+ File share**. The **New file share** page drops down.
-4. In **Name** type *myshare*.
-5. In **Quota**, leave the field blank to set the quota to the [maximum size of a file share](storage-files-scale-targets.md).
-6. When you're done, click **OK** to create the Azure file share.
-
-When finished, the portal displays the **File service** page and lists your new file share.
-
-## Create a directory
-
-Create a directory within your file share. Adding a directory provides a hierarchical structure for managing your file share. You can create multiple levels, but you must ensure that all parent directories exist before creating a subdirectory. For example, for path myDirectory/mySubDirectory, you must first create directory *myDirectory*, then create *mySubDirectory*. 
-
-1. On the **File Service** page, select the **myshare** file share. The page for your file share opens.
-2. On the menu at the top of the page, select **+ Add directory**. The **New directory** page drops down.
-3. Type *myDirectory* and then click **OK**.
-
-When finished, the *myDirectory* directory will be listed on the page for the *myshare* file share.
-
-
-## Upload a file 
-
-Upload a file from your local machine to the new directory in your file share.
-
-1. Click on the **myDirectory** directory. The **myDirectory** page opens.
-2. In the menu at the top, click **Upload**. The **Upload files** page opens.
-3. Click on the folder icon to open a window to browse your local files. 
-4. Select a file and then click **Open**. 
-5. In the **Upload files** page, verify the file name and then click **Upload**.
-6. When finished, the file should appear in the list on the **myDirectory** page.
-
-
-## Download a file
-You can download a copy of a file in your file share by right-clicking on the file and selecting **Download**. The download experience depends on the operating system and browser you're using.
-
-
-## Optional: Use snapshots
-
-A snapshot preserves a point-in-time copy of an Azure file share. File share snapshots are similar to other technologies you may already be familiar with like:
-- [Logical Volume Manager (LVM)](https://en.wikipedia.org/wiki/Logical_Volume_Manager_(Linux)#Basic_functionality) snapshots for Linux systems
-- [Apple File System (APFS)](https://developer.apple.com/library/content/documentation/FileManagement/Conceptual/APFS_Guide/Features/Features.html) snapshots for macOS. 
-- [Volume Shadow Copy Service (VSS)](https://docs.microsoft.com/previous-versions/windows/it-pro/windows-server-2008-R2-and-2008/ee923636) for Windows file systems such as NTFS and ReFS.
-
-This example will walk you through creating a snapshot, viewing the contents, deleting a file and then restoring the file from the snapshot.
-
-1. Open the page for the file share by opening the storage account from your dashboard > **Files** > **myshare**. 
-2. On the page for the file share, click the **Snapshot** button on menu at the top of the page and then select **Create a snapshot**.
-3. Once the snapshot is created, you can click **Snapshot** again and then select **View snapshots** to list the snapshots for the share.
-4. Close the snapshots page to go back to the **myshare** page and click on **myDirectory**.
-5. In the **myDirectory** page, right-click on the file you uploaded and then click **Delete**. This will delete the file from the file share.
-6. Once the file is deleted, close the **myDirectory** page and to go back to the **myshare** page.
-7. Click on **Snapshots** in the top menu and select **View snapshots**. 
-8. Click on the snapshot that you created earlier and it will open the contents in a new page. 
-9. Click on **myDirectory** in the snapshot and you should see the file that you deleted. 
-10. Right-click on the deleted file and select **Restore**. A dialog for restoring the file opens.
-11. A pop-up will appear giving you a choice between restoring the file as a copy or overwriting the original file. Since we have deleted the original file, we can select **Overwrite original file** to restore the file as it was before we deleted it. Click **OK** to restore the file to the Azure file share.
-12. Once the file is done being restored, close the page for the snapshot and go back to **myshare** > **myDirectory** and the file should be back in its original place.
-
 
 ## Clean up resources
 When you're done, you can delete the resource group, which deletes the storage account, the Azure file share, and any other resources you deployed inside the resource group.
@@ -323,8 +127,7 @@
 2. Right-click the resource group and select **Delete resource group**. A page opens, warning you about what resources will be deleted along with the resource group.
 3. Type the name of the resource group and then click **Delete**.
 
-
 ## Next steps
-
-You can mount a file share with SMB on [Windows](storage-how-to-use-files-windows.md), [Linux](storage-how-to-use-files-linux.md), or [macOS](storage-how-to-use-files-mac.md) operating systems.
->>>>>>> 491c3200
+- [Managing file shares with the Azure PowerShell](storage-how-to-use-files-powershell.md)
+- [Managing file shares with Azure CLI](storage-quickstart-files-cli.md)
+- [Planning for an Azure Files deployment](storage-files-planning.md)