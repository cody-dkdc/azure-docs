---
title: Use an Azure file share with Windows | Microsoft Docs
description: Learn how to use an Azure file share with Windows and Windows Server.
services: storage
documentationcenter: na
author: RenaShahMSFT
manager: aungoo
editor: tamram

ms.assetid: 
ms.service: storage
ms.workload: storage
ms.tgt_pltfrm: na
ms.devlang: na
ms.topic: get-started-article
ms.date: 06/07/2018
ms.author: renash
---

# Use an Azure file share with Windows
[Azure Files](storage-files-introduction.md) is Microsoft's easy-to-use cloud file system. Azure file shares can be seamlessly used in Windows and Windows Server. This article discusses the considerations for using an Azure file share with Windows and Windows Server.

In order to use an Azure file share outside of the Azure region it is hosted in, such as on-premises or in a different Azure region, the OS must support SMB 3.0. 

You can use Azure file shares on a Windows installation that is running either in an Azure VM or on-premises. The following table illustrates which OS versions support accessing file shares in which environment:

| Windows version        | SMB version | Mountable in Azure VM | Mountable On-Premises |
|------------------------|-------------|-----------------------|----------------------|
| Windows Server 2019 (preview)<sup>1</sup> | SMB 3.0 | Yes | Yes |
| Windows 10<sup>2</sup> | SMB 3.0 | Yes | Yes |
| Windows Server semi-annual channel<sup>3</sup> | SMB 3.0 | Yes | Yes |
| Windows Server 2016    | SMB 3.0     | Yes                   | Yes                  |
| Windows 8.1            | SMB 3.0     | Yes                   | Yes                  |
| Windows Server 2012 R2 | SMB 3.0     | Yes                   | Yes                  |
| Windows Server 2012    | SMB 3.0     | Yes                   | Yes                  |
| Windows 7              | SMB 2.1     | Yes                   | No                   |
| Windows Server 2008 R2 | SMB 2.1     | Yes                   | No                   |

<sup>1</sup>Windows Server 2019 is available in preview through the [Windows Server Insiders program](https://insider.windows.com/for-business-getting-started-server/). Although Windows Server 2019 is not supported for production use yet, please let us know if you have any issues connecting to Azure file shares beyond what is covered in the [troubleshooting guide for Windows](storage-troubleshoot-windows-file-connection-problems.md).  
<sup>2</sup>Windows 10, versions 1507, 1607, 1703, 1709, and 1803.  
<sup>3</sup>Windows Server, version 1709 and 1803.

> [!Note]  
> We always recommend taking the most recent KB for your version of Windows.

## Prerequisites 
* **Storage account name**: To mount an Azure file share, you will need the name of the storage account.

* **Storage account key**: To mount an Azure file share, you will need the primary (or secondary) storage key. SAS keys are not currently supported for mounting.

* **Ensure port 445 is open**: The SMB protocol requires TCP port 445 to be open; connections will fail if port 445 is blocked. You can check to see if your firewall is blocking port 445 with the `Test-NetConnection` cmdlet. The following PowerShell code assumes you have the AzureRM PowerShell module installed, see [Install Azure PowerShell module](/powershell/azure/install-azurerm-ps) for more information. Remember to replace `<your-storage-account-name>` and `<your-resoure-group-name>` with the relevant names for your storage account.

    ```PowerShell
    $resourceGroupName = "<your-resource-group-name>"
    $storageAccountName = "<your-storage-account-name>"

    # This command requires you to be logged into your Azure account, run Login-AzureRmAccount if you haven't
    # already logged in.
    $storageAccount = Get-AzureRmStorageAccount -ResourceGroupName $resourceGroupName -Name $storageAccountName

    # The ComputerName, or host, is <storage-account>.file.core.windows.net for Azure Public Regions.
    # $storageAccount.Context.FileEndpoint is used because non-Public Azure regions, such as soverign clouds
    # or Azure Stack deployments, will have different hosts for Azure file shares (and other storage resources).
    Test-NetConnection -ComputerName [System.Uri]::new($storageAccount.Context.FileEndPoint).Host -Port 445
    ```

    If the connection was successful, you should see the following output:

    ```
    ComputerName     : <storage-account-host-name>
    RemoteAddress    : <storage-account-ip-address>
    RemotePort       : 445
    InterfaceAlias   : <your-network-interface>
    SourceAddress    : <your-ip-address>
    TcpTestSucceeded : True
    ```

    > [!Note]  
    > The above command returns the current IP address of the storage account. This IP address is not guaranteed to remain the same, and may change at any time. Do not hardcode this IP address into any scripts, or into a firewall configuration. 

## Using an Azure file share with Windows
To use an Azure file share with Windows, you must either mount it, which means assigning it a drive letter or mount point path, or access it via its [UNC path](https://msdn.microsoft.com/library/windows/desktop/aa365247.aspx). 

Unlike other SMB shares you may have interacted with, such as those hosted on a Windows Server, Linux Samba server, or NAS device, Azure file shares do not currently support Kerberos authentication with your Active Directory (AD) or Azure Active Directory (AAD) identity, although this is a feature we are [working on](https://feedback.azure.com/forums/217298-storage/suggestions/6078420-acl-s-for-azurefiles). Instead, you must access your Azure file share with the storage account key for the storage account containing your Azure file share. A storage account key is an administrator key for a storage account, including administrator permissions to all files and folders within the file share you're accessing, and for all file shares and other storage resources (blobs, queues, tables, etc) contained within your storage account. If this is not sufficient for your workload, [Azure File Sync](storage-files-planning.md#data-access-method) may address the lack of Kerberos authentication and ACL support in the interim until AAD-based Kerberos authentication and ACL support is publicly available.

<<<<<<< HEAD
A common pattern for lifting and shifting line-of-business (LOB) applications that expect an SMB file share to Azure is to use an Azure file share as an alternative for running a dedicated Windows file server in an Azure VM. One important consideration for successfully migrating a line-of-business application to use an Azure file share is that many line-of-business applications run under the context of a dedicated service account with limited system permissions rather than the VM's administrative account. Therefore, you must ensure that you mount/save the credentials for the Azure file share from the context of the service account rather than the your administrative account.
=======
A common pattern for lifting and shifting line-of-business (LOB) applications that expect an SMB file share to Azure is to use an Azure file share as an alternative for running a dedicated Windows file server in an Azure VM. One important consideration for successfully migrating a line-of-business application to use an Azure file share is that many line-of-business applications run under the context of a dedicated service account with limited system permissions rather than the VM's administrative account. Therefore, you must ensure that you mount/save the credentials for the Azure file share from the context of the service account rather than your administrative account.
>>>>>>> 4a786ae7

### Persisting Azure file share credentials in Windows  
The [cmdkey](https://docs.microsoft.com/windows-server/administration/windows-commands/cmdkey) utility allows you to store your storage account credentials within Windows. This means that when you try to access an Azure file share via its UNC path or mount the Azure file share, you will not need to specify credentials. To save your storage account's credentials, run the following PowerShell commands, replacing `<your-storage-account-name>` and `<your-resoure-group-name>` where appropriate.

```PowerShell
$resourceGroupName = "<your-resource-group-name>"
$storageAccountName = "<your-storage-account-name>"

# These commands require you to be logged into your Azure account, run Login-AzureRmAccount if you haven't
# already logged in.
$storageAccount = Get-AzureRmStorageAccount -ResourceGroupName $resourceGroupName -Name $storageAccountName
$storageAccountKeys = Get-AzureRmStorageAccountKey -ResourceGroupName $resourceGroupName -Name $storageAccountName

# The cmdkey utility is a command-line (rather than PowerShell) tool. We use Invoke-Expression to allow us to 
# consume the appropriate values from the storage account variables. The value given to the add parameter of the
# cmdkey utility is the host address for the storage account, <storage-account>.file.core.windows.net for Azure 
# Public Regions. $storageAccount.Context.FileEndpoint is used because non-Public Azure regions, such as soverign 
# clouds or Azure Stack deployments, will have different hosts for Azure file shares (and other storage resources).
Invoke-Expression -Command "cmdkey /add:$([System.Uri]::new($storageAccount.Context.FileEndPoint).Host) " + `
    "/user:AZURE\$($storageAccount.StorageAccountName) /pass:$($storageAccountKeys[0].Value)"
```

You can verify the cmdkey utility has stored the credential for the storage account by using the list parameter:

```PowerShell
cmdkey /list
```

If the credentials for your Azure file share are stored successfully, the expected output is as follows (there may be additional keys stored in the list):

```
Currently stored credentials:

Target: Domain:target=<storage-account-host-name>
Type: Domain Password
User: AZURE\<your-storage-account-name>
```

You should now be able to mount or access the share without having to supply additional credentials.

#### Advanced cmdkey scenarios
There are two additional scenarios to consider with cmdkey: storing credentials for another user on the machine, such as a service account, and storing credentials on a remote machine with PowerShell remoting.

Storing the credentials for another user on the machine is very easy: when logged into your account, simply execute the following PowerShell command:

```PowerShell
$password = ConvertTo-SecureString -String "<service-account-password>" -AsPlainText -Force
$credential = New-Object System.Management.Automation.PSCredential -ArgumentList "<service-account-username>", $password
Start-Process -FileName PowerShell.exe -Credential $credential -LoadUserProfile
```

This will open a new PowerShell window under the user context of your service account (or user account). You can then use the cmdkey utility as described [above](#persisting-azure-file-share-credentials-in-windows).

<<<<<<< HEAD
Storing the credentials on a remote machine is not however possible, as cmdkey does not allow access, even for additions, to its credential store when the user is logged in via PowerShell remoting. We recommend logging into the machine with [Remote Desktop](https://docs.microsoft.com/windows-server/remote/remote-desktop-services/clients/windows).
=======
Storing the credentials on a remote machine using PowerShell remoting is not however possible, as cmdkey does not allow access, even for additions, to its credential store when the user is logged in via PowerShell remoting. We recommend logging into the machine with [Remote Desktop](https://docs.microsoft.com/windows-server/remote/remote-desktop-services/clients/windows).
>>>>>>> 4a786ae7

### Mount the Azure file share with PowerShell
Run the following commands from a regular (i.e. not an elevated) PowerShell session to mount the Azure file share. Remember to replace `<your-resource-group-name>`, `<your-storage-account-name>`, `<your-file-share-name>`, and `<desired-drive-letter>` with the proper information.

```PowerShell
$resourceGroupName = "<your-resource-group-name>"
$storageAccountName = "<your-storage-account-name>"
$fileShareName = "<your-file-share-name>"

# These commands require you to be logged into your Azure account, run Login-AzureRmAccount if you haven't
# already logged in.
$storageAccount = Get-AzureRmStorageAccount -ResourceGroupName $resourceGroupName -Name $storageAccountName
$storageAccountKeys = Get-AzureRmStorageAccountKey -ResourceGroupName $resourceGroupName -Name $storageAccountName
$fileShare = Get-AzureStorageShare -Context $storageAccount.Context | Where-Object { 
    $_.Name -eq $fileShareName -and $_.IsSnapshot -eq $false
}

if ($fileShare -eq $null) {
    throw [System.Exception]::new("Azure file share not found")
}

# The value given to the root parameter of the New-PSDrive cmdlet is the host address for the storage account, 
# <storage-account>.file.core.windows.net for Azure Public Regions. $fileShare.StorageUri.PrimaryUri.Host is 
# used because non-Public Azure regions, such as soverign clouds or Azure Stack deployments, will have different 
# hosts for Azure file shares (and other storage resources).
$password = ConvertTo-SecureString -String $storageAccountKeys[0].Value -AsPlainText -Force
$credential = New-Object System.Management.Automation.PSCredential -ArgumentList "AZURE\$($storageAccount.StorageAccountName)", $password
New-PSDrive -Name <desired-drive-letter> -PSProvider FileSystem -Root "\\$($fileShare.StorageUri.PrimaryUri.Host)\$($fileShare.Name)" -Credential $credential -Persist
```

> [!Note]  
> Using the `-Persist` option on the `New-PSDrive` cmdlet will only allow the file share to be remounted on boot if the credentials are saved. You can save the credentials using the cmdkey as [previously described](#persisting-azure-file-share-credentials-in-windows). 

If desired, you can dismount the Azure file share using the following PowerShell cmdlet.

```PowerShell
Remove-PSDrive -Name <desired-drive-letter>
```

### Mount the Azure file share with File Explorer
> [!Note]  
> Note that the following instructions are shown on Windows 10 and may differ slightly on older releases. 

1. Open File Explorer. This can be done by opening from the Start Menu, or by pressing Win+E shortcut.

2. Navigate to the **This PC** item on the left-hand side of the window. This will change the menus available in the ribbon. Under the Computer menu, select **Map network drive**.
    
    ![A screenshot of the "Map network drive" drop-down menu](./media/storage-how-to-use-files-windows/1_MountOnWindows10.png)

3. Copy the UNC path from the **Connect** pane in the Azure portal. 

    ![The UNC path from the Azure Files Connect pane](./media/storage-how-to-use-files-windows/portal_netuse_connect.png)

4. Select the drive letter and enter the UNC path. 
    
    ![A screenshot of the "Map Network Drive" dialog](./media/storage-how-to-use-files-windows/2_MountOnWindows10.png)

5. Use the storage account name prepended with `AZURE\` as the username and a storage account key as the password.
    
    ![A screenshot of the network credential dialog](./media/storage-how-to-use-files-windows/3_MountOnWindows10.png)

6. Use Azure file share as desired.
    
    ![Azure file share is now mounted](./media/storage-how-to-use-files-windows/4_MountOnWindows10.png)

7. When you are ready to dismount the Azure file share, you can do so by right-clicking on the entry for the share under the **Network locations** in File Explorer and selecting **Disconnect**.

## Securing Windows/Windows Server
<<<<<<< HEAD
In order to mount an Azure file share on Windows, port 445 must be accessible. Many organizations block port 445 access to Azure because of the security risks inherent with SMB 1. SMB 1, also known as CIFS (Common Internet File System), is a legacy file system protocol included with Windows and Windows Server. SMB 1 is an outdated, inefficient, and most importantly insecure protocol. The good news is that Azure Files does not support SMB 1, and all supported versions of Windows and Windows Server make it possible to remove or disable SMB 1. We always [strongly recommend](https://aka.ms/stopusingsmb1) removing or disabling the SMB 1 client and server in Windows before continuing with this guide.
=======
In order to mount an Azure file share on Windows, port 445 must be accessible. Many organizations block port 445 because of the security risks inherent with SMB 1. SMB 1, also known as CIFS (Common Internet File System), is a legacy file system protocol included with Windows and Windows Server. SMB 1 is an outdated, inefficient, and most importantly insecure protocol. The good news is that Azure Files does not support SMB 1, and all supported versions of Windows and Windows Server make it possible to remove or disable SMB 1. We always [strongly recommend](https://aka.ms/stopusingsmb1) removing or disabling the SMB 1 client and server in Windows before using Azure file shares in production.
>>>>>>> 4a786ae7

The following table provides detailed information on the status of SMB 1 each version of Windows:

| Windows version                           | SMB 1 default status | Disable/Remove method       | 
|-------------------------------------------|----------------------|-----------------------------|
| Windows Server 2019 (preview)             | Disabled             | Remove with Windows feature |
| Windows Server, versions 1709+            | Disabled             | Remove with Windows feature |
| Windows 10, versions 1709+                | Disabled             | Remove with Windows feature |
| Windows Server 2016                       | Enabled              | Remove with Windows feature |
| Windows 10, versions 1507, 1607, and 1703 | Enabled              | Remove with Windows feature |
| Windows Server 2012 R2                    | Enabled              | Remove with Windows feature | 
| Windows 8.1                               | Enabled              | Remove with Windows feature | 
| Windows Server 2012                       | Enabled              | Disable with Registry       | 
| Windows Server 2008 R2                    | Enabled              | Disable with Registry       |
| Windows 7                                 | Enabled              | Disable with Registry       | 

### Auditing SMB 1 usage
> Applies to Windows Server 2019 (preview), Windows Server semi-annual channel (versions 1709 and 1803), Windows Server 2016, Windows 10 (versions 1507, 1607, 1703, 1709, and 1803), Windows Server 2012 R2, and Windows 8.1

Before removing SMB 1 in your environment, you may wish to audit SMB 1 usage to see if any clients will be broken by the change. If any requests are made against SMB shares with SMB 1, an audit event will be logged in the event log under `Applications and Services Logs > Microsoft > Windows > SMBServer > Audit`. 

> [!Note]  
> To enable auditing support on Windows Server 2012 R2 and Windows 8.1, install at least [KB4022720](https://support.microsoft.com/help/4022720/windows-8-1-windows-server-2012-r2-update-kb4022720).

To enable auditing, execute the following cmdlet from an elevated PowerShell session:

```PowerShell
Set-SmbServerConfiguration –AuditSmb1Access $true
```

### Removing SMB 1 from Windows Server
> Applies to Windows Server 2019 (preview), Windows Server semi-annual channel (versions 1709 and 1803), Windows Server 2016, Windows Server 2012 R2

To remove SMB 1 from a Windows Server instance, execute the following cmdlet from an elevated PowerShell session:

```PowerShell
Remove-WindowsFeature -Name FS-SMB1
```

To complete the removal process, restart your server. 

> [!Note]  
> Starting with Windows 10 and Windows Server version 1709, SMB 1 is not installed by default and has separate Windows features for the SMB 1 client and SMB 1 server. We always recommend leaving both the SMB 1 server (`FS-SMB1-SERVER`) and the SMB 1 client (`FS-SMB1-CLIENT`) uninstalled.

### Removing SMB 1 from Windows client
> Applies to Windows 10 (versions 1507, 1607, 1703, 1709, and 1803) and Windows 8.1

To remove SMB 1 from your Windows client, execute the following cmdlet from an elevated PowerShell session:

```PowerShell
Disable-WindowsOptionalFeature -Online -FeatureName SMB1Protocol
```

To complete the removal process, restart your PC.

### Disabling SMB 1 on legacy versions of Windows/Windows Server
> Applies to Windows Server 2012, Windows Server 2008 R2, and Windows 7

SMB 1 cannot be completely removed on legacy versions of Windows/Windows Server, but it can be disabled through the Registry. To disable SMB 1, create a new registry key `SMB1` of type `DWORD` with a value of `0` under `HKEY_LOCAL_MACHINE > SYSTEM > CurrentControlSet > Services > LanmanServer > Parameters`.

You can easily accomplish this with the following PowerShell cmdlet as well:

```PowerShell
Set-ItemProperty -Path "HKLM:\SYSTEM\CurrentControlSet\Services\LanmanServer\Parameters" SMB1 -Type DWORD -Value 0 –Force
```

After creating this registry key, you must restart your server to disable SMB 1.

### SMB resources
- [Stop using SMB 1](https://blogs.technet.microsoft.com/filecab/2016/09/16/stop-using-smb1/)
- [SMB 1 Product Clearinghouse](https://blogs.technet.microsoft.com/filecab/2017/06/01/smb1-product-clearinghouse/)
- [Discover SMB 1 in your environment with DSCEA](https://blogs.technet.microsoft.com/ralphkyttle/2017/04/07/discover-smb1-in-your-environment-with-dscea/)
- [Disabling SMB 1 through Group Policy](https://blogs.technet.microsoft.com/secguide/2017/06/15/disabling-smbv1-through-group-policy/)

## Next steps
See these links for more information about Azure Files:
- [Planning for an Azure Files deployment](storage-files-planning.md)
* [FAQ](../storage-files-faq.md)
* [Troubleshooting on Windows](storage-troubleshoot-windows-file-connection-problems.md)      <|MERGE_RESOLUTION|>--- conflicted
+++ resolved
@@ -83,11 +83,7 @@
 
 Unlike other SMB shares you may have interacted with, such as those hosted on a Windows Server, Linux Samba server, or NAS device, Azure file shares do not currently support Kerberos authentication with your Active Directory (AD) or Azure Active Directory (AAD) identity, although this is a feature we are [working on](https://feedback.azure.com/forums/217298-storage/suggestions/6078420-acl-s-for-azurefiles). Instead, you must access your Azure file share with the storage account key for the storage account containing your Azure file share. A storage account key is an administrator key for a storage account, including administrator permissions to all files and folders within the file share you're accessing, and for all file shares and other storage resources (blobs, queues, tables, etc) contained within your storage account. If this is not sufficient for your workload, [Azure File Sync](storage-files-planning.md#data-access-method) may address the lack of Kerberos authentication and ACL support in the interim until AAD-based Kerberos authentication and ACL support is publicly available.
 
-<<<<<<< HEAD
-A common pattern for lifting and shifting line-of-business (LOB) applications that expect an SMB file share to Azure is to use an Azure file share as an alternative for running a dedicated Windows file server in an Azure VM. One important consideration for successfully migrating a line-of-business application to use an Azure file share is that many line-of-business applications run under the context of a dedicated service account with limited system permissions rather than the VM's administrative account. Therefore, you must ensure that you mount/save the credentials for the Azure file share from the context of the service account rather than the your administrative account.
-=======
 A common pattern for lifting and shifting line-of-business (LOB) applications that expect an SMB file share to Azure is to use an Azure file share as an alternative for running a dedicated Windows file server in an Azure VM. One important consideration for successfully migrating a line-of-business application to use an Azure file share is that many line-of-business applications run under the context of a dedicated service account with limited system permissions rather than the VM's administrative account. Therefore, you must ensure that you mount/save the credentials for the Azure file share from the context of the service account rather than your administrative account.
->>>>>>> 4a786ae7
 
 ### Persisting Azure file share credentials in Windows  
 The [cmdkey](https://docs.microsoft.com/windows-server/administration/windows-commands/cmdkey) utility allows you to store your storage account credentials within Windows. This means that when you try to access an Azure file share via its UNC path or mount the Azure file share, you will not need to specify credentials. To save your storage account's credentials, run the following PowerShell commands, replacing `<your-storage-account-name>` and `<your-resoure-group-name>` where appropriate.
@@ -141,11 +137,7 @@
 
 This will open a new PowerShell window under the user context of your service account (or user account). You can then use the cmdkey utility as described [above](#persisting-azure-file-share-credentials-in-windows).
 
-<<<<<<< HEAD
-Storing the credentials on a remote machine is not however possible, as cmdkey does not allow access, even for additions, to its credential store when the user is logged in via PowerShell remoting. We recommend logging into the machine with [Remote Desktop](https://docs.microsoft.com/windows-server/remote/remote-desktop-services/clients/windows).
-=======
 Storing the credentials on a remote machine using PowerShell remoting is not however possible, as cmdkey does not allow access, even for additions, to its credential store when the user is logged in via PowerShell remoting. We recommend logging into the machine with [Remote Desktop](https://docs.microsoft.com/windows-server/remote/remote-desktop-services/clients/windows).
->>>>>>> 4a786ae7
 
 ### Mount the Azure file share with PowerShell
 Run the following commands from a regular (i.e. not an elevated) PowerShell session to mount the Azure file share. Remember to replace `<your-resource-group-name>`, `<your-storage-account-name>`, `<your-file-share-name>`, and `<desired-drive-letter>` with the proper information.
@@ -214,11 +206,7 @@
 7. When you are ready to dismount the Azure file share, you can do so by right-clicking on the entry for the share under the **Network locations** in File Explorer and selecting **Disconnect**.
 
 ## Securing Windows/Windows Server
-<<<<<<< HEAD
-In order to mount an Azure file share on Windows, port 445 must be accessible. Many organizations block port 445 access to Azure because of the security risks inherent with SMB 1. SMB 1, also known as CIFS (Common Internet File System), is a legacy file system protocol included with Windows and Windows Server. SMB 1 is an outdated, inefficient, and most importantly insecure protocol. The good news is that Azure Files does not support SMB 1, and all supported versions of Windows and Windows Server make it possible to remove or disable SMB 1. We always [strongly recommend](https://aka.ms/stopusingsmb1) removing or disabling the SMB 1 client and server in Windows before continuing with this guide.
-=======
 In order to mount an Azure file share on Windows, port 445 must be accessible. Many organizations block port 445 because of the security risks inherent with SMB 1. SMB 1, also known as CIFS (Common Internet File System), is a legacy file system protocol included with Windows and Windows Server. SMB 1 is an outdated, inefficient, and most importantly insecure protocol. The good news is that Azure Files does not support SMB 1, and all supported versions of Windows and Windows Server make it possible to remove or disable SMB 1. We always [strongly recommend](https://aka.ms/stopusingsmb1) removing or disabling the SMB 1 client and server in Windows before using Azure file shares in production.
->>>>>>> 4a786ae7
 
 The following table provides detailed information on the status of SMB 1 each version of Windows:
 
