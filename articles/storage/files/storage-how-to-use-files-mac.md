---
title: Mount Azure file share over SMB with macOS | Microsoft Docs
description: Learn how to mount an Azure file share over SMB with macOS.
services: storage
author: roygara
ms.service: storage
ms.topic: conceptual
ms.date: 09/19/2017
<<<<<<< HEAD
ms.author: renash
=======
ms.author: rogarana
>>>>>>> 6a383dfd
ms.subservice: files
---

# Mount Azure file share over SMB with macOS
[Azure Files](storage-files-introduction.md) is Microsoft's easy-to-use cloud file system. Azure file shares can be mounted with the industry standard SMB 3 protocol by macOS El Capitan 10.11+. This article shows two different ways to mount an Azure file share on macOS: with the Finder UI and using the Terminal.

> [!Note]  
> Before mounting an Azure file share over SMB, we recommend disabling SMB packet signing. Not doing so may yield poor performance when accessing the Azure file share from macOS. Your SMB connection will be encrypted, so this does not affect the security of your connection. From the terminal, the following commands will disable SMB packet signing, as described by this [Apple support article on disabling SMB packet signing](https://support.apple.com/HT205926):  
>    ```
>    sudo -s
>    echo "[default]" >> /etc/nsmb.conf
>    echo "signing_required=no" >> /etc/nsmb.conf
>    exit
>    ```

## Prerequisites for mounting an Azure file share on macOS
* **Storage account name**: To mount an Azure file share, you will need the name of the storage account.

* **Storage account key**: To mount an Azure file share, you will need the primary (or secondary) storage key. SAS keys are not currently supported for mounting.

* **Ensure port 445 is open**: SMB communicates over TCP port 445. On your client machine (the Mac), check to make sure your firewall is not blocking TCP port 445.

## Mount an Azure file share via Finder
1. **Open Finder**: Finder is open on macOS by default, but you can ensure it is the currently selected application by clicking the "macOS face icon" on the dock:  
    ![The macOS face icon](./media/storage-how-to-use-files-mac/mount-via-finder-1.png)

2. **Select "Connect to Server" from the "Go" Menu**: Using the UNC path from the prerequisites, convert the beginning double backslash (`\\`) to `smb://` and all other backslashes (`\`) to forwards slashes (`/`). Your link should look like the following:
    ![The "Connect to Server" dialog](./media/storage-how-to-use-files-mac/mount-via-finder-2.png)

3. **Use the storage account name and storage account key when prompted for a username and password**: When you click "Connect" on the "Connect to Server" dialog, you will be prompted for the username and password (This will be autopopulated with your macOS username). You have the option of placing the storage account name/storage account key in your macOS Keychain.

4. **Use the Azure file share as desired**: After substituting the share name and storage account key in for the username and password, the share will be mounted. You may use this as you would normally use a local folder/file share, including dragging and dropping files into the file share:

    ![A snapshot of a mounted Azure file share](./media/storage-how-to-use-files-mac/mount-via-finder-3.png)

## Mount an Azure file share via Terminal
1. Replace `<storage-account-name>` with the name of your storage account. Provide Storage Account Key as password when prompted. 

    ```
    mount_smbfs //<storage-account-name>@<storage-account-name>.file.core.windows.net/<share-name> <desired-mount-point>
    ```

2. **Use the Azure file share as desired**: The Azure file share will be mounted at the mount point specified by the previous command.  

    ![A snapshot of the mounted Azure file share](./media/storage-how-to-use-files-mac/mount-via-terminal-1.png)

## Next steps
See these links for more information about Azure Files.

* [Apple Support Article - How to connect with File Sharing on your Mac](https://support.apple.com/HT204445)
* [FAQ](../storage-files-faq.md)
* [Troubleshooting on Windows](storage-troubleshoot-windows-file-connection-problems.md)      
* [Troubleshooting on Linux](storage-troubleshoot-linux-file-connection-problems.md)    <|MERGE_RESOLUTION|>--- conflicted
+++ resolved
@@ -6,11 +6,7 @@
 ms.service: storage
 ms.topic: conceptual
 ms.date: 09/19/2017
-<<<<<<< HEAD
-ms.author: renash
-=======
 ms.author: rogarana
->>>>>>> 6a383dfd
 ms.subservice: files
 ---
 
