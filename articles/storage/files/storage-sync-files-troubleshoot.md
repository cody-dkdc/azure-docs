--- conflicted
+++ resolved
@@ -1,212 +1,183 @@
----
-title: Troubleshoot Azure File Sync (preview) | Microsoft Docs
-description: Troubleshoot common issues with Azure File Sync
-services: storage
-documentationcenter: ''
-author: wmgries
-manager: klaasl
-editor: jgerend
-
-ms.assetid: 297f3a14-6b3a-48b0-9da4-db5907827fb5
-ms.service: storage
-ms.workload: storage
-ms.tgt_pltfrm: na
-ms.devlang: na
-ms.topic: article
-ms.date: 10/08/2017
-ms.author: wgries
----
-
-# Troubleshoot Azure File Sync (preview)
-Azure File Sync (preview) allows you to centralize your organization's file shares in Azure Files without giving up the flexibility, performance, and compatibility of an on-premises file server. It does this by transforming your Windows Servers into a quick cache of your Azure File share. You can use any protocol available on Windows Server to access your data locally (including SMB, NFS, and FTPS) and you can have as many caches as you need across the world.
-
-This article is designed to help you troubleshoot and resolve issues encountered with your Azure File Sync deployment. Failing that, this guide illustrates how to collect important logs from the system to aid in a deeper investigation of the issues. If you don't see the answer to your question here, don't hesitate to reach out to us through the following channels (in escalating order):
-
-1. In the comments section of this article.
-2. [Azure Storage Forum](https://social.msdn.microsoft.com/Forums/home?forum=windowsazuredata)
-3. [Azure Files UserVoice](https://feedback.azure.com/forums/217298-storage/category/180670-files) 
-4. Microsoft Support: To create a new support case, navigate to the "Help + support" tab on the Azure portal and click "New support request".
-
-## Agent installation and server registration
-<a id="agent-installation-failures"></a>**How to troubleshoot agent installation failures**  
-If the Azure File Sync agent installation is failing, run the following command from an elevated command prompt to enable logging during the agent installation:
-
-```
-StorageSyncAgent.msi /l*v Installer.log
-```
-
-Once the installation fails, review the installer.log to determine the cause. 
-
-> [!Note]  
-> The agent installation will fail if you select to use Microsoft Update and the Windows Update service is not running.
-
-<<<<<<< HEAD
-<a id="web-site-not-trusted"></a>**When registering a server I get numerous "web site not trusted" responses, why?**  
-This error occurs because the **Enhanced Internet Explorer Security** policy is enabled during server registration. For more information on how to properly disable the **Enhanced Internet Explorer Security** policy, see [Prepare Windows Servers for use with Azure File Sync](storage-sync-files-deployment-guide.md#prepare-windows-servers-for-use-with-azure-file-sync) and [How to deploy Azure File Sync (preview)](storage-sync-files-deployment-guide.md).
-=======
-- <a id="server-registration-missing"></a>**Server is not listed under Registered Servers in the Azure portal**  
-    If a server is not listed under Registered Servers for a Storage Sync Service, perform the following steps:
-    1. Login to the server that you want to register.
-    2. Open File Explorer and navigate to the Storage Sync Agent installation directory (default location is `C:\Program Files\Azure\StorageSyncAgent`). 
-    3. Run ServerRegistration.exe and follow the wizard to register the server with a Storage Sync Service.
-
-- <a id="server-already-registered"></a>**Server Registration displays the following message after installing the Azure File Sync agent: "This server is already registered"**  
-    ![A screenshot of the Server Registration dialog with the "server is already registered" error message](media/storage-sync-files-troubleshoot/server-registration-1.png)
-
-    This message is displayed if the server was previously registered with a Storage Sync Service. To unregister the server with the current Storage Sync Service and register with a new Storage Sync Service, follow the steps to [Unregister a server with Azure File Sync](storage-sync-files-server-registration.md#unregister-the-server-with-storage-sync-service).
-
-    If the server is not listed under Registered Servers in the Storage Sync Service, run the following PowerShell commands on the server that you want to unregister:
-
-    ```PowerShell
-    Import-Module "C:\Program Files\Azure\StorageSyncAgent\StorageSync.Management.ServerCmdlets.dll"
-    Reset-StorageSyncServer
-    ```
-
-    > [!Note]  
-    > If the server is part of a cluster, there is an optional `Reset-StorageSyncServer -CleanClusterRegistration` parameter that will also remove the cluster registrat
-
-- <a id="web-site-not-trusted"></a>**When registering a server I get numerous "web site not trusted" responses, why?**  
-    This error occurs because the **Enhanced Internet Explorer Security** policy is enabled during server registration. For more information on how to properly disable the **Enhanced Internet Explorer Security** policy, see [Prepare Windows Servers for use with Azure File Sync](storage-sync-files-deployment-guide.md#prepare-windows-servers-for-use-with-azure-file-sync) and [How to deploy Azure File Sync (preview)](storage-sync-files-deployment-guide.md).
->>>>>>> 1dfae6bd
-
-## Sync Group management
-<a id="cloud-endpoint-using-share"></a>**Cloud Endpoint creation fails with the following error: "The specified Azure FileShare is already in use by a different CloudEndpoint"**  
-This error occurs if the Azure File share is already in use by another Cloud Endpoint. 
-
-If you're receiving this error and the Azure File share is not currently in use by a Cloud Endpoint, perform the following steps below to clear the Azure File Sync metadata on the Azure File share:
-
-> [!Warning]  
-> Deleting the metadata on an Azure File share that is currently in use by a Cloud endpoint will cause Azure File Sync operations to fail. 
-
-1. Navigate to your Azure File share in the Azure Portal.  
-2. Right click the Azure File share and select **Edit metadata**
-3. Right click SyncService and select **Delete**.
-
-<a id="cloud-endpoint-authfailed"></a>**Cloud Endpoint creation fails with error: AuthorizationFailed**  
-This issue occurs if your user account doesn't have sufficient rights to create a Cloud Endpoint. 
-
-To create a Cloud Endpoint, your user account must have the following Microsoft Authorization permissions:  
-* Read: Get role definition
-* Write: Create or update custom role definition
-* Read: Get role assignment
-* Write: Create role assignment
-
-The following built-in roles have the appropriate Microsoft Authorization permissions:  
-* Owner
-* User Access Administrator
-
-To determine if your user account role has the appropriate permissions, perform the following:  
-* Click **Resource Groups** in the Azure portal
-* Select the resource group where the storage account is located and click **Access control (IAM)**
-* Click the **role** (e.g., Owner, Contributor) for your user account.
-* In the **Resource Provider** list, select **Microsoft Authorization** 
-* **Role assignment** should have **Read** and **Write permissions**
-* **Role definition** should have **Read** and **Write permissions**
-
-<a id="cloud-endpoint-deleteinternalerror"></a>**Endpoint deletion fails with error: MgmtInternalError**  
-This issue can occur if the Azure File share or storage account was deleted prior to deleting the Cloud Endpoint. This issue will be fixed in a future update and the Cloud Endpoint can be deleted.
-
-To prevent this issue from occurring, delete the Cloud Endpoint prior to deleting the Azure File share or storage account.
-
-<<<<<<< HEAD
-<a id="server-registration-missing"></a>**Server is not listed under Registered Servers in the Azure portal**  
-If a server is not listed under Registered Servers for a Storage Sync Service, perform the following steps:
-1. Login to the server that you want to register.
-2. Open File Explorer and navigate to the Storage Sync Agent installation directory (default location is `C:\Program Files\Azure\StorageSyncAgent`). 
-3. Run ServerRegistration.exe and follow the wizard to register the server with a Storage Sync Service.
-
-<a id="server-already-registered"></a>**Server Registration displays the following message after installing the Azure File Sync agent: "This server is already registered"**  
-![A screenshot of the Server Registration dialog with the "server is already registered" error message](media/storage-sync-files-troubleshoot/server-registration-1.png)
-
-This message is displayed if the server was previously registered with a Storage Sync Service. To unregister the server with the current Storage Sync Service and register with a new Storage Sync Service, follow the steps to [Unregister a server with Azure File Sync](storage-sync-files-server-registration.md#unregister-the-server-with-storage-sync-service).
-
-If the server is not listed under Registered Servers in the Storage Sync Service, run the following PowerShell commands on the server that you want to unregister:
-
-```PowerShell
-Import-Module "C:\Program Files\Azure\StorageSyncAgent\StorageSync.Management.ServerCmdlets.dll"
-Reset-StorageSyncServer
-```
-
-> [!Note]  
-> If the server is part of a cluster, there is an optional `Reset-StorageSyncServer -CleanClusterRegistration` parameter that will also remove the cluster registration. This switch should be used when the last node in the cluster is unregistered.
-
-=======
->>>>>>> 1dfae6bd
-## Sync
-<a id="afs-change-detection"></a>**I created a file directly in my Azure File share over SMB or through the portal. How long until the file is synced to the servers in the Sync Group?**  
-[!INCLUDE [storage-sync-files-change-detection](../../../includes/storage-sync-files-change-detection.md)]
-
-<a id="broken-sync"></a>**How to troubleshoot sync not working on a server**  
-If sync is failing on a server, perform the following:
-- Verify a Server Endpoint exists in the Azure portal for the directory you want to sync to an Azure File share:
-    
-    ![A screenshot of a Sync Group with both a Cloud and Server Endpoint in the Azure portal](media/storage-sync-files-troubleshoot/sync-troubleshoot-1.png)
-
-- Review the Operational and Diagnostic event logs with Event Viewer, located under `Applications and Services\Microsoft\FileSync\Agent`.
-- Confirm the server has internet connectivity.
-- Verify the Azure File Sync service is running on the server by opening up the Services MMC snap-in and verify the Storage Sync Agent service (FileSyncSvc) is running.
-
-- <a id="replica-not-ready"></a>**Sync fails with error: 0x80c8300f - The replica is not ready to perform the required operation**  
-This error is expected if you create a Cloud Endpoint and use an Azure File share which contains data. Once change detection completes on the Azure File share (may take up to 24 hours), sync should start working properly.
-
-<a id="broken-sync-files"></a>**How to troubleshoot individual files failing to sync**  
-If individual files are failing to sync, perform the following:
-- Review the Operational and Diagnostic event logs under `Applications and Services\Microsoft\FileSync\Agent` in Event Viewer
-- Verify there are no open handles on the file
-    - Note: Azure File Sync will periodically take VSS snapshots to sync files with open handles
-
-## Cloud tiering 
-<a id="files-fail-tiering"></a>**How to troubleshoot files that fail to tier**  
-If file(s) fail to tier to Azure Files, perform the following steps:
-
-- Verify the file(s) exist in the Azure file share
-    - Note: A file must be synced to an Azure file share before it can be tiered
-- Review the Operational and Diagnostic event logs, located under `Applications and Services\Microsoft\FileSync\Agent` in Event Viewer
-- Confirm the server has internet connectivity 
-- Verify the Azure File Sync filter drivers (StorageSync.sys & StorageSyncGuard.sys) are running
-    - Open an elevated command prompt, run `fltmc` and verify the StorageSync.sys and StorageSyncGuard.sys file system filter drivers are listed
-
-<a id="files-fail-recall"></a>**How to troubleshoot files that fail to be recalled**  
-If files fail to be recalled, perform the following steps:
-- Review the Operational and Diagnostic event logs, located under `Applications and Services\Microsoft\FileSync\Agent` in Event Viewer
-- Verify the file(s) exists in the Azure File Share
-- Confirm the server has internet connectivity 
-- Verify the Azure File Sync filter drivers (StorageSync.sys & StorageSyncGuard.sys) are running
-    - Open an elevated command prompt, run `fltmc` and verify the StorageSync.sys and StorageSyncGuard.sys file system filter drivers are listed
-
-<a id="files-unexpectedly-recalled"></a>**How to troubleshoot files being unexpectedly recalled on a server**  
-Anti-virus, backup, and other applications that read large numbers of files will cause undesirable recalls unless they respect the offline attribute and skip reading the content of those files. Skipping offline files for those products that support it helps avoid undesirable recalls when performing operations such as anti-virus scans or backup jobs.
-
-Consult with your software vendor regarding how to configure their solution to skip reading offline files.
-
-Further undesired recalls may happen in other scenarios like browsing files in File Explorer. Opening a folder with cloud-tiered files in File Explorer on the server may result in undesired recalls, more so if anti-virus is enabled on the server.
-
-## General troubleshooting
-If you encounter issues with Azure File Sync on a server, start by performing the following:
-- Review the Diagnostic and Operational event logs in Event Viewer
-    - Sync, Tiering, and Recall issues are logged in the diagnostic and operational event logs under `Applications and Services\Microsoft\FileSync\Agent`
-    - Issues managing a server (for example, configuration settings) are logged in the diagnostic and operational event logs under `Applications and Services\Microsoft\FileSync\Management`
-- Verify the Azure File Sync service is running on the server
-    - Open the Services MMC snap-in and verify the Storage Sync Agent service (FileSyncSvc) is running
-- Verify the Azure File Sync filter drivers (StorageSync.sys & StorageSyncGuard.sys) are running
-    - Open an elevated command prompt, run fltmc and verify the StorageSync.sys and StorageSyncGuard.sys file system filter drivers are listed
-
-If the issue is not resolved after performing the steps above, run the AFSDiag tool by performing the following steps:
-1. Create a directory that will be used to save the AFSDiag output (for example, c:\output).
-2. Open an elevated PowerShell window and run the following commands (hit enter after each command):
-
-    ```PowerShell
-    cd "c:\Program Files\Azure\StorageSyncAgent"
-    Import-Module .\afsdiag.ps1
-    Debug-Afs c:\output # Note: use the path created in step 1
-    ```
-
-3. For the Azure File Sync kernel mode trace level, enter 1 (unless specified to create more verbose traces) and hit enter.
-4. For the Azure File Sync user mode trace level, enter 1 (unless specified to create more verbose traces) and hit enter.
-5. Reproduce the issue and press D when done.
-6. A .zip file containing logs and trace files will be in the output directory specified.
-
-## See also
-- [Azure Files frequently asked questions](storage-files-faq.md)
-- [Troubleshoot Azure Files problems in Windows](storage-troubleshoot-windows-file-connection-problems.md)
-- [Troubleshoot Azure Files problems in Linux](storage-troubleshoot-linux-file-connection-problems.md)
+---
+title: Troubleshoot Azure File Sync (preview) | Microsoft Docs
+description: Troubleshoot common issues with Azure File Sync
+services: storage
+documentationcenter: ''
+author: wmgries
+manager: klaasl
+editor: jgerend
+
+ms.assetid: 297f3a14-6b3a-48b0-9da4-db5907827fb5
+ms.service: storage
+ms.workload: storage
+ms.tgt_pltfrm: na
+ms.devlang: na
+ms.topic: article
+ms.date: 10/08/2017
+ms.author: wgries
+---
+
+# Troubleshoot Azure File Sync (preview)
+Azure File Sync (preview) allows you to centralize your organization's file shares in Azure Files without giving up the flexibility, performance, and compatibility of an on-premises file server. It does this by transforming your Windows Servers into a quick cache of your Azure File share. You can use any protocol available on Windows Server to access your data locally (including SMB, NFS, and FTPS) and you can have as many caches as you need across the world.
+
+This article is designed to help you troubleshoot and resolve issues encountered with your Azure File Sync deployment. Failing that, this guide illustrates how to collect important logs from the system to aid in a deeper investigation of the issues. If you don't see the answer to your question here, don't hesitate to reach out to us through the following channels (in escalating order):
+
+1. In the comments section of this article.
+2. [Azure Storage Forum](https://social.msdn.microsoft.com/Forums/home?forum=windowsazuredata)
+3. [Azure Files UserVoice](https://feedback.azure.com/forums/217298-storage/category/180670-files) 
+4. Microsoft Support: To create a new support case, navigate to the "Help + support" tab on the Azure portal and click "New support request".
+
+## Agent installation and server registration
+<a id="agent-installation-failures"></a>**How to troubleshoot agent installation failures**  
+If the Azure File Sync agent installation is failing, run the following command from an elevated command prompt to enable logging during the agent installation:
+
+```
+StorageSyncAgent.msi /l*v Installer.log
+```
+
+Once the installation fails, review the installer.log to determine the cause. 
+
+> [!Note]  
+> The agent installation will fail if you select to use Microsoft Update and the Windows Update service is not running.
+
+<a id="server-registration-missing"></a>**Server is not listed under Registered Servers in the Azure portal**  
+If a server is not listed under Registered Servers for a Storage Sync Service, perform the following steps:
+1. Login to the server that you want to register.
+2. Open File Explorer and navigate to the Storage Sync Agent installation directory (default location is `C:\Program Files\Azure\StorageSyncAgent`). 
+3. Run ServerRegistration.exe and follow the wizard to register the server with a Storage Sync Service.
+
+<a id="server-already-registered"></a>**Server Registration displays the following message after installing the Azure File Sync agent: "This server is already registered"**  
+![A screenshot of the Server Registration dialog with the "server is already registered" error message](media/storage-sync-files-troubleshoot/server-registration-1.png)
+
+This message is displayed if the server was previously registered with a Storage Sync Service. To unregister the server with the current Storage Sync Service and register with a new Storage Sync Service, follow the steps to [Unregister a server with Azure File Sync](storage-sync-files-server-registration.md#unregister-the-server-with-storage-sync-service).
+
+If the server is not listed under Registered Servers in the Storage Sync Service, run the following PowerShell commands on the server that you want to unregister:
+
+```PowerShell
+Import-Module "C:\Program Files\Azure\StorageSyncAgent\StorageSync.Management.ServerCmdlets.dll"
+Reset-StorageSyncServer
+```
+
+> [!Note]  
+> If the server is part of a cluster, there is an optional `Reset-StorageSyncServer -CleanClusterRegistration` parameter that will also remove the cluster registration.
+
+<a id="web-site-not-trusted"></a>**When registering a server I get numerous "web site not trusted" responses, why?**  
+This error occurs because the **Enhanced Internet Explorer Security** policy is enabled during server registration. For more information on how to properly disable the **Enhanced Internet Explorer Security** policy, see [Prepare Windows Servers for use with Azure File Sync](storage-sync-files-deployment-guide.md#prepare-windows-servers-for-use-with-azure-file-sync) and [How to deploy Azure File Sync (preview)](storage-sync-files-deployment-guide.md).
+
+## Sync Group management
+<a id="cloud-endpoint-using-share"></a>**Cloud Endpoint creation fails with the following error: "The specified Azure FileShare is already in use by a different CloudEndpoint"**  
+This error occurs if the Azure File share is already in use by another Cloud Endpoint. 
+
+If you're receiving this error and the Azure File share is not currently in use by a Cloud Endpoint, perform the following steps below to clear the Azure File Sync metadata on the Azure File share:
+
+> [!Warning]  
+> Deleting the metadata on an Azure File share that is currently in use by a Cloud endpoint will cause Azure File Sync operations to fail. 
+
+1. Navigate to your Azure File share in the Azure Portal.  
+2. Right click the Azure File share and select **Edit metadata**
+3. Right click SyncService and select **Delete**.
+
+<a id="cloud-endpoint-authfailed"></a>**Cloud Endpoint creation fails with error: AuthorizationFailed**  
+This issue occurs if your user account doesn't have sufficient rights to create a Cloud Endpoint. 
+
+To create a Cloud Endpoint, your user account must have the following Microsoft Authorization permissions:  
+* Read: Get role definition
+* Write: Create or update custom role definition
+* Read: Get role assignment
+* Write: Create role assignment
+
+The following built-in roles have the appropriate Microsoft Authorization permissions:  
+* Owner
+* User Access Administrator
+
+To determine if your user account role has the appropriate permissions, perform the following:  
+* Click **Resource Groups** in the Azure portal
+* Select the resource group where the storage account is located and click **Access control (IAM)**
+* Click the **role** (e.g., Owner, Contributor) for your user account.
+* In the **Resource Provider** list, select **Microsoft Authorization** 
+* **Role assignment** should have **Read** and **Write permissions**
+* **Role definition** should have **Read** and **Write permissions**
+
+<a id="cloud-endpoint-deleteinternalerror"></a>**Endpoint deletion fails with error: MgmtInternalError**  
+This issue can occur if the Azure File share or storage account was deleted prior to deleting the Cloud Endpoint. This issue will be fixed in a future update and the Cloud Endpoint can be deleted.
+
+To prevent this issue from occurring, delete the Cloud Endpoint prior to deleting the Azure File share or storage account.
+
+## Sync
+<a id="afs-change-detection"></a>**I created a file directly in my Azure File share over SMB or through the portal. How long until the file is synced to the servers in the Sync Group?**  
+[!INCLUDE [storage-sync-files-change-detection](../../../includes/storage-sync-files-change-detection.md)]
+
+<a id="broken-sync"></a>**How to troubleshoot sync not working on a server**  
+If sync is failing on a server, perform the following:
+- Verify a Server Endpoint exists in the Azure portal for the directory you want to sync to an Azure File share:
+    
+    ![A screenshot of a Sync Group with both a Cloud and Server Endpoint in the Azure portal](media/storage-sync-files-troubleshoot/sync-troubleshoot-1.png)
+
+- Review the Operational and Diagnostic event logs with Event Viewer, located under `Applications and Services\Microsoft\FileSync\Agent`.
+- Confirm the server has internet connectivity.
+- Verify the Azure File Sync service is running on the server by opening up the Services MMC snap-in and verify the Storage Sync Agent service (FileSyncSvc) is running.
+
+- <a id="replica-not-ready"></a>**Sync fails with error: 0x80c8300f - The replica is not ready to perform the required operation**  
+This error is expected if you create a Cloud Endpoint and use an Azure File share which contains data. Once change detection completes on the Azure File share (may take up to 24 hours), sync should start working properly.
+
+<a id="broken-sync-files"></a>**How to troubleshoot individual files failing to sync**  
+If individual files are failing to sync, perform the following:
+- Review the Operational and Diagnostic event logs under `Applications and Services\Microsoft\FileSync\Agent` in Event Viewer
+- Verify there are no open handles on the file
+    - Note: Azure File Sync will periodically take VSS snapshots to sync files with open handles
+
+## Cloud tiering 
+<a id="files-fail-tiering"></a>**How to troubleshoot files that fail to tier**  
+If file(s) fail to tier to Azure Files, perform the following steps:
+
+- Verify the file(s) exist in the Azure file share
+    - Note: A file must be synced to an Azure file share before it can be tiered
+- Review the Operational and Diagnostic event logs, located under `Applications and Services\Microsoft\FileSync\Agent` in Event Viewer
+- Confirm the server has internet connectivity 
+- Verify the Azure File Sync filter drivers (StorageSync.sys & StorageSyncGuard.sys) are running
+    - Open an elevated command prompt, run `fltmc` and verify the StorageSync.sys and StorageSyncGuard.sys file system filter drivers are listed
+
+<a id="files-fail-recall"></a>**How to troubleshoot files that fail to be recalled**  
+If files fail to be recalled, perform the following steps:
+- Review the Operational and Diagnostic event logs, located under `Applications and Services\Microsoft\FileSync\Agent` in Event Viewer
+- Verify the file(s) exists in the Azure File Share
+- Confirm the server has internet connectivity 
+- Verify the Azure File Sync filter drivers (StorageSync.sys & StorageSyncGuard.sys) are running
+    - Open an elevated command prompt, run `fltmc` and verify the StorageSync.sys and StorageSyncGuard.sys file system filter drivers are listed
+
+<a id="files-unexpectedly-recalled"></a>**How to troubleshoot files being unexpectedly recalled on a server**  
+Anti-virus, backup, and other applications that read large numbers of files will cause undesirable recalls unless they respect the offline attribute and skip reading the content of those files. Skipping offline files for those products that support it helps avoid undesirable recalls when performing operations such as anti-virus scans or backup jobs.
+
+Consult with your software vendor regarding how to configure their solution to skip reading offline files.
+
+Further undesired recalls may happen in other scenarios like browsing files in File Explorer. Opening a folder with cloud-tiered files in File Explorer on the server may result in undesired recalls, more so if anti-virus is enabled on the server.
+
+## General troubleshooting
+If you encounter issues with Azure File Sync on a server, start by performing the following:
+- Review the Diagnostic and Operational event logs in Event Viewer
+    - Sync, Tiering, and Recall issues are logged in the diagnostic and operational event logs under `Applications and Services\Microsoft\FileSync\Agent`
+    - Issues managing a server (for example, configuration settings) are logged in the diagnostic and operational event logs under `Applications and Services\Microsoft\FileSync\Management`
+- Verify the Azure File Sync service is running on the server
+    - Open the Services MMC snap-in and verify the Storage Sync Agent service (FileSyncSvc) is running
+- Verify the Azure File Sync filter drivers (StorageSync.sys & StorageSyncGuard.sys) are running
+    - Open an elevated command prompt, run fltmc and verify the StorageSync.sys and StorageSyncGuard.sys file system filter drivers are listed
+
+If the issue is not resolved after performing the steps above, run the AFSDiag tool by performing the following steps:
+1. Create a directory that will be used to save the AFSDiag output (for example, c:\output).
+2. Open an elevated PowerShell window and run the following commands (hit enter after each command):
+
+    ```PowerShell
+    cd "c:\Program Files\Azure\StorageSyncAgent"
+    Import-Module .\afsdiag.ps1
+    Debug-Afs c:\output # Note: use the path created in step 1
+    ```
+
+3. For the Azure File Sync kernel mode trace level, enter 1 (unless specified to create more verbose traces) and hit enter.
+4. For the Azure File Sync user mode trace level, enter 1 (unless specified to create more verbose traces) and hit enter.
+5. Reproduce the issue and press D when done.
+6. A .zip file containing logs and trace files will be in the output directory specified.
+
+## See also
+- [Azure Files frequently asked questions](storage-files-faq.md)
+- [Troubleshoot Azure Files problems in Windows](storage-troubleshoot-windows-file-connection-problems.md)
+- [Troubleshoot Azure Files problems in Linux](storage-troubleshoot-linux-file-connection-problems.md)