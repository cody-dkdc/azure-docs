--- conflicted
+++ resolved
@@ -1,675 +1,616 @@
----
-title: Troubleshoot Azure File Sync | Microsoft Docs
-description: Troubleshoot common issues with Azure File Sync.
-services: storage
-documentationcenter: ''
-author: jeffpatt24
-manager: aungoo
-
-ms.assetid: 297f3a14-6b3a-48b0-9da4-db5907827fb5
-ms.service: storage
-ms.workload: storage
-ms.tgt_pltfrm: na
-ms.devlang: na
-ms.topic: article
-ms.date: 07/01/2018
-ms.author: jeffpatt
----
-
-# Troubleshoot Azure File Sync
-Use Azure File Sync to centralize your organization's file shares in Azure Files, while keeping the flexibility, performance, and compatibility of an on-premises file server. Azure File Sync transforms Windows Server into a quick cache of your Azure file share. You can use any protocol that's available on Windows Server to access your data locally, including SMB, NFS, and FTPS. You can have as many caches as you need across the world.
-
-This article is designed to help you troubleshoot and resolve issues that you might encounter with your Azure File Sync deployment. We also describe how to collect important logs from the system if a deeper investigation of the issue is required. If you don't see the answer to your question, you can contact us through the following channels (in escalating order):
-
-1. [Azure Storage Forum](https://social.msdn.microsoft.com/forums/azure/home?forum=windowsazuredata).
-2. [Azure Files UserVoice](https://feedback.azure.com/forums/217298-storage/category/180670-files).
-3. Microsoft Support. To create a new support request, in the Azure portal, on the **Help** tab, select the **Help + support** button, and then select **New support request**.
-
-## I'm having an issue with Azure File Sync on my server (sync, cloud tiering, etc.). Should I remove and recreate my server endpoint?
-[!INCLUDE [storage-sync-files-remove-server-endpoint](../../../includes/storage-sync-files-remove-server-endpoint.md)]
-
-## Agent installation and server registration
-<a id="agent-installation-failures"></a>**Troubleshoot agent installation failures**  
-If the Azure File Sync agent installation fails, at an elevated command prompt, run the following command to turn on logging during agent installation:
-
-```
-StorageSyncAgent.msi /l*v AFSInstaller.log
-```
-
-Review installer.log to determine the cause of the installation failure. 
-
-<a id="agent-installation-on-DC"></a>**Agent installation fails on Active Directory Domain Controller** 
-If you try and install the sync agent on an Active Directory domain controller where the PDC role owner is on a Windows Server 2008R2 or below OS version, you may hit the issue where the sync agent will fail to install.
-
-To resolve, transfer the PDC role to another domain controller running Windows Server 2012R2 or more recent, then install sync.
-
-<a id="server-registration-missing"></a>**Server is not listed under registered servers in the Azure portal**  
-If a server is not listed under **Registered servers** for a Storage Sync Service:
-1. Sign in to the server that you want to register.
-2. Open File Explorer, and then go to the Storage Sync Agent installation directory (the default location is C:\Program Files\Azure\StorageSyncAgent). 
-3. Run ServerRegistration.exe, and complete the wizard to register the server with a Storage Sync Service.
-
-<a id="server-already-registered"></a>**Server Registration displays the following message during Azure File Sync agent installation: "This server is already registered"** 
-
-![A screenshot of the Server Registration dialog with the "server is already registered" error message](media/storage-sync-files-troubleshoot/server-registration-1.png)
-
-This message appears if the server was previously registered with a Storage Sync Service. To unregister the server from the current Storage Sync Service and then register with a new Storage Sync Service, complete the steps that are described in [Unregister a server with Azure File Sync](storage-sync-files-server-registration.md#unregister-the-server-with-storage-sync-service).
-
-If the server is not listed under **Registered servers** in the Storage Sync Service, on the server that you want to unregister, run the following PowerShell commands:
-
-```PowerShell
-Import-Module "C:\Program Files\Azure\StorageSyncAgent\StorageSync.Management.ServerCmdlets.dll"
-Reset-StorageSyncServer
-```
-
-> [!Note]  
-> If the server is part of a cluster, you can use the optional *Reset-StorageSyncServer -CleanClusterRegistration* parameter to also remove the cluster registration.
-
-<a id="web-site-not-trusted"></a>**When I register a server, I see numerous "web site not trusted" responses. Why?**  
-This issue occurs when the **Enhanced Internet Explorer Security** policy is enabled during server registration. For more information about how to correctly disable the **Enhanced Internet Explorer Security** policy, see [Prepare Windows Server to use with Azure File Sync](storage-sync-files-deployment-guide.md#prepare-windows-server-to-use-with-azure-file-sync) and [How to deploy Azure File Sync](storage-sync-files-deployment-guide.md).
-
-## Sync group management
-<a id="cloud-endpoint-using-share"></a>**Cloud endpoint creation fails, with this error: "The specified Azure FileShare is already in use by a different CloudEndpoint"**  
-This issue occurs if the Azure file share is already in use by another cloud endpoint. 
-
-If you see this message and the Azure file share currently is not in use by a cloud endpoint, complete the following steps to clear the Azure File Sync metadata on the Azure file share:
-
-> [!Warning]  
-> Deleting the metadata on an Azure file share that is currently in use by a cloud endpoint causes Azure File Sync operations to fail. 
-
-1. In the Azure portal, go to your Azure file share.  
-2. Right-click the Azure file share, and then select **Edit metadata**.
-3. Right-click **SyncService**, and then select **Delete**.
-
-<a id="cloud-endpoint-authfailed"></a>**Cloud endpoint creation fails, with this error: "AuthorizationFailed"**  
-This issue occurs if your user account doesn't have sufficient rights to create a cloud endpoint. 
-
-To create a cloud endpoint, your user account must have the following Microsoft Authorization permissions:  
-* Read: Get role definition
-* Write: Create or update custom role definition
-* Read: Get role assignment
-* Write: Create role assignment
-
-The following built-in roles have the required Microsoft Authorization permissions:  
-* Owner
-* User Access Administrator
-To determine whether your user account role has the required permissions:  
-1. In the Azure portal, select **Resource Groups**.
-2. Select the resource group where the storage account is located, and then select **Access control (IAM)**.
-3. Select the **role** (for example, Owner or Contributor) for your user account.
-4. In the **Resource Provider** list, select **Microsoft Authorization**. 
-    * **Role assignment** should have **Read** and **Write** permissions.
-    * **Role definition** should have **Read** and **Write** permissions.
-
-<a id="server-endpoint-createjobfailed"></a>**Server endpoint creation fails, with this error: "MgmtServerJobFailed" (Error code: -2134375898)**                                                                                                                    
-This issue occurs if the server endpoint path is on the system volume and cloud tiering is enabled. Cloud tiering is not supported on the system volume. To create a server endpoint on the system volume, disable cloud tiering when creating the server endpoint.
-
-<a id="server-endpoint-deletejobexpired"></a>**Server endpoint deletion fails, with this error: "MgmtServerJobExpired"**                
-This issue occurs if the server is offline or doesn't have network connectivity. If the server is no longer available, unregister the server in the portal which will delete the server endpoints. To delete the server endpoints, follow the steps that are described in [Unregister a server with Azure File Sync](storage-sync-files-server-registration.md#unregister-the-server-with-storage-sync-service).
-
-<a id="server-endpoint-provisioningfailed"></a>**Unable to open server endpoint properties page or update cloud tiering policy**
-
-This issue can occur if a management operation on the server endpoint fails. If the server endpoint properties page does not open in the Azure portal, updating server endpoint using PowerShell commands from the server may fix this issue. 
-
-```PowerShell
-Import-Module "C:\Program Files\Azure\StorageSyncAgent\StorageSync.Management.PowerShell.Cmdlets.dll"
-# Get the server endpoint id based on the server endpoint DisplayName property
-Get-AzureRmStorageSyncServerEndpoint `
-    -SubscriptionId mysubguid `
-    -ResourceGroupName myrgname `
-    -StorageSyncServiceName storagesvcname `
-    -SyncGroupName mysyncgroup
-
-# Update the free space percent policy for the server endpoint
-Set-AzureRmStorageSyncServerEndpoint `
-    -Id serverendpointid `
-    -CloudTiering true `
-    -VolumeFreeSpacePercent 60
-```
-
-## Sync
-<a id="afs-change-detection"></a>**If I created a file directly in my Azure file share over SMB or through the portal, how long does it take for the file to sync to servers in the sync group?**  
-[!INCLUDE [storage-sync-files-change-detection](../../../includes/storage-sync-files-change-detection.md)]
-
-### <a id="broken-sync"></a>How do I monitor sync health?
-# [Portal](#tab/portal)
-Within each sync group, you can drill down into its individual server endpoints to see the status of the last completed sync sessions. A green Health column and a Files Not Syncing value of 0 indicate that sync is working as expected. If this is not the case, see below for a list of common sync errors and how to handle files that are not syncing. 
-
-![A screenshot of the Azure portal](media/storage-sync-files-troubleshoot/portal-sync-health.png)
-
-# [Server](#tab/server)
-Go to the server's telemetry logs, which can be found in the Event Viewer at `Applications and Services Logs\Microsoft\FileSync\Agent\Telemetry`. Event 9102 corresponds to a completed sync session; for the latest status of sync, look for the most recent event with ID 9102. SyncDirection tells you if it this session was an upload or download. If the HResult is 0, then the sync session was successful. A non-zero HResult means that there was an error during sync; see below for a list of common errors. If the PerItemErrorCount is greater than 0, this means that some files or folders did not sync properly. Note that it is possible to have an HResult of 0 but a PerItemErrorCount that is greater than 0.
-
-Below is an example of a successful upload. For the sake of brevity, only some of the values contained in each 9102 event are listed below. 
-
-```
-Replica Sync session completed.
-SyncDirection: Upload,
-HResult: 0, 
-SyncFileCount: 2, SyncDirectoryCount: 0,
-AppliedFileCount: 2, AppliedDirCount: 0, AppliedTombstoneCount 0, AppliedSizeBytes: 0.
-PerItemErrorCount: 0,
-TransferredFiles: 2, TransferredBytes: 0, FailedToTransferFiles: 0, FailedToTransferBytes: 0.
-```
-
-Conversely, an unsuccessful upload might look like this:
-
-```
-Replica Sync session completed.
-SyncDirection: Upload,
-HResult: -2134364065,
-SyncFileCount: 0, SyncDirectoryCount: 0, 
-AppliedFileCount: 0, AppliedDirCount: 0, AppliedTombstoneCount 0, AppliedSizeBytes: 0.
-PerItemErrorCount: 0, 
-TransferredFiles: 0, TransferredBytes: 0, FailedToTransferFiles: 0, FailedToTransferBytes: 0.
-```
-
-Sometimes sync sessions fail overall or have a non-zero PerItemErrorCount but still make forward progress, with some files syncing successfully. This can be seen in the Applied* fields (AppliedFileCount, AppliedDirCount, AppliedTombstoneCount, and AppliedSizeBytes), which tell you how much of the session is succeeding. If you see multiple sync sessions in a row that are failing but have an increasing Applied* count, then you should give sync time to try again before opening a support ticket.
-
----
-
-### How do I monitor the progress of a current sync session?
-<<<<<<< HEAD
-# [Portal](#tab/portal)
-=======
-#### Method 1 - Azure portal
-Within your sync group, go to the server endpoint in question and look at the Sync Activity section to see the count of files uploaded or downloaded in the current sync session. Note that this status will be delayed by about 5 minutes, and if your sync session is small enough to be completed within this period, it may not be reported in the portal. 
-
-#### Method 2 - Server
-Look at the most recent 9302 event in the telemetry log on the server (in the Event Viewer, go to Applications and Services Logs\Microsoft\FileSync\Agent\Telemetry). This event indicates the state of the current sync session. TotalItemCount denotes how many files are to be synced, AppliedItemCount the number of files that have been synced so far, and PerItemErrorCount the number of files that are failing to sync (see below for how to deal with this).
-
-```
-Replica Sync Progress. 
-ServerEndpointName: <CI>sename</CI>, SyncGroupName: <CI>sgname</CI>, ReplicaName: <CI>rname</CI>, 
-SyncDirection: Upload, CorrelationId: {AB4BA07D-5B5C-461D-AAE6-4ED724762B65}. 
-AppliedItemCount: 172473, TotalItemCount: 624196. AppliedBytes: 51473711577, 
-TotalBytes: 293363829906. 
-AreTotalCountsFinal: true. 
-PerItemErrorCount: 1006.
-```
-
-### How do I know if my servers are in sync with each other?
-#### Method 1 - Azure portal
->>>>>>> d5f9b35e
-For each server in a given sync group, make sure:
-1. The timestamps for the Last Attempted Sync for both upload and download are recent.
-2. The status is green for both upload and download.
-3. The Sync Activity field shows very few or no files remaining to sync.
-4. The Files Not Syncing field is 0 for both upload and download.
-
-# [Server](#tab/server)
-Look at the completed sync sessions, which are marked by 9102 events in the telemetry event log for each server (in the Event Viewer, go to `Applications and Services Logs\Microsoft\FileSync\Agent\Telemetry`). 
-
-1. On any given server, you want to make sure the latest upload and download sessions completed successfully. To do this, check that the HResult and PerItemErrorCount are 0 for both upload and download (the SyncDirection field indicates if a given session is an upload or download session). Note that if you do not see a recently completed sync session, it is likely a sync session is currently in progress, which is to be expected if you just added or modified a large amount of data.
-2. When a server is fully up-to-date with the cloud and has no changes to sync in either direction, you will see empty sync sessions. These are indicated by upload and download events in which all the Sync* fields (SyncFileCount, SyncDirCount, SyncTombstoneCount, and SyncSizeBytes) are zero, meaning there was nothing to sync. Note that these empty sync sessions may not occur on high-churn servers as there is always something new to sync. If there is no sync activity, they should occur every 30 minutes. 
-3. If all servers are up-to-date with the cloud, meaning their recent upload and download sessions are empty sync sessions, you can say with reasonable certainty that the system as a whole is in sync. 
-	
-Note that if you made changes directly in your Azure file share, Azure File Sync will not detect this change until change enumeration runs, which happens once every 24 hours. It is possible that a server will say it is up-to-date with the cloud when it is in fact missing recent changes made directly in the Azure file share. 
-
----
-
-### How do I see if there are specific files or folders that are not syncing?
-If your PerItemErrorCount on the server or Files Not Syncing count in the portal are greater than 0 for any given sync session, that means some items are failing to sync. Files and folders can have characteristics that prevent them from syncing. These characteristics can be persistent and require explicit action to resume sync, for example removing unsupported characters from the file or folder name. They can also be transient, meaning the file or folder will automatically resume sync; for example, files with open handles will automatically resume sync when the file is closed. When the Azure File Sync engine detects such a problem, an error log is produced that can be parsed to list the items currently not syncing properly.
-
-To see these errors, run the **FileSyncErrorsReport.ps1** PowerShell script (located in the agent installation directory of the Azure File Sync agent) to identify files that failed to sync because of open handles, unsupported characters, or other issues. The ItemPath field tells you the location of the file in relation to the root sync directory. See the list of common sync errors below for remediation steps.
-
-<<<<<<< HEAD
-#### Troubleshooting per file/directory sync errors
-**ItemResults log - individual file and directory errors**  
-=======
-### Common sync errors
-**ItemResults event log - per-item sync errors**  
->>>>>>> d5f9b35e
-| HRESULT | HRESULT (decimal) | Error string | Issue | Remediation |
-|---------|-------------------|--------------|-------|-------------|
-| 0x80c80065 | -2134376347 | ECS_E_DATA_TRANSFER_BLOCKED | The file has produced persistent errors during sync and so will only be attempted to sync once per day. The underlying error can be found in an earlier event log. | In agents R2 (2.0) and above, the original error rather than this one is surfaced. You should upgrade to the latest agent to see the underlying error, or look at earlier event logs to find the cause of the original error. |
-| 0x7b | 123 | ERROR_INVALID_NAME | The file or directory name is invalid. | Rename the file or directory in question. See [Azure Files naming guidelines](https://docs.microsoft.com/rest/api/storageservices/naming-and-referencing-shares--directories--files--and-metadata#directory-and-file-names) and the list of unsupported characters below. |
-| 0x8007007b | -2147024773 | STIERR_INVALID_DEVICE_NAME | The file or directory name is invalid. | Rename the file or directory in question. See [Azure Files naming guidelines](https://docs.microsoft.com/rest/api/storageservices/naming-and-referencing-shares--directories--files--and-metadata#directory-and-file-names) and the list of unsupported characters below. |
-| 0x80c8031d | -2134375651 | ECS_E_CONCURRENCY_CHECK_FAILED | A file has changed, but the change has not yet been detected by sync. Sync will recover after this change is detected. | No action required. |
-| 0x80c80018 | -2134376424 | ECS_E_SYNC_FILE_IN_USE | A file cannot be synced because it's in use. The file will be synced when it's no longer in use. | No action required. |
-| 0x20 | 32 | ERROR_SHARING_VIOLATION | A file cannot be synced because it's in use. The file will be synced when it's no longer in use. | No action required. |
-| 0x80c80207 | -2134375929 | ECS_E_SYNC_CONSTRAINT_CONFLICT | A file or directory change can't be synced yet because a dependent folder is not yet synced. This item will sync after the dependent changes are synced. | No action required. |
-| 0x80c80017 | -2134376425 | ECS_E_SYNC_OPLOCK_BROKEN | A file was changed during sync, so it needs to be synced again. | No action required. |
-
-<<<<<<< HEAD
-#### Handling unsupported characters
-=======
-**Telemetry event log - sync session errors**  
-| HRESULT | HRESULT (decimal) | Error string | Issue | Remediation |
-|---------|-------------------|--------------|-------|-------------|
-| 0x800704c7 | -2147023673 | ERROR_CANCELLED | The sync session was canceled. | Sync sessions can be canceled for various reasons that include the server being restarted, or VSS snapshots being taken. This error can be ignored unless they persist for longer than a couple hours. |
-| 0x80072ee7 | -2147012889 | WININET_E_NAME_NOT_RESOLVED | A connection with the service could not be established. | <ol><li>Check to make sure your server is online.</li><li>Verify that the service 'FileSyncSvc.exe' is not blocked by your firewall.</li><li>Verify that port 443 is open to outgoing connections.</li><li>Contact your network administrator for additional assistance.</li></ol> |
-| 0x80c8004c | -2134376372 | ECS_E_USER_REQUEST_THROTTLED | The user request was throttled by the service. | No action is required; the server will try again. Only if this error persists for longer than a couple hours, create a support request. |
-| 0x80c8305f | -2134364065 | ECS_E_CANNOT_ACCESS_EXTERNAL_STORAGE_ACCOUNT (CannotAccessExternalStorageAccount) | Sync can't access the Azure file share specified in the Cloud Endpoint. | <ol><li>Make sure the Azure file share still exists.</li><li>Ensure the Azure subscription containing the file share is not suspended.</li><li>Ensure access from all networks to the storage account is allowed. Azure File Sync does not yet support firewalls and virtual networks for a storage account.</li><li>Ensure Azure File Sync has access to the storage account. You can check this in the 'Access Control (IAM)' tab within the storage account. Microsoft.StorageSync must be assigned to the "reader and data access" role for this storage account.</li></ol> |
-| 0x80C83060 | -2134364064 | ECS_E_STORAGE_ACCOUNT_NAME_UNRESOLVED (RemoteNameUnresolved) | The storage account name used could not be resolved. | <ol><li>Make sure the storage account still exists.</li><li>Ensure the storage sync service role has access to the storage account. You can check this in the 'Access Control (IAM)' tab within the storage account. The scope for 'Hybrid File Sync Service' must be set to 'This Resource'.</li></ol> |
-| 0x8e5e044e | -1906441138 | JET_errWriteConflict | Sync failed due to a problem with the sync database. | Create a support request and we will contact you to help you resolve this issue. |
-| 0x80c8603e | -2134351810 | ECS_E_AZURE_STORAGE_SHARE_SIZE_LIMIT_REACHED | You reached the Azure file share storage limit. | <ol><li>Azure file shares have a limited size. Check if there is a quota set that restricts the file share below the current maximum size.</li><li>Consider making each subfolder you are currently syncing a server endpoint in a separate sync group. This way each subfolder will sync to individual Azure file shares.</li></ol> |
-| 0x80c86030 | -2134351824 | ECS_E_AZURE_FILE_SHARE_NOT_FOUND | The Azure file share cannot be found. | <ol><li>Make sure the Azure file share still exists.</li><li>If the Azure file share was deleted, you need to create a new file share and then recreate the sync group.</li></ol> | 
-| 0x80C83076 | -2134364042 | ECS_E_SYNC_BLOCKED_ON_SUSPENDED_SUBSCRIPTION | Sync is paused while this Azure subscription is suspended. | Take the necessary steps to reactivate this Azure subscription. | 
-| 0x80c8306c | -2134364052 | ECS_E_MGMT_STORAGEACLSNOTSUPPORTED | The storage account has a firewall or virtual networks configured. | Ensure access from all networks to the storage account is allowed. Azure File Sync does not yet support firewalls and virtual networks for a storage account. |
-| 0x80c80219 | -2134375911 | ECS_E_SYNC_METADATA_WRITE_LOCK_TIMEOUT | Sync failed due to a problem with the sync database. | This error usually resolves itself. It can happen if there are: <ul><li>A high number of file changes across servers in the sync group.<li><li>A large number of errors on individual files and directories.</li></ul> |
-| 0x800b0109 | -2146762487 | CERT_E_UNTRUSTEDROOT | The server failed to establish a secure connection. The cloud service received an unexpected certificate. | This can happen if your organization is using an SSL terminating proxy or if a malicious entity is intercepting the traffic between your server and the cloud service. If you are certain this is expected, you can set the following registry value: <ol><li>Create the SkipVerifyingPinnedRootCertificate registry value (DWORD value set to 1) under `HKEY_LOCAL_MACHINE\SOFTWARE\Microsoft\Azure\StorageSync`.</li><li>Restart the sync service (FileSyncSvc) on the registered server</li><ol><br /><br />By setting this registry value, the Azure File Sync agent will accept any locally trusted SSL certificate when transferring data between the server and the cloud service. |
-| 0x80072ee2 | -2147012894 | WININET_E_TIMEOUT | A connection with the service could not be established. | <ol><li>Check to make sure your server is online.<li><li>Verify that the service 'FileSyncSvc.exe' is not blocked by your firewall.</li><li>Verify that port 443 is open to outgoing connections.</li><li>Contact your network administrator for additional assistance.</li></ol> | 
-| 0x80c80300 | -2134375680 | ECS_E_SERVER_CREDENTIAL_NEEDED | Sync failed due to a problem with authentication. | Verify the server time is correct. |
-| 0x8e5e0211 | -1906441711 | JET_errLogDiskFull | The volume where the server endpoint is located is low on disk space. | Free disk space on the volume where the server endpoint is located. |
-| 0x80c8300f | -2134364145 | ECS_E_REPLICA_NOT_READY | The service is not yet ready to sync with this server endpoint. | Once change detection completes on the Azure file share, sync will commence. Change detection can take longer than 24 hours to complete, and is proportional to the number of files and directories on your Azure file share. | 
-| 0x80c8031a | -2134375654 | ECS_E_NOT_ENOUGH_LOCAL_STORAGE | The volume where the server endpoint is located is low on disk space. | Free disk space on the volume where the server endpoint is located. |
-| 0x80c8023b | -2134375877 | ECS_E_SYNC_METADATA_KNOWLEDGE_SOFT_LIMIT_REACHED | Sync failed due to problems with many individual files. | See above on how to handle errors for specific files and folders. Sync will resume when these errors are resolved. |
-| 0x80c8021c | -2134375908 | ECS_E_SYNC_METADATA_KNOWLEGE_LIMIT_REACHED | Sync failed due to problems with many individual files. | See above on how to handle errors for specific files and folders. Sync will resume when these errors are resolved. | 
-| 0x80c80253 | -2134375853 | ECS_E_TOO_MANY_PER_ITEM_ERRORS | Sync failed due to problems with many individual files. | See above on how to handle errors for specific files and folders. Sync will resume when these errors are resolved. |
-| 0x80c80019 | -2134376423 | ECS_E_SYNC_INVALID_PATH | Sync failed due to a problem with the server endpoint path. | Ensure the path exists, is on a local NTFS volume, and is not a reparse point or existing server endpoint. | 
-| 0x80c8004b | -2134376373 | ECS_E_SERVICE_UNAVAILABLE | The service is currently unavailable. | |
-| 0x80c8020e | -2134375922 | ECS_E_SYNC_METADATA_WRITE_LEASE_LOST | Sync failed due to a transient problem with the sync database. | Sync will automatically retry. |
-
-### Handling unsupported characters
->>>>>>> d5f9b35e
-If the FileSyncErrorsReport.ps1 PowerShell script shows failures due to unsupported characters (error codes 0x7b and 0x8007007b), you should remove or rename the characters at fault from the respective files. PowerShell will likely print these characters as question marks or empty rectangles since most of these characters have no standard visual encoding.
-
-The table below contains all of the unicode characters Azure File Sync does not yet support.
-
-| Character set | Character count |
-|---------------|-----------------|
-| <ul><li>0x0000009D (osc operating system command)</li><li>0x00000090 (dcs device control string)</li><li>0x0000008F (ss3 single shift three)</li><li>0x00000081 (high octet preset)</li><li>0x0000007F (del delete)</li><li>0x0000008D (ri reverse line feed)</li></ul> | 6 |
-| <ul><li>0x0000200F (right-to-left mark)</li><li>0x0000200E (‎left-to-right mark)</li><li>0x0000202E (right-to-left override)</li><li>0x0000202D (left-to-right override)</li><li>0x0000202C (pop directional formatting)</li><li>0x0000202B (right-to-left embedding)</li><li>0x0000202A (left-to-right embedding)</li></ul> | 7 |
-| 0x0000FDD0 - 0x0000FDEF (Arabic presentation forms-a) | 32 |
-| 0x0000FFF0 - 0x0000FFFF (specials) | 16 |
-| <ul><li>0x0001FFFE - 0x0001FFFF = 2 (noncharacter)</li><li>0x0002FFFE - 0x0002FFFF = 2 (noncharacter)</li><li>0x0003FFFE - 0x0003FFFF = 2 (noncharacter)</li><li>0x0004FFFE - 0x0004FFFF = 2 (noncharacter)</li><li>0x0005FFFE - 0x0005FFFF = 2 (noncharacter)</li><li>0x0006FFFE - 0x0006FFFF = 2 (noncharacter)</li><li>0x0007FFFE - 0x0007FFFF = 2 (noncharacter)</li><li>0x0008FFFE - 0x0008FFFF = 2 (noncharacter)</li><li>0x0009FFFE - 0x0009FFFF = 2 (noncharacter)</li><li>0x000AFFFE - 0x000AFFFF = 2 (noncharacter)</li><li>0x000BFFFE - 0x000BFFFF = 2 (noncharacter)</li><li>0x000CFFFE - 0x000CFFFF = 2 (noncharacter)</li><li>0x000DFFFE - 0x000DFFFF = 2 (noncharacter)</li><li>0x000EFFFE - 0x000EFFFF = 2 (undefined)</li><li>0x000FFFFE - 0x000FFFFF = 2 (supplementary private use area)</li></ul> | 30 |
-| 0x0010FFFE, 0x0010FFFF | 2 |
-
-### Common sync errors
-<a id="-2147023673"></a>**The sync session was canceled.**  
-| | |
-|-|-|
-| **HRESULT** | 0x800704c7 |
-| **HRESULT (decimal)** | -2147023673 | 
-| **Error string** | ERROR_CANCELLED |
-| **Remediation required** | No |
-
-Sync sessions may fail for various reasons including the server being restarted or updated, VSS snapshots, etc. Although this error looks like it requires follow up, it is safe to ignore this error unless it persists over a period of several hours.
-
-<a id="-2147012889"></a>**A connection with the service could not be established.**    
-| | |
-|-|-|
-| **HRESULT** | 0x80072ee7 |
-| **HRESULT (decimal)** | -2147012889 | 
-| **Error string** | WININET_E_NAME_NOT_RESOLVED |
-| **Remediation required** | Yes |
-
-[!INCLUDE [storage-sync-files-bad-connection](../../../includes/storage-sync-files-bad-connection.md)]
-
-<a id="-2134376372"></a>**The user request was throttled by the service.**  
-| | |
-|-|-|
-| **HRESULT** | 0x80c8004c |
-| **HRESULT (decimal)** | -2134376372 |
-| **Error string** | ECS_E_USER_REQUEST_THROTTLED |
-| **Remediation required** | No |
-
-No action is required; the server will try again. If this error persists for longer than a couple hours, create a support request.
-
-<a id="-2134364065"></a>**Sync can't access the Azure file share specified in the cloud endpoint.**  
-| | |
-|-|-|
-| **HRESULT** | 0x80c8305f |
-| **HRESULT (decimal)** | -2134364065 |
-| **Error string** | ECS_E_CANNOT_ACCESS_EXTERNAL_STORAGE_ACCOUNT |
-| **Remediation required** | Yes |
-
-This error occurs because the Azure File Sync agent cannot access the Azure file share. This can occur because the Azure file share or the storage account hosting it no longer exists. You can troubleshoot this error by working through the following steps:
-
-1. Verify the storage account exists.
-    [!INCLUDE [storage-sync-files-storage-account-dne](../../../includes/storage-sync-files-storage-account-dne.md)]
-2. Check to make sure the storage account does not contain any network rules.
-    [!INCLUDE [storage-sync-files-storage-network-rules](../../../includes/storage-sync-files-storage-network-rules.md)]
-3. Ensure the Azure file share exists.
-    [!INCLUDE [storage-sync-files-share-dne](../../../includes/storage-sync-files-share-dne.md)]
-4. Ensure Azure File Sync has access to the storage account.
-    [!INCLUDE [storage-sync-files-access-control](../../../includes/storage-sync-files-access-control.md)]
-
-<a id="-2134364064"></a><a id="cannot-resolve-storage"></a>**The storage account name used could not be resolved.**  
-| | |
-|-|-|
-| **HRESULT** | 0x80C83060 |
-| **HRESULT (decimal)** | -2134364064 |
-| **Error string** | ECS_E_STORAGE_ACCOUNT_NAME_UNRESOLVED |
-| **Remediation required** | Yes |
-
-1. Check that you can resolve the storage DNS name from the server.
-    ```PowerShell
-    Test-NetConnection -ComputerName <storage-account-name>.file.core.windows.net -Port 443
-    ```
-2. Verify the storage account exists.
-    [!INCLUDE [storage-sync-files-storage-account-dne](../../../includes/storage-sync-files-storage-account-dne.md)]
-3. Check to make sure the storage account does not contain any network rules.
-    [!INCLUDE [storage-sync-files-storage-network-rules](../../../includes/storage-sync-files-storage-network-rules.md)]
-
-<a id="-1906441138"></a>**Sync failed due to a problem with the sync database.**  
-| | |
-|-|-|
-| **HRESULT** | 0x8e5e044e |
-| **HRESULT (decimal)** | -1906441138 |
-| **Error string** | JET_errWriteConflict |
-| **Remediation required** | Yes |
-
-This error occurs when there is a problem with the internal database used by Azure File Sync. When this issue occurs, create a support request and we will contact you to help you resolve this issue.
-
-<a id="-2134351810"></a>**You reached the Azure file share storage limit.**  
-| | |
-|-|-|
-| **HRESULT** | 0x80c8603e |
-| **HRESULT (decimal)** | -2134351810 |
-| **Error string** | ECS_E_AZURE_STORAGE_SHARE_SIZE_LIMIT_REACHED |
-| **Remediation required** | Yes |
-
-This error occurs when the Azure file share storage limit has been reached, which can happen if a quota is applied for an Azure file share or if the usage exceeds the limits for an Azure file share. See the [current limits for an Azure file share](storage-files-scale-targets.md) for additional information.
-
-1. Navigate to the sync group within the Storage Sync Service.
-2. Select the cloud endpoint within the sync group.
-3. Note the Azure file share name in the opened pane.
-4. Select the linked storage account. If this link fails, the referenced storage account has bene removed.
-    ![A screenshot showing the cloud endpoint detail pane with a link to the storage account.](media/storage-sync-files-troubleshoot/file-share-inaccessible-1.png)
-5. Select **Files** to view the list of file shares.
-6. Click the three dots at the end of the row for the Azure file share referenced by the cloud endpoint.
-7. Verify that the **Usage** is below the **Quota**. Note unless an alternate quota has been specified, the quota will match the [maxium size of the Azure file share](storage-files-scale-targets.md).
-    ![A screenshot of the Azure file share properties.](media/storage-sync-files-troubleshoot/file-share-limit-reached-1.png)
-
-If the share is full and a quota is not set, one possible way of fixing this issue is to make each subfolder of the current server endpoint into it's own server endpoint in their own separate sync groups. This way each subfolder will sync to individual Azure file shares.
-
-<a id="-2134351824"></a>**The Azure file share cannot be found.**  
-| | |
-|-|-|
-| **HRESULT** | 0x80c86030 |
-| **HRESULT (decimal)** | -2134351824 |
-| **Error string** | ECS_E_AZURE_FILE_SHARE_NOT_FOUND |
-| **Remediation required** | Yes |
-
-This error occurs when the Azure file share is not accessible. Check to ensure that the Azure file share still exists.
-
-[!INCLUDE [storage-sync-files-storage-account-dne](../../../includes/storage-sync-files-storage-account-dne.md)]
-
-[!INCLUDE [storage-sync-files-share-dne](../../../includes/storage-sync-files-share-dne.md)]
-
-If the Azure file share was deleted, you need to create a new file share and then recreate the sync group. 
-
-<a id="-2134364042"></a>**Sync is paused while this Azure subscription is suspended.**  
-| | |
-|-|-|
-| **HRESULT** | 0x80C83076 |
-| **HRESULT (decimal)** | -2134364042 |
-| **Error string** | ECS_E_SYNC_BLOCKED_ON_SUSPENDED_SUBSCRIPTION |
-| **Remediation required** | Yes |
-
-This error occurs when the Azure subscription is suspended. Sync will be reenabled when the Azure subscription is restored. See [Why is my Azure subscription disabled and how do I reactivate it?](../../billing/billing-subscription-become-disable.md) for more information.
-
-<a id="-2134364052"></a>**The storage account has a firewall or virtual networks configured.**  
-| | |
-|-|-|
-| **HRESULT** | 0x80c8306c |
-| **HRESULT (decimal)** | -2134364052 |
-| **Error string** | ECS_E_MGMT_STORAGEACLSNOTSUPPORTED |
-| **Remediation required** | Yes |
-
-[!INCLUDE [storage-sync-files-storage-account-dne](../../../includes/storage-sync-files-storage-account-dne.md)]
-
-[!INCLUDE [storage-sync-files-storage-network-rules](../../../includes/storage-sync-files-storage-network-rules.md)]
-
-<a id="-2134375911"></a>**Sync failed due to a problem with the sync database.**  
-| | |
-|-|-|
-| **HRESULT** | 0x80c80219 |
-| **HRESULT (decimal)** | -2134375911 |
-| **Error string** | ECS_E_SYNC_METADATA_WRITE_LOCK_TIMEOUT |
-| **Remediation required** | No |
-
-This error usually resolves itself, and can occur if there are:
-
-* A high number of file changes across the servers in the sync group.
-* A large number of errors on individual files and directories.
-
-If this error persists for longer than a few hours, create a support request and we will contact you to help you resolve this issue.
-
-<a id="-2146762487"></a>**The server failed to establish a secure connection. The cloud service received an unexpected certificate.**  
-| | |
-|-|-|
-| **HRESULT** | 0x800b0109 |
-| **HRESULT (decimal)** | -2146762487 |
-| **Error string** | CERT_E_UNTRUSTEDROOT |
-| **Remediation required** | Yes |
-
-This can happen if your organization is using an SSL terminating proxy or if a malicious entity is intercepting the traffice between your server and the Azure File Sync service. If you are certain that this is expected (because your organization is using an SSL terminating proxy), you skip certificate verification with a registry override.
-
-1. Create the SkipVerifyingPinnedRootCertificate registry value.
-    ```PowerShell
-    New-ItemProperty -Path HKLM:\SOFTWARE\Microsoft\Azure\StorageSync -Name SkipVerifyingPinnedRootCertificate -PropertyType DWORD -Value 1
-    ```
-2. Restart the sync service on the registered server.
-    ```PowerShell
-    Restart-Service -Name FileSyncSvc -Force
-    ```
-
-By setting this registry value, the Azure File Sync agent will accept any locally trusted SSL certificate when transferring data between the server and the cloud service.
-
-<a id="-2147012894"></a>**A connection with the service could not be established.**  
-| | |
-|-|-|
-| **HRESULT** | 0x80072ee2 |
-| **HRESULT (decimal)** | -2147012894 |
-| **Error string** | WININET_E_TIMEOUT |
-| **Remediation required** | Yes |
-
-[!INCLUDE [storage-sync-files-bad-connection](../../../includes/storage-sync-files-bad-connection.md)]
-
-<a id="-2134375680"></a>**Sync failed due to a problem with authentication.**  
-| | |
-|-|-|
-| **HRESULT** | 0x80c80300 |
-| **HRESULT (decimal)** | -2134375680 |
-| **Error string** | ECS_E_SERVER_CREDENTIAL_NEEDED |
-| **Remediation required** | Yes |
-
-This error commonly occurs because the server time is incorrect. If the server's time is correct, create a support request and we will contact you to help you resolve this issue.
-
-<a id="-1906441711"></a><a id="-2134375654"></a>**The volume where the server endpoint is located is low on disk space.**  
-| | |
-|-|-|
-| **HRESULT** | 0x8e5e0211 |
-| **HRESULT (decimal)** | -1906441711 |
-| **Error string** | JET_errLogDiskFull |
-| **Remediation required** | Yes |
-
-| | |
-|-|-|
-| **HRESULT** | 0x80c8031a |
-| **HRESULT (decimal)** | -2134375654 |
-| **Error string** | ECS_E_NOT_ENOUGH_LOCAL_STORAGE |
-| **Remediation required** | Yes |
-
-This error occurs because the volume has filled up. This error commonly occurs because files outside the server endpoint are using up space on the volume. Free up space on the volume by adding additional server endpoints, moving files to a different volume, or increasing the size of the volume the server endpoint is on.
-
-<a id="-2134364145"></a><a id="replica-not-ready"></a>**The service is not yet ready to sync with this server endpoint.**  
-| | |
-|-|-|
-| **HRESULT** | 0x80c8300f |
-| **HRESULT (decimal)** | -2134364145 |
-| **Error string** | ECS_E_REPLICA_NOT_READY |
-| **Remediation required** | No |
-
-This error occurs because there are changes on the Azure file share directly and change detection is in progress. Sync will commence when change detection completes.
-
-[!INCLUDE [storage-sync-files-change-detection](../../../includes/storage-sync-files-change-detection.md)]
-
-> [!NOTE]
-> Azure File Sync periodically takes VSS snapshots to sync files that have open handles.
-    
-We currently do not support resource move to another subscription or, moving to a different Azure AD tenant. If the subscription moves to a different tenant, the Azure file share becomes inaccessible to our service based on the change in ownership. If the tenant is changed, you will need to delete the server endpoints and the cloud endpoint (see Sync Group Management section for instructions how to clean the Azure file share to be re-used) and recreate the sync group.
-
-<a id="-2134375877"></a><a id="-2134375908"></a><a id="-2134375853"></a>**Sync failed due to problems with many individual files.**  
-| | |
-|-|-|
-| **HRESULT** | 0x80c8023b |
-| **HRESULT (decimal)** | -2134364145 |
-| **Error string** | ECS_E_SYNC_METADATA_KNOWLEDGE_SOFT_LIMIT_REACHED |
-| **Remediation required** | Yes |
-
-| | |
-|-|-|
-| **HRESULT** | 0x80c8021c |
-| **HRESULT (decimal)** | -2134375908 |
-| **Error string** | ECS_E_SYNC_METADATA_KNOWLEGE_LIMIT_REACHED |
-| **Remediation required** | Yes |
-
-| | |
-|-|-|
-| **HRESULT** | 0x80c80253 |
-| **HRESULT (decimal)** | -2134375853 |
-| **Error string** | ECS_E_TOO_MANY_PER_ITEM_ERRORS |
-| **Remediation required** | Yes |
-
-In cases where there are many per file sync errors, sync sessions may begin to fail. To troubleshoot this state, see [Troubleshooting per file/directory sync errors](#troubleshooting-per-file-directory-sync-errors).
-
-<a id="-2134376423"></a>**Sync failed due to a problem with the server endpoint path.**  
-| | |
-|-|-|
-| **HRESULT** | 0x80c80019 |
-| **HRESULT (decimal)** | -2134376423 |
-| **Error string** | ECS_E_SYNC_INVALID_PATH |
-| **Remediation required** | Yes |
-
-Ensure the path exists, is on a local NTFS volume, and is not a reparse point or existing server endpoint.
-
-<a id="-2134376373"></a>**The service is currently unavailable.**  
-| | |
-|-|-|
-| **HRESULT** | 0x80c8004b |
-| **HRESULT (decimal)** | -2134376373 |
-| **Error string** | ECS_E_SERVICE_UNAVAILABLE |
-| **Remediation required** | No |
-
-This error occurs because the Azure File Sync service is unavailable. This error will auto-resolve when the Azure File Sync service because available again.
-
-<a id="-2134375922"></a>**Sync failed due to a transient problem with the sync database.**  
-| | |
-|-|-|
-| **HRESULT** | 0x80c8020e |
-| **HRESULT (decimal)** | -2134375922 |
-| **Error string** | ECS_E_SYNC_METADATA_WRITE_LEASE_LOST |
-| **Remediation required** | No |
-
-This error occurs because of an internal problem with the sync database. This error will auto-resolve when the Azure File Sync when sync retries. If this error continues for an extend period of time, create a support request and we will contact you to help you resolve this issue.
-
-<a id="doesnt-have-enough-free-space"></a>**This PC doesn't have enough free space error**  
-If the portal shows the status "This PC doesn't have enough free space" the issue could be that less than 1 GB of free space remains on the volume. For example, if there is a 1.5 GB volume, sync will only be able to utilize 5 GB. If you hit this issue, please expand the size of the volume being used for the server endpoint.
-
-### How do I prevent users from creating files containing unsupported characters on the server?
-You can use [File Server Resource Manager (FSRM) File Screens](https://docs.microsoft.com/windows-server/storage/fsrm/file-screening-management) to block files with unsupported characters in their names from being created on the server. You may have to do this using PowerShell as most of the unsupported characters are not printable and so you need to cast their hexadecimal representations as characters first.
-
-To do this, first create an FSRM File Group using the [New-FsrmFileGroup cmdlet](https://docs.microsoft.com/powershell/module/fileserverresourcemanager/new-fsrmfilegroup). In this example, we are defining the group to contain only two of the unsupported characters, but you can include as many of the characters as necessary in your file group.
-
-```PowerShell
-New-FsrmFileGroup -Name "Unsupported characters" -IncludePattern @(("*"+[char]0x00000090+"*"),("*"+[char]0x0000008F+"*"))
-```
-
-Once you have defined an FSRM File Group, you can create an FSRM File Screen using the New-FsrmFileScreen cmdlet.
-
-```PowerShell
-New-FsrmFileScreen -Path "E:\AFSdataset" -Description "Filter unsupported characters" -IncludeGroup "Unsupported characters"
-```
-
-> [!Important]  
-> Note that file screens should only be used to block the creation of characters not supported by Azure File Sync. If file screens are used in other scenarios, sync will continually try to download the files from the Azure file share to the server and will be blocked due to the file screen, resulting in high data egress. 
-
-<<<<<<< HEAD
-=======
-### Other common sync issues
-<a id="afs-change-detection"></a>**If I created a file directly in my Azure file share over SMB or through the portal, how long does it take for the file to sync to servers in the sync group?**  
-[!INCLUDE [storage-sync-files-change-detection](../../../includes/storage-sync-files-change-detection.md)]
-
-<a id="server-endpoint-pending"></a>**Server endpoint health is in a pending state for several hours**  
-This issue is expected if you create a cloud endpoint and use an Azure file share that contains data. The change enumeration job that scans for changes in the Azure file share must complete before files can sync between the cloud and server endpoints. The time to complete the job is dependent on the size of the namespace in the Azure file share.  The server endpoint health should update once the change enumeration job completes.
-
-<a id="doesnt-have-enough-free-space"></a>**This PC doesn't have enough free space error**  
-If the portal shows the status "This PC doesn't have enough free space" the issue could be that less than 1 GB of free space remains on the volume. For example, if there is a 1.5 GB volume, sync will only be able to utilize 5 GB. If you hit this issue, please expand the size of the volume being used for the server endpoint.
-
-> [!NOTE]
-> Azure File Sync periodically takes VSS snapshots to sync files that have open handles.
-
->>>>>>> d5f9b35e
-## Cloud tiering 
-There are two paths for failures in cloud tiering:
-
-- Files can fail to tier, which means that Azure File Sync unsuccessfully attempts to tier a file to Azure Files.
-- Files can fail to recall, which means that the Azure File Sync file system filter (StorageSync.sys) fails to download data when a user attempts to access a file which has been tiered.
-
-There are two main classes of failures that can happen via either failure path:
-
-- Cloud storage failures
-    - *Transient storage service availability issues*. See [Service Level Agreement (SLA) for Azure Storage](https://azure.microsoft.com/support/legal/sla/storage/v1_2/) for more information.
-    - *Inaccessible Azure file share*. This failure typically happens when you delete the Azure file share when it is still a cloud endpoint in a sync group.
-    - *Inaccessible storage account*. This failure typically happens when you delete the storage account while it still has an Azure file share which is a cloud endpoint in a sync group. 
-- Server failures 
-    - *Azure File Sync file system filter (StorageSync.sys) is not loaded*. In order to respond to tiering/recall requests, the Azure File Sync file system filter must be loaded. The filter not being loaded can happen for several reasons, but the most common reason is that an administrator unloaded it manually. The Azure File Sync file system filter must be loaded at all times for Azure File Sync to properly function.
-    - *Missing, corrupt, or otherwise broken reparse point*. A reparse point is a special data structure on a file that consists of two parts:
-        1. A reparse tag, which indicates to the operating system that the Azure File Sync file system filter (StorageSync.sys) may need to do some action on IO to the file. 
-        2. Reparse data, which indicates to the file system filter the URI of the file on the associated cloud endpoint (the Azure file share). 
-        
-        The most common way a reparse point could become corrupted is if an administrator attempts to modify either the tag or its data. 
-    - *Network connectivity issues*. In order to tier or recall a file, the server must have internet connectivity.
-
-The following sections indicate how to troubleshoot cloud tiering issues and determine if an issue is a cloud storage issue or a server issue.
-
-<a id="files-fail-tiering"></a>**Troubleshoot files that fail to tier**  
-If files fail to tier to Azure Files:
-
-1. In Event Viewer, review the telemetry, operational and diagnostic event logs, located under Applications and Services\Microsoft\FileSync\Agent. An Event ID 9003 is logged once an hour in the Telemetry event log if a file fails to tier (one event is logged per error code).
-    1. Verify the files exist in the Azure file share.
-    > [!NOTE]
-    > A file must be synced to an Azure file share before it can be tiered.
-    2. Verify the server has internet connectivity. 
-    3. Verify the Azure File Sync filter drivers (StorageSync.sys and StorageSyncGuard.sys) are running:
-        - At an elevated command prompt, run `fltmc`. Verify that the StorageSync.sys and StorageSyncGuard.sys file system filter drivers are listed.
-
-<a id="files-fail-recall"></a>**Troubleshoot files that fail to be recalled**  
-If files fail to be recalled:
-1. In Event Viewer, review the telemetry, operational and diagnostic event logs, located under Applications and Services\Microsoft\FileSync\Agent. An Event ID 9006 is logged once per hour in the Telemetry event log if a file fails to recall (one event is logged per error code).
-    1. Verify the files exist in the Azure file share.
-    2. Verify the server has internet connectivity. 
-    3. Open the Services MMC snap-in and verify the Storage Sync Agent service (FileSyncSvc) is running.
-    4. Verify the Azure File Sync filter drivers (StorageSync.sys and StorageSyncGuard.sys) are running:
-        - At an elevated command prompt, run `fltmc`. Verify that the StorageSync.sys and StorageSyncGuard.sys file system filter drivers are listed.
-
-<a id="files-unexpectedly-recalled"></a>**Troubleshoot files unexpectedly recalled on a server**  
-Antivirus, backup, and other applications that read large numbers of files cause unintended recalls unless they respect the skip offline attribute and skip reading the content of those files. Skipping offline files for products that support this option helps avoid unintended recalls during operations like antivirus scans or backup jobs.
-
-Consult with your software vendor to learn how to configure their solution to skip reading offline files.
-
-Unintended recalls also might occur in other scenarios, like when you are browsing files in File Explorer. Opening a folder that has cloud-tiered files in File Explorer on the server might result in unintended recalls. This is even more likely if an antivirus solution is enabled on the server.
-
-## General troubleshooting
-If you encounter issues with Azure File Sync on a server, start by completing the following steps:
-1. In Event Viewer, review the telemetry, operational and diagnostic event logs.
-    - Sync, tiering, and recall issues are logged in the telemetry, diagnostic and operational event logs under Applications and Services\Microsoft\FileSync\Agent.
-    - Issues related to managing a server (for example, configuration settings) are logged in the operational and diagnostic event logs under Applications and Services\Microsoft\FileSync\Management.
-2. Verify the Azure File Sync service is running on the server:
-    - Open the Services MMC snap-in and verify that the Storage Sync Agent service (FileSyncSvc) is running.
-3. Verify the Azure File Sync filter drivers (StorageSync.sys and StorageSyncGuard.sys) are running:
-    - At an elevated command prompt, run `fltmc`. Verify that the StorageSync.sys and StorageSyncGuard.sys file system filter drivers are listed.
-
-If the issue is not resolved, run the AFSDiag tool:
-1. Create a directory where the AFSDiag output will be saved (for example, C:\Output).
-2. Open an elevated PowerShell window, and then run the following commands (press Enter after each command):
-
-    ```PowerShell
-    cd "c:\Program Files\Azure\StorageSyncAgent"
-    Import-Module .\afsdiag.ps1
-    Debug-Afs c:\output # Note: Use the path created in step 1.
-    ```
-
-3. For the Azure File Sync kernel mode trace level, enter **1** (unless otherwise specified, to create more verbose traces), and then press Enter.
-4. For the Azure File Sync user mode trace level, enter **1** (unless otherwise specified, to create more verbose traces), and then press Enter.
-5. Reproduce the issue. When you're finished, enter **D**.
-6. A .zip file that contains logs and trace files is saved to the output directory that you specified.
-
-## See also
-- [Azure Files frequently asked questions](storage-files-faq.md)
-- [Troubleshoot Azure Files problems in Windows](storage-troubleshoot-windows-file-connection-problems.md)
-- [Troubleshoot Azure Files problems in Linux](storage-troubleshoot-linux-file-connection-problems.md)
+---
+title: Troubleshoot Azure File Sync | Microsoft Docs
+description: Troubleshoot common issues with Azure File Sync.
+services: storage
+documentationcenter: ''
+author: jeffpatt24
+manager: aungoo
+
+ms.assetid: 297f3a14-6b3a-48b0-9da4-db5907827fb5
+ms.service: storage
+ms.workload: storage
+ms.tgt_pltfrm: na
+ms.devlang: na
+ms.topic: article
+ms.date: 07/01/2018
+ms.author: jeffpatt
+---
+
+# Troubleshoot Azure File Sync
+Use Azure File Sync to centralize your organization's file shares in Azure Files, while keeping the flexibility, performance, and compatibility of an on-premises file server. Azure File Sync transforms Windows Server into a quick cache of your Azure file share. You can use any protocol that's available on Windows Server to access your data locally, including SMB, NFS, and FTPS. You can have as many caches as you need across the world.
+
+This article is designed to help you troubleshoot and resolve issues that you might encounter with your Azure File Sync deployment. We also describe how to collect important logs from the system if a deeper investigation of the issue is required. If you don't see the answer to your question, you can contact us through the following channels (in escalating order):
+
+1. [Azure Storage Forum](https://social.msdn.microsoft.com/forums/azure/home?forum=windowsazuredata).
+2. [Azure Files UserVoice](https://feedback.azure.com/forums/217298-storage/category/180670-files).
+3. Microsoft Support. To create a new support request, in the Azure portal, on the **Help** tab, select the **Help + support** button, and then select **New support request**.
+
+## I'm having an issue with Azure File Sync on my server (sync, cloud tiering, etc.). Should I remove and recreate my server endpoint?
+[!INCLUDE [storage-sync-files-remove-server-endpoint](../../../includes/storage-sync-files-remove-server-endpoint.md)]
+
+## Agent installation and server registration
+<a id="agent-installation-failures"></a>**Troubleshoot agent installation failures**  
+If the Azure File Sync agent installation fails, at an elevated command prompt, run the following command to turn on logging during agent installation:
+
+```
+StorageSyncAgent.msi /l*v AFSInstaller.log
+```
+
+Review installer.log to determine the cause of the installation failure. 
+
+<a id="agent-installation-on-DC"></a>**Agent installation fails on Active Directory Domain Controller** 
+If you try and install the sync agent on an Active Directory domain controller where the PDC role owner is on a Windows Server 2008R2 or below OS version, you may hit the issue where the sync agent will fail to install.
+
+To resolve, transfer the PDC role to another domain controller running Windows Server 2012R2 or more recent, then install sync.
+
+<a id="server-registration-missing"></a>**Server is not listed under registered servers in the Azure portal**  
+If a server is not listed under **Registered servers** for a Storage Sync Service:
+1. Sign in to the server that you want to register.
+2. Open File Explorer, and then go to the Storage Sync Agent installation directory (the default location is C:\Program Files\Azure\StorageSyncAgent). 
+3. Run ServerRegistration.exe, and complete the wizard to register the server with a Storage Sync Service.
+
+<a id="server-already-registered"></a>**Server Registration displays the following message during Azure File Sync agent installation: "This server is already registered"** 
+
+![A screenshot of the Server Registration dialog with the "server is already registered" error message](media/storage-sync-files-troubleshoot/server-registration-1.png)
+
+This message appears if the server was previously registered with a Storage Sync Service. To unregister the server from the current Storage Sync Service and then register with a new Storage Sync Service, complete the steps that are described in [Unregister a server with Azure File Sync](storage-sync-files-server-registration.md#unregister-the-server-with-storage-sync-service).
+
+If the server is not listed under **Registered servers** in the Storage Sync Service, on the server that you want to unregister, run the following PowerShell commands:
+
+```PowerShell
+Import-Module "C:\Program Files\Azure\StorageSyncAgent\StorageSync.Management.ServerCmdlets.dll"
+Reset-StorageSyncServer
+```
+
+> [!Note]  
+> If the server is part of a cluster, you can use the optional *Reset-StorageSyncServer -CleanClusterRegistration* parameter to also remove the cluster registration.
+
+<a id="web-site-not-trusted"></a>**When I register a server, I see numerous "web site not trusted" responses. Why?**  
+This issue occurs when the **Enhanced Internet Explorer Security** policy is enabled during server registration. For more information about how to correctly disable the **Enhanced Internet Explorer Security** policy, see [Prepare Windows Server to use with Azure File Sync](storage-sync-files-deployment-guide.md#prepare-windows-server-to-use-with-azure-file-sync) and [How to deploy Azure File Sync](storage-sync-files-deployment-guide.md).
+
+## Sync group management
+<a id="cloud-endpoint-using-share"></a>**Cloud endpoint creation fails, with this error: "The specified Azure FileShare is already in use by a different CloudEndpoint"**  
+This issue occurs if the Azure file share is already in use by another cloud endpoint. 
+
+If you see this message and the Azure file share currently is not in use by a cloud endpoint, complete the following steps to clear the Azure File Sync metadata on the Azure file share:
+
+> [!Warning]  
+> Deleting the metadata on an Azure file share that is currently in use by a cloud endpoint causes Azure File Sync operations to fail. 
+
+1. In the Azure portal, go to your Azure file share.  
+2. Right-click the Azure file share, and then select **Edit metadata**.
+3. Right-click **SyncService**, and then select **Delete**.
+
+<a id="cloud-endpoint-authfailed"></a>**Cloud endpoint creation fails, with this error: "AuthorizationFailed"**  
+This issue occurs if your user account doesn't have sufficient rights to create a cloud endpoint. 
+
+To create a cloud endpoint, your user account must have the following Microsoft Authorization permissions:  
+* Read: Get role definition
+* Write: Create or update custom role definition
+* Read: Get role assignment
+* Write: Create role assignment
+
+The following built-in roles have the required Microsoft Authorization permissions:  
+* Owner
+* User Access Administrator
+To determine whether your user account role has the required permissions:  
+1. In the Azure portal, select **Resource Groups**.
+2. Select the resource group where the storage account is located, and then select **Access control (IAM)**.
+3. Select the **role** (for example, Owner or Contributor) for your user account.
+4. In the **Resource Provider** list, select **Microsoft Authorization**. 
+    * **Role assignment** should have **Read** and **Write** permissions.
+    * **Role definition** should have **Read** and **Write** permissions.
+
+<a id="server-endpoint-createjobfailed"></a>**Server endpoint creation fails, with this error: "MgmtServerJobFailed" (Error code: -2134375898)**  
+This issue occurs if the server endpoint path is on the system volume and cloud tiering is enabled. Cloud tiering is not supported on the system volume. To create a server endpoint on the system volume, disable cloud tiering when creating the server endpoint.
+
+<a id="server-endpoint-deletejobexpired"></a>**Server endpoint deletion fails, with this error: "MgmtServerJobExpired"**                
+This issue occurs if the server is offline or doesn't have network connectivity. If the server is no longer available, unregister the server in the portal which will delete the server endpoints. To delete the server endpoints, follow the steps that are described in [Unregister a server with Azure File Sync](storage-sync-files-server-registration.md#unregister-the-server-with-storage-sync-service).
+
+<a id="server-endpoint-provisioningfailed"></a>**Unable to open server endpoint properties page or update cloud tiering policy**  
+This issue can occur if a management operation on the server endpoint fails. If the server endpoint properties page does not open in the Azure portal, updating server endpoint using PowerShell commands from the server may fix this issue. 
+
+```PowerShell
+Import-Module "C:\Program Files\Azure\StorageSyncAgent\StorageSync.Management.PowerShell.Cmdlets.dll"
+# Get the server endpoint id based on the server endpoint DisplayName property
+Get-AzureRmStorageSyncServerEndpoint `
+    -SubscriptionId mysubguid `
+    -ResourceGroupName myrgname `
+    -StorageSyncServiceName storagesvcname `
+    -SyncGroupName mysyncgroup
+
+# Update the free space percent policy for the server endpoint
+Set-AzureRmStorageSyncServerEndpoint `
+    -Id serverendpointid `
+    -CloudTiering true `
+    -VolumeFreeSpacePercent 60
+```
+
+## Sync
+<a id="afs-change-detection"></a>**If I created a file directly in my Azure file share over SMB or through the portal, how long does it take for the file to sync to servers in the sync group?**  
+[!INCLUDE [storage-sync-files-change-detection](../../../includes/storage-sync-files-change-detection.md)]
+
+### <a id="broken-sync"></a>How do I monitor sync health?
+# [Portal](#tab/portal)
+Within each sync group, you can drill down into its individual server endpoints to see the status of the last completed sync sessions. A green Health column and a Files Not Syncing value of 0 indicate that sync is working as expected. If this is not the case, see below for a list of common sync errors and how to handle files that are not syncing. 
+
+![A screenshot of the Azure portal](media/storage-sync-files-troubleshoot/portal-sync-health.png)
+
+# [Server](#tab/server)
+Go to the server's telemetry logs, which can be found in the Event Viewer at `Applications and Services Logs\Microsoft\FileSync\Agent\Telemetry`. Event 9102 corresponds to a completed sync session; for the latest status of sync, look for the most recent event with ID 9102. SyncDirection tells you if it this session was an upload or download. If the HResult is 0, then the sync session was successful. A non-zero HResult means that there was an error during sync; see below for a list of common errors. If the PerItemErrorCount is greater than 0, this means that some files or folders did not sync properly. Note that it is possible to have an HResult of 0 but a PerItemErrorCount that is greater than 0.
+
+Below is an example of a successful upload. For the sake of brevity, only some of the values contained in each 9102 event are listed below. 
+
+```
+Replica Sync session completed.
+SyncDirection: Upload,
+HResult: 0, 
+SyncFileCount: 2, SyncDirectoryCount: 0,
+AppliedFileCount: 2, AppliedDirCount: 0, AppliedTombstoneCount 0, AppliedSizeBytes: 0.
+PerItemErrorCount: 0,
+TransferredFiles: 2, TransferredBytes: 0, FailedToTransferFiles: 0, FailedToTransferBytes: 0.
+```
+
+Conversely, an unsuccessful upload might look like this:
+
+```
+Replica Sync session completed.
+SyncDirection: Upload,
+HResult: -2134364065,
+SyncFileCount: 0, SyncDirectoryCount: 0, 
+AppliedFileCount: 0, AppliedDirCount: 0, AppliedTombstoneCount 0, AppliedSizeBytes: 0.
+PerItemErrorCount: 0, 
+TransferredFiles: 0, TransferredBytes: 0, FailedToTransferFiles: 0, FailedToTransferBytes: 0.
+```
+
+Sometimes sync sessions fail overall or have a non-zero PerItemErrorCount but still make forward progress, with some files syncing successfully. This can be seen in the Applied* fields (AppliedFileCount, AppliedDirCount, AppliedTombstoneCount, and AppliedSizeBytes), which tell you how much of the session is succeeding. If you see multiple sync sessions in a row that are failing but have an increasing Applied* count, then you should give sync time to try again before opening a support ticket.
+
+---
+
+### How do I monitor the progress of a current sync session?
+# [Portal](#tab/portal)
+Within your sync group, go to the server endpoint in question and look at the Sync Activity section to see the count of files uploaded or downloaded in the current sync session. Note that this status will be delayed by about 5 minutes, and if your sync session is small enough to be completed within this period, it may not be reported in the portal. 
+
+# [Server](#tab/server)
+Look at the most recent 9302 event in the telemetry log on the server (in the Event Viewer, go to Applications and Services Logs\Microsoft\FileSync\Agent\Telemetry). This event indicates the state of the current sync session. TotalItemCount denotes how many files are to be synced, AppliedItemCount the number of files that have been synced so far, and PerItemErrorCount the number of files that are failing to sync (see below for how to deal with this).
+
+```
+Replica Sync Progress. 
+ServerEndpointName: <CI>sename</CI>, SyncGroupName: <CI>sgname</CI>, ReplicaName: <CI>rname</CI>, 
+SyncDirection: Upload, CorrelationId: {AB4BA07D-5B5C-461D-AAE6-4ED724762B65}. 
+AppliedItemCount: 172473, TotalItemCount: 624196. AppliedBytes: 51473711577, 
+TotalBytes: 293363829906. 
+AreTotalCountsFinal: true. 
+PerItemErrorCount: 1006.
+```
+---
+
+### How do I know if my servers are in sync with each other?
+# [Portal](#tab/portal)
+For each server in a given sync group, make sure:
+1. The timestamps for the Last Attempted Sync for both upload and download are recent.
+2. The status is green for both upload and download.
+3. The Sync Activity field shows very few or no files remaining to sync.
+4. The Files Not Syncing field is 0 for both upload and download.
+
+# [Server](#tab/server)
+Look at the completed sync sessions, which are marked by 9102 events in the telemetry event log for each server (in the Event Viewer, go to `Applications and Services Logs\Microsoft\FileSync\Agent\Telemetry`). 
+
+1. On any given server, you want to make sure the latest upload and download sessions completed successfully. To do this, check that the HResult and PerItemErrorCount are 0 for both upload and download (the SyncDirection field indicates if a given session is an upload or download session). Note that if you do not see a recently completed sync session, it is likely a sync session is currently in progress, which is to be expected if you just added or modified a large amount of data.
+2. When a server is fully up-to-date with the cloud and has no changes to sync in either direction, you will see empty sync sessions. These are indicated by upload and download events in which all the Sync* fields (SyncFileCount, SyncDirCount, SyncTombstoneCount, and SyncSizeBytes) are zero, meaning there was nothing to sync. Note that these empty sync sessions may not occur on high-churn servers as there is always something new to sync. If there is no sync activity, they should occur every 30 minutes. 
+3. If all servers are up-to-date with the cloud, meaning their recent upload and download sessions are empty sync sessions, you can say with reasonable certainty that the system as a whole is in sync. 
+	
+Note that if you made changes directly in your Azure file share, Azure File Sync will not detect this change until change enumeration runs, which happens once every 24 hours. It is possible that a server will say it is up-to-date with the cloud when it is in fact missing recent changes made directly in the Azure file share. 
+
+---
+
+### How do I see if there are specific files or folders that are not syncing?
+If your PerItemErrorCount on the server or Files Not Syncing count in the portal are greater than 0 for any given sync session, that means some items are failing to sync. Files and folders can have characteristics that prevent them from syncing. These characteristics can be persistent and require explicit action to resume sync, for example removing unsupported characters from the file or folder name. They can also be transient, meaning the file or folder will automatically resume sync; for example, files with open handles will automatically resume sync when the file is closed. When the Azure File Sync engine detects such a problem, an error log is produced that can be parsed to list the items currently not syncing properly.
+
+To see these errors, run the **FileSyncErrorsReport.ps1** PowerShell script (located in the agent installation directory of the Azure File Sync agent) to identify files that failed to sync because of open handles, unsupported characters, or other issues. The ItemPath field tells you the location of the file in relation to the root sync directory. See the list of common sync errors below for remediation steps.
+
+#### Troubleshooting per file/directory sync errors
+**ItemResults log - per-item sync errors**  
+| HRESULT | HRESULT (decimal) | Error string | Issue | Remediation |
+|---------|-------------------|--------------|-------|-------------|
+| 0x80c80065 | -2134376347 | ECS_E_DATA_TRANSFER_BLOCKED | The file has produced persistent errors during sync and so will only be attempted to sync once per day. The underlying error can be found in an earlier event log. | In agents R2 (2.0) and above, the original error rather than this one is surfaced. You should upgrade to the latest agent to see the underlying error, or look at earlier event logs to find the cause of the original error. |
+| 0x7b | 123 | ERROR_INVALID_NAME | The file or directory name is invalid. | Rename the file or directory in question. See [Azure Files naming guidelines](https://docs.microsoft.com/rest/api/storageservices/naming-and-referencing-shares--directories--files--and-metadata#directory-and-file-names) and the list of unsupported characters below. |
+| 0x8007007b | -2147024773 | STIERR_INVALID_DEVICE_NAME | The file or directory name is invalid. | Rename the file or directory in question. See [Azure Files naming guidelines](https://docs.microsoft.com/rest/api/storageservices/naming-and-referencing-shares--directories--files--and-metadata#directory-and-file-names) and the list of unsupported characters below. |
+| 0x80c8031d | -2134375651 | ECS_E_CONCURRENCY_CHECK_FAILED | A file has changed, but the change has not yet been detected by sync. Sync will recover after this change is detected. | No action required. |
+| 0x80c80018 | -2134376424 | ECS_E_SYNC_FILE_IN_USE | A file cannot be synced because it's in use. The file will be synced when it's no longer in use. | No action required. |
+| 0x20 | 32 | ERROR_SHARING_VIOLATION | A file cannot be synced because it's in use. The file will be synced when it's no longer in use. | No action required. |
+| 0x80c80207 | -2134375929 | ECS_E_SYNC_CONSTRAINT_CONFLICT | A file or directory change can't be synced yet because a dependent folder is not yet synced. This item will sync after the dependent changes are synced. | No action required. |
+| 0x80c80017 | -2134376425 | ECS_E_SYNC_OPLOCK_BROKEN | A file was changed during sync, so it needs to be synced again. | No action required. |
+
+#### Handling unsupported characters
+If the **FileSyncErrorsReport.ps1** PowerShell script shows failures due to unsupported characters (error codes 0x7b and 0x8007007b), you should remove or rename the characters at fault from the respective files. PowerShell will likely print these characters as question marks or empty rectangles since most of these characters have no standard visual encoding.
+
+The table below contains all of the unicode characters Azure File Sync does not yet support.
+
+| Character set | Character count |
+|---------------|-----------------|
+| <ul><li>0x0000009D (osc operating system command)</li><li>0x00000090 (dcs device control string)</li><li>0x0000008F (ss3 single shift three)</li><li>0x00000081 (high octet preset)</li><li>0x0000007F (del delete)</li><li>0x0000008D (ri reverse line feed)</li></ul> | 6 |
+| <ul><li>0x0000200F (right-to-left mark)</li><li>0x0000200E (‎left-to-right mark)</li><li>0x0000202E (right-to-left override)</li><li>0x0000202D (left-to-right override)</li><li>0x0000202C (pop directional formatting)</li><li>0x0000202B (right-to-left embedding)</li><li>0x0000202A (left-to-right embedding)</li></ul> | 7 |
+| 0x0000FDD0 - 0x0000FDEF (Arabic presentation forms-a) | 32 |
+| 0x0000FFF0 - 0x0000FFFF (specials) | 16 |
+| <ul><li>0x0001FFFE - 0x0001FFFF = 2 (noncharacter)</li><li>0x0002FFFE - 0x0002FFFF = 2 (noncharacter)</li><li>0x0003FFFE - 0x0003FFFF = 2 (noncharacter)</li><li>0x0004FFFE - 0x0004FFFF = 2 (noncharacter)</li><li>0x0005FFFE - 0x0005FFFF = 2 (noncharacter)</li><li>0x0006FFFE - 0x0006FFFF = 2 (noncharacter)</li><li>0x0007FFFE - 0x0007FFFF = 2 (noncharacter)</li><li>0x0008FFFE - 0x0008FFFF = 2 (noncharacter)</li><li>0x0009FFFE - 0x0009FFFF = 2 (noncharacter)</li><li>0x000AFFFE - 0x000AFFFF = 2 (noncharacter)</li><li>0x000BFFFE - 0x000BFFFF = 2 (noncharacter)</li><li>0x000CFFFE - 0x000CFFFF = 2 (noncharacter)</li><li>0x000DFFFE - 0x000DFFFF = 2 (noncharacter)</li><li>0x000EFFFE - 0x000EFFFF = 2 (undefined)</li><li>0x000FFFFE - 0x000FFFFF = 2 (supplementary private use area)</li></ul> | 30 |
+| 0x0010FFFE, 0x0010FFFF | 2 |
+
+### Common sync errors
+<a id="-2147023673"></a>**The sync session was canceled.**  
+| | |
+|-|-|
+| **HRESULT** | 0x800704c7 |
+| **HRESULT (decimal)** | -2147023673 | 
+| **Error string** | ERROR_CANCELLED |
+| **Remediation required** | No |
+
+Sync sessions may fail for various reasons including the server being restarted or updated, VSS snapshots, etc. Although this error looks like it requires follow up, it is safe to ignore this error unless it persists over a period of several hours.
+
+<a id="-2147012889"></a>**A connection with the service could not be established.**    
+| | |
+|-|-|
+| **HRESULT** | 0x80072ee7 |
+| **HRESULT (decimal)** | -2147012889 | 
+| **Error string** | WININET_E_NAME_NOT_RESOLVED |
+| **Remediation required** | Yes |
+
+[!INCLUDE [storage-sync-files-bad-connection](../../../includes/storage-sync-files-bad-connection.md)]
+
+<a id="-2134376372"></a>**The user request was throttled by the service.**  
+| | |
+|-|-|
+| **HRESULT** | 0x80c8004c |
+| **HRESULT (decimal)** | -2134376372 |
+| **Error string** | ECS_E_USER_REQUEST_THROTTLED |
+| **Remediation required** | No |
+
+No action is required; the server will try again. If this error persists for longer than a couple hours, create a support request.
+
+<a id="-2134364065"></a>**Sync can't access the Azure file share specified in the cloud endpoint.**  
+| | |
+|-|-|
+| **HRESULT** | 0x80c8305f |
+| **HRESULT (decimal)** | -2134364065 |
+| **Error string** | ECS_E_CANNOT_ACCESS_EXTERNAL_STORAGE_ACCOUNT |
+| **Remediation required** | Yes |
+
+This error occurs because the Azure File Sync agent cannot access the Azure file share. This can occur because the Azure file share or the storage account hosting it no longer exists. You can troubleshoot this error by working through the following steps:
+
+1. Verify the storage account exists.
+    [!INCLUDE [storage-sync-files-storage-account-dne](../../../includes/storage-sync-files-storage-account-dne.md)]
+2. Check to make sure the storage account does not contain any network rules.
+    [!INCLUDE [storage-sync-files-storage-network-rules](../../../includes/storage-sync-files-storage-network-rules.md)]
+3. Ensure the Azure file share exists.
+    [!INCLUDE [storage-sync-files-share-dne](../../../includes/storage-sync-files-share-dne.md)]
+4. Ensure Azure File Sync has access to the storage account.
+    [!INCLUDE [storage-sync-files-access-control](../../../includes/storage-sync-files-access-control.md)]
+
+<a id="-2134364064"></a><a id="cannot-resolve-storage"></a>**The storage account name used could not be resolved.**  
+| | |
+|-|-|
+| **HRESULT** | 0x80C83060 |
+| **HRESULT (decimal)** | -2134364064 |
+| **Error string** | ECS_E_STORAGE_ACCOUNT_NAME_UNRESOLVED |
+| **Remediation required** | Yes |
+
+1. Check that you can resolve the storage DNS name from the server.
+    ```PowerShell
+    Test-NetConnection -ComputerName <storage-account-name>.file.core.windows.net -Port 443
+    ```
+2. Verify the storage account exists.
+    [!INCLUDE [storage-sync-files-storage-account-dne](../../../includes/storage-sync-files-storage-account-dne.md)]
+3. Check to make sure the storage account does not contain any network rules.
+    [!INCLUDE [storage-sync-files-storage-network-rules](../../../includes/storage-sync-files-storage-network-rules.md)]
+
+<a id="-1906441138"></a>**Sync failed due to a problem with the sync database.**  
+| | |
+|-|-|
+| **HRESULT** | 0x8e5e044e |
+| **HRESULT (decimal)** | -1906441138 |
+| **Error string** | JET_errWriteConflict |
+| **Remediation required** | Yes |
+
+This error occurs when there is a problem with the internal database used by Azure File Sync. When this issue occurs, create a support request and we will contact you to help you resolve this issue.
+
+<a id="-2134351810"></a>**You reached the Azure file share storage limit.**  
+| | |
+|-|-|
+| **HRESULT** | 0x80c8603e |
+| **HRESULT (decimal)** | -2134351810 |
+| **Error string** | ECS_E_AZURE_STORAGE_SHARE_SIZE_LIMIT_REACHED |
+| **Remediation required** | Yes |
+
+This error occurs when the Azure file share storage limit has been reached, which can happen if a quota is applied for an Azure file share or if the usage exceeds the limits for an Azure file share. See the [current limits for an Azure file share](storage-files-scale-targets.md) for additional information.
+
+1. Navigate to the sync group within the Storage Sync Service.
+2. Select the cloud endpoint within the sync group.
+3. Note the Azure file share name in the opened pane.
+4. Select the linked storage account. If this link fails, the referenced storage account has bene removed.
+    ![A screenshot showing the cloud endpoint detail pane with a link to the storage account.](media/storage-sync-files-troubleshoot/file-share-inaccessible-1.png)
+5. Select **Files** to view the list of file shares.
+6. Click the three dots at the end of the row for the Azure file share referenced by the cloud endpoint.
+7. Verify that the **Usage** is below the **Quota**. Note unless an alternate quota has been specified, the quota will match the [maxium size of the Azure file share](storage-files-scale-targets.md).
+    ![A screenshot of the Azure file share properties.](media/storage-sync-files-troubleshoot/file-share-limit-reached-1.png)
+
+If the share is full and a quota is not set, one possible way of fixing this issue is to make each subfolder of the current server endpoint into it's own server endpoint in their own separate sync groups. This way each subfolder will sync to individual Azure file shares.
+
+<a id="-2134351824"></a>**The Azure file share cannot be found.**  
+| | |
+|-|-|
+| **HRESULT** | 0x80c86030 |
+| **HRESULT (decimal)** | -2134351824 |
+| **Error string** | ECS_E_AZURE_FILE_SHARE_NOT_FOUND |
+| **Remediation required** | Yes |
+
+This error occurs when the Azure file share is not accessible. Check to ensure that the Azure file share still exists.
+
+[!INCLUDE [storage-sync-files-storage-account-dne](../../../includes/storage-sync-files-storage-account-dne.md)]
+
+[!INCLUDE [storage-sync-files-share-dne](../../../includes/storage-sync-files-share-dne.md)]
+
+If the Azure file share was deleted, you need to create a new file share and then recreate the sync group. 
+
+<a id="-2134364042"></a>**Sync is paused while this Azure subscription is suspended.**  
+| | |
+|-|-|
+| **HRESULT** | 0x80C83076 |
+| **HRESULT (decimal)** | -2134364042 |
+| **Error string** | ECS_E_SYNC_BLOCKED_ON_SUSPENDED_SUBSCRIPTION |
+| **Remediation required** | Yes |
+
+This error occurs when the Azure subscription is suspended. Sync will be reenabled when the Azure subscription is restored. See [Why is my Azure subscription disabled and how do I reactivate it?](../../billing/billing-subscription-become-disable.md) for more information.
+
+<a id="-2134364052"></a>**The storage account has a firewall or virtual networks configured.**  
+| | |
+|-|-|
+| **HRESULT** | 0x80c8306c |
+| **HRESULT (decimal)** | -2134364052 |
+| **Error string** | ECS_E_MGMT_STORAGEACLSNOTSUPPORTED |
+| **Remediation required** | Yes |
+
+[!INCLUDE [storage-sync-files-storage-account-dne](../../../includes/storage-sync-files-storage-account-dne.md)]
+
+[!INCLUDE [storage-sync-files-storage-network-rules](../../../includes/storage-sync-files-storage-network-rules.md)]
+
+<a id="-2134375911"></a>**Sync failed due to a problem with the sync database.**  
+| | |
+|-|-|
+| **HRESULT** | 0x80c80219 |
+| **HRESULT (decimal)** | -2134375911 |
+| **Error string** | ECS_E_SYNC_METADATA_WRITE_LOCK_TIMEOUT |
+| **Remediation required** | No |
+
+This error usually resolves itself, and can occur if there are:
+
+* A high number of file changes across the servers in the sync group.
+* A large number of errors on individual files and directories.
+
+If this error persists for longer than a few hours, create a support request and we will contact you to help you resolve this issue.
+
+<a id="-2146762487"></a>**The server failed to establish a secure connection. The cloud service received an unexpected certificate.**  
+| | |
+|-|-|
+| **HRESULT** | 0x800b0109 |
+| **HRESULT (decimal)** | -2146762487 |
+| **Error string** | CERT_E_UNTRUSTEDROOT |
+| **Remediation required** | Yes |
+
+This can happen if your organization is using an SSL terminating proxy or if a malicious entity is intercepting the traffice between your server and the Azure File Sync service. If you are certain that this is expected (because your organization is using an SSL terminating proxy), you skip certificate verification with a registry override.
+
+1. Create the SkipVerifyingPinnedRootCertificate registry value.
+    ```PowerShell
+    New-ItemProperty -Path HKLM:\SOFTWARE\Microsoft\Azure\StorageSync -Name SkipVerifyingPinnedRootCertificate -PropertyType DWORD -Value 1
+    ```
+2. Restart the sync service on the registered server.
+    ```PowerShell
+    Restart-Service -Name FileSyncSvc -Force
+    ```
+
+By setting this registry value, the Azure File Sync agent will accept any locally trusted SSL certificate when transferring data between the server and the cloud service.
+
+<a id="-2147012894"></a>**A connection with the service could not be established.**  
+| | |
+|-|-|
+| **HRESULT** | 0x80072ee2 |
+| **HRESULT (decimal)** | -2147012894 |
+| **Error string** | WININET_E_TIMEOUT |
+| **Remediation required** | Yes |
+
+[!INCLUDE [storage-sync-files-bad-connection](../../../includes/storage-sync-files-bad-connection.md)]
+
+<a id="-2134375680"></a>**Sync failed due to a problem with authentication.**  
+| | |
+|-|-|
+| **HRESULT** | 0x80c80300 |
+| **HRESULT (decimal)** | -2134375680 |
+| **Error string** | ECS_E_SERVER_CREDENTIAL_NEEDED |
+| **Remediation required** | Yes |
+
+This error commonly occurs because the server time is incorrect. If the server's time is correct, create a support request and we will contact you to help you resolve this issue.
+
+<a id="-1906441711"></a><a id="-2134375654"></a><a id="doesnt-have-enough-free-space"></a>**The volume where the server endpoint is located is low on disk space.**  
+| | |
+|-|-|
+| **HRESULT** | 0x8e5e0211 |
+| **HRESULT (decimal)** | -1906441711 |
+| **Error string** | JET_errLogDiskFull |
+| **Remediation required** | Yes |
+
+| | |
+|-|-|
+| **HRESULT** | 0x80c8031a |
+| **HRESULT (decimal)** | -2134375654 |
+| **Error string** | ECS_E_NOT_ENOUGH_LOCAL_STORAGE |
+| **Remediation required** | Yes |
+
+This error occurs because the volume has filled up. This error commonly occurs because files outside the server endpoint are using up space on the volume. Free up space on the volume by adding additional server endpoints, moving files to a different volume, or increasing the size of the volume the server endpoint is on.
+
+<a id="-2134364145"></a><a id="replica-not-ready"></a>**The service is not yet ready to sync with this server endpoint.**  
+| | |
+|-|-|
+| **HRESULT** | 0x80c8300f |
+| **HRESULT (decimal)** | -2134364145 |
+| **Error string** | ECS_E_REPLICA_NOT_READY |
+| **Remediation required** | No |
+
+This error occurs because there are changes on the Azure file share directly and change detection is in progress. Sync will commence when change detection completes.
+
+[!INCLUDE [storage-sync-files-change-detection](../../../includes/storage-sync-files-change-detection.md)]
+
+> [!NOTE]
+> Azure File Sync periodically takes VSS snapshots to sync files that have open handles.
+    
+We currently do not support resource move to another subscription or, moving to a different Azure AD tenant. If the subscription moves to a different tenant, the Azure file share becomes inaccessible to our service based on the change in ownership. If the tenant is changed, you will need to delete the server endpoints and the cloud endpoint (see Sync Group Management section for instructions how to clean the Azure file share to be re-used) and recreate the sync group.
+
+<a id="-2134375877"></a><a id="-2134375908"></a><a id="-2134375853"></a>**Sync failed due to problems with many individual files.**  
+| | |
+|-|-|
+| **HRESULT** | 0x80c8023b |
+| **HRESULT (decimal)** | -2134364145 |
+| **Error string** | ECS_E_SYNC_METADATA_KNOWLEDGE_SOFT_LIMIT_REACHED |
+| **Remediation required** | Yes |
+
+| | |
+|-|-|
+| **HRESULT** | 0x80c8021c |
+| **HRESULT (decimal)** | -2134375908 |
+| **Error string** | ECS_E_SYNC_METADATA_KNOWLEGE_LIMIT_REACHED |
+| **Remediation required** | Yes |
+
+| | |
+|-|-|
+| **HRESULT** | 0x80c80253 |
+| **HRESULT (decimal)** | -2134375853 |
+| **Error string** | ECS_E_TOO_MANY_PER_ITEM_ERRORS |
+| **Remediation required** | Yes |
+
+In cases where there are many per file sync errors, sync sessions may begin to fail. To troubleshoot this state, see [Troubleshooting per file/directory sync errors](#troubleshooting-per-file-directory-sync-errors).
+
+<a id="-2134376423"></a>**Sync failed due to a problem with the server endpoint path.**  
+| | |
+|-|-|
+| **HRESULT** | 0x80c80019 |
+| **HRESULT (decimal)** | -2134376423 |
+| **Error string** | ECS_E_SYNC_INVALID_PATH |
+| **Remediation required** | Yes |
+
+Ensure the path exists, is on a local NTFS volume, and is not a reparse point or existing server endpoint.
+
+<a id="-2134376373"></a>**The service is currently unavailable.**  
+| | |
+|-|-|
+| **HRESULT** | 0x80c8004b |
+| **HRESULT (decimal)** | -2134376373 |
+| **Error string** | ECS_E_SERVICE_UNAVAILABLE |
+| **Remediation required** | No |
+
+This error occurs because the Azure File Sync service is unavailable. This error will auto-resolve when the Azure File Sync service because available again.
+
+<a id="-2134375922"></a>**Sync failed due to a transient problem with the sync database.**  
+| | |
+|-|-|
+| **HRESULT** | 0x80c8020e |
+| **HRESULT (decimal)** | -2134375922 |
+| **Error string** | ECS_E_SYNC_METADATA_WRITE_LEASE_LOST |
+| **Remediation required** | No |
+
+This error occurs because of an internal problem with the sync database. This error will auto-resolve when the Azure File Sync when sync retries. If this error continues for an extend period of time, create a support request and we will contact you to help you resolve this issue.
+
+### How do I prevent users from creating files containing unsupported characters on the server?
+You can use [File Server Resource Manager (FSRM) File Screens](https://docs.microsoft.com/windows-server/storage/fsrm/file-screening-management) to block files with unsupported characters in their names from being created on the server. You may have to do this using PowerShell as most of the unsupported characters are not printable and so you need to cast their hexadecimal representations as characters first.
+
+To do this, first create an FSRM File Group using the [New-FsrmFileGroup cmdlet](https://docs.microsoft.com/powershell/module/fileserverresourcemanager/new-fsrmfilegroup). In this example, we are defining the group to contain only two of the unsupported characters, but you can include as many of the characters as necessary in your file group.
+
+```PowerShell
+New-FsrmFileGroup -Name "Unsupported characters" -IncludePattern @(("*"+[char]0x00000090+"*"),("*"+[char]0x0000008F+"*"))
+```
+
+Once you have defined an FSRM File Group, you can create an FSRM File Screen using the New-FsrmFileScreen cmdlet.
+
+```PowerShell
+New-FsrmFileScreen -Path "E:\AFSdataset" -Description "Filter unsupported characters" -IncludeGroup "Unsupported characters"
+```
+
+> [!Important]  
+> Note that file screens should only be used to block the creation of characters not supported by Azure File Sync. If file screens are used in other scenarios, sync will continually try to download the files from the Azure file share to the server and will be blocked due to the file screen, resulting in high data egress. 
+
+## Cloud tiering 
+There are two paths for failures in cloud tiering:
+
+- Files can fail to tier, which means that Azure File Sync unsuccessfully attempts to tier a file to Azure Files.
+- Files can fail to recall, which means that the Azure File Sync file system filter (StorageSync.sys) fails to download data when a user attempts to access a file which has been tiered.
+
+There are two main classes of failures that can happen via either failure path:
+
+- Cloud storage failures
+    - *Transient storage service availability issues*. See [Service Level Agreement (SLA) for Azure Storage](https://azure.microsoft.com/support/legal/sla/storage/v1_2/) for more information.
+    - *Inaccessible Azure file share*. This failure typically happens when you delete the Azure file share when it is still a cloud endpoint in a sync group.
+    - *Inaccessible storage account*. This failure typically happens when you delete the storage account while it still has an Azure file share which is a cloud endpoint in a sync group. 
+- Server failures 
+    - *Azure File Sync file system filter (StorageSync.sys) is not loaded*. In order to respond to tiering/recall requests, the Azure File Sync file system filter must be loaded. The filter not being loaded can happen for several reasons, but the most common reason is that an administrator unloaded it manually. The Azure File Sync file system filter must be loaded at all times for Azure File Sync to properly function.
+    - *Missing, corrupt, or otherwise broken reparse point*. A reparse point is a special data structure on a file that consists of two parts:
+        1. A reparse tag, which indicates to the operating system that the Azure File Sync file system filter (StorageSync.sys) may need to do some action on IO to the file. 
+        2. Reparse data, which indicates to the file system filter the URI of the file on the associated cloud endpoint (the Azure file share). 
+        
+        The most common way a reparse point could become corrupted is if an administrator attempts to modify either the tag or its data. 
+    - *Network connectivity issues*. In order to tier or recall a file, the server must have internet connectivity.
+
+The following sections indicate how to troubleshoot cloud tiering issues and determine if an issue is a cloud storage issue or a server issue.
+
+<a id="files-fail-tiering"></a>**Troubleshoot files that fail to tier**  
+If files fail to tier to Azure Files:
+
+1. In Event Viewer, review the telemetry, operational and diagnostic event logs, located under Applications and Services\Microsoft\FileSync\Agent. An Event ID 9003 is logged once an hour in the Telemetry event log if a file fails to tier (one event is logged per error code).
+    1. Verify the files exist in the Azure file share.
+    > [!NOTE]
+    > A file must be synced to an Azure file share before it can be tiered.
+    2. Verify the server has internet connectivity. 
+    3. Verify the Azure File Sync filter drivers (StorageSync.sys and StorageSyncGuard.sys) are running:
+        - At an elevated command prompt, run `fltmc`. Verify that the StorageSync.sys and StorageSyncGuard.sys file system filter drivers are listed.
+
+<a id="files-fail-recall"></a>**Troubleshoot files that fail to be recalled**  
+If files fail to be recalled:
+1. In Event Viewer, review the telemetry, operational and diagnostic event logs, located under Applications and Services\Microsoft\FileSync\Agent. An Event ID 9006 is logged once per hour in the Telemetry event log if a file fails to recall (one event is logged per error code).
+    1. Verify the files exist in the Azure file share.
+    2. Verify the server has internet connectivity. 
+    3. Open the Services MMC snap-in and verify the Storage Sync Agent service (FileSyncSvc) is running.
+    4. Verify the Azure File Sync filter drivers (StorageSync.sys and StorageSyncGuard.sys) are running:
+        - At an elevated command prompt, run `fltmc`. Verify that the StorageSync.sys and StorageSyncGuard.sys file system filter drivers are listed.
+
+<a id="files-unexpectedly-recalled"></a>**Troubleshoot files unexpectedly recalled on a server**  
+Antivirus, backup, and other applications that read large numbers of files cause unintended recalls unless they respect the skip offline attribute and skip reading the content of those files. Skipping offline files for products that support this option helps avoid unintended recalls during operations like antivirus scans or backup jobs.
+
+Consult with your software vendor to learn how to configure their solution to skip reading offline files.
+
+Unintended recalls also might occur in other scenarios, like when you are browsing files in File Explorer. Opening a folder that has cloud-tiered files in File Explorer on the server might result in unintended recalls. This is even more likely if an antivirus solution is enabled on the server.
+
+## General troubleshooting
+If you encounter issues with Azure File Sync on a server, start by completing the following steps:
+1. In Event Viewer, review the telemetry, operational and diagnostic event logs.
+    - Sync, tiering, and recall issues are logged in the telemetry, diagnostic and operational event logs under Applications and Services\Microsoft\FileSync\Agent.
+    - Issues related to managing a server (for example, configuration settings) are logged in the operational and diagnostic event logs under Applications and Services\Microsoft\FileSync\Management.
+2. Verify the Azure File Sync service is running on the server:
+    - Open the Services MMC snap-in and verify that the Storage Sync Agent service (FileSyncSvc) is running.
+3. Verify the Azure File Sync filter drivers (StorageSync.sys and StorageSyncGuard.sys) are running:
+    - At an elevated command prompt, run `fltmc`. Verify that the StorageSync.sys and StorageSyncGuard.sys file system filter drivers are listed.
+
+If the issue is not resolved, run the AFSDiag tool:
+1. Create a directory where the AFSDiag output will be saved (for example, C:\Output).
+2. Open an elevated PowerShell window, and then run the following commands (press Enter after each command):
+
+    ```PowerShell
+    cd "c:\Program Files\Azure\StorageSyncAgent"
+    Import-Module .\afsdiag.ps1
+    Debug-Afs c:\output # Note: Use the path created in step 1.
+    ```
+
+3. For the Azure File Sync kernel mode trace level, enter **1** (unless otherwise specified, to create more verbose traces), and then press Enter.
+4. For the Azure File Sync user mode trace level, enter **1** (unless otherwise specified, to create more verbose traces), and then press Enter.
+5. Reproduce the issue. When you're finished, enter **D**.
+6. A .zip file that contains logs and trace files is saved to the output directory that you specified.
+
+## See also
+- [Azure Files frequently asked questions](storage-files-faq.md)
+- [Troubleshoot Azure Files problems in Windows](storage-troubleshoot-windows-file-connection-problems.md)
+- [Troubleshoot Azure Files problems in Linux](storage-troubleshoot-linux-file-connection-problems.md)