---
title: Azure File Sync on-premises firewall and proxy settings | Microsoft Docs
description: Azure File Sync on-premises network configuration
services: storage
author: roygara
ms.service: storage
ms.topic: article
ms.date: 11/26/2018
<<<<<<< HEAD
ms.author: fauhse
=======
ms.author: rogarana
>>>>>>> 6a383dfd
ms.subservice: files
---

# Azure File Sync proxy and firewall settings
Azure File Sync connects your on-premises servers to Azure Files, enabling multi-site synchronization and cloud tiering features. As such, an on-premises server must be connected to the internet. An IT admin needs to decide the best path for the server to reach into Azure cloud services.

This article will provide insight into specific requirements and options available to successfully and securely connect your server to Azure File Sync.

> [!Important]
> Azure File Sync does not yet support firewalls and virtual networks for a storage account.

## Overview
Azure File Sync acts as an orchestration service between your Windows Server, your Azure file share, and several other Azure services to sync data as described in your sync group. For Azure File Sync to work correctly, you will need to configure your servers to communicate with the following Azure services:

- Azure Storage
- Azure File Sync
- Azure Resource Manager
- Authentication services

> [!Note]  
> The Azure File Sync agent on Windows Server initiates all requests to cloud services which results in only having to consider outbound traffic from a firewall perspective. <br /> No Azure service initiates a connection to the Azure File Sync agent.

## Ports
Azure File Sync moves file data and metadata exclusively over HTTPS and requires port 443 to be open outbound.
As a result all traffic is encrypted.

## Networks and special connections to Azure
The Azure File Sync agent has no requirements regarding special channels like [ExpressRoute](../../expressroute/expressroute-introduction.md), etc. to Azure.

Azure File Sync will work through any means available that allow reach into Azure, automatically adapting to various network characteristics like bandwidth, latency as well as offering admin control for fine-tuning. Not all features are available at this time. If you would like to configure specific behavior, let us know via [Azure Files UserVoice](https://feedback.azure.com/forums/217298-storage?category_id=180670).

## Proxy
Azure File Sync supports app-specific and machine-wide proxy settings.

**App-specific proxy settings** allow configuration of a proxy specifically for Azure File Sync traffic. App-specific proxy settings are supported on agent version 4.0.1.0 or newer and can be configured during the agent installation or by using the Set-StorageSyncProxyConfiguration PowerShell cmdlet.

PowerShell commands to configure app-specific proxy settings:
```powershell
Import-Module "C:\Program Files\Azure\StorageSyncAgent\StorageSync.Management.ServerCmdlets.dll"
Set-StorageSyncProxyConfiguration -Address <url> -Port <port number> -ProxyCredential <credentials>
```
**Machine-wide proxy settings** are transparent to the Azure File Sync agent as the entire traffic of the server is routed through the proxy.

To configure machine-wide proxy settings, follow the steps below: 

1. Configure proxy settings for .NET applications 

   - Edit these two files:  
     C:\Windows\Microsoft.NET\Framework64\v4.0.30319\Config\machine.config  
     C:\Windows\Microsoft.NET\Framework\v4.0.30319\Config\machine.config

   - Add the <system.net> section in the machine.config files (below the <system.serviceModel> section).  Change 127.0.01:8888 to the IP address and port for the proxy server. 
     ```
      <system.net>
        <defaultProxy enabled="true" useDefaultCredentials="true">
          <proxy autoDetect="false" bypassonlocal="false" proxyaddress="http://127.0.0.1:8888" usesystemdefault="false" />
        </defaultProxy>
      </system.net>
     ```

2. Set the WinHTTP proxy settings 

   - Run the following command from an elevated command prompt or PowerShell to see the existing proxy setting:   

     netsh winhttp show proxy

   - Run the following command from an elevated command prompt or PowerShell to set the proxy setting (change 127.0.01:8888 to the IP address and port for the proxy server):  

     netsh winhttp set proxy 127.0.0.1:8888

3. Restart the Storage Sync Agent service by running the following command from an elevated command prompt or PowerShell: 

      net stop filesyncsvc

      Note: The Storage Sync Agent (filesyncsvc) service will auto-start once stopped.

## Firewall
As mentioned in a previous section, port 443 needs to be open outbound. Based on policies in your datacenter, branch or region, further restricting traffic over this port to specific domains may be desired or required.

The following table describes the required domains for communication:

| Service | Public cloud endpoint | Azure Government endpoint | Usage |
|---------|----------------|---------------|------------------------------|
| **Azure Resource Manager** | https://management.azure.com | https://management.usgovcloudapi.net | Any user call (like PowerShell) goes to/through this URL, including the initial server registration call. |
| **Azure Active Directory** | https://login.windows.net | https://login.microsoftonline.us | Azure Resource Manager calls must be made by an authenticated user. To succeed, this URL is used for user authentication. |
| **Azure Active Directory** | https://graph.windows.net/ | https://graph.windows.net/ | As part of deploying Azure File Sync, a service principal in the subscription's Azure Active Directory will be created. This URL is used for that. This principal is used for delegating a minimal set of rights to the Azure File Sync service. The user performing the initial setup of Azure File Sync must be an authenticated user with subscription owner privileges. |
| **Azure Storage** | &ast;.core.windows.net | &ast;.core.usgovcloudapi.net | When the server downloads a file, then the server performs that data movement more efficiently when talking directly to the Azure file share in the Storage Account. The server has a SAS key that only allows for targeted file share access. |
| **Azure File Sync** | &ast;.one.microsoft.com | &ast;.afs.azure.us | After initial server registration, the server receives a regional URL for the Azure File Sync service instance in that region. The server can use the URL to communicate directly and efficiently with the instance handling its sync. |
| **Microsoft PKI** | `https://www.microsoft.com/pki/mscorp`<br /><http://ocsp.msocsp.com> | `https://www.microsoft.com/pki/mscorp`<br /><http://ocsp.msocsp.com> | Once the Azure File Sync agent is installed, the PKI URL is used to download intermediate certificates required to communicate with the Azure File Sync service and Azure file share. The OCSP URL is used to check the status of a certificate. |

> [!Important]
> When allowing traffic to &ast;.one.microsoft.com, traffic to more than just the sync service is possible from the server. There are many more Microsoft services available under subdomains.

If &ast;.one.microsoft.com is too broad, you can limit the server's communication by allowing communication to only explicit regional instances of the Azure Files Sync service. Which instance(s) to choose depends on the region of the storage sync service you have deployed and registered the server to. That region is called "Primary endpoint URL" in the table below.

For business continuity and disaster recovery (BCDR) reasons you may have specified your Azure file shares in a globally redundant (GRS) storage account. If that is the case, then your Azure file shares will fail over to the paired region in the event of a lasting regional outage. Azure File Sync uses the same regional pairings as storage. So if you use GRS storage accounts, you need to enable additional URLs to allow your server to talk to the paired region for Azure File Sync. The table below calls this "Paired region". Additionally, there is a traffic manager profile URL that needs to be enabled as well. This will ensure network traffic can be seamlessly re-routed to the paired region in the event of a fail-over and is called "Discovery URL" in the table below.

| Cloud  | Region | Primary endpoint URL | Paired region | Discovery URL |
|--------|--------|----------------------|---------------|---------------|
| Public |Australia East | https://kailani-aue.one.microsoft.com | Australia Southeast | https://kailani-aue.one.microsoft.com |
| Public |Australia Southeast | https://kailani-aus.one.microsoft.com | Australia East | https://tm-kailani-aus.one.microsoft.com |
| Public | Canada Central | https://kailani-cac.one.microsoft.com | Canada East | https://tm-kailani-cac.one.microsoft.com |
| Public | Canada East | https://kailani-cae.one.microsoft.com | Canada Central | https://tm-kailani.cae.one.microsoft.com |
| Public | Central US | https://kailani-cus.one.microsoft.com | East US 2 | https://tm-kailani-cus.one.microsoft.com |
| Public | East Asia | https://kailani11.one.microsoft.com | Southeast Asia | https://tm-kailani11.one.microsoft.com |
| Public | East US | https://kailani1.one.microsoft.com | West US | https://tm-kailani1.one.microsoft.com |
| Public | East US 2 | https://kailani-ess.one.microsoft.com | Central US | https://tm-kailani-ess.one.microsoft.com |
| Public | North Europe | https://kailani7.one.microsoft.com | West Europe | https://tm-kailani7.one.microsoft.com |
| Public | Southeast Asia | https://kailani10.one.microsoft.com | East Asia | https://tm-kailani10.one.microsoft.com |
| Public | UK South | https://kailani-uks.one.microsoft.com | UK West | https://tm-kailani-uks.one.microsoft.com |
| Public | UK West | https://kailani-ukw.one.microsoft.com | UK South | https://tm-kailani-ukw.one.microsoft.com |
| Public | West Europe | https://kailani6.one.microsoft.com | North Europe | https://tm-kailani6.one.microsoft.com |
| Public | West US | https://kailani.one.microsoft.com | East US | https://tm-kailani.one.microsoft.com |
| Government | US Gov Arizona | https://usgovarizona01.afs.azure.us | US Gov Texas | https://tm-usgovarizona01.afs.azure.us |
| Government | US Gov Texas | https://usgovtexas01.afs.azure.us | US Gov Arizona | https://tm-usgovtexas01.afs.azure.us |

- If you use locally redundant (LRS) or zone redundant (ZRS) storage accounts, you only need to enable the URL listed under "Primary endpoint URL".

- If you use globally redundant (GRS) storage accounts, enable three URLs.

**Example:** You deploy a storage sync service in `"West US"` and register your server with it. The URLs to allow the server to communicate to for this case are:

> - https://kailani.one.microsoft.com (primary endpoint: West US)
> - https://kailani1.one.microsoft.com (paired fail-over region: East US)
> - https://tm-kailani.one.microsoft.com (discovery URL of the primary region)

## Summary and risk limitation
The lists earlier in this document contain the URLs Azure File Sync currently communicates with. Firewalls must be able to allow traffic outbound to these domains. Microsoft strives to keep this list updated.

Setting up domain restricting firewall rules can be a measure to improve security. If these firewall configurations are used, one needs to keep in mind that URLs will be added and might even change over time. Check this article periodically.

## Next steps
- [Planning for an Azure File Sync deployment](storage-sync-files-planning.md)
- [Deploy Azure File Sync](storage-sync-files-deployment-guide.md)
- [Monitor Azure File Sync](storage-sync-files-monitoring.md)<|MERGE_RESOLUTION|>--- conflicted
+++ resolved
@@ -6,11 +6,7 @@
 ms.service: storage
 ms.topic: article
 ms.date: 11/26/2018
-<<<<<<< HEAD
-ms.author: fauhse
-=======
 ms.author: rogarana
->>>>>>> 6a383dfd
 ms.subservice: files
 ---
 
