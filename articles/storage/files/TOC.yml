--- conflicted
+++ resolved
@@ -19,39 +19,6 @@
     href: storage-how-to-use-files-storage-explorer.md
 - name: Tutorials
   items:
-<<<<<<< HEAD
-  - name: Plan
-    items:
-    - name: Planning for an Azure Files deployment
-      href: storage-files-planning.md
-    - name: Planning for an Azure File Sync deployment
-      href: storage-sync-files-planning.md
-    - name: Understanding storage accounts
-      href: ../common/storage-account-overview.md?toc=%2fazure%2fstorage%2ffiles%2ftoc.json
-      items:
-      - name: Manage a storage account
-        href: ../common/storage-account-manage.md?toc=%2fazure%2fstorage%2ffiles%2ftoc.json
-      - name: Upgrade a storage account
-        href: ../common/storage-account-upgrade.md?toc=%2fazure%2fstorage%2ffiles%2ftoc.json
-    - name: Understanding file share snapshots
-      href: storage-snapshots-files.md
-    - name: Data redundancy
-      items:
-      - name: Redundancy overview
-        href: ../common/storage-redundancy.md?toc=%2fazure%2fstorage%2ffiles%2ftoc.json
-      - name: Locally-redundant storage
-        href: ../common/storage-redundancy-lrs.md?toc=%2fazure%2fstorage%2ffiles%2ftoc.json
-      - name: Zone-redundant storage
-        href: ../common/storage-redundancy-zrs.md?toc=%2fazure%2fstorage%2ffiles%2ftoc.json
-      - name: Geo-redundant storage
-        href: ../common/storage-redundancy-grs.md?toc=%2fazure%2fstorage%2ffiles%2ftoc.json
-    - name: Scalability and performance targets
-      href: storage-files-scale-targets.md
-    - name: Disaster recovery guidance
-      href: ../common/storage-disaster-recovery-guidance.md?toc=%2fazure%2fstorage%2ffiles%2ftoc.json
-    - name: Azure File Sync release notes
-      href: storage-files-release-notes.md
-=======
   - name: Extend Windows file servers with Azure File Sync
     href: storage-sync-files-extend-servers.md
 - name: Concepts
@@ -116,7 +83,6 @@
     items:
     - name: Create a file share
       href: storage-how-to-create-file-share.md
->>>>>>> 488c04dd
   - name: Deploy
     items:
     - name: Deploy Azure Files
@@ -141,10 +107,6 @@
       href: storage-sync-files-server-endpoint.md
     - name: Manage storage in Azure independent clouds
       href: ../common/storage-powershell-independent-clouds.md?toc=%2fazure%2fstorage%2ffiles%2ftoc.json
-<<<<<<< HEAD
-    - name: Azure Automation
-      href: ../common/storage-manage-with-automation.md?toc=%2fazure%2fstorage%2ffiles%2ftoc.json
-=======
     - name: Initiate an account failover
       href: ../common/storage-initiate-account-failover.md?toc=%2fazure%2fstorage%2ffiles%2ftoc.json
   - name: Monitor
@@ -167,7 +129,6 @@
       href: ../common/storage-use-azcopy.md?toc=%2fazure%2fstorage%2ffiles%2ftoc.json 
     - name: AzCopy on Linux
       href: ../common/storage-use-azcopy-linux.md?toc=%2fazure%2fstorage%2ffiles%2ftoc.json 
->>>>>>> 488c04dd
   - name: Develop
     items:
     - name: Configure connection strings
@@ -180,35 +141,6 @@
       href: storage-c-plus-plus-how-to-use-files.md
     - name: Python
       href: storage-python-how-to-use-file-storage.md
-<<<<<<< HEAD
-    - name: Samples
-      items:
-      - name: .NET
-        href: ../common/storage-samples-dotnet.md?toc=%2fazure%2fstorage%2ffiles%2ftoc.json
-      - name: Java
-        href: ../common/storage-samples-java.md?toc=%2fazure%2fstorage%2ffiles%2ftoc.json
-    - name: Configure connection strings
-      href: ../common/storage-configure-connection-string.md?toc=%2fazure%2fstorage%2ffiles%2ftoc.json
-  - name: Secure
-    items:
-    - name: Security guide
-      href: ../common/storage-security-guide.md?toc=%2fazure%2fstorage%2ffiles%2ftoc.json
-    - name: Configure firewalls and virtual networks
-      href: ../common/storage-network-security.md?toc=%2fazure%2fstorage%2ffiles%2ftoc.json
-    - name: Encryption for data at rest
-      href: ../common/storage-service-encryption.md?toc=%2fazure%2fstorage%2ffiles%2ftoc.json
-    - name: Require secure transfer
-      href: ../common/storage-require-secure-transfer.md?toc=%2fazure%2fstorage%2ffiles%2ftoc.json
-    - name: Shared key authentication
-      href: /rest/api/storageservices/Authorization-for-the-Azure-Storage-Services
-    - name: Shared access signatures (SAS)
-      href: ../common/storage-dotnet-shared-access-signature-part-1.md?toc=%2fazure%2fstorage%2ffiles%2ftoc.json
-    - name: Enable secure TLS for Azure Storage client
-      href: ../common/storage-security-tls.md
-    - name: Compliance offerings
-      href: ../common/storage-compliance-offerings.md
-  - name: Monitor and troubleshoot
-=======
   - name: Secure
     items:
     - name: Configure firewalls and virtual networks 
@@ -220,7 +152,6 @@
     - name: Enable secure TLS for Azure Storage client
       href: ../common/storage-security-tls.md
   - name: Troubleshoot
->>>>>>> 488c04dd
     items:
     - name: Troubleshoot Azure Files on Windows
       href: storage-troubleshoot-windows-file-connection-problems.md
@@ -228,33 +159,6 @@
       href: storage-troubleshoot-linux-file-connection-problems.md
     - name: Troubleshoot Azure File Sync
       href: storage-sync-files-troubleshoot.md
-<<<<<<< HEAD
-    - name: Troubleshooting tutorial
-      href: ../common/storage-e2e-troubleshooting.md?toc=%2fazure%2fstorage%2ffiles%2ftoc.json
-    - name: Monitor, diagnose, and troubleshoot
-      href: ../common/storage-monitoring-diagnosing-troubleshooting.md?toc=%2fazure%2fstorage%2ffiles%2ftoc.json
-    - name: Metrics and logging
-      items:
-      - name: Metrics in Azure Monitor
-        href: ../common/storage-metrics-in-azure-monitor.md?toc=%2fazure%2fstorage%2ffiles%2ftoc.json
-      - name: Migrate to new metrics
-        href: ../common/storage-metrics-migration.md?toc=%2fazure%2fstorage%2ffiles%2ftoc.json
-      - name: Storage analytics
-        href: ../common/storage-analytics.md?toc=%2fazure%2fstorage%2ffiles%2ftoc.json
-      - name: Storage analytics metrics (classic)
-        href: ../common/storage-analytics-metrics.md?toc=%2fazure%2fstorage%2ffiles%2ftoc.json
-  - name: Transfer Data
-    items:
-    - name: Move data to and from Storage
-      href: ../common/storage-moving-data.md?toc=%2fazure%2fstorage%2ffiles%2ftoc.json
-    - name: AzCopy on Windows
-      href: ../common/storage-use-azcopy.md?toc=%2fazure%2fstorage%2ffiles%2ftoc.json
-    - name: AzCopy on Linux
-      href: ../common/storage-use-azcopy-linux.md?toc=%2fazure%2fstorage%2ffiles%2ftoc.json
-  - name: Samples
-    href: https://azure.microsoft.com/documentation/samples/?service=storage&term=file
-=======
->>>>>>> 488c04dd
 - name: Reference
   items:
   - name: PowerShell
@@ -306,7 +210,7 @@
   - name: Azure File Sync release notes
     href: storage-files-release-notes.md
   - name: Azure Storage client tools
-    href: ../common/storage-explorers.md?toc=%2fazure%2fstorage%2ffiles%2ftoc.json
+    href: ../common/storage-explorers.md?toc=%2fazure%2fstorage%2ffiles%2ftoc.json 
   - name: Stack Overflow
     href: http://stackoverflow.com/questions/tagged/windows-azure-storage
   - name: Forum
@@ -320,13 +224,13 @@
   - name: Azure Storage Explorer
     items:
     - name: Storage Explorer
-      href: ../../vs-azure-tools-storage-manage-with-storage-explorer.md?toc=%2fazure%2fstorage%2ffiles%2ftoc.json
+      href: ../../vs-azure-tools-storage-manage-with-storage-explorer.md?toc=%2fazure%2fstorage%2ffiles%2ftoc.json 
     - name: Storage Explorer release notes
-      href: ../../vs-azure-tools-storage-explorer-relnotes.md?toc=%2fazure%2fstorage%2ffiles%2ftoc.json
+      href: ../../vs-azure-tools-storage-explorer-relnotes.md?toc=%2fazure%2fstorage%2ffiles%2ftoc.json 
     - name: Troubleshoot Storage Explorer
-      href: ../common/storage-explorer-troubleshooting.md?toc=%2fazure%2fstorage%2ffiles%2ftoc.json
+      href: ../common/storage-explorer-troubleshooting.md?toc=%2fazure%2fstorage%2ffiles%2ftoc.json 
     - name: Storage Explorer accessibility
-      href: ../../vs-azure-tools-storage-explorer-accessibility.md?toc=%2fazure%2fstorage%2ffiles%2ftoc.json
+      href: ../../vs-azure-tools-storage-explorer-accessibility.md?toc=%2fazure%2fstorage%2ffiles%2ftoc.json 
   - name: NuGet packages
     items:
     - name: Azure Storage Client Library for .NET
