---
title: Migrate data into Azure File Sync by using Azure Data Box and other methods  
description: Migrate bulk data in a way that's compatible with Azure File Sync.
services: storage
author: fauhse
ms.service: storage
ms.topic: article
ms.date: 02/12/2019
ms.author: fauhse
ms.subservice: files
---

# Migrate bulk data to Azure File Sync
You can migrate bulk data to Azure File Sync in two ways:

* **Upload your files by using Azure File Sync.** This is the simplest method. Move your files locally to Windows Server 2012 R2 or later, and install the Azure File Sync agent. After you set up the sync, your files will be uploaded from the server. (Our customers currently experience an average upload speed of 1 TiB about every two days.) To ensure that your server doesn't use too much of the bandwidth for your datacenter, you might want to set up a [bandwidth throttling schedule](storage-sync-files-server-registration.md#ensuring-azure-file-sync-is-a-good-neighbor-in-your-datacenter).
* **Transfer your files offline.** If you don't have enough bandwidth, you might not be able to upload files to Azure in a reasonable amount of time. The challenge is the initial sync of the whole set of files. To overcome this challenge, use offline bulk migration tools such as the [Azure Data Box family](https://azure.microsoft.com/services/storage/databox). 

This article explains how to migrate files offline in a way that's compatible with Azure File Sync. Follow these instructions to avoid file conflicts and to preserve your file and folder access control lists (ACLs) and timestamps after you enable the sync.

## Online migration tools
The process we describe in this article works not only for Data Box but also for other offline migration tools. It also works for online tools such as AzCopy, Robocopy, or partner tools and services. However you overcome the initial upload challenge, follow the steps in this article to use these tools in a way that's compatible with Azure File Sync.


## Benefits of using a tool to transfer data offline
Here are the main benefits of using a transfer tool like Data Box for offline migration:

- You don't have to upload all of your files over the network. For large namespaces, this tool could save significant network bandwidth and time.
- When you use Azure File Sync, no matter which transfer tool you use (Data Box, Azure Import/Export service, and so on), your live server uploads only the files that change after you move the data to Azure.
- Azure File Sync syncs your file and folder ACLs even if the offline bulk migration tool doesn't transport ACLs.
- Data Box and Azure File Sync require no downtime. When you use Data Box to transfer data into Azure, you use network bandwidth efficiently and preserve the file fidelity. You also keep your namespace up to date by uploading only the files that change after you move the data to Azure.

## Prerequisites for the offline data transfer
Before you begin your offline data transfer:

<<<<<<< HEAD
- If you plan to use Data Box for your bulk migration: Review the [deployment prerequisites for Data Box](../../databox/data-box-deploy-ordered.md#prerequisites).
- Plan your final Azure File Sync topology: [Plan for an Azure File Sync deployment](storage-sync-files-planning.md)
- Select Azure storage account(s) that will hold the file shares you want to sync with. Ensure that your bulk migration happens to temporary staging shares in the same Storage Account(s). Bulk migration can only be enabled utilizing a final- and a staging- share that reside in the same storage account.
- A bulk migration can only be utilized when you create a new sync relationship with a server location. You can't enable a bulk migration with an existing sync relationship.
=======
- Migrate your bulk data to one or multiple Azure file shares before you enable the sync with Azure File Sync.
- If you plan to use Data Box for your bulk migration, review the [deployment prerequisites for Data Box](../../databox/data-box-deploy-ordered.md#prerequisites).
- Plan your final Azure File Sync topology. For more information, see [Plan for an Azure File Sync deployment](storage-sync-files-planning.md).
- Select the Azure Storage account or accounts that will hold the file shares you want to sync with. Migrate your bulk data to temporary staging shares that are in the same storage account or accounts. You can use only a final share and a staging share that are in the same storage account.
- Create a new sync relationship with a server location. You can't use an existing sync relationship to migrate bulk data.
>>>>>>> b89e7055

## Process for offline data transfer
Here's how to set up Azure File Sync in a way that's compatible with bulk migration tools such as Azure Data Box:

![Diagram showing how to set up Azure File Sync](media/storage-sync-files-offline-data-transfer/data-box-integration-1-600.png)

| Step | Detail |
|---|---------------------------------------------------------------------------------------|
| ![Step 1](media/storage-sync-files-offline-data-transfer/bullet_1.png) | [Order your Data Box](../../databox/data-box-deploy-ordered.md). The Data Box family offers [several products](https://azure.microsoft.com/services/storage/databox/data) to meet your needs. When you receive your Data Box, follow its [documentation to copy your data](../../databox/data-box-deploy-copy-data.md#copy-data-to-data-box) to this UNC path on the Data Box: *\\<DeviceIPAddres>\<StorageAccountName_AzFile>\<ShareName>*. Here, *ShareName* is the name of the staging share. Send the Data Box back to Azure. |
| ![Step 2](media/storage-sync-files-offline-data-transfer/bullet_2.png) | Wait until your files show up in the Azure file shares that you chose as temporary staging shares. *Do not enable syncing to these shares.* |
| ![Step 3](media/storage-sync-files-offline-data-transfer/bullet_3.png) | Create a new empty share for each file share that Data Box created for you. This new share should be in the same storage account as the Data Box share. [How to create a new Azure file share](storage-how-to-create-file-share.md). |
| ![Step 4](media/storage-sync-files-offline-data-transfer/bullet_4.png) | [Create a sync group](storage-sync-files-deployment-guide.md#create-a-sync-group-and-a-cloud-endpoint) in a storage sync service. Reference the empty share as a cloud endpoint. Repeat this step for every Data Box file share. [Set up Azure File Sync](storage-sync-files-deployment-guide.md). |
| ![Step 5](media/storage-sync-files-offline-data-transfer/bullet_5.png) | [Add your live server directory as a server endpoint](storage-sync-files-deployment-guide.md#create-a-server-endpoint). In the process, specify that you moved the files to Azure, and reference the staging shares. You can enable or disable cloud tiering as needed. While creating a server endpoint on your live server, reference the staging share. On the **Add server endpoint** blade, under **Offline Data Transfer**, select **Enabled**, and then select the staging share that must be in the same storage account as the cloud endpoint. Here, the list of available shares is filtered by storage account and shares that aren't already syncing. |

![Screenshot of the Azure portal user interface, showing how to enable offline data transfer while creating a new server endpoint](media/storage-sync-files-offline-data-transfer/data-box-integration-2-600.png)

## Syncing the share
After you create your server endpoint, the sync will start. The sync process determines whether each file on the server also exists in the staging share where Data Box deposited the files. If the file exists there, the sync process copies the file from the staging share rather than uploading it from the server. If the file doesn't exist in the staging share, or if a newer version is available on the local server, the sync process uploads the file from the local server.

> [!IMPORTANT]
> You can enable the bulk migration mode only while you're creating a server endpoint. After you establish a server endpoint, you can't integrate bulk-migrated data from an already syncing server into the namespace.

## ACLs and timestamps on files and folders
Azure File Sync ensures that file and folder ACLs are synced from the live server even if the bulk migration tool that you used didn't initially transport ACLs. Because of this, the staging share doesn't need to contain any ACLs for files and folders. When you enable the offline data migration feature as you create a new server endpoint, all file ACLs are synced on the server. Newly created and modified timestamps are also synced.

## Shape of the namespace
When you enable the sync, the server's contents determine the shape of the namespace. If files are deleted from the local server after the Data Box snapshot and migration finish, these files don't move into the live, syncing namespace. They stay in the staging share, but they aren't copied. This is necessary because the sync keeps the namespace according to the live server. The Data Box *snapshot* is just a staging ground for efficient file copy. It's not the authority for the shape of the live namespace.

## Cleaning up after bulk migration 
As the server completes its initial sync of the namespace, the Data Box bulk-migrated files use the staging file share. On the **Server Endpoint Properties** blade in Azure portal, in the **Offline Data Transfer** section, the status changes from **In Progress** to **Completed**. 

![Screenshot of the Server Endpoint Properties blade, where the status and disable controls for offline data transfer are located](media/storage-sync-files-offline-data-transfer/data-box-integration-3-444.png)

Now you can clean up the staging share to save costs:

1. On the **Server Endpoint Properties** blade, when the status is **Completed**, select **Disable offline data transfer**.
2. Consider deleting the staging share to save costs. The staging share probably doesn't contain file and folder ACLs, so it's not very useful. For backup point-in-time purposes, create a real [snapshot of the syncing Azure file share](storage-snapshots-files.md). You can [set up Azure Backup to take snapshots]( ../../backup/backup-azure-files.md) on a schedule.

Disable the offline data transfer mode only when the state is **Completed** or when you want to cancel because of a misconfiguration. If you disable the mode during a deployment, files will start to upload from the server even if your staging share is still available.

> [!IMPORTANT]
> After you disable the offline data transfer mode, you can't enable it again, even if the staging share from the bulk migration is still available.

## Next steps
- [Plan for an Azure File Sync deployment](storage-sync-files-planning.md)
- [Deploy Azure File Sync](storage-sync-files-deployment-guide.md)<|MERGE_RESOLUTION|>--- conflicted
+++ resolved
@@ -33,18 +33,11 @@
 ## Prerequisites for the offline data transfer
 Before you begin your offline data transfer:
 
-<<<<<<< HEAD
 - If you plan to use Data Box for your bulk migration: Review the [deployment prerequisites for Data Box](../../databox/data-box-deploy-ordered.md#prerequisites).
 - Plan your final Azure File Sync topology: [Plan for an Azure File Sync deployment](storage-sync-files-planning.md)
 - Select Azure storage account(s) that will hold the file shares you want to sync with. Ensure that your bulk migration happens to temporary staging shares in the same Storage Account(s). Bulk migration can only be enabled utilizing a final- and a staging- share that reside in the same storage account.
 - A bulk migration can only be utilized when you create a new sync relationship with a server location. You can't enable a bulk migration with an existing sync relationship.
-=======
-- Migrate your bulk data to one or multiple Azure file shares before you enable the sync with Azure File Sync.
-- If you plan to use Data Box for your bulk migration, review the [deployment prerequisites for Data Box](../../databox/data-box-deploy-ordered.md#prerequisites).
-- Plan your final Azure File Sync topology. For more information, see [Plan for an Azure File Sync deployment](storage-sync-files-planning.md).
-- Select the Azure Storage account or accounts that will hold the file shares you want to sync with. Migrate your bulk data to temporary staging shares that are in the same storage account or accounts. You can use only a final share and a staging share that are in the same storage account.
-- Create a new sync relationship with a server location. You can't use an existing sync relationship to migrate bulk data.
->>>>>>> b89e7055
+
 
 ## Process for offline data transfer
 Here's how to set up Azure File Sync in a way that's compatible with bulk migration tools such as Azure Data Box:
