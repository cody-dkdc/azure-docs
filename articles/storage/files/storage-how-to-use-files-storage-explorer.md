--- conflicted
+++ resolved
@@ -6,11 +6,7 @@
 ms.service: storage
 ms.topic: quickstart
 ms.date: 10/18/2018
-<<<<<<< HEAD
-ms.author: wgries
-=======
 ms.author: rogarana
->>>>>>> 6a383dfd
 ms.subservice: files
 #Customer intent: As a < type of user >, I want < what? > so that < why? >.
 ---
