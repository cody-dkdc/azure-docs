---
title: Manage registered servers with Azure File Sync | Microsoft Docs
description: Learn how to register and unregister a Windows Server with an Azure File Sync Storage Sync Service.
services: storage
author: roygara
ms.service: storage
ms.topic: article
ms.date: 07/19/2018
<<<<<<< HEAD
ms.author: wgries
=======
ms.author: rogarana
>>>>>>> 6a383dfd
ms.subservice: files
---

# Manage registered servers with Azure File Sync
Azure File Sync allows you to centralize your organization's file shares in Azure Files without giving up the flexibility, performance, and compatibility of an on-premises file server. It does this by transforming your Windows Servers into a quick cache of your Azure file share. You can use any protocol available on Windows Server to access your data locally (including SMB, NFS, and FTPS) and you can have as many caches as you need across the world.

The following article illustrates how to register and manage a server with a Storage Sync Service. See [How to deploy Azure File Sync](storage-sync-files-deployment-guide.md) for information on how to deploy Azure File Sync end-to-end.

[!INCLUDE [updated-for-az](../../../includes/updated-for-az.md)]

## Register/unregister a server with Storage Sync Service
Registering a server with Azure File Sync establishes a trust relationship between Windows Server and Azure. This relationship can then be used to create *server endpoints* on the server, which represent specific folders that should be synced with an Azure file share (also known as a *cloud endpoint*). 

### Prerequisites
To register a server with a Storage Sync Service, you must first prepare your server with the necessary prerequisites:

* Your server must be running a supported version of Windows Server. For more information, see [Azure File Sync system requirements and interoperability](storage-sync-files-planning.md#azure-file-sync-system-requirements-and-interoperability).
* Ensure that a Storage Sync Service has been deployed. For more information on how to deploy a Storage Sync Service, see [How to deploy Azure File Sync](storage-sync-files-deployment-guide.md).
* Ensure that the server is connected to the internet and that Azure is accessible.
* Disable the IE Enhanced Security Configuration for administrators with the Server Manager UI.
    
    ![Server Manager UI with the IE Enhanced Security Configuration highlighted](media/storage-sync-files-server-registration/server-manager-ie-config.png)

* Ensure that the Azure PowerShell module is installed on your server. If your server is a member of a Failover Cluster, every node in the cluster will require the Az module. More details on how to install the Az module can be found on the [Install and configure Azure PowerShell](https://docs.microsoft.com/powershell/azure/install-Az-ps).

    > [!Note]  
    > We recommend using the newest version of the Az PowerShell module to register/unregister a server. If the Az package has been previously installed on this server (and the PowerShell version on this server is 5.* or greater), you can use the `Update-Module` cmdlet to update this package. 
* If you utilize a network proxy server in your environment, configure proxy settings on your server for the sync agent to utilize.
    1. Determine your proxy IP address and port number
    2. Edit these two files:
        * C:\Windows\Microsoft.NET\Framework64\v4.0.30319\Config\machine.config
        * C:\Windows\Microsoft.NET\Framework\v4.0.30319\Config\machine.config
    3. Add the lines in figure 1 (beneath this section) under /System.ServiceModel in the above two files changing 127.0.0.1:8888 to the correct IP address (replace 127.0.0.1) and correct port number (replace 8888):
    4. Set the WinHTTP proxy settings via command line:
        * Show the proxy:   netsh winhttp show proxy
        * Set the proxy:    netsh winhttp set proxy 127.0.0.1:8888
        * Reset the proxy:  netsh winhttp reset proxy
        * if this is setup after the agent is installed, then restart our sync agent:
            net stop filesyncsvc
    
```XML
    Figure 1:
    <system.net>
        <defaultProxy enabled="true" useDefaultCredentials="true">
            <proxy autoDetect="false" bypassonlocal="false" proxyaddress="http://127.0.0.1:8888" usesystemdefault="false" />
        </defaultProxy>
    </system.net>
```    

### Register a server with Storage Sync Service
Before a server can be used as a *server endpoint* in an Azure File Sync *sync group*, it must be registered with a *Storage Sync Service*. A server can only be registered with one Storage Sync Service at a time.

#### Install the Azure File Sync agent
1. [Download the Azure File Sync agent](https://go.microsoft.com/fwlink/?linkid=858257).
2. Start the Azure File Sync agent installer.
    
    ![The first pane of the Azure File Sync agent installer](media/storage-sync-files-server-registration/install-afs-agent-1.png)

3. Be sure to enable updates to the Azure File Sync agent using Microsoft Update. It is important because critical security fixes and feature enhancements to the server package are shipped via Microsoft Update.

    ![Ensure Microsoft Update is enabled in the Microsoft Update pane of the Azure File Sync agent installer](media/storage-sync-files-server-registration/install-afs-agent-2.png)

4. If the server has not been previously registered, the server registration UI will pop up immediately after completing the installation.

> [!Important]  
> If the server is a member of a Failover Cluster, the Azure File Sync agent needs to be installed on every node in the cluster.

#### Register the server using the server registration UI
> [!Important]  
> Cloud Solution Provider (CSP) subscriptions cannot use the server registration UI. Instead, use PowerShell (below this section).

1. If the server registration UI did not start immediately after completing the installation of the Azure File Sync agent, it can be started manually by executing `C:\Program Files\Azure\StorageSyncAgent\ServerRegistration.exe`.
2. Click *Sign-in* to access your Azure subscription. 

    ![Opening dialog of the server registration UI](media/storage-sync-files-server-registration/server-registration-ui-1.png)

3. Pick the correct subscription, resource group, and Storage Sync Service from the dialog.

    ![Storage Sync Service information](media/storage-sync-files-server-registration/server-registration-ui-2.png)

4. In preview, one more sign-in is required to complete the process. 

    ![Sign in dialog](media/storage-sync-files-server-registration/server-registration-ui-3.png)

> [!Important]  
> If the server is a member of a Failover Cluster, each server needs to run the Server Registration. When you view the registered servers in the Azure Portal, Azure File Sync automatically recognizes each node as a member of the same Failover Cluster, and groups them together appropriately.

#### Register the server with PowerShell
You can also perform server registration via PowerShell. This is the only supported way of server registration for Cloud Solution Provider (CSP) subscriptions:

```powershell
Import-Module "C:\Program Files\Azure\StorageSyncAgent\StorageSync.Management.PowerShell.Cmdlets.dll"
Login-AzStorageSync -SubscriptionID "<your-subscription-id>" -TenantID "<your-tenant-id>"
Register-AzStorageSyncServer -SubscriptionId "<your-subscription-id>" - ResourceGroupName "<your-resource-group-name>" - StorageSyncService "<your-storage-sync-service-name>"
```

### Unregister the server with Storage Sync Service
There are several steps that are required to unregister a server with a Storage Sync Service. Let's take a look at how to properly unregister a server.

> [!Warning]  
> Do not attempt to troubleshoot issues with sync, cloud tiering, or any other aspect of Azure File Sync by unregistering and registering a server, or removing and recreating the server endpoints unless explicitly instructed to by a Microsoft engineer. Unregistering a server and removing server endpoints is a destructive operation, and tiered files on the volumes with server endpoints will not be "reconnected" to their locations on the Azure file share after the registered server and server endpoints are recreated, which will result in sync errors. Also note, tiered files that exist outside of a server endpoint namespace may be permanently lost. Tiered files may exist within server endpoints even if cloud tiering was never enabled.

#### (Optional) Recall all tiered data
If you would like files that are currently tiered to be available after removing Azure File Sync (i.e. this is a production, not a test, environment), recall all files on each volume containing server endpoints. Disable cloud tiering for all server endpoints, and then run the following PowerShell cmdlet:

```powershell
Import-Module "C:\Program Files\Azure\StorageSyncAgent\StorageSync.Management.ServerCmdlets.dll"
Invoke-StorageSyncFileRecall -Path <a-volume-with-server-endpoints-on-it>
```

> [!Warning]  
> If the local volume hosting the server endpoint does not have enough free space to recall all the tiered data, the `Invoke-StorageSyncFileRecall` cmdlet will fail.  

#### Remove the server from all sync groups
Before unregistering the server on the Storage Sync Service, all server endpoints on that server must be removed. This can be done via the Azure portal:

1. Navigate to the Storage Sync Service where your server is registered.
2. Remove all server endpoints for this server in each sync group in the Storage Sync Service. This can be accomplished by right-clicking the relevant server endpoint in the sync group pane.

    ![Removing a server endpoint from a sync group](media/storage-sync-files-server-registration/sync-group-server-endpoint-remove-1.png)

This can also be accomplished with a simple PowerShell script:

```powershell
<<<<<<< HEAD
Import-Module "C:\Program Files\Azure\StorageSyncAgent\StorageSync.Management.PowerShell.Cmdlets.dll"

$accountInfo = Connect-AzAccount
Login-AzStorageSync -SubscriptionId $accountInfo.Context.Subscription.Id -TenantId $accountInfo.Context.Tenant.Id -ResourceGroupName "<your-resource-group>"
=======
Connect-AzAccount
>>>>>>> 6a383dfd

$storageSyncServiceName = "<your-storage-sync-service>"
$resourceGroup = "<your-resource-group>"

<<<<<<< HEAD
Get-AzStorageSyncGroup -StorageSyncServiceName $StorageSyncService | ForEach-Object { 
    $SyncGroup = $_; 
    Get-AzStorageSyncServerEndpoint -StorageSyncServiceName $StorageSyncService -SyncGroupName $SyncGroup.Name | Where-Object { $_.DisplayName -eq $env:ComputerName } | ForEach-Object { 
        Remove-AzStorageSyncServerEndpoint -StorageSyncServiceName $StorageSyncService -SyncGroupName $SyncGroup.Name -ServerEndpointName $_.Name 
=======
Get-AzStorageSyncGroup -ResourceGroupName $resourceGroup -StorageSyncServiceName $storageSyncServiceName | ForEach-Object { 
    $syncGroup = $_; 
    Get-AzStorageSyncServerEndpoint -ParentObject $syncGroup | Where-Object { $_.ServerEndpointName -eq $env:ComputerName } | ForEach-Object { 
        Remove-AzStorageSyncServerEndpoint -InputObject $_ 
>>>>>>> 6a383dfd
    } 
}
```

#### Unregister the server
Now that all data has been recalled and the server has been removed from all sync groups, the server can be unregistered. 

1. In the Azure portal, navigate to the *Registered servers* section of the Storage Sync Service.
2. Right-click on the server you want to unregister and click "Unregister Server".

    ![Unregister server](media/storage-sync-files-server-registration/unregister-server-1.png)

## Ensuring Azure File Sync is a good neighbor in your datacenter 
Since Azure File Sync will rarely be the only service running in your datacenter, you may want to limit the network and storage usage of Azure File Sync.

> [!Important]  
> Setting limits too low will impact the performance of Azure File Sync synchronization and recall.

### Set Azure File Sync network limits
You can throttle the network utilization of Azure File Sync by using the `StorageSyncNetworkLimit` cmdlets.

> [!Note]  
> Network limits do not apply when a tiered file is accessed or the Invoke-StorageSyncFileRecall cmdlet is used.

For example, you can create a new throttle limit to ensure that Azure File Sync does not use more than 10 Mbps between 9 am and 5 pm (17:00h) during the work week: 

```powershell
Import-Module "C:\Program Files\Azure\StorageSyncAgent\StorageSync.Management.ServerCmdlets.dll"
New-StorageSyncNetworkLimit -Day Monday, Tuesday, Wednesday, Thursday, Friday -StartHour 9 -EndHour 17 -LimitKbps 10000
```

You can see your limit by using the following cmdlet:

```powershell
Get-StorageSyncNetworkLimit # assumes StorageSync.Management.ServerCmdlets.dll is imported
```

To remove network limits, use `Remove-StorageSyncNetworkLimit`. For example, the following command removes all network limits:

```powershell
Get-StorageSyncNetworkLimit | ForEach-Object { Remove-StorageSyncNetworkLimit -Id $_.Id } # assumes StorageSync.Management.ServerCmdlets.dll is imported
```

### Use Windows Server storage QoS 
When Azure File Sync is hosted in a virtual machine running on a Windows Server virtualization host, you can use Storage QoS (storage quality of service) to regulate storage IO consumption. The Storage QoS policy can be set either as a maximum (or limit, like how StorageSyncNetwork limit is enforced above) or as a minimum (or reservation). Setting a minimum instead of a maximum allows Azure File Sync to burst to use available storage bandwidth if other workloads are not using it. For more information, see [Storage Quality of Service](https://docs.microsoft.com/windows-server/storage/storage-qos/storage-qos-overview).

## See also
- [Planning for an Azure File Sync deployment](storage-sync-files-planning.md)
- [Deploy Azure File Sync](storage-sync-files-deployment-guide.md)
- [Monitor Azure File Sync](storage-sync-files-monitoring.md)
- [Troubleshoot Azure File Sync](storage-sync-files-troubleshoot.md)<|MERGE_RESOLUTION|>--- conflicted
+++ resolved
@@ -6,11 +6,7 @@
 ms.service: storage
 ms.topic: article
 ms.date: 07/19/2018
-<<<<<<< HEAD
-ms.author: wgries
-=======
 ms.author: rogarana
->>>>>>> 6a383dfd
 ms.subservice: files
 ---
 
@@ -135,29 +131,15 @@
 This can also be accomplished with a simple PowerShell script:
 
 ```powershell
-<<<<<<< HEAD
-Import-Module "C:\Program Files\Azure\StorageSyncAgent\StorageSync.Management.PowerShell.Cmdlets.dll"
-
-$accountInfo = Connect-AzAccount
-Login-AzStorageSync -SubscriptionId $accountInfo.Context.Subscription.Id -TenantId $accountInfo.Context.Tenant.Id -ResourceGroupName "<your-resource-group>"
-=======
 Connect-AzAccount
->>>>>>> 6a383dfd
 
 $storageSyncServiceName = "<your-storage-sync-service>"
 $resourceGroup = "<your-resource-group>"
 
-<<<<<<< HEAD
-Get-AzStorageSyncGroup -StorageSyncServiceName $StorageSyncService | ForEach-Object { 
-    $SyncGroup = $_; 
-    Get-AzStorageSyncServerEndpoint -StorageSyncServiceName $StorageSyncService -SyncGroupName $SyncGroup.Name | Where-Object { $_.DisplayName -eq $env:ComputerName } | ForEach-Object { 
-        Remove-AzStorageSyncServerEndpoint -StorageSyncServiceName $StorageSyncService -SyncGroupName $SyncGroup.Name -ServerEndpointName $_.Name 
-=======
 Get-AzStorageSyncGroup -ResourceGroupName $resourceGroup -StorageSyncServiceName $storageSyncServiceName | ForEach-Object { 
     $syncGroup = $_; 
     Get-AzStorageSyncServerEndpoint -ParentObject $syncGroup | Where-Object { $_.ServerEndpointName -eq $env:ComputerName } | ForEach-Object { 
         Remove-AzStorageSyncServerEndpoint -InputObject $_ 
->>>>>>> 6a383dfd
     } 
 }
 ```
