--- conflicted
+++ resolved
@@ -1,153 +1,149 @@
----
-title: How to deploy Azure Files | Microsoft Docs
-description: Learn how to deploy Azure Files from start to finish.
-services: storage
-author: roygara
-ms.service: storage
-ms.topic: article
-ms.date: 05/22/2018
-<<<<<<< HEAD
-ms.author: wgries
-=======
-ms.author: rogarana
->>>>>>> 6a383dfd
-ms.subservice: files
----
-
-# How to deploy Azure Files
-[Azure Files](storage-files-introduction.md) offers fully managed file shares in the cloud that are accessible via the industry standard SMB protocol. This article will show you how to practically deploy Azure Files within your organization.
-
-We strongly recommend reading [Planning for an Azure Files deployment](storage-files-planning.md) prior to following the steps in this article.
-
-## Prerequisites
-This article assumes that you have already completed the following steps:
-
-- Created an Azure Storage Account with your desired resiliency and encryption options, in the region you desire. See [Create a Storage Account](../common/storage-create-storage-account.md?toc=%2fazure%2fstorage%2ffiles%2ftoc.json) for step-by-step directions on how to create a Storage Account.
-- Created an Azure file share with your desired quota in your Storage Account. See [Create a file share](storage-how-to-create-file-share.md) for step-by-step directions on how to create a file share.
-
-## Transfer data into Azure Files
-You may wish to migrate existing file shares, such as those stored on-premises, to your new Azure file share. This section will show you how to move data into an Azure file share via several popular methods detailed from the [planning guide](storage-files-planning.md#data-transfer-method)
-
-### Azure File Sync
-Azure File Sync allows you to centralize your organization's file shares in Azure Files without giving up the flexibility, performance, and compatibility of an on-premises file server. It does this by transforming your Windows Servers into a quick cache of your Azure file share. You can use any protocol available on Windows Server to access your data locally (including SMB, NFS, and FTPS) and you can have as many caches as you need across the world.
-
-Azure File Sync may be used to migrate data into an Azure file share, even if the sync mechanism isn't desired for long-term use. More information on how to use Azure File Sync to transfer data into Azure file share can be found in [Planning for an Azure File Sync deployment](storage-sync-files-planning.md) and [How to deploy Azure File Sync](storage-sync-files-deployment-guide.md).
-
-### Azure Import/Export
-The Azure Import/Export service allows you to securely transfer large amounts of data into an Azure file share by shipping hard disk drives to an Azure datacenter. See [Use the Microsoft Azure Import/Export service to transfer data to Azure storage](../common/storage-import-export-service.md?toc=%2fazure%2fstorage%2ffiles%2ftoc.json) for a more detailed overview of the service.
-
-> [!Note]  
-> The Azure Import/Export service does not support the export of files from an Azure file share at this time.
-
-The following steps will import data from an on-premises location to your Azure file share.
-
-1. Procure the required number of hard disks to mail into Azure. Hard disks may be of any disk size, but must be either a 2.5" or 3.5" SSD or HDD supporting the SATA II or SATA III standard. 
-
-2. Connect and mount each disk on the server/PC doing the data transfer. For optimal performance, we recommend running the on-premises export job locally on the server that contains the data. In some cases, such as when the file server that serves the data is a NAS device, this may not be possible. In that case, it is perfectly acceptable to mount each disk on a PC.
-
-3. Ensure each drive is online, initialized, and is assigned a drive letter. To do bring a drive online, initialize, and assign a drive letter, open the Disk Management MMC snap-in (diskmgmt.msc).
-
-    - To bring a disk online (if it's not already online), right-click on the disk in the lower pane of the Disk Management MMC and select "Online".
-    - To initialize a disk, right-click on the disk in the lower pane (after the disk is online), and select "Initialize". Be sure to select "GPT" when asked.
-
-        ![A screenshot of the Initialize Disk menu in the Disk Management MMC](media/storage-files-deployment-guide/transferdata-importexport-1.PNG)
-
-    - To assign a drive letter to the disk, right-click on the "unallocated" space of the online and initialized disk, and click "New Simple Volume". This will allow you to assign drive letter. Note that you do not need to format the volume as this will be done later.
-
-        ![A screenshot of the New Simple Volume wizard in the Disk Management MMC](media/storage-files-deployment-guide/transferdata-importexport-2.png)
-
-4. Create the dataset CSV file. The dataset CSV file is a mapping between  the path to the data on-premises and the desired Azure file share the data should be copied to. For example, the following dataset CSV file maps an on-premises file share ("F:\shares\scratch") to an Azure file share ("MyAzureFileShare"):
-    
-    ```
-    BasePath,DstItemPathOrPrefix,ItemType,Disposition,MetadataFile,PropertiesFile
-    "F:\shares\scratch\","MyAzureFileShare/",file,rename,"None",None
-    ```
-
-    Multiple shares with a Storage Account may be specified. See [Prepare the dataset CSV file](../common/storage-import-export-tool-preparing-hard-drives-import.md?toc=%2fazure%2fstorage%2ffiles%2ftoc.json#prepare-the-dataset-csv-file) for more information.
-
-5. Create the driveset CSV file. The driveset CSV file lists the disks available to the on-premises export agent. For example, the following driveset CSV file lists `X:`, `Y:`, and `Z:` drives to be used in the on-premises export job:
-
-    ```
-    DriveLetter,FormatOption,SilentOrPromptOnFormat,Encryption,ExistingBitLockerKey
-    X,Format,SilentMode,Encrypt,
-    Y,Format,SilentMode,Encrypt,
-    Z,Format,SilentMode,Encrypt,
-    ```
-    
-    See [Prepare the driveset CSV file](../common/storage-import-export-tool-preparing-hard-drives-import.md?toc=%2fazure%2fstorage%2ffiles%2ftoc.json#prepare-initialdriveset-or-additionaldriveset-csv-file) for more information.
-
-6. Use the [WAImportExport Tool](https://www.microsoft.com/download/details.aspx?id=55280) to copy your data to one or more hard drives.
-
-    ```
-    WAImportExport.exe PrepImport /j:<JournalFile> /id:<SessionId> [/logdir:<LogDirectory>] [/sk:<StorageAccountKey>] [/silentmode] [/InitialDriveSet:<driveset.csv>] DataSet:<dataset.csv>
-    ```
-
-    > [!Warning]  
-    > Do not modify the data on the hard disk drives or the journal file after completing disk preparation.
-
-7. [Create an import job](../common/storage-import-export-data-to-files.md#step-2-create-an-import-job).
-    
-### Robocopy
-Robocopy is a well known copy tool that ships with Windows and Windows Server. Robocopy may be used to transfer data into Azure Files by mounting the file share locally, and then using the mounted location as the destination in the Robocopy command. Using Robocopy is quite simple:
-
-1. [Mount your Azure file share](storage-how-to-use-files-windows.md). For optimal performance, we recommend mounting the Azure file share locally on the server that contains the data. In some cases, such as when the file server that serves the data is a NAS device, this may not be possible. In that case, it is perfectly acceptable to mount the Azure file share on a PC. In this example, `net use` is used at the command line to mount the file share:
-
-    ```
-    net use <desired-drive-letter>: \\<storage-account-name>.file.core.windows.net\<share-name> <storage-account-key> /user:Azure\<storage-account-name>
-    ```
-
-2. Use `robocopy` at the command line to move data to the Azure file share:
-
-    ```
-    robocopy <path-to-local-share> <path-to-azure-file-share> /E /Z /MT:32
-    ```
-    
-    Robocopy has a significant number of options to modify the copy behavior as desired. For more information, view the [Robocopy](https://technet.microsoft.com/library/cc733145.aspx) manual page.
-
-### AzCopy
-AzCopy is a command-line utility designed for copying data to and from Azure Files, as well as Azure Blob storage, using simple commands with optimal performance. Using AzCopy is easy:
-
-1. Download the [latest version of AzCopy on Windows](https://aka.ms/downloadazcopy) or [Linux](../common/storage-use-azcopy-linux.md?toc=%2fazure%2fstorage%2ffiles%2ftoc.json#download-and-install-azcopy).
-2. Use `azcopy` at the command line to move data to the Azure file share. The syntax on Windows is as follows: 
-
-    ```
-    azcopy /Source:<path-to-local-share> /Dest:https://<storage-account>.file.core.windows.net/<file-share>/ /DestKey:<storage-account-key> /S
-    ```
-
-    On Linux, the command syntax is a little different:
-
-    ```
-    azcopy --source <path-to-local-share> --destination https://<storage-account>.file.core.windows.net/<file-share>/ --dest-key <storage-account-key> --recursive
-    ```
-
-    AzCopy has a significant number of options to modify the copy behavior as desired. For more information, view [AzCopy on Windows](../common/storage-use-azcopy.md?toc=%2fazure%2fstorage%2ffiles%2ftoc.json) and [AzCopy on Linux](../common/storage-use-azcopy-linux.md?toc=%2fazure%2fstorage%2ffiles%2ftoc.json).
-
-## Automatically mount on needed PCs/Servers
-To replace an on-premises file share, it is helpful to pre-mount the shares on the machines it will be used on. This can be done automatically on a list of machines.
-
-> [!Note]  
-> Mounting an Azure file share requires using the storage account key as the password, therefore we only recommend mounting in trusted environments. 
-
-### Windows
-PowerShell can be used run the mount command on multiple PCs. In the following example, `$computers` is manually populated, but you can generate the list of computers to mount automatically. For example, you can populate this variable with results from Active Directory.
-
-```powershell
-$computer = "MyComputer1", "MyComputer2", "MyComputer3", "MyComputer4"
-$computer | ForEach-Object { Invoke-Command -ComputerName $_ -ScriptBlock { net use <desired-drive-letter>: \\<storage-account-name>.file.core.windows.net\<share-name> <storage-account-key> /user:Azure\<storage-account-name> /PERSISTENT:YES } }
-```
-
-### Linux
-A simple bash script combined with SSH can yield the same result in the following example. The `$computer` variable is similarly left to be populated by the user:
-
-```
-computer = ("MyComputer1" "MyComputer2" "MyComputer3" "MyComputer4")
-for item in "${computer[@]}"
-do
-    ssh $item "sudo bash -c 'echo \"//<storage-account-name>.file.core.windows.net/<share-name> /mymountpoint cifs vers=3.0,username=<storage-account-name>,password=<storage-account-key>,dir_mode=0777,file_mode=0777,serverino\" >> /etc/fstab'", "sudo mount -a"
-done
-```
-
-## Next steps
-- [Plan for an Azure File Sync deployment](storage-sync-files-planning.md)
-- [Troubleshoot Azure Files on Windows](storage-troubleshoot-windows-file-connection-problems.md)
-- [Troubleshoot Azure Files on Linux](storage-troubleshoot-linux-file-connection-problems.md)
+---
+title: How to deploy Azure Files | Microsoft Docs
+description: Learn how to deploy Azure Files from start to finish.
+services: storage
+author: roygara
+ms.service: storage
+ms.topic: article
+ms.date: 05/22/2018
+ms.author: rogarana
+ms.subservice: files
+---
+
+# How to deploy Azure Files
+[Azure Files](storage-files-introduction.md) offers fully managed file shares in the cloud that are accessible via the industry standard SMB protocol. This article will show you how to practically deploy Azure Files within your organization.
+
+We strongly recommend reading [Planning for an Azure Files deployment](storage-files-planning.md) prior to following the steps in this article.
+
+## Prerequisites
+This article assumes that you have already completed the following steps:
+
+- Created an Azure Storage Account with your desired resiliency and encryption options, in the region you desire. See [Create a Storage Account](../common/storage-create-storage-account.md?toc=%2fazure%2fstorage%2ffiles%2ftoc.json) for step-by-step directions on how to create a Storage Account.
+- Created an Azure file share with your desired quota in your Storage Account. See [Create a file share](storage-how-to-create-file-share.md) for step-by-step directions on how to create a file share.
+
+## Transfer data into Azure Files
+You may wish to migrate existing file shares, such as those stored on-premises, to your new Azure file share. This section will show you how to move data into an Azure file share via several popular methods detailed from the [planning guide](storage-files-planning.md#data-transfer-method)
+
+### Azure File Sync
+Azure File Sync allows you to centralize your organization's file shares in Azure Files without giving up the flexibility, performance, and compatibility of an on-premises file server. It does this by transforming your Windows Servers into a quick cache of your Azure file share. You can use any protocol available on Windows Server to access your data locally (including SMB, NFS, and FTPS) and you can have as many caches as you need across the world.
+
+Azure File Sync may be used to migrate data into an Azure file share, even if the sync mechanism isn't desired for long-term use. More information on how to use Azure File Sync to transfer data into Azure file share can be found in [Planning for an Azure File Sync deployment](storage-sync-files-planning.md) and [How to deploy Azure File Sync](storage-sync-files-deployment-guide.md).
+
+### Azure Import/Export
+The Azure Import/Export service allows you to securely transfer large amounts of data into an Azure file share by shipping hard disk drives to an Azure datacenter. See [Use the Microsoft Azure Import/Export service to transfer data to Azure storage](../common/storage-import-export-service.md?toc=%2fazure%2fstorage%2ffiles%2ftoc.json) for a more detailed overview of the service.
+
+> [!Note]  
+> The Azure Import/Export service does not support the export of files from an Azure file share at this time.
+
+The following steps will import data from an on-premises location to your Azure file share.
+
+1. Procure the required number of hard disks to mail into Azure. Hard disks may be of any disk size, but must be either a 2.5" or 3.5" SSD or HDD supporting the SATA II or SATA III standard. 
+
+2. Connect and mount each disk on the server/PC doing the data transfer. For optimal performance, we recommend running the on-premises export job locally on the server that contains the data. In some cases, such as when the file server that serves the data is a NAS device, this may not be possible. In that case, it is perfectly acceptable to mount each disk on a PC.
+
+3. Ensure each drive is online, initialized, and is assigned a drive letter. To do bring a drive online, initialize, and assign a drive letter, open the Disk Management MMC snap-in (diskmgmt.msc).
+
+    - To bring a disk online (if it's not already online), right-click on the disk in the lower pane of the Disk Management MMC and select "Online".
+    - To initialize a disk, right-click on the disk in the lower pane (after the disk is online), and select "Initialize". Be sure to select "GPT" when asked.
+
+        ![A screenshot of the Initialize Disk menu in the Disk Management MMC](media/storage-files-deployment-guide/transferdata-importexport-1.PNG)
+
+    - To assign a drive letter to the disk, right-click on the "unallocated" space of the online and initialized disk, and click "New Simple Volume". This will allow you to assign drive letter. Note that you do not need to format the volume as this will be done later.
+
+        ![A screenshot of the New Simple Volume wizard in the Disk Management MMC](media/storage-files-deployment-guide/transferdata-importexport-2.png)
+
+4. Create the dataset CSV file. The dataset CSV file is a mapping between  the path to the data on-premises and the desired Azure file share the data should be copied to. For example, the following dataset CSV file maps an on-premises file share ("F:\shares\scratch") to an Azure file share ("MyAzureFileShare"):
+    
+    ```
+    BasePath,DstItemPathOrPrefix,ItemType,Disposition,MetadataFile,PropertiesFile
+    "F:\shares\scratch\","MyAzureFileShare/",file,rename,"None",None
+    ```
+
+    Multiple shares with a Storage Account may be specified. See [Prepare the dataset CSV file](../common/storage-import-export-tool-preparing-hard-drives-import.md?toc=%2fazure%2fstorage%2ffiles%2ftoc.json#prepare-the-dataset-csv-file) for more information.
+
+5. Create the driveset CSV file. The driveset CSV file lists the disks available to the on-premises export agent. For example, the following driveset CSV file lists `X:`, `Y:`, and `Z:` drives to be used in the on-premises export job:
+
+    ```
+    DriveLetter,FormatOption,SilentOrPromptOnFormat,Encryption,ExistingBitLockerKey
+    X,Format,SilentMode,Encrypt,
+    Y,Format,SilentMode,Encrypt,
+    Z,Format,SilentMode,Encrypt,
+    ```
+    
+    See [Prepare the driveset CSV file](../common/storage-import-export-tool-preparing-hard-drives-import.md?toc=%2fazure%2fstorage%2ffiles%2ftoc.json#prepare-initialdriveset-or-additionaldriveset-csv-file) for more information.
+
+6. Use the [WAImportExport Tool](https://www.microsoft.com/download/details.aspx?id=55280) to copy your data to one or more hard drives.
+
+    ```
+    WAImportExport.exe PrepImport /j:<JournalFile> /id:<SessionId> [/logdir:<LogDirectory>] [/sk:<StorageAccountKey>] [/silentmode] [/InitialDriveSet:<driveset.csv>] DataSet:<dataset.csv>
+    ```
+
+    > [!Warning]  
+    > Do not modify the data on the hard disk drives or the journal file after completing disk preparation.
+
+7. [Create an import job](../common/storage-import-export-data-to-files.md#step-2-create-an-import-job).
+    
+### Robocopy
+Robocopy is a well known copy tool that ships with Windows and Windows Server. Robocopy may be used to transfer data into Azure Files by mounting the file share locally, and then using the mounted location as the destination in the Robocopy command. Using Robocopy is quite simple:
+
+1. [Mount your Azure file share](storage-how-to-use-files-windows.md). For optimal performance, we recommend mounting the Azure file share locally on the server that contains the data. In some cases, such as when the file server that serves the data is a NAS device, this may not be possible. In that case, it is perfectly acceptable to mount the Azure file share on a PC. In this example, `net use` is used at the command line to mount the file share:
+
+    ```
+    net use <desired-drive-letter>: \\<storage-account-name>.file.core.windows.net\<share-name> <storage-account-key> /user:Azure\<storage-account-name>
+    ```
+
+2. Use `robocopy` at the command line to move data to the Azure file share:
+
+    ```
+    robocopy <path-to-local-share> <path-to-azure-file-share> /E /Z /MT:32
+    ```
+    
+    Robocopy has a significant number of options to modify the copy behavior as desired. For more information, view the [Robocopy](https://technet.microsoft.com/library/cc733145.aspx) manual page.
+
+### AzCopy
+AzCopy is a command-line utility designed for copying data to and from Azure Files, as well as Azure Blob storage, using simple commands with optimal performance. Using AzCopy is easy:
+
+1. Download the [latest version of AzCopy on Windows](https://aka.ms/downloadazcopy) or [Linux](../common/storage-use-azcopy-linux.md?toc=%2fazure%2fstorage%2ffiles%2ftoc.json#download-and-install-azcopy).
+2. Use `azcopy` at the command line to move data to the Azure file share. The syntax on Windows is as follows: 
+
+    ```
+    azcopy /Source:<path-to-local-share> /Dest:https://<storage-account>.file.core.windows.net/<file-share>/ /DestKey:<storage-account-key> /S
+    ```
+
+    On Linux, the command syntax is a little different:
+
+    ```
+    azcopy --source <path-to-local-share> --destination https://<storage-account>.file.core.windows.net/<file-share>/ --dest-key <storage-account-key> --recursive
+    ```
+
+    AzCopy has a significant number of options to modify the copy behavior as desired. For more information, view [AzCopy on Windows](../common/storage-use-azcopy.md?toc=%2fazure%2fstorage%2ffiles%2ftoc.json) and [AzCopy on Linux](../common/storage-use-azcopy-linux.md?toc=%2fazure%2fstorage%2ffiles%2ftoc.json).
+
+## Automatically mount on needed PCs/Servers
+To replace an on-premises file share, it is helpful to pre-mount the shares on the machines it will be used on. This can be done automatically on a list of machines.
+
+> [!Note]  
+> Mounting an Azure file share requires using the storage account key as the password, therefore we only recommend mounting in trusted environments. 
+
+### Windows
+PowerShell can be used run the mount command on multiple PCs. In the following example, `$computers` is manually populated, but you can generate the list of computers to mount automatically. For example, you can populate this variable with results from Active Directory.
+
+```powershell
+$computer = "MyComputer1", "MyComputer2", "MyComputer3", "MyComputer4"
+$computer | ForEach-Object { Invoke-Command -ComputerName $_ -ScriptBlock { net use <desired-drive-letter>: \\<storage-account-name>.file.core.windows.net\<share-name> <storage-account-key> /user:Azure\<storage-account-name> /PERSISTENT:YES } }
+```
+
+### Linux
+A simple bash script combined with SSH can yield the same result in the following example. The `$computer` variable is similarly left to be populated by the user:
+
+```
+computer = ("MyComputer1" "MyComputer2" "MyComputer3" "MyComputer4")
+for item in "${computer[@]}"
+do
+    ssh $item "sudo bash -c 'echo \"//<storage-account-name>.file.core.windows.net/<share-name> /mymountpoint cifs vers=3.0,username=<storage-account-name>,password=<storage-account-key>,dir_mode=0777,file_mode=0777,serverino\" >> /etc/fstab'", "sudo mount -a"
+done
+```
+
+## Next steps
+- [Plan for an Azure File Sync deployment](storage-sync-files-planning.md)
+- [Troubleshoot Azure Files on Windows](storage-troubleshoot-windows-file-connection-problems.md)
+- [Troubleshoot Azure Files on Linux](storage-troubleshoot-linux-file-connection-problems.md)