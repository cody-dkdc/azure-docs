--- conflicted
+++ resolved
@@ -6,11 +6,7 @@
 ms.service: storage
 ms.topic: tutorial
 ms.date: 10/23/2018
-<<<<<<< HEAD
-ms.author: wgries
-=======
 ms.author: rogarana
->>>>>>> 6a383dfd
 ms.subservice: files
 #Customer intent: As an IT Administrator, I want see how to extend Windows file servers with Azure File Sync, so I can evaluate the process for extending storage capacity of my Windows servers.
 ---
