--- conflicted
+++ resolved
@@ -55,13 +55,6 @@
 
 To check if your firewall or ISP is blocking port 445, use the [AzFileDiagnostics](https://gallery.technet.microsoft.com/Troubleshooting-tool-for-a9fa1fe5) tool or `Test-NetConnection` cmdlet. 
 
-<<<<<<< HEAD
-To use the `Test-NetConnection` cmdlet, the AzureRM PowerShell module must be installed, see [Install Azure PowerShell module](/powershell/azure/azurerm/install-azurerm-ps) for more information. Remember to replace `<your-storage-account-name>` with the relevant name for your storage account.
-
-```powershell
-Test-NetConnection -ComputerName <your-storage-account-name>.file.core.windows.net -Port 445
-```
-=======
 To use the `Test-NetConnection` cmdlet, the AzureRM PowerShell module must be installed, see [Install Azure PowerShell module](/powershell/azure/azurerm/install-azurerm-ps) for more information. Remember to replace `<your-storage-account-name>` and `<your-resource-group-name>` with the relevant names for your storage account.
 
    
@@ -76,8 +69,6 @@
     # $storageAccount.Context.FileEndpoint is used because non-Public Azure regions, such as sovereign clouds
     # or Azure Stack deployments, will have different hosts for Azure file shares (and other storage resources).
     Test-NetConnection -ComputerName ([System.Uri]::new($storageAccount.Context.FileEndPoint).Host) -Port 445
->>>>>>> 20fd9156
-  
     
 If the connection was successful, you should see the following output:
     
