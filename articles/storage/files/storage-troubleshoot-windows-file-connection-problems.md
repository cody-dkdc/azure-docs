--- conflicted
+++ resolved
@@ -90,11 +90,7 @@
 ### Solution for cause 1
 
 #### Solution 1 - Use Azure File Sync
-<<<<<<< HEAD
-Azure File Sync can transforms your on-premises Windows Server into a quick cache of your Azure file share. You can use any protocol that's available on Windows Server to access your data locally, including SMB, NFS, and FTPS. Azure File Sync works over port 443 and can thus be used as a workaround to access Azure Files from clients that have port 445 blocked. [Learn how to setup Azure File Sync](https://docs.microsoft.com/en-us/azure/storage/files/storage-sync-files-extend-servers).
-=======
 Azure File Sync can transforms your on-premises Windows Server into a quick cache of your Azure file share. You can use any protocol that's available on Windows Server to access your data locally, including SMB, NFS, and FTPS. Azure File Sync works over port 443 and can thus be used as a workaround to access Azure Files from clients that have port 445 blocked. [Learn how to setup Azure File Sync](https://docs.microsoft.com/azure/storage/files/storage-sync-files-extend-servers).
->>>>>>> 6a383dfd
 
 #### Solution 2 - Use VPN
 By Setting up a VPN to your specific Storage Account, the traffic will go through a secure tunnel as opposed to over the internet. Follow the [instructions to setup VPN](https://github.com/Azure-Samples/azure-files-samples/tree/master/point-to-site-vpn-azure-files
@@ -104,11 +100,7 @@
 Work with your IT department or ISP to open port 445 outbound to [Azure IP ranges](https://www.microsoft.com/download/details.aspx?id=41653).
 
 #### Solution 4 - Use REST API based tools like Storage Explorer/Powershell
-<<<<<<< HEAD
-Azure Files also supports REST in addition to SMB. REST access works over port 443 (standard tcp). There are various tools that are written using REST API which enable rich UI experience. [Storage Explorer](https://docs.microsoft.com/en-us/azure/vs-azure-tools-storage-manage-with-storage-explorer?tabs=windows) is one of them. [Download and Install Storage Explorer](https://azure.microsoft.com/en-us/features/storage-explorer/) and connect to your file share backed by Azure Files. You can also use [PowerShell](https://docs.microsoft.com/en-us/azure/storage/files/storage-how-to-use-files-powershell) which also user REST API.
-=======
 Azure Files also supports REST in addition to SMB. REST access works over port 443 (standard tcp). There are various tools that are written using REST API which enable rich UI experience. [Storage Explorer](https://docs.microsoft.com/azure/vs-azure-tools-storage-manage-with-storage-explorer?tabs=windows) is one of them. [Download and Install Storage Explorer](https://azure.microsoft.com/features/storage-explorer/) and connect to your file share backed by Azure Files. You can also use [PowerShell](https://docs.microsoft.com/azure/storage/files/storage-how-to-use-files-powershell) which also user REST API.
->>>>>>> 6a383dfd
 
 
 ### Cause 2: NTLMv1 is enabled
