---
title: Frequently asked questions (FAQ) for Azure Files | Microsoft Docs
description: Find answers to frequently asked questions about Azure Files.
services: storage
documentationcenter: ''
author: RenaShahMSFT
manager: aungoo
editor: tamram

ms.assetid: 
ms.service: storage
ms.workload: storage
ms.tgt_pltfrm: na
ms.devlang: na
ms.date: 05/31/2018
ms.author: renash
---

# Frequently asked questions (FAQ) about Azure Files
[Azure Files](storage-files-introduction.md) offers fully managed file shares in the cloud that are accessible via the industry-standard [Server Message Block (SMB) protocol](https://msdn.microsoft.com/library/windows/desktop/aa365233.aspx). You can mount Azure file shares concurrently on cloud or on-premises deployments of Windows, Linux, and macOS. You also can cache Azure file shares on Windows Server machines by using Azure File Sync for fast access close to where the data is used.

This article answers common questions about Azure Files features and functionality, including the use of Azure File Sync with Azure Files. If you don't see the answer to your question, you can contact us through the following channels (in escalating order):

1. The comments section of this article.
2. [Azure Storage Forum](https://social.msdn.microsoft.com/forums/azure/home?forum=windowsazuredata).
3. [Azure Files UserVoice](https://feedback.azure.com/forums/217298-storage/category/180670-files). 
4. Microsoft Support. To create a new support request, in the Azure portal, on the **Help** tab, select the **Help + support** button, and then select **New support request**.

## General
* <a id="why-files-useful"></a>
**How is Azure Files useful?**  
   You can use Azure Files to create file shares in the cloud, without being responsible for managing the overhead of a physical server, device, or appliance. We do the monotonous work for you, including applying OS updates and replacing bad disks. To learn more about the scenarios that Azure Files can help you with, see [Why Azure Files is useful](storage-files-introduction.md#why-azure-files-is-useful).

* <a id="file-access-options"></a>
**What are different ways to access files in Azure Files?**  
    You can mount the file share on your local machine by using the SMB 3.0 protocol, or you can use tools like [Storage Explorer](http://storageexplorer.com/) to access files in your file share. From your application, you can use storage client libraries, REST APIs, PowerShell, or Azure CLI to access your files in the Azure file share.

* <a id="what-is-afs"></a>
**What is Azure File Sync?**  
    You can use Azure File Sync to centralize your organization's file shares in Azure Files, while keeping the flexibility, performance, and compatibility of an on-premises file server. Azure File Sync transforms your Windows Server machines into a quick cache of your Azure file share. You can use any protocol that's available on Windows Server to access your data locally, including SMB, Network File System (NFS), and File Transfer Protocol Service (FTPS). You can have as many caches as you need across the world.

* <a id="files-versus-blobs"></a>
**Why would I use an Azure file share versus Azure Blob storage for my data?**  
    Azure Files and Azure Blob storage both offer ways to store large amounts of data in the cloud, but they are useful for slightly different purposes. 
    
    Azure Blob storage is useful for massive-scale, cloud-native applications that need to store unstructured data. To maximize performance and scale, Azure Blob storage is a simpler storage abstraction than a true file system. You can access Azure Blob storage only through REST-based client libraries (or directly through the REST-based protocol).

    Azure Files is specifically a file system. Azure Files has all the file abstracts that you know and love from years of working with on-premises operating systems. Like Azure Blob storage, Azure Files offers a REST interface and REST-based client libraries. Unlike Azure Blob storage, Azure Files offers SMB access to Azure file shares. By using SMB, you can mount an Azure file share directly on Windows, Linux, or macOS, either on-premises or in cloud VMs, without writing any code or attaching any special drivers to the file system. You also can cache Azure file shares on on-premises file servers by using Azure File Sync for quick access, close to where the data is used. 
   
    For a more in-depth description on the differences between Azure Files and Azure Blob storage, see [Deciding when to use Azure Blob storage, Azure Files, or Azure Disks](../common/storage-decide-blobs-files-disks.md?toc=%2fazure%2fstorage%2ffiles%2ftoc.json). To learn more about Azure Blob storage, see [Introduction to Blob storage](../blobs/storage-blobs-introduction.md).

* <a id="files-versus-disks"></a>**Why would I use an Azure file share instead of Azure Disks?**  
    A disk in Azure Disks is simply a disk. A standalone disk by itself is not too useful. To get value from Azure Disks, you must attach a disk to a virtual machine that's running in Azure. Azure Disks can be used for everything that you would use a disk for on an on-premises server. You can use it as an OS system disk, as swap space for an OS, or as dedicated storage for an application. An interesting use for Azure Disks is to create a file server in the cloud to use in the same places where you might use an Azure file share. Deploying a file server in Azure Virtual Machines is a high-performance way to get file storage in Azure when you require deployment options that currently are not supported by Azure Files (such as NFS protocol support or premium storage). 

    However, running a file server with Azure Disks as back-end storage typically is much more expensive than using an Azure file share, for a few reasons. First, in addition to paying for disk storage, you also must pay for the expense of running one or more Azure VMs. Second, you also must manage the VMs that are used to run the file server. For example, you are responsible for OS upgrades. Finally, if you ultimately require data to be cached on-premises, it's up to you to set up and manage replication technologies, such as Distributed File System Replication (DFSR), to make that happen.

    One approach to getting the best of both Azure Files and a file server that's hosted in Azure Virtual Machines (in addition to using Azure Disks as back-end storage) is to install Azure File Sync on a file server that's hosted on a cloud VM. If the Azure file share is in the same region as your file server, you can enable cloud tiering and set the volume of free space percentage to maximum (99%). This ensures minimal duplication of data. You also can use any applications you want with your file servers, like applications that require NFS protocol support.

    For information about an option for setting up a high-performance and highly available file server in Azure, see [Deploying IaaS VM guest clusters in Microsoft Azure](https://blogs.msdn.microsoft.com/clustering/2017/02/14/deploying-an-iaas-vm-guest-clusters-in-microsoft-azure/). For a more in-depth description of the differences between Azure Files and Azure Disks, see [Deciding when to use Azure Blob storage, Azure Files, or Azure Disks](../common/storage-decide-blobs-files-disks.md?toc=%2fazure%2fstorage%2ffiles%2ftoc.json). To learn more about Azure Disks, see [Azure Managed Disks overview](../../virtual-machines/windows/managed-disks-overview.md).

* <a id="get-started"></a>
**How do I get started using Azure Files?**  
   Getting started with Azure Files is easy. First, [create a file share](storage-how-to-create-file-share.md), and then mount it in your preferred operating system: 

    * [Mount in Windows](storage-how-to-use-files-windows.md)
    * [Mount in Linux](storage-how-to-use-files-linux.md)
    * [Mount in macOS](storage-how-to-use-files-mac.md)

   For a more in-depth guide about deploying an Azure file share to replace production file shares in your organization, see [Planning for an Azure Files deployment](storage-files-planning.md).

* <a id="redundancy-options"></a>
**What storage redundancy options are supported by Azure Files?**  
    Currently, Azure Files supports locally redundant storage (LRS), zone redundant storage (ZRS), and geo-redundant storage (GRS). We plan to support read-access geo-redundant (RA-GRS) storage in the future, but we don't have timelines to share at this time.

* <a id="tier-options"></a>
**What storage tiers are supported in Azure Files?**  
    Currently, Azure Files supports only the standard storage tier. We don't have timelines to share for premium storage and cool storage support at this time. 
    
    > [!NOTE]
    > You cannot create Azure file shares from blob-only storage accounts or from premium storage accounts.

* <a id="give-us-feedback"></a>
**I really want to see a specific feature added to Azure Files. Can you add it?**  
    The Azure Files team is interested in hearing any and all feedback you have about our service. Please vote on feature requests at [Azure Files UserVoice](https://feedback.azure.com/forums/217298-storage/category/180670-files)! We're looking forward to delighting you with many new features.

## Azure File Sync

* <a id="afs-region-availability"></a>
<<<<<<< HEAD
**What regions are supported for Azure File Sync?**  
    Currently, Azure File Sync is available in Australia East, Canada Central, East US, Southeast Asia, UK South, West Europe and West US. Support for more regions will be added as we work toward general availability. For more information, see [Region availability](storage-sync-files-planning.md#region-availability).
=======
**What regions are supported for Azure File Sync (preview)?**  
    Currently, Azure File Sync is available in Australia East, Australia Southeast, Canada Central, Canada East, Central US, East Asia, East US, East US2, North Europe, Southeast Asia, UK South, UK West, West Europe and West US. Support for more regions will be added as we work toward general availability. For more information, see [Region availability](storage-sync-files-planning.md#region-availability).
>>>>>>> b275eeb3

* <a id="cross-domain-sync"></a>
**Can I have domain-joined and non-domain-joined servers in the same sync group?**  
    Yes. A sync group can contain server endpoints that have different Active Directory memberships, even if they are not domain-joined. Although this configuration technically works, we do not recommend this as a typical configuration because access control lists (ACLs) that are defined for files and folders on one server might not be able to be enforced by other servers in the sync group. For best results, we recommend syncing between servers that are in the same Active Directory forest, between servers that are in different Active Directory forests but which have established trust relationships, or between servers that are not in a domain. We recommend that you avoid using a mix of these configurations.

* <a id="afs-change-detection"></a>
**I created a file directly in my Azure file share by using SMB or in the portal. How long does it take for the file to sync to the servers in the sync group?**  
    [!INCLUDE [storage-sync-files-change-detection](../../../includes/storage-sync-files-change-detection.md)]

* <a id="afs-conflict-resolution"></a>**If the same file is changed on two servers at approximately the same time, what happens?**  
    Azure File Sync uses a simple conflict-resolution strategy: we keep both changes to files that are changed on two servers at the same time. The most recently written change keeps the original file name. The older file has the "source" machine and the conflict number appended to the name. It follows this taxonomy: 
   
    \<FileNameWithoutExtension\>-\<MachineName\>\[-#\].\<ext\>  

    For example, the first conflict of CompanyReport.docx would become CompanyReport-CentralServer.docx if CentralServer is where the older write occurred. The second conflict would be named CompanyReport-CentralServer-1.docx.

* <a id="afs-storage-redundancy"></a>
**Is geo-redundant storage supported for Azure File Sync?**  
    Yes, Azure Files supports both locally redundant storage (LRS) and geo-redundant storage (GRS). If a GRS failover between paired regions occurs, we recommend that you treat the new region as a backup of data only. Azure File Sync does not automatically begin syncing with the new primary region. 

* <a id="sizeondisk-versus-size"></a>
**Why doesn't the *Size on disk* property for a file match the *Size* property after using Azure File Sync?**  
    Windows File Explorer exposes two properties to represent the size of a file: **Size** and **Size on disk**. These properties differ subtly in meaning. **Size** represents the complete size of the file. **Size on disk** represents the size of the file stream that's stored on the disk. The values for these properties can differ for a variety of reasons, such as compression, use of Data Deduplication, or cloud tiering with Azure File Sync. If a file is tiered to an Azure file share, the size on the disk is zero, because the file stream is stored in your Azure file share, and not on the disk. It's also possible for a file to be partially tiered (or partially recalled). In a partially tiered file, part of the file is on disk. This might occur when files are partially read by applications like multimedia players or zip utilities. 

* <a id="is-my-file-tiered"></a>
**How can I tell whether a file has been tiered?**  
    There are several ways to check whether a file has been tiered to your Azure file share:
    
   *  **Check the file attributes on the file.**
     To do this, right-click on a file, go to **Details**, and then scroll down to the **Attributes** property. A tiered file has the following attributes set:     
        
        | Attribute letter | Attribute | Definition |
        |:----------------:|-----------|------------|
        | A | Archive | Indicates that the file should be backed up by backup software. This attribute is always set, regardless of whether the file is tiered or stored fully on disk. |
        | P | Sparse file | Indicates that the file is a sparse file. A sparse file is a specialized type of file that NTFS offers for efficient use when the file on the disk stream is mostly empty. Azure File Sync uses sparse files because a file is either fully tiered or partially recalled. In a fully tiered file, the file stream is stored in the cloud. In a partially recalled file, that part of the file is already on disk. If a file is fully recalled to disk, Azure File Sync converts it from a sparse file to a regular file. |
        | L | Reparse point | Indicates that the file has a reparse point. A reparse point is a special pointer for use by a file system filter. Azure File Sync uses reparse points to define to the Azure File Sync file system filter (StorageSync.sys) the cloud location where the file is stored. This supports seamless access. Users won't need to know that Azure File Sync is being used or how to get access to the file in your Azure file share. When a file is fully recalled, Azure File Sync removes the reparse point from the file. |
        | O | Offline | Indicates that some or all of the file's content is not stored on disk. When a file is fully recalled, Azure File Sync removes this attribute. |

        ![The Properties dialog box for a file, with the Details tab selected](media/storage-files-faq/azure-file-sync-file-attributes.png)
        
        You can see the attributes for all the files in a folder by adding the **Attributes** field to the table display of File Explorer. To do this, right-click on an existing column (for example, **Size**), select **More**, and then select **Attributes** from the drop-down list.
        
   * **Use `fsutil` to check for reparse points on a file.**
       As described in the preceding option, a tiered file always has a reparse point set. A reparse pointer is a special pointer for the Azure File Sync file system filter (StorageSync.sys). To check whether a file has a reparse point, in an elevated Command Prompt or PowerShell window, run the `fsutil` utility:
    
        ```PowerShell
        fsutil reparsepoint query <your-file-name>
        ```

        If the file has a reparse point, you can expect to see **Reparse Tag Value : 0x8000001e**. This hexadecimal value is the reparse point value that is owned by Azure File Sync. The output also contains the reparse data that represents the path to your file on your Azure file share.

        > [!WARNING]  
        > The `fsutil reparsepoint` utility command also has the ability to delete a reparse point. Do not execute this command unless the Azure File Sync engineering team asks you to. Running this command might result in data loss. 

* <a id="afs-recall-file"></a>**A file I want to use has been tiered. How can I recall the file to disk to use it locally?**  
    The easiest way to recall a file to disk is to open the file. The Azure File Sync file system filter (StorageSync.sys) seamlessly downloads the file from your Azure file share without any work on your part. For file types that can be partially read from, such as multimedia or .zip files, opening a file doesn't download the entire file.

    You also can use PowerShell to force a file to be recalled. This option might be useful if you want to recall multiple files at once, such as all the files in a folder. Open a PowerShell session to the server node where Azure File Sync is installed, and then run the following PowerShell commands:
    
    ```PowerShell
    Import-Module "C:\Program Files\Azure\StorageSyncAgent\StorageSync.Management.ServerCmdlets.dll"
    Invoke-StorageSyncFileRecall -Path <file-or-directory-to-be-recalled>
    ```

* <a id="afs-force-tiering"></a>
**How do I force a file or directory to be tiered?**  
    When the cloud tiering feature is enabled, cloud tiering automatically tiers files based on last access and modify times to achieve the volume free space percentage specified on the cloud endpoint. Sometimes, though, you might want to manually force a file to tier. This might be useful if you save a large file that you don't intend to use again for a long time, and you want the free space on your volume now to use for other files and folders. You can force tiering by using the following PowerShell commands:

    ```PowerShell
    Import-Module "C:\Program Files\Azure\StorageSyncAgent\StorageSync.Management.ServerCmdlets.dll"
    Invoke-StorageSyncCloudTiering -Path <file-or-directory-to-be-tiered>
    ```

* <a id="afs-effective-vfs"></a>
**How is *volume free space* interpreted when I have multiple server endpoints on a volume?**  
    When there is more than one server endpoint on a volume, the effective volume free space threshold is the largest volume free space specified across any server endpoint on that volume. Files will be tiered according to their usage patterns regardless of which server endpoint to which they belong. For example, if you have two server endpoints on a volume, Endpoint1 and Endpoint2, where Endpoint1 has a volume free space threshold of 25% and Endpoint2 has a volume free space threshold of 50%, the volume free space threshold for both server endpoints will be 50%.

* <a id="afs-files-excluded"></a>
**Which files or folders are automatically excluded by Azure File Sync?**  
    By default, Azure File Sync excludes the following files:
    * desktop.ini
    * thumbs.db
    * ehthumbs.db
    * ~$\*.\*
    * \*.laccdb
    * \*.tmp
    * 635D02A9D91C401B97884B82B3BCDAEA.\*

    The following folders are also excluded by default:

    * \System Volume Information
    * \$RECYCLE.BIN
    * \SyncShareState

* <a id="afs-os-support"></a>
**Can I use Azure File Sync with either Windows Server 2008 R2, Linux, or my network-attached storage (NAS) device?**  
    Currently, Azure File Sync supports only Windows Server 2016 and Windows Server 2012 R2. At this time, we don't have any other plans we can share, but we're open to supporting additional platforms based on customer demand. Let us know at [Azure Files UserVoice](https://feedback.azure.com/forums/217298-storage/category/180670-files) what platforms you would like us to support.

* <a id="afs-tiered-files-out-of-endpoint"></a>
**Why do tiered files exist outside of the server endpoint namespace?**  
    Prior to Azure File Sync agent version 3, Azure File Sync blocked the move of tiered files outside the server endpoint but on the same volume as the server endpoint. Copy operations, moves of non-tiered files, and moves of tiered to other volumes were unaffected. The reason for this behavior was the the implicit assumption that File Explorer and other Windows APIs have that move operations on the same volume are (nearly) instanenous rename operations. This means moves will make File Explorer or other move methods (such as command line or PowerShell) appear unresponsive while Azure File Sync recalls the data from the cloud. Starting with [Azure File Sync agent version 3.0.12.0](storage-files-release-notes.md#agent-version-30120), Azure File Sync will allow you to move a tiered file outside of the server endpoint. We avoid the negative effects previously mentioned by allowing the tiered file to exist as a tiered file outside of the server endpoint and then recalling the file in the background. This means that moves on the same volume are instaneous, and we do all the work to recall the file to disk after the move has completed. 

* <a id="afs-do-not-delete-server-endpoint"></a>
**I'm having an issue with Azure File Sync on my server (sync, cloud tiering, etc). Should I remove and recreate my server endpoint?**  
    [!INCLUDE [storage-sync-files-remove-server-endpoint](../../../includes/storage-sync-files-remove-server-endpoint.md)]

## Security, authentication, and access control
* <a id="ad-support"></a>
**Is Active Directory-based authentication and access control supported by Azure Files?**  
    Azure Files offers two ways to manage access control:

    - You can use shared access signatures (SAS) to generate tokens that have specific permissions, and which are valid for a specified time interval. For example, you can generate a token with read-only access to a specific file that has a 10-minute expiry. Anyone who possesses the token while the token is valid has read-only access to that file for those 10 minutes. Currently, shared access signature keys are supported only via the REST API or in client libraries. You must mount the Azure file share over SMB by using the storage account keys.

    - Azure File Sync preserves and replicates all discretionary ACLs, or DACLs, (whether Active Directory-based or local) to all server endpoints that it syncs to. Because Windows Server can already authenticate with Active Directory, Azure File Sync is an effective stop-gap option until full support for Active Directory-based authentication and ACL support arrives.

    Currently, Azure Files does not support Active Directory directly.

* <a id="encryption-at-rest"></a>
**How can I ensure that my Azure file share is encrypted at rest?**  
    Azure Storage Service Encryption is in the process of being enabled by default in all regions. For these regions, you don't need to take any actions to enable encryption. For other regions, see [Server-side encryption](../common/storage-service-encryption.md?toc=%2fazure%2fstorage%2ffiles%2ftoc.json).

* <a id="access-via-browser"></a>
**How can I provide access to a specific file by using a web browser?**  
    You can use shared access signatures to generate tokens that have specific permissions, and which are valid for a specified time interval. For example, you can generate a token that gives read-only access to a specific file, for a set period of time. Anyone who possesses the URL can access the file directly from any web browser while the token is valid. You can easily generate a shared access signature key from a UI like Storage Explorer.

* <a id="file-level-permissions"></a>
**Is it possible to specify read-only or write-only permissions on folders within the share?**  
    If you mount the file share by using SMB, you don't have folder-level control over permissions. However, if you create a shared access signature by using the REST API or client libraries, you can specify read-only or write-only permissions on folders within the share.

* <a id="ip-restrictions"></a>
**Can I implement IP restrictions for an Azure file share?**  
    Yes. Access to your Azure file share can be restricted at the storage account level. For more information, see [Configure Azure Storage Firewalls and Virtual Networks](../common/storage-network-security.md?toc=%2fazure%2fstorage%2ffiles%2ftoc.json).

* <a id="data-compliance-policies"></a>
**What data compliance policies does Azure Files support?**  
   Azure Files runs on top of the same storage architecture that's used in other storage services in Azure Storage. Azure Files applies the same data compliance policies that are used in other Azure storage services. For more information about Azure Storage data compliance, you can download and refer to the [Microsoft Azure Data Protection document](http://go.microsoft.com/fwlink/?LinkID=398382&clcid=0x409), and go to the [Microsoft Trust Center](https://microsoft.com/en-us/trustcenter/default.aspx).

## On-premises access
* <a id="expressroute-not-required"></a>
**Do I have to use Azure ExpressRoute to connect to Azure Files or to use Azure File Sync on-premises?**  
    No. ExpressRoute is not required to access an Azure file share. If you are mounting an Azure file share directly on-premises, all that's required is to have port 445 (TCP outbound) open for internet access (this is the port that SMB uses to communicate). If you're using Azure File Sync, all that's required is port 443 (TCP outbound) for HTTPS access (no SMB required). However, you *can* use ExpressRoute with either of these access options.

* <a id="mount-locally"></a>
**How can I mount an Azure file share on my local machine?**  
    You can mount the file share by using the SMB protocol if port 445 (TCP outbound) is open and your client supports the SMB 3.0 protocol (for example, if you're using Windows 10 or Windows Server 2016). If port 445 is blocked by your organization's policy or by your ISP, you can use Azure File Sync to access your Azure file share.

## Backup
* <a id="backup-share"></a>
**How do I back up my Azure file share?**  
    You can use periodic [share snapshots](storage-snapshots-files.md) for protection against accidental deletions. You also can use AzCopy, Robocopy, or a third-party backup tool that can back up a mounted file share. Azure Backup offers backup of Azure Files. Learn more about [back up Azure file shares by Azure Backup](https://docs.microsoft.com/en-us/azure/backup/backup-azure-files).

## Share snapshots
### Share snapshots: General
* <a id="what-are-snaphots"></a>
**What are file share snapshots?**  
    You can use Azure file share snapshots to create a read-only version of your file shares. You also can use Azure Files to copy an earlier version of your content back to the same share, to an alternate location in Azure, or on-premises for more modifications. To learn more about share snapshots, see the [Share snapshot overview](storage-snapshots-files.md).

* <a id="where-are-snapshots-stored"></a>
**Where are my share snapshots stored?**  
    Share snapshots are stored in the same storage account as the file share.

* <a id="snapshot-perf-impact"></a>
**Are there any performance implications for using share snapshots?**  
    Share snapshots do not have any performance overhead.

* <a id="snapshot-consistency"></a>
**Are share snapshots application-consistent?**  
    No, share snapshots are not application-consistent. The user must flush the writes from the application to the share before taking the share snapshot.

* <a id="snapshot-limits"></a>
**Are there limits on the number of share snapshots I can use?**  
    Yes. Azure Files can retain a maximum of 200 share snapshots. Share snapshots do not count toward the share quota, so there is no per-share limit on the total space that's used by all the share snapshots. Storage account limits still apply. After 200 share snapshots, you must delete older snapshots to create new share snapshots.
* <a id="snapshot-cost"></a>
**How much does share snapshot cost?**  
    Standard transaction and standard storage cost will apply to snapshot. Snapshots are incremental in nature. The base snapshot is the share itself. All the subsequent snapshots are incremental and will only store the diff from the previous snapshot. This means that the delta changes that will be seen in the bill will be minimal if your workload churn is minimal. See [Pricing page](https://azure.microsoft.com/pricing/details/storage/files/) for Standard Azure Files pricing information. Today the way to look at size consumed by share snapshot is by comparing the billed capacity with used capacity. We are working on tooling to improve the reporting.


### Create share snapshots
* <a id="file-snaphsots"></a>
**Can I create share snapshot of individual files?**  
    Share snapshots are created at the file share level. You can restore individual files from the file share snapshot, but you cannot create file-level share snapshots. However, if you have taken a share-level share snapshot and you want to list share snapshots where a specific file has changed, you can do this under **Previous Versions** on a Windows-mounted share. 
    
    If you need a file snapshot feature, let us know at [Azure Files UserVoice](https://feedback.azure.com/forums/217298-storage/category/180670-files).

* <a id="encypted-snapshots"></a>
**Can I create share snapshots of an encrypted file share?**  
    You can take a share snapshot of Azure file shares that have encryption at rest enabled. You can restore files from a share snapshot to an encrypted file share. If your share is encrypted, your share snapshot also is encrypted.

* <a id="geo-redundant-snaphsots"></a>
**Are my share snapshots geo-redundant?**  
    Share snapshots have the same redundancy as the Azure file share for which they were taken. If you have selected geo-redundant storage for your account, your share snapshot also is stored redundantly in the paired region.

### Manage share snapshots
* <a id="browse-snapshots-linux"></a>
**Can I browse my share snapshots from Linux?**  
    You can use Azure CLI 2.0 to create, list, browse, and restore share snapshots in Linux.

* <a id="copy-snapshots-to-other-storage-account"></a>
**Can I copy the share snapshots to a different storage account?**  
    You can copy files from share snapshots to another location, but you cannot copy the share snapshots themselves.

### Restore data from share snapshots
* <a id="promote-share-snapshot"></a>
**Can I promote a share snapshot to the base share?**  
    You can copy data from a share snapshot to any other destination. You cannot promote a share snapshot to the base share.

* <a id="restore-snapshotted-file-to-other-share"></a>
**Can I restore data from my share snapshot to a different storage account?**  
    Yes. Files from a share snapshot can be copied to the original location or to an alternate location that includes either the same storage account or a different storage account, in either the same region or in different regions. You also can copy files to an on-premises location or to any other cloud.    
  
### Clean up share snapshots
* <a id="delete-share-keep-snapshots"></a>
**Can I delete my share but not delete my share snapshots?**  
    If you have active share snapshots on your share, you cannot delete your share. You can use an API to delete share snapshots, along with the share. You also can delete both the share snapshots and the share in the Azure portal.

* <a id="delete-share-with-snapshots"></a>
**What happens to my share snapshots if I delete my storage account?**  
    If you delete your storage account, the share snapshots also are deleted.

## Billing and pricing
* <a id="vm-file-share-network-traffic"></a>
**Does the network traffic between an Azure VM and an Azure file share count as external bandwidth that is charged to the subscription?**  
    If the file share and VM are in the same Azure region, there is no additional charge for the traffic between the file share and the VM. If the file share and the VM are in different regions, the traffic between them are charged as external bandwidth.

* <a id="share-snapshot-price"></a>
**How much do share snapshots cost?**  
     During preview, there is no charge for share snapshot capacity. Standard storage egress and transaction costs apply. After general availability, subscriptions will be charged for capacity and transactions on share snapshots.
     
     Share snapshots are incremental in nature. The base share snapshot is the share itself. All subsequent share snapshots are incremental and store only the difference from the preceding share snapshot. You are billed only for the changed content. If you have a share with 100 GiB of data but only 5 GiB has changed since your last share snapshot, the share snapshot consumes only 5 additional GiB, and you are billed for 105 GiB. For more information about transaction and standard egress charges, see the [Pricing page](https://azure.microsoft.com/pricing/details/storage/files/).

## Scale and performance
* <a id="files-scale-limits"></a>
**What are the scale limits of Azure Files?**  
    For information about scalability and performance targets for Azure Files, see [Azure Files scalability and performance targets](storage-files-scale-targets.md).

* <a id="need-larger-share"></a>
**I need a larger file share than Azure Files currently offers. Can I increase the size of my Azure file share?**  
    No. The maximum size of an Azure file share is 5 TiB. Currently, this is a hard limit that we cannot adjust. We are working on a solution to increase the share size to 100 TiB, but we don't have timelines to share at this time.

* <a id="open-handles-quota"></a>
**How many clients can access the same file simultaneously?**   
    There is a quota of 2,000 open handles on a single file. When you have 2,000 open handles, an error message is displayed that says the quota is reached.

* <a id="zip-slow-performance"></a>
**My performance is slow when I unzip files in Azure Files. What should I do?**  
    To transfer large numbers of files to Azure Files, we recommend that you use AzCopy (for Windows; in preview for Linux and UNIX) or Azure PowerShell. These tools have been optimized for network transfer.

* <a id="slow-perf-windows-81-2012r2"></a>
**Why is my performance slow after I mount my Azure file share on Windows Server 2012 R2 or Windows 8.1?**  
    There is a known issue when mounting an Azure file share on Windows Server 2012 R2 and Windows 8.1. The issue was patched in the April 2014 cumulative update for Windows 8.1 and Windows Server 2012 R2. For optimum performance, ensure that all instances of Windows Server 2012 R2 and Windows 8.1 have this patch applied. (You should always receive  Windows patches through Windows Update.) For more information, see the associated Microsoft Knowledge Base article [Slow performance when you access Azure Files from Windows 8.1 or Server 2012 R2](https://support.microsoft.com/kb/3114025).

## Features and interoperability with other services
* <a id="cluster-witness"></a>
**Can I use my Azure file share as a *File Share Witness* for my Windows Server Failover Cluster?**  
    Currently, this configuration is not supported for an Azure file share. For more information about how to set this up for Azure Blob storage, see [Deploy a Cloud Witness for a Failover Cluster](https://docs.microsoft.com/windows-server/failover-clustering/deploy-cloud-witness).

* <a id="containers"></a>
**Can I mount an Azure file share on an Azure Container instance?**  
    Yes, Azure file shares are a good option when you want to persist information beyond the lifetime of a container instance. For more information, see [Mount an Azure file share with Azure Container instances](../../container-instances/container-instances-mounting-azure-files-volume.md).

* <a id="rest-rename"></a>
**Is there a rename operation in the REST API?**  
    Not at this time.

* <a id="nested-shares"></a>
**Can I set up nested shares? In other words, a share under a share?**  
    No. The file share *is* the virtual driver that you can mount, so nested shares are not supported.

* <a id="ibm-mq"></a>
**How do I use Azure Files with IBM MQ?**  
    IBM has released a document that helps IBM MQ customers configure Azure Files with the IBM service. For more information, see [How to set up an IBM MQ multi-instance queue manager with Microsoft Azure Files service](https://github.com/ibm-messaging/mq-azure/wiki/How-to-setup-IBM-MQ-Multi-instance-queue-manager-with-Microsoft-Azure-File-Service).

## See also
* [Troubleshoot Azure Files in Windows](storage-troubleshoot-windows-file-connection-problems.md)
* [Troubleshoot Azure Files in Linux](storage-troubleshoot-linux-file-connection-problems.md)
* [Troubleshoot Azure File Sync](storage-sync-files-troubleshoot.md)<|MERGE_RESOLUTION|>--- conflicted
+++ resolved
@@ -86,13 +86,8 @@
 ## Azure File Sync
 
 * <a id="afs-region-availability"></a>
-<<<<<<< HEAD
 **What regions are supported for Azure File Sync?**  
-    Currently, Azure File Sync is available in Australia East, Canada Central, East US, Southeast Asia, UK South, West Europe and West US. Support for more regions will be added as we work toward general availability. For more information, see [Region availability](storage-sync-files-planning.md#region-availability).
-=======
-**What regions are supported for Azure File Sync (preview)?**  
     Currently, Azure File Sync is available in Australia East, Australia Southeast, Canada Central, Canada East, Central US, East Asia, East US, East US2, North Europe, Southeast Asia, UK South, UK West, West Europe and West US. Support for more regions will be added as we work toward general availability. For more information, see [Region availability](storage-sync-files-planning.md#region-availability).
->>>>>>> b275eeb3
 
 * <a id="cross-domain-sync"></a>
 **Can I have domain-joined and non-domain-joined servers in the same sync group?**  
