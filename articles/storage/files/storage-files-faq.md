---
title: Frequently asked questions (FAQ) for Azure Files | Microsoft Docs
description: Find answers to frequently asked questions about Azure Files.
services: storage
author: roygara
ms.service: storage
ms.date: 01/02/2019
<<<<<<< HEAD
ms.author: renash
=======
ms.author: rogarana
>>>>>>> 6a383dfd
ms.subservice: files
ms.topic: conceptual
---

# Frequently asked questions (FAQ) about Azure Files
[Azure Files](storage-files-introduction.md) offers fully managed file shares in the cloud that are accessible via the industry-standard [Server Message Block (SMB) protocol](https://msdn.microsoft.com/library/windows/desktop/aa365233.aspx). You can mount Azure file shares concurrently on cloud or on-premises deployments of Windows, Linux, and macOS. You also can cache Azure file shares on Windows Server machines by using Azure File Sync for fast access close to where the data is used.

This article answers common questions about Azure Files features and functionality, including the use of Azure File Sync with Azure Files. If you don't see the answer to your question, you can contact us through the following channels (in escalating order):

1. The comments section of this article.
2. [Azure Storage Forum](https://social.msdn.microsoft.com/forums/azure/home?forum=windowsazuredata).
3. [Azure Files UserVoice](https://feedback.azure.com/forums/217298-storage/category/180670-files). 
4. Microsoft Support. To create a new support request, in the Azure portal, on the **Help** tab, select the **Help + support** button, and then select **New support request**.

## General
* <a id="why-files-useful"></a>
  **How is Azure Files useful?**  
   You can use Azure Files to create file shares in the cloud, without being responsible for managing the overhead of a physical server, device, or appliance. We do the monotonous work for you, including applying OS updates and replacing bad disks. To learn more about the scenarios that Azure Files can help you with, see [Why Azure Files is useful](storage-files-introduction.md#why-azure-files-is-useful).

* <a id="file-access-options"></a>
  **What are different ways to access files in Azure Files?**  
    You can mount the file share on your local machine by using the SMB 3.0 protocol, or you can use tools like [Storage Explorer](https://storageexplorer.com/) to access files in your file share. From your application, you can use storage client libraries, REST APIs, PowerShell, or Azure CLI to access your files in the Azure file share.

* <a id="what-is-afs"></a>
  **What is Azure File Sync?**  
    You can use Azure File Sync to centralize your organization's file shares in Azure Files, while keeping the flexibility, performance, and compatibility of an on-premises file server. Azure File Sync transforms your Windows Server machines into a quick cache of your Azure file share. You can use any protocol that's available on Windows Server to access your data locally, including SMB, Network File System (NFS), and File Transfer Protocol Service (FTPS). You can have as many caches as you need across the world.

* <a id="files-versus-blobs"></a>
  **Why would I use an Azure file share versus Azure Blob storage for my data?**  
    Azure Files and Azure Blob storage both offer ways to store large amounts of data in the cloud, but they are useful for slightly different purposes. 
    
    Azure Blob storage is useful for massive-scale, cloud-native applications that need to store unstructured data. To maximize performance and scale, Azure Blob storage is a simpler storage abstraction than a true file system. You can access Azure Blob storage only through REST-based client libraries (or directly through the REST-based protocol).

    Azure Files is specifically a file system. Azure Files has all the file abstracts that you know and love from years of working with on-premises operating systems. Like Azure Blob storage, Azure Files offers a REST interface and REST-based client libraries. Unlike Azure Blob storage, Azure Files offers SMB access to Azure file shares. By using SMB, you can mount an Azure file share directly on Windows, Linux, or macOS, either on-premises or in cloud VMs, without writing any code or attaching any special drivers to the file system. You also can cache Azure file shares on on-premises file servers by using Azure File Sync for quick access, close to where the data is used. 
   
    For a more in-depth description on the differences between Azure Files and Azure Blob storage, see [Deciding when to use Azure Blob storage, Azure Files, or Azure Disks](../common/storage-decide-blobs-files-disks.md). To learn more about Azure Blob storage, see [Introduction to Blob storage](../blobs/storage-blobs-introduction.md).

* <a id="files-versus-disks"></a>**Why would I use an Azure file share instead of Azure Disks?**  
    A disk in Azure Disks is simply a disk. To get value from Azure Disks, you must attach a disk to a virtual machine that's running in Azure. Azure Disks can be used for everything that you would use a disk for on an on-premises server. You can use it as an OS system disk, as swap space for an OS, or as dedicated storage for an application. An interesting use for Azure Disks is to create a file server in the cloud to use in the same places where you might use an Azure file share. Deploying a file server in Azure Virtual Machines is a high-performance way to get file storage in Azure when you require deployment options that currently are not supported by Azure Files (such as NFS protocol support or premium storage). 

    However, running a file server with Azure Disks as back-end storage typically is much more expensive than using an Azure file share, for a few reasons. First, in addition to paying for disk storage, you also must pay for the expense of running one or more Azure VMs. Second, you also must manage the VMs that are used to run the file server. For example, you are responsible for OS upgrades. Finally, if you ultimately require data to be cached on-premises, it's up to you to set up and manage replication technologies, such as Distributed File System Replication (DFSR), to make that happen.

    One approach to getting the best of both Azure Files and a file server that's hosted in Azure Virtual Machines (in addition to using Azure Disks as back-end storage) is to install Azure File Sync on a file server that's hosted on a cloud VM. If the Azure file share is in the same region as your file server, you can enable cloud tiering and set the volume of free space percentage to maximum (99%). This ensures minimal duplication of data. You also can use any applications you want with your file servers, like applications that require NFS protocol support.

    For information about an option for setting up a high-performance and highly available file server in Azure, see [Deploying IaaS VM guest clusters in Microsoft Azure](https://blogs.msdn.microsoft.com/clustering/2017/02/14/deploying-an-iaas-vm-guest-clusters-in-microsoft-azure/). For a more in-depth description of the differences between Azure Files and Azure Disks, see [Deciding when to use Azure Blob storage, Azure Files, or Azure Disks](../common/storage-decide-blobs-files-disks.md). To learn more about Azure Disks, see [Azure Managed Disks overview](../../virtual-machines/windows/managed-disks-overview.md).

* <a id="get-started"></a>
  **How do I get started using Azure Files?**  
   Getting started with Azure Files is easy. First, [create a file share](storage-how-to-create-file-share.md), and then mount it in your preferred operating system: 

  * [Mount in Windows](storage-how-to-use-files-windows.md)
  * [Mount in Linux](storage-how-to-use-files-linux.md)
  * [Mount in macOS](storage-how-to-use-files-mac.md)

    For a more in-depth guide about deploying an Azure file share to replace production file shares in your organization, see [Planning for an Azure Files deployment](storage-files-planning.md).

* <a id="redundancy-options"></a>
  **What storage redundancy options are supported by Azure Files?**  
    Currently, Azure Files supports locally redundant storage (LRS), zone redundant storage (ZRS), and geo-redundant storage (GRS). We plan to support read-access geo-redundant (RA-GRS) storage in the future, but we don't have timelines to share at this time.

* <a id="tier-options"></a>
  **What storage tiers are supported in Azure Files?**  
    Currently, Azure Files supports only the standard storage tier. We don't have timelines to share for premium storage and cool storage support at this time. 
    
    > [!NOTE]
    > You cannot create Azure file shares from blob-only storage accounts or from premium storage accounts.

* <a id="give-us-feedback"></a>
  **I really want to see a specific feature added to Azure Files. Can you add it?**  
    The Azure Files team is interested in hearing any and all feedback you have about our service. Please vote on feature requests at [Azure Files UserVoice](https://feedback.azure.com/forums/217298-storage/category/180670-files)! We're looking forward to delighting you with many new features.

## Azure File Sync

* <a id="afs-region-availability"></a>
  **What regions are supported for Azure File Sync?**  
    The list of available regions can be found on the [Region availability](storage-sync-files-planning.md#region-availability) section of the Azure File Sync planning guide. We will continuously add support for additional regions, including non-Public regions.

* <a id="cross-domain-sync"></a>
  **Can I have domain-joined and non-domain-joined servers in the same sync group?**  
    Yes. A sync group can contain server endpoints that have different Active Directory memberships, even if they are not domain-joined. Although this configuration technically works, we do not recommend this as a typical configuration because access control lists (ACLs) that are defined for files and folders on one server might not be able to be enforced by other servers in the sync group. For best results, we recommend syncing between servers that are in the same Active Directory forest, between servers that are in different Active Directory forests but which have established trust relationships, or between servers that are not in a domain. We recommend that you avoid using a mix of these configurations.

* <a id="afs-change-detection"></a>
  **I created a file directly in my Azure file share by using SMB or in the portal. How long does it take for the file to sync to the servers in the sync group?**  
    [!INCLUDE [storage-sync-files-change-detection](../../../includes/storage-sync-files-change-detection.md)]

* <a id="afs-conflict-resolution"></a>**If the same file is changed on two servers at approximately the same time, what happens?**  
    Azure File Sync uses a simple conflict-resolution strategy: we keep both changes to files that are changed on two servers at the same time. The most recently written change keeps the original file name. The older file has the "source" machine and the conflict number appended to the name. It follows this taxonomy: 
   
    \<FileNameWithoutExtension\>-\<MachineName\>\[-#\].\<ext\>  

    For example, the first conflict of CompanyReport.docx would become CompanyReport-CentralServer.docx if CentralServer is where the older write occurred. The second conflict would be named CompanyReport-CentralServer-1.docx.

* <a id="afs-storage-redundancy"></a>
  **Is geo-redundant storage supported for Azure File Sync?**  
    Yes, Azure Files supports both locally redundant storage (LRS) and geo-redundant storage (GRS). If you initiate a storage account failover between paired regions from an account configured for GRS, Microsoft recommends that you treat the new region as a backup of data only. Azure File Sync does not automatically begin syncing with the new primary region. 

* <a id="sizeondisk-versus-size"></a>
  **Why doesn't the *Size on disk* property for a file match the *Size* property after using Azure File Sync?**  
  See [Understanding Cloud Tiering](storage-sync-cloud-tiering.md#sizeondisk-versus-size).

* <a id="is-my-file-tiered"></a>
  **How can I tell whether a file has been tiered?**  
  See [Understanding Cloud Tiering](storage-sync-cloud-tiering.md#is-my-file-tiered).

* <a id="afs-recall-file"></a>**A file I want to use has been tiered. How can I recall the file to disk to use it locally?**  
  See [Understanding Cloud Tiering](storage-sync-cloud-tiering.md#afs-recall-file).

* <a id="afs-force-tiering"></a>
  **How do I force a file or directory to be tiered?**  
  See [Understanding Cloud Tiering](storage-sync-cloud-tiering.md#afs-force-tiering).

* <a id="afs-effective-vfs"></a>
  **How is *volume free space* interpreted when I have multiple server endpoints on a volume?**  
  See [Understanding Cloud Tiering](storage-sync-cloud-tiering.md#afs-effective-vfs).

* <a id="afs-files-excluded"></a>
  **Which files or folders are automatically excluded by Azure File Sync?**  
    By default, Azure File Sync excludes the following files:
  * desktop.ini
  * thumbs.db
  * ehthumbs.db
  * ~$\*.\*
  * \*.laccdb
  * \*.tmp
  * 635D02A9D91C401B97884B82B3BCDAEA.\*

    The following folders are also excluded by default:

  * \System Volume Information
  * \$RECYCLE.BIN
  * \SyncShareState

* <a id="afs-os-support"></a>
  **Can I use Azure File Sync with either Windows Server 2008 R2, Linux, or my network-attached storage (NAS) device?**  
<<<<<<< HEAD
    Currently, Azure File Sync supports only Windows Server 2016 and Windows Server 2012 R2. At this time, we don't have any other plans we can share, but we're open to supporting additional platforms based on customer demand. Let us know at [Azure Files UserVoice](https://feedback.azure.com/forums/217298-storage/category/180670-files) what platforms you would like us to support.
=======
    Currently, Azure File Sync supports only Windows Server 2019, Windows Server 2016, and Windows Server 2012 R2. At this time, we don't have any other plans we can share, but we're open to supporting additional platforms based on customer demand. Let us know at [Azure Files UserVoice](https://feedback.azure.com/forums/217298-storage/category/180670-files) what platforms you would like us to support.
>>>>>>> 6a383dfd

* <a id="afs-tiered-files-out-of-endpoint"></a>
  **Why do tiered files exist outside of the server endpoint namespace?**  
    Prior to Azure File Sync agent version 3, Azure File Sync blocked the move of tiered files outside the server endpoint but on the same volume as the server endpoint. Copy operations, moves of non-tiered files, and moves of tiered to other volumes were unaffected. The reason for this behavior was the implicit assumption that File Explorer and other Windows APIs have that move operations on the same volume are (nearly) instantaneous rename operations. This means moves will make File Explorer or other move methods (such as command line or PowerShell) appear unresponsive while Azure File Sync recalls the data from the cloud. Starting with [Azure File Sync agent version 3.0.12.0](storage-files-release-notes.md#supported-versions), Azure File Sync will allow you to move a tiered file outside of the server endpoint. We avoid the negative effects previously mentioned by allowing the tiered file to exist as a tiered file outside of the server endpoint and then recalling the file in the background. This means that moves on the same volume are instantaneous, and we do all the work to recall the file to disk after the move has completed. 

* <a id="afs-do-not-delete-server-endpoint"></a>
  **I'm having an issue with Azure File Sync on my server (sync, cloud tiering, etc). Should I remove and recreate my server endpoint?**  
    [!INCLUDE [storage-sync-files-remove-server-endpoint](../../../includes/storage-sync-files-remove-server-endpoint.md)]
    
* <a id="afs-resource-move"></a>
  **Can I move the storage sync service and/or storage account to a different resource group or subscription?**  
   Yes, the storage sync service and/or storage account can be moved to a different resource group or subscription within the existing Azure AD tenant. If the storage account is moved, you need to give the Hybrid File Sync Service access to the storage account (see [Ensure Azure File Sync has access to the storage account](https://docs.microsoft.com/azure/storage/files/storage-sync-files-troubleshoot?tabs=portal1%2Cportal#troubleshoot-rbac)).

    > [!Note]  
    > Azure File Sync does not support moving the subscription to a different Azure AD tenant.
    
* <a id="afs-ntfs-acls"></a>
  **Does Azure File Sync preserve directory/file level NTFS ACLs along with data stored in Azure Files?**

    NTFS ACLs carried from on-premises file servers are persisted by Azure File Sync as metadata. Azure Files does not support authentication with Azure AD credentials for access to file shares managed by the Azure File Sync service.
    
## Security, authentication, and access control
* <a id="ad-support"></a>
**Is Active Directory-based authentication and access control supported by Azure Files?**  
    
    Yes, Azure Files supports identity-based authentication and access control with Azure Active Directory (Azure AD) (Preview). Azure AD authentication over SMB for Azure Files leverages Azure Active Directory Domain Services to enable domain-joined VMs to access shares, directories, and files using Azure AD credentials. For more details, see [Overview of Azure Active Directory authentication over SMB for Azure Files (Preview)](storage-files-active-directory-overview.md). 

    Azure Files offers two additional ways to manage access control:

    - You can use shared access signatures (SAS) to generate tokens that have specific permissions, and which are valid for a specified time interval. For example, you can generate a token with read-only access to a specific file that has a 10-minute expiry. Anyone who possesses the token while the token is valid has read-only access to that file for those 10 minutes. Currently, shared access signature keys are supported only via the REST API or in client libraries. You must mount the Azure file share over SMB by using the storage account keys.

    - Azure File Sync preserves and replicates all discretionary ACLs, or DACLs, (whether Active Directory-based or local) to all server endpoints that it syncs to. Because Windows Server can already authenticate with Active Directory, Azure File Sync is an effective stop-gap option until full support for Active Directory-based authentication and ACL support arrives.

* <a id="ad-support-regions"></a>
**Is the preview of Azure AD over SMB for Azure Files available in all Azure regions?**

    The preview is available in all public regions.

* <a id="ad-support-on-premises"></a>
**Does Azure AD authentication over SMB for Azure Files (Preview) support authentication using Azure AD from on-premises machines?**

    No, Azure Files does not support authentication with Azure AD from on-premises machines in the preview release.

* <a id="ad-support-devices"></a>
**Does Azure AD authentication over SMB for Azure Files (Preview) support SMB access using Azure AD credentials from devices joined to or registered with Azure AD?**

    No, this scenario is not supported.

* <a id="ad-support-rest-apis"></a>
**Are there REST APIs to support Get/Set/Copy directory/file NTFS ACLs?**

    The preview release does not support REST APIs to get, set, or copy NTFS ACLs for directories or files.

* <a id="ad-vm-subscription"></a>
**Can I access Azure Files with Azure AD credentials from a VM under a different subscription?**

    If the subscription under which the file share is deployed is associated with the same Azure AD tenant as the Azure AD Domain Services deployment to which the VM is domain-joined, then you can then access Azure Files using the same Azure AD credentials. The limitation is imposed not on the subscription but on the associated Azure AD tenant.    
    
* <a id="ad-support-subscription"></a>
**Can I enable Azure AD authentication over SMB for Azure Files with an Azure AD tenant that is different from the primary tenant with which the file share is associated?**

    No, Azure Files only supports Azure AD integration with an Azure AD tenant that resides in the same subscription as the file share. Only one subscription can be associated with an Azure AD tenant.

* <a id="ad-linux-vms"></a>
**Does Azure AD authentication over SMB for Azure Files (Preview) support Linux VMs?**

    No, authentication from Linux VMs is not supported in the preview release.

* <a id="ad-aad-smb-afs"></a>
**Can I leverage Azure AD authentication over SMB capabilities on file shares managed by Azure File Sync?**

    No, Azure Files does not support preserving NTFS ACLs on file shares managed by Azure File Sync. The file ACLs carried from on-premises file servers are persisted by Azure File Sync. Any NTFS ACLs configured natively against Azure Files will be overwritten by the Azure File Sync service. Additionally, Azure Files does not support authentication with Azure AD credentials for access to file shares managed by the Azure File Sync service.

* <a id="encryption-at-rest"></a>
**How can I ensure that my Azure file share is encrypted at rest?**  

    Yes. For more information see [Azure Storage Service Encryption](../common/storage-service-encryption.md?toc=%2fazure%2fstorage%2ffiles%2ftoc.json).

* <a id="access-via-browser"></a>
**How can I provide access to a specific file by using a web browser?**  

    You can use shared access signatures to generate tokens that have specific permissions, and which are valid for a specified time interval. For example, you can generate a token that gives read-only access to a specific file, for a set period of time. Anyone who possesses the URL can access the file directly from any web browser while the token is valid. You can easily generate a shared access signature key from a UI like Storage Explorer.

* <a id="file-level-permissions"></a>
**Is it possible to specify read-only or write-only permissions on folders within the share?**  

    If you mount the file share by using SMB, you don't have folder-level control over permissions. However, if you create a shared access signature by using the REST API or client libraries, you can specify read-only or write-only permissions on folders within the share.

* <a id="ip-restrictions"></a>
**Can I implement IP restrictions for an Azure file share?**  

    Yes. Access to your Azure file share can be restricted at the storage account level. For more information, see [Configure Azure Storage Firewalls and Virtual Networks](../common/storage-network-security.md?toc=%2fazure%2fstorage%2ffiles%2ftoc.json).

* <a id="data-compliance-policies"></a>
**What data compliance policies does Azure Files support?**  

   Azure Files runs on top of the same storage architecture that's used in other storage services in Azure Storage. Azure Files applies the same data compliance policies that are used in other Azure storage services. For more information about Azure Storage data compliance, you can refer to [Azure Storage compliance offerings](https://docs.microsoft.com/azure/storage/common/storage-compliance-offerings), and go to the [Microsoft Trust Center](https://microsoft.com/trustcenter/default.aspx).

## On-premises access

* <a id="port-445-blocked"></a>
**My ISP or IT blocks Port 445 which is failing Azure Files mount. What should I do?**

<<<<<<< HEAD
    You can learn about [various ways to workaround blocked port 445 here](https://docs.microsoft.com/en-us/azure/storage/files/storage-troubleshoot-windows-file-connection-problems#cause-1-port-445-is-blocked). Azure Files only allows connections using SMB 3.0 (with encryption support) from outside the region or datacenter. SMB 3.0 protocol has introduced many security features including channel encryption which is very secure to use over internet. However its possible that port 445 has been blocked due to historical reasons of vulnerabilities found in lower SMB versions. In ideal case, the port should be blocked for only for SMB 1.0 traffic and SMB 1.0 should be turned off on all clients.
=======
    You can learn about [various ways to workaround blocked port 445 here](https://docs.microsoft.com/azure/storage/files/storage-troubleshoot-windows-file-connection-problems#cause-1-port-445-is-blocked). Azure Files only allows connections using SMB 3.0 (with encryption support) from outside the region or datacenter. SMB 3.0 protocol has introduced many security features including channel encryption which is very secure to use over internet. However its possible that port 445 has been blocked due to historical reasons of vulnerabilities found in lower SMB versions. In ideal case, the port should be blocked for only for SMB 1.0 traffic and SMB 1.0 should be turned off on all clients.
>>>>>>> 6a383dfd

* <a id="expressroute-not-required"></a>
**Do I have to use Azure ExpressRoute to connect to Azure Files or to use Azure File Sync on-premises?**  

    No. ExpressRoute is not required to access an Azure file share. If you are mounting an Azure file share directly on-premises, all that's required is to have port 445 (TCP outbound) open for internet access (this is the port that SMB uses to communicate). If you're using Azure File Sync, all that's required is port 443 (TCP outbound) for HTTPS access (no SMB required). However, you *can* use ExpressRoute with either of these access options.

* <a id="mount-locally"></a>
**How can I mount an Azure file share on my local machine?**  

    You can mount the file share by using the SMB protocol if port 445 (TCP outbound) is open and your client supports the SMB 3.0 protocol (for example, if you're using Windows 10 or Windows Server 2016). If port 445 is blocked by your organization's policy or by your ISP, you can use Azure File Sync to access your Azure file share.

## Backup
* <a id="backup-share"></a>
**How do I back up my Azure file share?**  
    You can use periodic [share snapshots](storage-snapshots-files.md) for protection against accidental deletions. You also can use AzCopy, Robocopy, or a third-party backup tool that can back up a mounted file share. Azure Backup offers backup of Azure Files. Learn more about [back up Azure file shares by Azure Backup](https://docs.microsoft.com/azure/backup/backup-azure-files).

## Share snapshots

### Share snapshots: General
* <a id="what-are-snaphots"></a>
**What are file share snapshots?**  
    You can use Azure file share snapshots to create a read-only version of your file shares. You also can use Azure Files to copy an earlier version of your content back to the same share, to an alternate location in Azure, or on-premises for more modifications. To learn more about share snapshots, see the [Share snapshot overview](storage-snapshots-files.md).

* <a id="where-are-snapshots-stored"></a>
**Where are my share snapshots stored?**  
    Share snapshots are stored in the same storage account as the file share.

* <a id="snapshot-perf-impact"></a>
**Are there any performance implications for using share snapshots?**  
    Share snapshots do not have any performance overhead.

* <a id="snapshot-consistency"></a>
**Are share snapshots application-consistent?**  
    No, share snapshots are not application-consistent. The user must flush the writes from the application to the share before taking the share snapshot.

* <a id="snapshot-limits"></a>
**Are there limits on the number of share snapshots I can use?**  
    Yes. Azure Files can retain a maximum of 200 share snapshots. Share snapshots do not count toward the share quota, so there is no per-share limit on the total space that's used by all the share snapshots. Storage account limits still apply. After 200 share snapshots, you must delete older snapshots to create new share snapshots.

* <a id="snapshot-cost"></a>
**How much do share snapshots cost?**  
    Standard transaction and standard storage cost will apply to snapshot. Snapshots are incremental in nature. The base snapshot is the share itself. All the subsequent snapshots are incremental and will only store the diff from the previous snapshot. This means that the delta changes that will be seen in the bill will be minimal if your workload churn is minimal. See [Pricing page](https://azure.microsoft.com/pricing/details/storage/files/) for Standard Azure Files pricing information. Today the way to look at size consumed by share snapshot is by comparing the billed capacity with used capacity. We are working on tooling to improve the reporting.

* <a id="ntfs-acls-snaphsots"></a>
**Are NTFS ACLs on directories and files persisted in share snapshots?**
    NTFS ACLs on directories and files are persisted in share snapshots.

### Create share snapshots
* <a id="file-snaphsots"></a>
**Can I create share snapshot of individual files?**  
    Share snapshots are created at the file share level. You can restore individual files from the file share snapshot, but you cannot create file-level share snapshots. However, if you have taken a share-level share snapshot and you want to list share snapshots where a specific file has changed, you can do this under **Previous Versions** on a Windows-mounted share. 
    
    If you need a file snapshot feature, let us know at [Azure Files UserVoice](https://feedback.azure.com/forums/217298-storage/category/180670-files).

* <a id="encrypted-snapshots"></a>
**Can I create share snapshots of an encrypted file share?**  
    You can take a share snapshot of Azure file shares that have encryption at rest enabled. You can restore files from a share snapshot to an encrypted file share. If your share is encrypted, your share snapshot also is encrypted.

* <a id="geo-redundant-snaphsots"></a>
**Are my share snapshots geo-redundant?**  
    Share snapshots have the same redundancy as the Azure file share for which they were taken. If you have selected geo-redundant storage for your account, your share snapshot also is stored redundantly in the paired region.

### Manage share snapshots
* <a id="browse-snapshots-linux"></a>
**Can I browse my share snapshots from Linux?**  
    You can use Azure CLI to create, list, browse, and restore share snapshots in Linux.

* <a id="copy-snapshots-to-other-storage-account"></a>
**Can I copy the share snapshots to a different storage account?**  
    You can copy files from share snapshots to another location, but you cannot copy the share snapshots themselves.

### Restore data from share snapshots
* <a id="promote-share-snapshot"></a>
**Can I promote a share snapshot to the base share?**  
    You can copy data from a share snapshot to any other destination. You cannot promote a share snapshot to the base share.

* <a id="restore-snapshotted-file-to-other-share"></a>
**Can I restore data from my share snapshot to a different storage account?**  
    Yes. Files from a share snapshot can be copied to the original location or to an alternate location that includes either the same storage account or a different storage account, in either the same region or in different regions. You also can copy files to an on-premises location or to any other cloud.    
  
### Clean up share snapshots
* <a id="delete-share-keep-snapshots"></a>
**Can I delete my share but not delete my share snapshots?**  
    If you have active share snapshots on your share, you cannot delete your share. You can use an API to delete share snapshots, along with the share. You also can delete both the share snapshots and the share in the Azure portal.

* <a id="delete-share-with-snapshots"></a>
**What happens to my share snapshots if I delete my storage account?**  
    If you delete your storage account, the share snapshots also are deleted.

## Billing and pricing
* <a id="vm-file-share-network-traffic"></a>
**Does the network traffic between an Azure VM and an Azure file share count as external bandwidth that is charged to the subscription?**  
    If the file share and VM are in the same Azure region, there is no additional charge for the traffic between the file share and the VM. If the file share and the VM are in different regions, the traffic between them are charged as external bandwidth.

* <a id="share-snapshot-price"></a>
**How much do share snapshots cost?**  
     During preview, there is no charge for share snapshot capacity. Standard storage egress and transaction costs apply. After general availability, subscriptions will be charged for capacity and transactions on share snapshots.
     
     Share snapshots are incremental in nature. The base share snapshot is the share itself. All subsequent share snapshots are incremental and store only the difference from the preceding share snapshot. You are billed only for the changed content. If you have a share with 100 GiB of data but only 5 GiB has changed since your last share snapshot, the share snapshot consumes only 5 additional GiB, and you are billed for 105 GiB. For more information about transaction and standard egress charges, see the [Pricing page](https://azure.microsoft.com/pricing/details/storage/files/).

## Scale and performance
* <a id="files-scale-limits"></a>
**What are the scale limits of Azure Files?**  
    For information about scalability and performance targets for Azure Files, see [Azure Files scalability and performance targets](storage-files-scale-targets.md).

* <a id="need-larger-share"></a>
**I need a larger file share than Azure Files currently offers. Can I increase the size of my Azure file share?**  
    No. The maximum size of an Azure file share is 5 TiB. Currently, this is a hard limit that we cannot adjust. We are working on a solution to increase the share size to 100 TiB, but we don't have timelines to share at this time.

* <a id="open-handles-quota"></a>
**How many clients can access the same file simultaneously?**   
    There is a quota of 2,000 open handles on a single file. When you have 2,000 open handles, an error message is displayed that says the quota is reached.

* <a id="zip-slow-performance"></a>
**My performance is slow when I unzip files in Azure Files. What should I do?**  
    To transfer large numbers of files to Azure Files, we recommend that you use AzCopy (for Windows; in preview for Linux and UNIX) or Azure PowerShell. These tools have been optimized for network transfer.

* <a id="slow-perf-windows-81-2012r2"></a>
**Why is my performance slow after I mount my Azure file share on Windows Server 2012 R2 or Windows 8.1?**  
    There is a known issue when mounting an Azure file share on Windows Server 2012 R2 and Windows 8.1. The issue was patched in the April 2014 cumulative update for Windows 8.1 and Windows Server 2012 R2. For optimum performance, ensure that all instances of Windows Server 2012 R2 and Windows 8.1 have this patch applied. (You should always receive  Windows patches through Windows Update.) For more information, see the associated Microsoft Knowledge Base article [Slow performance when you access Azure Files from Windows 8.1 or Server 2012 R2](https://support.microsoft.com/kb/3114025).

## Features and interoperability with other services
* <a id="cluster-witness"></a>
**Can I use my Azure file share as a *File Share Witness* for my Windows Server Failover Cluster?**  
    Currently, this configuration is not supported for an Azure file share. For more information about how to set this up for Azure Blob storage, see [Deploy a Cloud Witness for a Failover Cluster](https://docs.microsoft.com/windows-server/failover-clustering/deploy-cloud-witness).

* <a id="containers"></a>
**Can I mount an Azure file share on an Azure Container instance?**  
    Yes, Azure file shares are a good option when you want to persist information beyond the lifetime of a container instance. For more information, see [Mount an Azure file share with Azure Container instances](../../container-instances/container-instances-mounting-azure-files-volume.md).

* <a id="rest-rename"></a>
**Is there a rename operation in the REST API?**  
    Not at this time.

* <a id="nested-shares"></a>
**Can I set up nested shares? In other words, a share under a share?**  
    No. The file share *is* the virtual driver that you can mount, so nested shares are not supported.

* <a id="ibm-mq"></a>
**How do I use Azure Files with IBM MQ?**  
    IBM has released a document that helps IBM MQ customers configure Azure Files with the IBM service. For more information, see [How to set up an IBM MQ multi-instance queue manager with Microsoft Azure Files service](https://github.com/ibm-messaging/mq-azure/wiki/How-to-setup-IBM-MQ-Multi-instance-queue-manager-with-Microsoft-Azure-File-Service).

## See also
* [Troubleshoot Azure Files in Windows](storage-troubleshoot-windows-file-connection-problems.md)
* [Troubleshoot Azure Files in Linux](storage-troubleshoot-linux-file-connection-problems.md)
* [Troubleshoot Azure File Sync](storage-sync-files-troubleshoot.md)<|MERGE_RESOLUTION|>--- conflicted
+++ resolved
@@ -5,11 +5,7 @@
 author: roygara
 ms.service: storage
 ms.date: 01/02/2019
-<<<<<<< HEAD
-ms.author: renash
-=======
 ms.author: rogarana
->>>>>>> 6a383dfd
 ms.subservice: files
 ms.topic: conceptual
 ---
@@ -144,11 +140,7 @@
 
 * <a id="afs-os-support"></a>
   **Can I use Azure File Sync with either Windows Server 2008 R2, Linux, or my network-attached storage (NAS) device?**  
-<<<<<<< HEAD
-    Currently, Azure File Sync supports only Windows Server 2016 and Windows Server 2012 R2. At this time, we don't have any other plans we can share, but we're open to supporting additional platforms based on customer demand. Let us know at [Azure Files UserVoice](https://feedback.azure.com/forums/217298-storage/category/180670-files) what platforms you would like us to support.
-=======
     Currently, Azure File Sync supports only Windows Server 2019, Windows Server 2016, and Windows Server 2012 R2. At this time, we don't have any other plans we can share, but we're open to supporting additional platforms based on customer demand. Let us know at [Azure Files UserVoice](https://feedback.azure.com/forums/217298-storage/category/180670-files) what platforms you would like us to support.
->>>>>>> 6a383dfd
 
 * <a id="afs-tiered-files-out-of-endpoint"></a>
   **Why do tiered files exist outside of the server endpoint namespace?**  
@@ -252,11 +244,7 @@
 * <a id="port-445-blocked"></a>
 **My ISP or IT blocks Port 445 which is failing Azure Files mount. What should I do?**
 
-<<<<<<< HEAD
-    You can learn about [various ways to workaround blocked port 445 here](https://docs.microsoft.com/en-us/azure/storage/files/storage-troubleshoot-windows-file-connection-problems#cause-1-port-445-is-blocked). Azure Files only allows connections using SMB 3.0 (with encryption support) from outside the region or datacenter. SMB 3.0 protocol has introduced many security features including channel encryption which is very secure to use over internet. However its possible that port 445 has been blocked due to historical reasons of vulnerabilities found in lower SMB versions. In ideal case, the port should be blocked for only for SMB 1.0 traffic and SMB 1.0 should be turned off on all clients.
-=======
     You can learn about [various ways to workaround blocked port 445 here](https://docs.microsoft.com/azure/storage/files/storage-troubleshoot-windows-file-connection-problems#cause-1-port-445-is-blocked). Azure Files only allows connections using SMB 3.0 (with encryption support) from outside the region or datacenter. SMB 3.0 protocol has introduced many security features including channel encryption which is very secure to use over internet. However its possible that port 445 has been blocked due to historical reasons of vulnerabilities found in lower SMB versions. In ideal case, the port should be blocked for only for SMB 1.0 traffic and SMB 1.0 should be turned off on all clients.
->>>>>>> 6a383dfd
 
 * <a id="expressroute-not-required"></a>
 **Do I have to use Azure ExpressRoute to connect to Azure Files or to use Azure File Sync on-premises?**  
