--- conflicted
+++ resolved
@@ -1,121 +1,104 @@
----
-title: Azure Files scalability and performance targets | Microsoft Docs
-description: Learn about the scalability and performance targets for Azure Files, including the capacity, request rate, and inbound and outbound bandwidth limits.
-services: storage
-author: roygara
-ms.service: storage
-ms.topic: article
-<<<<<<< HEAD
-ms.date: 7/19/2018
-ms.author: wgries
-=======
-ms.date: 5/5/2019
-ms.author: rogarana
->>>>>>> 6a383dfd
-ms.subservice: files
----
-
-# Azure Files scalability and performance targets
-
-[Azure Files](storage-files-introduction.md) offers fully managed file shares in the cloud that are accessible via the industry standard SMB protocol. This article discusses the scalability and performance targets for Azure Files and Azure File Sync.
-
-The scalability and performance targets listed here are high-end targets, but may be affected by other variables in your deployment. For example, the throughput for a file may also be limited by your available network bandwidth, not just the servers hosting the Azure Files service. We strongly recommend testing your usage pattern to determine whether the scalability and performance of Azure Files meet your requirements. We are also committed to increasing these limits over time. Please don't hesitate to give us feedback, either in the comments below or on the [Azure Files UserVoice](https://feedback.azure.com/forums/217298-storage/category/180670-files), about which limits you would like to see us increase.
-
-## Azure storage account scale targets
-
-The parent resource for an Azure file share is an Azure storage account. A storage account represents a pool of storage in Azure that can be used by multiple storage services, including Azure Files, to store data. Other services that store data in storage accounts are Azure Blob storage, Azure Queue storage, and Azure Table storage. The following targets apply all storage services storing data in a storage account:
-
-[!INCLUDE [azure-storage-limits](../../../includes/azure-storage-limits.md)]
-
-[!INCLUDE [azure-storage-limits-azure-resource-manager](../../../includes/azure-storage-limits-azure-resource-manager.md)]
-
-> [!Important]  
-> General purpose storage account utilization from other storage services affects your Azure file shares in your storage account. For example, if you reach the maximum storage account capacity with Azure Blob storage, you will not be able to create new files on your Azure file share, even if your Azure file share is below the maximum share size.
-
-## Azure Files scale targets
-
-<<<<<<< HEAD
-### Premium files scale targets
-
-There are three categories of limitations to consider for premium files: storage accounts, shares, and files.
-
-For example: A single share can achieve 100,000 IOPS and a single file can scale up to 5,000 IOPS. So, for example, if you have three files in one share, the maximum IOPS you can get from that share is 15,000.
-
-### Premium filestorage account limits
-
-Premium files use a unique storage account called **filestorage (preview)**, this account has slightly different scale targets than the storage account used by standard files. For the storage account scale targets, refer to the table in the [Azure storage account scale targets](#azure-storage-account-scale-targets) section.
-=======
-### Premium scale targets
-
-There are three categories of limitations to consider for premium file shares: storage accounts, shares, and files.
-
-For example: A single share can achieve 100,000 IOPS and a single file can scale up to 5,000 IOPS. So, for example, if you have three files in one share, the maximum IOPS you can get from that share is 15,000.
-
-### Premium FileStorage account limits
-
-Premium file shares are provisioned in a special storage account called **filestorage (preview)**. This account has slightly different scale targets than the storage account used for standard file shares. For the storage account scale targets, refer to the table in the [Azure storage account scale targets](#azure-storage-account-scale-targets) section.
->>>>>>> 6a383dfd
-
-> [!IMPORTANT]
-> Storage account limits apply to all shares. Scaling up to the max for storage accounts is only achievable if there is only one share per storage account.
-
-[!INCLUDE [storage-files-scale-targets](../../../includes/storage-files-scale-targets.md)]
-
-## Azure File Sync scale targets
-
-With Azure File Sync, we have tried as much as possible to design for limitless usage, however this is not always possible. The below table indicates the boundaries of our testing and which targets are actually hard limits:
-
-[!INCLUDE [storage-sync-files-scale-targets](../../../includes/storage-sync-files-scale-targets.md)]
-
-### Azure File Sync performance metrics
-
-Since the Azure File Sync agent runs on a Windows Server machine that connects to the Azure file shares, the effective sync performance depends upon a number of factors in your infrastructure: Windows Server and the underlying disk configuration, network bandwidth between the server and the Azure storage, file size, total dataset size, and the activity on the dataset. Since Azure File Sync works on the file level, the performance characteristics of an Azure File Sync-based solution is better measured in the number of objects (files and directories) processed per second.
-
-For Azure File Sync, performance is critical in two stages:
-
-1. **Initial one-time provisioning**: To optimize performance on initial provisioning, refer to [Onboarding with Azure File Sync](storage-sync-files-deployment-guide.md#onboarding-with-azure-file-sync) for the optimal deployment details.
-2. **Ongoing sync**: After the data is initially seeded in the Azure file shares, Azure File Sync keeps multiple endpoints in sync.
-
-To help you plan your deployment for each of the stages, below are the results observed during the internal testing on a system with a config
-
-| System configuration |  |
-|-|-|
-| CPU | 64 Virtual Cores with 64 MiB L3 cache |
-| Memory | 128 GiB |
-| Disk | SAS disks with RAID 10 with battery backed cache |
-| Network | 1 Gbps Network |
-| Workload | General Purpose File Server|
-
-| Initial one-time provisioning  |  |
-|-|-|
-| Number of objects | 25 million objects |
-| Dataset Size| ~4.7 TiB |
-| Average File Size | ~200 KiB (Largest File: 100 GiB) |
-| Upload Throughput | 20 objects per second |
-| Namespace Download Throughput* | 400 objects per second |
-
-*When a new server endpoint is created, the Azure File Sync agent does not download any of the file content. It first syncs the full namespace and then triggers background recall to download the files, either in their entirety or, if cloud tiering is enabled, to the cloud tiering policy set on the server endpoint.
-
-| Ongoing sync  |   |
-|-|--|
-| Number of objects synced| 125,000 objects (~1% churn) |
-| Dataset Size| 50 GiB |
-| Average File Size | ~500 KiB |
-| Upload Throughput | 30 objects per second |
-| Full Download Throughput* | 60 objects per second |
-
-*If cloud tiering is enabled, you are likely to observe better performance as only some of the file data is downloaded. Azure File Sync only downloads the data of cached files when they are changed on any of the endpoints. For any tiered or newly created files, the agent does not download the file data, and instead only syncs the namespace to all the server endpoints. The agent also supports partial downloads of tiered files as they are accessed by the user. 
-
-> [!Note]  
-> The numbers above are not an indication of the performance that you will experience. The actual performance will depend on multiple factors as outlined in the beginning of this section.
-
-As a general guide for your deployment, you should keep a few things in mind:
-
-- The object throughput approximately scales in proportion to the number of sync groups on the server. Splitting data into multiple sync groups on a server yields better throughput, which is also limited by the server and network.
-- The object throughput is inversely proportional to the MiB per second throughput. For smaller files, you will experience higher throughput in terms of the number of objects processed per second, but lower MiB per second throughput. Conversely, for larger files, you will get fewer objects processed per second, but higher MiB per second throughput. The MiB per second throughput is limited by the Azure Files scale targets.
-
-## See also
-
-- [Planning for an Azure Files deployment](storage-files-planning.md)
-- [Planning for an Azure File Sync deployment](storage-sync-files-planning.md)
-- [Scalability and performance targets for other storage services](../common/storage-scalability-targets.md)
+---
+title: Azure Files scalability and performance targets | Microsoft Docs
+description: Learn about the scalability and performance targets for Azure Files, including the capacity, request rate, and inbound and outbound bandwidth limits.
+services: storage
+author: roygara
+ms.service: storage
+ms.topic: article
+ms.date: 5/5/2019
+ms.author: rogarana
+ms.subservice: files
+---
+
+# Azure Files scalability and performance targets
+
+[Azure Files](storage-files-introduction.md) offers fully managed file shares in the cloud that are accessible via the industry standard SMB protocol. This article discusses the scalability and performance targets for Azure Files and Azure File Sync.
+
+The scalability and performance targets listed here are high-end targets, but may be affected by other variables in your deployment. For example, the throughput for a file may also be limited by your available network bandwidth, not just the servers hosting the Azure Files service. We strongly recommend testing your usage pattern to determine whether the scalability and performance of Azure Files meet your requirements. We are also committed to increasing these limits over time. Please don't hesitate to give us feedback, either in the comments below or on the [Azure Files UserVoice](https://feedback.azure.com/forums/217298-storage/category/180670-files), about which limits you would like to see us increase.
+
+## Azure storage account scale targets
+
+The parent resource for an Azure file share is an Azure storage account. A storage account represents a pool of storage in Azure that can be used by multiple storage services, including Azure Files, to store data. Other services that store data in storage accounts are Azure Blob storage, Azure Queue storage, and Azure Table storage. The following targets apply all storage services storing data in a storage account:
+
+[!INCLUDE [azure-storage-limits](../../../includes/azure-storage-limits.md)]
+
+[!INCLUDE [azure-storage-limits-azure-resource-manager](../../../includes/azure-storage-limits-azure-resource-manager.md)]
+
+> [!Important]  
+> General purpose storage account utilization from other storage services affects your Azure file shares in your storage account. For example, if you reach the maximum storage account capacity with Azure Blob storage, you will not be able to create new files on your Azure file share, even if your Azure file share is below the maximum share size.
+
+## Azure Files scale targets
+
+### Premium scale targets
+
+There are three categories of limitations to consider for premium file shares: storage accounts, shares, and files.
+
+For example: A single share can achieve 100,000 IOPS and a single file can scale up to 5,000 IOPS. So, for example, if you have three files in one share, the maximum IOPS you can get from that share is 15,000.
+
+### Premium FileStorage account limits
+
+Premium file shares are provisioned in a special storage account called **filestorage (preview)**. This account has slightly different scale targets than the storage account used for standard file shares. For the storage account scale targets, refer to the table in the [Azure storage account scale targets](#azure-storage-account-scale-targets) section.
+
+> [!IMPORTANT]
+> Storage account limits apply to all shares. Scaling up to the max for storage accounts is only achievable if there is only one share per storage account.
+
+[!INCLUDE [storage-files-scale-targets](../../../includes/storage-files-scale-targets.md)]
+
+## Azure File Sync scale targets
+
+With Azure File Sync, we have tried as much as possible to design for limitless usage, however this is not always possible. The below table indicates the boundaries of our testing and which targets are actually hard limits:
+
+[!INCLUDE [storage-sync-files-scale-targets](../../../includes/storage-sync-files-scale-targets.md)]
+
+### Azure File Sync performance metrics
+
+Since the Azure File Sync agent runs on a Windows Server machine that connects to the Azure file shares, the effective sync performance depends upon a number of factors in your infrastructure: Windows Server and the underlying disk configuration, network bandwidth between the server and the Azure storage, file size, total dataset size, and the activity on the dataset. Since Azure File Sync works on the file level, the performance characteristics of an Azure File Sync-based solution is better measured in the number of objects (files and directories) processed per second.
+
+For Azure File Sync, performance is critical in two stages:
+
+1. **Initial one-time provisioning**: To optimize performance on initial provisioning, refer to [Onboarding with Azure File Sync](storage-sync-files-deployment-guide.md#onboarding-with-azure-file-sync) for the optimal deployment details.
+2. **Ongoing sync**: After the data is initially seeded in the Azure file shares, Azure File Sync keeps multiple endpoints in sync.
+
+To help you plan your deployment for each of the stages, below are the results observed during the internal testing on a system with a config
+
+| System configuration |  |
+|-|-|
+| CPU | 64 Virtual Cores with 64 MiB L3 cache |
+| Memory | 128 GiB |
+| Disk | SAS disks with RAID 10 with battery backed cache |
+| Network | 1 Gbps Network |
+| Workload | General Purpose File Server|
+
+| Initial one-time provisioning  |  |
+|-|-|
+| Number of objects | 25 million objects |
+| Dataset Size| ~4.7 TiB |
+| Average File Size | ~200 KiB (Largest File: 100 GiB) |
+| Upload Throughput | 20 objects per second |
+| Namespace Download Throughput* | 400 objects per second |
+
+*When a new server endpoint is created, the Azure File Sync agent does not download any of the file content. It first syncs the full namespace and then triggers background recall to download the files, either in their entirety or, if cloud tiering is enabled, to the cloud tiering policy set on the server endpoint.
+
+| Ongoing sync  |   |
+|-|--|
+| Number of objects synced| 125,000 objects (~1% churn) |
+| Dataset Size| 50 GiB |
+| Average File Size | ~500 KiB |
+| Upload Throughput | 30 objects per second |
+| Full Download Throughput* | 60 objects per second |
+
+*If cloud tiering is enabled, you are likely to observe better performance as only some of the file data is downloaded. Azure File Sync only downloads the data of cached files when they are changed on any of the endpoints. For any tiered or newly created files, the agent does not download the file data, and instead only syncs the namespace to all the server endpoints. The agent also supports partial downloads of tiered files as they are accessed by the user. 
+
+> [!Note]  
+> The numbers above are not an indication of the performance that you will experience. The actual performance will depend on multiple factors as outlined in the beginning of this section.
+
+As a general guide for your deployment, you should keep a few things in mind:
+
+- The object throughput approximately scales in proportion to the number of sync groups on the server. Splitting data into multiple sync groups on a server yields better throughput, which is also limited by the server and network.
+- The object throughput is inversely proportional to the MiB per second throughput. For smaller files, you will experience higher throughput in terms of the number of objects processed per second, but lower MiB per second throughput. Conversely, for larger files, you will get fewer objects processed per second, but higher MiB per second throughput. The MiB per second throughput is limited by the Azure Files scale targets.
+
+## See also
+
+- [Planning for an Azure Files deployment](storage-files-planning.md)
+- [Planning for an Azure File Sync deployment](storage-sync-files-planning.md)
+- [Scalability and performance targets for other storage services](../common/storage-scalability-targets.md)