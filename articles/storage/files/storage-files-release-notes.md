--- conflicted
+++ resolved
@@ -27,14 +27,9 @@
 
 | Version | Release date | Support end date |
 |----------------------|--------------|------------------|
-<<<<<<< HEAD
-| 2.0.11.0 | February 8, 2018 | Currently supported |
-| 1.1.0.0 | September 26, 2017 | July 30, 2018 |
-=======
 | 2.1.0.0 | 2018-02-28 | Current version |
 | 2.0.11.0 | 2018-02-08 | Current version |
 | 1.1.0.0 | 2017-09-26 | 2018-07-30 |
->>>>>>> 6deb2f9c
 
 ### Azure File Sync Agent update policy
 [!INCLUDE [storage-sync-files-agent-update-policy](../../../includes/storage-sync-files-agent-update-policy.md)]
@@ -146,4 +141,4 @@
 ### Cloud tiering
 - To ensure that files can be correctly recalled, the system might not automatically tier new or changed files for up to 32 hours. This process includes first-time tiering after a new server endpoint is configured. We provide a PowerShell cmdlet to tier on-demand. The cmdlet lets you evaluate tiering more efficiently without waiting for the background process.
 - If a tiered file is copied to another location by using Robocopy, the resulting file isn't tiered. The offline attribute might be set because Robocopy incorrectly includes that attribute in copy operations.
-- When viewing file properties from an SMB client, the offline attribute might appear to be set incorrectly due to SMB caching of file metadata.
+- When viewing file properties from an SMB client, the offline attribute might appear to be set incorrectly due to SMB caching of file metadata.