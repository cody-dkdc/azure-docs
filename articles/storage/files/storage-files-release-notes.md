--- conflicted
+++ resolved
@@ -1,138 +1,3 @@
-<<<<<<< HEAD
----
-title: Azure File Sync agent release notes | Microsoft Docs
-description: Azure File Sync release notes
-services: storage
-documentationcenter: ''
-author: wmgries
-manager: klaasl
-editor: tamram
-
-ms.assetid: 
-ms.service: storage
-ms.workload: storage
-ms.tgt_pltfrm: na
-ms.devlang: na
-ms.topic: get-started-article
-ms.date: 10/08/2017
-ms.author: wgries
----
-
-# Azure File Sync agent release notes
-Azure File Sync (preview) allows you to centralize your organization's file shares in Azure Files without giving up the flexibility, performance, and compatibility of an on-premises file server. It does this by transforming your Windows Servers into a quick cache of your Azure File share. You can use any protocol available on Windows Server to access your data locally (including SMB, NFS, and FTPS) and you can have as many caches as you need across the world.
-
-This article covers the release notes for supported versions of the Azure File Sync agent.
-
-## Supported versions
-The following versions are supported by Azure File Sync:
-
-| Milestone | Agent version number | Release date | Supported until |
-|----|----------------------|--------------|------------------|
-| Refresh 1 | 2.0.11.0 | 2018-02-08 | Current version |
-| January update rollup | 1.4.0.0 | 2018-01-08 | 2018-07-30 |
-| November update rollup | 1.3.0.0 | 2017-11-30 | 2018-07-30 |
-| October update rollup | 1.2.0.0 | 2017-10-31 | 2018-07-30 |
-| Initial preview release | 1.1.0.0 | 2017-09-26 | 2018-07-30 |
-
-### Azure File Sync agent update policy
-[!INCLUDE [storage-sync-files-agent-update-policy](../../../includes/storage-sync-files-agent-update-policy.md)]
-
-## Agent version 2.0.11.0
-The following release notes are for agent version 2.0.11.0 which was released on February 9th, 2018. 
-
-### Agent installation and server configuration
-For more information on how to install and configure the Azure File Sync agent with a Windows Server, see [Planning for an Azure File Sync (preview) deployment](storage-sync-files-planning.md) and [How to deploy Azure File Sync (preview)](storage-sync-files-deployment-guide.md).
-
-- The agent installation package (MSI) must be installed with elevated (admin) permissions.
-- Not supported on the Windows Server Core or Nano Server deployment options.
-- Supported only on Windows Server 2016 and 2012 R2.
-- The agent requires at least 2 GB of physical memory.
-
-### Interoperability
-- Anti-virus, backup, and other applications that access tiered files can cause undesirable recall unless they respect the offline attribute and skip reading the content of those files. For more information, see [Troubleshoot Azure File Sync (preview)](storage-sync-files-troubleshoot.md)
-- New with this update, DFS-R is supported.  See the [planning guide](storage-sync-files-planning.md#distributed-file-system-dfs) for more information.
-- Do not use File Server Resource Manager (or other) file screens: file screens may cause endless sync failures if files are blocked because of the file screen.
-- Duplication of a Registered Server (including VM cloning) could lead to unexpected results (in particular, sync may never converge).
-- Data Deduplication and cloud tiering are not supported on the same volume.
- 
-### Sync limitations
-The following items do not sync, but the rest of the system will continue to operate normally:
-- Paths longer than 2048 characters
-- DACL portion of a security descriptor if larger than 2K (this is only an issue if you have more than about 40 Access Control Entries on a single item)
-- SACL portion of security descriptor (used for auditing)
-- Extended attributes
-- Alternate data streams
-- Reparse points
-- Hard links
-- Compression (if set on a server file) will not be preserved when changes sync to that file from other endpoints
-- Any file encrypted with EFS (or other user mode encryption) that prevents our service from reading the data 
-    
-    > [!Note]  
-    > Azure File Sync always encrypts data in transit and data can be encrypted at rest in Azure.
- 
-### Server Endpoints
-- A server endpoint may only be created on an NTFS volume. ReFS, FAT, FAT32, and other file systems are not supported by Azure File Sync at this time.
-- A server endpoint may not be on the system volume (for example, C:\MyFolder is not an acceptable path unless C:\MyFolder is a mount point).
-- Failover Clustering is supported with Clustered Disks only, not with Cluster Shared Volumes (CSVs).
-- A server endpoint may not be nested, but can coexist on the same volume in parallel with each other.
-- Deleting a large number of directories from a server at once (over 10,000) may cause sync failures - delete directories in batches of less than 10,000 and make sure the delete operations sync successfully before deleting the next batch.
-- With this release, support added for the sync root being at the root of a volume.
-- Do not store an OS or application paging file within a server endpoint.
-- Changed with this release, added new events to track the total runtime for cloud tiering (EventID 9016), sync upload progress (EventID 9302), and files that did not sync (EventID 9900).
-- Changed with this release, fast DR namespace sync performance increased dramatically.
- 
-### Cloud tiering
-- Changed from the previous version, new files will be tiered in 1 hour subject to the tiering policy setting (previously 32 hours) - we provide a PowerShell cmdlet to tier on-demand so you can evaluate tiering more efficiently without waiting for the background process.
-- If a tiered file is copied using Robocopy to another location, the resulting file will not be tiered but the offline attribute may be set since Robocopy incorrectly includes that attribute in copy operations.
-- When viewing file properties from an SMB client, the offline attribute may appear to be set incorrectly due to SMB caching of file metadata.
-- Changed from previous version, files are now download as tiered files on other servers, provided the file is new, or was already a tiered file.
-
-## Agent version 1.1.0.0
-The following release notes are for agent version 1.1.0.0 which was released on September 9, 2017. This release marks the initial Preview release of Azure File Sync!
-
-### Agent installation and server configuration
-For more information on how to install and configure the Azure File Sync agent with a Windows Server, see [Planning for an Azure File Sync (preview) deployment](storage-sync-files-planning.md) and [How to deploy Azure File Sync (preview)](storage-sync-files-deployment-guide.md).
-
-- The agent installation package (MSI) must be installed with elevated (admin) permissions.
-- Not supported on the Windows Server Core or Nano Server deployment options.
-- Supported only on Windows Server 2016 and 2012 R2.
-- The agent requires at least 2 GB of physical memory.
-
-### Interoperability
-- Anti-virus, backup, and other applications that access tiered files can cause undesirable recall unless they respect the offline attribute and skip reading the content of those files. For more information, see [Troubleshoot Azure File Sync (preview)](storage-sync-files-troubleshoot.md)
-- Do not use File Server Resource Manager (or other) file screens: file screens may cause endless sync failures if files are blocked because of the file screen.
-- Duplication of a Registered Server (including VM cloning) could lead to unexpected results (in particular, sync may never converge).
-- Data Deduplication and cloud tiering are not supported on the same volume.
- 
-### Sync limitations
-The following items do not sync, but the rest of the system will continue to operate normally:
-- Paths longer than 2048 characters
-- DACL portion of a security descriptor if larger than 2K (this is only an issue if you have more than about 40 Access Control Entries on a single item)
-- SACL portion of security descriptor (used for auditing)
-- Extended attributes
-- Alternate data streams
-- Reparse points
-- Hard links
-- Compression (if set on a server file) will not be preserved when changes sync to that file from other endpoints
-- Any file encrypted with EFS (or other user mode encryption) that prevents our service from reading the data 
-    
-    > [!Note]  
-    > Azure File Sync always encrypts data in transit and data can be encrypted at rest in Azure.
- 
-### Server Endpoints
-- A server endpoint may only be created on an NTFS volume. ReFS, FAT, FAT32, and other file systems are not supported by Azure File Sync at this time.
-- A server endpoint may not be on the system volume (for example, C:\MyFolder is not an acceptable path unless C:\MyFolder is a mount point).
-- Failover Clustering is supported with Clustered Disks only, not with Cluster Shared Volumes (CSVs).
-- A server endpoint may not be nested, but can coexist on the same volume in parallel with each other.
-- Deleting a large number of directories from a server at once (over 10,000) may cause sync failures - delete directories in batches of less than 10,000 and make sure the delete operations sync successfully before deleting the next batch.
-- Not supported at the root of a volume.
-- Do not store an OS or application paging file within a server endpoint.
- 
-### Cloud tiering
-- In order to ensure that files can be recalled correctly, the system may not automatically tier new or changed files for up to 32 hours, including first-time tiering after configuring a new Server Endpoint - we provide a PowerShell cmdlet to tier on-demand so you can evaluate tiering more efficiently without waiting for the background process.
-- If a tiered file is copied using Robocopy to another location, the resulting file will not be tiered but the offline attribute may be set since Robocopy incorrectly includes that attribute in copy operations.
-- When viewing file properties from an SMB client, the offline attribute may appear to be set incorrectly due to SMB caching of file metadata.
-=======
 ---
 title: Release notes for the Azure File Sync agent (preview) | Microsoft Docs
 description: Release notes for the Azure File Sync agent (preview).
@@ -282,5 +147,4 @@
 ### Cloud tiering
 - To ensure that files can be correctly recalled, the system might not automatically tier new or changed files for up to 32 hours. This process includes first-time tiering after a new server endpoint is configured. We provide a PowerShell cmdlet to tier on demand. You can use the cmdlet to evaluate tiering more efficiently without waiting for the background process.
 - If a tiered file is copied to another location by using Robocopy, the resulting file isn't tiered. The offline attribute might be set because Robocopy incorrectly includes that attribute in copy operations.
-- When you're viewing file properties from an SMB client, the offline attribute might appear to be set incorrectly due to SMB caching of file metadata.
->>>>>>> f5186cc0
+- When you're viewing file properties from an SMB client, the offline attribute might appear to be set incorrectly due to SMB caching of file metadata.