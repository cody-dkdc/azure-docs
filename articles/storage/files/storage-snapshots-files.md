---
title: Overview of share snapshots for Azure Files (preview) | Microsoft Docs
description: A share snapshot is a read-only version of an Azure Files share that's taken at a point in time, as a way to back up the share.
services: storage
documentationcenter: .net
author: RenaShahMSFT
manager: aungoo
editor: tysonn

ms.assetid: edabe3ee-688b-41e0-b34f-613ac9c3fdfd
ms.service: storage
ms.workload: storage
ms.tgt_pltfrm: na
ms.devlang: na
ms.topic: article
ms.date: 01/17/2018
ms.author: renash

---

# Overview of share snapshots for Azure Files (preview)
Azure Files provides the capability to take share snapshots of file shares. Share snapshots (preview) capture the share state at that point in time. In this article, we describe what capabilities share snapshots provide and how you can take advantage of them in your custom use case.

## When to use share snapshots

### Protection against application error and data corruption
Applications that use file shares perform operations such as writing, reading, storage, transmission, and processing. If an application is misconfigured or an unintentional bug is introduced, accidental overwrite or damage can happen to a few blocks. To help protect against these scenarios, you can take a share snapshot before you deploy new application code. If a bug or application error is introduced with the new deployment, you can go back to a previous version of your data on that file share. 

### Protection against accidental deletions or unintended changes
Imagine that you're working on a text file in a file share. After the text file is closed, you lose the ability to undo your changes. In these cases, you then need to recover a previous version of the file. You can use share snapshots to recover previous versions of the file if it's accidentally renamed or deleted.

### General backup purposes
After you create a file share, you can periodically create a share snapshot of the file share to use it for data backup. A share snapshot, when taken periodically, helps maintain previous versions of data that can be used for future audit requirements or disaster recovery.

## Capabilities
A share snapshot is a point-in-time, read-only copy of your data. You can create, delete, and manage snapshots by using the REST API. Same capabilities are also available in the client library, Azure CLI, and Azure portal. 

You can view snapshots of a share by using both the REST API and SMB. You can retrieve the list of versions of the directory or file, and you can mount a specific version directly as a drive. 

After a share snapshot is created, it can be read, copied, or deleted, but not modified. You can't copy a whole share snapshot to another storage account. You have to do that file by file, by using AzCopy or other copying mechanisms.

Share snapshot capability is provided at the file share level. Retrieval is provided at individual file level, to allow for restoring individual files. You can restore a complete file share by using SMB, the REST API, the portal, the client library, or PowerShell/CLI tooling.

A share snapshot of a file share is identical to its base file share. The only difference is that a **DateTime** value is appended to the share URI to indicate the
time at which the share snapshot was taken. For example, if a file share URI is http://storagesample.core.file.windows.net/myshare, the share snapshot URI is similar to:
```
http://storagesample.core.file.windows.net/myshare?snapshot=2011-03-09T01:42:34.9360000Z
```

Share snapshots persist until they are explicitly deleted. A share snapshot cannot outlive its base file share. You can enumerate the snapshots associated with the base file share to track your current snapshots. 

When you create a share snapshot of a file share, the files in the share’s system properties are copied to the share snapshot with the same values. The base files and the file share’s metadata are also copied to the share snapshot, unless you specify separate metadata for the share snapshot when you create it.

You cannot delete a share that has share snapshots unless you delete all the share snapshots first.

## Space usage 
Share snapshots are incremental in nature. Only the data that has changed after your most recent share snapshot is saved. This minimizes the time required to create the share snapshot and saves on storage costs. Any write operation to the object or property or metadata update operation is counted toward "changed content" and is stored in the share snapshot. 

To conserve space, you can delete the share snapshot for the period when the churn was highest.

Even though share snapshots are saved incrementally, you need to retain only the most recent share snapshot in order to restore the share. When you delete a share snapshot, only the data unique to that share snapshot is removed. Active snapshots contain all the information that you need to browse and restore your data (from the time the share snapshot was taken) to the original location or an alternate location. You can restore at the item level.

Snapshots don't count toward your 5-TB share limit. There is no limit to how much space share snapshots occupy in total. Storage account limits still apply.

## Limits
The maximum number of share snapshots that Azure Files allows today is 200. After 200 share snapshots, you have to delete older share snapshots in order to create new ones. 

There is no limit to the simultaneous calls for creating share snapshots. There is no limit to amount of space that share snapshots of a particular file share can consume. 

## Copying data back to a share from share snapshot
Copy operations that involve files and share snapshots follow these rules:

You can copy individual files in a file share snapshot over to its base share or any other location. You can restore an earlier version of a file or restore the complete file share by copying file by file from the share snapshot. The share snapshot is not promoted to base share. 

The share snapshot remains intact after copying, but the base file share is overwritten with a copy of the data that was available in the share snapshot. All the restored files count toward "changed content."

You can copy a file in a share snapshot to a destination with a different name. The resulting destination file is a writable file and not a share snapshot.

When a destination file is overwritten with a copy, any
share snapshots associated with the original destination file remain intact.

## General best practices 
When you're running infrastructure on Azure, automate backups for data recovery whenever possible. Automated actions are more reliable than manual processes,
helping to improve data protection and recoverability. You can use the REST API, the Client SDK, or scripting for automation.

Before you deploy the share snapshot scheduler, carefully consider your share snapshot frequency and retention settings to avoid incurring unnecessary charges.

Share snapshots provide only file-level protection. Share snapshots don't prevent fat-finger deletions on a file share or storage account. To help protect a storage account from accidental deletions, you can lock the storage account or the resource group.

## Next steps
<<<<<<< HEAD
- [Managing Azure file shares with the Azure Portal](storage-how-to-use-files-portal.md)
- [Managing Azure file shares with Azure PowerShell](storage-how-to-use-files-powershell.md)
- [Managing Azure file shares with the Azure CLI](storage-quickstart-files-cli.md)
- [Azure Files frequently asked questions](storage-files-faq.md)
=======
* [Work with share snapshots](storage-how-to-use-files-snapshots.md)
* [Share snapshot FAQ](storage-files-faq.md#share-snapshots)
>>>>>>> f5186cc0
<|MERGE_RESOLUTION|>--- conflicted
+++ resolved
@@ -88,12 +88,5 @@
 Share snapshots provide only file-level protection. Share snapshots don't prevent fat-finger deletions on a file share or storage account. To help protect a storage account from accidental deletions, you can lock the storage account or the resource group.
 
 ## Next steps
-<<<<<<< HEAD
-- [Managing Azure file shares with the Azure Portal](storage-how-to-use-files-portal.md)
-- [Managing Azure file shares with Azure PowerShell](storage-how-to-use-files-powershell.md)
-- [Managing Azure file shares with the Azure CLI](storage-quickstart-files-cli.md)
-- [Azure Files frequently asked questions](storage-files-faq.md)
-=======
 * [Work with share snapshots](storage-how-to-use-files-snapshots.md)
-* [Share snapshot FAQ](storage-files-faq.md#share-snapshots)
->>>>>>> f5186cc0
+* [Share snapshot FAQ](storage-files-faq.md#share-snapshots)