--- conflicted
+++ resolved
@@ -13,11 +13,7 @@
 ms.tgt_pltfrm: na
 ms.devlang: na
 ms.topic: article
-<<<<<<< HEAD
 ms.date: 01/12/2017
-=======
-ms.date: 11/28/2016
->>>>>>> 0b4533e6
 ms.author: micurd
 
 ---
@@ -59,17 +55,10 @@
         {
         }
 
-<<<<<<< HEAD
-            public static async Task performBlobOperation()
-            {
-                // Retrieve storage account from connection string.
-                CloudStorageAccount storageAccount = CloudStorageAccount.Parse("DefaultEndpointsProtocol=https;AccountName=your_account_name_here;AccountKey=your_account_key_here");
-=======
-        public static async Task createContainerAndUpload()
+        public static async Task performBlobOperation()
         {
             // Retrieve storage account from connection string.
             CloudStorageAccount storageAccount = CloudStorageAccount.Parse("DefaultEndpointsProtocol=https;AccountName=your_account_name_here;AccountKey=your_account_key_here");
->>>>>>> 0b4533e6
 
             // Create the blob client.
             CloudBlobClient blobClient = storageAccount.CreateCloudBlobClient();
@@ -123,12 +112,8 @@
                 button.Text = string.Format ("{0} clicks!", count++);
             };
 
-<<<<<<< HEAD
-                await MyClass.performBlobOperation();
-            }
-=======
-            await MyClass.createContainerAndUpload();
->>>>>>> 0b4533e6
+            await MyClass.performBlobOperation();
+            }
         }
     }
 }
@@ -152,7 +137,6 @@
 
         public override async void ViewDidLoad ()
         {
-<<<<<<< HEAD
             int count = 1;
 
             public ViewController (IntPtr handle) : base (handle)
@@ -177,23 +161,6 @@
                 base.DidReceiveMemoryWarning ();
                 // Release any cached data, images, etc that aren't in use.
             }
-=======
-            base.ViewDidLoad ();
-            // Perform any additional setup after loading the view, typically from a nib.
-            Button.AccessibilityIdentifier = "myButton";
-            Button.TouchUpInside += delegate {
-                var title = string.Format ("{0} clicks!", count++);
-                Button.SetTitle (title, UIControlState.Normal);
-            };
-
-            await MyClass.createContainerAndUpload();
-        }
-
-        public override void DidReceiveMemoryWarning ()
-        {
-            base.DidReceiveMemoryWarning ();
-            // Release any cached data, images, etc that aren't in use.
->>>>>>> 0b4533e6
         }
     }
 }
@@ -230,7 +197,6 @@
         /// This parameter is typically used to configure the page.</param>
         protected override async void OnNavigatedTo(NavigationEventArgs e)
         {
-<<<<<<< HEAD
             int count = 1;
 
             public MainPage()
@@ -261,21 +227,6 @@
 
                 await MyClass.performBlobOperation();
             }
-=======
-            // TODO: Prepare page for display here.
-
-            // TODO: If your application contains multiple pages, ensure that you are
-            // handling the hardware Back button by registering for the
-            // Windows.Phone.UI.Input.HardwareButtons.BackPressed event.
-            // If you are using the NavigationHelper provided by some templates,
-            // this event is handled for you.
-            Button.Click += delegate {
-                var title = string.Format("{0} clicks!", count++);
-                Button.Content = title;
-            };
-
-            await MyClass.createContainerAndUpload();
->>>>>>> 0b4533e6
         }
     }
 }
