--- conflicted
+++ resolved
@@ -113,31 +113,6 @@
 5. **Set up replication settings**. Please follow [Set up replication settings](../site-recovery/site-recovery-vmware-to-azure.md#set-up-replication-settings) to verify that your configuration server is successfully associated with the replication policy you create.
 
 6. **Capacity planning**. Use the [capacity planner](../site-recovery/site-recovery-capacity-planner.md) to accurately estimate network bandwidth, storage, and other requirements to meet your replication needs. When you're done, select **Yes** in **Have you completed capacity planning?**.
-<<<<<<< HEAD
-  
-  ![][11]
-
-7. **Install mobility service and enable replication**. You can choose to [push installation](../site-recovery/site-recovery-vmware-to-azure.md#prepare-for-automatic-discovery-and-push-installation) to your source VMs or to [manually install mobility service](../site-recovery/site-recovery-vmware-to-azure-install-mob-svc.md) on your source VMs. You can find the requirement of pushing installation and the path of the manual installer in the link provided. If you are doing a manual installation, you might need to use an internal IP address to find the configuration server. 
-  
-  ![][12]
-  
-  The failed-over VM will have two temporary disks: one from the primary VM and the other created during the provisioning of VM in the recovery region. To exclude the temporary disk before replication, install the mobility service before you enable replication. To learn more about how to exclude the temp disk, refer to [Exclude disks from replication](../site-recovery/site-recovery-vmware-to-azure.md#exclude-disks-from-replication).
-**Now enable replication as follows:**
-  * Click **Replicate application** > **Source**. After you've enabled replication for the first time, click +Replicate in the vault to enable replication for additional machines.
-  * In step 1, set up Source as your process server.
-  * In step 2, specify the post-failover deployment model, a Premium storage account to migrate to, a Standard storage account to save logs, and a virtual network to fail to. 
-  * In step 3, add protected VMs by IP address (you might need an internal IP address to find them). 
-  * In step 4, configure the properties by selecting the accounts you set up previously on the process server. 
-  * In step 5, choose the replication policy you created previously, Set up replication settings. 
-  Click **OK** and enable replication.
-  
-  > [!NOTE]
-  > When an Azure VM is deallocated and started again, there is no guarantee that it will get the same IP address. If the IP address of the configuration server/process server or the protected Azure VMs change, the replication in this scenario might not work correctly.
-  
-  ![][13]
-  
-  When you design your Azure Storage environment, we recommend that you use separate storage accounts for each VM in an availability set. We recommend that you follow the best practice in the storage layer for [Windows](../virtual-machines/windows/manage-availability.md#use-multiple-storage-accounts-for-each-availability-set) and [Linux](../virtual-machines/linux/manage-availability.md#use-multiple-storage-accounts-for-each-availability-set) VMs. Distributing VM disks to multiple storage accounts helps to improve storage availability and distributes the I/O across the Azure storage infrastructure. If your VMs are in an availability set, instead of replicating disks of all VMs into one storage account, we highly recommend migrating multiple VMs multiple times, so that the VMs in the same availability set do not share a single storage account. Use the **Enable Replication** blade to set up a destination storage account for each VM, one at a time. 
-=======
 
     ![][11]
 
@@ -164,7 +139,6 @@
     ![][13]
 
     When you design your Azure Storage environment, we recommend that you use separate storage accounts for each VM in an availability set. We recommend that you follow the best practice in the storage layer to [Use multiple storage accounts for each availability set](../virtual-machines/windows/manage-availability.md). Distributing VM disks to multiple storage accounts helps to improve storage availability and distributes the I/O across the Azure storage infrastructure. If your VMs are in an availability set, instead of replicating disks of all VMs into one storage account, we highly recommend migrating multiple VMs multiple times, so that the VMs in the same availability set do not share a single storage account. Use the **Enable Replication** blade to set up a destination storage account for each VM, one at a time. 
->>>>>>> a42dbad0
 You can choose a post-failover deployment model according to your need. If you choose Resource Manager (RM) as your post-failover deployment model, you can fail over a RM VM to an RM VM, or you can fail over a classic VM to an RM VM.
 
 8. **Run a test failover**. To check whether your replication is complete, click your Site Recovery and then click **Settings** > **Replicated Items**. You will see the status and percentage of your replication process. After initial replication is complete, run Test Failover to validate your replication strategy. For detailed steps of test failover, please refer to [Run a test failover in Site Recovery](../site-recovery/site-recovery-vmware-to-azure.md#run-a-test-failover). You can see the status of test failover in **Settings** > **Jobs** > **YOUR_FAILOVER_PLAN_NAME**. On the blade, you will see a breakdown of the steps and success/failure results. If the test failover fails at any step, click the step to check the error message. Make sure your VMs and replication strategy meet the requirements before you run a failover. Read [Test Failover to Azure in Site Recovery](../site-recovery/site-recovery-test-failover-to-azure.md) for more information and instructions of test failover.
