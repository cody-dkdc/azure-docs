--- conflicted
+++ resolved
@@ -117,11 +117,7 @@
 
 **Applications** - If you have web applications or cloud services that use the storage account, you will lose the connections if you regenerate keys, unless you roll your keys.
 
-<<<<<<< HEAD
-**Storage Explorers** - If you are using any [storage explorer applications](storage-explorers.md), you will probably need to update the storage key used by those applications. 
-=======
 **Storage Explorers** - If you are using any [storage explorer applications](storage-explorers.md), you will probably need to update the storage key used by those applications.
->>>>>>> e75a547e
 
 Here is the process for rotating your storage access keys:
 
