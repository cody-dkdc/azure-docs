<properties
	pageTitle="How to create, manage, or delete a storage account in the Azure Portal | Microsoft Azure"
	description="Create a new storage account, manage your account access keys, or delete a storage account in the Azure Portal. Learn about standard and premium storage accounts."
	services="storage"
	documentationCenter=""
	authors="robinsh"
	manager="carmonm"
	editor="tysonn"/>

<tags
	ms.service="storage"
	ms.workload="storage"
	ms.tgt_pltfrm="na"
	ms.devlang="na"
	ms.topic="get-started-article"
	ms.date="07/26/2016"
	ms.author="robinsh"/>


# About Azure storage accounts

[AZURE.INCLUDE [storage-selector-portal-create-storage-account](../../includes/storage-selector-portal-create-storage-account.md)]
<br/>
[AZURE.INCLUDE [storage-try-azure-tools](../../includes/storage-try-azure-tools.md)]

## Overview

An Azure storage account provides a unique namespace to store and access your Azure Storage data objects. All objects in a storage account are billed together as a group. By default, the data in your account is available only to you, the account owner.

[AZURE.INCLUDE [storage-account-types-include](../../includes/storage-account-types-include.md)]

## Storage account billing

[AZURE.INCLUDE [storage-account-billing-include](../../includes/storage-account-billing-include.md)]

> [AZURE.NOTE] When you create an Azure virtual machine, a storage account is created for you automatically in the deployment location if you do not already have a storage account in that location. So it's not necessary to follow the steps below to create a storage account for your virtual machine disks. The storage account name will be based on the virtual machine name. See the [Azure Virtual Machines documentation](https://azure.microsoft.com/documentation/services/virtual-machines/) for more details.

## Storage account endpoints

Every object that you store in Azure Storage has a unique URL address. The storage account name forms the subdomain of that address. The combination of subdomain and domain name, which is specific to each service, forms an *endpoint* for your storage account.

For example, if your storage account is named *mystorageaccount*, then the default endpoints for your storage account are:

- Blob service: http://*mystorageaccount*.blob.core.windows.net

- Table service: http://*mystorageaccount*.table.core.windows.net

- Queue service: http://*mystorageaccount*.queue.core.windows.net

- File service: http://*mystorageaccount*.file.core.windows.net

> [AZURE.NOTE] A Blob storage account only exposes the Blob service endpoint.

The URL for accessing an object in a storage account is built by appending the object's location in the storage account to the endpoint. For example, a blob address might have this format: http://*mystorageaccount*.blob.core.windows.net/*mycontainer*/*myblob*.

You can also configure a custom domain name to use with your storage account. For classic storage accounts, see [Configure a custom domain Name for your Blob Storage Endpoint](storage-custom-domain-name.md) for details. For Resource Manager storage accounts, this capability has not been added to the [Azure portal](https://portal.azure.com) yet, but you can configure it with PowerShell. For more information, see the [Set-AzureRmStorageAccount](https://msdn.microsoft.com/library/mt607146.aspx) cmdlet.  

## Create a storage account

1. Sign in to the [Azure portal](https://portal.azure.com).

2. On the Hub menu, select **New** -> **Data + Storage** -> **Storage account**.

<<<<<<< HEAD
3. Enter a name for your storage account.

	> [AZURE.NOTE] Storage account names must be between 3 and 24 characters in length and may contain numbers and lowercase letters only.
	>  
	> Your storage account name must be unique within Azure. The Azure Portal will indicate if the storage account name you select is already in use.
=======
3. Enter a name for your storage account. See [Storage account endpoints](#storage-account-endpoints) for details about how the storage account name will be used to address your objects in Azure Storage.

	> [AZURE.NOTE] Storage account names must be between 3 and 24 characters in length and may contain numbers and lowercase letters only.
	>  
	> Your storage account name must be unique within Azure. The Azure portal will indicate if the storage account name you select is already in use.
>>>>>>> c186bb0b

4. Specify the deployment model to be used: **Resource Manager** or **Classic**. **Resource Manager** is the recommended deployment model. For more information, see [Understanding Resource Manager deployment and classic deployment](../resource-manager-deployment-model.md).

<<<<<<< HEAD
4. Specify the deployment model to be used: **Resource Manager** or **Classic**. **Resource Manager** is the recommended deployment model. For more information, see [Understanding Resource Manager deployment and classic deployment](../resource-manager-deployment-model.md).

5. Specify the performance tier for the storage account: **Standard** or **Premium**. The default is **Standard**. For more details on standard and premium storage accounts, see [Introduction to Microsoft Azure Storage](storage-introduction.md) and [Premium Storage: High-Performance Storage for Azure Virtual Machine Workloads](storage-premium-storage.md).

6. Select the replication option for the storage account: **LRS**, **GRS**, **RA-GRS**, or **ZRS**. The default is **RA-GRS**. For more details on Azure Storage replication options, see [Azure Storage replication](storage-redundancy.md).

7. Select the subscription in which you want to create the new storage account.
=======
	> [AZURE.NOTE] Blob storage accounts can only be created using the Resource Manager deployment model.

5. Select the type of storage account: **General purpose** or **Blob storage**. **General purpose** is the default.

	If **General purpose** was selected, then specify the performance tier: **Standard** or **Premium**. The default is **Standard**. For more details on standard and premium storage accounts, see [Introduction to Microsoft Azure Storage](storage-introduction.md) and [Premium Storage: High-Performance Storage for Azure Virtual Machine Workloads](storage-premium-storage.md).

	If **Blob Storage** was selected, then specify the access tier: **Hot** or **Cool**. The default is **Hot**. See [Azure Blob Storage: Cool and Hot tiers](storage-blob-storage-tiers.md) for more details.

6. Select the replication option for the storage account: **LRS**, **GRS**, **RA-GRS**, or **ZRS**. The default is **RA-GRS**. For more details on Azure Storage replication options, see [Azure Storage replication](storage-redundancy.md).
>>>>>>> c186bb0b

7. Select the subscription in which you want to create the new storage account.

8. Specify a new resource group or select an existing resource group. For more information on resource groups, see [Azure Resource Manager overview](../resource-group-overview.md).

9. Select the geographic location for your storage account. See [Azure Regions](https://azure.microsoft.com/regions/#services) for more information about what services are available in which region.

10. Click **Create** to create the storage account.

## Manage your storage account

### Change your account configuration

<<<<<<< HEAD
After you create your storage account, you can modify its configuration, such as changing the replication option used for the account. In the Azure Portal, navigate to your storage account, click **All settings** and then click **Configuration** to view and/or change the account configuration. Changing the replication option will change your pricing.

> [AZURE.NOTE] Depending on the performance tier you chose when creating the storage account, some replication options may not be available.

=======
After you create your storage account, you can modify its configuration, such as changing the replication option used for the account or changing the access tier for a Blob storage account. In the [Azure portal](https://portal.azure.com), navigate to your storage account, click **All settings** and then click **Configuration** to view and/or change the account configuration.

> [AZURE.NOTE] Depending on the performance tier you chose when creating the storage account, some replication options may not be available.

Changing the replication option will change your pricing. For more details, see [Azure Storage Pricing](https://azure.microsoft.com/pricing/details/storage/) page.

For Blob storage accounts, changing the access tier may incur charges for the change in addition to changing your pricing. Please see the [Blob storage accounts - Pricing and Billing](storage-blob-storage-tiers.md#pricing-and-billing) for more details.

>>>>>>> c186bb0b
### Manage your storage access keys

When you create a storage account, Azure generates two 512-bit storage access keys, which are used for authentication when the storage account is accessed. By providing two storage access keys, Azure enables you to regenerate the keys with no interruption to your storage service or access to that service.

> [AZURE.NOTE] We recommend that you avoid sharing your storage access keys with anyone else. To permit access to storage resources without giving out your access keys, you can use a *shared access signature*. A shared access signature provides access to a resource in your account for an interval that you define and with the permissions that you specify. See [Shared Access Signatures: Understanding the SAS model](storage-dotnet-shared-access-signature-part-1.md) for more information.

#### View and copy storage access keys

<<<<<<< HEAD
In the [Azure Portal](https://portal.azure.com), navigate to your storage account, click **All settings** and then click **Access keys** to view, copy, and regenerate your account access keys. The **Access Keys** blade also includes pre-configured connection strings using your primary and secondary keys that you can copy to use in your applications.
=======
In the [Azure portal](https://portal.azure.com), navigate to your storage account, click **All settings** and then click **Access keys** to view, copy, and regenerate your account access keys. The **Access Keys** blade also includes pre-configured connection strings using your primary and secondary keys that you can copy to use in your applications.
>>>>>>> c186bb0b

#### Regenerate storage access keys

We recommend that you change the access keys to your storage account periodically to help keep your storage connections secure. Two access keys are assigned so that you can maintain connections to the storage account by using one access key while you regenerate the other access key.

> [AZURE.WARNING] Regenerating your access keys can affect services in Azure as well as your own applications that are dependent on the storage account. All clients that use the access key to access the storage account must be updated to use the new key.

**Media services** - If you have media services that are dependent on your storage account, you must re-sync the access keys with your media service after you regenerate the keys.

**Applications** - If you have web applications or cloud services that use the storage account, you will lose the connections if you regenerate keys, unless you roll your keys.

**Storage Explorers** - If you are using any [storage explorer applications](storage-explorers.md), you will probably need to update the storage key used by those applications.

Here is the process for rotating your storage access keys:

1. Update the connection strings in your application code to reference the secondary access key of the storage account.

2. Regenerate the primary access key for your storage account. On the **Access Keys** blade, click **Regenerate Key1**, and then click **Yes** to confirm that you want to generate a new key.

3. Update the connection strings in your code to reference the new primary access key.

4. Regenerate the secondary access key in the same manner.

## Delete a storage account

To remove a storage account that you are no longer using, navigate to the storage account in the [Azure portal](https://portal.azure.com), and click **Delete**. Deleting a storage account deletes the entire account, including all data in the account.

> [AZURE.WARNING] It's not possible to restore a deleted storage account or retrieve any of the content that it contained before deletion. Be sure to back up anything you want to save before you delete the account. This also holds true for any resources in the account—once you delete a blob, table, queue, or file, it is permanently deleted.

To delete a storage account that is associated with an Azure virtual machine, you must first ensure that any virtual machine disks have been deleted. If you do not first delete your virtual machine disks, then when you attempt to delete your storage account, you will see an error message similar to:

    Failed to delete storage account <vm-storage-account-name>. Unable to delete storage account <vm-storage-account-name>: 'Storage account <vm-storage-account-name> has some active image(s) and/or disk(s). Ensure these image(s) and/or disk(s) are removed before deleting this storage account.'.

<<<<<<< HEAD
If the storage account uses the Classic deployment model, you can remove the virtual machine disk by following these steps in the [Azure Portal](https://manage.windowsazure.com):

1. Navigate to the [Classic Portal](https://manage.windowsazure.com).
=======
If the storage account uses the Classic deployment model, you can remove the virtual machine disk by following these steps in the [Azure portal](https://manage.windowsazure.com):

1. Navigate to the [classic Azure portal](https://manage.windowsazure.com).
>>>>>>> c186bb0b
2. Navigate to the Virtual Machines tab.
3. Click the Disks tab.
4. Select your data disk, then click Delete Disk.
5. To delete disk images, navigate to the Images tab and delete any images that are stored in the account.

For more information, see the [Azure Virtual Machine documentation](http://azure.microsoft.com/documentation/services/virtual-machines/).

## Next steps

- [Azure Blob Storage: Cool and Hot tiers](storage-blob-storage-tiers.md)
- [Azure Storage replication](storage-redundancy.md)
- [Configure Azure Storage Connection Strings](storage-configure-connection-string.md)
- [Transfer data with the AzCopy Command-Line Utility](storage-use-azcopy.md)
- Visit the [Azure Storage Team Blog](http://blogs.msdn.com/b/windowsazurestorage/).<|MERGE_RESOLUTION|>--- conflicted
+++ resolved
@@ -61,31 +61,14 @@
 
 2. On the Hub menu, select **New** -> **Data + Storage** -> **Storage account**.
 
-<<<<<<< HEAD
-3. Enter a name for your storage account.
-
-	> [AZURE.NOTE] Storage account names must be between 3 and 24 characters in length and may contain numbers and lowercase letters only.
-	>  
-	> Your storage account name must be unique within Azure. The Azure Portal will indicate if the storage account name you select is already in use.
-=======
 3. Enter a name for your storage account. See [Storage account endpoints](#storage-account-endpoints) for details about how the storage account name will be used to address your objects in Azure Storage.
 
 	> [AZURE.NOTE] Storage account names must be between 3 and 24 characters in length and may contain numbers and lowercase letters only.
 	>  
 	> Your storage account name must be unique within Azure. The Azure portal will indicate if the storage account name you select is already in use.
->>>>>>> c186bb0b
 
 4. Specify the deployment model to be used: **Resource Manager** or **Classic**. **Resource Manager** is the recommended deployment model. For more information, see [Understanding Resource Manager deployment and classic deployment](../resource-manager-deployment-model.md).
 
-<<<<<<< HEAD
-4. Specify the deployment model to be used: **Resource Manager** or **Classic**. **Resource Manager** is the recommended deployment model. For more information, see [Understanding Resource Manager deployment and classic deployment](../resource-manager-deployment-model.md).
-
-5. Specify the performance tier for the storage account: **Standard** or **Premium**. The default is **Standard**. For more details on standard and premium storage accounts, see [Introduction to Microsoft Azure Storage](storage-introduction.md) and [Premium Storage: High-Performance Storage for Azure Virtual Machine Workloads](storage-premium-storage.md).
-
-6. Select the replication option for the storage account: **LRS**, **GRS**, **RA-GRS**, or **ZRS**. The default is **RA-GRS**. For more details on Azure Storage replication options, see [Azure Storage replication](storage-redundancy.md).
-
-7. Select the subscription in which you want to create the new storage account.
-=======
 	> [AZURE.NOTE] Blob storage accounts can only be created using the Resource Manager deployment model.
 
 5. Select the type of storage account: **General purpose** or **Blob storage**. **General purpose** is the default.
@@ -95,7 +78,6 @@
 	If **Blob Storage** was selected, then specify the access tier: **Hot** or **Cool**. The default is **Hot**. See [Azure Blob Storage: Cool and Hot tiers](storage-blob-storage-tiers.md) for more details.
 
 6. Select the replication option for the storage account: **LRS**, **GRS**, **RA-GRS**, or **ZRS**. The default is **RA-GRS**. For more details on Azure Storage replication options, see [Azure Storage replication](storage-redundancy.md).
->>>>>>> c186bb0b
 
 7. Select the subscription in which you want to create the new storage account.
 
@@ -109,12 +91,6 @@
 
 ### Change your account configuration
 
-<<<<<<< HEAD
-After you create your storage account, you can modify its configuration, such as changing the replication option used for the account. In the Azure Portal, navigate to your storage account, click **All settings** and then click **Configuration** to view and/or change the account configuration. Changing the replication option will change your pricing.
-
-> [AZURE.NOTE] Depending on the performance tier you chose when creating the storage account, some replication options may not be available.
-
-=======
 After you create your storage account, you can modify its configuration, such as changing the replication option used for the account or changing the access tier for a Blob storage account. In the [Azure portal](https://portal.azure.com), navigate to your storage account, click **All settings** and then click **Configuration** to view and/or change the account configuration.
 
 > [AZURE.NOTE] Depending on the performance tier you chose when creating the storage account, some replication options may not be available.
@@ -123,7 +99,6 @@
 
 For Blob storage accounts, changing the access tier may incur charges for the change in addition to changing your pricing. Please see the [Blob storage accounts - Pricing and Billing](storage-blob-storage-tiers.md#pricing-and-billing) for more details.
 
->>>>>>> c186bb0b
 ### Manage your storage access keys
 
 When you create a storage account, Azure generates two 512-bit storage access keys, which are used for authentication when the storage account is accessed. By providing two storage access keys, Azure enables you to regenerate the keys with no interruption to your storage service or access to that service.
@@ -132,11 +107,7 @@
 
 #### View and copy storage access keys
 
-<<<<<<< HEAD
-In the [Azure Portal](https://portal.azure.com), navigate to your storage account, click **All settings** and then click **Access keys** to view, copy, and regenerate your account access keys. The **Access Keys** blade also includes pre-configured connection strings using your primary and secondary keys that you can copy to use in your applications.
-=======
 In the [Azure portal](https://portal.azure.com), navigate to your storage account, click **All settings** and then click **Access keys** to view, copy, and regenerate your account access keys. The **Access Keys** blade also includes pre-configured connection strings using your primary and secondary keys that you can copy to use in your applications.
->>>>>>> c186bb0b
 
 #### Regenerate storage access keys
 
@@ -170,15 +141,9 @@
 
     Failed to delete storage account <vm-storage-account-name>. Unable to delete storage account <vm-storage-account-name>: 'Storage account <vm-storage-account-name> has some active image(s) and/or disk(s). Ensure these image(s) and/or disk(s) are removed before deleting this storage account.'.
 
-<<<<<<< HEAD
-If the storage account uses the Classic deployment model, you can remove the virtual machine disk by following these steps in the [Azure Portal](https://manage.windowsazure.com):
-
-1. Navigate to the [Classic Portal](https://manage.windowsazure.com).
-=======
 If the storage account uses the Classic deployment model, you can remove the virtual machine disk by following these steps in the [Azure portal](https://manage.windowsazure.com):
 
 1. Navigate to the [classic Azure portal](https://manage.windowsazure.com).
->>>>>>> c186bb0b
 2. Navigate to the Virtual Machines tab.
 3. Click the Disks tab.
 4. Select your data disk, then click Delete Disk.
