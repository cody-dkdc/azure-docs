<properties
	pageTitle="How to use Azure Files with Linux | Microsoft Azure"
        description="Create an Azure file share in the cloud with this step-by-step tutorial. Manage your file share content, and mount a file share from an Azure virtual machine (VM) running Linux or an on-premises application that supports SMB 3.0."
        services="storage"
        documentationCenter="na"
        authors="mine-msft"
        manager="aungoo"
        editor="tysonn" />

<tags ms.service="storage"
      ms.workload="storage"
      ms.tgt_pltfrm="na"
      ms.devlang="na"
      ms.topic="article"
<<<<<<< HEAD
      ms.date="02/15/2016"
      ms.author="jutang" />
=======
      ms.date="02/29/2016"
      ms.author="minet" />
>>>>>>> 62d764ee


# How to use Azure File Storage with Linux

## Overview

Azure File storage offers file shares in the cloud using the standard SMB protocol. With Azure Files, you can migrate enterprise applications that rely on file servers to Azure. Applications running in Azure can easily mount file shares from Azure virtual machines running Linux. And with the latest release of File storage, you can also mount a file share from an on-premises application that supports SMB 3.0.

You can create Azure file shares using the [Azure Portal](https://portal.azure.com), the Azure Storage PowerShell cmdlets, the Azure Storage client libraries, or the Azure Storage REST API. Additionally, because file shares are SMB shares, you can access them via standard file system APIs.

File storage is built on the same technology as Blob, Table, and Queue storage, so File storage offers the availability, durability, scalability, and geo-redundancy that is built into the Azure storage platform. For details about File storage performance targets and limits, see [Azure Storage Scalability and Performance Targets](storage-scalability-targets.md).

File storage is now generally available and supports both SMB 2.1 and SMB 3.0. For additional details on File storage, see the [File service REST API](https://msdn.microsoft.com/library/azure/dn167006.aspx).

>[AZURE.NOTE] The Linux SMB client doesn’t yet support encryption, so mounting a file share from Linux still requires that the client be in the same Azure region as the file share. However, encryption support for Linux is on the roadmap of Linux developers responsible for SMB functionality. Linux distributions that support encryption in the future will be able to mount an Azure File share from anywhere as well.

## Video: Using Azure File storage with Linux

Here's a video that demonstrates how to create and use Azure File shares on Linux.

> [AZURE.VIDEO azure-file-storage-with-linux]

## Choose a Linux distribution to use ##

When creating a Linux virtual machine in Azure, you can specify a Linux image which supports SMB 2.1 or higher from the Azure image gallery. Below is a list of recommended Linux images:

- Ubuntu Server 14.04
- Ubuntu Server 15.04
- CentOS 7.1
- Open SUSE 13.2
- SUSE Linux Enterprise Server 12
- SUSE Linux Enterprise Server 12 (Premium Image)

## Mount the file share ##

To mount the file share from a virtual machine running Linux, you may need to install an SMB/CIFS client if the distribution you are using doesn't have a built-in client. This is the command from Ubuntu to install one choice cifs-utils:

    sudo apt-get install cifs-utils

Next, you need to make a mount point (mkdir mymountpoint), and then issue the mount command that is similar to this:

     sudo mount -t cifs //myaccountname.file.core.windows.net/mysharename ./mymountpoint -o vers=3.0,username=myaccountname,password=StorageAccountKeyEndingIn==,dir_mode=0777,file_mode=0777

You can also add settings in your /etc/fstab to mount the share.

Note that 0777 here represent a directory/file permission code that gives execution/read/write permissions to all users. You can replace it with other file permission code following Linux file permission document.

Also to keep a file share mounted after reboot, you can add a setting like below in your /etc/fstab:

    //myaccountname.file.core.windows.net/mysharename /mymountpoint cifs vers=3.0,username= myaccountname,password= StorageAccountKeyEndingIn==,dir_mode=0777,file_mode=0777

For example, if you created a Azure VM using Linux image Ubuntu Server 15.04 (which is available from the Azure image gallery), you can mount the file as below:

    azureuser@azureconubuntu:~$ sudo apt-get install cifs-utils
    azureuser@azureconubuntu:~$ sudo mkdir /mnt/mountpoint
    azureuser@azureconubuntu:~$ sudo mount -t cifs //myaccountname.file.core.windows.net/mysharename /mnt/mountpoint -o vers=3.0,user=myaccountname,password=StorageAccountKeyEndingIn==,dir_mode=0777,file_mode=0777
    azureuser@azureconubuntu:~$ df -h /mnt/mountpoint
    Filesystem  Size  Used Avail Use% Mounted on
    //myaccountname.file.core.windows.net/mysharename  5.0T   64K  5.0T   1% /mnt/mountpoint

If you use CentOS 7.1, you can mount the file as below:

    [azureuser@AzureconCent ~]$ sudo yum install samba-client samba-common cifs-utils
    [azureuser@AzureconCent ~]$ sudo mount -t cifs //myaccountname.file.core.windows.net/mysharename /mnt/mountpoint -o vers=3.0,user=myaccountname,password=StorageAccountKeyEndingIn==,dir_mode=0777,file_mode=0777
    [azureuser@AzureconCent ~]$ df -h /mnt/mountpoint
    Filesystem  Size  Used Avail Use% Mounted on
    //myaccountname.file.core.windows.net/mysharename  5.0T   64K  5.0T   1% /mnt/mountpoint

If you use Open SUSE 13.2, you can mount the file as below:

    azureuser@AzureconSuse:~> sudo zypper install samba*  
    azureuser@AzureconSuse:~> sudo mkdir /mnt/mountpoint
    azureuser@AzureconSuse:~> sudo mount -t cifs //myaccountname.file.core.windows.net/mysharename /mnt/mountpoint -o vers=3.0,user=myaccountname,password=StorageAccountKeyEndingIn==,dir_mode=0777,file_mode=0777
    azureuser@AzureconSuse:~> df -h /mnt/mountpoint
    Filesystem  Size  Used Avail Use% Mounted on
    //myaccountname.file.core.windows.net/mysharename  5.0T   64K  5.0T   1% /mnt/mountpoint

## Manage the file share ##

The [Azure Portal](https://portal.azure.com) provides a user interface for managing Azure File Storage. You can perform the following actions from your web browser:

- Upload and download files to and from your file share.
- Monitor the actual usage of each file share.
- Adjust the file share size quota.
- Copy the `net use` command to use to mount your file share from a Windows client.

You can also use the Azure Cross-Platform Command-Line Interface (Azure CLI) from Linux to manage the file share. Azure CLI provides a set of open source, cross-platform commands for you to work with Azure Storage, including File storage. It provides much of the same functionality found in the Azure Portal as well as rich data access functionality. For examples, see [Using the Azure CLI with Azure Storage](storage-azure-cli.md).

## Develop with File storage ##

As a developer, you can build an application with File storage by using the [Azure Storage Client Library for Java](https://github.com/azure/azure-storage-java). For code examples, see [How to use File storage from Java](storage-java-how-to-use-file-storage.md).

You can also use the [Azure Storage Client Library for Node.js](https://github.com/Azure/azure-storage-node) to develop against File storage.

## Feedback and more information ##

Linux users, we want to hear from you!

The Azure File storage for Linux users' group provides a forum for you to share feedback as you evaluate and adopt File storage on Linux. Email [Azure File Storage Linux Users](mailto:azurefileslinuxusers@microsoft.com) to join the users' group.

## Next steps

See these links for more information about Azure File storage.

### Conceptual articles and videos

- [Azure Files Storage: a frictionless cloud SMB file system for Windows and Linux](https://azure.microsoft.com/documentation/videos/azurecon-2015-azure-files-storage-a-frictionless-cloud-smb-file-system-for-windows-and-linux/)
- [Get started with Azure File storage on Windows](storage-dotnet-how-to-use-files.md)

### Tooling support for File storage

- [Transfer data with the AzCopy Command-Line Utility](storage-use-azcopy.md)
- [Create and manage file shares](storage-azure-cli.md#create-and-manage-file-shares) using the Azure CLI

### Reference

- [File Service REST API reference](http://msdn.microsoft.com/library/azure/dn167006.aspx)

### Blog posts

- [Azure File storage is now generally available](https://azure.microsoft.com/blog/azure-file-storage-now-generally-available/)
- [Inside Azure File Storage](https://azure.microsoft.com/blog/inside-azure-file-storage/)
- [Introducing Microsoft Azure File Service](http://blogs.msdn.com/b/windowsazurestorage/archive/2014/05/12/introducing-microsoft-azure-file-service.aspx)
- [Persisting connections to Microsoft Azure Files](http://blogs.msdn.com/b/windowsazurestorage/archive/2014/05/27/persisting-connections-to-microsoft-azure-files.aspx)
<|MERGE_RESOLUTION|>--- conflicted
+++ resolved
@@ -1,145 +1,140 @@
-<properties
-	pageTitle="How to use Azure Files with Linux | Microsoft Azure"
-        description="Create an Azure file share in the cloud with this step-by-step tutorial. Manage your file share content, and mount a file share from an Azure virtual machine (VM) running Linux or an on-premises application that supports SMB 3.0."
-        services="storage"
-        documentationCenter="na"
-        authors="mine-msft"
-        manager="aungoo"
-        editor="tysonn" />
-
-<tags ms.service="storage"
-      ms.workload="storage"
-      ms.tgt_pltfrm="na"
-      ms.devlang="na"
-      ms.topic="article"
-<<<<<<< HEAD
-      ms.date="02/15/2016"
-      ms.author="jutang" />
-=======
-      ms.date="02/29/2016"
-      ms.author="minet" />
->>>>>>> 62d764ee
-
-
-# How to use Azure File Storage with Linux
-
-## Overview
-
-Azure File storage offers file shares in the cloud using the standard SMB protocol. With Azure Files, you can migrate enterprise applications that rely on file servers to Azure. Applications running in Azure can easily mount file shares from Azure virtual machines running Linux. And with the latest release of File storage, you can also mount a file share from an on-premises application that supports SMB 3.0.
-
-You can create Azure file shares using the [Azure Portal](https://portal.azure.com), the Azure Storage PowerShell cmdlets, the Azure Storage client libraries, or the Azure Storage REST API. Additionally, because file shares are SMB shares, you can access them via standard file system APIs.
-
-File storage is built on the same technology as Blob, Table, and Queue storage, so File storage offers the availability, durability, scalability, and geo-redundancy that is built into the Azure storage platform. For details about File storage performance targets and limits, see [Azure Storage Scalability and Performance Targets](storage-scalability-targets.md).
-
-File storage is now generally available and supports both SMB 2.1 and SMB 3.0. For additional details on File storage, see the [File service REST API](https://msdn.microsoft.com/library/azure/dn167006.aspx).
-
->[AZURE.NOTE] The Linux SMB client doesn’t yet support encryption, so mounting a file share from Linux still requires that the client be in the same Azure region as the file share. However, encryption support for Linux is on the roadmap of Linux developers responsible for SMB functionality. Linux distributions that support encryption in the future will be able to mount an Azure File share from anywhere as well.
-
-## Video: Using Azure File storage with Linux
-
-Here's a video that demonstrates how to create and use Azure File shares on Linux.
-
-> [AZURE.VIDEO azure-file-storage-with-linux]
-
-## Choose a Linux distribution to use ##
-
-When creating a Linux virtual machine in Azure, you can specify a Linux image which supports SMB 2.1 or higher from the Azure image gallery. Below is a list of recommended Linux images:
-
-- Ubuntu Server 14.04
-- Ubuntu Server 15.04
-- CentOS 7.1
-- Open SUSE 13.2
-- SUSE Linux Enterprise Server 12
-- SUSE Linux Enterprise Server 12 (Premium Image)
-
-## Mount the file share ##
-
-To mount the file share from a virtual machine running Linux, you may need to install an SMB/CIFS client if the distribution you are using doesn't have a built-in client. This is the command from Ubuntu to install one choice cifs-utils:
-
-    sudo apt-get install cifs-utils
-
-Next, you need to make a mount point (mkdir mymountpoint), and then issue the mount command that is similar to this:
-
-     sudo mount -t cifs //myaccountname.file.core.windows.net/mysharename ./mymountpoint -o vers=3.0,username=myaccountname,password=StorageAccountKeyEndingIn==,dir_mode=0777,file_mode=0777
-
-You can also add settings in your /etc/fstab to mount the share.
-
-Note that 0777 here represent a directory/file permission code that gives execution/read/write permissions to all users. You can replace it with other file permission code following Linux file permission document.
-
-Also to keep a file share mounted after reboot, you can add a setting like below in your /etc/fstab:
-
-    //myaccountname.file.core.windows.net/mysharename /mymountpoint cifs vers=3.0,username= myaccountname,password= StorageAccountKeyEndingIn==,dir_mode=0777,file_mode=0777
-
-For example, if you created a Azure VM using Linux image Ubuntu Server 15.04 (which is available from the Azure image gallery), you can mount the file as below:
-
-    azureuser@azureconubuntu:~$ sudo apt-get install cifs-utils
-    azureuser@azureconubuntu:~$ sudo mkdir /mnt/mountpoint
-    azureuser@azureconubuntu:~$ sudo mount -t cifs //myaccountname.file.core.windows.net/mysharename /mnt/mountpoint -o vers=3.0,user=myaccountname,password=StorageAccountKeyEndingIn==,dir_mode=0777,file_mode=0777
-    azureuser@azureconubuntu:~$ df -h /mnt/mountpoint
-    Filesystem  Size  Used Avail Use% Mounted on
-    //myaccountname.file.core.windows.net/mysharename  5.0T   64K  5.0T   1% /mnt/mountpoint
-
-If you use CentOS 7.1, you can mount the file as below:
-
-    [azureuser@AzureconCent ~]$ sudo yum install samba-client samba-common cifs-utils
-    [azureuser@AzureconCent ~]$ sudo mount -t cifs //myaccountname.file.core.windows.net/mysharename /mnt/mountpoint -o vers=3.0,user=myaccountname,password=StorageAccountKeyEndingIn==,dir_mode=0777,file_mode=0777
-    [azureuser@AzureconCent ~]$ df -h /mnt/mountpoint
-    Filesystem  Size  Used Avail Use% Mounted on
-    //myaccountname.file.core.windows.net/mysharename  5.0T   64K  5.0T   1% /mnt/mountpoint
-
-If you use Open SUSE 13.2, you can mount the file as below:
-
-    azureuser@AzureconSuse:~> sudo zypper install samba*  
-    azureuser@AzureconSuse:~> sudo mkdir /mnt/mountpoint
-    azureuser@AzureconSuse:~> sudo mount -t cifs //myaccountname.file.core.windows.net/mysharename /mnt/mountpoint -o vers=3.0,user=myaccountname,password=StorageAccountKeyEndingIn==,dir_mode=0777,file_mode=0777
-    azureuser@AzureconSuse:~> df -h /mnt/mountpoint
-    Filesystem  Size  Used Avail Use% Mounted on
-    //myaccountname.file.core.windows.net/mysharename  5.0T   64K  5.0T   1% /mnt/mountpoint
-
-## Manage the file share ##
-
-The [Azure Portal](https://portal.azure.com) provides a user interface for managing Azure File Storage. You can perform the following actions from your web browser:
-
-- Upload and download files to and from your file share.
-- Monitor the actual usage of each file share.
-- Adjust the file share size quota.
-- Copy the `net use` command to use to mount your file share from a Windows client.
-
-You can also use the Azure Cross-Platform Command-Line Interface (Azure CLI) from Linux to manage the file share. Azure CLI provides a set of open source, cross-platform commands for you to work with Azure Storage, including File storage. It provides much of the same functionality found in the Azure Portal as well as rich data access functionality. For examples, see [Using the Azure CLI with Azure Storage](storage-azure-cli.md).
-
-## Develop with File storage ##
-
-As a developer, you can build an application with File storage by using the [Azure Storage Client Library for Java](https://github.com/azure/azure-storage-java). For code examples, see [How to use File storage from Java](storage-java-how-to-use-file-storage.md).
-
-You can also use the [Azure Storage Client Library for Node.js](https://github.com/Azure/azure-storage-node) to develop against File storage.
-
-## Feedback and more information ##
-
-Linux users, we want to hear from you!
-
-The Azure File storage for Linux users' group provides a forum for you to share feedback as you evaluate and adopt File storage on Linux. Email [Azure File Storage Linux Users](mailto:azurefileslinuxusers@microsoft.com) to join the users' group.
-
-## Next steps
-
-See these links for more information about Azure File storage.
-
-### Conceptual articles and videos
-
-- [Azure Files Storage: a frictionless cloud SMB file system for Windows and Linux](https://azure.microsoft.com/documentation/videos/azurecon-2015-azure-files-storage-a-frictionless-cloud-smb-file-system-for-windows-and-linux/)
-- [Get started with Azure File storage on Windows](storage-dotnet-how-to-use-files.md)
-
-### Tooling support for File storage
-
-- [Transfer data with the AzCopy Command-Line Utility](storage-use-azcopy.md)
-- [Create and manage file shares](storage-azure-cli.md#create-and-manage-file-shares) using the Azure CLI
-
-### Reference
-
-- [File Service REST API reference](http://msdn.microsoft.com/library/azure/dn167006.aspx)
-
-### Blog posts
-
-- [Azure File storage is now generally available](https://azure.microsoft.com/blog/azure-file-storage-now-generally-available/)
-- [Inside Azure File Storage](https://azure.microsoft.com/blog/inside-azure-file-storage/)
-- [Introducing Microsoft Azure File Service](http://blogs.msdn.com/b/windowsazurestorage/archive/2014/05/12/introducing-microsoft-azure-file-service.aspx)
-- [Persisting connections to Microsoft Azure Files](http://blogs.msdn.com/b/windowsazurestorage/archive/2014/05/27/persisting-connections-to-microsoft-azure-files.aspx)
+<properties
+	pageTitle="How to use Azure Files with Linux | Microsoft Azure"
+        description="Create an Azure file share in the cloud with this step-by-step tutorial. Manage your file share content, and mount a file share from an Azure virtual machine (VM) running Linux or an on-premises application that supports SMB 3.0."
+        services="storage"
+        documentationCenter="na"
+        authors="mine-msft"
+        manager="aungoo"
+        editor="tysonn" />
+
+<tags ms.service="storage"
+      ms.workload="storage"
+      ms.tgt_pltfrm="na"
+      ms.devlang="na"
+      ms.topic="article"
+      ms.date="02/29/2016"
+      ms.author="minet" />
+
+
+# How to use Azure File Storage with Linux
+
+## Overview
+
+Azure File storage offers file shares in the cloud using the standard SMB protocol. With Azure Files, you can migrate enterprise applications that rely on file servers to Azure. Applications running in Azure can easily mount file shares from Azure virtual machines running Linux. And with the latest release of File storage, you can also mount a file share from an on-premises application that supports SMB 3.0.
+
+You can create Azure file shares using the [Azure Portal](https://portal.azure.com), the Azure Storage PowerShell cmdlets, the Azure Storage client libraries, or the Azure Storage REST API. Additionally, because file shares are SMB shares, you can access them via standard file system APIs.
+
+File storage is built on the same technology as Blob, Table, and Queue storage, so File storage offers the availability, durability, scalability, and geo-redundancy that is built into the Azure storage platform. For details about File storage performance targets and limits, see [Azure Storage Scalability and Performance Targets](storage-scalability-targets.md).
+
+File storage is now generally available and supports both SMB 2.1 and SMB 3.0. For additional details on File storage, see the [File service REST API](https://msdn.microsoft.com/library/azure/dn167006.aspx).
+
+>[AZURE.NOTE] The Linux SMB client doesn’t yet support encryption, so mounting a file share from Linux still requires that the client be in the same Azure region as the file share. However, encryption support for Linux is on the roadmap of Linux developers responsible for SMB functionality. Linux distributions that support encryption in the future will be able to mount an Azure File share from anywhere as well.
+
+## Video: Using Azure File storage with Linux
+
+Here's a video that demonstrates how to create and use Azure File shares on Linux.
+
+> [AZURE.VIDEO azure-file-storage-with-linux]
+
+## Choose a Linux distribution to use ##
+
+When creating a Linux virtual machine in Azure, you can specify a Linux image which supports SMB 2.1 or higher from the Azure image gallery. Below is a list of recommended Linux images:
+
+- Ubuntu Server 14.04
+- Ubuntu Server 15.04
+- CentOS 7.1
+- Open SUSE 13.2
+- SUSE Linux Enterprise Server 12
+- SUSE Linux Enterprise Server 12 (Premium Image)
+
+## Mount the file share ##
+
+To mount the file share from a virtual machine running Linux, you may need to install an SMB/CIFS client if the distribution you are using doesn't have a built-in client. This is the command from Ubuntu to install one choice cifs-utils:
+
+    sudo apt-get install cifs-utils
+
+Next, you need to make a mount point (mkdir mymountpoint), and then issue the mount command that is similar to this:
+
+     sudo mount -t cifs //myaccountname.file.core.windows.net/mysharename ./mymountpoint -o vers=3.0,username=myaccountname,password=StorageAccountKeyEndingIn==,dir_mode=0777,file_mode=0777
+
+You can also add settings in your /etc/fstab to mount the share.
+
+Note that 0777 here represent a directory/file permission code that gives execution/read/write permissions to all users. You can replace it with other file permission code following Linux file permission document.
+
+Also to keep a file share mounted after reboot, you can add a setting like below in your /etc/fstab:
+
+    //myaccountname.file.core.windows.net/mysharename /mymountpoint cifs vers=3.0,username= myaccountname,password= StorageAccountKeyEndingIn==,dir_mode=0777,file_mode=0777
+
+For example, if you created a Azure VM using Linux image Ubuntu Server 15.04 (which is available from the Azure image gallery), you can mount the file as below:
+
+    azureuser@azureconubuntu:~$ sudo apt-get install cifs-utils
+    azureuser@azureconubuntu:~$ sudo mkdir /mnt/mountpoint
+    azureuser@azureconubuntu:~$ sudo mount -t cifs //myaccountname.file.core.windows.net/mysharename /mnt/mountpoint -o vers=3.0,user=myaccountname,password=StorageAccountKeyEndingIn==,dir_mode=0777,file_mode=0777
+    azureuser@azureconubuntu:~$ df -h /mnt/mountpoint
+    Filesystem  Size  Used Avail Use% Mounted on
+    //myaccountname.file.core.windows.net/mysharename  5.0T   64K  5.0T   1% /mnt/mountpoint
+
+If you use CentOS 7.1, you can mount the file as below:
+
+    [azureuser@AzureconCent ~]$ sudo yum install samba-client samba-common cifs-utils
+    [azureuser@AzureconCent ~]$ sudo mount -t cifs //myaccountname.file.core.windows.net/mysharename /mnt/mountpoint -o vers=3.0,user=myaccountname,password=StorageAccountKeyEndingIn==,dir_mode=0777,file_mode=0777
+    [azureuser@AzureconCent ~]$ df -h /mnt/mountpoint
+    Filesystem  Size  Used Avail Use% Mounted on
+    //myaccountname.file.core.windows.net/mysharename  5.0T   64K  5.0T   1% /mnt/mountpoint
+
+If you use Open SUSE 13.2, you can mount the file as below:
+
+    azureuser@AzureconSuse:~> sudo zypper install samba*  
+    azureuser@AzureconSuse:~> sudo mkdir /mnt/mountpoint
+    azureuser@AzureconSuse:~> sudo mount -t cifs //myaccountname.file.core.windows.net/mysharename /mnt/mountpoint -o vers=3.0,user=myaccountname,password=StorageAccountKeyEndingIn==,dir_mode=0777,file_mode=0777
+    azureuser@AzureconSuse:~> df -h /mnt/mountpoint
+    Filesystem  Size  Used Avail Use% Mounted on
+    //myaccountname.file.core.windows.net/mysharename  5.0T   64K  5.0T   1% /mnt/mountpoint
+
+## Manage the file share ##
+
+The [Azure Portal](https://portal.azure.com) provides a user interface for managing Azure File Storage. You can perform the following actions from your web browser:
+
+- Upload and download files to and from your file share.
+- Monitor the actual usage of each file share.
+- Adjust the file share size quota.
+- Copy the `net use` command to use to mount your file share from a Windows client.
+
+You can also use the Azure Cross-Platform Command-Line Interface (Azure CLI) from Linux to manage the file share. Azure CLI provides a set of open source, cross-platform commands for you to work with Azure Storage, including File storage. It provides much of the same functionality found in the Azure Portal as well as rich data access functionality. For examples, see [Using the Azure CLI with Azure Storage](storage-azure-cli.md).
+
+## Develop with File storage ##
+
+As a developer, you can build an application with File storage by using the [Azure Storage Client Library for Java](https://github.com/azure/azure-storage-java). For code examples, see [How to use File storage from Java](storage-java-how-to-use-file-storage.md).
+
+You can also use the [Azure Storage Client Library for Node.js](https://github.com/Azure/azure-storage-node) to develop against File storage.
+
+## Feedback and more information ##
+
+Linux users, we want to hear from you!
+
+The Azure File storage for Linux users' group provides a forum for you to share feedback as you evaluate and adopt File storage on Linux. Email [Azure File Storage Linux Users](mailto:azurefileslinuxusers@microsoft.com) to join the users' group.
+
+## Next steps
+
+See these links for more information about Azure File storage.
+
+### Conceptual articles and videos
+
+- [Azure Files Storage: a frictionless cloud SMB file system for Windows and Linux](https://azure.microsoft.com/documentation/videos/azurecon-2015-azure-files-storage-a-frictionless-cloud-smb-file-system-for-windows-and-linux/)
+- [Get started with Azure File storage on Windows](storage-dotnet-how-to-use-files.md)
+
+### Tooling support for File storage
+
+- [Transfer data with the AzCopy Command-Line Utility](storage-use-azcopy.md)
+- [Create and manage file shares](storage-azure-cli.md#create-and-manage-file-shares) using the Azure CLI
+
+### Reference
+
+- [File Service REST API reference](http://msdn.microsoft.com/library/azure/dn167006.aspx)
+
+### Blog posts
+
+- [Azure File storage is now generally available](https://azure.microsoft.com/blog/azure-file-storage-now-generally-available/)
+- [Inside Azure File Storage](https://azure.microsoft.com/blog/inside-azure-file-storage/)
+- [Introducing Microsoft Azure File Service](http://blogs.msdn.com/b/windowsazurestorage/archive/2014/05/12/introducing-microsoft-azure-file-service.aspx)
+- [Persisting connections to Microsoft Azure Files](http://blogs.msdn.com/b/windowsazurestorage/archive/2014/05/27/persisting-connections-to-microsoft-azure-files.aspx)