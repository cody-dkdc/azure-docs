--- conflicted
+++ resolved
@@ -261,40 +261,6 @@
 
 ### For .NET developers
 * [Get started with Azure Blob storage using .NET](storage-dotnet-how-to-use-blobs.md)
-<<<<<<< HEAD
-* [Get started with Azure Table storage using .NET](storage-dotnet-how-to-use-tables.md)
-* [Get started with Azure Queue storage using .NET](storage-dotnet-how-to-use-queues.md)
-* [Get started with Azure File storage on Windows](storage-dotnet-how-to-use-files.md)
-
-### For Java/Android developers
-* [How to use Blob storage from Java](storage-java-how-to-use-blob-storage.md)
-* [How to use Table storage from Java](storage-java-how-to-use-table-storage.md)
-* [How to use Queue storage from Java](storage-java-how-to-use-queue-storage.md)
-* [How to use File storage from Java](storage-java-how-to-use-file-storage.md)
-
-### For Node.js developers
-* [How to use Blob storage from Node.js](storage-nodejs-how-to-use-blob-storage.md)
-* [How to use Table storage from Node.js](storage-nodejs-how-to-use-table-storage.md)
-* [How to use Queue storage from Node.js](storage-nodejs-how-to-use-queues.md)
-
-### For PHP developers
-* [How to use Blob storage from PHP](storage-php-how-to-use-blobs.md)
-* [How to use Table storage from PHP](storage-php-how-to-use-table-storage.md)
-* [How to use Queue storage from PHP](storage-php-how-to-use-queues.md)
-
-### For Ruby developers
-* [How to use Blob storage from Ruby](storage-ruby-how-to-use-blob-storage.md)
-* [How to use Table storage from Ruby](storage-ruby-how-to-use-table-storage.md)
-* [How to use Queue storage from Ruby](storage-ruby-how-to-use-queue-storage.md)
-
-### For Python developers
-* [How to use Blob storage from Python](storage-python-how-to-use-blob-storage.md)
-* [How to use Table storage from Python](storage-python-how-to-use-table-storage.md)
-* [How to use Queue storage from Python](storage-python-how-to-use-queue-storage.md)
-* [How to use File storage from Python](storage-python-how-to-use-file-storage.md)
-
--->
-=======
 * [Get started with Azure Table storage using .NET](../cosmos-db/table-storage-how-to-use-dotnet.md)
 * [Get started with Azure Queue storage using .NET](queues/storage-dotnet-how-to-use-queues.md)
 * [Get started with Azure File storage on Windows](files/storage-dotnet-how-to-use-files.md)
@@ -325,4 +291,4 @@
 * [How to use Table storage from Python](../cosmos-db/table-storage-how-to-use-python.md)
 * [How to use Queue storage from Python](queues/storage-python-how-to-use-queue-storage.md)   
 * [How to use File storage from Python](files/storage-python-how-to-use-file-storage.md) 
->>>>>>> 06c6cfce
+-->