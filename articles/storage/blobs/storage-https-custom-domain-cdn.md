---
title: Use Azure CDN to access blobs with custom domains over HTTPS
description: Learn how to integrate Azure CDN with Blob storage to access blobs with custom domains over HTTPS
services: storage
author: normesta

ms.service: storage
ms.topic: article
ms.date: 06/26/2018
<<<<<<< HEAD
ms.author: mihauss
=======
ms.author: normesta
ms.reviewer: seguler
>>>>>>> 6a383dfd
ms.subservice: blobs
---

# Use Azure CDN to access blobs with custom domains over HTTPS

Azure Content Delivery Network (Azure CDN) now supports HTTPS for custom domain names. With Azure CDN, you can access blobs by using your custom domain name over HTTPS. To do so, enable Azure CDN on your blob or web endpoint and then map Azure CDN to a custom domain name. After you're done, Azure simplifies enabling HTTPS for your custom domain via one-click access and complete certificate management. There's no increase in the normal Azure CDN pricing.

Azure CDN helps protect the privacy and data integrity of your web application data while it's in transit. By using the SSL protocol to serve traffic via HTTPS, Azure CDN keeps your data encrypted when it's sent across the internet. Using HTTPS with Azure CDN helps to protect your web applications from attack.

> [!NOTE]  
> In addition to providing SSL support for custom domain names, Azure CDN can help you scale your application to deliver high-bandwidth content around the world. To learn more, see [Overview of Azure CDN](../../cdn/cdn-overview.md).

## Quickstart

To enable HTTPS for your custom Blob storage endpoint, do the following:

1.  [Integrate an Azure storage account with Azure CDN](../../cdn/cdn-create-a-storage-account-with-cdn.md).  
    This article walks you through creating a storage account in the Azure portal, if you haven't already done so.

    > [!NOTE]  
    > To add your storage web endpoint during the preview of static websites support in Azure Storage, select **Custom origin** in the **Origin type** drop-down list. In the Azure portal, you need to do this from your Azure CDN profile instead of directly in your storage account.

2.  [Map Azure CDN content to a custom domain](../../cdn/cdn-map-content-to-custom-domain.md).

3.  [Enable HTTPS on an Azure CDN custom domain](../../cdn/cdn-custom-ssl.md).

## Shared access signatures

By default, Blob storage endpoints disallow anonymous read access. If your Blob storage endpoint is configured to disallow anonymous read access, provide a [shared access signature](../common/storage-dotnet-shared-access-signature-part-1.md?toc=%2fazure%2fstorage%2fblobs%2ftoc.json) token in each request to your custom domain. For more information, see [Manage anonymous read access to containers and blobs](storage-manage-access-to-resources.md).

Azure CDN doesn't respect any restrictions that are added to the shared access signature token. For example, all shared access signature tokens expire. You can still access content with an expired shared access signature until that content is purged from the Azure CDN edge nodes. You can control how long data is cached on Azure CDN by setting the cache response header. To learn how, see [Manage expiration of Azure Storage blobs in Azure CDN](../../cdn/cdn-manage-expiration-of-blob-content.md).

If you create two or more shared access signature URLs for the same blob endpoint, we recommend turning on query string caching for your Azure CDN. This action ensures that Azure treats each URL as a unique entity. For more information, see [Control Azure CDN caching behavior with query strings](../../cdn/cdn-query-string.md).

## HTTP to HTTPS redirection

You can redirect HTTP traffic to HTTPS. Doing so requires the use of the Azure CDN premium offering from Verizon. [Override HTTP behavior with the Azure CDN rules engine](../../cdn/cdn-rules-engine.md) by applying the following rule:

![HTTP to HTTPS redirection rule](./media/storage-https-custom-domain-cdn/redirect-to-https.png)

*Cdn-endpoint-name*, which you select in the drop-down list, refers to the name that you configured for your Azure CDN endpoint. *Origin-path* refers to the path within your origin storage account, where your static content is stored. If you're hosting all static content in a single container, replace *origin-path* with the name of that container.

For a deeper dive into rules, see the [Azure CDN rules engine features](../../cdn/cdn-rules-engine-reference-features.md).

## Pricing and billing

When you access blobs through Azure CDN, you pay [Blob storage prices](https://azure.microsoft.com/pricing/details/storage/blobs/) for traffic between the edge nodes and the origin (Blob storage). You pay [Azure CDN prices](https://azure.microsoft.com/pricing/details/cdn/) for data that's accessed from the edge nodes.

For example, let's say you have a storage account in West US that you're accessing via Azure CDN. When someone in the UK tries to access a blob in that storage account via Azure CDN, Azure first checks for the blob in the edge node that's closest to the UK. If Azure finds the blob, it accesses a copy and uses Azure CDN pricing, because Azure CDN is accessing it. If Azure doesn't find the blob, it copies the blob to the edge node. This action results in egress and transaction charges, as specified in the Blob storage pricing. Azure then accesses the file on the edge node, which results in Azure CDN billing.

On the [Azure CDN pricing page](https://azure.microsoft.com/pricing/details/cdn/), HTTPS support for custom domain names is available for Azure CDN only from Verizon Standard and Premium products.

## Next steps

* [Configure a custom domain name for your Blob storage endpoint](storage-custom-domain-name.md)
* [Static website hosting in Azure Storage](storage-blob-static-website.md)<|MERGE_RESOLUTION|>--- conflicted
+++ resolved
@@ -7,12 +7,8 @@
 ms.service: storage
 ms.topic: article
 ms.date: 06/26/2018
-<<<<<<< HEAD
-ms.author: mihauss
-=======
 ms.author: normesta
 ms.reviewer: seguler
->>>>>>> 6a383dfd
 ms.subservice: blobs
 ---
 
