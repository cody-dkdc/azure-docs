---
title: Static website hosting in Azure Storage
description: Azure Storage static website hosting, providing a cost-effective, scalable solution for hosting modern web applications.
services: storage
author: normesta

ms.service: storage
ms.topic: article
<<<<<<< HEAD
ms.date: 02/25/2019
ms.author: tamram
=======
ms.author: normesta
ms.reviewer: seguler
ms.date: 04/29/2019
>>>>>>> 6a383dfd
ms.subservice: blobs
---

# Static website hosting in Azure Storage
Azure Storage GPv2 accounts allow you to serve static content (HTML, CSS, JavaScript, and image files) directly from a storage container named *$web*. Taking advantage of hosting in Azure Storage allows you to use serverless architectures including [Azure Functions](/azure/azure-functions/functions-overview) and other PaaS services.

In contrast to static website hosting, dynamic sites that depend on server-side code are best hosted using [Azure App Service](/azure/app-service/overview).

## How does it work?
When you enable static website hosting on your storage account, you select the name of your default file and optionally provide a path to a custom 404 page. As the feature is enabled, a container named *$web* is created if it doesn't already exist.

Files in the *$web* container are:

- served through anonymous access requests
- only available through object read operations
- case-sensitive
- available to the public web following this pattern:
    - `https://<ACCOUNT_NAME>.<ZONE_NAME>.web.core.windows.net/<FILE_NAME>`
- available through a Blob storage endpoint following this pattern:
    - `https://<ACCOUNT_NAME>.blob.core.windows.net/$web/<FILE_NAME>`

You use the Blob storage endpoint to upload files. For instance, the file uploaded to this location:

```bash
https://contoso.blob.core.windows.net/$web/image.png
```

is available in the browser at a location like this:

```bash
https://contoso.z4.web.core.windows.net/image.png
```

The selected default file name is used at the root and any subdirectories when a file name is not provided. If the server returns a 404 and you do not provide an error document path, then a default 404 page is returned to the user.

> [!NOTE]
> The default public access level for files is Private. Because the files are served through anonymous access requests, this setting is ignored. There's public access to all files, and RBAC permissions are ignored.

## CDN and SSL support

To make your static website files available over your custom domain and HTTPS, see [Using the Azure CDN to access blobs with custom domains over HTTPS](storage-https-custom-domain-cdn.md). As a part of this process, you need to *point your CDN to the web endpoint* as opposed to the blob endpoint. You may need to wait a few minutes before your content is visible as the CDN configuration is not immediately executed.

When you update your static website, be sure to clear cached content on the CDN edge servers by purging the CDN endpoint. For more information, see [Purge an Azure CDN endpoint](../../cdn/cdn-purge-endpoint.md).

<<<<<<< HEAD
When you update your static website, be sure to clear cached content on the CDN edge servers by purging the CDN endpoint. For more information, see [Purge an Azure CDN endpoint](../../cdn/cdn-purge-endpoint.md).
=======
> [!NOTE]
> HTTPS is supported natively through the account web endpoint. The use of custom domains over HTTPS requires the use of Azure CDN at this time. 
>
> Public account web endpoint over HTTPS: `https://<ACCOUNT_NAME>.<ZONE_NAME>.web.core.windows.net/<FILE_NAME>`
>>>>>>> 6a383dfd

## Custom domain names

You can [configure a custom domain name for your Azure Storage account](storage-custom-domain-name.md) to make your static website available via a custom domain. For an in-depth look at hosting your domain on [Azure, see Host your domain in Azure DNS](../../dns/dns-delegate-domain-azure-dns.md).

## Pricing
Enabling static website hosting is free of charge. Customers are charged for the utilized blob storage and operations costs. For more details on prices for Azure Blob Storage, check out the [Azure Blob Storage Pricing Page](https://azure.microsoft.com/pricing/details/storage/blobs/).

## Quickstart

### Azure portal
Begin by opening the Azure portal at https://portal.azure.com and run through the following steps on your GPv2 storage account:

1. Click on **Settings**
2. Click on **Static website**
3. Enter an *index document name*. (A common value is *index.html)*
4. Optionally enter an *error document path* to a custom 404 page. (A common value is *404.html)*

![](media/storage-blob-static-website/storage-blob-static-website-portal-config.PNG)

Next, upload your assets to the *$web* container via the Azure portal or with the [Azure Storage Explorer](https://azure.microsoft.com/features/storage-explorer/) to upload entire directories. Make sure to include a file that matches the *index document name* you selected when enabling the feature.

Finally, navigate to your web endpoint to test your website.

### Azure CLI
Install the storage preview extension:

```azurecli-interactive
az extension add --name storage-preview
```
In the case of multiple subscriptions, set your CLI to the subscription of the GPv2 storage account you wish to enable:

```azurecli-interactive
az account set --subscription <SUBSCRIPTION_ID>
```
Enable the feature. Make sure to replace all placeholder values, including brackets, with your own values:

```azurecli-interactive
az storage blob service-properties update --account-name <ACCOUNT_NAME> --static-website --404-document <ERROR_DOCUMENT_NAME> --index-document <INDEX_DOCUMENT_NAME>
```
Query for the web endpoint URL:

```azurecli-interactive
az storage account show -n <ACCOUNT_NAME> -g <RESOURCE_GROUP> --query "primaryEndpoints.web" --output tsv
```

Upload objects to the *$web* container from a source directory. Be sure to properly escape the reference to the *$web* container in the command. For example, if you are using Azure CLI from CloudShell in the Azure portal, escape the *$web* container as shown:

```azurecli-interactive
az storage blob upload-batch -s <SOURCE_PATH> -d \$web --account-name <ACCOUNT_NAME>
```

## Deployment

Methods available for deploying content to a storage container include the following:

- [AzCopy](../common/storage-use-azcopy.md)
- [Azure Storage Explorer](https://azure.microsoft.com/features/storage-explorer/)
- [Azure Pipelines](https://azure.microsoft.com/services/devops/pipelines/)
- [Visual Studio Code extension](https://code.visualstudio.com/tutorials/static-website/getting-started)

In all cases, make sure you copy files to the *$web* container.

## Metrics

To enable metrics on your static website pages, click on **Settings** > **Monitoring** > **Metrics**.

Metrics data are generated by hooking into different metrics APIs. The portal only displays API members used within a given time frame in order to only focus on members that return data. In order to ensure you are able to select the necessary API member, the first step is to expand the time frame.

Click on the time frame button and select **Last 24 hours** and then click **Apply**

![Azure Storage static websites metrics time range](./media/storage-blob-static-website/storage-blob-static-website-metrics-time-range.png)

Next, select **Blob** from the *Namespace* drop down.

![Azure Storage static websites metrics namespace](./media/storage-blob-static-website/storage-blob-static-website-metrics-namespace.png)

Then select the **Egress** metric.

![Azure Storage static websites metrics metric](./media/storage-blob-static-website/storage-blob-static-website-metrics-metric.png)

Select **Sum** from the *Aggregation* selector.

![Azure Storage static websites metrics aggregation](./media/storage-blob-static-website/storage-blob-static-website-metrics-aggregation.png)

Next, click the **Add filter** button and choose **API name** from the *Property* selector.

![Azure Storage static websites metrics API name](./media/storage-blob-static-website/storage-blob-static-website-metrics-api-name.png)

Finally, check the box next to **GetWebContent** in the *Values* selector to populate the metrics report.

![Azure Storage static websites metrics GetWebContent](./media/storage-blob-static-website/storage-blob-static-website-metrics-getwebcontent.png)

Once enabled, traffic statistics on files in the *$web* container are reported in the metrics dashboard.

## FAQ

**Is the static websites feature available for all storage account types?**  
No, static website hosting is only available in GPv2 standard storage accounts.

**Are Storage VNET and firewall rules supported on the new web endpoint?**  
Yes, the new web endpoint obeys the VNET and firewall rules configured for the storage account.

**Is the web endpoint case-sensitive?**  
Yes, the web endpoint is case-sensitive just like the blob endpoint.

**Is the web endpoint accessible via both HTTP and HTTPS?**
Yes, the web endpoint is accessible via both HTTP and HTTPS. However, if the storage account is configured to require secure transfer over HTTPS, then users must use the HTTPS endpoint. For more information, see [Require secure transfer in Azure Storage](../common/storage-require-secure-transfer.md).

## Next steps
* [Using the Azure CDN to access blobs with custom domains over HTTPS](storage-https-custom-domain-cdn.md)
* [Configure a custom domain name for your blob or web endpoint](storage-custom-domain-name.md)
* [Azure Functions](/azure/azure-functions/functions-overview)
* [Azure App Service](/azure/app-service/overview)
* [Build your first serverless web app](https://docs.microsoft.com/azure/functions/tutorial-static-website-serverless-api-with-database)
* [Tutorial: Host your domain in Azure DNS](../../dns/dns-delegate-domain-azure-dns.md)<|MERGE_RESOLUTION|>--- conflicted
+++ resolved
@@ -6,14 +6,9 @@
 
 ms.service: storage
 ms.topic: article
-<<<<<<< HEAD
-ms.date: 02/25/2019
-ms.author: tamram
-=======
 ms.author: normesta
 ms.reviewer: seguler
 ms.date: 04/29/2019
->>>>>>> 6a383dfd
 ms.subservice: blobs
 ---
 
@@ -58,14 +53,10 @@
 
 When you update your static website, be sure to clear cached content on the CDN edge servers by purging the CDN endpoint. For more information, see [Purge an Azure CDN endpoint](../../cdn/cdn-purge-endpoint.md).
 
-<<<<<<< HEAD
-When you update your static website, be sure to clear cached content on the CDN edge servers by purging the CDN endpoint. For more information, see [Purge an Azure CDN endpoint](../../cdn/cdn-purge-endpoint.md).
-=======
 > [!NOTE]
 > HTTPS is supported natively through the account web endpoint. The use of custom domains over HTTPS requires the use of Azure CDN at this time. 
 >
 > Public account web endpoint over HTTPS: `https://<ACCOUNT_NAME>.<ZONE_NAME>.web.core.windows.net/<FILE_NAME>`
->>>>>>> 6a383dfd
 
 ## Custom domain names
 
