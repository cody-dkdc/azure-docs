---
title: Static website hosting in Azure Storage
description: Azure Storage static website hosting, providing a cost-effective, scalable solution for hosting modern web applications.
services: storage
author: tamram

ms.service: storage
ms.topic: article
ms.date: 02/25/2019
ms.author: tamram
ms.subservice: blobs
---

# Static website hosting in Azure Storage
Azure Storage GPv2 accounts allow you to serve static content (HTML, CSS, JavaScript, and image files) directly from a storage container named *$web*. Taking advantage of hosting in Azure Storage allows you to use serverless architectures including [Azure Functions](/azure/azure-functions/functions-overview) and other PaaS services.

In contrast to static website hosting, dynamic sites that depend on server-side code are best hosted using [Azure App Service](/azure/app-service/overview).

## How does it work?
When you enable static website hosting on your storage account, you select the name of your default file and optionally provide a path to a custom 404 page. As the feature is enabled, a container named *$web* is created if it doesn't already exist.

Files in the *$web* container are:

- served through anonymous access requests
- only available through object read operations
- case-sensitive
- available to the public web following this pattern:
    - `https://<ACCOUNT_NAME>.<ZONE_NAME>.web.core.windows.net/<FILE_NAME>`
- available through a Blob storage endpoint following this pattern:
    - `https://<ACCOUNT_NAME>.blob.core.windows.net/$web/<FILE_NAME>`

You use the Blob storage endpoint to upload files. For instance, the file uploaded to this location:

```bash
https://contoso.blob.core.windows.net/$web/image.png
```

is available in the browser at a location like this:

```bash
https://contoso.z4.web.core.windows.net/image.png
```

The selected default file name is used at the root and any subdirectories when a file name is not provided. If the server returns a 404 and you do not provide an error document path, then a default 404 page is returned to the user.

> [!NOTE]
> The default public access level for files is Private. Because the files are served through anonymous access requests, this setting is ignored. There's public access to all files, and RBAC permissions are ignored.

## CDN and SSL support

To make your static website files available over HTTPS, see [Using the Azure CDN to access blobs with custom domains over HTTPS](storage-https-custom-domain-cdn.md). As a part of this process, you need to *point your CDN to the web endpoint* as opposed to the blob endpoint. You may need to wait a few minutes before your content is visible as the CDN configuration is not immediately executed.

When you update your static website, be sure to clear cached content on the CDN edge servers by purging the CDN endpoint. For more information, see [Purge an Azure CDN endpoint](../../cdn/cdn-purge-endpoint.md).

## Custom domain names

You can [configure a custom domain name for your Azure Storage account](storage-custom-domain-name.md) to make your static website available via a custom domain. For an in-depth look at hosting your domain on [Azure, see Host your domain in Azure DNS](../../dns/dns-delegate-domain-azure-dns.md).

## Pricing
Static website hosting is provided at no additional cost. For more details on prices for Azure Blob Storage, check out the [Azure Blob Storage Pricing Page](https://azure.microsoft.com/pricing/details/storage/blobs/).

## Quickstart

### Azure portal
Begin by opening the Azure portal at https://portal.azure.com and run through the following steps on your GPv2 storage account:

1. Click on **Settings**
2. Click on **Static website**
3. Enter an *index document name*. (A common value is *index.html)*
4. Optionally enter an *error document path* to a custom 404 page. (A common value is *404.html)*

![](media/storage-blob-static-website/storage-blob-static-website-portal-config.PNG)

Next, upload your assets to the *$web* container via the Azure portal or with the [Azure Storage Explorer](https://azure.microsoft.com/features/storage-explorer/) to upload entire directories. Make sure to include a file that matches the *index document name* you selected when enabling the feature.

Finally, navigate to your web endpoint to test your website.

### Azure CLI
Install the storage preview extension:

```azurecli-interactive
az extension add --name storage-preview
```
In the case of multiple subscriptions, set your CLI to the subscription of the GPv2 storage account you wish to enable:

```azurecli-interactive
az account set --subscription <SUBSCRIPTION_ID>
```
Enable the feature. Make sure to replace all placeholder values, including brackets, with your own values:

```azurecli-interactive
az storage blob service-properties update --account-name <ACCOUNT_NAME> --static-website --404-document <ERROR_DOCUMENT_NAME> --index-document <INDEX_DOCUMENT_NAME>
```
Query for the web endpoint URL:

```azurecli-interactive
az storage account show -n <ACCOUNT_NAME> -g <RESOURCE_GROUP> --query "primaryEndpoints.web" --output tsv
```

Upload objects to the *$web* container from a source directory. Be sure to properly escape the reference to the *$web* container in the command. For example, if you are using Azure CLI from CloudShell in the Azure portal, escape the *$web* container as shown:

```azurecli-interactive
az storage blob upload-batch -s <SOURCE_PATH> -d \$web --account-name <ACCOUNT_NAME>
```

## Deployment

Methods available for deploying content to a storage container include the following:

- [AzCopy](../common/storage-use-azcopy.md)
- [Azure Storage Explorer](https://azure.microsoft.com/features/storage-explorer/)
- [Azure Pipelines](https://azure.microsoft.com/services/devops/pipelines/)
- [Visual Studio Code extension](https://code.visualstudio.com/tutorials/static-website/getting-started)

In all cases, make sure you copy files to the *$web* container.

## Metrics

To enable metrics on your static website pages, click on **Settings** > **Monitoring** > **Metrics**.

Metrics data are generated by hooking into different metrics APIs. The portal only displays API members used within a given time frame in order to only focus on members that return data. In order to ensure you are able to select the necessary API member, the first step is to expand the time frame.

Click on the time frame button and select **Last 24 hours** and then click **Apply**

![Azure Storage static websites metrics time range](./media/storage-blob-static-website/storage-blob-static-website-metrics-time-range.png)

Next, select **Blob** from the *Namespace* drop down.

![Azure Storage static websites metrics namespace](./media/storage-blob-static-website/storage-blob-static-website-metrics-namespace.png)

Then select the **Egress** metric.

![Azure Storage static websites metrics metric](./media/storage-blob-static-website/storage-blob-static-website-metrics-metric.png)

Select **Sum** from the *Aggregation* selector.

![Azure Storage static websites metrics aggregation](./media/storage-blob-static-website/storage-blob-static-website-metrics-aggregation.png)

Next, click the **Add filter** button and choose **API name** from the *Property* selector.

![Azure Storage static websites metrics API name](./media/storage-blob-static-website/storage-blob-static-website-metrics-api-name.png)

Finally, check the box next to **GetWebContent** in the *Values* selector to populate the metrics report.

![Azure Storage static websites metrics GetWebContent](./media/storage-blob-static-website/storage-blob-static-website-metrics-getwebcontent.png)

Once enabled, traffic statistics on files in the *$web* container are reported in the metrics dashboard.

## FAQ

**Is the static websites feature available for all storage account types?**  
No, static website hosting is only available in GPv2 standard storage accounts.

**Are Storage VNET and firewall rules supported on the new web endpoint?**  
Yes, the new web endpoint obeys the VNET and firewall rules configured for the storage account.

**Is the web endpoint case-sensitive?**  
Yes, the web endpoint is case-sensitive just like the blob endpoint. 

**Is the web enpoint accessible on http and https?**
<<<<<<< HEAD
Yes, the web endpoint is accessible on http and https. However, if the "[Secure transfer required](../common/storage-require-secure-transfer)" feature is enabled, only https endpoint is available.
=======
Yes, the web endpoint is accessible on http and https. However, if the "[Secure transfer required](../common/storage-require-secure-transfer.md)" feature is enabled, only https endpoint is available.
>>>>>>> 44a85a2e

## Next steps
* [Using the Azure CDN to access blobs with custom domains over HTTPS](storage-https-custom-domain-cdn.md)
* [Configure a custom domain name for your blob or web endpoint](storage-custom-domain-name.md)
* [Azure Functions](/azure/azure-functions/functions-overview)
* [Azure App Service](/azure/app-service/overview)
* [Build your first serverless web app](https://docs.microsoft.com/azure/functions/tutorial-static-website-serverless-api-with-database)
* [Tutorial: Host your domain in Azure DNS](../../dns/dns-delegate-domain-azure-dns.md)<|MERGE_RESOLUTION|>--- conflicted
+++ resolved
@@ -158,11 +158,7 @@
 Yes, the web endpoint is case-sensitive just like the blob endpoint. 
 
 **Is the web enpoint accessible on http and https?**
-<<<<<<< HEAD
-Yes, the web endpoint is accessible on http and https. However, if the "[Secure transfer required](../common/storage-require-secure-transfer)" feature is enabled, only https endpoint is available.
-=======
 Yes, the web endpoint is accessible on http and https. However, if the "[Secure transfer required](../common/storage-require-secure-transfer.md)" feature is enabled, only https endpoint is available.
->>>>>>> 44a85a2e
 
 ## Next steps
 * [Using the Azure CDN to access blobs with custom domains over HTTPS](storage-https-custom-domain-cdn.md)
