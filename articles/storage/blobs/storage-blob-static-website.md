--- conflicted
+++ resolved
@@ -6,13 +6,8 @@
 
 ms.service: storage
 ms.topic: article
-<<<<<<< HEAD
-ms.date: 02/25/2019
 ms.author: normesta
-=======
 ms.date: 04/29/2019
-ms.author: tamram
->>>>>>> 713a4187
 ms.subservice: blobs
 ---
 
