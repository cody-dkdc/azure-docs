---
title: Known issues with Azure Data Lake Storage Gen2 | Microsoft Docs
description: Learn about the limitations and known issues with Azure Data Lake Storage Gen2
services: storage
author: normesta
<<<<<<< HEAD
ms.subservice: data-lake-storage-gen2
ms.service: storage
ms.topic: conceptual
ms.date: 02/28/2019
=======

ms.subservice: data-lake-storage-gen2
ms.service: storage
ms.topic: conceptual
ms.date: 04/26/2019
>>>>>>> 6a383dfd
ms.author: normesta

---
# Known issues with Azure Data Lake Storage Gen2

<<<<<<< HEAD
This article contains known issues and temporary limitations with Data Lake Storage Gen2.

## SDK support for Data Lake Storage Gen2 accounts

There aren’t SDKs available that will work with Data Lake Storage Gen2 accounts.

## Blob storage APIs

Blob storage APIs aren't yet available to Data Lake Storage Gen2 accounts.

These APIs are disabled to prevent inadvertent data access issues that could arise because Blob Storage APIs aren't yet interoperable with Azure Data Lake Gen2 APIs.

If you used these APIs to load data before they were disabled, and you have a production requirement to access that data, then please contact Microsoft Support with the following information:

* Subscription ID (the GUID, not the name)

* Storage account name(s)

* Whether you are actively impacted in production, and if so, for which storage accounts?

* Even if you are not actively impacted in production, tell us whether you need this data to be copied to another storage account for some reason, and if so, why?

Under these circumstances, we can restore access to the Blob API for a limited period of time so that you can copy this data into a storage account that doesn't have the hierarchical namespace feature enabled.

Unmanaged Virtual Machine (VM) disks depend upon the disabled Blob Storage APIs, so if you want to enable a hierarchical namespace on a storage account, consider placing unmanaged VM disks into a storage account that doesn't have the hierarchical namespace feature enabled.

## API interoperability

Blob Storage APIs and Azure Data Lake Gen2 APIs aren't interoperable with each other.

If you have tools, applications, services, or scripts that use Blob APIs, and you want to use them to work with all of the content that you upload to your account, then don't enable a hierarchical namespace on your Blob storage account until Blob APIs become interoperable with Azure Data Lake Gen2 APIs. Using a storage account without a hierarchical namespace means you then don't have access to Data Lake Storage Gen2 specific features, such as directory and file system access control lists.

## Azure Storage Explorer

To view or manage Data Lake Storage Gen2 accounts by using Azure Storage Explorer, you must have at least version `1.6.0` of the tool which is available as a [free download](https://azure.microsoft.com/features/storage-explorer/).

Note that the version of Storage Explorer that is embedded into the Azure portal does not currently support viewing or managing Data Lake Storage Gen2 accounts with the hierarchical namespace feature enabled.
=======
This article lists the features and tools that are not yet supported or only partially supported with storage accounts that have a hierarchical namespace (Azure Data Lake Storage Gen2).

<a id="blob-apis-disabled" />

## Blob storage APIs

Blob storage APIs are disabled to prevent inadvertent data access issues that could arise because Blob Storage APIs aren't yet interoperable with Azure Data Lake Gen2 APIs.
>>>>>>> 6a383dfd

### What to do with existing tools, applications, and services

<<<<<<< HEAD
Blob viewing tool on Azure portal has only limited support for Data Lake Storage Gen2.
=======
If any of these use Blob APIs, and you want to use them to work with all of the content that you upload to your account, then don't enable a hierarchical namespace on your Blob storage account until Blob APIs become interoperable with Azure Data Lake Gen2 APIs.
>>>>>>> 6a383dfd

Using a storage account without a hierarchical namespace means you then don't have access to Data Lake Storage Gen2 specific features, such as directory and file system access control lists.

<<<<<<< HEAD
Third-party applications might not support Data Lake Storage Gen2.

Support is at the discretion of each third-party application provider. Currently, Blob storage APIs and Data Lake Storage Gen2 APIs can't be used to manage the same content. As we work to enable that interoperability, it's possible that many third-party tools will automatically support Data Lake Storage Gen2.
=======
### What to do with unmanaged Virtual Machine (VM) disks

These depend upon the disabled Blob Storage APIs, so if you want to enable a hierarchical namespace on a storage account, consider placing them into a storage account that doesn't have the hierarchical namespace feature enabled.
>>>>>>> 6a383dfd

### What to do if you used Blob APIs to load data before Blob APIs were disabled

<<<<<<< HEAD
AzCopy version 8 doesn’t support Data Lake Storage Gen2.

Instead, use the latest preview version of AzCopy ( [AzCopy v10](https://docs.microsoft.com/azure/storage/common/storage-use-azcopy-v10?toc=%2fazure%2fstorage%2ftables%2ftoc.json) ) as it supports Data Lake Storage Gen2 endpoints.

## Azure Event Grid

[Azure Event Grid](https://azure.microsoft.com/services/event-grid/) doesn't receive events from Azure Data Lake Gen2 accounts because those accounts don't yet generate them.  

## Soft delete and snapshots

Soft delete and snapshots aren't available for Data Lake Storage Gen2 accounts.

All versioning features including [snapshots](https://docs.microsoft.com/rest/api/storageservices/creating-a-snapshot-of-a-blob) and [soft delete](https://docs.microsoft.com/azure/storage/blobs/storage-blob-soft-delete) aren't yet available for Storage accounts that have the hierarchical namespace feature enabled.

## Object level storage tiers

Object level storage tiers (Hot, Cold, and Archive) aren't yet available for Azure Data Lake Storage Gen 2 accounts, but they are available to Storage accounts that don't have the hierarchical namespace feature enabled.

## Azure Blob Storage lifecycle management policies

Azure Blob Storage lifecycle management policies aren't yet available for Data Lake Storage Gen2 accounts.

These policies are available to Storage accounts that don't have the hierarchical namespace feature enabled.

## Diagnostic logs

Diagnostic logs aren't available for Data Lake Storage Gen2 accounts.
=======
If you used these APIs to load data before they were disabled, and you have a production requirement to access that data, then please contact Microsoft Support with the following information:

> [!div class="checklist"]
> * Subscription ID (the GUID, not the name).
> * Storage account name(s).
> * Whether you are actively impacted in production, and if so, for which storage accounts?.
> * Even if you are not actively impacted in production, tell us whether you need this data to be copied to another storage account for some reason, and if so, why?

Under these circumstances, we can restore access to the Blob API for a limited period of time so that you can copy this data into a storage account that doesn't have the hierarchical namespace feature enabled.

## All other features and tools

The following table lists all other features and tools that are not yet supported or only partially supported with storage accounts that have a hierarchical namespace (Azure Data Lake Storage Gen2).

| Feature / Tool    | More information    |
|--------|-----------|
| **APIs for Data Lake Storage Gen2 storage accounts** | Partially supported <br><br>You can use Data Lake Storage Gen2 **REST** APIs, but APIs in other Blob SDKs such as the .NET, Java, Python SDKs are not yet available.|
| **AzCopy** | Version-specific support <br><br>Use only the latest version of AzCopy ([AzCopy v10](https://docs.microsoft.com/azure/storage/common/storage-use-azcopy-v10?toc=%2fazure%2fstorage%2ftables%2ftoc.json)). Earlier versions of AzCopy such as AzCopy v8.1, are not supported.|
| **Azure Blob storage Lifecycle management policies** | Not yet supported |
| **Azure Content Delivery Network (CDN)** | Not yet supported|
| **Azure Event Grid** | Not yet supported |
| **Azure search** |Not yet supported|
| **Azure Storage Explorer** | Version-specific support <br><br>Use only version `1.6.0` or higher. <br>Version `1.6.0` is available as a [free download](https://azure.microsoft.com/features/storage-explorer/).|
| **Blob container ACLs** |Not yet supported|
| **Blobfuse** |Not yet supported|
| **Custom domains** |Not yet supported|
| **Diagnostic logs** |Not yet supported|
| **File System Explorer** | Limited support |
| **Immutable storage** |Not yet supported <br><br>Immutable storage gives the ability to store data in a [WORM (Write Once, Read Many)](https://docs.microsoft.com/azure/storage/blobs/storage-blob-immutable-storage) state.|
| **Object-level tiers** |Not yet supported <br><br>For example: Premium, Hot, Cold, and Archive tiers.|
| **Powershell and CLI support** | Limited functionality <br><br>You can create an account by using Powershell or the CLI. You can't perform operations or set access control lists on file systems, directories, and files.|
| **Static websites** |Not yet supported <br><br>Specifically, the ability to serve files to [Static websites](https://docs.microsoft.com/azure/storage/blobs/storage-blob-static-website).|
| **Third party applications** | Limited support <br><br>Third party applications that use REST APIs to work will continue to work if you use them with Data Lake Storage Gen2. <br>If you have an application that uses Blob APIs, that application will most likely have issues if you use that application with Data Lake Storage Gen2. To learn more, see the [Blob storage APIs are disabled for Data Lake Storage Gen2 storage accounts](#blob-apis-disabled) section of this article.|
| **Versioning features** |Not yet supported <br><br>This includes [snapshots](https://docs.microsoft.com/rest/api/storageservices/creating-a-snapshot-of-a-blob) and [soft delete](https://docs.microsoft.com/azure/storage/blobs/storage-blob-soft-delete).|
|
>>>>>>> 6a383dfd
<|MERGE_RESOLUTION|>--- conflicted
+++ resolved
@@ -3,62 +3,16 @@
 description: Learn about the limitations and known issues with Azure Data Lake Storage Gen2
 services: storage
 author: normesta
-<<<<<<< HEAD
-ms.subservice: data-lake-storage-gen2
-ms.service: storage
-ms.topic: conceptual
-ms.date: 02/28/2019
-=======
 
 ms.subservice: data-lake-storage-gen2
 ms.service: storage
 ms.topic: conceptual
 ms.date: 04/26/2019
->>>>>>> 6a383dfd
 ms.author: normesta
 
 ---
 # Known issues with Azure Data Lake Storage Gen2
 
-<<<<<<< HEAD
-This article contains known issues and temporary limitations with Data Lake Storage Gen2.
-
-## SDK support for Data Lake Storage Gen2 accounts
-
-There aren’t SDKs available that will work with Data Lake Storage Gen2 accounts.
-
-## Blob storage APIs
-
-Blob storage APIs aren't yet available to Data Lake Storage Gen2 accounts.
-
-These APIs are disabled to prevent inadvertent data access issues that could arise because Blob Storage APIs aren't yet interoperable with Azure Data Lake Gen2 APIs.
-
-If you used these APIs to load data before they were disabled, and you have a production requirement to access that data, then please contact Microsoft Support with the following information:
-
-* Subscription ID (the GUID, not the name)
-
-* Storage account name(s)
-
-* Whether you are actively impacted in production, and if so, for which storage accounts?
-
-* Even if you are not actively impacted in production, tell us whether you need this data to be copied to another storage account for some reason, and if so, why?
-
-Under these circumstances, we can restore access to the Blob API for a limited period of time so that you can copy this data into a storage account that doesn't have the hierarchical namespace feature enabled.
-
-Unmanaged Virtual Machine (VM) disks depend upon the disabled Blob Storage APIs, so if you want to enable a hierarchical namespace on a storage account, consider placing unmanaged VM disks into a storage account that doesn't have the hierarchical namespace feature enabled.
-
-## API interoperability
-
-Blob Storage APIs and Azure Data Lake Gen2 APIs aren't interoperable with each other.
-
-If you have tools, applications, services, or scripts that use Blob APIs, and you want to use them to work with all of the content that you upload to your account, then don't enable a hierarchical namespace on your Blob storage account until Blob APIs become interoperable with Azure Data Lake Gen2 APIs. Using a storage account without a hierarchical namespace means you then don't have access to Data Lake Storage Gen2 specific features, such as directory and file system access control lists.
-
-## Azure Storage Explorer
-
-To view or manage Data Lake Storage Gen2 accounts by using Azure Storage Explorer, you must have at least version `1.6.0` of the tool which is available as a [free download](https://azure.microsoft.com/features/storage-explorer/).
-
-Note that the version of Storage Explorer that is embedded into the Azure portal does not currently support viewing or managing Data Lake Storage Gen2 accounts with the hierarchical namespace feature enabled.
-=======
 This article lists the features and tools that are not yet supported or only partially supported with storage accounts that have a hierarchical namespace (Azure Data Lake Storage Gen2).
 
 <a id="blob-apis-disabled" />
@@ -66,59 +20,19 @@
 ## Blob storage APIs
 
 Blob storage APIs are disabled to prevent inadvertent data access issues that could arise because Blob Storage APIs aren't yet interoperable with Azure Data Lake Gen2 APIs.
->>>>>>> 6a383dfd
 
 ### What to do with existing tools, applications, and services
 
-<<<<<<< HEAD
-Blob viewing tool on Azure portal has only limited support for Data Lake Storage Gen2.
-=======
 If any of these use Blob APIs, and you want to use them to work with all of the content that you upload to your account, then don't enable a hierarchical namespace on your Blob storage account until Blob APIs become interoperable with Azure Data Lake Gen2 APIs.
->>>>>>> 6a383dfd
 
 Using a storage account without a hierarchical namespace means you then don't have access to Data Lake Storage Gen2 specific features, such as directory and file system access control lists.
 
-<<<<<<< HEAD
-Third-party applications might not support Data Lake Storage Gen2.
-
-Support is at the discretion of each third-party application provider. Currently, Blob storage APIs and Data Lake Storage Gen2 APIs can't be used to manage the same content. As we work to enable that interoperability, it's possible that many third-party tools will automatically support Data Lake Storage Gen2.
-=======
 ### What to do with unmanaged Virtual Machine (VM) disks
 
 These depend upon the disabled Blob Storage APIs, so if you want to enable a hierarchical namespace on a storage account, consider placing them into a storage account that doesn't have the hierarchical namespace feature enabled.
->>>>>>> 6a383dfd
 
 ### What to do if you used Blob APIs to load data before Blob APIs were disabled
 
-<<<<<<< HEAD
-AzCopy version 8 doesn’t support Data Lake Storage Gen2.
-
-Instead, use the latest preview version of AzCopy ( [AzCopy v10](https://docs.microsoft.com/azure/storage/common/storage-use-azcopy-v10?toc=%2fazure%2fstorage%2ftables%2ftoc.json) ) as it supports Data Lake Storage Gen2 endpoints.
-
-## Azure Event Grid
-
-[Azure Event Grid](https://azure.microsoft.com/services/event-grid/) doesn't receive events from Azure Data Lake Gen2 accounts because those accounts don't yet generate them.  
-
-## Soft delete and snapshots
-
-Soft delete and snapshots aren't available for Data Lake Storage Gen2 accounts.
-
-All versioning features including [snapshots](https://docs.microsoft.com/rest/api/storageservices/creating-a-snapshot-of-a-blob) and [soft delete](https://docs.microsoft.com/azure/storage/blobs/storage-blob-soft-delete) aren't yet available for Storage accounts that have the hierarchical namespace feature enabled.
-
-## Object level storage tiers
-
-Object level storage tiers (Hot, Cold, and Archive) aren't yet available for Azure Data Lake Storage Gen 2 accounts, but they are available to Storage accounts that don't have the hierarchical namespace feature enabled.
-
-## Azure Blob Storage lifecycle management policies
-
-Azure Blob Storage lifecycle management policies aren't yet available for Data Lake Storage Gen2 accounts.
-
-These policies are available to Storage accounts that don't have the hierarchical namespace feature enabled.
-
-## Diagnostic logs
-
-Diagnostic logs aren't available for Data Lake Storage Gen2 accounts.
-=======
 If you used these APIs to load data before they were disabled, and you have a production requirement to access that data, then please contact Microsoft Support with the following information:
 
 > [!div class="checklist"]
@@ -154,4 +68,3 @@
 | **Third party applications** | Limited support <br><br>Third party applications that use REST APIs to work will continue to work if you use them with Data Lake Storage Gen2. <br>If you have an application that uses Blob APIs, that application will most likely have issues if you use that application with Data Lake Storage Gen2. To learn more, see the [Blob storage APIs are disabled for Data Lake Storage Gen2 storage accounts](#blob-apis-disabled) section of this article.|
 | **Versioning features** |Not yet supported <br><br>This includes [snapshots](https://docs.microsoft.com/rest/api/storageservices/creating-a-snapshot-of-a-blob) and [soft delete](https://docs.microsoft.com/azure/storage/blobs/storage-blob-soft-delete).|
 |
->>>>>>> 6a383dfd
