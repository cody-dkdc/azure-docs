---
title: Azure hot, cool, and archive storage for blobs | Microsoft Docs
description: Hot, cool, and archive storage for Azure storage accounts.
services: storage
author: kuhussai

ms.service: storage
ms.topic: article
ms.date: 09/11/2018
ms.author: kuhussai
ms.component: blobs
---

# Azure Blob storage: Hot, cool, and archive storage tiers

## Overview

Azure storage offers three storage tiers for Blob object storage so that you can store your data most cost-effectively depending on how you use it. The Azure **hot storage tier** is optimized for storing data that is accessed frequently. The Azure **cool storage tier** is optimized for storing data that is infrequently accessed and stored for at least 30 days. The Azure **archive storage tier** is optimized for storing data that is rarely accessed and stored for at least 180 days with flexible latency requirements (on the order of hours). The archive storage tier is only available at the blob level and not at the storage account level. Data in the cool storage tier can tolerate slightly lower availability, but still requires high durability and similar time-to-access and throughput characteristics as hot data. For cool data, a slightly lower availability SLA and higher access costs compared to hot data are acceptable trade-offs for lower storage costs. Archive storage is offline and offers the lowest storage costs but also the highest access costs. Only the hot and cool storage tiers (not archive) can be set at the account level. All three tiers can be set at the object level.

Today, data stored in the cloud is growing at an exponential pace. To manage costs for your expanding storage needs, it's helpful to organize your data based on attributes like frequency-of-access and planned retention period to optimize costs. Data stored in the cloud can be different in terms of how it is generated, processed, and accessed over its lifetime. Some data is actively accessed and modified throughout its lifetime. Some data is accessed frequently early in its lifetime, with access dropping drastically as the data ages. Some data remains idle in the cloud and is rarely, if ever, accessed once stored.

Each of these data access scenarios benefits from a different storage tier that is optimized for a particular access pattern. With hot, cool, and archive storage tiers, Azure Blob storage addresses this need for differentiated storage tiers with separate pricing models.

## Storage accounts that support tiering

You may only tier your object storage data to hot, cool, or archive in Blob storage or General Purpose v2 (GPv2) accounts. General Purpose v1 (GPv1) accounts do not support tiering. However, customers can easily convert their existing GPv1 or Blob storage accounts to GPv2 accounts through a simple one-click process in the Azure portal. GPv2 provides a new pricing structure for blobs, files, and queues, and access to a variety of other new storage features as well. Furthermore, going forward some new features and prices cuts will only be offered in GPv2 accounts. Therefore, customers should evaluate using GPv2 accounts but only use them after reviewing the pricing for all services as some workloads can be more expensive on GPv2 than GPv1. See [Azure storage account options](../common/storage-account-options.md?toc=%2fazure%2fstorage%2fblobs%2ftoc.json) to learn more.

Blob storage and GPv2 accounts expose the **Access Tier** attribute at the account level, which allows you to specify the default storage tier as hot or cool for any blob in the storage account that does not have the tier set at the object level. For objects with the tier set at the object level, the account tier will not apply. The archive tier can only be applied at the object level. You can switch between these storage tiers at any time.

## Hot access tier

Hot storage has higher storage costs than cool and archive storage, but the lowest access costs. Example usage scenarios for the hot storage tier include:

* Data that is in active use or expected to be accessed (read from and written to) frequently.
* Data that is staged for processing and eventual migration to the cool storage tier.

## Cool access tier

Cool storage tier has lower storage costs and higher access costs compared to hot storage. This tier is intended for data that will remain in the cool tier for at least 30 days. Example usage scenarios for the cool storage tier include:

* Short-term backup and disaster recovery datasets.
* Older media content not viewed frequently anymore but is expected to be available immediately when accessed.
* Large data sets that need to be stored cost effectively while more data is being gathered for future processing. (*For example*, long-term storage of scientific data, raw telemetry data from a manufacturing facility)

## Archive access tier

Archive storage has the lowest storage cost and higher data retrieval costs compared to hot and cool storage. This tier is intended for data that can tolerate several hours of retrieval latency and will remain in the archive tier for at least 180 days.

While a blob is in archive storage, it is offline and cannot be read (except the metadata, which is online and available), copied, overwritten, or modified. Nor can you take snapshots of a blob in archive storage. However, you may use existing operations to delete, list, get blob properties/metadata, or change the tier of your blob.

Example usage scenarios for the archive storage tier include:

* Long-term backup, secondary backup, and archival datasets
* Original (raw) data that must be preserved, even after it has been processed into final usable form. (*For example*, Raw media files after transcoding into other formats)
* Compliance and archival data that needs to be stored for a long time and is hardly ever accessed. (*For example*, Security camera footage, old X-Rays/MRIs for healthcare organizations, audio recordings, and transcripts of customer calls for financial services)

### Blob rehydration
To read data in archive storage, you must first change the tier of the blob to hot or cool. This process is known as rehydration and can take up to 15 hours to complete. Large blob sizes are recommended for optimal performance. Rehydrating several small blobs concurrently may add additional time.

During rehydration, you may check the **Archive Status** blob property to confirm if the tier has changed. The status reads "rehydrate-pending-to-hot" or "rehydrate-pending-to-cool" depending on the destination tier. Upon completion, the archive status property is removed, and the **Access Tier** blob property reflects the new hot or cool tier.  

## Blob-level tiering

Blob-level tiering allows you to change the tier of your data at the object level using a single operation called [Set Blob Tier](/rest/api/storageservices/set-blob-tier). You can easily change the access tier of a blob among the hot, cool, or archive tiers as usage patterns change, without having to move data between accounts. All tier changes happen immediately. However, rehydrating a blob from archive can take several hours. 

The time of the last blob tier change is exposed via the **Access Tier Change Time** blob property. If a blob is in the archive tier, it cannot be overwritten, so uploading the same blob is not permitted in this scenario. You can overwrite a blob in a hot or cool tier, in which case the new blob inherits the tier of the  blob that was overwritten.

Blobs in all three storage tiers can co-exist within the same account. Any blob that does not have an explicitly assigned tier infers the tier from the account access tier setting. If the access tier is inferred from the account, you see the **Access Tier Inferred** blob property set to "true", and the blob **Access Tier** blob property matches the account tier. In the Azure portal, the access tier inferred property is displayed with the blob access tier (for example, Hot (inferred) or Cool (inferred)).

> [!NOTE]
> Archive storage and blob-level tiering only support block blobs. You also cannot change the tier of a block blob that has snapshots.

### Blob lifecycle management
<<<<<<< HEAD
Blob Storage lifecycle management (Preview) offers a rich, rule-based policy that you can use to transition your data to the best access tier and to expire data at the end of its lifecycle. See [Manage the Azure Blob storage lifecycle](https://docs.microsoft.com/en-us/azure/storage/common/storage-lifecycle-managment-concepts) to learn more.  
=======
Blob Storage lifecycle management (Preview) offers a rich, rule-based policy which you can use to transition your data to the best access tier and to expire data at the end of its lifecycle. See [Manage the Azure Blob storage lifecycle](https://docs.microsoft.com/azure/storage/common/storage-lifecycle-managment-concepts) to learn more.  
>>>>>>> dd4c6252

### Blob-level tiering billing

When a blob is moved to a cooler tier (hot->cool, hot->archive, or cool->archive), the operation is billed as a write operation to the destination tier, where the write operation (per 10,000) and data write (per GB) charges of the destination tier apply. If a blob is moved to a warmer tier (archive->cool, archive->hot, or cool->hot), the operation is billed as a read from the source tier, where the read operation (per 10,000) and data retrieval (per GB) charges of the source tier apply.

If you toggle the account tier from hot to cool, you will be charged for write operations (per 10,000) for all blobs without a set tier in GPv2 accounts only. There is no charge for this change in Blob storage accounts. You will be charged for both read operations (per 10,000) and data retrieval (per GB) if you toggle your Blob storage or GPv2 account from cool to hot. Early deletion charges for any blob moved out of the cool or archive tier may apply as well.

### Cool and archive early deletion

In addition to the per GB, per month charge, any blob that is moved into the cool tier (GPv2 accounts only) is subject to a cool early deletion period of 30 days, and any blob that is moved into the archive tier is subject to an archive early deletion period of 180 days. This charge is prorated. For example, if a blob is moved to archive and then deleted or moved to the hot tier after 45 days, you will be charged an early deletion fee equivalent to 135 (180 minus 45) days of storing that blob in archive.

## Comparison of the storage tiers

The following table shows a comparison of the hot, cool, and archive storage tiers.

| | **Hot storage tier** | **Cool storage tier** | **Archive storage tier**
| ---- | ----- | ----- | ----- |
| **Availability** | 99.9% | 99% | N/A |
| **Availability** <br> **(RA-GRS reads)**| 99.99% | 99.9% | N/A |
| **Usage charges** | Higher storage costs, lower access and transaction costs | Lower storage costs, higher access and transaction costs | Lowest storage costs, highest access and transaction costs |
| **Minimum object size** | N/A | N/A | N/A |
| **Minimum storage duration** | N/A | 30 days (GPv2 only) | 180 days
| **Latency** <br> **(Time to first byte)** | milliseconds | milliseconds | < 15 hrs
| **Scalability and performance targets** | Same as general-purpose storage accounts | Same as general-purpose storage accounts | Same as general-purpose storage accounts |

> [!NOTE]
> Blob storage accounts support the same performance and scalability targets as general-purpose storage accounts. See [Azure Storage Scalability and Performance Targets](../common/storage-scalability-targets.md?toc=%2fazure%2fstorage%2fblobs%2ftoc.json) for more information.

## Quickstart scenarios

In this section, the following scenarios are demonstrated using the Azure portal:

* How to change the default account access tier of a GPv2 or Blob storage account.
* How to change the tier of a blob in a GPv2 or Blob storage account.

### Change the default account access tier of a GPv2 or Blob storage account

1. Sign in to the [Azure portal](https://portal.azure.com).

2. To navigate to your storage account, select All Resources, then select your storage account.

3. In the Settings blade, click **Configuration** to view and/or change the account configuration.

4. Select the right storage tier for your needs: Set the **Access tier** to either **Cool** or **Hot**.

5. Click Save at the top of the blade.

### Change the tier of a blob in a GPv2 or Blob storage account.

1. Sign in to the [Azure portal](https://portal.azure.com).

2. To navigate to your blob in your storage account, select All Resources, select your storage account, select your container, and then select your blob.

3. In the Blob properties blade, click the **Access tier** dropdown menu to select the **Hot**, **Cool**, or **Archive** storage tier.

5. Click Save at the top of the blade.

## Pricing and billing

All storage accounts use a pricing model for Blob storage based on the tier of each blob. Keep in mind the following billing considerations:

* **Storage costs**: In addition to the amount of data stored, the cost of storing data varies depending on the storage tier. The per-gigabyte cost decreases as the tier gets cooler.
* **Data access costs**: Data access charges increase as the tier gets cooler. For data in the cool and archive storage tier, you are charged a per-gigabyte data access charge for reads.
* **Transaction costs**: There is a per-transaction charge for all tiers that increases as the tier gets cooler.
* **Geo-Replication data transfer costs**: This charge only applies to accounts with geo-replication configured, including GRS and RA-GRS. Geo-replication data transfer incurs a per-gigabyte charge.
* **Outbound data transfer costs**: Outbound data transfers (data that is transferred out of an Azure region) incur billing for bandwidth usage on a per-gigabyte basis, consistent with general-purpose storage accounts.
* **Changing the storage tier**: Changing the account storage tier from cool to hot incurs a charge equal to reading all the data existing in the storage account. However, changing the account storage tier from hot to cool incurs a charge equal to writing all the data into the cool tier (GPv2 accounts only).

> [!NOTE]
> For more information about pricing for Blob storage accounts, see [Azure Storage Pricing](https://azure.microsoft.com/pricing/details/storage/) page. For more information on outbound data transfer charges, see [Data Transfers Pricing Details](https://azure.microsoft.com/pricing/details/data-transfers/) page.

## FAQ

**Should I use Blob storage or GPv2 accounts if I want to tier my data?**

We recommend you use GPv2 instead of Blob storage accounts for tiering. GPv2 support all the features that Blob storage accounts support plus a lot more. Pricing between Blob storage and GPv2 is almost identical, but some new features and price cuts will only be available on GPv2 accounts. GPv1 accounts do not support tiering.

Pricing structure between GPv1 and GPv2 accounts is different and customers should carefully evaluate both before deciding to use GPv2 accounts. You can easily convert an existing Blob storage or GPv1 account to GPv2 through a simple one-click process. See [Azure storage account options](../common/storage-account-options.md?toc=%2fazure%2fstorage%2fblobs%2ftoc.json) to learn more.

**Can I store objects in all three (hot, cool, and archive) storage tiers in the same account?**

Yes. The **Access Tier** attribute set at the account level is the default tier that applies to all objects in that account without an explicit set tier. However, blob-level tiering allows you to set the access tier on at the object level regardless of what the access tier setting on the account is. Blobs in any of the three storage tiers (hot, cool, or archive) may exist within the same account.

**Can I change the default storage tier of my Blob or GPv2 storage account?**

Yes, you can change the default storage tier by setting the **Access tier** attribute on the storage account. Changing the storage tier applies to all objects stored in the account that do not have an explicit tier set. Toggling the storage tier from hot to cool incurs write operations (per 10,000) for all blobs without a set tier in GPv2 accounts only and toggling from cool to hot incurs both read operations (per 10,000) and data retrieval (per GB) charges for all blobs in Blob storage and GPv2 accounts.

**Can I set my default account access tier to archive?**

No. Only hot and cool storage tiers may be set as the default account access tier. Archive can only be set at the object level.

**In which regions are the hot, cool, and archive storage tiers available in?**

The hot and cool storage tiers along with blob-level tiering are available in all regions. Archive storage will initially only be available in select regions. For a complete list, see [Azure products available by region](https://azure.microsoft.com/regions/services/).

**Do the blobs in the cool storage tier behave differently than the ones in the hot storage tier?**

Blobs in the hot storage tier have the same latency as blobs in GPv1, GPv2, and Blob storage accounts. Blobs in the cool storage tier have a similar latency (in milliseconds) as blobs in GPv1, GPv2, and Blob storage accounts. Blobs in the archive storage tier have several hours of latency in GPv1, GPv2, and Blob storage accounts.

Blobs in the cool storage tier have a slightly lower availability service level (SLA) than the blobs stored in the hot storage tier. For more information, see [SLA for storage](https://azure.microsoft.com/support/legal/sla/storage/v1_2/).

**Are the operations among the hot, cool, and archive tiers the same?**

Yes. All operations between hot and cool are 100% consistent. All valid archive operations including delete, list, get blob properties/metadata, and set blob tier are 100% consistent with hot and cool. A blob cannot be read or modified while in the archive tier.

**When rehydrating a blob from archive tier to the hot or cool tier, how will I know when rehydration is complete?**

During rehydration, you may use the get blob properties operation to poll the **Archive Status** attribute to confirm when the tier change is complete. The status reads "rehydrate-pending-to-hot" or "rehydrate-pending-to-cool" depending on the destination tier. Upon completion, the archive status property is removed, and the **Access Tier** blob property reflects the new hot or cool tier.  

**After setting the tier of a blob, when will I start getting billed at the appropriate rate?**

Each blob is always billed according to the tier indicated by the blob's **Access Tier** property. When you set a new tier for a blob, the **Access Tier** property  immediately reflects the new tier for all transitions. However, rehydrating a blob from the archive tier to a hot or cool tier can take several hours. In this case, you are billed at archive rates until rehydration is complete, at which point the **Access Tier** property reflects the new tier. At that point you are billed for that blob at the hot or cool rate.

**How do I determine if I will incur an early deletion charge when deleting or moving a blob out of the cool or archive tier?**

Any blob that is deleted or moved out of the cool (GPv2 accounts only) or archive tier before 30 days and 180 days respectively will incur a prorated early deletion charge. You can determine how long a blob has been in the cool or archive tier by checking the **Access Tier Change Time** blob property, which provides a stamp of the last tier change. See [Cool and archive early deletion](#cool-and-archive-early-deletion) section for more details.

**Which Azure tools and SDKs support blob-level tiering and archive storage?**

Azure portal, PowerShell, and CLI tools and .NET, Java, Python, and Node.js client libraries all support blob-level tiering and archive storage.  

**How much data can I store in the hot, cool, and archive tiers?**

Data storage along with other limits are set at the account level and not per storage tier. Therefore, you can choose to use all of your limit in one tier or across all three tiers. For more information, see [Azure Storage Scalability and Performance Targets](../common/storage-scalability-targets.md?toc=%2fazure%2fstorage%2fblobs%2ftoc.json).

## Next steps

### Evaluate hot, cool, and archive in GPv2 Blob storage accounts

[Check availability of hot, cool, and archive by region](https://azure.microsoft.com/regions/#services)

[Manage the Azure Blob storage lifecycle](https://docs.microsoft.com/azure/storage/common/storage-lifecycle-managment-concepts)

[Evaluate usage of your current storage accounts by enabling Azure Storage metrics](../common/storage-enable-and-view-metrics.md)

[Check hot, cool, and archive pricing in Blob storage and GPv2 accounts by region](https://azure.microsoft.com/pricing/details/storage/)

[Check data transfers pricing](https://azure.microsoft.com/pricing/details/data-transfers/)<|MERGE_RESOLUTION|>--- conflicted
+++ resolved
@@ -71,11 +71,7 @@
 > Archive storage and blob-level tiering only support block blobs. You also cannot change the tier of a block blob that has snapshots.
 
 ### Blob lifecycle management
-<<<<<<< HEAD
 Blob Storage lifecycle management (Preview) offers a rich, rule-based policy that you can use to transition your data to the best access tier and to expire data at the end of its lifecycle. See [Manage the Azure Blob storage lifecycle](https://docs.microsoft.com/en-us/azure/storage/common/storage-lifecycle-managment-concepts) to learn more.  
-=======
-Blob Storage lifecycle management (Preview) offers a rich, rule-based policy which you can use to transition your data to the best access tier and to expire data at the end of its lifecycle. See [Manage the Azure Blob storage lifecycle](https://docs.microsoft.com/azure/storage/common/storage-lifecycle-managment-concepts) to learn more.  
->>>>>>> dd4c6252
 
 ### Blob-level tiering billing
 
