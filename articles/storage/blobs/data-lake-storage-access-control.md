--- conflicted
+++ resolved
@@ -6,13 +6,8 @@
 ms.component: data-lake-storage-gen2
 ms.service: storage
 ms.topic: conceptual
-<<<<<<< HEAD
-ms.date: 12/05/2018
-ms.author: nitinme
-=======
 ms.date: 12/06/2018
 ms.author: jamesbak
->>>>>>> 583b49f5
 ---
 
 # Access control in Azure Data Lake Storage Gen2
