---
title: Overview of access control in Azure Data Lake Storage Gen2 | Microsoft Docs
description: Understand how access control works in Azure Data Lake Storage Gen2
services: storage
<<<<<<< HEAD
author: jamesbak
=======
author: normesta

>>>>>>> 6a383dfd
ms.subservice: data-lake-storage-gen2
ms.service: storage
ms.topic: conceptual
ms.date: 04/23/2019
ms.author: normesta
ms.reviewer: jamesbak
---

# Access control in Azure Data Lake Storage Gen2

Azure Data Lake Storage Gen2 implements an access control model that supports both Azure role-based access control (RBAC) and POSIX-like access control lists (ACLs). This article summarizes the basics of the access control model for Data Lake Storage Gen2.

<a id="azure-role-based-access-control-rbac" />

## Role-based access control

RBAC uses role assignments to effectively apply sets of permissions to *security principals*. A *security principal* is an object that represents a user, group, service principal, or managed identity that is defined in Azure Active Directory (AD) that is requesting access to Azure resources.

Typically, those Azure resources are constrained to top-level resources (For example: Azure Storage accounts). In the case of Azure Storage, and consequently Azure Data Lake Storage Gen2, this mechanism has been extended to the file system resource.

To learn how to assign roles to security principals in the scope of your storage account, see [Authenticate access to Azure blobs and queues using Azure Active Directory](https://docs.microsoft.com/azure/storage/common/storage-auth-aad?toc=%2fazure%2fstorage%2fblobs%2ftoc.json).

### The impact of role assignments on file and directory level access control lists

<<<<<<< HEAD
- [Storage Blob Data Owner](../../role-based-access-control/built-in-roles.md#storage-blob-data-owner)
- [Storage Blob Data Contributor](../../role-based-access-control/built-in-roles.md#storage-blob-data-contributor)
- [Storage Blob Data Reader](../../role-based-access-control/built-in-roles.md#storage-blob-data-reader)
=======
While using RBAC role assignments is a powerful mechanism to control access permissions, it is a very coarsely grained mechanism relative to ACLs. The smallest granularity for RBAC is at the file system level and this will be evaluated at a higher priority than ACLs. Therefore, if you assign a role to a security principal in the scope of a file system, that security principal has the authorization level associated with that role for ALL directories and files in that file system, regardless of ACL assignments.
>>>>>>> 6a383dfd

When a security principal is granted RBAC data permissions through a [built-in role](https://docs.microsoft.com/azure/storage/common/storage-auth-aad?toc=%2fazure%2fstorage%2fblobs%2ftoc.json#built-in-rbac-roles-for-blobs-and-queues), or through a custom role, these permissions are evaluated first upon authorization of a request. If the requested operation is authorized by the security principal's RBAC assignments then authorization is immediately resolved and no additional ACL checks are performed. Alternatively, if the security principal does not have an RBAC assignment, or the request's operation does not match the assigned permission, then ACL checks are performed to determine if the security principal is authorized to perform the requested operation.

> [!NOTE]
> If the security principal has been assigned the Storage Blob Data Owner built-in role assignment, then the security principal is considered a *super-user* and is granted full access to all mutating operations, including setting the owner of a directory or file as well as ACLs for directories and files for which they are not the owner. Super-user access is the only authorized manner to change the owner of a resource.

## Shared Key and Shared Access Signature (SAS) authentication

Azure Data Lake Storage Gen2 supports Shared Key and SAS methods for authentication. A characteristic of these authentication methods is that no identity is associated with the caller and therefore security principal permission-based authorization cannot be performed.

In the case of Shared Key, the caller effectively gains ‘super-user’ access, meaning full access to all operations on all resources, including setting owner and changing ACLs.

SAS tokens include allowed permissions as part of the token. The permissions included in the SAS token are effectively applied to all authorization decisions, but no additional ACL checks are performed.

## Access control lists on files and directories

You can associate a security principal with an access level for files and directories. These associations are captured in an *access control list (ACL)*. Each file and directory in your storage account has an access control list.

If you assigned a role to a security principal at the storage account-level, you can use access control lists to grant that security principal elevated access to specific files and directories.

You can't use access control lists to provide a level of access that is lower than a level granted by a role assignment. For example, if you assign the [Storage Blob Data Contributor](https://docs.microsoft.com/azure/role-based-access-control/built-in-roles#storage-blob-data-contributor-preview) role to a security principal, then you can't use access control lists to prevent that security principal from writing to a directory.

### Set file and directory level permissions by using access control lists

To set file and directory level permissions, see any of the following articles:

|If you want to use this tool:    |See this article:    |
|--------|-----------|
|Azure Storage Explorer    |[Set file and directory level permissions using Azure Storage Explorer with Azure Data Lake Storage Gen2](https://docs.microsoft.com/azure/storage/blobs/data-lake-storage-how-to-set-permissions-storage-explorer)|
|REST API    |[Path - Update](https://docs.microsoft.com/rest/api/storageservices/datalakestoragegen2/path/update)|

> [!IMPORTANT]
> If the security principal is a *service* principal, it's important to use the object ID of the service principal and not the object ID of the related app registration. To get the object ID of the service principal open the Azure CLI, and then use this command: `az ad sp show --id <Your App ID> --query objectId`. make sure to replace the `<Your App ID>` placeholder with the App ID of your app registration.

### Types of access control lists

There are two kinds of access control lists: *access ACLs* and *default ACLs*.

Access ACLs control access to an object. Files and directories both have access ACLs.

Default ACLs are templates of ACLs associated with a directory that determine the access ACLs for any child items that are created under that directory. Files do not have default ACLs.

Both access ACLs and default ACLs have the same structure.

Both access ACLs and default ACLs have the same structure.

> [!NOTE]
> Changing the default ACL on a parent does not affect the access ACL or default ACL of child items that already exist.

### Levels of permission

The permissions on a file system object are **Read**, **Write**, and **Execute**, and they can be used on files and directories as shown in the following table:

|            |    File     |   Directory |
|------------|-------------|----------|
| **Read (R)** | Can read the contents of a file | Requires **Read** and **Execute** to list the contents of the directory |
| **Write (W)** | Can write or append to a file | Requires **Write** and **Execute** to create child items in a directory |
| **Execute (X)** | Does not mean anything in the context of Data Lake Storage Gen2 | Required to traverse the child items of a directory |

#### Short forms for permissions

**RWX** is used to indicate **Read + Write + Execute**. A more condensed numeric form exists in which **Read=4**, **Write=2**, and **Execute=1**, the sum of which represents the permissions. Following are some examples.

| Numeric form | Short form |      What it means     |
|--------------|------------|------------------------|
| 7            | `RWX`        | Read + Write + Execute |
| 5            | `R-X`        | Read + Execute         |
| 4            | `R--`        | Read                   |
| 0            | `---`        | No permissions         |

#### Permissions inheritance

In the POSIX-style model that's used by Data Lake Storage Gen2, permissions for an item are stored on the item itself. In other words, permissions for an item cannot be inherited from the parent items if the permissions are set after the child item has already been created. Permissions are only inherited if default permissions have been set on the parent items before the child items have been created.

### Common scenarios related to permissions

The following table lists some common scenarios to help you understand which permissions are needed to perform certain operations on a storage account.

|    Operation             |    /    | Oregon/ | Portland/ | Data.txt     |
|--------------------------|---------|----------|-----------|--------------|
| Read Data.txt            |   `--X`   |   `--X`    |  `--X`      | `R--`          |
| Append to Data.txt       |   `--X`   |   `--X`    |  `--X`      | `RW-`          |
| Delete Data.txt          |   `--X`   |   `--X`    |  `-WX`      | `---`          |
| Create Data.txt          |   `--X`   |   `--X`    |  `-WX`      | `---`          |
| List /                   |   `R-X`   |   `---`    |  `---`      | `---`          |
| List /Oregon/           |   `--X`   |   `R-X`    |  `---`      | `---`          |
| List /Oregon/Portland/  |   `--X`   |   `--X`    |  `R-X`      | `---`          |

> [!NOTE]
> Write permissions on the file are not required to delete it, so long as the previous two conditions are true.

### Users and identities

Every file and directory has distinct permissions for these identities:

- The owning user
- The owning group
- Named users
- Named groups
- Named service principals
- Named managed identities
- All other users

The identities of users and groups are Azure Active Directory (Azure AD) identities. So unless otherwise noted, a *user*, in the context of Data Lake Storage Gen2, can refer to an Azure AD user, service principal, managed identity, or security group.

#### The owning user

The user who created the item is automatically the owning user of the item. An owning user can:

* Change the permissions of a file that is owned.
* Change the owning group of a file that is owned, as long as the owning user is also a member of the target group.

> [!NOTE]
> The owning user *cannot* change the owning user of a file or directory. Only super-users can change the owning user of a file or directory.

#### The owning group

<<<<<<< HEAD
In the POSIX ACLs, every user is associated with a *primary group*. For example, user "Alice" might belong to the "finance" group. Alice might also belong to multiple groups, but one group is always designated as her primary group. In POSIX, when Alice creates a file, the owning group of that file is set to her primary group, which in this case is "finance." The owning group otherwise behaves similarly to assigned permissions for other users/groups.
=======
In the POSIX ACLs, every user is associated with a *primary group*. For example, user "Alice" might belong to the "finance" group. Alice might also belong to multiple groups, but one group is always designated as their primary group. In POSIX, when Alice creates a file, the owning group of that file is set to her primary group, which in this case is "finance." The owning group otherwise behaves similarly to assigned permissions for other users/groups.
>>>>>>> 6a383dfd

##### Assigning the owning group for a new file or directory

* **Case 1**: The root directory "/". This directory is created when a Data Lake Storage Gen2 file system is created. In this case, the owning group is set to the user who created the file system if it was done using OAuth. If the file system is created using Shared Key, an Account SAS, or a Service SAS, then the owner and owning group are set to **$superuser**.
* **Case 2** (Every other case): When a new item is created, the owning group is copied from the parent directory.

##### Changing the owning group

The owning group can be changed by:
* Any super-users.
* The owning user, if the owning user is also a member of the target group.

> [!NOTE]
> The owning group cannot change the ACLs of a file or directory.  While the owning group is set to the user who created the account in the case of the root directory, **Case 1** above, a single user account isn't valid for providing permissions via the owning group. You can assign this permission to a valid user group if applicable.

### Access check algorithm

The following pseudocode represents the access check algorithm for storage accounts.

```
def access_check( user, desired_perms, path ) : 
  # access_check returns true if user has the desired permissions on the path, false otherwise
  # user is the identity that wants to perform an operation on path
  # desired_perms is a simple integer with values from 0 to 7 ( R=4, W=2, X=1). User desires these permissions
  # path is the file or directory
  # Note: the "sticky bit" isn't illustrated in this algorithm
  
# Handle super users.
  if (is_superuser(user)) :
    return True

# Handle the owning user. Note that mask isn't used.
entry = get_acl_entry( path, OWNER )
if (user == entry.identity)
    return ( (desired_perms & entry.permissions) == desired_perms )

# Handle the named users. Note that mask IS used.
entries = get_acl_entries( path, NAMED_USER )
for entry in entries:
    if (user == entry.identity ) :
        mask = get_mask( path )
        return ( (desired_perms & entry.permissions & mask) == desired_perms)

# Handle named groups and owning group
member_count = 0
perms = 0
entries = get_acl_entries( path, NAMED_GROUP | OWNING_GROUP )
for entry in entries:
if (user_is_member_of_group(user, entry.identity)) :
    member_count += 1
    perms | =  entry.permissions
if (member_count>0) :
return ((desired_perms & perms & mask ) == desired_perms)

# Handle other
perms = get_perms_for_other(path)
mask = get_mask( path )
return ( (desired_perms & perms & mask ) == desired_perms)
```

#### The mask

As illustrated in the Access Check Algorithm, the mask limits access for named users, the owning group, and named groups.  

> [!NOTE]
> For a new Data Lake Storage Gen2 file system, the mask for the access ACL of the root directory ("/") defaults to 750 for directories and 640 for files. Files do not receive the X bit as it is irrelevant to files in a store-only system.
>
> The mask may be specified on a per-call basis. This allows different consuming systems, such as clusters, to have different effective masks for their file operations. If a mask is specified on a given request, it completely overrides the default mask.

#### The sticky bit

The sticky bit is a more advanced feature of a POSIX file system. In the context of Data Lake Storage Gen2, it is unlikely that the sticky bit will be needed. In summary, if the sticky bit is enabled on a directory,  a child item can only be deleted or renamed by the child item's owning user.

The sticky bit isn't shown in the Azure portal.

### Default permissions on new files and directories

When a new file or directory is created under an existing directory, the default ACL on the parent directory determines:

- A child directory’s default ACL and access ACL.
- A child file's access ACL (files do not have a default ACL).

#### umask

When creating a file or directory, umask is used to modify how the default ACLs are set on the child item. umask is a 9-bit value on parent directories that contains an RWX value for **owning user**, **owning group**, and **other**.

The umask for Azure Data Lake Storage Gen2 a constant value that is set to 007. This value translates to:

| umask component     | Numeric form | Short form | Meaning |
|---------------------|--------------|------------|---------|
| umask.owning_user   |    0         |   `---`      | For owning user, copy the parent's default ACL to the child's access ACL | 
| umask.owning_group  |    0         |   `---`      | For owning group, copy the parent's default ACL to the child's access ACL | 
| umask.other         |    7         |   `RWX`      | For other, remove all permissions on the child's access ACL |

The umask value used by Azure Data Lake Storage Gen2 effectively means that the value for **other** is never transmitted by default on new children, regardless of what the default ACL indicates. 

The following pseudocode shows how the umask is applied when creating the ACLs for a child item.

```
def set_default_acls_for_new_child(parent, child):
    child.acls = []
    for entry in parent.acls :
        new_entry = None
        if (entry.type == OWNING_USER) :
            new_entry = entry.clone(perms = entry.perms & (~umask.owning_user))
        elif (entry.type == OWNING_GROUP) :
            new_entry = entry.clone(perms = entry.perms & (~umask.owning_group))
        elif (entry.type == OTHER) :
            new_entry = entry.clone(perms = entry.perms & (~umask.other))
        else :
            new_entry = entry.clone(perms = entry.perms )
        child_acls.add( new_entry )
```

## Common questions about ACLs in Data Lake Storage Gen2

### Do I have to enable support for ACLs?

No. Access control via ACLs is enabled for a storage account as long as the Hierarchical Namespace (HNS) feature is turned ON.

If HNS is turned OFF, the Azure RBAC authorization rules still apply.

### What is the best way to apply ACLs?

Always use Azure AD security groups as the assigned principal in ACLs. Resist the opportunity to directly assign individual users or service principals. Using this structure will allow you to add and remove users or service principals without the need to reapply ACLs to an entire directory structure. ) Instead, you simply need to add or remove them from the appropriate Azure AD security group. Keep in mind that ACLs are not inherited and so reapplying ACLs requires updating the ACL on every file and subdirectory. 

### Which permissions are required to recursively delete a directory and its contents?

- The caller has ‘super-user’ permissions,

Or

- The parent directory must have Write + Execute permissions.
- The directory to be deleted, and every directory within it, requires Read + Write + Execute permissions.

> [!NOTE]
> You do not need Write permissions to delete files in directories. Also, the root directory "/" can never be deleted.

### Who is the owner of a file or directory?

The creator of a file or directory becomes the owner. In the case of the root directory, this is the identity of the user who created the file system.

### Which group is set as the owning group of a file or directory at creation?

The owning group is copied from the owning group of the parent directory under which the new file or directory is created.

### I am the owning user of a file but I don’t have the RWX permissions I need. What do I do?

The owning user can change the permissions of the file to give themselves any RWX permissions they need.

### Why do I sometimes see GUIDs in ACLs?

A GUID is shown if the entry represents a user and that user doesn't exist in Azure AD anymore. Usually this happens when the user has left the company or if their account has been deleted in Azure AD. Additionally, service principals and security groups do not have a User Principal Name (UPN) to identify them and so they are represented by their OID attribute (a guid).

### How do I set ACLs correctly for a service principal?

When you define ACLs for service principals, it's important to use the Object ID (OID) of the *service principal* for the app registration that you created. It's important to note that registered apps have a separate service principal in the specific Azure AD tenant. Registered apps have an OID that's visible in the Azure portal, but the *service principal* has another (different) OID.

To get the OID for the service principal that corresponds to an app registration, you can use the `az ad sp show` command. Specify the Application ID as the parameter. Here's an example on obtaining the OID for the service principal that corresponds to an app registration with App ID = 18218b12-1895-43e9-ad80-6e8fc1ea88ce. Run the following command in the Azure CLI:

`az ad sp show --id 18218b12-1895-43e9-ad80-6e8fc1ea88ce --query objectId
<<OID will be displayed>>`

When you have the correct OID for the service principal, go to the Storage Explorer **Manage Access** page to add the OID and assign appropriate permissions for the OID. Make sure you select **Save**.

### Does Data Lake Storage Gen2 support inheritance of ACLs?

Azure RBAC assignments do inherit. Assignments flow from subscription, resource group, and storage account resources down to the file system resource.

ACLs do not inherit. However, default ACLs can be used to set ACLs for child subdirectories and files created under the parent directory. 

### Where can I learn more about POSIX access control model?

* [POSIX Access Control Lists on Linux](https://www.linux.com/news/posix-acls-linux)
* [HDFS permission guide](https://hadoop.apache.org/docs/current/hadoop-project-dist/hadoop-hdfs/HdfsPermissionsGuide.html)
* [POSIX FAQ](https://www.opengroup.org/austin/papers/posix_faq.html)
* [POSIX 1003.1 2008](https://standards.ieee.org/findstds/standard/1003.1-2008.html)
* [POSIX 1003.1 2013](https://pubs.opengroup.org/onlinepubs/9699919799.2013edition/)
* [POSIX 1003.1 2016](https://pubs.opengroup.org/onlinepubs/9699919799.2016edition/)
* [POSIX ACL on Ubuntu](https://help.ubuntu.com/community/FilePermissionsACLs)
* [ACL using access control lists on Linux](https://bencane.com/2012/05/27/acl-using-access-control-lists-on-linux/)

## See also

* [Overview of Azure Data Lake Storage Gen2](../blobs/data-lake-storage-introduction.md)<|MERGE_RESOLUTION|>--- conflicted
+++ resolved
@@ -2,12 +2,8 @@
 title: Overview of access control in Azure Data Lake Storage Gen2 | Microsoft Docs
 description: Understand how access control works in Azure Data Lake Storage Gen2
 services: storage
-<<<<<<< HEAD
-author: jamesbak
-=======
 author: normesta
 
->>>>>>> 6a383dfd
 ms.subservice: data-lake-storage-gen2
 ms.service: storage
 ms.topic: conceptual
@@ -32,13 +28,7 @@
 
 ### The impact of role assignments on file and directory level access control lists
 
-<<<<<<< HEAD
-- [Storage Blob Data Owner](../../role-based-access-control/built-in-roles.md#storage-blob-data-owner)
-- [Storage Blob Data Contributor](../../role-based-access-control/built-in-roles.md#storage-blob-data-contributor)
-- [Storage Blob Data Reader](../../role-based-access-control/built-in-roles.md#storage-blob-data-reader)
-=======
 While using RBAC role assignments is a powerful mechanism to control access permissions, it is a very coarsely grained mechanism relative to ACLs. The smallest granularity for RBAC is at the file system level and this will be evaluated at a higher priority than ACLs. Therefore, if you assign a role to a security principal in the scope of a file system, that security principal has the authorization level associated with that role for ALL directories and files in that file system, regardless of ACL assignments.
->>>>>>> 6a383dfd
 
 When a security principal is granted RBAC data permissions through a [built-in role](https://docs.microsoft.com/azure/storage/common/storage-auth-aad?toc=%2fazure%2fstorage%2fblobs%2ftoc.json#built-in-rbac-roles-for-blobs-and-queues), or through a custom role, these permissions are evaluated first upon authorization of a request. If the requested operation is authorized by the security principal's RBAC assignments then authorization is immediately resolved and no additional ACL checks are performed. Alternatively, if the security principal does not have an RBAC assignment, or the request's operation does not match the assigned permission, then ACL checks are performed to determine if the security principal is authorized to perform the requested operation.
 
@@ -156,11 +146,7 @@
 
 #### The owning group
 
-<<<<<<< HEAD
-In the POSIX ACLs, every user is associated with a *primary group*. For example, user "Alice" might belong to the "finance" group. Alice might also belong to multiple groups, but one group is always designated as her primary group. In POSIX, when Alice creates a file, the owning group of that file is set to her primary group, which in this case is "finance." The owning group otherwise behaves similarly to assigned permissions for other users/groups.
-=======
 In the POSIX ACLs, every user is associated with a *primary group*. For example, user "Alice" might belong to the "finance" group. Alice might also belong to multiple groups, but one group is always designated as their primary group. In POSIX, when Alice creates a file, the owning group of that file is set to her primary group, which in this case is "finance." The owning group otherwise behaves similarly to assigned permissions for other users/groups.
->>>>>>> 6a383dfd
 
 ##### Assigning the owning group for a new file or directory
 
