- name: Azure Storage Documentation
  href: /azure/storage/
- name: Overview
  expanded: true
  items:
  - name: What is Azure Blob storage?
    href: storage-blobs-overview.md
- name: Blob storage
  items:
  - name: Overview
    items:
    - name: Introduction to Blob storage
      href: storage-blobs-introduction.md
  - name: Quickstarts
    items:
    - name: Create a storage account
      displayName: resource manager, resource manager template, template, ARM
      href: ../common/storage-quickstart-create-account.md?toc=%2fazure%2fstorage%2fblobs%2ftoc.json
    - name: Manage blobs without code
      items:
      - name: Azure portal
        href: storage-quickstart-blobs-portal.md
      - name: Storage Explorer
        href: storage-quickstart-blobs-storage-explorer.md
      - name: PowerShell
        href: storage-quickstart-blobs-powershell.md
      - name: CLI
        href: storage-quickstart-blobs-cli.md
    - name: Develop with blobs
      items:
      - name: .NET
        href: storage-quickstart-blobs-dotnet.md
      - name: Java
        href: storage-quickstart-blobs-java-v10.md
      - name: Node.js
        href: storage-quickstart-blobs-nodejs-v10.md
      - name: Python
        href: storage-quickstart-blobs-python.md
      - name: JS/HTML
        href: storage-quickstart-blobs-javascript-client-libraries.md
      - name: Go
        href: storage-quickstart-blobs-go.md
      - name: PHP
        href: storage-quickstart-blobs-php.md
      - name: Ruby
        href: storage-quickstart-blobs-ruby.md
  - name: Tutorials
    items:
    - name: Upload and process an image
      items:
        - name: 1 - Upload and retrieve image data in the cloud
          href: storage-upload-process-images.md
        - name: 2 - Trigger Azure Functions to process blobs
          href: ../../event-grid/resize-images-on-storage-blob-upload-event.md?toc=%2fazure%2fstorage%2fblobs%2ftoc.json
        - name: 3 - Secure application data
          href: storage-secure-access-application.md
        - name: 4 - Monitor and troubleshoot storage
          href: storage-monitor-troubleshoot-storage-application.md
    - name: Migrate data to cloud with AzCopy
      href: ../common/storage-use-azcopy-migrate-on-premises-data.md?toc=%2fazure%2fstorage%2fblobs%2ftoc.json
    - name: Optimize storage application performance and scalability
      items:
        - name: 1 - Create a VM and storage account
          href: storage-blob-scalable-app-create-vm.md
        - name: 2 - Upload large data to an Azure storage account
          href: storage-blob-scalable-app-upload-files.md
        - name: 3- Download large data from a Azure storage account
          href: storage-blob-scalable-app-download-files.md
        - name: 4 - Verify throughput and latency metrics
          href: storage-blob-scalable-app-verify-metrics.md
    - name: Host a static website
      items:
        - name: 1 - Create a static website
          href: storage-blob-static-website-host.md
        - name: 2 - Enable a custom domain with SSL
          href: storage-blob-static-website-custom-domain.md
    - name: Design applications for high availability
      items:
        - name: 1 - Make your application highly available
          href: storage-create-geo-redundant-storage.md
        - name: 2 - Simulate a failure with RA-GRS storage
          href: storage-simulate-failure-ragrs-account-app.md
    - name: Search unstructured data
      href: storage-unstructured-search.md
  - name: Samples
    items:
    - name: .NET
      href: ../common/storage-samples-dotnet.md?toc=%2fazure%2fstorage%2fblobs%2ftoc.json
    - name: Java
      href: ../common/storage-samples-java.md?toc=%2fazure%2fstorage%2fblobs%2ftoc.json
    - name: Azure PowerShell
      href: storage-samples-blobs-powershell.md
    - name: Azure CLI
      href: storage-samples-blobs-cli.md
  - name: Concepts
    items:
    - name: Storage accounts
      href: ../common/storage-account-overview.md?toc=%2fazure%2fstorage%2fblobs%2ftoc.json
    - name: Security
      items:
      - name: Authorization
        href: ../common/storage-auth.md?toc=%2fazure%2fstorage%2fblobs%2ftoc.json
        items:
        - name: Authenticate with Azure AD
          href: ../common/storage-auth-aad.md?toc=%2fazure%2fstorage%2fblobs%2ftoc.json
        - name: Authorize with Shared Key
          href: /rest/api/storageservices/authorize-with-shared-key
        - name: Authorize with SAS
          href: ../common/storage-dotnet-shared-access-signature-part-1.md?toc=%2fazure%2fstorage%2fblobs%2ftoc.json
        - name: Anonymous access to blobs
          href: storage-manage-access-to-resources.md
      - name: Security guide
        href: ../common/storage-security-guide.md?toc=%2fazure%2fstorage%2fblobs%2ftoc.json
      - name: Configure firewalls and virtual networks
        href: ../common/storage-network-security.md?toc=%2fazure%2fstorage%2fblobs%2ftoc.json
      - name: Encryption for data at rest
        href: ../common/storage-service-encryption.md?toc=%2fazure%2fstorage%2fblobs%2ftoc.json
      - name: Encryption at rest with customer keys
        href: ../common/storage-service-encryption-customer-managed-keys.md?toc=%2fazure%2fstorage%2fblobs%2ftoc.json
      - name: Using the Azure CDN to access blobs with custom domains over HTTPs
        href: storage-https-custom-domain-cdn.md
      - name: Immutable blobs
        href: storage-blob-immutable-storage.md
      - name: Advanced Threat Protection
        href: ../common/storage-advanced-threat-protection.md?toc=%2fazure%2fstorage%2fblobs%2ftoc.json
      - name: Enable secure TLS for Azure Storage client
        href: ../common/storage-security-tls.md?toc=%2fazure%2fstorage%2fblobs%2ftoc.json
      - name: Require secure transfer
        href: ../common/storage-require-secure-transfer.md?toc=%2fazure%2fstorage%2fblobs%2ftoc.json
<<<<<<< HEAD
      - name: Azure Common Security Attributes
        href: ../common/storage-security-attributes.md?toc=%2fazure%2fstorage%2fblobs%2ftoc.json
=======
    - name: Data redundancy
      href: ../common/storage-redundancy.md?toc=%2fazure%2fstorage%2fblobs%2ftoc.json
      items:
      - name: Locally redundant storage
        href: ../common/storage-redundancy-lrs.md?toc=%2fazure%2fstorage%2fblobs%2ftoc.json
      - name: Zone-redundant storage
        href: ../common/storage-redundancy-zrs.md?toc=%2fazure%2fstorage%2fblobs%2ftoc.json
      - name: Geo-redundant storage
        href: ../common/storage-redundancy-grs.md?toc=%2fazure%2fstorage%2fblobs%2ftoc.json
      - name: Disaster recovery and failover
        href: ../common/storage-disaster-recovery-guidance.md?toc=%2fazure%2fstorage%2fblobs%2ftoc.json
      - name: Designing HA Apps using RA-GRS
        href: ../common/storage-designing-ha-apps-with-ragrs.md?toc=%2fazure%2fstorage%2fblobs%2ftoc.json
    - name: Access tiers
      items:
      - name: Access tiers
        href: storage-blob-storage-tiers.md
      - name: Managing the Azure Blob Storage Lifecycle
        href: storage-lifecycle-management-concepts.md
>>>>>>> b639a4d9
    - name: Performance and scaling
      items:
      - name: Scalability and performance targets
        href: ../common/storage-scalability-targets.md?toc=%2fazure%2fstorage%2fblobs%2ftoc.json
      - name: Performance and scalability checklist
        href: ../common/storage-performance-checklist.md?toc=%2fazure%2fstorage%2fblobs%2ftoc.json
    - name: Concurrency
      href: ../common/storage-concurrency.md?toc=%2fazure%2fstorage%2fblobs%2ftoc.json
    - name: Data migration
      items:
      - name: Compare data transfer solutions
        href: ../common/storage-choose-data-transfer-solution.md?toc=%2fazure%2fstorage%2fblobs%2ftoc.json
        items:
        - name: Large dataset, low network bandwidth
          href: ../common/storage-solution-large-dataset-low-network.md?toc=%2fazure%2fstorage%2fblobs%2ftoc.json
        - name: Large dataset, moderate to high network bandwidth
          href: ../common/storage-solution-large-dataset-moderate-high-network.md?toc=%2fazure%2fstorage%2fblobs%2ftoc.json
        - name: Small dataset, low to moderate network bandwidth
          href: ../common/storage-solution-small-dataset-low-moderate-network.md?toc=%2fazure%2fstorage%2fblobs%2ftoc.json
        - name: Periodic data transfer
          href: ../common/storage-solution-periodic-data-transfer.md?toc=%2fazure%2fstorage%2fblobs%2ftoc.json
      - name: Import/Export data
        href: ../common/storage-import-export-service.md?toc=%2fazure%2fstorage%2fblobs%2ftoc.json
        items:
        - name: Review requirements
          href: ../common/storage-import-export-requirements.md?toc=%2fazure%2fstorage%2fblobs%2ftoc.json
        - name: Import data to blobs
          href: ../common/storage-import-export-data-to-blobs.md?toc=%2fazure%2fstorage%2fblobs%2ftoc.json
        - name: Import data to files
          href: ../common/storage-import-export-data-to-files.md?toc=%2fazure%2fstorage%2fblobs%2ftoc.json
        - name: Export data from blobs
          href: ../common/storage-import-export-data-from-blobs.md?toc=%2fazure%2fstorage%2fblobs%2ftoc.json
        - name: How-to
          items:
          - name: View drive status
            href: ../common/storage-import-export-view-drive-status.md?toc=%2fazure%2fstorage%2fblobs%2ftoc.json
          - name: Review job status
            href: ../common/storage-import-export-tool-reviewing-job-status-v1.md?toc=%2fazure%2fstorage%2fblobs%2ftoc.json
          - name: Repair import job
            href: ../common/storage-import-export-tool-repairing-an-import-job-v1.md?toc=%2fazure%2fstorage%2fblobs%2ftoc.json
          - name: Repair export job
            href: ../common/storage-import-export-tool-repairing-an-export-job-v1.md?toc=%2fazure%2fstorage%2fblobs%2ftoc.json
        - name: FAQ
          href: ../common/storage-import-export-service-faq.md?toc=%2fazure%2fstorage%2fblobs%2ftoc.json
        - name: REST API
          href: https://docs.microsoft.com/rest/api/storageimportexport/jobs
        - name: Contact Support
          href: ../common/storage-import-export-contact-microsoft-support.md?toc=%2fazure%2fstorage%2fblobs%2ftoc.json
        - name: Archive
          items:
          - name: Prepare drives for import (v1)
            href: ../common/storage-import-export-tool-preparing-hard-drives-import-v1.md?toc=%2fazure%2fstorage%2fblobs%2ftoc.json
            items:
            - name: Set properties & metadata
              href: ../common/storage-import-export-tool-setting-properties-metadata-import-v1.md?toc=%2fazure%2fstorage%2fblobs%2ftoc.json
            - name: Sample - Prepare drives for import
              href: ../common/storage-import-export-tool-sample-preparing-hard-drives-import-job-workflow-v1.md?toc=%2fazure%2fstorage%2fblobs%2ftoc.json
            - name: Quick command reference for import
              href: ../common/storage-import-export-tool-quick-reference-v1.md?toc=%2fazure%2fstorage%2fblobs%2ftoc.json
          - name: Prepare drives for import (v2)
            href: ../common/storage-import-export-tool-preparing-hard-drives-import.md?toc=%2fazure%2fstorage%2fblobs%2ftoc.json
            items:
            - name: Set properties & metadata
              href: ../common/storage-import-export-tool-setting-properties-metadata-import-v1.md?toc=%2fazure%2fstorage%2fblobs%2ftoc.json
            - name: Sample - Prepare drives for import
              href: ../common/storage-import-export-tool-sample-preparing-hard-drives-import-job-workflow-v1.md?toc=%2fazure%2fstorage%2fblobs%2ftoc.json
            - name: Quick command reference for import
              href: ../common/storage-import-export-tool-quick-reference-v1.md?toc=%2fazure%2fstorage%2fblobs%2ftoc.json
          - name: Create import job
            href: ../common/storage-import-export-creating-an-import-job.md?toc=%2fazure%2fstorage%2fblobs%2ftoc.json
          - name: Create export job
            href: ../common/storage-import-export-creating-an-import-job.md?toc=%2fazure%2fstorage%2fblobs%2ftoc.json
          - name: Get job state
            href: ../common/storage-import-export-retrieving-state-info-for-a-job.md?toc=%2fazure%2fstorage%2fblobs%2ftoc.json
          - name: Create export job
            href: ../common/storage-import-export-creating-an-import-job.md?toc=%2fazure%2fstorage%2fblobs%2ftoc.json
          - name: Enumerate jobs
            href: ../common/storage-import-export-enumerating-jobs.md?toc=%2fazure%2fstorage%2fblobs%2ftoc.json
          - name: Cancel & delete job
            href: ../common/storage-import-export-cancelling-and-deleting-jobs.md?toc=%2fazure%2fstorage%2fblobs%2ftoc.json
          - name: Back up drive manifest
            href: ../common/storage-import-export-backing-up-drive-manifests.md?toc=%2fazure%2fstorage%2fblobs%2ftoc.json
          - name: Enumerate jobs
            href: ../common/storage-import-export-enumerating-jobs.md?toc=%2fazure%2fstorage%2fblobs%2ftoc.json
          - name: Diagnostics & error recovery
            href: ../common/storage-import-export-diagnostics-and-error-recovery.md?toc=%2fazure%2fstorage%2fblobs%2ftoc.json
          - name: Commands for import jobs
            href: ../common/storage-import-export-tool-quick-reference-v1.md?toc=%2fazure%2fstorage%2fblobs%2ftoc.json
        - name: Create import job
          href: ../common/storage-import-export-creating-an-import-job.md?toc=%2fazure%2fstorage%2fblobs%2ftoc.json
        - name: Create export job
          href: ../common/storage-import-export-creating-an-import-job.md?toc=%2fazure%2fstorage%2fblobs%2ftoc.json
        - name: Get job state
          href: ../common/storage-import-export-retrieving-state-info-for-a-job.md?toc=%2fazure%2fstorage%2fblobs%2ftoc.json
        - name: Create export job
          href: ../common/storage-import-export-creating-an-import-job.md?toc=%2fazure%2fstorage%2fblobs%2ftoc.json
        - name: Enumerate jobs
          href: ../common/storage-import-export-enumerating-jobs.md?toc=%2fazure%2fstorage%2fblobs%2ftoc.json
        - name: Cancel & delete job
          href: ../common/storage-import-export-cancelling-and-deleting-jobs.md?toc=%2fazure%2fstorage%2fblobs%2ftoc.json
        - name: Back up drive manifest
          href: ../common/storage-import-export-backing-up-drive-manifests.md?toc=%2fazure%2fstorage%2fblobs%2ftoc.json
        - name: Enumerate jobs
          href: ../common/storage-import-export-enumerating-jobs.md?toc=%2fazure%2fstorage%2fblobs%2ftoc.json
        - name: Diagnostics & error recovery
          href: ../common/storage-import-export-diagnostics-and-error-recovery.md?toc=%2fazure%2fstorage%2fblobs%2ftoc.json
        - name: Commands for import jobs
          href: ../common/storage-import-export-tool-quick-reference-v1.md?toc=%2fazure%2fstorage%2fblobs%2ftoc.json
        - name: Service manifest file
          href: ../common/storage-import-export-file-format-manifest.md?toc=%2fazure%2fstorage%2fblobs%2ftoc.json
        - name: Service metadata and properties file
          href: ../common/storage-import-export-file-format-metadata-and-properties.md?toc=%2fazure%2fstorage%2fblobs%2ftoc.json
        - name: Service log file
          href: ../common/storage-import-export-file-format-log.md?toc=%2fazure%2fstorage%2fblobs%2ftoc.json
    - name: Monitor and troubleshoot
      items:
      - name: Troubleshooting tutorial
        href: ../common/storage-e2e-troubleshooting.md?toc=%2fazure%2fstorage%2fblobs%2ftoc.json
      - name: Monitor, diagnose, and troubleshoot
        href: ../common/storage-monitoring-diagnosing-troubleshooting.md?toc=%2fazure%2fstorage%2fblobs%2ftoc.json
      - name: Monitor in the Azure portal
        href: ../common/storage-monitor-storage-account.md?toc=%2fazure%2fstorage%2fblobs%2ftoc.json
      - name: Metrics and logging
        items:
        - name: Metrics in Azure Monitor
          href: ../common/storage-metrics-in-azure-monitor.md?toc=%2fazure%2fstorage%2fblobs%2ftoc.json
        - name: Migrate to new metrics
          href: ../common/storage-metrics-migration.md?toc=%2fazure%2fstorage%2fblobs%2ftoc.json
        - name: Storage analytics
          href: ../common/storage-analytics.md?toc=%2fazure%2fstorage%2fblobs%2ftoc.json
        - name: Storage analytics metrics (classic)
          href: ../common/storage-analytics-metrics.md?toc=%2fazure%2fstorage%2fblobs%2ftoc.json
        - name: Storage analytics logs
          href: ../common/storage-analytics-logging.md?toc=%2fazure%2fstorage%2fblobs%2ftoc.json
    - name: Event handling
      href: storage-blob-event-overview.md
    - name: Page blob features
      href: storage-blob-pageblob-overview.md
  - name: How to
    items:
    - name: Storage accounts
      items:
      - name: Create a block blob storage account
        href: storage-blob-create-account-block-blob.md
      - name: Manage a storage account
        href: ../common/storage-account-manage.md?toc=%2fazure%2fstorage%2fblobs%2ftoc.json
      - name: Upgrade a storage account
        href: ../common/storage-account-upgrade.md?toc=%2fazure%2fstorage%2fblobs%2ftoc.json
    - name: Secure
      items:
      - name: Authorize access to blob data
        items:
        - name: Authorization options for users
          items:
          - name: Portal
            href: ../common/storage-access-blobs-queues-portal.md?toc=%2fazure%2fstorage%2fblobs%2ftoc.json
          - name: CLI or PowerShell
            href: ../common/storage-auth-aad-script.md?toc=%2fazure%2fstorage%2fblobs%2ftoc.json
        - name: Manage access rights with RBAC
          items:
          - name: Portal
            href: ../common/storage-auth-aad-rbac-portal.md?toc=%2fazure%2fstorage%2fblobs%2ftoc.json
          - name: CLI
            href: ../common/storage-auth-aad-rbac-cli.md?toc=%2fazure%2fstorage%2fblobs%2ftoc.json
          - name: PowerShell
            href: ../common/storage-auth-aad-rbac-powershell.md?toc=%2fazure%2fstorage%2fblobs%2ftoc.json
        - name: Authenticate with Azure AD
          items:
            - name: Authenticate from an application
              href: ../common/storage-auth-aad-app.md?toc=%2fazure%2fstorage%2fblobs%2ftoc.json
            - name: Authenticate with managed identities
              href: ../common/storage-auth-aad-msi.md?toc=%2fazure%2fstorage%2fblobs%2ftoc.json
        - name: Authorize with Shared Key
          items:
          - name: Configure connection strings
            href: ../common/storage-configure-connection-string.md?toc=%2fazure%2fstorage%2fqueues%2ftoc.json
          - name: Use the Azure Storage REST API
            href: ../common/storage-rest-api-auth.md?toc=%2fazure%2fstorage%2fblobs%2ftoc.json
      - name: Configure firewalls and virtual networks
        href: ../common/storage-network-security.md?toc=%2fazure%2fstorage%2fqueues%2ftoc.json
      - name: Encrypt and decrypt blobs using Azure Key Vault
        href: storage-encrypt-decrypt-blobs-key-vault.md
      - name: Client-side encryption
        items:
        - name: .NET
          href: ../common/storage-client-side-encryption.md?toc=%2fazure%2fstorage%2fblobs%2ftoc.json
        - name: Java
          href: ../common/storage-client-side-encryption-java.md?toc=%2fazure%2fstorage%2fblobs%2ftoc.json
        - name: Python
          href: ../common/storage-client-side-encryption-python.md?toc=%2fazure%2fstorage%2fblobs%2ftoc.json
      - name: Enable secure TLS for Azure Storage client
        href: ../common/storage-security-tls.md
      - name: Require secure transfer
        href: ../common/storage-require-secure-transfer.md?toc=%2fazure%2fstorage%2fqueues%2ftoc.json
    - name: Disaster recovery
      items:
      - name: Initiate account failover
        href: ../common/storage-initiate-account-failover.md?toc=%2fazure%2fstorage%2fblobs%2ftoc.json
      - name: Recover deleted blobs
        href: storage-blob-soft-delete.md
    - name: Use the Storage Emulator
      href: ../common/storage-use-emulator.md?toc=%2fazure%2fstorage%2fblobs%2ftoc.json
    - name: Set and retrieve properties and metadata
      href: storage-properties-metadata.md
    - name: Host a static website
      href: storage-blob-static-website.md
    - name: Configure a custom domain
      href: storage-custom-domain-name.md
    - name: Route events to a custom endpoint
      href: storage-blob-event-quickstart.md
    - name: Search Blob storage with Azure Search
      href: ../../search/search-blob-storage-integration.md?toc=%2fazure%2fstorage%2fblobs%2ftoc.json
    - name: Transfer data
      items:
      - name: AzCopy (v10)
        href: ../common/storage-use-azcopy-v10.md?toc=%2fazure%2fstorage%2fblobs%2ftoc.json
      - name: AzCopy on Windows (v8)
        href: ../common/storage-use-azcopy.md?toc=%2fazure%2fstorage%2fblobs%2ftoc.json
      - name: AzCopy on Linux (v8)
        href: ../common/storage-use-azcopy-linux.md?toc=%2fazure%2fstorage%2fblobs%2ftoc.json
      - name: Using Azure Data Factory
        href: ../../data-factory/connector-azure-blob-storage.md?toc=%2fazure%2fstorage%2fblobs%2ftoc.json
      - name: Mount Blob storage as a file system on Linux
        href: storage-how-to-mount-container-linux.md
      - name: Storage migration FAQ
        href: ../common/storage-migration-faq.md
    - name: Develop with blobs
      items:
      - name: C++
        href: storage-c-plus-plus-how-to-use-blobs.md
      - name: iOS
        href: storage-ios-how-to-use-blob-storage.md
      - name: Java
        items:
        - name: Use the Spring Boot Starter
          href: /java/azure/spring-framework/configure-spring-boot-starter-java-app-with-azure-storage
      - name: Xamarin
        href: storage-xamarin-blob-storage.md
      - name: Legacy SDKs
        items:
        - name: Java (Storage SDK V7)
          href: storage-quickstart-blobs-java.md
        - name: Node.js (Storage SDK v2)
          href: storage-quickstart-blobs-nodejs.md
    - name: Manage blobs
      items:
      - name: PowerShell
        href: /powershell/module/azure.storage
      - name: Azure CLI
        href: ../common/storage-azure-cli.md?toc=%2fazure%2fstorage%2fblobs%2ftoc.json
      - name: Azure classic CLI
        href: ../common/storage-azure-cli-nodejs.md?toc=%2fazure%2fstorage%2fblobs%2ftoc.json
  - name: Reference
    items:
    - name: PowerShell
      href: /powershell/module/azure.storage
    - name: Azure CLI
      href: /cli/azure/storage
    - name: .NET
      items:
      - name: Blobs, Queues, Tables, and Files
        href: https://docs.microsoft.com/dotnet/api/overview/azure/storage/client
      - name: Data movement
        href: https://docs.microsoft.com/dotnet/api/microsoft.windowsazure.storage.datamovement
      - name: Resource Manager
        href: https://docs.microsoft.com/dotnet/api/overview/azure/storage/management
    - name: Java
      items:
      - name: Blobs, Queues, Tables, and Files (v7)
        href: https://docs.microsoft.com/java/api/overview/azure/storage/client?view=azure-java-stable
      - name: Blob SDK (v10)
        href: https://docs.microsoft.com/java/api/overview/azure/storage/client?view=azure-java-preview
    - name: Node.js
      href: https://docs.microsoft.com/javascript/api/overview/azure/storage
    - name: Ruby
      href: https://azure.github.io/azure-storage-ruby
    - name: PHP
      href: https://azure.github.io/azure-storage-php/
    - name: Python
      href: https://docs.microsoft.com/python/api/overview/azure/storage
    - name: C++
      href: https://azure.github.io/azure-storage-cpp
    - name: iOS
      href: https://azure.github.io/azure-storage-ios/
    - name: Android
      href: https://azure.github.io/azure-storage-android
    - name: REST
      items:
      - name: Blobs, Queues, Tables, and Files
        href: /rest/api/storageservices
      - name: Resource provider
        href: /rest/api/storagerp
      - name: Import/Export
        href: /rest/api/storageimportexport
    - name: Resource Manager template
      displayName: ARM
      href: /azure/templates/microsoft.storage/allversions
  - name: Resources
    items:
    - name: Azure roadmap
      href: https://azure.microsoft.com/roadmap/?product=storage
    - name: Azure Storage client tools
      href: ../common/storage-explorers.md?toc=%2fazure%2fstorage%2fblobs%2ftoc.json
    - name: Forum
      href: https://social.msdn.microsoft.com/forums/azure/home?forum=windowsazuredata
    - name: Pricing
      href: https://azure.microsoft.com/pricing/details/storage/blobs/
    - name: Pricing calculator
      href: https://azure.microsoft.com/pricing/calculator/
    - name: Stack Overflow
      href: https://stackoverflow.com/questions/tagged/windows-azure-storage
    - name: Videos
      href: https://azure.microsoft.com/documentation/videos/index/?services=storage
    - name: Azure Storage Explorer
      items:
      - name: Storage Explorer
        href: ../../vs-azure-tools-storage-manage-with-storage-explorer.md?toc=%2fazure%2fstorage%2fblobs%2ftoc.json
      - name: Storage Explorer release notes
        href: ../../vs-azure-tools-storage-explorer-relnotes.md?toc=%2fazure%2fstorage%2fblobs%2ftoc.json
      - name: Troubleshoot Storage Explorer
        href: ../common/storage-explorer-troubleshooting.md?toc=%2fazure%2fstorage%2fblobs%2ftoc.json
      - name: Storage Explorer accessibility
        href: ../../vs-azure-tools-storage-explorer-accessibility.md?toc=%2fazure%2fstorage%2fblobs%2ftoc.json
    - name: NuGet packages
      items:
      - name: Azure Storage Client Library for .NET
        href: https://www.nuget.org/packages/WindowsAzure.Storage/
      - name: Azure Storage Data Movement Library
        href: https://www.nuget.org/packages/Microsoft.Azure.Storage.DataMovement/
      - name: Azure Configuration Manager
        href: https://www.nuget.org/packages/Microsoft.WindowsAzure.ConfigurationManager/
    - name: Source code
      items:
      - name: .NET
        items:
        - name: Blobs, Queues, Tables, and Files
          href: https://docs.microsoft.com/dotnet/api/overview/azure/storage/client
        - name: Data movement
          href: https://docs.microsoft.com/dotnet/api/microsoft.windowsazure.storage.datamovement
        - name: Resource Manager
          href: https://docs.microsoft.com/dotnet/api/overview/azure/storage/management
      - name: Java
        items:
        - name: Blobs, Queues, Tables, and Files (v7)
          href: https://docs.microsoft.com/java/api/overview/azure/storage/client?view=azure-java-stable
        - name: Blob SDK (v10)
          href: https://docs.microsoft.com/java/api/overview/azure/storage/client?view=azure-java-preview
      - name: Node.js
        href: https://docs.microsoft.com/javascript/api/overview/azure/storage
      - name: Ruby
        href: https://azure.github.io/azure-storage-ruby
      - name: PHP
        href: https://azure.github.io/azure-storage-php/
      - name: Python
        href: https://docs.microsoft.com/python/api/overview/azure/storage
      - name: C++
        href: https://azure.github.io/azure-storage-cpp
      - name: iOS
        href: https://azure.github.io/azure-storage-ios/
      - name: Android
        href: https://azure.github.io/azure-storage-android
      - name: REST
        items:
        - name: Blobs, Queues, Tables, and Files
          href: /rest/api/storageservices
        - name: Resource provider
          href: /rest/api/storagerp
        - name: Import/Export
          href: /rest/api/storageimportexport
    - name: Compliance offerings
      href: ../common/storage-compliance-offerings.md
- name: Data Lake Storage Gen2
  items:
  - name: Switch to Data Lake Storage Gen1 documentation
    href: /azure/data-lake-store/
  - name: Overview
    items:
    - name: Introduction to Data Lake Storage
      href: ../blobs/data-lake-storage-introduction.md?toc=%2fazure%2fstorage%2fblobs%2ftoc.json
    - name: Processing big data
      href: ../blobs/data-lake-storage-data-scenarios.md?toc=%2fazure%2fstorage%2fblobs%2ftoc.json
  - name: Quickstarts
    items:
    - name: Create a Storage account
      href: ../blobs/data-lake-storage-quickstart-create-account.md?toc=%2fazure%2fstorage%2fblobs%2ftoc.json
    - name: Manage data with Storage Explorer
      href: ../blobs/data-lake-storage-explorer.md
    - name: Analyze data with Databricks
      href: ../blobs/data-lake-storage-quickstart-create-databricks-account.md?toc=%2fazure%2fstorage%2fblobs%2ftoc.json
  - name: Tutorials
    items:
    - name: Extract, transform, and load data using Azure Databricks
      href: ../../azure-databricks/databricks-extract-load-sql-data-warehouse.md?toc=%2fazure%2fstorage%2fblobs%2ftoc.json
    - name: Access Data Lake Storage data with Databricks using Spark
      href: ../blobs/data-lake-storage-use-databricks-spark.md?toc=%2fazure%2fstorage%2fblobs%2ftoc.json
    - name: Extract, transform, load data with Apache Hive on Azure HDInsight
      href: ../blobs/data-lake-storage-tutorial-extract-transform-load-hive.md?toc=%2fazure%2fstorage%2fblobs%2ftoc.json
  - name: Concepts
    items:
    - name: Azure Blob File System driver for Hadoop
      href: ../blobs/data-lake-storage-abfs-driver.md?toc=%2fazure%2fstorage%2fblobs%2ftoc.json
    - name: Azure Blob File System URI
      href: ../blobs/data-lake-storage-introduction-abfs-uri.md?toc=%2fazure%2fstorage%2fblobs%2ftoc.json
    - name: Hierarchical Namespace Service
      href: ../blobs/data-lake-storage-namespace.md?toc=%2fazure%2fstorage%2fblobs%2ftoc.json
    - name: Best practices
      href: data-lake-storage-best-practices.md
    - name: Security
      items:
        - name: Big data analytics security guide
          href: ../common/storage-data-lake-storage-security-guide.md?toc=%2fazure%2fstorage%2fblobs%2ftoc.json
        - name: Azure Storage encryption
          href: ../common/storage-service-encryption.md?toc=%2fazure%2fstorage%2fblobs%2ftoc.json          
        - name: Access Control
          href: data-lake-storage-access-control.md
  - name: How to
    items:
    - name: Ingest data
      items:
        - name: Use Distcp
          href: ../blobs/data-lake-storage-use-distcp.md?toc=%2fazure%2fstorage%2fblobs%2ftoc.json
        - name: Use Azure Data Factory
          href: ../../data-factory/load-azure-data-lake-storage-gen2.md?toc=%2fazure%2fstorage%2fblobs%2ftoc.json
    - name: Secure data
      items:
        - name: Configure firewalls and virtual networks
          href: ../common/storage-network-security.md?toc=%2fazure%2fstorage%2fblobs%2ftoc.json
        - name: Manage custom keys for Azure Storage encryption
          href: ../common/storage-service-encryption-customer-managed-keys.md?toc=%2fazure%2fstorage%2fblobs%2ftoc.json
        - name: Manage access rights with RBAC
          items:
          - name: Portal
            href: ../common/storage-auth-aad-rbac-portal.md?toc=%2fazure%2fstorage%2fblobs%2ftoc.json
          - name: CLI
            href: ../common/storage-auth-aad-rbac-cli.md?toc=%2fazure%2fstorage%2fblobs%2ftoc.json
          - name: PowerShell
            href: ../common/storage-auth-aad-rbac-powershell.md?toc=%2fazure%2fstorage%2fblobs%2ftoc.json
        - name: Set file and directory-level permissions
          href: ../blobs/data-lake-storage-how-to-set-permissions-storage-explorer.md
    - name: Integrate with Azure services
      items:
        - name: Use with HDInsight clusters
          href: ../blobs/data-lake-storage-use-hdi-cluster.md?toc=%2fazure%2fstorage%2fblobs%2ftoc.json
        - name: Use with Hadoop File System CLI
          href: ../blobs/data-lake-storage-use-hdfs-data-lake-storage.md?toc=%2fazure%2fstorage%2fblobs%2ftoc.json
        - name: Use with Azure Databricks
          href: https://docs.azuredatabricks.net/spark/latest/data-sources/azure/azure-datalake-gen2.html
        - name: Use with Azure SQL Data Warehouse
          href: ../../sql-database/sql-database-vnet-service-endpoint-rule-overview.md?toc=%2fazure%2fstorage%2fblobs%2ftoc.json#azure-sql-data-warehouse-polybase
    - name: Optimize performance
      items:
        - name: Overview
          href: ../blobs/data-lake-storage-performance-tuning-guidance.md?toc=%2fazure%2fstorage%2fblobs%2ftoc.json
        - name: Optimize Spark on HDInsight
          href: ../blobs/data-lake-storage-performance-tuning-spark.md?toc=%2fazure%2fstorage%2fblobs%2ftoc.json
        - name: Optimize Hive on HDInsight
          href: ../blobs/data-lake-storage-performance-tuning-hive.md?toc=%2fazure%2fstorage%2fblobs%2ftoc.json
        - name: Optimize MapReduce on HDInsight
          href: ../blobs/data-lake-storage-performance-tuning-mapreduce.md?toc=%2fazure%2fstorage%2fblobs%2ftoc.json
        - name: Optimize Storm on HDInsight
          href: ../blobs/data-lake-storage-performance-tuning-storm.md?toc=%2fazure%2fstorage%2fblobs%2ftoc.json
    - name: Migrate data
      items:
        - name: Upgrade from Data Lake Storage Gen1
          href: ../blobs/data-lake-storage-upgrade.md?toc=%2fazure%2fstorage%2fblobs%2ftoc.json
        - name: Migrate an on-premises HDFS store
          href: ../blobs/data-lake-storage-migrate-on-premises-HDFS-cluster.md?toc=%2fazure%2fstorage%2fblobs%2ftoc.json
  - name: Reference
    items:
    - name: REST
      href: https://docs.microsoft.com/rest/api/storageservices/data-lake-storage-gen2
  - name: Resources
    items:
    - name: Known issues
      href: data-lake-storage-known-issues.md
    - name: Azure Roadmap
      href: https://azure.microsoft.com/roadmap/?category=storage
    - name: Azure Storage client tools
      href: ../common/storage-explorers.md?toc=%2fazure%2fstorage%2fdata-lake-storage%2ftoc.json
    - name: Forum
      href: https://social.msdn.microsoft.com/forums/azure/home?forum=windowsazuredata
    - name: Pricing
      href: https://azure.microsoft.com/pricing/details/storage/data-lake/
    - name: Pricing calculator
      href: https://azure.microsoft.com/pricing/calculator/
    - name: Service updates
      href: https://azure.microsoft.com/updates/?product=storage
    - name: Stack Overflow
      href: https://stackoverflow.com/questions/tagged/windows-azure-storage
    - name: Videos
      href: https://azure.microsoft.com/documentation/videos/index/?services=storage<|MERGE_RESOLUTION|>--- conflicted
+++ resolved
@@ -127,10 +127,8 @@
         href: ../common/storage-security-tls.md?toc=%2fazure%2fstorage%2fblobs%2ftoc.json
       - name: Require secure transfer
         href: ../common/storage-require-secure-transfer.md?toc=%2fazure%2fstorage%2fblobs%2ftoc.json
-<<<<<<< HEAD
       - name: Azure Common Security Attributes
         href: ../common/storage-security-attributes.md?toc=%2fazure%2fstorage%2fblobs%2ftoc.json
-=======
     - name: Data redundancy
       href: ../common/storage-redundancy.md?toc=%2fazure%2fstorage%2fblobs%2ftoc.json
       items:
@@ -150,7 +148,6 @@
         href: storage-blob-storage-tiers.md
       - name: Managing the Azure Blob Storage Lifecycle
         href: storage-lifecycle-management-concepts.md
->>>>>>> b639a4d9
     - name: Performance and scaling
       items:
       - name: Scalability and performance targets
