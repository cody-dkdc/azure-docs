--- conflicted
+++ resolved
@@ -7,92 +7,11 @@
     href: storage-blobs-overview.md
 - name: Blob storage
   items:
-<<<<<<< HEAD
-  - name: Create a storage account
-    href: ../common/storage-quickstart-create-account.md?toc=%2fazure%2fstorage%2fblobs%2ftoc.json
-  - name: Work with blobs - Azure portal
-    href: storage-quickstart-blobs-portal.md
-  - name: Work with blobs - Storage Explorer
-    href: storage-quickstart-blobs-storage-explorer.md
-  - name: Work with blobs - PowerShell
-    href: storage-quickstart-blobs-powershell.md
-  - name: Work with blobs - CLI
-    href: storage-quickstart-blobs-cli.md
-  - name: Work with blobs - .NET
-    href: storage-quickstart-blobs-dotnet.md
-  - name: Work with blobs - Java (Storage SDK V10)
-    href: storage-quickstart-blobs-java-v10.md
-  - name: Work with blobs - Java (Storage SDK V7)
-    href: storage-quickstart-blobs-java.md
-  - name: Work with blobs - Python
-    href: storage-quickstart-blobs-python.md
-  - name: Work with blobs - Go
-    href: storage-quickstart-blobs-go.md
-  - name: Work with blobs - Ruby
-    href: storage-quickstart-blobs-ruby.md
-  - name: Work with blobs - Node.js (Storage SDK v10)
-    href: storage-quickstart-blobs-nodejs-v10.md
-  - name: Work with blobs - Node.js
-    href: storage-quickstart-blobs-nodejs.md
-  - name: Work with blobs - JS/HTML
-    href: storage-quickstart-blobs-javascript-client-libraries.md
-
-  - name: Work with blobs - PHP
-    href: storage-quickstart-blobs-php.md
-- name: Tutorials
-  items:
-  - name: Upload and process an image
-    items:
-      - name: 1 - Upload and retrieve image data in the cloud
-        href: storage-upload-process-images.md
-      - name: 2 - Trigger Azure Functions to process blobs
-        href: ../../event-grid/resize-images-on-storage-blob-upload-event.md?toc=%2fazure%2fstorage%2fblobs%2ftoc.json
-      - name: 3 - Secure application data
-        href: storage-secure-access-application.md
-      - name: 4 - Monitor and troubleshoot storage
-        href: storage-monitor-troubleshoot-storage-application.md
-  - name: Design for high availability in cloud storage
-    items:
-      - name: 1 - Make your application highly available
-        href: storage-create-geo-redundant-storage.md
-      - name: 2 - Simulate a failure with RA-GRS storage
-        href: storage-simulate-failure-ragrs-account-app.md
-  - name: Migrate on-premises data to cloud with AzCopy
-    href: ../common/storage-use-azcopy-migrate-on-premises-data.md?toc=%2fazure%2fstorage%2fblobs%2ftoc.json
-  - name: Search unstructured data in cloud storage
-    href: storage-unstructured-search.md
-  - name: Optimize storage application performance and scalability
-    items:
-      - name: 1 - Create a VM and storage account
-        href: storage-blob-scalable-app-create-vm.md
-      - name: 2 - Upload large data to an Azure storage account
-        href: storage-blob-scalable-app-upload-files.md
-      - name: 3- Download large data from a Azure storage account
-        href: storage-blob-scalable-app-download-files.md
-      - name: 4 - Verify throughput and latency metrics
-        href: storage-blob-scalable-app-verify-metrics.md
-- name: Samples
-  items:
-  - name: .NET
-    href: ../common/storage-samples-dotnet.md?toc=%2fazure%2fstorage%2fblobs%2ftoc.json
-  - name: Java
-
-    href: ../common/storage-samples-java.md?toc=%2fazure%2fstorage%2fblobs%2ftoc.json
-  - name: Azure PowerShell
-    href: storage-samples-blobs-powershell.md
-  - name: Azure CLI
-    href: storage-samples-blobs-cli.md
-- name: Concepts
-  items:
-  - name: Storage accounts
-    href: ../common/storage-account-overview.md?toc=%2fazure%2fstorage%2fblobs%2ftoc.json
-=======
   - name: Overview
     items:
     - name: Introduction to Blob storage
       href: storage-blobs-introduction.md
   - name: Quickstarts
->>>>>>> 488c04dd
     items:
     - name: Create a storage account
       href: ../common/storage-quickstart-create-account.md?toc=%2fazure%2fstorage%2fblobs%2ftoc.json
@@ -140,70 +59,6 @@
       href: ../common/storage-use-azcopy-migrate-on-premises-data.md?toc=%2fazure%2fstorage%2fblobs%2ftoc.json    
     - name: Optimize storage application performance and scalability
       items:
-<<<<<<< HEAD
-        - name: Linux
-          items:
-            - name: High-performance Premium Storage for VM Disks
-              href: ../../virtual-machines/linux/premium-storage.md
-            - name: Migrating to Premium Storage using Azure Site Recovery
-              href: ../../virtual-machines/linux/migrate-to-premium-storage-using-azure-site-recovery.md
-            - name: Design for high performance
-              href: ../../virtual-machines/linux/premium-storage-performance.md
-        - name: Windows
-          items:
-            - name: High-performance Premium Storage for VM Disks
-              href: ../../virtual-machines/windows/premium-storage.md
-            - name: Migrating to Premium Storage using Azure Site Recovery
-              href: ../../virtual-machines/windows/migrate-to-premium-storage-using-azure-site-recovery.md
-            - name: Design for high performance
-              href: ../../virtual-machines/windows/premium-storage-performance.md
-    - name: Standard Storage
-      items:
-        - name: Linux
-          items:
-            - name: Standard Storage for VM Disks
-              href: ../../virtual-machines/linux/standard-storage.md
-        - name: Windows
-          items:
-            - name: Standard Storage for VM Disks
-              href: ../../virtual-machines/windows/standard-storage.md
-    - name: Troubleshoot attached VHDs
-      href: storage-troubleshoot-vhds.md
-      items:
-        - name: Linux
-          items:
-          - name: Storage resource deletion errors
-            href: ../../virtual-machines/linux/storage-resource-deletion-errors.md
-          - name: Unexpected reboots of VMs with attached VHDs
-            href: ../../virtual-machines/linux/unexpected-reboots-attached-vhds.md
-        - name: Windows
-          items:
-          - name: Storage resource deletion errors
-            href: ../../virtual-machines/windows/storage-resource-deletion-errors.md
-          - name: Unexpected reboots of VMs with attached VHDs
-            href: ../../virtual-machines/windows/unexpected-reboots-attached-vhds.md
-  - name: Secure
-    items:
-    - name: Security guide
-      href: ../common/storage-security-guide.md?toc=%2fazure%2fstorage%2fblobs%2ftoc.json
-    - name: Configure firewalls and virtual networks
-      href: ../common/storage-network-security.md?toc=%2fazure%2fstorage%2fblobs%2ftoc.json
-    - name: Encryption for data at rest
-      href: ../common/storage-service-encryption.md?toc=%2fazure%2fstorage%2fblobs%2ftoc.json
-    - name: Encryption at rest with customer keys
-      href: ../common/storage-service-encryption-customer-managed-keys.md?toc=%2fazure%2fstorage%2fblobs%2ftoc.json
-    - name: Require secure transfer
-      href: ../common/storage-require-secure-transfer.md?toc=%2fazure%2fstorage%2fblobs%2ftoc.json
-    - name: Using the Azure CDN to access blobs with custom domains over HTTPs
-      href: storage-https-custom-domain-cdn.md
-    - name: Immutable blobs
-      href: storage-blob-immutable-storage.md
-    - name: Enable secure TLS for Azure Storage client
-      href: ../common/storage-security-tls.md
-    - name: Compliance offerings
-      href: ../common/storage-compliance-offerings.md
-  - name: Monitor and troubleshoot
-=======
         - name: 1 - Create a VM and storage account
           href: storage-blob-scalable-app-create-vm.md
         - name: 2 - Upload large data to an Azure storage account
@@ -237,7 +92,6 @@
     - name: Azure CLI 
       href: storage-samples-blobs-cli.md
   - name: Concepts
->>>>>>> 488c04dd
     items:
     - name: Storage accounts
       href: ../common/storage-account-overview.md?toc=%2fazure%2fstorage%2fblobs%2ftoc.json
@@ -267,46 +121,6 @@
         href: ../common/storage-designing-ha-apps-with-ragrs.md?toc=%2fazure%2fstorage%2fblobs%2ftoc.json
     - name: Access tiers
       items:
-<<<<<<< HEAD
-      - name: Metrics in Azure Monitor
-        href: ../common/storage-metrics-in-azure-monitor.md?toc=%2fazure%2fstorage%2fblobs%2ftoc.json
-      - name: Migrate to new metrics
-        href: ../common/storage-metrics-migration.md?toc=%2fazure%2fstorage%2fblobs%2ftoc.json
-      - name: Storage analytics
-        href: ../common/storage-analytics.md?toc=%2fazure%2fstorage%2fblobs%2ftoc.json
-      - name: Storage analytics metrics (Classic)
-        href: ../common/storage-analytics-metrics.md?toc=%2fazure%2fstorage%2fblobs%2ftoc.json
-      - name: Storage analytics logs
-        href: ../common/storage-analytics-logs.md?toc=%2fazure%2fstorage%2fblobs%2ftoc.json
-  - name: Import/Export data
-    href: ../common/storage-import-export-service.md
-    items:
-    - name: Review requirements
-      href: ../common/storage-import-export-requirements.md
-    - name: Import data to blobs
-      href: ../common/storage-import-export-data-to-blobs.md
-    - name: Import data to files
-      href: ../common/storage-import-export-data-to-files.md
-    - name: Export data from blobs
-      href: ../common/storage-import-export-data-from-blobs.md
-    - name: How-to
-      items:
-      - name: View drive status
-        href: ../common/storage-import-export-view-drive-status.md
-      - name: Review job status
-        href: ../common/storage-import-export-tool-reviewing-job-status-v1.md
-      - name: Repair import job
-        href: ../common/storage-import-export-tool-repairing-an-import-job-v1.md
-      - name: Repair export job
-        href: ../common/storage-import-export-tool-repairing-an-export-job-v1.md
-    - name: FAQ
-      href: ../common/storage-import-export-service-faq.md
-    - name: REST API
-      href: https://docs.microsoft.com/rest/api/storageimportexport/jobs
-    - name: Contact Support
-      href: ../common/storage-import-export-contact-microsoft-support.md
-    - name: Archive
-=======
       - name: Access tiers
         href: storage-blob-storage-tiers.md
       - name: Managing the Azure Blob Storage Lifecycle
@@ -332,7 +146,6 @@
       - name: Require secure transfer
         href: ../common/storage-require-secure-transfer.md?toc=%2fazure%2fstorage%2fblobs%2ftoc.json
     - name: Performance and scaling
->>>>>>> 488c04dd
       items:
       - name: Scalability and performance targets
         href: ../common/storage-scalability-targets.md?toc=%2fazure%2fstorage%2fblobs%2ftoc.json
@@ -345,62 +158,6 @@
       - name: Compare data transfer solutions
         href: ../common/storage-choose-data-transfer-solution.md?toc=%2fazure%2fstorage%2fblobs%2ftoc.json
         items:
-<<<<<<< HEAD
-        - name: Set properties & metadata
-          href: ../common/storage-import-export-tool-setting-properties-metadata-import-v1.md
-        - name: Sample - Prepare drives for import
-          href: ../common/storage-import-export-tool-sample-preparing-hard-drives-import-job-workflow-v1.md
-        - name: Quick command reference for import
-          href: ../common/storage-import-export-tool-quick-reference-v1.md
-      - name: Prepare drives for import (v2)
-        href: ../common/storage-import-export-tool-preparing-hard-drives-import.md
-        items:
-        - name: Set properties & metadata
-          href: ../common/storage-import-export-tool-setting-properties-metadata-import-v1.md
-        - name: Sample - Prepare drives for import
-          href: ../common/storage-import-export-tool-sample-preparing-hard-drives-import-job-workflow-v1.md
-        - name: Quick command reference for import
-          href: ../common/storage-import-export-tool-quick-reference-v1.md
-      - name: Create import job
-        href: ../common/storage-import-export-creating-an-import-job.md
-      - name: Create export job
-        href: ../common/storage-import-export-creating-an-import-job.md
-      - name: Get job state
-        href: ../common/storage-import-export-retrieving-state-info-for-a-job.md
-      - name: Create export job
-        href: ../common/storage-import-export-creating-an-import-job.md
-      - name: Enumerate jobs
-        href: ../common/storage-import-export-enumerating-jobs.md
-      - name: Cancel & delete job
-        href: ../common/storage-import-export-cancelling-and-deleting-jobs.md
-      - name: Back up drive manifest
-        href: ../common/storage-import-export-backing-up-drive-manifests.md
-      - name: Enumerate jobs
-        href: ../common/storage-import-export-enumerating-jobs.md
-      - name: Diagnostics & error recovery
-        href: ../common/storage-import-export-diagnostics-and-error-recovery.md
-      - name: Commands for import jobs
-        href: ../common/storage-import-export-tool-quick-reference-v1.md
-      - name: Service manifest file
-        href: ../common/storage-import-export-file-format-manifest.md
-      - name: Service metadata and properties file
-        href: ../common/storage-import-export-file-format-metadata-and-properties.md
-      - name: Service log file
-        href: ../common/storage-import-export-file-format-log.md
-- name: How to
-  items:
-  - name: Develop
-    items:
-    - name: REST
-      href: ../common/storage-rest-api-auth.md?toc=%2fazure%2fstorage%2fblobs%2ftoc.json
-    - name: C++
-      href: storage-c-plus-plus-how-to-use-blobs.md
-    - name: iOS
-      href: storage-ios-how-to-use-blob-storage.md
-    - name: Xamarin
-      href: storage-xamarin-blob-storage.md
-  - name: Manage
-=======
         - name: Large dataset, low network bandwidth
           href: ../common/storage-solution-large-dataset-low-network.md?toc=%2fazure%2fstorage%2fblobs%2ftoc.json
         - name: Large dataset, moderate to high network bandwidth
@@ -523,7 +280,6 @@
     - name: Page blob features 
       href: storage-blob-pageblob-overview.md
   - name: How to
->>>>>>> 488c04dd
     items:
     - name: Storage accounts
       items:
@@ -763,17 +519,6 @@
       href: ../blobs/data-lake-storage-quickstart-create-databricks-account.md?toc=%2fazure%2fstorage%2fblobs%2ftoc.json
   - name: Tutorials
     items:
-<<<<<<< HEAD
-    - name: Storage Explorer
-      href: ../../vs-azure-tools-storage-manage-with-storage-explorer.md?toc=%2fazure%2fstorage%2fblobs%2ftoc.json
-    - name: Storage Explorer release notes
-      href: ../../vs-azure-tools-storage-explorer-relnotes.md?toc=%2fazure%2fstorage%2fblobs%2ftoc.json
-    - name: Troubleshoot Storage Explorer
-      href: ../common/storage-explorer-troubleshooting.md?toc=%2fazure%2fstorage%2fblobs%2ftoc.json
-    - name: Storage Explorer accessibility
-      href: ../../vs-azure-tools-storage-explorer-accessibility.md?toc=%2fazure%2fstorage%2fblobs%2ftoc.json
-  - name: NuGet packages
-=======
     - name: Extract, transform, and load data using Azure Databricks
       href: ../../azure-databricks/databricks-extract-load-sql-data-warehouse.md?toc=%2fazure%2fstorage%2fblobs%2ftoc.json
     - name: Access Data Lake Storage data with Databricks using Spark
@@ -781,7 +526,6 @@
     - name: Extract, transform, load data with Apache Hive on Azure HDInsight
       href: ../blobs/data-lake-storage-tutorial-extract-transform-load-hive.md?toc=%2fazure%2fstorage%2fblobs%2ftoc.json
   - name: Concepts
->>>>>>> 488c04dd
     items:
     - name: Azure Blob File System driver for Hadoop
       href: ../blobs/data-lake-storage-abfs-driver.md?toc=%2fazure%2fstorage%2fblobs%2ftoc.json
