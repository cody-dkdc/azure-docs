--- conflicted
+++ resolved
@@ -107,50 +107,6 @@
         href: ../common/storage-redundancy-grs.md?toc=%2fazure%2fstorage%2fblobs%2ftoc.json
     - name: Access tiers
       href: storage-blob-storage-tiers.md
-    - name: Performance tiers for Disks
-      items:
-      - name: Premium storage accounts
-        items:
-          - name: Linux
-            items: 
-              - name: High-performance Premium Storage for VM Disks
-                href: https://docs.microsoft.com/azure/virtual-machines/linux/premium-storage
-              - name: Migrating to Premium Storage using Azure Site Recovery
-                href: https://docs.microsoft.com/azure/virtual-machines/linux/migrate-to-premium-storage-using-azure-site-recovery
-              - name: Design for high performance
-                href: https://docs.microsoft.com/azure/virtual-machines/linux/premium-storage-performance
-          - name: Windows
-            items: 
-              - name: High-performance Premium Storage for VM Disks
-                href: https://docs.microsoft.com/azure/virtual-machines/windows/premium-storage
-              - name: Migrating to Premium Storage using Azure Site Recovery
-                href: https://docs.microsoft.com/azure/virtual-machines/windows/migrate-to-premium-storage-using-azure-site-recovery
-              - name: Design for high performance
-                href: https://docs.microsoft.com/azure/virtual-machines/windows/premium-storage-performance
-      - name: Standard storage accounts 
-        items:
-          - name: Linux
-            items: 
-              - name: Standard Storage for VM Disks
-                href: https://docs.microsoft.com/azure/virtual-machines/linux/standard-storage
-          - name: Windows
-            items: 
-              - name: Standard Storage for VM Disks
-                href: https://docs.microsoft.com/azure/virtual-machines/windows/standard-storage
-  - name: Plan and design
-    items:
-    - name: Storage account options
-      href: ../common/storage-account-options.md?toc=%2fazure%2fstorage%2fblobs%2ftoc.json
-    - name: Data redundancy
-      items:
-      - name: Redundancy overview
-        href: ../common/storage-redundancy.md?toc=%2fazure%2fstorage%2fblobs%2ftoc.json
-      - name: Locally-redundant storage
-        href: ../common/storage-redundancy-lrs.md?toc=%2fazure%2fstorage%2fblobs%2ftoc.json
-      - name: Zone-redundant storage
-        href: ../common/storage-redundancy-zrs.md?toc=%2fazure%2fstorage%2fblobs%2ftoc.json
-      - name: Geo-redundant storage
-        href: ../common/storage-redundancy-grs.md?toc=%2fazure%2fstorage%2fblobs%2ftoc.json
     - name: Reacting to events
       href: storage-blob-event-overview.md
     - name: Scalability and performance targets
@@ -165,8 +121,6 @@
       href: ../common/storage-moving-data.md?toc=%2fazure%2fstorage%2fblobs%2ftoc.json
     - name: Page blob features
       href: storage-blob-pageblob-overview.md
-<<<<<<< HEAD
-=======
     - name: Azure Disks
       items:
       - name: Premium Storage
@@ -212,7 +166,6 @@
               href: ../../virtual-machines/windows/storage-resource-deletion-errors.md  
             - name: Unexpected reboots of VMs with attached VHDs  
               href: ../../virtual-machines/windows/unexpected-reboots-attached-vhds.md            
->>>>>>> 334f5a36
   - name: Secure
     items:
     - name: Security guide
