- name: Azure Storage Documentation
  href: /azure/storage/
<<<<<<< HEAD
- name: Overview
  expanded: true
  items:
  - name: What is Azure Blob storage?
    href: storage-blobs-overview.md
- name: Blob storage
  items:
  - name: Overview
    items:
    - name: Introduction to Blob storage
      href: storage-blobs-introduction.md
  - name: Quickstarts
    items:
    - name: Create a storage account
      href: ../common/storage-quickstart-create-account.md?toc=%2fazure%2fstorage%2fblobs%2ftoc.json
    - name: Manage blobs without code
      items:    
      - name: Azure portal
        href: storage-quickstart-blobs-portal.md
      - name: Storage Explorer
        href: storage-quickstart-blobs-storage-explorer.md
      - name: PowerShell
        href: storage-quickstart-blobs-powershell.md
      - name: CLI
        href: storage-quickstart-blobs-cli.md
    - name: Develop with blobs
      items:    
      - name: .NET 
        href: storage-quickstart-blobs-dotnet.md
      - name: Java (Storage SDK V10) 
        href: storage-quickstart-blobs-java-v10.md 
      - name: Python 
        href: storage-quickstart-blobs-python.md
      - name: Go 
        href: storage-quickstart-blobs-go.md
      - name: Ruby 
        href: storage-quickstart-blobs-ruby.md
      - name: Node.js (Storage SDK v10)
        href: storage-quickstart-blobs-nodejs-v10.md
      - name: JS/HTML
        href: storage-quickstart-blobs-javascript-client-libraries.md
      - name: PHP
        href: storage-quickstart-blobs-php.md
=======
- name: Overview of Azure Blob storage
  items:
  - name: What is Azure Blob storage?
    href: storage-blobs-introduction.md
  - name: Choose Blobs, Files, or Data Disks
    href: ../common/storage-decide-blobs-files-disks.md?toc=%2fazure%2fstorage%2fblobs%2ftoc.json
  - name: Switch to Data Lake Storage Gen1 documentation
    href: /azure/data-lake-store/
- name: Blob storage for text and binary data
  items:
  - name: Create a storage account
    href: ../common/storage-quickstart-create-account.md?toc=%2fazure%2fstorage%2fblobs%2ftoc.json
  - name: Manage blobs without code
    items:    
    - name: Azure portal
      href: storage-quickstart-blobs-portal.md
    - name: Storage Explorer
      href: storage-quickstart-blobs-storage-explorer.md
    - name: PowerShell
      href: storage-quickstart-blobs-powershell.md
    - name: CLI
      href: storage-quickstart-blobs-cli.md
  - name: Develop with blobs
    items:    
    - name: .NET 
      href: storage-quickstart-blobs-dotnet.md
    - name: Java (Storage SDK V10) 
      href: storage-quickstart-blobs-java-v10.md 
    - name: Python 
      href: storage-quickstart-blobs-python.md
    - name: Go 
      href: storage-quickstart-blobs-go.md
    - name: Ruby 
      href: storage-quickstart-blobs-ruby.md
    - name: Node.js (Storage SDK v10)
      href: storage-quickstart-blobs-nodejs-v10.md
    - name: JS/HTML
      href: storage-quickstart-blobs-javascript-client-libraries.md
    - name: PHP
      href: storage-quickstart-blobs-php.md
>>>>>>> 4de1eec9
  - name: Tutorials
    items:
    - name: Upload and process an image
      items:
        - name: 1 - Upload and retrieve image data in the cloud
          href: storage-upload-process-images.md
        - name: 2 - Trigger Azure Functions to process blobs
          href: ../../event-grid/resize-images-on-storage-blob-upload-event.md?toc=%2fazure%2fstorage%2fblobs%2ftoc.json
        - name: 3 - Secure application data
          href: storage-secure-access-application.md 
        - name: 4 - Monitor and troubleshoot storage
          href: storage-monitor-troubleshoot-storage-application.md
    - name: Design for high availability in cloud storage
      items:
        - name: 1 - Make your application highly available
          href: storage-create-geo-redundant-storage.md
        - name: 2 - Simulate a failure with RA-GRS storage
          href: storage-simulate-failure-ragrs-account-app.md
    - name: Migrate data to cloud with AzCopy
      href: ../common/storage-use-azcopy-migrate-on-premises-data.md?toc=%2fazure%2fstorage%2fblobs%2ftoc.json    
    - name: Search unstructured data in cloud storage
      href: storage-unstructured-search.md
    - name: Optimize storage application performance and scalability
      items:
        - name: 1 - Create a VM and storage account
          href: storage-blob-scalable-app-create-vm.md
        - name: 2 - Upload large data to an Azure storage account
          href: storage-blob-scalable-app-upload-files.md
        - name: 3- Download large data from a Azure storage account
          href: storage-blob-scalable-app-download-files.md
        - name: 4 - Verify throughput and latency metrics
          href: storage-blob-scalable-app-verify-metrics.md
  - name: Samples
    items:
    - name: .NET
      href: ../common/storage-samples-dotnet.md?toc=%2fazure%2fstorage%2fblobs%2ftoc.json
    - name: Java
      href: ../common/storage-samples-java.md?toc=%2fazure%2fstorage%2fblobs%2ftoc.json
    - name: Azure PowerShell
      href: storage-samples-blobs-powershell.md 
    - name: Azure CLI 
      href: storage-samples-blobs-cli.md
  - name: Concepts
    items:
    - name: Storage accounts
      href: ../common/storage-account-overview.md?toc=%2fazure%2fstorage%2fblobs%2ftoc.json
      items:
      - name: Create a storage account
        href: ../common/storage-quickstart-create-account.md?toc=%2fazure%2fstorage%2fblobs%2ftoc.json
      - name: Work with blobs - Azure portal
        href: storage-quickstart-blobs-portal.md
      - name: Work with blobs - Storage Explorer
        href: storage-quickstart-blobs-storage-explorer.md
      - name: Work with blobs - PowerShell
        href: storage-quickstart-blobs-powershell.md
      - name: Work with blobs - CLI
        href: storage-quickstart-blobs-cli.md
      - name: Work with blobs - .NET 
        href: storage-quickstart-blobs-dotnet.md
      - name: Work with blobs - Java (Storage SDK V10) 
        href: storage-quickstart-blobs-java-v10.md 
      - name: Work with blobs - Java (Storage SDK V7) 
        href: storage-quickstart-blobs-java.md
      - name: Work with blobs - Python 
        href: storage-quickstart-blobs-python.md
      - name: Work with blobs - Go 
        href: storage-quickstart-blobs-go.md
      - name: Work with blobs - Ruby 
        href: storage-quickstart-blobs-ruby.md
      - name: Work with blobs - Node.js (Storage SDK v10)
        href: storage-quickstart-blobs-nodejs-v10.md
      - name: Work with blobs - Node.js (Storage SDK v2)
        href: storage-quickstart-blobs-nodejs.md
      - name: Work with blobs - JS/HTML
        href: storage-quickstart-blobs-javascript-client-libraries.md
      - name: Work with blobs - PHP
        href: storage-quickstart-blobs-php.md
    - name: Tutorials
      items:
      - name: Upload and process an image
        items:
          - name: 1 - Upload and retrieve image data in the cloud
            href: storage-upload-process-images.md
          - name: 2 - Trigger Azure Functions to process blobs
            href: ../../event-grid/resize-images-on-storage-blob-upload-event.md?toc=%2fazure%2fstorage%2fblobs%2ftoc.json
          - name: 3 - Secure application data
            href: storage-secure-access-application.md 
          - name: 4 - Monitor and troubleshoot storage
            href: storage-monitor-troubleshoot-storage-application.md
      - name: Design for high availability in cloud storage
        items:
          - name: 1 - Make your application highly available
            href: storage-create-geo-redundant-storage.md
          - name: 2 - Simulate a failure with RA-GRS storage
            href: storage-simulate-failure-ragrs-account-app.md
      - name: Migrate data to cloud with AzCopy
        href: ../common/storage-use-azcopy-migrate-on-premises-data.md?toc=%2fazure%2fstorage%2fblobs%2ftoc.json    
      - name: Search unstructured data in cloud storage
        href: storage-unstructured-search.md
      - name: Optimize storage application performance and scalability
        items:
          - name: 1 - Create a VM and storage account
            href: storage-blob-scalable-app-create-vm.md
          - name: 2 - Upload large data to an Azure storage account
            href: storage-blob-scalable-app-upload-files.md
          - name: 3- Download large data from a Azure storage account
            href: storage-blob-scalable-app-download-files.md
          - name: 4 - Verify throughput and latency metrics
            href: storage-blob-scalable-app-verify-metrics.md
    - name: Samples
      items:
      - name: .NET
        href: ../common/storage-samples-dotnet.md?toc=%2fazure%2fstorage%2fblobs%2ftoc.json
      - name: Java
        href: ../common/storage-samples-java.md?toc=%2fazure%2fstorage%2fblobs%2ftoc.json
      - name: Azure PowerShell
        href: storage-samples-blobs-powershell.md 
      - name: Azure CLI 
        href: storage-samples-blobs-cli.md
    - name: Concepts
      items:
      - name: Storage accounts
        href: ../common/storage-account-overview.md?toc=%2fazure%2fstorage%2fblobs%2ftoc.json
        items:
        - name: Manage a storage account
          href: ../common/storage-account-manage.md?toc=%2fazure%2fstorage%2fblobs%2ftoc.json
        - name: Upgrade a storage account
          href: ../common/storage-account-upgrade.md?toc=%2fazure%2fstorage%2fblobs%2ftoc.json
      - name: Authorization
        href: ../common/storage-auth.md?toc=%2fazure%2fstorage%2fblobs%2ftoc.json
        items:
        - name: Authenticate with Azure AD
          href: ../common/storage-auth-aad.md?toc=%2fazure%2fstorage%2fblobs%2ftoc.json
          items:
            - name: Manage access rights with RBAC
              href: ../common/storage-auth-aad-rbac.md?toc=%2fazure%2fstorage%2fblobs%2ftoc.json
            - name: Authenticate from an application
              href: ../common/storage-auth-aad-app.md?toc=%2fazure%2fstorage%2fblobs%2ftoc.json
            - name: Authenticate with managed identities
              href: ../common/storage-auth-aad-msi.md?toc=%2fazure%2fstorage%2fblobs%2ftoc.json
            - name: Use an Azure AD identity with CLI or PowerShell
              href: ../common/storage-auth-aad-script.md?toc=%2fazure%2fstorage%2fblobs%2ftoc.json
        - name: Authorize with Shared Key
          href: /rest/api/storageservices/authorize-with-shared-key
        - name: Authorize with SAS
          href: ../common/storage-dotnet-shared-access-signature-part-1.md?toc=%2fazure%2fstorage%2fblobs%2ftoc.json
        - name: Anonymous access to blobs
          href: storage-manage-access-to-resources.md
      - name: Data redundancy
        href: ../common/storage-redundancy.md?toc=%2fazure%2fstorage%2fblobs%2ftoc.json
        items:
        - name: Locally-redundant storage
          href: ../common/storage-redundancy-lrs.md?toc=%2fazure%2fstorage%2fblobs%2ftoc.json
        - name: Zone-redundant storage
          href: ../common/storage-redundancy-zrs.md?toc=%2fazure%2fstorage%2fblobs%2ftoc.json
        - name: Geo-redundant storage
          href: ../common/storage-redundancy-grs.md?toc=%2fazure%2fstorage%2fblobs%2ftoc.json
      - name: Access tiers
        href: storage-blob-storage-tiers.md
      - name: Managing the Azure Blob Storage Lifecycle
        href: ../common/storage-lifecycle-managment-concepts.md?toc=%2fazure%2fstorage%2fblobs%2ftoc.json
      - name: Reacting to events
        href: storage-blob-event-overview.md
      - name: Scalability and performance targets
        href: ../common/storage-scalability-targets.md?toc=%2fazure%2fstorage%2fblobs%2ftoc.json
      - name: Performance and scalability checklist
        href: ../common/storage-performance-checklist.md?toc=%2fazure%2fstorage%2fblobs%2ftoc.json
      - name: Concurrency
        href: ../common/storage-concurrency.md?toc=%2fazure%2fstorage%2fblobs%2ftoc.json
      - name: Disaster recovery guidance
        href: ../common/storage-disaster-recovery-guidance.md?toc=%2fazure%2fstorage%2fblobs%2ftoc.json
      - name: Move data to and from Storage
        href: ../common/storage-moving-data.md?toc=%2fazure%2fstorage%2fblobs%2ftoc.json
      - name: Page blob features
        href: storage-blob-pageblob-overview.md
      - name: Azure Disks
        items:
        - name: Premium Storage
          items:
            - name: Linux
              items: 
                - name: High-performance Premium Storage for VM Disks
                  href: ../../virtual-machines/linux/premium-storage.md
                - name: Migrating to Premium Storage using Azure Site Recovery
                  href: ../../virtual-machines/linux/migrate-to-premium-storage-using-azure-site-recovery.md
                - name: Design for high performance
                  href: ../../virtual-machines/linux/premium-storage-performance.md
            - name: Windows
              items: 
                - name: High-performance Premium Storage for VM Disks
                  href: ../../virtual-machines/windows/premium-storage.md
                - name: Migrating to Premium Storage using Azure Site Recovery
                  href: ../../virtual-machines/windows/migrate-to-premium-storage-using-azure-site-recovery.md
                - name: Design for high performance
                  href: ../../virtual-machines/windows/premium-storage-performance.md
        - name: Standard Storage 
          items:
            - name: Linux
              items: 
                - name: Standard Storage for VM Disks
                  href: ../../virtual-machines/linux/standard-storage.md
            - name: Windows
              items: 
                - name: Standard Storage for VM Disks
                  href: ../../virtual-machines/windows/standard-storage.md
        - name: Troubleshoot attached VHDs
          href: storage-troubleshoot-vhds.md 
          items:
            - name: Linux
              items: 
              - name: Storage resource deletion errors
                href: ../../virtual-machines/linux/storage-resource-deletion-errors.md  
              - name: Unexpected reboots of VMs with attached VHDs  
                href: ../../virtual-machines/linux/unexpected-reboots-attached-vhds.md            
            - name: Windows
              items: 
              - name: Storage resource deletion errors
                href: ../../virtual-machines/windows/storage-resource-deletion-errors.md  
              - name: Unexpected reboots of VMs with attached VHDs  
                href: ../../virtual-machines/windows/unexpected-reboots-attached-vhds.md            
      - name: Secure
        items:
        - name: Security guide
          href: ../common/storage-security-guide.md?toc=%2fazure%2fstorage%2fblobs%2ftoc.json
        - name: Configure firewalls and virtual networks 
          href: ../common/storage-network-security.md?toc=%2fazure%2fstorage%2fblobs%2ftoc.json
        - name: Encryption for data at rest
          href: ../common/storage-service-encryption.md?toc=%2fazure%2fstorage%2fblobs%2ftoc.json
        - name: Encryption at rest with customer keys
          href: ../common/storage-service-encryption-customer-managed-keys.md?toc=%2fazure%2fstorage%2fblobs%2ftoc.json
        - name: Require secure transfer
          href: ../common/storage-require-secure-transfer.md?toc=%2fazure%2fstorage%2fblobs%2ftoc.json
        - name: Using the Azure CDN to access blobs with custom domains over HTTPs
          href: storage-https-custom-domain-cdn.md
        - name: Immutable blobs
          href: storage-blob-immutable-storage.md
        - name: Advanced Threat Protection (preview)
          href: ../common/storage-advanced-threat-protection.md?toc=%2fazure%2fstorage%2fblobs%2ftoc.json
        - name: Enable secure TLS for Azure Storage client
          href: ../common/storage-security-tls.md
        - name: Compliance offerings
          href: ../common/storage-compliance-offerings.md 
      - name: Monitor and troubleshoot
        items:
        - name: Troubleshooting tutorial
          href: ../common/storage-e2e-troubleshooting.md?toc=%2fazure%2fstorage%2fblobs%2ftoc.json
        - name: Monitor, diagnose, and troubleshoot
          href: ../common/storage-monitoring-diagnosing-troubleshooting.md?toc=%2fazure%2fstorage%2fblobs%2ftoc.json
        - name: Metrics and logging
          items:
          - name: Metrics in Azure Monitor
            href: ../common/storage-metrics-in-azure-monitor.md?toc=%2fazure%2fstorage%2fblobs%2ftoc.json
          - name: Migrate to new metrics
            href: ../common/storage-metrics-migration.md?toc=%2fazure%2fstorage%2fblobs%2ftoc.json
          - name: Storage Analytics
            href: ../common/storage-analytics.md?toc=%2fazure%2fstorage%2fblobs%2ftoc.json
          - name: Enable and view metrics (classic)
            href: ../common/storage-enable-and-view-metrics.md?toc=%2fazure%2fstorage%2fblobs%2ftoc.json
      - name: Import/Export data
        href: ../common/storage-import-export-service.md
        items: 
        - name: Review requirements
          href: ../common/storage-import-export-requirements.md
        - name: Import data to blobs
          href: ../common/storage-import-export-data-to-blobs.md
        - name: Import data to files
          href: ../common/storage-import-export-data-to-files.md
        - name: Export data from blobs
          href: ../common/storage-import-export-data-from-blobs.md      
        - name: How-to
          items:
          - name: View drive status
            href: ../common/storage-import-export-view-drive-status.md
          - name: Review job status
            href: ../common/storage-import-export-tool-reviewing-job-status-v1.md
          - name: Repair import job
            href: ../common/storage-import-export-tool-repairing-an-import-job-v1.md
          - name: Repair export job
            href: ../common/storage-import-export-tool-repairing-an-export-job-v1.md  
        - name: FAQ
          href: ../common/storage-import-export-service-faq.md
        - name: REST API
          href: https://docs.microsoft.com/rest/api/storageimportexport/jobs  
        - name: Contact Support
          href: ../common/storage-import-export-contact-microsoft-support.md   
        - name: Archive
          items:
          - name: Prepare drives for import (v1)
            href: ../common/storage-import-export-tool-preparing-hard-drives-import-v1.md
            items:
            - name: Set properties & metadata
              href: ../common/storage-import-export-tool-setting-properties-metadata-import-v1.md
            - name: Sample - Prepare drives for import
              href: ../common/storage-import-export-tool-sample-preparing-hard-drives-import-job-workflow-v1.md
            - name: Quick command reference for import
              href: ../common/storage-import-export-tool-quick-reference-v1.md
          - name: Prepare drives for import (v2)
            href: ../common/storage-import-export-tool-preparing-hard-drives-import.md
            items: 
            - name: Set properties & metadata
              href: ../common/storage-import-export-tool-setting-properties-metadata-import-v1.md
            - name: Sample - Prepare drives for import
              href: ../common/storage-import-export-tool-sample-preparing-hard-drives-import-job-workflow-v1.md
            - name: Quick command reference for import
              href: ../common/storage-import-export-tool-quick-reference-v1.md
          - name: Create import job
            href: ../common/storage-import-export-creating-an-import-job.md
          - name: Create export job
            href: ../common/storage-import-export-creating-an-import-job.md
          - name: Get job state
            href: ../common/storage-import-export-retrieving-state-info-for-a-job.md
          - name: Create export job
            href: ../common/storage-import-export-creating-an-import-job.md
          - name: Enumerate jobs
            href: ../common/storage-import-export-enumerating-jobs.md
          - name: Cancel & delete job
            href: ../common/storage-import-export-cancelling-and-deleting-jobs.md
          - name: Back up drive manifest
            href: ../common/storage-import-export-backing-up-drive-manifests.md
          - name: Enumerate jobs
            href: ../common/storage-import-export-enumerating-jobs.md
          - name: Diagnostics & error recovery
            href: ../common/storage-import-export-diagnostics-and-error-recovery.md
          - name: Commands for import jobs
            href: ../common/storage-import-export-tool-quick-reference-v1.md
        - name: Create import job
          href: ../common/storage-import-export-creating-an-import-job.md
        - name: Create export job
          href: ../common/storage-import-export-creating-an-import-job.md
        - name: Get job state
          href: ../common/storage-import-export-retrieving-state-info-for-a-job.md
        - name: Create export job
          href: ../common/storage-import-export-creating-an-import-job.md
        - name: Enumerate jobs
          href: ../common/storage-import-export-enumerating-jobs.md
        - name: Cancel & delete job
          href: ../common/storage-import-export-cancelling-and-deleting-jobs.md
        - name: Back up drive manifest
          href: ../common/storage-import-export-backing-up-drive-manifests.md
        - name: Enumerate jobs
          href: ../common/storage-import-export-enumerating-jobs.md
        - name: Diagnostics & error recovery
          href: ../common/storage-import-export-diagnostics-and-error-recovery.md
        - name: Commands for import jobs
          href: ../common/storage-import-export-tool-quick-reference-v1.md
        - name: Service manifest file
          href: ../common/storage-import-export-file-format-manifest.md
        - name: Service metadata and properties file 
          href: ../common/storage-import-export-file-format-metadata-and-properties.md
        - name: Service log file 
          href: ../common/storage-import-export-file-format-log.md
  - name: How to
    items:
    - name: Develop with blobs
      items:
      - name: REST
        href: ../common/storage-rest-api-auth.md?toc=%2fazure%2fstorage%2fblobs%2ftoc.json
      - name: C++
        href: storage-c-plus-plus-how-to-use-blobs.md
      - name: iOS
        href: storage-ios-how-to-use-blob-storage.md
      - name: Xamarin
        href: storage-xamarin-blob-storage.md
      - name: Legacy SDKs
        items:
        - name: Java (Storage SDK V7) 
          href: storage-quickstart-blobs-java.md
        - name: Node.js (Storage SDK v2)
          href: storage-quickstart-blobs-nodejs.md
    - name: Manage
      items:
      - name: PowerShell
        href: /powershell/module/azure.storage
      - name: Azure CLI
        href: ../common/storage-azure-cli.md?toc=%2fazure%2fstorage%2fblobs%2ftoc.json
      - name: Azure classic CLI
        href: ../common/storage-azure-cli-nodejs.md?toc=%2fazure%2fstorage%2fblobs%2ftoc.json
      - name: Manage blobs with Storage Explorer
        href: ../../vs-azure-tools-storage-explorer-blobs.md?toc=%2fazure%2fstorage%2fblobs%2ftoc.json
      - name: Azure Automation
        href: ../common/storage-manage-with-automation.md?toc=%2fazure%2fstorage%2fblobs%2ftoc.json
    - name: Client-side encryption
      items:
      - name: .NET
        href: ../common/storage-client-side-encryption.md?toc=%2fazure%2fstorage%2fblobs%2ftoc.json
      - name: Java
        href: ../common/storage-client-side-encryption-java.md?toc=%2fazure%2fstorage%2fblobs%2ftoc.json
      - name: Python
        href: ../common/storage-client-side-encryption-python.md?toc=%2fazure%2fstorage%2fblobs%2ftoc.json
    - name: Configure connection strings
      href: ../common/storage-configure-connection-string.md?toc=%2fazure%2fstorage%2fblobs%2ftoc.json
    - name: Designing HA Apps using RA-GRS
      href: ../common/storage-designing-ha-apps-with-ragrs.md?toc=%2fazure%2fstorage%2fblobs%2ftoc.json
    - name: Encrypt and decrypt blobs using Azure Key Vault
      href: storage-encrypt-decrypt-blobs-key-vault.md
    - name: Set and retrieve properties and metadata
      href: storage-properties-metadata.md
    - name: Use the Storage Emulator
      href: ../common/storage-use-emulator.md?toc=%2fazure%2fstorage%2fblobs%2ftoc.json
    - name: Route events to a custom endpoint
      href: storage-blob-event-quickstart.md
    - name: Recover deleted blobs
      href: storage-blob-soft-delete.md
    - name: Configure a custom domain
      href: storage-custom-domain-name.md
    - name: Search Blob storage with Azure Search
      href: ../../search/search-blob-storage-integration.md?toc=%2fazure%2fstorage%2fblobs%2ftoc.json
    - name: Host a static website
      href: storage-blob-static-website.md
    - name: Transfer data
      items:
      - name: AzCopy (v10)
        href: ../common/storage-use-azcopy-v10.md?toc=%2fazure%2fstorage%2fblobs%2ftoc.json
      - name: AzCopy on Windows (v8)
        href: ../common/storage-use-azcopy.md?toc=%2fazure%2fstorage%2fblobs%2ftoc.json
      - name: AzCopy on Linux (v8)
        href: ../common/storage-use-azcopy-linux.md?toc=%2fazure%2fstorage%2fblobs%2ftoc.json
      - name: Using Azure Data Factory
        href: ../../data-factory/connector-azure-blob-storage.md?toc=%2fazure%2fstorage%2fblobs%2ftoc.json      
      - name: Mount Blob storage as a file system on Linux
        href: storage-how-to-mount-container-linux.md
      - name: Storage migration FAQ
        href: ../common/storage-migration-faq.md
  - name: Reference
    items:
    - name: PowerShell
      href: /powershell/module/azure.storage
    - name: Azure CLI
      href: /cli/azure/storage
    - name: .NET
      items:
      - name: Blobs, Queues, Tables, and Files
        href: https://docs.microsoft.com/dotnet/api/overview/azure/storage/client
      - name: Data movement
        href: https://docs.microsoft.com/dotnet/api/microsoft.windowsazure.storage.datamovement
      - name: Resource Manager
        href: https://docs.microsoft.com/dotnet/api/overview/azure/storage/management
    - name: Java
      items:
      - name: Blobs, Queues, Tables, and Files (v7)
        href: https://docs.microsoft.com/java/api/overview/azure/storage/client?view=azure-java-stable
      - name: Blob SDK (v10)
        href: https://docs.microsoft.com/java/api/overview/azure/storage/client?view=azure-java-preview
    - name: Node.js
      href: https://docs.microsoft.com/javascript/api/overview/azure/storage
    - name: Ruby
      href: http://azure.github.io/azure-storage-ruby
    - name: PHP
      href: http://azure.github.io/azure-storage-php/
    - name: Python
      href: https://docs.microsoft.com/python/api/overview/azure/storage
    - name: C++
      href: http://azure.github.io/azure-storage-cpp
    - name: iOS
      href: http://azure.github.io/azure-storage-ios/
    - name: Android
      href: http://azure.github.io/azure-storage-android
    - name: REST
      items:
      - name: Blobs, Queues, Tables, and Files
        href: /rest/api/storageservices
      - name: Resource provider
        href: /rest/api/storagerp
      - name: Import/Export
        href: /rest/api/storageimportexport
  - name: Resources
    items:
    - name: Azure roadmap
      href: https://azure.microsoft.com/roadmap/?product=storage
    - name: Azure Storage client tools
      href: ../common/storage-explorers.md?toc=%2fazure%2fstorage%2fblobs%2ftoc.json
    - name: Forum
      href: https://social.msdn.microsoft.com/forums/azure/home?forum=windowsazuredata
    - name: Pricing
      href: https://azure.microsoft.com/pricing/details/storage/blobs/
    - name: Pricing calculator
      href: https://azure.microsoft.com/pricing/calculator/
    - name: Stack Overflow
      href: http://stackoverflow.com/questions/tagged/windows-azure-storage
    - name: Videos
      href: https://azure.microsoft.com/documentation/videos/index/?services=storage
    - name: Azure Storage Explorer
      items:
      - name: Storage Explorer
        href: ../../vs-azure-tools-storage-manage-with-storage-explorer.md?toc=%2fazure%2fstorage%2fblobs%2ftoc.json
      - name: Storage Explorer release notes
        href: ../../vs-azure-tools-storage-explorer-relnotes.md?toc=%2fazure%2fstorage%2fblobs%2ftoc.json
      - name: Troubleshoot Storage Explorer
        href: ../common/storage-explorer-troubleshooting.md?toc=%2fazure%2fstorage%2fblobs%2ftoc.json
      - name: Storage Explorer accessibility
        href: ../../vs-azure-tools-storage-explorer-accessibility.md?toc=%2fazure%2fstorage%2fblobs%2ftoc.json 
    - name: NuGet packages
      items:
      - name: Azure Storage Client Library for .NET
        href: https://www.nuget.org/packages/WindowsAzure.Storage/
      - name: Azure Storage Data Movement Library
        href: https://www.nuget.org/packages/Microsoft.Azure.Storage.DataMovement/
      - name: Azure Configuration Manager
        href: https://www.nuget.org/packages/Microsoft.WindowsAzure.ConfigurationManager/
    - name: Source code
      items:
      - name: .NET
        items:
        - name: Blobs, Queues, Tables, and Files
          href: https://docs.microsoft.com/dotnet/api/overview/azure/storage/client
        - name: Data movement
          href: https://docs.microsoft.com/dotnet/api/microsoft.windowsazure.storage.datamovement
        - name: Resource Manager
          href: https://docs.microsoft.com/dotnet/api/overview/azure/storage/management
      - name: Java
        items:
        - name: Blobs, Queues, Tables, and Files (v7)
          href: https://docs.microsoft.com/java/api/overview/azure/storage/client?view=azure-java-stable
        - name: Blob SDK (v10)
          href: https://docs.microsoft.com/java/api/overview/azure/storage/client?view=azure-java-preview
      - name: Node.js
        href: https://docs.microsoft.com/javascript/api/overview/azure/storage
      - name: Ruby
        href: http://azure.github.io/azure-storage-ruby
      - name: PHP
        href: http://azure.github.io/azure-storage-php/
      - name: Python
        href: https://docs.microsoft.com/python/api/overview/azure/storage
      - name: C++
        href: http://azure.github.io/azure-storage-cpp
      - name: iOS
        href: http://azure.github.io/azure-storage-ios/
      - name: Android
        href: http://azure.github.io/azure-storage-android
      - name: REST
        items:
        - name: Blobs, Queues, Tables, and Files
          href: /rest/api/storageservices
        - name: Resource provider
          href: /rest/api/storagerp
        - name: Import/Export
          href: /rest/api/storageimportexport
    - name: Resources
      items:
      - name: Azure Roadmap
        href: https://azure.microsoft.com/roadmap/?category=storage
      - name: Azure Storage client tools
        href: ../common/storage-explorers.md?toc=%2fazure%2fstorage%2fblobs%2ftoc.json
      - name: Forum
        href: https://social.msdn.microsoft.com/forums/azure/home?forum=windowsazuredata
      - name: Pricing
        href: https://azure.microsoft.com/pricing/details/storage/blobs/
      - name: Pricing calculator
        href: https://azure.microsoft.com/pricing/calculator/
      - name: Service updates
        href: https://azure.microsoft.com/updates/?product=storage
      - name: Stack Overflow
        href: http://stackoverflow.com/questions/tagged/windows-azure-storage
      - name: Videos
        href: https://azure.microsoft.com/documentation/videos/index/?services=storage
      - name: Azure Storage Explorer
        items:
        - name: Storage Explorer
          href: ../../vs-azure-tools-storage-manage-with-storage-explorer.md?toc=%2fazure%2fstorage%2fblobs%2ftoc.json
        - name: Storage Explorer release notes
          href: ../../vs-azure-tools-storage-explorer-relnotes.md?toc=%2fazure%2fstorage%2fblobs%2ftoc.json
        - name: Troubleshoot Storage Explorer
          href: ../common/storage-explorer-troubleshooting.md?toc=%2fazure%2fstorage%2fblobs%2ftoc.json
        - name: Storage Explorer accessibility
          href: ../../vs-azure-tools-storage-explorer-accessibility.md?toc=%2fazure%2fstorage%2fblobs%2ftoc.json 
      - name: NuGet packages
        items:
        - name: Azure Storage Client Library for .NET
          href: https://www.nuget.org/packages/WindowsAzure.Storage/
        - name: Azure Storage Data Movement Library
          href: https://www.nuget.org/packages/Microsoft.Azure.Storage.DataMovement/
        - name: Azure Configuration Manager
          href: https://www.nuget.org/packages/Microsoft.WindowsAzure.ConfigurationManager/
      - name: Source code
        items:
        - name: .NET
          items:
          - name: Blob, queue, table, and file
            href: https://github.com/Azure/azure-storage-net
          - name: Data movement
            href: https://github.com/Azure/azure-storage-net-data-movement
          - name: Resource provider
            href: https://github.com/Azure/azure-sdk-for-net
        - name: Node.js
          href: http://azure.github.io/azure-storage-node/
        - name: Java
          href: https://github.com/Azure/azure-storage-java
        - name: C++
          href: https://github.com/Azure/azure-storage-cpp
        - name: PHP
          href: https://github.com/Azure/azure-storage-php
        - name: Python
          href: https://github.com/Azure/azure-storage-python
        - name: Ruby
          href: https://github.com/Azure/azure-storage-ruby
        - name: iOS
          href: https://github.com/Azure/azure-storage-ios
- name: Blob storage for big data analytics
  items:
<<<<<<< HEAD
    - name: Switch to Data Lake Storage Gen1 documentation
      href: /azure/data-lake-store/
    - name: Overview
      items:
      - name: Introduction to Data Lake Storage
=======
    - name: Overview
      items:
      - name: Introduction
>>>>>>> 4de1eec9
        href: ../data-lake-storage/introduction.md?toc=%2fazure%2fstorage%2fblobs%2ftoc.json
      - name: Processing big data
        href: ../data-lake-storage/data-scenarios.md?toc=%2fazure%2fstorage%2fblobs%2ftoc.json
      - name: Working with open source applications
        href: ../data-lake-storage/compatible-oss-other-applications.md?toc=%2fazure%2fstorage%2fblobs%2ftoc.json
    - name: Quickstarts
      items:
      - name: Create a Data Lake Storage Gen2 capable Storage account
        href: ../data-lake-storage/quickstart-create-account.md?toc=%2fazure%2fstorage%2fblobs%2ftoc.json
      - name: Create/connect Databricks account
        href: ../data-lake-storage/quickstart-create-databricks-account.md?toc=%2fazure%2fstorage%2fblobs%2ftoc.json
      - name: Create an HDInsight cluster
        href: ../data-lake-storage/quickstart-create-connect-hdi-cluster.md?toc=%2fazure%2fstorage%2fblobs%2ftoc.json
    - name: Tutorials
      items:
      - name: Extract, transform, and load data using Azure Databricks
        href: ../data-lake-storage/handle-data-using-databricks.md?toc=%2fazure%2fstorage%2fblobs%2ftoc.json
      - name: Access Data Lake Storage data with Databricks using Spark
        href: ../data-lake-storage/using-databricks-spark.md?toc=%2fazure%2fstorage%2fblobs%2ftoc.json
      - name: Extract, transform, and load data using Apache Hive on Azure HDInsight
        href: ../data-lake-storage/tutorial-extract-transform-load-hive.md?toc=%2fazure%2fstorage%2fblobs%2ftoc.json
    - name: Concepts
      items:
      - name: The Azure Blob FileSystem driver for Hadoop
        href: ../data-lake-storage/abfs-driver.md?toc=%2fazure%2fstorage%2fblobs%2ftoc.json
      - name: Introduction to the Azure Blob File System URI
        href: ../data-lake-storage/introduction-abfs-uri.md?toc=%2fazure%2fstorage%2fblobs%2ftoc.json
      - name: The Hierarchical Namespace Service
        href: ../data-lake-storage/namespace.md?toc=%2fazure%2fstorage%2fblobs%2ftoc.json
      - name: Best practices
        href: storage-data-lake-storage-best-practices.md
      - name: Security
        items:
          - name: Big data analytics security guide
            href: ../common/storage-data-lake-storage-security-guide.md?toc=%2fazure%2fstorage%2fblobs%2ftoc.json
          - name: Encryption for data at rest
            href: ../common/storage-service-encryption.md?toc=%2fazure%2fstorage%2fblobs%2ftoc.json
          - name: Encryption for data at rest with customer keys
            href: ../common/storage-service-encryption-customer-managed-keys.md?toc=%2fazure%2fstorage%2fblobs%2ftoc.json
          - name: Authenticate with Azure AD
            href: ../common/storage-auth-aad-adlsg2.md?toc=%2fazure%2fstorage%2fblobs%2ftoc.json
          - name: Access Control in Azure Data Lake Storage Gen2
            href: storage-data-lake-storage-access-control.md
          - name: Configure firewalls and virtual networks 
            href: ../common/storage-network-security.md?toc=%2fazure%2fstorage%2fblobs%2ftoc.json
      - name: Data Lake Storage Gen2 evaluation
        href: ../data-lake-storage/evaluation.md?toc=%2fazure%2fstorage%2fblobs%2ftoc.json
    - name: How-to guides
      items:
      - name: Use Data Lake Storage Gen2 with Azure HDInsight clusters
        href: ../data-lake-storage/use-hdi-cluster.md?toc=%2fazure%2fstorage%2fblobs%2ftoc.json
      - name: Use Hadoop File System CLI with Data Lake Storage Gen2
        href: ../data-lake-storage/use-hdfs-data-lake-storage.md?toc=%2fazure%2fstorage%2fblobs%2ftoc.json
      - name: Ingest data
        items: 
          - name: Copy data into Data Lake Storage Gen2 using Distcp
            href: ../data-lake-storage/use-distcp.md?toc=%2fazure%2fstorage%2fblobs%2ftoc.json
          - name: Copy data into Data Lake Storage Gen2 using Azure Data Factory
<<<<<<< HEAD
            href: ../../data-factory/load-azure-data-lake-storage-gen2.md?toc=%2fazure%2fstorage%2fdata-lake-storage%2ftoc.json
=======
            href: ../../data-factory/load-azure-data-lake-storage-gen2.md?toc=%2fazure%2fstorage%2fblobs%2ftoc.json
>>>>>>> 4de1eec9
      - name: Performance
        items: 
          - name: Overview
            href: ../data-lake-storage/performance-tuning-guidance.md?toc=%2fazure%2fstorage%2fblobs%2ftoc.json
          - name: Using Spark on HDInsight
            href: ../data-lake-storage/performance-tuning-spark.md?toc=%2fazure%2fstorage%2fblobs%2ftoc.json
          - name: Using Hive on HDInsight
            href: ../data-lake-storage/performance-tuning-hive.md?toc=%2fazure%2fstorage%2fblobs%2ftoc.json
          - name: Using MapReduce on HDInsight
            href: ../data-lake-storage/performance-tuning-mapreduce.md?toc=%2fazure%2fstorage%2fblobs%2ftoc.json
          - name: Use Storm on HDInsight
            href: ../data-lake-storage/performance-tuning-storm.md?toc=%2fazure%2fstorage%2fblobs%2ftoc.json
      - name: Connect to Azure Databricks
        href: https://docs.azuredatabricks.net/spark/latest/data-sources/azure/azure-datalake-gen2.html
    - name: Reference
      items:
      - name: REST
        href: https://docs.microsoft.com/rest/api/storageservices/data-lake-storage-gen2
    - name: Resources
      items:
      - name: Azure Roadmap
        href: https://azure.microsoft.com/roadmap/?category=storage
      - name: Azure Storage client tools
        href: ../common/storage-explorers.md?toc=%2fazure%2fstorage%2fdata-lake-storage%2ftoc.json
      - name: Forum
        href: https://social.msdn.microsoft.com/forums/azure/home?forum=windowsazuredata
      - name: Pricing
        href: https://azure.microsoft.com/pricing/details/storage/data-lake/
      - name: Pricing calculator
        href: https://azure.microsoft.com/pricing/calculator/
      - name: Service updates
        href: https://azure.microsoft.com/updates/?product=storage
      - name: Stack Overflow
        href: http://stackoverflow.com/questions/tagged/windows-azure-storage
      - name: Videos
        href: https://azure.microsoft.com/documentation/videos/index/?services=storage<|MERGE_RESOLUTION|>--- conflicted
+++ resolved
@@ -1,6 +1,5 @@
 - name: Azure Storage Documentation
   href: /azure/storage/
-<<<<<<< HEAD
 - name: Overview
   expanded: true
   items:
@@ -44,48 +43,6 @@
         href: storage-quickstart-blobs-javascript-client-libraries.md
       - name: PHP
         href: storage-quickstart-blobs-php.md
-=======
-- name: Overview of Azure Blob storage
-  items:
-  - name: What is Azure Blob storage?
-    href: storage-blobs-introduction.md
-  - name: Choose Blobs, Files, or Data Disks
-    href: ../common/storage-decide-blobs-files-disks.md?toc=%2fazure%2fstorage%2fblobs%2ftoc.json
-  - name: Switch to Data Lake Storage Gen1 documentation
-    href: /azure/data-lake-store/
-- name: Blob storage for text and binary data
-  items:
-  - name: Create a storage account
-    href: ../common/storage-quickstart-create-account.md?toc=%2fazure%2fstorage%2fblobs%2ftoc.json
-  - name: Manage blobs without code
-    items:    
-    - name: Azure portal
-      href: storage-quickstart-blobs-portal.md
-    - name: Storage Explorer
-      href: storage-quickstart-blobs-storage-explorer.md
-    - name: PowerShell
-      href: storage-quickstart-blobs-powershell.md
-    - name: CLI
-      href: storage-quickstart-blobs-cli.md
-  - name: Develop with blobs
-    items:    
-    - name: .NET 
-      href: storage-quickstart-blobs-dotnet.md
-    - name: Java (Storage SDK V10) 
-      href: storage-quickstart-blobs-java-v10.md 
-    - name: Python 
-      href: storage-quickstart-blobs-python.md
-    - name: Go 
-      href: storage-quickstart-blobs-go.md
-    - name: Ruby 
-      href: storage-quickstart-blobs-ruby.md
-    - name: Node.js (Storage SDK v10)
-      href: storage-quickstart-blobs-nodejs-v10.md
-    - name: JS/HTML
-      href: storage-quickstart-blobs-javascript-client-libraries.md
-    - name: PHP
-      href: storage-quickstart-blobs-php.md
->>>>>>> 4de1eec9
   - name: Tutorials
     items:
     - name: Upload and process an image
@@ -685,17 +642,11 @@
           href: https://github.com/Azure/azure-storage-ios
 - name: Blob storage for big data analytics
   items:
-<<<<<<< HEAD
     - name: Switch to Data Lake Storage Gen1 documentation
       href: /azure/data-lake-store/
     - name: Overview
       items:
       - name: Introduction to Data Lake Storage
-=======
-    - name: Overview
-      items:
-      - name: Introduction
->>>>>>> 4de1eec9
         href: ../data-lake-storage/introduction.md?toc=%2fazure%2fstorage%2fblobs%2ftoc.json
       - name: Processing big data
         href: ../data-lake-storage/data-scenarios.md?toc=%2fazure%2fstorage%2fblobs%2ftoc.json
@@ -754,11 +705,7 @@
           - name: Copy data into Data Lake Storage Gen2 using Distcp
             href: ../data-lake-storage/use-distcp.md?toc=%2fazure%2fstorage%2fblobs%2ftoc.json
           - name: Copy data into Data Lake Storage Gen2 using Azure Data Factory
-<<<<<<< HEAD
-            href: ../../data-factory/load-azure-data-lake-storage-gen2.md?toc=%2fazure%2fstorage%2fdata-lake-storage%2ftoc.json
-=======
             href: ../../data-factory/load-azure-data-lake-storage-gen2.md?toc=%2fazure%2fstorage%2fblobs%2ftoc.json
->>>>>>> 4de1eec9
       - name: Performance
         items: 
           - name: Overview
