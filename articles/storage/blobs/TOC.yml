- name: Azure Storage Documentation
  href: /azure/storage/
- name: Overview
  expanded: true
  items:
  - name: What is Azure Blob storage?
    href: storage-blobs-overview.md
- name: Blob storage
  items:
  - name: Overview
    items:
    - name: Introduction to Blob storage
      href: storage-blobs-introduction.md
  - name: Quickstarts
    items:
    - name: Create a storage account
      href: ../common/storage-quickstart-create-account.md?toc=%2fazure%2fstorage%2fblobs%2ftoc.json
    - name: Manage blobs without code
      items:    
      - name: Azure portal
        href: storage-quickstart-blobs-portal.md
      - name: Storage Explorer
        href: storage-quickstart-blobs-storage-explorer.md
      - name: PowerShell
        href: storage-quickstart-blobs-powershell.md
      - name: CLI
        href: storage-quickstart-blobs-cli.md
    - name: Develop with blobs
      items:    
      - name: .NET 
        href: storage-quickstart-blobs-dotnet.md
      - name: Java (Storage SDK V10) 
        href: storage-quickstart-blobs-java-v10.md 
      - name: Python 
        href: storage-quickstart-blobs-python.md
      - name: Go 
        href: storage-quickstart-blobs-go.md
      - name: Ruby 
        href: storage-quickstart-blobs-ruby.md
      - name: Node.js (Storage SDK v10)
        href: storage-quickstart-blobs-nodejs-v10.md
      - name: JS/HTML
        href: storage-quickstart-blobs-javascript-client-libraries.md
      - name: PHP
        href: storage-quickstart-blobs-php.md
  - name: Tutorials
    items:
    - name: Upload and process an image
      items:
        - name: 1 - Upload and retrieve image data in the cloud
          href: storage-upload-process-images.md
        - name: 2 - Trigger Azure Functions to process blobs
          href: ../../event-grid/resize-images-on-storage-blob-upload-event.md?toc=%2fazure%2fstorage%2fblobs%2ftoc.json
        - name: 3 - Secure application data
          href: storage-secure-access-application.md 
        - name: 4 - Monitor and troubleshoot storage
          href: storage-monitor-troubleshoot-storage-application.md
    - name: Design for high availability in cloud storage
      items:
        - name: 1 - Make your application highly available
          href: storage-create-geo-redundant-storage.md
        - name: 2 - Simulate a failure with RA-GRS storage
          href: storage-simulate-failure-ragrs-account-app.md
    - name: Migrate data to cloud with AzCopy
      href: ../common/storage-use-azcopy-migrate-on-premises-data.md?toc=%2fazure%2fstorage%2fblobs%2ftoc.json    
    - name: Search unstructured data in cloud storage
      href: storage-unstructured-search.md
    - name: Optimize storage application performance and scalability
      items:
        - name: 1 - Create a VM and storage account
          href: storage-blob-scalable-app-create-vm.md
        - name: 2 - Upload large data to an Azure storage account
          href: storage-blob-scalable-app-upload-files.md
        - name: 3- Download large data from a Azure storage account
          href: storage-blob-scalable-app-download-files.md
        - name: 4 - Verify throughput and latency metrics
          href: storage-blob-scalable-app-verify-metrics.md
  - name: Samples
    items:
    - name: .NET
      href: ../common/storage-samples-dotnet.md?toc=%2fazure%2fstorage%2fblobs%2ftoc.json
    - name: Java
      href: ../common/storage-samples-java.md?toc=%2fazure%2fstorage%2fblobs%2ftoc.json
    - name: Azure PowerShell
      href: storage-samples-blobs-powershell.md 
    - name: Azure CLI 
      href: storage-samples-blobs-cli.md
  - name: Concepts
    items:
    - name: Storage accounts
      href: ../common/storage-account-overview.md?toc=%2fazure%2fstorage%2fblobs%2ftoc.json
      items:
      - name: Manage a storage account
        href: ../common/storage-account-manage.md?toc=%2fazure%2fstorage%2fblobs%2ftoc.json
      - name: Upgrade a storage account
        href: ../common/storage-account-upgrade.md?toc=%2fazure%2fstorage%2fblobs%2ftoc.json
    - name: Authorization
      href: ../common/storage-auth.md?toc=%2fazure%2fstorage%2fblobs%2ftoc.json
      items:
      - name: Authenticate with Azure AD
        href: ../common/storage-auth-aad.md?toc=%2fazure%2fstorage%2fblobs%2ftoc.json
        items:
          - name: Manage access rights with RBAC
            href: ../common/storage-auth-aad-rbac.md?toc=%2fazure%2fstorage%2fblobs%2ftoc.json
          - name: Authenticate from an application
            href: ../common/storage-auth-aad-app.md?toc=%2fazure%2fstorage%2fblobs%2ftoc.json
          - name: Authenticate with managed identities
            href: ../common/storage-auth-aad-msi.md?toc=%2fazure%2fstorage%2fblobs%2ftoc.json
          - name: Use an Azure AD identity with CLI or PowerShell
            href: ../common/storage-auth-aad-script.md?toc=%2fazure%2fstorage%2fblobs%2ftoc.json
      - name: Authorize with Shared Key
        href: /rest/api/storageservices/authorize-with-shared-key
      - name: Authorize with SAS
        href: ../common/storage-dotnet-shared-access-signature-part-1.md?toc=%2fazure%2fstorage%2fblobs%2ftoc.json
      - name: Anonymous access to blobs
        href: storage-manage-access-to-resources.md
    - name: Data redundancy
      href: ../common/storage-redundancy.md?toc=%2fazure%2fstorage%2fblobs%2ftoc.json
      items:
      - name: Locally-redundant storage
        href: ../common/storage-redundancy-lrs.md?toc=%2fazure%2fstorage%2fblobs%2ftoc.json
      - name: Zone-redundant storage
        href: ../common/storage-redundancy-zrs.md?toc=%2fazure%2fstorage%2fblobs%2ftoc.json
      - name: Geo-redundant storage
        href: ../common/storage-redundancy-grs.md?toc=%2fazure%2fstorage%2fblobs%2ftoc.json
    - name: Access tiers
      href: storage-blob-storage-tiers.md
    - name: Managing the Azure Blob Storage Lifecycle
      href: ../common/storage-lifecycle-managment-concepts.md?toc=%2fazure%2fstorage%2fblobs%2ftoc.json
    - name: Reacting to events
      href: storage-blob-event-overview.md
    - name: Scalability and performance targets
      href: ../common/storage-scalability-targets.md?toc=%2fazure%2fstorage%2fblobs%2ftoc.json
    - name: Performance and scalability checklist
      href: ../common/storage-performance-checklist.md?toc=%2fazure%2fstorage%2fblobs%2ftoc.json
    - name: Concurrency
      href: ../common/storage-concurrency.md?toc=%2fazure%2fstorage%2fblobs%2ftoc.json
    - name: Disaster recovery guidance
      href: ../common/storage-disaster-recovery-guidance.md?toc=%2fazure%2fstorage%2fblobs%2ftoc.json
    - name: Move data to and from Storage
      href: ../common/storage-moving-data.md?toc=%2fazure%2fstorage%2fblobs%2ftoc.json
    - name: Page blob features
      href: storage-blob-pageblob-overview.md
    - name: Azure Disks
      items:
      - name: Premium Storage
        items:
          - name: Linux
            items: 
              - name: High-performance Premium Storage for VM Disks
                href: ../../virtual-machines/linux/premium-storage.md
              - name: Migrating to Premium Storage using Azure Site Recovery
                href: ../../virtual-machines/linux/migrate-to-premium-storage-using-azure-site-recovery.md
              - name: Design for high performance
                href: ../../virtual-machines/linux/premium-storage-performance.md
          - name: Windows
            items: 
              - name: High-performance Premium Storage for VM Disks
                href: ../../virtual-machines/windows/premium-storage.md
              - name: Migrating to Premium Storage using Azure Site Recovery
                href: ../../virtual-machines/windows/migrate-to-premium-storage-using-azure-site-recovery.md
              - name: Design for high performance
                href: ../../virtual-machines/windows/premium-storage-performance.md
      - name: Standard Storage 
        items:
          - name: Linux
            items: 
              - name: Standard Storage for VM Disks
                href: ../../virtual-machines/linux/standard-storage.md
          - name: Windows
            items: 
              - name: Standard Storage for VM Disks
                href: ../../virtual-machines/windows/standard-storage.md
      - name: Troubleshoot attached VHDs
        href: storage-troubleshoot-vhds.md 
        items:
          - name: Linux
            items: 
            - name: Storage resource deletion errors
              href: ../../virtual-machines/linux/storage-resource-deletion-errors.md  
            - name: Unexpected reboots of VMs with attached VHDs  
              href: ../../virtual-machines/linux/unexpected-reboots-attached-vhds.md            
          - name: Windows
            items: 
            - name: Storage resource deletion errors
              href: ../../virtual-machines/windows/storage-resource-deletion-errors.md  
            - name: Unexpected reboots of VMs with attached VHDs  
              href: ../../virtual-machines/windows/unexpected-reboots-attached-vhds.md            
    - name: Secure
      items:
      - name: Security guide
        href: ../common/storage-security-guide.md?toc=%2fazure%2fstorage%2fblobs%2ftoc.json
      - name: Configure firewalls and virtual networks 
        href: ../common/storage-network-security.md?toc=%2fazure%2fstorage%2fblobs%2ftoc.json
      - name: Encryption for data at rest
        href: ../common/storage-service-encryption.md?toc=%2fazure%2fstorage%2fblobs%2ftoc.json
      - name: Encryption at rest with customer keys
        href: ../common/storage-service-encryption-customer-managed-keys.md?toc=%2fazure%2fstorage%2fblobs%2ftoc.json
      - name: Require secure transfer
        href: ../common/storage-require-secure-transfer.md?toc=%2fazure%2fstorage%2fblobs%2ftoc.json
      - name: Using the Azure CDN to access blobs with custom domains over HTTPs
        href: storage-https-custom-domain-cdn.md
      - name: Immutable blobs
        href: storage-blob-immutable-storage.md
      - name: Advanced Threat Protection (preview)
        href: ../common/storage-advanced-threat-protection.md?toc=%2fazure%2fstorage%2fblobs%2ftoc.json
      - name: Enable secure TLS for Azure Storage client
        href: ../common/storage-security-tls.md
      - name: Compliance offerings
        href: ../common/storage-compliance-offerings.md 
    - name: Monitor and troubleshoot
      items:
      - name: Troubleshooting tutorial
        href: ../common/storage-e2e-troubleshooting.md?toc=%2fazure%2fstorage%2fblobs%2ftoc.json
      - name: Monitor, diagnose, and troubleshoot
        href: ../common/storage-monitoring-diagnosing-troubleshooting.md?toc=%2fazure%2fstorage%2fblobs%2ftoc.json
      - name: Metrics and logging
        items:
        - name: Metrics in Azure Monitor
          href: ../common/storage-metrics-in-azure-monitor.md?toc=%2fazure%2fstorage%2fblobs%2ftoc.json
        - name: Migrate to new metrics
          href: ../common/storage-metrics-migration.md?toc=%2fazure%2fstorage%2fblobs%2ftoc.json
        - name: Storage Analytics
          href: ../common/storage-analytics.md?toc=%2fazure%2fstorage%2fblobs%2ftoc.json
        - name: Enable and view metrics (classic)
          href: ../common/storage-enable-and-view-metrics.md?toc=%2fazure%2fstorage%2fblobs%2ftoc.json
    - name: Import/Export data
      href: ../common/storage-import-export-service.md
      items: 
      - name: Review requirements
        href: ../common/storage-import-export-requirements.md
      - name: Import data to blobs
        href: ../common/storage-import-export-data-to-blobs.md
      - name: Import data to files
        href: ../common/storage-import-export-data-to-files.md
      - name: Export data from blobs
        href: ../common/storage-import-export-data-from-blobs.md      
      - name: How-to
        items:
        - name: View drive status
          href: ../common/storage-import-export-view-drive-status.md
        - name: Review job status
          href: ../common/storage-import-export-tool-reviewing-job-status-v1.md
        - name: Repair import job
          href: ../common/storage-import-export-tool-repairing-an-import-job-v1.md
        - name: Repair export job
          href: ../common/storage-import-export-tool-repairing-an-export-job-v1.md  
      - name: FAQ
        href: ../common/storage-import-export-service-faq.md
      - name: REST API
        href: https://docs.microsoft.com/rest/api/storageimportexport/jobs  
      - name: Contact Support
        href: ../common/storage-import-export-contact-microsoft-support.md   
      - name: Archive
        items:
        - name: Prepare drives for import (v1)
          href: ../common/storage-import-export-tool-preparing-hard-drives-import-v1.md
          items:
          - name: Set properties & metadata
            href: ../common/storage-import-export-tool-setting-properties-metadata-import-v1.md
          - name: Sample - Prepare drives for import
            href: ../common/storage-import-export-tool-sample-preparing-hard-drives-import-job-workflow-v1.md
          - name: Quick command reference for import
            href: ../common/storage-import-export-tool-quick-reference-v1.md
        - name: Prepare drives for import (v2)
          href: ../common/storage-import-export-tool-preparing-hard-drives-import.md
          items: 
          - name: Set properties & metadata
            href: ../common/storage-import-export-tool-setting-properties-metadata-import-v1.md
          - name: Sample - Prepare drives for import
            href: ../common/storage-import-export-tool-sample-preparing-hard-drives-import-job-workflow-v1.md
          - name: Quick command reference for import
            href: ../common/storage-import-export-tool-quick-reference-v1.md
        - name: Create import job
          href: ../common/storage-import-export-creating-an-import-job.md
        - name: Create export job
          href: ../common/storage-import-export-creating-an-import-job.md
        - name: Get job state
          href: ../common/storage-import-export-retrieving-state-info-for-a-job.md
        - name: Create export job
          href: ../common/storage-import-export-creating-an-import-job.md
        - name: Enumerate jobs
          href: ../common/storage-import-export-enumerating-jobs.md
        - name: Cancel & delete job
          href: ../common/storage-import-export-cancelling-and-deleting-jobs.md
        - name: Back up drive manifest
          href: ../common/storage-import-export-backing-up-drive-manifests.md
        - name: Enumerate jobs
          href: ../common/storage-import-export-enumerating-jobs.md
        - name: Diagnostics & error recovery
          href: ../common/storage-import-export-diagnostics-and-error-recovery.md
        - name: Commands for import jobs
          href: ../common/storage-import-export-tool-quick-reference-v1.md
      - name: Create import job
        href: ../common/storage-import-export-creating-an-import-job.md
      - name: Create export job
        href: ../common/storage-import-export-creating-an-import-job.md
      - name: Get job state
        href: ../common/storage-import-export-retrieving-state-info-for-a-job.md
      - name: Create export job
        href: ../common/storage-import-export-creating-an-import-job.md
      - name: Enumerate jobs
        href: ../common/storage-import-export-enumerating-jobs.md
      - name: Cancel & delete job
        href: ../common/storage-import-export-cancelling-and-deleting-jobs.md
      - name: Back up drive manifest
        href: ../common/storage-import-export-backing-up-drive-manifests.md
      - name: Enumerate jobs
        href: ../common/storage-import-export-enumerating-jobs.md
      - name: Diagnostics & error recovery
        href: ../common/storage-import-export-diagnostics-and-error-recovery.md
      - name: Commands for import jobs
        href: ../common/storage-import-export-tool-quick-reference-v1.md
      - name: Service manifest file
        href: ../common/storage-import-export-file-format-manifest.md
      - name: Service metadata and properties file 
        href: ../common/storage-import-export-file-format-metadata-and-properties.md
      - name: Service log file 
        href: ../common/storage-import-export-file-format-log.md
  - name: How to
    items:
    - name: Develop with blobs
      items:
      - name: REST
        href: ../common/storage-rest-api-auth.md?toc=%2fazure%2fstorage%2fblobs%2ftoc.json
      - name: C++
        href: storage-c-plus-plus-how-to-use-blobs.md
      - name: iOS
        href: storage-ios-how-to-use-blob-storage.md
      - name: Xamarin
        href: storage-xamarin-blob-storage.md
      - name: Legacy SDKs
        items:
        - name: Java (Storage SDK V7) 
          href: storage-quickstart-blobs-java.md
        - name: Node.js (Storage SDK v2)
          href: storage-quickstart-blobs-nodejs.md
    - name: Manage
      items:
      - name: PowerShell
        href: /powershell/module/azure.storage
      - name: Azure CLI
        href: ../common/storage-azure-cli.md?toc=%2fazure%2fstorage%2fblobs%2ftoc.json
      - name: Azure classic CLI
        href: ../common/storage-azure-cli-nodejs.md?toc=%2fazure%2fstorage%2fblobs%2ftoc.json
      - name: Manage blobs with Storage Explorer
        href: ../../vs-azure-tools-storage-explorer-blobs.md?toc=%2fazure%2fstorage%2fblobs%2ftoc.json
      - name: Azure Automation
        href: ../common/storage-manage-with-automation.md?toc=%2fazure%2fstorage%2fblobs%2ftoc.json
    - name: Client-side encryption
      items:
      - name: .NET
        href: ../common/storage-client-side-encryption.md?toc=%2fazure%2fstorage%2fblobs%2ftoc.json
      - name: Java
        href: ../common/storage-client-side-encryption-java.md?toc=%2fazure%2fstorage%2fblobs%2ftoc.json
      - name: Python
        href: ../common/storage-client-side-encryption-python.md?toc=%2fazure%2fstorage%2fblobs%2ftoc.json
    - name: Configure connection strings
      href: ../common/storage-configure-connection-string.md?toc=%2fazure%2fstorage%2fblobs%2ftoc.json
    - name: Designing HA Apps using RA-GRS
      href: ../common/storage-designing-ha-apps-with-ragrs.md?toc=%2fazure%2fstorage%2fblobs%2ftoc.json
    - name: Encrypt and decrypt blobs using Azure Key Vault
      href: storage-encrypt-decrypt-blobs-key-vault.md
    - name: Set and retrieve properties and metadata
      href: storage-properties-metadata.md
    - name: Use the Storage Emulator
      href: ../common/storage-use-emulator.md?toc=%2fazure%2fstorage%2fblobs%2ftoc.json
    - name: Route events to a custom endpoint
      href: storage-blob-event-quickstart.md
    - name: Recover deleted blobs
      href: storage-blob-soft-delete.md
    - name: Configure a custom domain
      href: storage-custom-domain-name.md
    - name: Search Blob storage with Azure Search
      href: ../../search/search-blob-storage-integration.md?toc=%2fazure%2fstorage%2fblobs%2ftoc.json
    - name: Host a static website
      href: storage-blob-static-website.md
    - name: Transfer data
      items:
      - name: AzCopy (v10)
        href: ../common/storage-use-azcopy-v10.md?toc=%2fazure%2fstorage%2fblobs%2ftoc.json
      - name: AzCopy on Windows (v8)
        href: ../common/storage-use-azcopy.md?toc=%2fazure%2fstorage%2fblobs%2ftoc.json
      - name: AzCopy on Linux (v8)
        href: ../common/storage-use-azcopy-linux.md?toc=%2fazure%2fstorage%2fblobs%2ftoc.json
      - name: Using Azure Data Factory
        href: ../../data-factory/connector-azure-blob-storage.md?toc=%2fazure%2fstorage%2fblobs%2ftoc.json      
      - name: Mount Blob storage as a file system on Linux
        href: storage-how-to-mount-container-linux.md
      - name: Storage migration FAQ
        href: ../common/storage-migration-faq.md
  - name: Reference
    items:
    - name: PowerShell
      href: /powershell/module/azure.storage
    - name: Azure CLI
      href: /cli/azure/storage
    - name: .NET
      items:
      - name: Blobs, Queues, Tables, and Files
        href: https://docs.microsoft.com/dotnet/api/overview/azure/storage/client
      - name: Data movement
        href: https://docs.microsoft.com/dotnet/api/microsoft.windowsazure.storage.datamovement
      - name: Resource Manager
        href: https://docs.microsoft.com/dotnet/api/overview/azure/storage/management
    - name: Java
      items:
      - name: Blobs, Queues, Tables, and Files (v7)
        href: https://docs.microsoft.com/java/api/overview/azure/storage/client?view=azure-java-stable
      - name: Blob SDK (v10)
        href: https://docs.microsoft.com/java/api/overview/azure/storage/client?view=azure-java-preview
    - name: Node.js
      href: https://docs.microsoft.com/javascript/api/overview/azure/storage
    - name: Ruby
      href: http://azure.github.io/azure-storage-ruby
    - name: PHP
      href: http://azure.github.io/azure-storage-php/
    - name: Python
      href: https://docs.microsoft.com/python/api/overview/azure/storage
    - name: C++
      href: http://azure.github.io/azure-storage-cpp
    - name: iOS
      href: http://azure.github.io/azure-storage-ios/
    - name: Android
      href: http://azure.github.io/azure-storage-android
    - name: REST
      items:
      - name: Blobs, Queues, Tables, and Files
        href: /rest/api/storageservices
      - name: Resource provider
        href: /rest/api/storagerp
      - name: Import/Export
        href: /rest/api/storageimportexport
  - name: Resources
    items:
    - name: Azure roadmap
      href: https://azure.microsoft.com/roadmap/?product=storage
    - name: Azure Storage client tools
      href: ../common/storage-explorers.md?toc=%2fazure%2fstorage%2fblobs%2ftoc.json
    - name: Forum
      href: https://social.msdn.microsoft.com/forums/azure/home?forum=windowsazuredata
    - name: Pricing
      href: https://azure.microsoft.com/pricing/details/storage/blobs/
    - name: Pricing calculator
      href: https://azure.microsoft.com/pricing/calculator/
    - name: Stack Overflow
      href: http://stackoverflow.com/questions/tagged/windows-azure-storage
    - name: Videos
      href: https://azure.microsoft.com/documentation/videos/index/?services=storage
    - name: Azure Storage Explorer
      items:
      - name: Storage Explorer
        href: ../../vs-azure-tools-storage-manage-with-storage-explorer.md?toc=%2fazure%2fstorage%2fblobs%2ftoc.json
      - name: Storage Explorer release notes
        href: ../../vs-azure-tools-storage-explorer-relnotes.md?toc=%2fazure%2fstorage%2fblobs%2ftoc.json
      - name: Troubleshoot Storage Explorer
        href: ../common/storage-explorer-troubleshooting.md?toc=%2fazure%2fstorage%2fblobs%2ftoc.json
      - name: Storage Explorer accessibility
        href: ../../vs-azure-tools-storage-explorer-accessibility.md?toc=%2fazure%2fstorage%2fblobs%2ftoc.json 
    - name: NuGet packages
      items:
      - name: Azure Storage Client Library for .NET
        href: https://www.nuget.org/packages/WindowsAzure.Storage/
      - name: Azure Storage Data Movement Library
        href: https://www.nuget.org/packages/Microsoft.Azure.Storage.DataMovement/
      - name: Azure Configuration Manager
        href: https://www.nuget.org/packages/Microsoft.WindowsAzure.ConfigurationManager/
    - name: Source code
      items:
      - name: .NET
        items:
        - name: Blobs, Queues, Tables, and Files
          href: https://docs.microsoft.com/dotnet/api/overview/azure/storage/client
        - name: Data movement
          href: https://docs.microsoft.com/dotnet/api/microsoft.windowsazure.storage.datamovement
        - name: Resource Manager
          href: https://docs.microsoft.com/dotnet/api/overview/azure/storage/management
      - name: Java
        items:
        - name: Blobs, Queues, Tables, and Files (v7)
          href: https://docs.microsoft.com/java/api/overview/azure/storage/client?view=azure-java-stable
        - name: Blob SDK (v10)
          href: https://docs.microsoft.com/java/api/overview/azure/storage/client?view=azure-java-preview
      - name: Node.js
        href: https://docs.microsoft.com/javascript/api/overview/azure/storage
      - name: Ruby
        href: http://azure.github.io/azure-storage-ruby
      - name: PHP
        href: http://azure.github.io/azure-storage-php/
      - name: Python
        href: https://docs.microsoft.com/python/api/overview/azure/storage
      - name: C++
        href: http://azure.github.io/azure-storage-cpp
      - name: iOS
        href: http://azure.github.io/azure-storage-ios/
      - name: Android
        href: http://azure.github.io/azure-storage-android
      - name: REST
        items:
        - name: Blobs, Queues, Tables, and Files
          href: /rest/api/storageservices
        - name: Resource provider
          href: /rest/api/storagerp
        - name: Import/Export
          href: /rest/api/storageimportexport
    - name: Resources
      items:
      - name: Azure Roadmap
        href: https://azure.microsoft.com/roadmap/?category=storage
      - name: Azure Storage client tools
        href: ../common/storage-explorers.md?toc=%2fazure%2fstorage%2fblobs%2ftoc.json
      - name: Forum
        href: https://social.msdn.microsoft.com/forums/azure/home?forum=windowsazuredata
      - name: Pricing
        href: https://azure.microsoft.com/pricing/details/storage/blobs/
      - name: Pricing calculator
        href: https://azure.microsoft.com/pricing/calculator/
      - name: Service updates
        href: https://azure.microsoft.com/updates/?product=storage
      - name: Stack Overflow
        href: http://stackoverflow.com/questions/tagged/windows-azure-storage
      - name: Videos
        href: https://azure.microsoft.com/documentation/videos/index/?services=storage
      - name: Azure Storage Explorer
        items:
        - name: Storage Explorer
          href: ../../vs-azure-tools-storage-manage-with-storage-explorer.md?toc=%2fazure%2fstorage%2fblobs%2ftoc.json
        - name: Storage Explorer release notes
          href: ../../vs-azure-tools-storage-explorer-relnotes.md?toc=%2fazure%2fstorage%2fblobs%2ftoc.json
        - name: Troubleshoot Storage Explorer
          href: ../common/storage-explorer-troubleshooting.md?toc=%2fazure%2fstorage%2fblobs%2ftoc.json
        - name: Storage Explorer accessibility
          href: ../../vs-azure-tools-storage-explorer-accessibility.md?toc=%2fazure%2fstorage%2fblobs%2ftoc.json 
      - name: NuGet packages
        items:
        - name: Azure Storage Client Library for .NET
          href: https://www.nuget.org/packages/WindowsAzure.Storage/
        - name: Azure Storage Data Movement Library
          href: https://www.nuget.org/packages/Microsoft.Azure.Storage.DataMovement/
        - name: Azure Configuration Manager
          href: https://www.nuget.org/packages/Microsoft.WindowsAzure.ConfigurationManager/
      - name: Source code
        items:
        - name: .NET
          items:
          - name: Blob, queue, table, and file
            href: https://github.com/Azure/azure-storage-net
          - name: Data movement
            href: https://github.com/Azure/azure-storage-net-data-movement
          - name: Resource provider
            href: https://github.com/Azure/azure-sdk-for-net
        - name: Node.js
          href: http://azure.github.io/azure-storage-node/
        - name: Java
          href: https://github.com/Azure/azure-storage-java
        - name: C++
          href: https://github.com/Azure/azure-storage-cpp
        - name: PHP
          href: https://github.com/Azure/azure-storage-php
        - name: Python
          href: https://github.com/Azure/azure-storage-python
        - name: Ruby
          href: https://github.com/Azure/azure-storage-ruby
        - name: iOS
          href: https://github.com/Azure/azure-storage-ios
- name: Data Lake Storage Gen2
  items:
<<<<<<< HEAD
    - name: Overview
      items:
      - name: Introduction
        href: ../data-lake-storage/introduction.md?toc=%2fazure%2fstorage%2fblobs%2ftoc.json
      - name: Processing big data
        href: ../data-lake-storage/data-scenarios.md?toc=%2fazure%2fstorage%2fblobs%2ftoc.json
      - name: Working with open source applications
        href: ../data-lake-storage/compatible-oss-other-applications.md?toc=%2fazure%2fstorage%2fblobs%2ftoc.json
    - name: Quickstarts
      items:
      - name: Create a Data Lake Storage Gen2 capable Storage account
        href: ../data-lake-storage/quickstart-create-account.md?toc=%2fazure%2fstorage%2fblobs%2ftoc.json
      - name: Create/connect Databricks account
        href: ../data-lake-storage/quickstart-create-databricks-account.md?toc=%2fazure%2fstorage%2fblobs%2ftoc.json
      - name: Create an HDInsight cluster
        href: ../data-lake-storage/quickstart-create-connect-hdi-cluster.md?toc=%2fazure%2fstorage%2fblobs%2ftoc.json
      - name: Storage explorer
        href: data-lake-storage-explorer.md
    - name: Tutorials
      items:
      - name: Extract, transform, and load data using Azure Databricks
        href: ../data-lake-storage/handle-data-using-databricks.md?toc=%2fazure%2fstorage%2fblobs%2ftoc.json
      - name: Access Data Lake Storage data with Databricks using Spark
        href: ../data-lake-storage/using-databricks-spark.md?toc=%2fazure%2fstorage%2fblobs%2ftoc.json
      - name: Extract, transform, and load data using Apache Hive on Azure HDInsight
        href: ../data-lake-storage/tutorial-extract-transform-load-hive.md?toc=%2fazure%2fstorage%2fblobs%2ftoc.json
    - name: Concepts
      items:
      - name: The Azure Blob FileSystem driver for Hadoop
        href: ../data-lake-storage/abfs-driver.md?toc=%2fazure%2fstorage%2fblobs%2ftoc.json
      - name: Introduction to the Azure Blob File System URI
        href: ../data-lake-storage/introduction-abfs-uri.md?toc=%2fazure%2fstorage%2fblobs%2ftoc.json
      - name: The Hierarchical Namespace Service
        href: ../data-lake-storage/namespace.md?toc=%2fazure%2fstorage%2fblobs%2ftoc.json
      - name: Best practices
        href: storage-data-lake-storage-best-practices.md
      - name: Security
        items:
          - name: Big data analytics security guide
            href: ../common/storage-data-lake-storage-security-guide.md?toc=%2fazure%2fstorage%2fblobs%2ftoc.json
          - name: Encryption for data at rest
            href: ../common/storage-service-encryption.md?toc=%2fazure%2fstorage%2fblobs%2ftoc.json
          - name: Encryption for data at rest with customer keys
            href: ../common/storage-service-encryption-customer-managed-keys.md?toc=%2fazure%2fstorage%2fblobs%2ftoc.json
          - name: Authenticate with Azure AD
            href: ../common/storage-auth-aad-adlsg2.md?toc=%2fazure%2fstorage%2fblobs%2ftoc.json
          - name: Access Control in Azure Data Lake Storage Gen2
            href: storage-data-lake-storage-access-control.md
          - name: Configure firewalls and virtual networks 
            href: ../common/storage-network-security.md?toc=%2fazure%2fstorage%2fblobs%2ftoc.json
      - name: Data Lake Storage Gen2 evaluation
        href: ../data-lake-storage/evaluation.md?toc=%2fazure%2fstorage%2fblobs%2ftoc.json
    - name: How-to guides
      items:
      - name: Set ACLs using Azure Storage explorer
        href: storage-how-to-set-acls-storage-explorer.md
      - name: Use Data Lake Storage Gen2 with Azure HDInsight clusters
        href: ../data-lake-storage/use-hdi-cluster.md?toc=%2fazure%2fstorage%2fblobs%2ftoc.json
      - name: Use Hadoop File System CLI with Data Lake Storage Gen2
        href: ../data-lake-storage/use-hdfs-data-lake-storage.md?toc=%2fazure%2fstorage%2fblobs%2ftoc.json
      - name: Ingest data
        items: 
          - name: Copy data into Data Lake Storage Gen2 using Distcp
            href: ../data-lake-storage/use-distcp.md?toc=%2fazure%2fstorage%2fblobs%2ftoc.json
          - name: Copy data into Data Lake Storage Gen2 using Azure Data Factory
            href: ../../data-factory/load-azure-data-lake-storage-gen2.md?toc=%2fazure%2fstorage%2fdata-lake-storage%2ftoc.json
      - name: Performance
        items: 
          - name: Overview
            href: ../data-lake-storage/performance-tuning-guidance.md?toc=%2fazure%2fstorage%2fblobs%2ftoc.json
          - name: Using Spark on HDInsight
            href: ../data-lake-storage/performance-tuning-spark.md?toc=%2fazure%2fstorage%2fblobs%2ftoc.json
          - name: Using Hive on HDInsight
            href: ../data-lake-storage/performance-tuning-hive.md?toc=%2fazure%2fstorage%2fblobs%2ftoc.json
          - name: Using MapReduce on HDInsight
            href: ../data-lake-storage/performance-tuning-mapreduce.md?toc=%2fazure%2fstorage%2fblobs%2ftoc.json
          - name: Use Storm on HDInsight
            href: ../data-lake-storage/performance-tuning-storm.md?toc=%2fazure%2fstorage%2fblobs%2ftoc.json
      - name: Connect to Azure Databricks
        href: https://docs.azuredatabricks.net/spark/latest/data-sources/azure/azure-datalake-gen2.html
    - name: Reference
      items:
      - name: REST
        href: https://docs.microsoft.com/rest/api/storageservices/data-lake-storage-gen2
    - name: Resources
=======
  - name: Switch to Data Lake Storage Gen1 documentation
    href: /azure/data-lake-store/
  - name: Overview
    items:
    - name: Introduction to Data Lake Storage
      href: ../blobs/data-lake-storage-introduction.md?toc=%2fazure%2fstorage%2fblobs%2ftoc.json
    - name: Processing big data
      href: ../blobs/data-lake-storage-data-scenarios.md?toc=%2fazure%2fstorage%2fblobs%2ftoc.json
    - name: Working with open source applications
      href: ../blobs/data-lake-storage-compatible-oss-other-applications.md?toc=%2fazure%2fstorage%2fblobs%2ftoc.json
  - name: Quickstarts
    items:
    - name: Create a Data Lake Storage Gen2 capable Storage account
      href: ../blobs/data-lake-storage-quickstart-create-account.md?toc=%2fazure%2fstorage%2fblobs%2ftoc.json
    - name: Create/connect Databricks account
      href: ../blobs/data-lake-storage-quickstart-create-databricks-account.md?toc=%2fazure%2fstorage%2fblobs%2ftoc.json
    - name: Create an HDInsight cluster
      href: ../blobs/data-lake-storage-quickstart-create-connect-hdi-cluster.md?toc=%2fazure%2fstorage%2fblobs%2ftoc.json
  - name: Tutorials
    items:
    - name: Extract, transform, and load data using Azure Databricks
      href: ../blobs/data-lake-storage-handle-data-using-databricks.md?toc=%2fazure%2fstorage%2fblobs%2ftoc.json
    - name: Access Data Lake Storage data with Databricks using Spark
      href: ../blobs/data-lake-storage-use-databricks-spark.md?toc=%2fazure%2fstorage%2fblobs%2ftoc.json
    - name: Extract, transform, and load data using Apache Hive on Azure HDInsight
      href: ../blobs/data-lake-storage-tutorial-extract-transform-load-hive.md?toc=%2fazure%2fstorage%2fblobs%2ftoc.json
  - name: Concepts
    items:
    - name: Azure Blob FileSystem driver for Hadoop
      href: ../blobs/data-lake-storage-abfs-driver.md?toc=%2fazure%2fstorage%2fblobs%2ftoc.json
    - name: Introduction to the Azure Blob File System URI
      href: ../blobs/data-lake-storage-introduction-abfs-uri.md?toc=%2fazure%2fstorage%2fblobs%2ftoc.json
    - name: Hierarchical Namespace Service
      href: ../blobs/data-lake-storage-namespace.md?toc=%2fazure%2fstorage%2fblobs%2ftoc.json
    - name: Best practices
      href: data-lake-storage-best-practices.md
    - name: Security
>>>>>>> 355260fd
      items:
        - name: Big data analytics security guide
          href: ../common/storage-data-lake-storage-security-guide.md?toc=%2fazure%2fstorage%2fblobs%2ftoc.json
        - name: Encryption for data at rest
          href: ../common/storage-service-encryption.md?toc=%2fazure%2fstorage%2fblobs%2ftoc.json
        - name: Encryption for data at rest with customer keys
          href: ../common/storage-service-encryption-customer-managed-keys.md?toc=%2fazure%2fstorage%2fblobs%2ftoc.json
        - name: Access Control in Azure Data Lake Storage Gen2
          href: storage-data-lake-storage-access-control.md
        - name: Configure firewalls and virtual networks 
          href: ../common/storage-network-security.md?toc=%2fazure%2fstorage%2fblobs%2ftoc.json
        - name: Authentication
          items:
            - name: Manage access rights with RBAC
              href: ../common/storage-auth-aad-rbac.md?toc=%2fazure%2fstorage%2fblobs%2ftoc.json
            - name: Use an Azure AD identity with CLI or PowerShell
              href: ../common/storage-auth-aad-script.md?toc=%2fazure%2fstorage%2fblobs%2ftoc.json
    - name: Data Lake Storage Gen2 evaluation
      href: ../blobs/data-lake-storage-evaluation.md?toc=%2fazure%2fstorage%2fblobs%2ftoc.json
  - name: How to
    items:
    - name: Use Data Lake Storage Gen2 with Azure HDInsight clusters
      href: ../blobs/data-lake-storage-use-hdi-cluster.md?toc=%2fazure%2fstorage%2fblobs%2ftoc.json
    - name: Use Hadoop File System CLI with Data Lake Storage Gen2
      href: ../blobs/data-lake-storage-use-hdfs-data-lake-storage.md?toc=%2fazure%2fstorage%2fblobs%2ftoc.json
    - name: Ingest data
      items: 
        - name: Copy data into Data Lake Storage Gen2 using Distcp
          href: ../blobs/data-lake-storage-use-distcp.md?toc=%2fazure%2fstorage%2fblobs%2ftoc.json
        - name: Copy data into Data Lake Storage Gen2 using Azure Data Factory
          href: ../../data-factory/load-azure-data-lake-storage-gen2.md?toc=%2fazure%2fstorage%2fblobs%2ftoc.json
    - name: Performance
      items: 
        - name: Overview
          href: ../blobs/data-lake-storage-performance-tuning-guidance.md?toc=%2fazure%2fstorage%2fblobs%2ftoc.json
        - name: Using Spark on HDInsight
          href: ../blobs/data-lake-storage-performance-tuning-spark.md?toc=%2fazure%2fstorage%2fblobs%2ftoc.json
        - name: Using Hive on HDInsight
          href: ../blobs/data-lake-storage-performance-tuning-hive.md?toc=%2fazure%2fstorage%2fblobs%2ftoc.json
        - name: Using MapReduce on HDInsight
          href: ../blobs/data-lake-storage-performance-tuning-mapreduce.md?toc=%2fazure%2fstorage%2fblobs%2ftoc.json
        - name: Use Storm on HDInsight
          href: ../blobs/data-lake-storage-performance-tuning-storm.md?toc=%2fazure%2fstorage%2fblobs%2ftoc.json
    - name: Connect to Azure Databricks
      href: https://docs.azuredatabricks.net/spark/latest/data-sources/azure/azure-datalake-gen2.html
  - name: Reference
    items:
    - name: REST
      href: https://docs.microsoft.com/rest/api/storageservices/data-lake-storage-gen2
  - name: Resources
    items:
    - name: Azure Roadmap
      href: https://azure.microsoft.com/roadmap/?category=storage
    - name: Azure Storage client tools
      href: ../common/storage-explorers.md?toc=%2fazure%2fstorage%2fdata-lake-storage%2ftoc.json
    - name: Forum
      href: https://social.msdn.microsoft.com/forums/azure/home?forum=windowsazuredata
    - name: Pricing
      href: https://azure.microsoft.com/pricing/details/storage/data-lake/
    - name: Pricing calculator
      href: https://azure.microsoft.com/pricing/calculator/
    - name: Service updates
      href: https://azure.microsoft.com/updates/?product=storage
    - name: Stack Overflow
      href: http://stackoverflow.com/questions/tagged/windows-azure-storage
    - name: Videos
      href: https://azure.microsoft.com/documentation/videos/index/?services=storage<|MERGE_RESOLUTION|>--- conflicted
+++ resolved
@@ -565,93 +565,6 @@
           href: https://github.com/Azure/azure-storage-ios
 - name: Data Lake Storage Gen2
   items:
-<<<<<<< HEAD
-    - name: Overview
-      items:
-      - name: Introduction
-        href: ../data-lake-storage/introduction.md?toc=%2fazure%2fstorage%2fblobs%2ftoc.json
-      - name: Processing big data
-        href: ../data-lake-storage/data-scenarios.md?toc=%2fazure%2fstorage%2fblobs%2ftoc.json
-      - name: Working with open source applications
-        href: ../data-lake-storage/compatible-oss-other-applications.md?toc=%2fazure%2fstorage%2fblobs%2ftoc.json
-    - name: Quickstarts
-      items:
-      - name: Create a Data Lake Storage Gen2 capable Storage account
-        href: ../data-lake-storage/quickstart-create-account.md?toc=%2fazure%2fstorage%2fblobs%2ftoc.json
-      - name: Create/connect Databricks account
-        href: ../data-lake-storage/quickstart-create-databricks-account.md?toc=%2fazure%2fstorage%2fblobs%2ftoc.json
-      - name: Create an HDInsight cluster
-        href: ../data-lake-storage/quickstart-create-connect-hdi-cluster.md?toc=%2fazure%2fstorage%2fblobs%2ftoc.json
-      - name: Storage explorer
-        href: data-lake-storage-explorer.md
-    - name: Tutorials
-      items:
-      - name: Extract, transform, and load data using Azure Databricks
-        href: ../data-lake-storage/handle-data-using-databricks.md?toc=%2fazure%2fstorage%2fblobs%2ftoc.json
-      - name: Access Data Lake Storage data with Databricks using Spark
-        href: ../data-lake-storage/using-databricks-spark.md?toc=%2fazure%2fstorage%2fblobs%2ftoc.json
-      - name: Extract, transform, and load data using Apache Hive on Azure HDInsight
-        href: ../data-lake-storage/tutorial-extract-transform-load-hive.md?toc=%2fazure%2fstorage%2fblobs%2ftoc.json
-    - name: Concepts
-      items:
-      - name: The Azure Blob FileSystem driver for Hadoop
-        href: ../data-lake-storage/abfs-driver.md?toc=%2fazure%2fstorage%2fblobs%2ftoc.json
-      - name: Introduction to the Azure Blob File System URI
-        href: ../data-lake-storage/introduction-abfs-uri.md?toc=%2fazure%2fstorage%2fblobs%2ftoc.json
-      - name: The Hierarchical Namespace Service
-        href: ../data-lake-storage/namespace.md?toc=%2fazure%2fstorage%2fblobs%2ftoc.json
-      - name: Best practices
-        href: storage-data-lake-storage-best-practices.md
-      - name: Security
-        items:
-          - name: Big data analytics security guide
-            href: ../common/storage-data-lake-storage-security-guide.md?toc=%2fazure%2fstorage%2fblobs%2ftoc.json
-          - name: Encryption for data at rest
-            href: ../common/storage-service-encryption.md?toc=%2fazure%2fstorage%2fblobs%2ftoc.json
-          - name: Encryption for data at rest with customer keys
-            href: ../common/storage-service-encryption-customer-managed-keys.md?toc=%2fazure%2fstorage%2fblobs%2ftoc.json
-          - name: Authenticate with Azure AD
-            href: ../common/storage-auth-aad-adlsg2.md?toc=%2fazure%2fstorage%2fblobs%2ftoc.json
-          - name: Access Control in Azure Data Lake Storage Gen2
-            href: storage-data-lake-storage-access-control.md
-          - name: Configure firewalls and virtual networks 
-            href: ../common/storage-network-security.md?toc=%2fazure%2fstorage%2fblobs%2ftoc.json
-      - name: Data Lake Storage Gen2 evaluation
-        href: ../data-lake-storage/evaluation.md?toc=%2fazure%2fstorage%2fblobs%2ftoc.json
-    - name: How-to guides
-      items:
-      - name: Set ACLs using Azure Storage explorer
-        href: storage-how-to-set-acls-storage-explorer.md
-      - name: Use Data Lake Storage Gen2 with Azure HDInsight clusters
-        href: ../data-lake-storage/use-hdi-cluster.md?toc=%2fazure%2fstorage%2fblobs%2ftoc.json
-      - name: Use Hadoop File System CLI with Data Lake Storage Gen2
-        href: ../data-lake-storage/use-hdfs-data-lake-storage.md?toc=%2fazure%2fstorage%2fblobs%2ftoc.json
-      - name: Ingest data
-        items: 
-          - name: Copy data into Data Lake Storage Gen2 using Distcp
-            href: ../data-lake-storage/use-distcp.md?toc=%2fazure%2fstorage%2fblobs%2ftoc.json
-          - name: Copy data into Data Lake Storage Gen2 using Azure Data Factory
-            href: ../../data-factory/load-azure-data-lake-storage-gen2.md?toc=%2fazure%2fstorage%2fdata-lake-storage%2ftoc.json
-      - name: Performance
-        items: 
-          - name: Overview
-            href: ../data-lake-storage/performance-tuning-guidance.md?toc=%2fazure%2fstorage%2fblobs%2ftoc.json
-          - name: Using Spark on HDInsight
-            href: ../data-lake-storage/performance-tuning-spark.md?toc=%2fazure%2fstorage%2fblobs%2ftoc.json
-          - name: Using Hive on HDInsight
-            href: ../data-lake-storage/performance-tuning-hive.md?toc=%2fazure%2fstorage%2fblobs%2ftoc.json
-          - name: Using MapReduce on HDInsight
-            href: ../data-lake-storage/performance-tuning-mapreduce.md?toc=%2fazure%2fstorage%2fblobs%2ftoc.json
-          - name: Use Storm on HDInsight
-            href: ../data-lake-storage/performance-tuning-storm.md?toc=%2fazure%2fstorage%2fblobs%2ftoc.json
-      - name: Connect to Azure Databricks
-        href: https://docs.azuredatabricks.net/spark/latest/data-sources/azure/azure-datalake-gen2.html
-    - name: Reference
-      items:
-      - name: REST
-        href: https://docs.microsoft.com/rest/api/storageservices/data-lake-storage-gen2
-    - name: Resources
-=======
   - name: Switch to Data Lake Storage Gen1 documentation
     href: /azure/data-lake-store/
   - name: Overview
@@ -670,6 +583,8 @@
       href: ../blobs/data-lake-storage-quickstart-create-databricks-account.md?toc=%2fazure%2fstorage%2fblobs%2ftoc.json
     - name: Create an HDInsight cluster
       href: ../blobs/data-lake-storage-quickstart-create-connect-hdi-cluster.md?toc=%2fazure%2fstorage%2fblobs%2ftoc.json
+    - name: Get started using Azure Storage Explorer
+      href: data-lake-storage-explorer.md
   - name: Tutorials
     items:
     - name: Extract, transform, and load data using Azure Databricks
@@ -689,7 +604,6 @@
     - name: Best practices
       href: data-lake-storage-best-practices.md
     - name: Security
->>>>>>> 355260fd
       items:
         - name: Big data analytics security guide
           href: ../common/storage-data-lake-storage-security-guide.md?toc=%2fazure%2fstorage%2fblobs%2ftoc.json
@@ -711,6 +625,8 @@
       href: ../blobs/data-lake-storage-evaluation.md?toc=%2fazure%2fstorage%2fblobs%2ftoc.json
   - name: How to
     items:
+    - name: Set ACLs using Azure Storage explorer
+      href: storage-how-to-set-acls-storage-explorer.md
     - name: Use Data Lake Storage Gen2 with Azure HDInsight clusters
       href: ../blobs/data-lake-storage-use-hdi-cluster.md?toc=%2fazure%2fstorage%2fblobs%2ftoc.json
     - name: Use Hadoop File System CLI with Data Lake Storage Gen2
