--- conflicted
+++ resolved
@@ -537,10 +537,6 @@
             href: ../../data-factory/load-azure-data-lake-storage-gen2.md?toc=%2fazure%2fstorage%2fdata-lake-storage%2ftoc.json
       - name: Performance
         items: 
-<<<<<<< HEAD
-          - name: Use Storm on HDInsight
-            href: ../data-lake-storage/performance-tuning-storm.md?toc=%2fazure%2fstorage%2fblobs%2ftoc.json
-=======
           - name: Overview
             href: ../data-lake-storage/performance-tuning-guidance.md?toc=%2fazure%2fstorage%2fblobs%2ftoc.json
           - name: Using Spark on HDInsight
@@ -549,7 +545,8 @@
             href: ../data-lake-storage/performance-tuning-hive.md?toc=%2fazure%2fstorage%2fblobs%2ftoc.json
           - name: Using MapReduce on HDInsight
             href: ../data-lake-storage/performance-tuning-mapreduce.md?toc=%2fazure%2fstorage%2fblobs%2ftoc.json
->>>>>>> 96c09116
+          - name: Use Storm on HDInsight
+            href: ../data-lake-storage/performance-tuning-storm.md?toc=%2fazure%2fstorage%2fblobs%2ftoc.json
       - name: Connect to Azure Databricks
         href: https://docs.azuredatabricks.net/spark/latest/data-sources/azure/azure-datalake-gen2.html
     - name: Reference
