---
title: Use the Azure Data Lake Storage Gen2 URI
description: Use the Azure Data Lake Storage Gen2 URI
services: storage
author: normesta

ms.topic: conceptual
ms.author: normesta
ms.date: 12/06/2018
ms.service: storage
ms.subservice: data-lake-storage-gen2
<<<<<<< HEAD
=======
ms.reviewer: jamesbak
>>>>>>> 6a383dfd
---

# Use the Azure Data Lake Storage Gen2 URI

The [Hadoop Filesystem](https://www.aosabook.org/en/hdfs.html) driver that is compatible with Azure Data Lake Storage Gen2 is known by its scheme identifier `abfs` (Azure Blob File System). Consistent with other Hadoop Filesystem drivers, the ABFS driver employs a URI format to address files and directories within a Data Lake Storage Gen2 capable account.

## URI syntax

The URI syntax for Data Lake Storage Gen2 is dependent on whether or not your storage account is set up to have Data Lake Storage Gen2 as the default file system.

If the Data Lake Storage Gen2 capable account you wish to address **is not** set as the default file system during account creation, then the shorthand URI syntax is:

<pre>abfs[s]<sup>1</sup>://&lt;file_system&gt;<sup>2</sup>@&lt;account_name&gt;<sup>3</sup>.dfs.core.windows.net/&lt;path&gt;<sup>4</sup>/&lt;file_name&gt;<sup>5</sup></pre>

1. **Scheme identifier**: The `abfs` protocol is used as the scheme identifier. You have the option to connect with or without a secure socket layer (SSL) connection. Use `abfss` to connect with a secure socket layer connection.

2. **File system**: The parent location that holds the files and folders. This is the same as Containers in the Azure Storage Blobs service.

3. **Account name**: The name given to your storage account during creation.

4. **Paths**: A forward slash delimited (`/`) representation of the directory structure.

5. **File name**: The name of the individual file. This parameter is optional if you are addressing a directory.

However, if the account you wish to address is set as the default file system during account creation, then the shorthand URI syntax is:

<pre>/&lt;path&gt;<sup>1</sup>/&lt;file_name&gt;<sup>2</sup></pre>

1. **Path**: A forward slash delimited (`/`) representation of the directory structure.

2. **File Name**: The name of the individual file.


## Next steps

- [Use Azure Data Lake Storage Gen2 with Azure HDInsight clusters](https://docs.microsoft.com/azure/hdinsight/hdinsight-hadoop-use-data-lake-storage-gen2?toc=%2fazure%2fstorage%2fblobs%2ftoc.json)<|MERGE_RESOLUTION|>--- conflicted
+++ resolved
@@ -9,10 +9,7 @@
 ms.date: 12/06/2018
 ms.service: storage
 ms.subservice: data-lake-storage-gen2
-<<<<<<< HEAD
-=======
 ms.reviewer: jamesbak
->>>>>>> 6a383dfd
 ---
 
 # Use the Azure Data Lake Storage Gen2 URI
