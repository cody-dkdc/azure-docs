---
title: 'Tutorial: Enable custom domain with SSL on a static website using Azure CDN - Azure Storage'
description: Learn how to configure a custom domain for static website hosting.
services: storage
author: normesta

ms.service: storage
ms.topic: tutorial
ms.date: 05/07/2019
ms.author: normesta
ms.reviewer: seguler
ms.custom: seodec18
---

# Tutorial: Use Azure CDN to enable a custom domain with SSL for a static website

This tutorial is part two of a series. In it, you learn to enable a custom domain endpoint with SSL for your static website. 

The tutorial shows how to use [Azure CDN](../../cdn/cdn-overview.md) to configure the custom domain endpoint for your static website. With Azure CDN, you can provision custom SSL certificates, use a custom domain, and configure custom rewrite rules all at the same time. Configuring Azure CDN results in additional charges, but provides consistent low latencies to your website from anywhere in the world. Azure CDN also provides SSL encryption with your own certificate. For information on Azure CDN pricing, see [Azure CDN pricing](https://azure.microsoft.com/pricing/details/cdn/).

In part two of the series, you learn how to:

> [!div class="checklist"]
> * Create a CDN endpoint on the static website endpoint
> * Enable custom domain and SSL

## Prerequisites

Before you begin this tutorial, complete part one, [Tutorial: Host a static website on Blob Storage](storage-blob-static-website-host.md). 

## Sign in to the Azure portal

Sign in to the [Azure portal](https://portal.azure.com/) to get started.

## Create a CDN endpoint on the static website endpoint

1. Open the [Azure portal](https://portal.azure.com/) in your web browser.
1. Locate your storage account and display the account overview.
1. Select **Azure CDN** under the **Blob Service** menu to configure Azure CDN.
<<<<<<< HEAD
1. In the **CDN profile** section, specify a new or existing CDN profile. For more information, see [Quickstart: Create an Azure CDN profile and endpoint](../../cdn/cdn-create-new-endpoint.md).
1. Specify a pricing tier for the CDN endpoint. This tutorial uses the **Standard Akamai** pricing tier, because it propagates quickly, typically within a minute. Other pricing tiers may take longer to propagate, but may also offer other advantages. See [Compare Azure CDN product features](../../cdn/cdn-features.md).
1. In the **CDN endpoint name** field, specify a name for your CDN endpoint. The CDN endpoint must be unique across Azure.
1. Specify your the static website endpoint in the **Origin hostname** field. To find your static website endpoint, navigate to the **Static website** settings for your storage account. Copy the primary endpoint and paste it into the CDN configuration.
1. Create the CDN endpoint and wait for it to propagate.
1. Test your CDN endpoint by navigating to it in your browser.
=======
1. In the **New Endpoint** section, fill out the fields to create a new CDN endpoint.
1. Enter an endpoint name, such as *mystaticwebsiteCDN*.
1. Enter your website domain as the hostname for your CDN endpoint.
1. For the origin hostname, enter your the static website endpoint. To find your static website endpoint, navigate to the **Static website** section for your storage account and copy the endpoint (remove the preceding https:// )
1. Test your CDN endpoint by navigating to *mywebsitecdn.azureedge.net* in your browser.
1. Additionaly verify by navigating to the **New Endpoint** under settings, origin to see if the Origin type is set  to *Custom Origin*
and *Origin hostname* displays the Static webiste endpoint name.
>>>>>>> 9d41f3ee

## Enable custom domain and SSL

1. Create a CNAME record with your domain name provider to redirect your custom domain to the CDN endpoint. The CNAME record for the *www* subdomain should be similar to the following:

    ![Specify CNAME record for subdomain www](media/storage-blob-static-website-custom-domain/subdomain-cname-record.png)

1. In the Azure portal, click on the newly created endpoint to configure the custom domain and the SSL certificate.
1. Select **Add custom domain** and enter your domain name, then click **Add**.
1. Select the newly created custom domain mapping to provision an SSL certificate.
1. Set **Custom Domain HTTPS** to **ON**. Select **CDN Managed** to have Azure CDN manage your SSL certificate. Click **Save**.
1. Test your website by accessing your website url.

## Next steps

In part two of this tutorial, you learned how to configure a custom domain with SSL in Azure CDN for your static website.

Follow this link to learn more about static website hosting on Azure Storage.

> [!div class="nextstepaction"]
> [Learn more about static websites](storage-blob-static-website.md)<|MERGE_RESOLUTION|>--- conflicted
+++ resolved
@@ -6,7 +6,7 @@
 
 ms.service: storage
 ms.topic: tutorial
-ms.date: 05/07/2019
+ms.date: 05/22/2019
 ms.author: normesta
 ms.reviewer: seguler
 ms.custom: seodec18
@@ -37,22 +37,23 @@
 1. Open the [Azure portal](https://portal.azure.com/) in your web browser.
 1. Locate your storage account and display the account overview.
 1. Select **Azure CDN** under the **Blob Service** menu to configure Azure CDN.
-<<<<<<< HEAD
 1. In the **CDN profile** section, specify a new or existing CDN profile. For more information, see [Quickstart: Create an Azure CDN profile and endpoint](../../cdn/cdn-create-new-endpoint.md).
-1. Specify a pricing tier for the CDN endpoint. This tutorial uses the **Standard Akamai** pricing tier, because it propagates quickly, typically within a minute. Other pricing tiers may take longer to propagate, but may also offer other advantages. See [Compare Azure CDN product features](../../cdn/cdn-features.md).
+1. Specify a pricing tier for the CDN endpoint. This tutorial uses the **Standard Akamai** pricing tier, because it propagates quickly, typically within a few minutes. Other pricing tiers may take longer to propagate, but may also offer other advantages. For more information, see [Compare Azure CDN product features](../../cdn/cdn-features.md).
 1. In the **CDN endpoint name** field, specify a name for your CDN endpoint. The CDN endpoint must be unique across Azure.
-1. Specify your the static website endpoint in the **Origin hostname** field. To find your static website endpoint, navigate to the **Static website** settings for your storage account. Copy the primary endpoint and paste it into the CDN configuration.
+1. Specify your the static website endpoint in the **Origin hostname** field. To find your static website endpoint, navigate to the **Static website** settings for your storage account. Copy the primary endpoint and paste it into the CDN configuration, removing the protocol identifier (*e.g.*, HTTPS).
+
+    ![Screenshot showing sample CDN endpoint configuration](media/storage-blob-static-website-custom-domain/add-cdn-endpoint.png)
+
 1. Create the CDN endpoint and wait for it to propagate.
-1. Test your CDN endpoint by navigating to it in your browser.
-=======
-1. In the **New Endpoint** section, fill out the fields to create a new CDN endpoint.
-1. Enter an endpoint name, such as *mystaticwebsiteCDN*.
-1. Enter your website domain as the hostname for your CDN endpoint.
-1. For the origin hostname, enter your the static website endpoint. To find your static website endpoint, navigate to the **Static website** section for your storage account and copy the endpoint (remove the preceding https:// )
-1. Test your CDN endpoint by navigating to *mywebsitecdn.azureedge.net* in your browser.
-1. Additionaly verify by navigating to the **New Endpoint** under settings, origin to see if the Origin type is set  to *Custom Origin*
-and *Origin hostname* displays the Static webiste endpoint name.
->>>>>>> 9d41f3ee
+1. To verify that the CDN endpoint is configured correctly, click on the endpoint to navigate to its settings. From the CDN overview for your storage account, locate the endpoint hostname, and navigate to the endpoint, as shown in the following image. The format of your CDN endpoint will be similar to `https://staticwebsitesamples.azureedge.net`.
+
+    ![Screenshot showing overview of CDN endpoint](media/storage-blob-static-website-custom-domain/verify-cdn-endpoint.png)
+
+    Once the CDN endpoint propagation is complete, navigating to the CDN endpoint displays the contents of the index.html file that you previously uploaded to your static website.
+
+1. To review the origin settings for your CDN endpoint, navigate to **Origin** under the **Settings** section for your CDN endpoint. You will see that the **Origin type** field is set to *Custom Origin* and that the **Origin hostname** field displays your static website endpoint.
+
+    ![Screenshot showing Origin settings for CDN endpoint](media/storage-blob-static-website-custom-domain/verify-cdn-origin.png)
 
 ## Enable custom domain and SSL
 
@@ -60,11 +61,11 @@
 
     ![Specify CNAME record for subdomain www](media/storage-blob-static-website-custom-domain/subdomain-cname-record.png)
 
-1. In the Azure portal, click on the newly created endpoint to configure the custom domain and the SSL certificate.
+1. In the Azure portal, display the settings for your CDN endpoint. Navigate to **Custom domains** under **Settings** to configure the custom domain and the SSL certificate.
 1. Select **Add custom domain** and enter your domain name, then click **Add**.
-1. Select the newly created custom domain mapping to provision an SSL certificate.
-1. Set **Custom Domain HTTPS** to **ON**. Select **CDN Managed** to have Azure CDN manage your SSL certificate. Click **Save**.
-1. Test your website by accessing your website url.
+1. Select the new custom domain mapping to provision an SSL certificate.
+1. Set **Custom Domain HTTPS** to **ON**, then click **Save**. It may take several minutes to configure your custom domain.
+1. Test the mapping of your static website to your custom domain by accessing the URL for your custom domain.
 
 ## Next steps
 
