--- conflicted
+++ resolved
@@ -2,12 +2,8 @@
 title: Azure Data Lake Storage Gen2 Spark Performance Tuning Guidelines | Microsoft Docs
 description: Azure Data Lake Storage Gen2 Spark Performance Tuning Guidelines
 services: storage
-<<<<<<< HEAD
-author: swums
-=======
 author: normesta
 
->>>>>>> 6a383dfd
 ms.subservice: data-lake-storage-gen2
 ms.service: storage
 ms.topic: conceptual
