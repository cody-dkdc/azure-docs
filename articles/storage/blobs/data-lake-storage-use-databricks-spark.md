---
title: 'Tutorial: Access Azure Data Lake Storage Gen2 Preview data with Azure Databricks using Spark | Microsoft Docs'
description: This tutorial shows how to run Spark queries on a Azure Databricks cluster to access data in an Azure Data Lake Storage Gen2 storage account.
services: storage
author: dineshmurthy
ms.component: data-lake-storage-gen2
ms.service: storage
ms.topic: tutorial
ms.date: 12/06/2018
ms.author: dineshm
<<<<<<< HEAD
#Customer intent: As an analytics user, I want to connect my data in Azure Storage so that I can easily run analytics on it.
=======
#Customer intent: As an analytics customer [Roy, what role is this exactly? for example, data analyst in a large org? for what purpose are they doing what you describe here?], I want to connect my Databricks cluster to my data from Azure Storage so that I can easily run Spark queries against it.
>>>>>>> 794206dd
---

# Tutorial: Access Data Lake Storage Gen2 Preview data with Azure Databricks using Spark

<<<<<<< HEAD
In this tutorial, you learn how to connect your Azure Databricks cluster to data stored in an Azure storage account that has Azure Data Lake Storage Gen2 (Preview) enabled. This connection enables you to natively run queries and analytics from your cluster on your data.
=======
[Still need an introductory paragraph here that is focused on who the customer is and what their goal or purpose is. Yes, it's true that on one level their purpose is to learn how to run Spark queries, but on a higher level, what problem are they trying to solve by running the Spark queries. Leverage the customer intent statement above, that you will be revising.]

In this tutorial, you learn how to run Spark queries from an Azure Databricks cluster against data stored in an Azure storage account with Azure Data Lake Storage Gen2 Preview enabled.
>>>>>>> 794206dd

If you don’t have an Azure subscription, create a [free account](https://azure.microsoft.com/free/?WT.mc_id=A261C142F) before you begin.

> [!div class="checklist"]
> * Create a Databricks cluster
> * Ingest unstructured data into a storage account
> * Running analytics on your data in Blob storage

## Prerequisites

This tutorial demonstrates how to consume and query airline flight data, which is available from the [United States Department of Transportation](https://transtats.bts.gov/DL_SelectFields.asp). 

1. Select the **Prezipped file** check box to select all data fields.
2. Select **Download** and save the results to your machine.
3. Make a note of the file name and the path of the download; you need this information in a later step.

In order to complete this tutorial, you will require a storage account with analytic capabilities. Accordingly, we recommend completing our [quickstart](data-lake-storage-quickstart-create-account.md) on the subject in order to create one. After you have created it, navigate to the storage account to retrieve configuration settings.

1. Under **Settings**, click  **Access keys**.
2. Click the **Copy** button next to **key1** to copy the key value.

Both the account name and key are required for later steps in this tutorial. Open a text editor and set aside the account name and key for future reference.

## Create a Databricks cluster

The next step is to create a databricks cluster to create a data workspace.

1. From the [Azure portal](https://portal.azure.com) select **Create a resource**.
2. Enter **Azure Databricks** in the search field.
3. Select **Create** on the Azure Databricks blade.
4. Name your Databricks service **myFlightDataService** (make sure to check the *Pin to dashboard* checkbox as you create the service).
5. Select **Launch Workspace** to open the workspace in a new browser window.
6. Select **Clusters** in the left-hand nav bar.
7. Select **Create Cluster**.
8. Enter a **myFlightDataCluster** in the *Cluster name* field.
9. Select **Standard_D8s_v3** in the *Worker Type* field.
10. Change the **Min Workers** value to *4*.
11. Select **Create Cluster** at the top of the page (this process may take up to 5 minutes to complete).
12. When the process completes, select **Azure Databricks** on the top left of the nav bar.
13. Select **Notebook** under the **New** section on the bottom half of the page.
14. Enter a name of your choice in the **Name** field and select **Python** as the language.
15. All other fields can be left as default values.
16. Select **Create**.
17. Paste the following code into the **Cmd 1** cell. Remember to replace the placeholders shown in brackets in the sample with your own values:

    ```scala
    %python%
    configs = {"fs.azure.account.auth.type": "OAuth",
        "fs.azure.account.oauth.provider.type": "org.apache.hadoop.fs.azurebfs.oauth2.ClientCredsTokenProvider",
        "fs.azure.account.oauth2.client.id": "<service-client-id>",
        "fs.azure.account.oauth2.client.secret": "<service-credentials>",
        "fs.azure.account.oauth2.client.endpoint": "https://login.microsoftonline.com/<tenant-id>/oauth2/token"}
        
    dbutils.fs.mount(
        source = "abfss://dbricks@<account-name>.dfs.core.windows.net/folder1",
        mount_point = "/mnt/flightdata",
        extra_configs = configs)
    ```
18. Press **SHIFT + ENTER** to run the code cell.

## Ingest data

### Copy source data into the storage account

The next task is to use AzCopy to copy data from the *.csv* file into Azure storage. Open a command prompt window and enter the following commands. Make sure you replace the placeholders `<DOWNLOAD_FILE_PATH>`,  , and `<ACCOUNT_KEY>` with the corresponding values you set aside in a previous step.

```bash
set ACCOUNT_NAME=<ACCOUNT_NAME>
set ACCOUNT_KEY=<ACCOUNT_KEY>
azcopy cp "<DOWNLOAD_FILE_PATH>" https://<ACCOUNT_NAME>.dfs.core.windows.net/dbricks/folder1/On_Time --recursive 
```

### Use Databricks Notebook to convert CSV to Parquet

Reopen Databricks in your browser and execute the following steps:

1. Select **Azure Databricks** on the top left of the nav bar.
2. Select **Notebook** under the **New** section on the bottom half of the page.
3. Enter **CSV2Parquet** in the **Name** field.
4. All other fields can be left as default values.
5. Select **Create**.
6. Paste the following code into the **Cmd 1** cell (this code auto-saves in the editor).

    ```python
    # Use the previously established DBFS mount point to read the data
    # create a dataframe to read data
    flightDF = spark.read.format('csv').options(header='true', inferschema='true').load("/mnt/flightdata/On_Time_On_Time*.csv")
    # read the all the airline csv files and write the output to parquet format for easy query
    flightDF.write.mode("append").parquet("/mnt/flightdata/parquet/flights")
    print("Done")
    ```

## Explore data

Return to the Databricks workspace and click on the **Recent** icon in the left navigation bar.

1. Select the **Flight Data Analytics** notebook.
2. Press **Ctrl + Alt + N** to create a new cell.

Enter each of the following code blocks into **Cmd 1** and press **Cmd + Enter** to run the Python script.

To get a list of CSV files uploaded via AzCopy, run the following script:

```python
import os.path
import IPython
from pyspark.sql import SQLContext
display(dbutils.fs.ls("/mnt/flightdata/temp/"))
```

To create a new file and list files in the *parquet/flights* folder, run this script:

```python
dbutils.fs.put("/mnt/flightdata/temp/1.txt", "Hello, World!", True)
dbutils.fs.ls("/mnt/flightdata/temp/parquet/flights")
```

With these code samples, you have explored the hierarchical nature of HDFS using data stored in a storage account with Data Lake Storage Gen2 enabled.

## Query the data

Next, you can begin to query the data you uploaded into your storage account. Enter each of the following code blocks into **Cmd 1** and press **Cmd + Enter** to run the Python script.

### Run simple queries

To create dataframes for your data sources, run the following script:

> [!IMPORTANT]
> Make sure to replace the **<YOUR_CSV_FILE_NAME>** placeholder with the file name you downloaded at the beginning of this tutorial.

```python
#Copy this into a Cmd cell in your notebook.
acDF = spark.read.format('csv').options(header='true', inferschema='true').load("/mnt/flightdata/<YOUR_CSV_FILE_NAME>.csv")
acDF.write.parquet('/mnt/flightdata/parquet/airlinecodes')

#read the existing parquet file for the flights database that was created earlier
flightDF = spark.read.format('parquet').options(header='true', inferschema='true').load("/mnt/flightdata/parquet/flights")

#print the schema of the dataframes
acDF.printSchema()
flightDF.printSchema()

#print the flight database size
print("Number of flights in the database: ", flightDF.count())

#show the first 20 rows (20 is the default)
#to show the first n rows, run: df.show(n)
acDF.show(100, False)
flightDF.show(20, False)

#Display to run visualizations
#preferably run this in a separate cmd cell
display(flightDF)
```

To run analysis queries against the data, run the following script:

```python
#Run each of these queries, preferably in a separate cmd cell for separate analysis
#create a temporary sql view for querying flight information
FlightTable = spark.read.parquet('/mnt/flightdata/parquet/flights')
FlightTable.createOrReplaceTempView('FlightTable')

#create a temporary sql view for querying airline code information
AirlineCodes = spark.read.parquet('/mnt/flightdata/parquet/airlinecodes')
AirlineCodes.createOrReplaceTempView('AirlineCodes')

#using spark sql, query the parquet file to return total flights in January and February 2016
out1 = spark.sql("SELECT * FROM FlightTable WHERE Month=1 and Year= 2016")
NumJan2016Flights = out1.count()
out2 = spark.sql("SELECT * FROM FlightTable WHERE Month=2 and Year= 2016")
NumFeb2016Flights=out2.count()
print("Jan 2016: ", NumJan2016Flights," Feb 2016: ",NumFeb2016Flights)
Total= NumJan2016Flights+NumFeb2016Flights
print("Total flights combined: ", Total)

# List out all the airports in Texas
out = spark.sql("SELECT distinct(OriginCityName) FROM FlightTable where OriginStateName = 'Texas'") 
print('Airports in Texas: ', out.show(100))

#find all airlines that fly from Texas
out1 = spark.sql("SELECT distinct(Carrier) FROM FlightTable WHERE OriginStateName='Texas'")
print('Airlines that fly to/from Texas: ', out1.show(100, False))
```

### Run complex queries

To execute the following more complex queries, run each segment at a time in the notebook and inspect the results.

```python
#find the airline with the most flights

#create a temporary view to hold the flight delay information aggregated by airline, then select the airline name from the Airlinecodes dataframe
spark.sql("DROP VIEW IF EXISTS v")
spark.sql("CREATE TEMPORARY VIEW v AS SELECT Carrier, count(*) as NumFlights from FlightTable group by Carrier, UniqueCarrier order by NumFlights desc LIMIT 10")
output = spark.sql("SELECT AirlineName FROM AirlineCodes WHERE AirlineCode in (select Carrier from v)")

#show the top row without truncation
output.show(1, False)

#show the top 10 airlines
output.show(10, False)

#Determine which is the least on time airline

#create a temporary view to hold the flight delay information aggregated by airline, then select the airline name from the Airlinecodes dataframe
spark.sql("DROP VIEW IF EXISTS v")
spark.sql("CREATE TEMPORARY VIEW v AS SELECT Carrier, count(*) as NumFlights from FlightTable WHERE DepDelay>60 or ArrDelay>60 group by Carrier, UniqueCarrier order by NumFlights desc LIMIT 10")
output = spark.sql("select * from v")
#output = spark.sql("SELECT AirlineName FROM AirlineCodes WHERE AirlineCode in (select Carrier from v)")
#show the top row without truncation
output.show(1, False)

#which airline improved its performance
#find the airline with the most improvement in delays
#create a temporary view to hold the flight delay information aggregated by airline, then select the airline name from the Airlinecodes dataframe
spark.sql("DROP VIEW IF EXISTS v1")
spark.sql("DROP VIEW IF EXISTS v2")
spark.sql("CREATE TEMPORARY VIEW v1 AS SELECT Carrier, count(*) as NumFlights from FlightTable WHERE (DepDelay>0 or ArrDelay>0) and Year=2016 group by Carrier order by NumFlights desc LIMIT 10")
spark.sql("CREATE TEMPORARY VIEW v2 AS SELECT Carrier, count(*) as NumFlights from FlightTable WHERE (DepDelay>0 or ArrDelay>0) and Year=2017 group by Carrier order by NumFlights desc LIMIT 10")
output = spark.sql("SELECT distinct ac.AirlineName, v1.Carrier, v1.NumFlights, v2.NumFlights from v1 INNER JOIN v2 ON v1.Carrier = v2.Carrier INNER JOIN AirlineCodes ac ON v2.Carrier = ac.AirlineCode WHERE v1.NumFlights > v2.NumFlights")
#show the top row without truncation
output.show(10, False)

#display for visual analysis
display(output)
```

## Clean up resources

When no longer needed, delete the resource group and all related resources. To do so, select the resource group for the storage account and select **Delete**.

## Next steps

[!div class="nextstepaction"] 
> [Extract, transform, and load data using Apache Hive on Azure HDInsight](data-lake-storage-tutorial-extract-transform-load-hive.md)
<|MERGE_RESOLUTION|>--- conflicted
+++ resolved
@@ -8,22 +8,12 @@
 ms.topic: tutorial
 ms.date: 12/06/2018
 ms.author: dineshm
-<<<<<<< HEAD
-#Customer intent: As an analytics user, I want to connect my data in Azure Storage so that I can easily run analytics on it.
-=======
-#Customer intent: As an analytics customer [Roy, what role is this exactly? for example, data analyst in a large org? for what purpose are they doing what you describe here?], I want to connect my Databricks cluster to my data from Azure Storage so that I can easily run Spark queries against it.
->>>>>>> 794206dd
+#Customer intent: As an data scientist, I want to connect my data in Azure Storage so that I can easily run analytics on it.
 ---
 
 # Tutorial: Access Data Lake Storage Gen2 Preview data with Azure Databricks using Spark
 
-<<<<<<< HEAD
 In this tutorial, you learn how to connect your Azure Databricks cluster to data stored in an Azure storage account that has Azure Data Lake Storage Gen2 (Preview) enabled. This connection enables you to natively run queries and analytics from your cluster on your data.
-=======
-[Still need an introductory paragraph here that is focused on who the customer is and what their goal or purpose is. Yes, it's true that on one level their purpose is to learn how to run Spark queries, but on a higher level, what problem are they trying to solve by running the Spark queries. Leverage the customer intent statement above, that you will be revising.]
-
-In this tutorial, you learn how to run Spark queries from an Azure Databricks cluster against data stored in an Azure storage account with Azure Data Lake Storage Gen2 Preview enabled.
->>>>>>> 794206dd
 
 If you don’t have an Azure subscription, create a [free account](https://azure.microsoft.com/free/?WT.mc_id=A261C142F) before you begin.
 
