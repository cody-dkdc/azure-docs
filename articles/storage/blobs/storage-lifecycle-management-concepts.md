--- conflicted
+++ resolved
@@ -6,14 +6,6 @@
 
 ms.service: storage
 ms.topic: conceptual
-<<<<<<< HEAD
-ms.date: 3/20/2019
-ms.author: yzheng
-ms.subservice: common
----
-
-# Manage the Azure Blob storage Lifecycle
-=======
 ms.date: 05/09/2019
 ms.author: mhopkins
 ms.reviewer: yzheng
@@ -21,7 +13,6 @@
 ---
 
 # Manage the Azure Blob storage lifecycle
->>>>>>> 6a383dfd
 
 Data sets have unique lifecycles. Early in the lifecycle, people access some data often. But the need for access drops drastically as the data ages. Some data stays idle in the cloud and is rarely accessed once stored. Some data expires days or months after creation, while other data sets are actively read and modified throughout their lifetimes. Azure Blob storage lifecycle management offers a rich, rule-based policy for GPv2 and Blob storage accounts. Use the policy to transition your data to the appropriate access tiers or expire at the end of the data's lifecycle.
 
@@ -38,12 +29,6 @@
 
 The lifecycle management policy is available with both General Purpose v2 (GPv2) accounts and Blob storage accounts. In the Azure portal, you can upgrade an existing General Purpose (GPv1) account to a GPv2 account. For more information about storage accounts, see [Azure storage account overview](../common/storage-account-overview.md).  
 
-<<<<<<< HEAD
-The lifecycle management feature is free of charge. Customers are charged the regular operation cost for the [List Blobs](https://docs.microsoft.com/rest/api/storageservices/list-blobs) and [Set Blob Tier](https://docs.microsoft.com/rest/api/storageservices/set-blob-tier) API calls. Delete operation is free. For more information about pricing, see [Block Blob pricing](https://azure.microsoft.com/pricing/details/storage/blobs/).
-
-## Regional Availability 
-The lifecycle management feature is available in all public Azure regions. 
-=======
 ## Pricing
 
 The lifecycle management feature is free of charge. Customers are charged the regular operation cost for the [List Blobs](https://docs.microsoft.com/rest/api/storageservices/list-blobs) and [Set Blob Tier](https://docs.microsoft.com/rest/api/storageservices/set-blob-tier) API calls. Delete operation is free. For more information about pricing, see [Block Blob pricing](https://azure.microsoft.com/pricing/details/storage/blobs/).
@@ -60,17 +45,9 @@
 * [Azure PowerShell](https://github.com/Azure/azure-powershell/releases)
 * [Azure CLI](https://docs.microsoft.com/cli/azure/install-azure-cli)
 * [REST APIs](https://docs.microsoft.com/rest/api/storagerp/managementpolicies)
->>>>>>> 6a383dfd
 
 This article shows how to manage policy by using the portal and PowerShell methods.  
 
-<<<<<<< HEAD
-## Add or remove a policy 
-
-You can add, edit, or remove a policy by using the Azure portal, [Azure PowerShell](https://github.com/Azure/azure-powershell/releases), the Azure CLI, [REST APIs](https://docs.microsoft.com/en-us/rest/api/storagerp/managementpolicies), or a client tool. This article shows how to manage policy by using the portal and PowerShell methods.  
-
-=======
->>>>>>> 6a383dfd
 > [!NOTE]
 > If you enable firewall rules for your storage account, lifecycle management requests may be blocked. You can unblock these requests by providing exceptions. The required bypass are: `Logging,  Metrics,  AzureServices`. For more information, see the Exceptions section in [Configure firewalls and virtual networks](https://docs.microsoft.com/azure/storage/common/storage-network-security#exceptions).
 
@@ -81,8 +58,6 @@
 2. Select **All resources** and then select your storage account.
 
 3. Under **Blob Service**, select **Lifecycle management** to view or change your policy.
-<<<<<<< HEAD
-=======
 
 4. The following JSON is an example of a rule  that can be pasted into the **Lifecycle management** portal page.
 
@@ -115,7 +90,6 @@
    ```
 
 5. For more information about this JSON example, see the [Policy](#policy) and [Rules](#rules) sections.
->>>>>>> 6a383dfd
 
 ### PowerShell
 
@@ -123,12 +97,6 @@
 
 ```powershell
 #Install the latest module
-<<<<<<< HEAD
-Install-Module -Name Az -Repository PSGallery 
-
-#Create a new action object
-
-=======
 Install-Module -Name Az -Repository PSGallery
 
 #Initialize the following with your resource group and storage account names
@@ -136,7 +104,6 @@
 $accountName = ""
 
 #Create a new action object
->>>>>>> 6a383dfd
 $action = Add-AzStorageAccountManagementPolicyAction -BaseBlobAction Delete -daysAfterModificationGreaterThan 2555
 $action = Add-AzStorageAccountManagementPolicyAction -InputObject $action -BaseBlobAction TierToArchive -daysAfterModificationGreaterThan 90
 $action = Add-AzStorageAccountManagementPolicyAction -InputObject $action -BaseBlobAction TierToCool -daysAfterModificationGreaterThan 30
@@ -144,19 +111,6 @@
 
 # Create a new filter object
 # PowerShell automatically sets BlobType as “blockblob” because it is the only available option currently
-<<<<<<< HEAD
-$filter = New-AzStorageAccountManagementPolicyFilter -PrefixMatch ab,cd 
-
-#Create a new rule object
-#PowerShell automatically sets Type as “Lifecycle” because it is the only available option currently
-$rule1 = New-AzStorageAccountManagementPolicyRule -Name Test -Action $action -Filter $filter
-
-#Set the policy 
-$policy = Set-AzStorageAccountManagementPolicy -ResourceGroupName $rgname -StorageAccountName $accountName -Rule $rule1
-
-```
-
-=======
 $filter = New-AzStorageAccountManagementPolicyFilter -PrefixMatch ab,cd
 
 #Create a new rule object
@@ -208,7 +162,6 @@
   "outputs": {}
 }
 ```
->>>>>>> 6a383dfd
 
 ## Policy
 
@@ -232,47 +185,28 @@
 }
 ```
 
-<<<<<<< HEAD
-
-=======
->>>>>>> 6a383dfd
 A policy is a collection of rules:
 
 | Parameter name | Parameter type | Notes |
 |----------------|----------------|-------|
-<<<<<<< HEAD
-| rules          | An array of rule objects | At least one rule is required in a policy. You can define up to 100 rules in a policy.|
-=======
 | `rules`        | An array of rule objects | At least one rule is required in a policy. You can define up to 100 rules in a policy.|
->>>>>>> 6a383dfd
 
 Each rule within the policy has several parameters:
 
 | Parameter name | Parameter type | Notes | Required |
 |----------------|----------------|-------|----------|
-<<<<<<< HEAD
-| name           | String |A rule name can include up to 256 alphanumeric characters. Rule name is case-sensitive.  It must be unique within a policy. | True |
-| enabled | Boolean | An optional boolean to allow a rule to be temporary disabled. Default value is true if it is not set. | False | 
-| type           | An enum value | The current valid type is `Lifecycle`. | True |
-| definition     | An object that defines the lifecycle rule | Each definition is made up of a filter set and an action set. | True |
-=======
 | `name`         | String |A rule name can include up to 256 alphanumeric characters. Rule name is case-sensitive.  It must be unique within a policy. | True |
 | `enabled`      | Boolean | An optional boolean to allow a rule to be temporary disabled. Default value is true if it is not set. | False | 
 | `type`         | An enum value | The current valid type is `Lifecycle`. | True |
 | `definition`   | An object that defines the lifecycle rule | Each definition is made up of a filter set and an action set. | True |
->>>>>>> 6a383dfd
 
 ## Rules
 
 Each rule definition includes a filter set and an action set. The [filter set](#rule-filters) limits rule actions to a certain set of objects within a container or objects names. The [action set](#rule-actions) applies the tier or delete actions to the filtered set of objects.
 
 ### Sample rule
-<<<<<<< HEAD
-The following sample rule filters the account to run the actions on objects that exist inside `container1` **AND** start with `foo`.  
-=======
 
 The following sample rule filters the account to run the actions on objects that exist inside `container1` and start with `foo`.  
->>>>>>> 6a383dfd
 
 - Tier blob to cool tier 30 days after last modification
 - Tier blob to archive tier 90 days after last modification
@@ -311,20 +245,12 @@
 
 Filters limit rule actions to a subset of blobs within the storage account. If more than one filter is defined, a logical `AND` runs on all filters.
 
-<<<<<<< HEAD
-Valid filters include:
-=======
 Filters include:
->>>>>>> 6a383dfd
 
 | Filter name | Filter type | Notes | Is Required |
 |-------------|-------------|-------|-------------|
 | blobTypes   | An array of predefined enum values. | The current release supports `blockBlob`. | Yes |
-<<<<<<< HEAD
-| prefixMatch | An array of strings for prefixes to be match. Each rule can define up to 10 prefixes. A prefix string must start with a container name. For example, if you want to match all blobs under "https://myaccount.blob.core.windows.net/container1/foo/..." for a rule, the prefixMatch is `container1/foo`. | If you don't define prefixMatch, the rule applies to all blobs within the storage account.  | No |
-=======
 | prefixMatch | An array of strings for prefixes to be match. Each rule can define up to 10 prefixes. A prefix string must start with a container name. For example, if you want to match all blobs under `https://myaccount.blob.core.windows.net/container1/foo/...` for a rule, the prefixMatch is `container1/foo`. | If you don't define prefixMatch, the rule applies to all blobs within the storage account.  | No |
->>>>>>> 6a383dfd
 
 ### Rule actions
 
@@ -338,26 +264,15 @@
 | tierToArchive | Support blobs currently at hot or cool tier | Not supported |
 | delete        | Supported                                   | Supported     |
 
-<<<<<<< HEAD
->[!NOTE] 
-=======
 >[!NOTE]
->>>>>>> 6a383dfd
 >If you define more than one action on the same blob, lifecycle management applies the least expensive action to the blob. For example, action `delete` is cheaper than action `tierToArchive`. Action `tierToArchive` is cheaper than action `tierToCool`.
 
 The run conditions are based on age. Base blobs use the last modified time to track age, and blob snapshots use the snapshot creation time to track age.
 
-<<<<<<< HEAD
-| Action run condition | Condition value | Description |
-|----------------------------|-----------------|-------------|
-| daysAfterModificationGreaterThan | Integer value indicating the age in days | Valid condition for base blob actions |
-| daysAfterCreationGreaterThan     | Integer value indicating the age in days | Valid condition for blob snapshot actions | 
-=======
 | Action run condition             | Condition value                          | Description                             |
 |----------------------------------|------------------------------------------|-----------------------------------------|
 | daysAfterModificationGreaterThan | Integer value indicating the age in days | The condition for base blob actions     |
 | daysAfterCreationGreaterThan     | Integer value indicating the age in days | The condition for blob snapshot actions |
->>>>>>> 6a383dfd
 
 ## Examples
 
@@ -393,11 +308,7 @@
 
 ### Archive data at ingest
 
-<<<<<<< HEAD
-Some data stays idle in the cloud and is rarely, if ever, accessed once stored. The following lifecycle policy is configured to archive data once it is ingested. This example transitions block blobs in the storage account within container `archivecontainer` into an archive tier. The transition is accomplished by acting on blobs 0 days after last modified time:
-=======
 Some data stays idle in the cloud and is rarely, if ever, accessed once stored. The following lifecycle policy is configured to archive data once it's ingested. This example transitions block blobs in the storage account within container `archivecontainer` into an archive tier. The transition is accomplished by acting on blobs 0 days after last modified time:
->>>>>>> 6a383dfd
 
 ```json
 {
@@ -459,11 +370,7 @@
     {
       "name": "snapshotRule",
       "enabled": true,
-<<<<<<< HEAD
-      "type": "Lifecycle",      
-=======
-      "type": "Lifecycle",
->>>>>>> 6a383dfd
+      "type": "Lifecycle",
     "definition": {
         "filters": {
           "blobTypes": [ "blockBlob" ],
@@ -480,14 +387,10 @@
 }
 ```
 
-<<<<<<< HEAD
-The platform runs the lifecycle policy once a day. Once you configure a policy, it can take up to 24 hours for some actions (such as tiering and deletion) to run for the first time.  
-=======
 ## FAQ
 
 **I created a new policy, why are the actions not run immediately?**  
 The platform runs the lifecycle policy once a day. Once you configure a policy, it can take up to 24 hours for some actions to run for the first time.  
->>>>>>> 6a383dfd
 
 ## Next steps
 
