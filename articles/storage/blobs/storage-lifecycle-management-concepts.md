--- conflicted
+++ resolved
@@ -1,21 +1,17 @@
 ---
-title: Managing the Azure Storage Lifecycle
+title: Managing the Azure Storage lifecycle
 description: Learn how to create lifecycle policy rules to transition aging data from Hot to Cool and Archive tiers.
 services: storage
 author: mhopkins-msft
+
 ms.service: storage
 ms.topic: conceptual
-<<<<<<< HEAD
-ms.date: 3/20/2019
+ms.date: 4/29/2019
 ms.author: mhopkins
-=======
-ms.date: 4/29/2019
-ms.author: yzheng
->>>>>>> 713a4187
 ms.subservice: common
 ---
 
-# Manage the Azure Blob storage Lifecycle
+# Manage the Azure Blob storage lifecycle
 
 Data sets have unique lifecycles. Early in the lifecycle, people access some data often. But the need for access drops drastically as the data ages. Some data stays idle in the cloud and is rarely accessed once stored. Some data expires days or months after creation, while other data sets are actively read and modified throughout their lifetimes. Azure Blob storage lifecycle management offers a rich, rule-based policy for GPv2 and Blob storage accounts. Use the policy to transition your data to the appropriate access tiers or expire at the end of the data's lifecycle.
 
