--- conflicted
+++ resolved
@@ -8,12 +8,8 @@
 ms.devlang: objective-c
 ms.topic: article
 ms.date: 11/20/2018
-<<<<<<< HEAD
-ms.author: michaelhauss
-=======
 ms.author: mhopkins
 ms.reviewer: seguler
->>>>>>> 6a383dfd
 ms.subservice: blobs
 ---
 
