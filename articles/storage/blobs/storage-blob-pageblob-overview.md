--- conflicted
+++ resolved
@@ -3,10 +3,6 @@
 description: An overview of Azure page blobs and their benefits, including use cases with sample scripts. 
 services: storage
 author: anasouma
-<<<<<<< HEAD
-
-=======
->>>>>>> 34fa35b7
 
 ms.service: storage
 ms.topic: article
