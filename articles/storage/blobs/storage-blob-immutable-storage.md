--- conflicted
+++ resolved
@@ -10,12 +10,8 @@
 ms.author: sangsinh
 ms.component: blobs
 ---
-<<<<<<< HEAD
-
-# Immutable Storage feature of Azure Blob storage (Preview)
-=======
+
 # Store business-critical data in Azure Blob storage (preview)
->>>>>>> 34fa35b7
 
 Immutable storage for Azure Blob (object) storage enables users to store business-critical data in a WORM (write once, read many) state. This state makes the data non-erasable and non-modifiable for a user-specified interval. Blobs can be created and read, but not modified or deleted, for the duration of the retention interval.
 
