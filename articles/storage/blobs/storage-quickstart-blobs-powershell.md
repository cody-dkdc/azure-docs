--- conflicted
+++ resolved
@@ -8,11 +8,7 @@
 ms.service: storage
 ms.topic: quickstart
 ms.date: 02/14/2019
-<<<<<<< HEAD
-ms.author: rogarana
-=======
 ms.author: tamram
->>>>>>> 6a383dfd
 ---
 
 # Quickstart: Upload, download, and list blobs by using Azure PowerShell
