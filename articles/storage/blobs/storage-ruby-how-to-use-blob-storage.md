---
title: How to use Blob storage (object storage) from Ruby | Microsoft Docs
description: Store unstructured data in the cloud with Azure Blob storage (object storage).
services: storage
documentationcenter: ruby
author: tamram
manager: timlt
editor: tysonn

ms.assetid: e2fe4c45-27b0-4d15-b3fb-e7eb574db717
ms.service: storage
ms.workload: storage
ms.tgt_pltfrm: na
ms.devlang: ruby
ms.topic: article
ms.date: 01/18/2018
ms.author: tamram

---
# How to use Blob storage from Ruby
[!INCLUDE [storage-selector-blob-include](../../../includes/storage-selector-blob-include.md)]

[!INCLUDE [storage-try-azure-tools-queues](../../../includes/storage-try-azure-tools-blobs.md)]

## Overview
Azure Blob storage is a service that stores unstructured data in the cloud as objects/blobs. Blob storage can store any type of text or binary data, such as a document, media file, or application installer. Blob storage is also referred to as object storage.

This guide will show you how to perform common scenarios using Blob storage. The samples are written using the Ruby API. The scenarios covered include **uploading, listing, downloading,** and **deleting** blobs.

[!INCLUDE [storage-blob-concepts-include](../../../includes/storage-blob-concepts-include.md)]

[!INCLUDE [storage-create-account-include](../../../includes/storage-create-account-include.md)]

## Create a Ruby application
Create a Ruby application. For instructions,
<<<<<<< HEAD
see [Ruby on Rails Web application on an Azure VM](https://docs.microsoft.com/azure/app-service/containers/quickstart-ruby)
=======
see [Ruby on Rails Web application on an Azure VM](../../virtual-machines/linux/classic/ruby-rails-web-app.md)
>>>>>>> ac496ca6

## Configure your application to access Storage
To use Azure Storage, you need to download and use the Ruby azure package, which includes a set of convenience libraries that communicate with the storage REST services.

### Use RubyGems to obtain the package
1. Use a command-line interface such as **PowerShell** (Windows), **Terminal** (Mac), or **Bash** (Unix).
2. Type "gem install azure-storage-blob" in the command window to install the gem and dependencies.

### Import the package
Using your favorite text editor, add the following to the top of the Ruby file where you intend to use storage:

```ruby
require "azure/storage/blob"
```

## Set up an Azure Storage Connection
The azure module will read the environment variables **AZURE\_STORAGE\_ACCOUNT** and **AZURE\_STORAGE\_ACCESS_KEY**
for information required to connect to your Azure storage account. If these environment variables are not set, you must specify the account information using **Azure::Blob::BlobService::create** with the following code:

```ruby
blob_client = Azure::Storage::Blob::BlobService.create(
    storage_account_name: account_name,
    storage_access_key: account_key
	)
```

To obtain these values from a classic or Resource Manager storage account in the Azure portal:

1. Log in to the [Azure portal](https://portal.azure.com).
2. Navigate to the storage account you want to use.
3. In the Settings blade on the right, click **Access Keys**.
4. In the Access keys blade that appears, you'll see the access key 1 and access key 2. You can use either of these.
5. Click the copy icon to copy the key to the clipboard.

## Create a container
[!INCLUDE [storage-container-naming-rules-include](../../../includes/storage-container-naming-rules-include.md)]

The **Azure::Storage::Blob::BlobService** object lets you work with containers and blobs. To create a container, use the **create\_container()** method.

The following code example creates a container or prints the error if there is any.

```ruby
azure_blob_service = Azure::Storage::Blob::BlobService.create_from_env
begin
    container = azure_blob_service.create_container("test-container")
rescue
    puts $!
end
```

If you want to make the files in the container public, you can set the container's permissions.

You can just modify the <strong>create\_container()</strong> call to pass the **:public\_access\_level** option:

```ruby
container = azure_blob_service.create_container("test-container",
    :public_access_level => "<public access level>")
```

Valid values for the **:public\_access\_level** option are:

* **blob:** Specifies public read access for blobs. Blob data within this container can be read via anonymous request, but container data is not available. Clients cannot enumerate blobs within the container via anonymous request.
* **container:** Specifies full public read access for container and blob data. Clients can enumerate blobs within the container via anonymous request, but cannot enumerate containers within the storage account.

Alternatively, you can modify the public access level of a container by using **set\_container\_acl()** method to specify the public access level.

The following code example changes the public access level to **container**:

```ruby
azure_blob_service.set_container_acl('test-container', "container")
```

## Upload a blob into a container
To upload content to a blob, use the **create\_block\_blob()** method to create the blob, use a file or string as the content of the blob.

The following code uploads the file **test.png** as a new blob named "image-blob" in the container.

```ruby
content = File.open("test.png", "rb") { |file| file.read }
blob = azure_blob_service.create_block_blob(container.name,
    "image-blob", content)
puts blob.name
```

## List the blobs in a container
To list the containers, use **list_containers()** method.
To list the blobs within a container, use **list\_blobs()** method. In order to list all blobs in a container, you must follow a continuation token returned by service and continue running list_blobs with this token. See the [List Blobs REST API](https://docs.microsoft.com/rest/api/storageservices/list-blobs) for details.

The following code outputs the all the blobs in a container.

```ruby
nextMarker = nil
loop do
    blobs = azure_blob_service.list_blobs(container_name, { marker: nextMarker })
    blobs.each do |blob|
        puts "\tBlob name #{blob.name}"
    end
    nextMarker = blobs.continuation_token
    break unless nextMarker && !nextMarker.empty?
end
```

## Download blobs
To download blobs, use the **get\_blob()** method to retrieve the contents.

The following code example demonstrates using **get\_blob()** to download the contents of "image-blob" and write it to a local file.

```ruby
blob, content = azure_blob_service.get_blob(container.name,"image-blob")
File.open("download.png","wb") {|f| f.write(content)}
```

## Delete a Blob
Finally, to delete a blob, use the **delete\_blob()** method. The following code example demonstrates how to delete a blob.

```ruby
azure_blob_service.delete_blob(container.name, "image-blob")
```

## Next steps
To learn about more complex storage tasks, follow these links:

* [Azure Storage Team Blog](http://blogs.msdn.com/b/windowsazurestorage/)
* [Azure Storage SDK for Ruby](https://github.com/azure/azure-storage-ruby) repository on GitHub
* [Transfer data with the AzCopy Command-Line Utility](../common/storage-use-azcopy.md?toc=%2fazure%2fstorage%2fblobs%2ftoc.json)
<|MERGE_RESOLUTION|>--- conflicted
+++ resolved
@@ -32,12 +32,8 @@
 [!INCLUDE [storage-create-account-include](../../../includes/storage-create-account-include.md)]
 
 ## Create a Ruby application
-Create a Ruby application. For instructions,
-<<<<<<< HEAD
-see [Ruby on Rails Web application on an Azure VM](https://docs.microsoft.com/azure/app-service/containers/quickstart-ruby)
-=======
-see [Ruby on Rails Web application on an Azure VM](../../virtual-machines/linux/classic/ruby-rails-web-app.md)
->>>>>>> ac496ca6
+Create a Ruby application. For instructions, see [Ruby on Rails Web application on an Azure VM](https://docs.microsoft.com/azure/app-service/containers/quickstart-ruby)
+
 
 ## Configure your application to access Storage
 To use Azure Storage, you need to download and use the Ruby azure package, which includes a set of convenience libraries that communicate with the storage REST services.
