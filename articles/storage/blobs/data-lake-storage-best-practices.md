---
title: Best practices for using Azure Data Lake Storage Gen2 | Microsoft Docs
description: Learn the best practices about data ingestion, date security, and performance related to using Azure Data Lake Storage Gen2 (previously known as Azure Data Lake Store) 
services: storage
<<<<<<< HEAD
author: sachinsbigdata
=======
author: normesta

>>>>>>> 6a383dfd
ms.subservice: data-lake-storage-gen2
ms.service: storage
ms.topic: article
ms.date: 12/06/2018
ms.author: normesta
ms.reviewer: sachins
---

# Best practices for using Azure Data Lake Storage Gen2

In this article, you learn about best practices and considerations for working with Azure Data Lake Storage Gen2. This article provides information around security, performance, resiliency, and monitoring for Data Lake Storage Gen2. Before Data Lake Storage Gen2, working with truly big data in services like Azure HDInsight was complex. You had to shard data across multiple Blob storage accounts so that petabyte storage and optimal performance at that scale could be achieved. With Data Lake Storage Gen2, most of the hard limits for size and performance are removed. However, there are still some considerations that this article covers so that you can get the best performance with Data Lake Storage Gen2.

## Security considerations

Azure Data Lake Storage Gen2 offers POSIX access controls for Azure Active Directory (Azure AD) users, groups, and service principals. These access controls can be set to existing files and directories. The access controls can also be used to create default permissions that can be automatically applied to new files or directories. More details on Data Lake Storage Gen2 ACLs are available at [Access control in Azure Data Lake Storage Gen2](storage-data-lake-storage-access-control.md).

### Use security groups versus individual users

WWhen working with big data in Data Lake Storage Gen2, it is likely that a service principal is used to allow services such as Azure HDInsight to work with the data. However, there might be cases where individual users need access to the data as well. In all cases, strongly consider using Azure Active Directory [security groups](../common/storage-auth-aad.md) instead of assigning individual users to directories and files.

Once a security group is assigned permissions, adding or removing users from the group doesn’t require any updates to Data Lake Storage Gen2. This also helps ensure you don't exceed the maximum number of access control entries per access control list (ACL). Currently, that number is 32, (including the four POSIX-style ACLs that are always associated with every file and directory): the owning user, the owning group, the mask, and other. Each directory can have two types of ACL, the access ACL and the default ACL, for a total of 64 access control entries. For more information about these ACLs, see [Access control in Azure Data Lake Storage Gen2](data-lake-storage-access-control.md).

### Security for groups

When you or your users need access to data in a storage account with hierarchical namespace enabled, it’s best to use Azure Active Directory security groups. Some recommended groups to start with might be **ReadOnlyUsers**, **WriteAccessUsers**, and **FullAccessUsers** for the root of the file system, and even separate ones for key subdirectories. If there are any other anticipated groups of users that might be added later, but have not been identified yet, you might consider creating dummy security groups that have access to certain folders. Using security group ensures that you can avoid long processing time when assigning new permissions to thousands of files.

### Security for service principals

Azure Active Directory service principals are typically used by services like Azure Databricks to access data in Data Lake Storage Gen2. For many customers, a single Azure Active Directory service principal might be adequate, and it can have full permissions at the root of the Data Lake Storage Gen2 file system. Other customers might require multiple clusters with different service principals where one cluster has full access to the data, and another cluster with only read access. 

### Enable the Data Lake Storage Gen2 firewall with Azure service access

Data Lake Storage Gen2 supports the option of turning on a firewall and limiting access only to Azure services, which is recommended to limit the vector of external attacks. Firewall can be enabled on a storage account in the Azure portal via the **Firewall** > **Enable Firewall (ON)** > **Allow access to Azure services** options.

Adding Azure Databricks clusters to a virtual network that may be allowed to access via the Storage Firewall requires the use of a preview feature of Databricks. To enable this feature, please place a support request.

## Resiliency considerations

When architecting a system with Data Lake Storage Gen2 or any cloud service, you must consider your availability requirements and how to respond to potential interruptions in the service. An issue could be localized to the specific instance or even region-wide, so having a plan for both is important. Depending on the recovery time objective and the recovery point objective SLAs for your workload, you might choose a more or less aggressive strategy for high availability and disaster recovery.

### High availability and disaster recovery

High availability (HA) and disaster recovery (DR) can sometimes be combined together, although each has a slightly different strategy, especially when it comes to data. Data Lake Storage Gen2 already handles 3x replication under the hood to guard against localized hardware failures. Additionally, other replication options, such as ZRS improve HA while GRS & RA-GRS improve DR. When building a plan for HA, in the event of a service interruption the workload needs access to the latest data as quickly as possible by switching over to a separately replicated instance locally or in a new region.

In a DR strategy, to prepare for the unlikely event of a catastrophic failure of a region, it is also important to have data replicated to a different region using GRS or RA-GRS replication. You must also consider your requirements for edge cases such as data corruption where you may want to create periodic snapshots to fall back to. Depending on the importance and size of the data, consider rolling delta snapshots of 1-, 6-, and 24-hour periods, according to risk tolerances.

For data resiliency with Data Lake Storage Gen2, it is recommended to geo-replicate your data via GRS or RA-GRS that satisfies your HA/DR requirements. Additionally, you should consider ways for the application using Data Lake Storage Gen2 to automatically fail over to the secondary region through monitoring triggers or length of failed attempts, or at least send a notification to admins for manual intervention. Keep in mind that there is tradeoff of failing over versus waiting for a service to come back online.

### Use Distcp for data movement between two locations

Short for distributed copy, DistCp is a Linux command-line tool that comes with Hadoop and provides distributed data movement between two locations. The two locations can be Data Lake Storage Gen2, HDFS, or S3. This tool uses MapReduce jobs on a Hadoop cluster (for example, HDInsight) to scale out on all the nodes. Distcp is considered the fastest way to move big data without special network compression appliances. Distcp also provides an option to only update deltas between two locations, handles automatic retries, as well as dynamic scaling of compute. This approach is incredibly efficient when it comes to replicating things like Hive/Spark tables that can have many large files in a single directory and you only want to copy over the modified data. For these reasons, Distcp is the most recommended tool for copying data between big data stores.

Copy jobs can be triggered by Apache Oozie workflows using frequency or data triggers, as well as Linux cron jobs. For intensive replication jobs, it is recommended to spin up a separate HDInsight Hadoop cluster that can be tuned and scaled specifically for the copy jobs. This ensures that copy jobs do not interfere with critical jobs. If running replication on a wide enough frequency, the cluster can even be taken down between each job. If failing over to secondary region, make sure that another cluster is also spun up in the secondary region to replicate new data back to the primary Data Lake Storage Gen2 account once it comes back up. For examples of using Distcp, see [Use Distcp to copy data between Azure Storage Blobs and Data Lake Storage Gen2](../blobs/data-lake-storage-use-distcp.md).

### Use Azure Data Factory to schedule copy jobs

Azure Data Factory can also be used to schedule copy jobs using a Copy Activity, and can even be set up on a frequency via the Copy Wizard. Keep in mind that Azure Data Factory has a limit of cloud data movement units (DMUs), and eventually caps the throughput/compute for large data workloads. Additionally, Azure Data Factory currently does not offer delta updates between Data Lake Storage Gen2 accounts, so directories like Hive tables would require a complete copy to replicate. Refer to the [data factory article](../../data-factory/load-azure-data-lake-storage-gen2.md) for more information on copying with Data Factory.

## Monitoring considerations

Data Lake Storage Gen2 provides metrics in the Azure portal under the Data Lake Storage Gen2 account and in Azure Monitor. Availability of Data Lake Storage Gen2 is displayed in the Azure portal. To get the most up-to-date availability of a Data Lake Storage Gen2 account, you must run your own synthetic tests to validate availability. Other metrics such as total storage utilization, read/write requests, and ingress/egress are available to be leveraged by monitoring applications and can also trigger alerts when thresholds (for example, Average latency or # of errors per minute) are exceeded.

## Directory layout considerations

When landing data into a data lake, it’s important to pre-plan the structure of the data so that security, partitioning, and processing can be utilized effectively. Many of the following recommendations are applicable for all big data workloads. Every workload has different requirements on how the data is consumed, but below are some common layouts to consider when working with IoT and batch scenarios.

### IoT structure

In IoT workloads, there can be a great deal of data being landed in the data store that spans across numerous products, devices, organizations, and customers. It’s important to pre-plan the directory layout for organization, security, and efficient processing of the data for down-stream consumers. A general template to consider might be the following layout:

    {Region}/{SubjectMatter(s)}/{yyyy}/{mm}/{dd}/{hh}/

For example, landing telemetry for an airplane engine within the UK might look like the following structure:

    UK/Planes/BA1293/Engine1/2017/08/11/12/

There's an important reason to put the date at the end of the directory structure. If you want to lock down certain regions or subject matters to users/groups, then you can easily do so with the POSIX permissions. Otherwise, if there was a need to restrict a certain security group to viewing just the UK data or certain planes, with the date structure in front a separate permission would be required for numerous directories under every hour directory. Additionally, having the date structure in front would exponentially increase the number of directories as time went on.

### Batch jobs structure

From a high-level, a commonly used approach in batch processing is to land data in an “in” directory. Then, once the data is processed, put the new data into an “out” directory for downstream processes to consume. This directory structure is seen sometimes for jobs that require processing on individual files and might not require massively parallel processing over large datasets. Like the IoT structure recommended above, a good directory structure has the parent-level directories for things such as region and subject matters (for example, organization, product/producer). This structure helps with securing the data across your organization and better management of the data in your workloads. Furthermore, consider date and time in the structure to allow better organization, filtered searches, security, and automation in the processing. The level of granularity for the date structure is determined by the interval on which the data is uploaded or processed, such as hourly, daily, or even monthly.

Sometimes file processing is unsuccessful due to data corruption or unexpected formats. In such cases, directory structure might benefit from a **/bad** folder to move the files to for further inspection. The batch job might also handle the reporting or notification of these *bad* files for manual intervention. Consider the following template structure:

    {Region}/{SubjectMatter(s)}/In/{yyyy}/{mm}/{dd}/{hh}/
    {Region}/{SubjectMatter(s)}/Out/{yyyy}/{mm}/{dd}/{hh}/
    {Region}/{SubjectMatter(s)}/Bad/{yyyy}/{mm}/{dd}/{hh}/

For example, a marketing firm receives daily data extracts of customer updates from their clients in North America. It might look like the following snippet before and after being processed:

    NA/Extracts/ACMEPaperCo/In/2017/08/14/updates_08142017.csv
    NA/Extracts/ACMEPaperCo/Out/2017/08/14/processed_updates_08142017.csv

In the common case of batch data being processed directly into databases such as Hive or traditional SQL databases, there isn’t a need for an **/in** or **/out** folder since the output already goes into a separate folder for the Hive table or external database. For example, daily extracts from customers would land into their respective folders, and orchestration by something like Azure Data Factory, Apache Oozie, or Apache Airflow would trigger a daily Hive or Spark job to process and write the data into a Hive table.<|MERGE_RESOLUTION|>--- conflicted
+++ resolved
@@ -2,12 +2,8 @@
 title: Best practices for using Azure Data Lake Storage Gen2 | Microsoft Docs
 description: Learn the best practices about data ingestion, date security, and performance related to using Azure Data Lake Storage Gen2 (previously known as Azure Data Lake Store) 
 services: storage
-<<<<<<< HEAD
-author: sachinsbigdata
-=======
 author: normesta
 
->>>>>>> 6a383dfd
 ms.subservice: data-lake-storage-gen2
 ms.service: storage
 ms.topic: article
