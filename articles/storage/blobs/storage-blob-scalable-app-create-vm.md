--- conflicted
+++ resolved
@@ -3,15 +3,9 @@
 description: Learn how to deploy a VM to be used to run a scalable application using Azure blob storage
 services: storage
 author: roygara
-<<<<<<< HEAD
-
-
-ms.service: storage
-=======
 
 ms.service: storage
 ms.devlang: csharp
->>>>>>> 34fa35b7
 ms.topic: tutorial
 ms.date: 02/20/2018
 ms.author: rogarana
