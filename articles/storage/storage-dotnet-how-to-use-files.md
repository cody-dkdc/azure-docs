--- conflicted
+++ resolved
@@ -600,13 +600,6 @@
    
     We currently do not support AD-based authentication or ACLs, but do have it in our list of feature requests. For now, the Azure Storage account keys are used to provide authentication to the file share. We do offer a workaround using shared access signatures (SAS) via the REST API or the client libraries. Using SAS, you can generate tokens with specific permissions that are valid over a specified time interval. For example, you can generate a token with read-only access to a given file. Anyone who possesses this token while it is valid has read-only access to that file.
    
-<<<<<<< HEAD
-    SAS is only supported via the REST API or client libraries. When you mount the file share via the SMB protocol,  you can’t use a SAS to delegate access to its contents.
-2. **Are Azure File shares visible publicly over the Internet, or are they only reachable from Azure?**
-   
-    As long as port 445 (TCP Outbound) is open and your client supports the SMB 3.0 protocol (*e.g.*, Windows 8 or Windows Server 2012), your file share is available via the Internet. Please work with your local ISP provider to unblock the port. In the interim, you can view your files using Storage Explorer or any other third party such as Cloudberry.
-3. **Does the network traffic between an Azure virtual machine and a file share count as external bandwidth that is charged to the subscription?**
-=======
     SAS is only supported via the REST API or client libraries. When you mount the file share via the SMB protocol,  you can’t use a SAS to delegate access to its contents. 
 
 2. **How can I provide access to a specific file over a web browser?**
@@ -619,7 +612,6 @@
     You can mount the file share via the SMB protocol as long as port 445 (TCP Outbound) is open and your client supports the SMB 3.0 protocol (*e.g.*, Windows 8 or Windows Server 2012). Please work with your local ISP provider to unblock the port. In the interim, you can view your files using Storage Explorer or any other third party such as Cloudberry.
 
 5. **Does the network traffic between an Azure virtual machine and a file share count as external bandwidth that is charged to the subscription?**
->>>>>>> 518000d5
    
     If the file share and virtual machine are in different regions, the traffic between them will be charged as external bandwidth.
 6. **If network traffic is between a virtual machine and a file share in the same region, is it free?**
@@ -659,11 +651,7 @@
     
     You can refer to [Azure Files Troubleshooting Article](storage-troubleshoot-file-connection-problems.md) for end-to-end troubleshooting guidance.               
 
-<<<<<<< HEAD
-16. **How can I enable Server Side encryption for Azure Files?**
-=======
 18. **How can I enable Server Side encryption for Azure Files?**
->>>>>>> 518000d5
 
     [Server Side Encryption](https://docs.microsoft.com/en-us/azure/storage/storage-service-encryption) is currently in Preview. During preview, the feature can only be enabled for newly created Azure Resource Manager (ARM) Storage accounts.
     You can enable this feature on Azure Resource Manager storage account using the Azure Portal. We plan to have [Azure Powershell](https://msdn.microsoft.com/en-us/library/azure/mt607151.aspx), [Azure CLI](https://docs.microsoft.com/en-us/azure/storage/storage-azure-cli-nodejs) or the [Microsoft Azure Storage Resource Provider API](https://docs.microsoft.com/en-us/rest/api/storagerp/storageaccounts) for enabling encryption for file storage by end of February. There is no additional charge for enabling this feature. When you enable Storage Service Encryption for Azure File Storage your data is automatically encrypted for you. 
