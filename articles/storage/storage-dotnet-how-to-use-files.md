--- conflicted
+++ resolved
@@ -23,7 +23,7 @@
 [!INCLUDE [storage-check-out-samples-dotnet](../../includes/storage-check-out-samples-dotnet.md)]
 
 ## About this tutorial
-<<<<<<< HEAD
+
 This tutorial will demonstrate the basics of using .NET to develop applications or services that use Azure Files to store file data. In this tutorial, we will create a simple console application and show how to perform basic actions with .NET and Azure Files:
 
 * Get the contents of a file
@@ -32,225 +32,6 @@
 * Copy a file to another file in the same storage account.
 * Copy a file to a blob in the same storage account.
 * Use Azure Storage Metrics for troubleshooting
-=======
-This getting started tutorial demonstrates the basics of using Microsoft Azure File storage. In this tutorial, we will:
-
-* Use Azure portal or PowerShell to create a new Azure File share, add a directory, upload a local file to the share, and list the files in the directory.
-* Mount the file share, just as you would mount any SMB share.
-* Use the Azure Storage Client Library for .NET to access the file share from an on-premises application. Create a console application and perform these actions with the file share:
-  * Write the contents of a file in the share to the console window.
-  * Set the quota (maximum size) for the file share.
-  * Create a shared access signature for a file that uses a shared access policy defined on the share.
-  * Copy a file to another file in the same storage account.
-  * Copy a file to a blob in the same storage account.
-* Use Azure Storage Metrics for troubleshooting
-
-File storage is now supported for all storage accounts, so you can either use an existing storage account, or you can create a new storage account. See [How to create a storage account](storage-create-storage-account.md#create-a-storage-account) for information on creating a new storage account.
-
-## Use the Azure portal to manage a file share
-The [Azure portal](https://portal.azure.com) provides a user interface for customers to manage file shares. From the portal, you can:
-
-* Create your file share
-* Upload and download files to and from your file share
-* Monitor the actual usage of each file share
-* Adjust the share size quota
-* Get the `net use` command to use to mount the file share from a Windows client
-
-### Create file share
-1. Sign in to the Azure portal.
-2. On the navigation menu, click **Storage accounts** or **Storage accounts (classic)**.
-   
-    ![Screenshot that shows how to create file share in the portal](./media/storage-dotnet-how-to-use-files/files-create-share-0.png)
-3. Choose your storage account.
-   
-    ![Screenshot that shows how to create file share in the portal](./media/storage-dotnet-how-to-use-files/files-create-share-1.png)
-4. Choose "Files" service.
-   
-    ![Screenshot that shows how to create file share in the portal](./media/storage-dotnet-how-to-use-files/files-create-share-2.png)
-5. Click "File shares" and follow the link to create your first file share.
-   
-    ![Screenshot that shows how to create file share in the portal](./media/storage-dotnet-how-to-use-files/files-create-share-3.png)
-6. Fill in the file share name and the size of the file share (up to 5120 GB) to create your first file share. Once the file share has been created, you can mount it from any file system that supports SMB 2.1 or SMB 3.0.
-   
-    ![Screenshot that shows how to create file share in the portal](./media/storage-dotnet-how-to-use-files/files-create-share-4.png)
-
-### Upload and download files
-1. Choose one file share your already created.
-   
-    ![Screenshot that shows how to upload and download files from the portal](./media/storage-dotnet-how-to-use-files/files-upload-download-1.png)
-2. Click **Upload** to open the user interface for files uploading.
-   
-    ![Screenshot that shows how to upload files from the portal](./media/storage-dotnet-how-to-use-files/files-upload-download-2.png)
-3. Right click on one file and choose **Download** to download it into local.
-   
-    ![Screenshot that shows how to download file from the portal](./media/storage-dotnet-how-to-use-files/files-upload-download-3.png)
-
-### Manage file share
-1. Click **Quota** to change the size of the file share (up to 5120 GB).
-   
-    ![Screenshot that shows how to configure the quota of the file share](./media/storage-dotnet-how-to-use-files/files-manage-1.png)
-2. Click **Connect** to get the command line for mounting the file share from Windows.
-   
-    ![Screenshot that shows how to mount the file share](./media/storage-dotnet-how-to-use-files/files-manage-2.png)
-   
-    ![Screenshot that shows how to mount the file share](./media/storage-dotnet-how-to-use-files/files-manage-3.png)
-   
-   > [!TIP]
-   > To find the storage account access key for mounting, click **Settings** of your storage account, and then click **Access keys**.
-   > 
-   > 
-   
-    ![Screenshot that shows how to find the storage account access key](./media/storage-dotnet-how-to-use-files/files-manage-4.png)
-   
-    ![Screenshot that shows how to find the storage account access key](./media/storage-dotnet-how-to-use-files/files-manage-5.png)
-
-## Use PowerShell to manage a file share
-Alternatively, you can use Azure PowerShell to create and manage file shares.
-
-### Install the PowerShell cmdlets for Azure Storage
-To prepare to use PowerShell, download and install the Azure PowerShell cmdlets. See [How to install and configure Azure PowerShell](/powershell/azureps-cmdlets-docs) for the install point and installation instructions.
-
-> [!NOTE]
-> It's recommended that you download and install or upgrade to the latest Azure PowerShell module.
-> 
-> 
-
-Open an Azure PowerShell window by clicking **Start** and typing **Windows PowerShell**. The PowerShell window loads the Azure Powershell module for you.
-
-### Create a context for your storage account and key
-Now, create the storage account context. The context encapsulates the storage account name and account key. For instructions on copying your account key from the [Azure portal](https://portal.azure.com), see [View and copy storage access keys](storage-create-storage-account.md#view-and-copy-storage-access-keys).
-
-Replace `storage-account-name` and `storage-account-key` with your storage account name and key in the following example.
-
-```powershell
-# create a context for account and key
-$ctx=New-AzureStorageContext storage-account-name storage-account-key
-```
-
-### Create a new file share
-Next, create the new share, named `logs`.
-
-```powershell
-# create a new share
-$s = New-AzureStorageShare logs -Context $ctx
-```
-
-You now have a file share in File storage. Next we'll add a directory and a file.
-
-> [!IMPORTANT]
-> The name of your file share must be all lowercase. For complete details about naming file shares and files, see [Naming and Referencing Shares, Directories, Files, and Metadata](https://msdn.microsoft.com/library/azure/dn167011.aspx).
-> 
-> 
-
-### Create a directory in the file share
-Next, create a directory in the share. In the following example, the directory is named `CustomLogs`.
-
-```powershell
-# create a directory in the share
-New-AzureStorageDirectory -Share $s -Path CustomLogs
-```
-
-### Upload a local file to the directory
-Now upload a local file to the directory. The following example uploads a file from `C:\temp\Log1.txt`. Edit the file path so that it points to a valid file on your local machine.
-
-```powershell
-# upload a local file to the new directory
-Set-AzureStorageFileContent -Share $s -Source C:\temp\Log1.txt -Path CustomLogs
-```
-
-### List the files in the directory
-To see the file in the directory, you can list all of the directory's files. This command returns the files and subdirectories (if there are any) in the CustomLogs directory.
-
-```powershell
-# list files in the new directory
-Get-AzureStorageFile -Share $s -Path CustomLogs | Get-AzureStorageFile
-```
-
-Get-AzureStorageFile returns a list of files and directories for whatever directory object is passed in. "Get-AzureStorageFile -Share $s" returns a list of files and directories in the root directory. To get a list of files in a subdirectory, you have to pass the subdirectory to Get-AzureStorageFile. That's what this does -- the first part of the command up to the pipe returns a directory instance of the subdirectory CustomLogs. Then that is passed into Get-AzureStorageFile, which returns the files and directories in CustomLogs.
-
-### Copy files
-Beginning with version 0.9.7 of Azure PowerShell, you can copy a file to another file, a file to a blob, or a blob to a file. Below we demonstrate how to perform these copy operations using PowerShell cmdlets.
-
-```powershell
-# copy a file to the new directory
-Start-AzureStorageFileCopy -SrcShareName srcshare -SrcFilePath srcdir/hello.txt -DestShareName destshare -DestFilePath destdir/hellocopy.txt -Context $srcCtx -DestContext $destCtx
-
-# copy a blob to a file directory
-Start-AzureStorageFileCopy -SrcContainerName srcctn -SrcBlobName hello2.txt -DestShareName hello -DestFilePath hellodir/hello2copy.txt -DestContext $ctx -Context $ctx
-```
-
-## Mount the file share
-With support for SMB 3.0, File storage now supports encryption and persistent handles from SMB 3.0 clients. Support for encryption means that SMB 3.0 clients can mount a file share from anywhere, including from:
-
-* An Azure virtual machine in the same region (also supported by SMB 2.1)
-* An Azure virtual machine in a different region (SMB 3.0 only)
-* An on-premises client application (SMB 3.0 only)
-
-When a client accesses File storage, the SMB version used depends on the SMB version supported by the operating system. The table below provides a summary of support for Windows clients. Please refer to this blog for more details on [SMB versions](http://blogs.technet.com/b/josebda/archive/2013/10/02/windows-server-2012-r2-which-version-of-the-smb-protocol-smb-1-0-smb-2-0-smb-2-1-smb-3-0-or-smb-3-02-you-are-using.aspx).
-
-| Windows Client | SMB Version Supported |
-|:--- |:--- |
-| Windows 7 |SMB 2.1 |
-| Windows Server 2008 R2 |SMB 2.1 |
-| Windows 8 |SMB 3.0 |
-| Windows Server 2012 |SMB 3.0 |
-| Windows Server 2012 R2 |SMB 3.0 |
-| Windows 10 |SMB 3.0 |
-
-### Mount the file share from an Azure virtual machine running Windows
-To demonstrate how to mount an Azure file share, we'll now create an Azure virtual machine running Windows, and remote into it to mount the share.
-
-1. First, create a new Azure virtual machine by following the instructions in [Create a Windows virtual machine in the Azure portal](../virtual-machines/virtual-machines-windows-hero-tutorial.md?toc=%2fazure%2fvirtual-machines%2fwindows%2ftoc.json).
-2. Next, remote into the virtual machine by following the instructions in [Log on to a Windows virtual machine using the Azure portal](../virtual-machines/virtual-machines-windows-connect-logon.md?toc=%2fazure%2fvirtual-machines%2fwindows%2ftoc.json).
-3. Open a PowerShell window on the virtual machine.
-
-### Persist your storage account credentials for the virtual machine
-Before mounting to the file share, first persist your storage account credentials on the virtual machine. This step allows Windows to automatically reconnect to the file share when the virtual machine reboots. To persist your account credentials, run the `cmdkey` command from the PowerShell window on the virtual machine. Replace `<storage-account-name>` with the name of your storage account, and `<storage-account-key>` with your storage account key. You have to explicitly specify domain "AZURE" as in sample below. 
-
-```
-cmdkey /add:<storage-account-name>.file.core.windows.net /user:AZURE\<storage-account-name> /pass:<storage-account-key>
-```
-
-Windows will now reconnect to your file share when the virtual machine reboots. You can verify that the share has been reconnected by running the `net use` command from a PowerShell window.
-
-Note that credentials are persisted only in the context in which `cmdkey` runs. If you are developing an application that runs as a service, you will need to persist your credentials in that context as well.
-
-### Mount the file share using the persisted credentials
-Once you have a remote connection to the virtual machine, you can run the `net use` command to mount the file share, using the following syntax. Replace `<storage-account-name>` with the name of your storage account, and `<share-name>` with the name of your File storage share.
-
-```
-net use <drive-letter>: \\<storage-account-name>.file.core.windows.net\<share-name>
-
-example :
-net use z: \\samples.file.core.windows.net\logs
-```
-
-Since you persisted your storage account credentials in the previous step, you do not need to provide them with the `net use` command. If you have not already persisted your credentials, then include them as a parameter passed to the `net use` command, as shown in the following example.
-
-```
-net use <drive-letter>: \\<storage-account-name>.file.core.windows.net\<share-name> /u:AZURE\<storage-account-name> <storage-account-key>
-
-example :
-net use z: \\samples.file.core.windows.net\logs /u:AZURE\samples <storage-account-key>
-```
-
-You can now work with the File Storage share from the virtual machine as you
-would with any other drive. You can issue standard file commands from the command prompt, or view the mounted share and its contents from File Explorer. You can also run code within the virtual machine that accesses the file share using standard Windows file I/O APIs, such as those provided by the [System.IO namespaces](http://msdn.microsoft.com/library/gg145019.aspx) in the .NET Framework.
-
-You can also mount the file share from a role running in an Azure cloud service by remoting into the role.
-
-### Mount the file share from an on-premises client running Windows
-To mount the file share from an on-premises client, you must first take these steps:
-
-* Install a version of Windows which supports SMB 3.0. Windows will leverage SMB 3.0 encryption to securely transfer data between your on-premises client and the Azure file share in the cloud.
-* Open Internet access for port 445 (TCP Outbound) in your local network, as is required by the SMB protocol.
-
-> [!NOTE]
-> Some Internet service providers may block port 445, so you may need to check with your service provider.
-> 
-> 
->>>>>>> ace0d75b
-
 > [!Note]  
 > Because Azure Files may be accessed over SMB, it is possible to write simple applications that access the Azure File share using the standard System.IO classes for File I/O. This article will describe how to write applications that use the Azure Storage .NET SDK, which uses the [Azure Files REST API](https://docs.microsoft.com/en-us/rest/api/storageservices/fileservices/file-service-rest-api) to talk to Azure Files. 
 
@@ -541,11 +322,9 @@
 ## Troubleshooting Azure Files using metrics
 Azure Storage Analytics now supports metrics for Azure Files. With metrics data, you can trace requests and diagnose issues.
 
-<<<<<<< HEAD
+
 You can enable metrics for Azure Files from the [Azure Portal](https://portal.azure.com). You can also enable metrics programmatically by calling the Set File Service Properties operation via the REST API, or one of its analogues in the Storage Client Library.
-=======
-You can enable metrics for File storage from the [Azure portal](https://portal.azure.com). You can also enable metrics programmatically by calling the Set File Service Properties operation via the REST API, or one of its analogues in the Storage Client Library.
->>>>>>> ace0d75b
+
 
 The following code example shows how to use the Storage Client Library for .NET to enable metrics for Azure Files.
 
@@ -599,94 +378,4 @@
 Console.WriteLine(serviceProperties.MinuteMetrics.Version);
 ```
 
-<<<<<<< HEAD
-Also, you can refer to [Azure Files Troubleshooting](storage-troubleshoot-file-connection-problems.md) for end-to-end troubleshooting guidance. 
-=======
-Also, you can refer to [Azure Files Troubleshooting Article](storage-troubleshoot-file-connection-problems.md) for end-to-end troubleshooting guidance. 
-
-## File storage FAQ
-1. **Is Active Directory-based authentication supported by File storage?**
-   
-    We currently do not support AD-based authentication or ACLs, but do have it in our list of feature requests. For now, the Azure Storage account keys are used to provide authentication to the file share. We do offer a workaround using shared access signatures (SAS) via the REST API or the client libraries. Using SAS, you can generate tokens with specific permissions that are valid over a specified time interval. For example, you can generate a token with read-only access to a given file. Anyone who possesses this token while it is valid has read-only access to that file.
-   
-    SAS is only supported via the REST API or client libraries. When you mount the file share via the SMB protocol,  you can’t use a SAS to delegate access to its contents. 
-
-2. **How can I provide access to a specific file over a web browser?**
-   Using SAS, you can generate tokens with specific permissions that are valid over a specified time interval. For example, you can generate a token with read-only access to a particular file for a specific period of time. Anyone who possesses this url can perform download directly from any web browser while it is valid. SAS keys can be easily generated from UI like Storage Explorer.
-
-3.   **What are different ways to access files in Azure File storage?**
-    You can mount the fileshare on your local machine using SMB 3.0 protocol or use tools like [Storage Explorer](http://storageexplorer.com/) or Cloudberry to access files in your file share. From your application, you can use Client Libraries, REST API or Powershell to access your files in Azure File share.
-    
-4.   **How can I mount Azure file share on my local machine?** 
-    You can mount the file share via the SMB protocol as long as port 445 (TCP Outbound) is open and your client supports the SMB 3.0 protocol (*e.g.*, Windows 8 or Windows Server 2012). Please work with your local ISP provider to unblock the port. In the interim, you can view your files using Storage Explorer or any other third party such as Cloudberry.
-
-5. **Does the network traffic between an Azure virtual machine and a file share count as external bandwidth that is charged to the subscription?**
-   
-    If the file share and virtual machine are in different regions, the traffic between them will be charged as external bandwidth.
-6. **If network traffic is between a virtual machine and a file share in the same region, is it free?**
-   
-    Yes. It is free if the traffic is in the same region.
-7. **Does connecting from on-premises virtual machines to Azure File Storage depend on Azure ExpressRoute?**
-   
-    No. If you don’t have ExpressRoute, you can still access the file share from on-premises as long as you have port 445 (TCP Outbound) open for Internet access. However, you can use ExpressRoute with File storage if you like.
-8. **Is a "File Share Witness" for a failover cluster one of the use cases for Azure File Storage?**
-   
-    This is not supported currently.
-9. **File storage is replicated only via LRS or GRS right now, right?**  
-   
-    We plan to support RA-GRS but there is no timeline to share yet.
-10. **When can I use existing storage accounts for Azure File Storage?**
-   
-    Azure File Storage is now enabled for all storage accounts.
-11. **Will a Rename operation also be added to the REST API?**
-   
-    Rename is not yet supported in our REST API.
-12. **Can you have nested shares, in other words, a share under a share?**
-    
-    No. The file share is the virtual driver that you can mount, so nested shares are not supported.
-13. **Is it possible to specify read-only or write-only permissions on folders within the share?**
-    
-    You don’t have this level of control over permissions if you mount the file share via SMB. However, you can achieve this by creating a shared access signature (SAS) via the REST API or client libraries.  
-14. **My performance was slow when trying to unzip files into in File storage. What should I do?**
-    
-    To transfer large numbers of files into File storage, we recommend that you use AzCopy, Azure Powershell (Windows), or the Azure CLI (Linux/Unix), as these tools have been optimized for network transfer.
-15. **Patch released to fix slow-performance issue with Azure Files**
-    
-    The Windows team recently released a patch to fix a slow performance issue when the customer accesses Azure Files Storage from Windows 8.1 or Windows Server 2012 R2. For more information, please check out the associated KB article, [Slow performance when you access Azure Files Storage from Windows 8.1 or Server 2012 R2](https://support.microsoft.com/kb/3114025).
-16. **Using Azure File Storage with IBM MQ**
-    
-    IBM has released a document to guide IBM MQ customers when configuring Azure File Storage with their service. For more information, please check out [How to setup IBM MQ Multi instance queue manager with Microsoft Azure File Service](https://github.com/ibm-messaging/mq-azure/wiki/How-to-setup-IBM-MQ-Multi-instance-queue-manager-with-Microsoft-Azure-File-Service).
-17. **How do I troubleshoot Azure File Storage errors?**
-    
-    You can refer to [Azure Files Troubleshooting Article](storage-troubleshoot-file-connection-problems.md) for end-to-end troubleshooting guidance.               
-
-18. **How can I enable server side encryption for Azure Files?**
-
-    [Server Side Encryption](storage-service-encryption.md) for Azure Files is currently in preview. During preview, you can enable this feature only on new Azure Resource Manager storage accounts created by using the [Azure portal](https://portal.azure.com). There is no additional charge for enabling this feature. When you enable Storage Service Encryption for Azure File Storage, your data is automatically encrypted for you. 
-    
-    We plan to support enabling encryption for file storage with [Azure PowerShell](/powershell/resourcemanager/azurerm.storage/v2.7.0/azurerm.storage), [Azure CLI](storage-azure-cli.md), and the [Azure Storage Resource Provider REST API](/rest/api/storagerp/storageaccounts) in the future. 
-    See [Storage Service Encryption](storage-service-encryption.md) for more information about encryption at rest in Azure Storage, and you can contact ssediscussions@microsoft.com if you have questions during the preview.
-
-## Next steps
-See these links for more information about Azure File storage.
-
-### Conceptual articles and videos
-* [Azure Files Storage: a frictionless cloud SMB file system for Windows and Linux](https://azure.microsoft.com/documentation/videos/azurecon-2015-azure-files-storage-a-frictionless-cloud-smb-file-system-for-windows-and-linux/)
-* [How to use Azure File Storage with Linux](storage-how-to-use-files-linux.md)
-
-### Tooling support for File storage
-* [Using Azure PowerShell with Azure Storage](storage-powershell-guide-full.md)
-* [How to use AzCopy with Microsoft Azure Storage](storage-use-azcopy.md)
-* [Using the Azure CLI with Azure Storage](storage-azure-cli.md#create-and-manage-file-shares)
-* [Troubleshooting Azure File storage problems](https://docs.microsoft.com/azure/storage/storage-troubleshoot-file-connection-problems)
-
-### Reference
-* [Storage Client Library for .NET reference](https://msdn.microsoft.com/library/azure/dn261237.aspx)
-* [File Service REST API reference](http://msdn.microsoft.com/library/azure/dn167006.aspx)
-
-### Blog posts
-* [Azure File storage is now generally available](https://azure.microsoft.com/blog/azure-file-storage-now-generally-available/)
-* [Inside Azure File Storage](https://azure.microsoft.com/blog/inside-azure-file-storage/)
-* [Introducing Microsoft Azure File Service](http://blogs.msdn.com/b/windowsazurestorage/archive/2014/05/12/introducing-microsoft-azure-file-service.aspx)
-* [Persisting connections to Microsoft Azure Files](http://blogs.msdn.com/b/windowsazurestorage/archive/2014/05/27/persisting-connections-to-microsoft-azure-files.aspx)
->>>>>>> ace0d75b
+Also, you can refer to [Azure Files Troubleshooting](storage-troubleshoot-file-connection-problems.md) for end-to-end troubleshooting guidance. 