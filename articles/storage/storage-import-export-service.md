<properties
	pageTitle="Using import/export to transfer data to Blob Storage | Microsoft Azure"
	description="Learn how to create import and export jobs in the Azure Classic portal to transfer data to blob storage."
	authors="renashahmsft"
	manager="aungoo"
	editor="tysonn"
	services="storage"
	documentationCenter=""/>

<tags
	ms.service="storage"
	ms.workload="storage"
	ms.tgt_pltfrm="na"
	ms.devlang="na"
	ms.topic="article"
<<<<<<< HEAD
	ms.date="04/06/2016"
=======
	ms.date="06/22/2016"
>>>>>>> c186bb0b
	ms.author="renash"/>


# Use the Microsoft Azure Import/Export Service to transfer data to Blob storage

## Overview

Azure Import/Export Service allows you to securely transfer large amounts of data to Azure blob storage by shipping hard disk drives to an Azure data center. You can also use this service to transfer data from Azure blob storage to hard disk drives and ship to your on-premises site. This service is suitable in situations where you want to transfer several TBs of data to or from Azure, but uploading or downloading over the network is not feasible due to limited bandwidth or high network costs.

The service requires that hard disk drives should be bit locker encrypted for the security of your data. The service supports classic storage accounts present in all the regions of Public Azure. You must ship hard disk drives to one of the supported locations specified later in this article.
 
In this article, you will learn more about the Azure Import/Export service and how to ship drives for copying your data to and from Azure Blob storage.

> [AZURE.IMPORTANT] You can create and manage import and export jobs for classic storage using the Classic portal or the [Import/Export service REST APIs](http://go.microsoft.com/fwlink/?LinkID=329099). Resource Manager storage accounts are not supported at this time.

## When should I use the Azure Import/Export service?

You can consider using Azure Import/Export service when uploading or downloading data over the network is too slow or getting additional network bandwidth is cost prohibitive.

You can use this service in scenarios such as:

- Migrating data to the cloud: Move large amounts of data to Azure quickly and cost effectively.
- Content distribution: Quickly send data to your customer sites.
- Backup: Take backups of your on-premises data to store in Azure blob storage.
- Data recovery: Recover large amount of data stored in blob storage and have it delivered to your on-premises location.


## Pre-requisites

In this section, we have listed the pre-requisites required to use this service. Please review them carefully before shipping your drives.

### Storage account

You must have an existing Azure subscription and one or more **classic** storage accounts to use the Import/Export service. Each job may be used to transfer data to or from only one classic storage account. In other words, a single import/export job cannot span across multiple storage accounts. For information on creating a new storage account, see [How to Create a Storage Account](storage-create-storage-account.md#create-a-storage-account). 

### Blob types

You can use Azure Import/Export service to copy data to **Block** blobs or **Page** blobs. Conversely, you can only export **Block** blobs, **Page** blobs or **Append** blobs from Azure storage using this service. 

### Job

To begin the process of importing to or exporting from Blob storage, you first create a job. A job can be an import job or an export job:

- Create an import job when you want to transfer data you have on-premises to blobs in your Azure storage account.
- Create an export job when you want to transfer data currently stored as blobs in your storage account to hard drives that are shipped to you.

When you create a job, you notify the Import/Export service that you will be shipping one or more hard drives to an Azure data center. 

- For an import job, you will be shipping hard drives containing your data. 
- For an export job, you will be shipping empty hard drives. 
- You can ship up to 10 hard disk drives per job.

You can create an import or export job using the [Classic portal](https://manage.windowsazure.com/) or the [Azure Storage Import/Export REST API](http://go.microsoft.com/fwlink/?LinkID=329099).

### Client tool

The first step in creating an **import** job is to prepare your drive that will be shipped for import. To prepare your drive, you must connect it to a local server and run the Azure Import/Export Client Tool on the local server. This client tool facilitates copying your data to the drive, encrypting the data on the drive with BitLocker, and generating the drive journal files. 

The journal files store basic information about your job and drive such as drive serial number and storage account name. This journal file is not stored on the drive. It is used during import job creation. Step by step details about job creation are provided later in this article. 

The client tool is only compatible with 64-bit Windows operating system. See the [Operating System](#operating-system) section for specific OS versions supported.

<<<<<<< HEAD
2.	**Hard drives:** Only 3.5 inch SATA II/III internal hard drives are supported for use with the Import/Export service. Hard drives up to 8TB are supported. For import jobs, only the first data volume on the drive will be processed. The data volume must be formatted with NTFS. You can attach a SATA II/III disk externally to most computers using an external SATA II/III USB Adapter.
3.	**BitLocker encryption:** All data stored on hard drives must be encrypted using BitLocker with encryption keys protected with numerical passwords.
4.	**Blob storage targets:** Data may be uploaded to or downloaded from block blobs and page blobs.
5.	**Number of jobs:** A customer may have up to 20 jobs active per storage account.
6.	**Maximum size of a job:** The size of a job is determined by the capacity of the hard drives used and the maximum amount of data that can be stored in a storage account. Each job may contain no more than 10 hard drives.
7.  **Supported Operating System:** Customer can use one of the following 64-bit Operating Systems to prepare the hard drive using Azure Import/Export Tool before shipping to Azure - Windows 7 Enterprise, Windows 7 Ultimate, Windows 8 Pro, Windows 8 Enterprise, Windows 8.1 Pro, Windows 8.1 Enterprise, Windows 10*, Windows Server 2008 R2, Windows Server 2012, Windows Server 2012 R2. All of these operating systems support BitLocker Drive Encryption.  
=======
Download the latest version of the [Azure Import/Export client tool](http://go.microsoft.com/fwlink/?LinkID=301900&clcid=0x409). For more details about using the Azure Import/Export Tool, see the [Azure Import/Export Tool Reference](http://go.microsoft.com/fwlink/?LinkId=329032).
>>>>>>> c186bb0b

### Hard disk drives

Only 3.5 inch SATA II/III internal hard drives are supported for use with the Import/Export service. You can use hard drives up to 10TB. 
For import jobs, only the first data volume on the drive will be processed. The data volume must be formatted with NTFS. 
When copying data to your hard drive, you can attach it directly using a SATA connector or you can attach it externally using an external SATA II/III USB adaptor. We recommend using one of the following external SATA II/III USB adaptors:

- Anker 68UPSATAA-02BU
- Anker 68UPSHHDS-BU
- Startech SATADOCK22UE
- Sharkoon QuickPort XT HC

If you have a converter which is not listed above, you can try running the Azure Import/Export Tool using your converter to prepare the drive and see if it works before purchasing a supported converter.

> [AZURE.IMPORTANT] External hard disk drives that come with an built-in USB adaptor are not supported by this service. Also, the disk inside the casing of an external HDD cannot be used; please do not send external HDDs. 

### Encryption

The data on the drive must be encrypted using BitLocker Drive Encryption. This protects your data while it is in transit. 

For import jobs, there are two ways to perform the encryption. The first way is to use the /encrypt parameter when running the client tool during drive preparation. The second way is to enable BitLocker encryption manually on the drive and specify the encryption key in the client tool command line during drive preparation. 

For export jobs, after your data is copied to the drives, the service will encrypt the drive using BitLocker before shipping it back to you. The encryption key will be provided to you via the Classic portal.  

### Operating System

You can use one of the following 64-bit Operating Systems to prepare the hard drive using the Azure Import/Export Tool before shipping the drive to Azure: 

Windows 7 Enterprise, Windows 7 Ultimate, Windows 8 Pro, Windows 8 Enterprise, Windows 8.1 Pro, Windows 8.1 Enterprise, Windows 10<sup>1</sup>, Windows Server 2008 R2, Windows Server 2012, Windows Server 2012 R2. All of these operating systems support BitLocker Drive Encryption.

> [AZURE.IMPORTANT] <sup>1</sup>If you are using a Windows 10 machine to prepare your hard drive, please download the latest version of the Azure Import/Export Tool.

### Locations

The Azure Import/Export service supports copying data to and from all Public Azure storage accounts. You can ship hard disk drives to one of the following locations. If your storage account is in a public Azure location which is not specified here, an alternate shipping location will be provided when you are creating the job using the Classic portal or the Import/Export REST API.

Supported shipping locations:

- East US

- West US

- East US 2

- Central US

- North Central US

- South Central US

- North Europe

- West Europe

- East Asia

- Southeast Asia

- Australia East

- Australia Southeast

- Japan West

- Japan East

- Central India


### Shipping

**Shipping drives to the data center:**

When creating an import or export job, you will be provided a shipping address of one of the supported locations to ship your drives. The shipping address provided will depend on the location of your storage account, but it may not be the same as your storage account location.

You can use carriers like FedEx, DHL, UPS, or the US Postal Service to ship your drives to the shipping address. 

**Shipping drives from the data center:**

When creating an import or export job, you must provide a return address for Microsoft to use when shipping the drives back after your job is complete. Please make sure you provide a valid return address to avoid delays in processing.

You must also provide a valid FedEx or DHL carrier account number to be used by Microsoft for shipping the drives back. A FedEx account number is required for shipping drives back from the US and Europe locations. A DHL account number is required for shipping drives back from Asia and Australia locations. You can create a [FedEx](http://www.fedex.com/us/oadr/) (for US and Europe) or [DHL](http://www.dhl.com/) (Asia and Australia) carrier account if you do not have one. If you already have a carrier account number, please verify that it is valid.

In shipping your packages, you must follow the terms at [Microsoft Azure Service Terms](https://azure.microsoft.com/support/legal/services-terms/).

> [AZURE.IMPORTANT] Please note that the physical media that you are shipping may need to cross international borders. You are responsible for ensuring that your physical media and data are imported and/or exported in accordance with the applicable laws. Before shipping the physical media, check with your advisers to verify that your media and data can legally be shipped to the identified data center. This will help to ensure that it reaches Microsoft in a timely manner. For instance, any package that will cross international borders needs a commercial invoice to be accompanied with the package (except if crossing borders within European Union). You could print out a filled copy of the commercial invoice from carrier website. Example of commercial invoice are [DHL Commercial Invoice] (http://invoice-template.com/wp-content/uploads/dhl-commercial-invoice-template.pdf) or [FedEx Commercial Invoice](http://images.fedex.com/downloads/shared/shipdocuments/blankforms/commercialinvoice.pdf). Make sure that Microsoft has not been indicated as the exporter.

## How does the Azure Import/Export service work?

You can transfer data between your on-premises site and Azure blob storage using the Azure Import/Export service by creating jobs and shipping hard disk drives to an Azure data center. Each hard disk drive you ship is associated with a single job. Each job is associated with a single storage account. Review the [pre-requisites section](#pre-requisites) carefully to learn about the specifics of this service such as supported blob types, disk types, locations, and shipping. 

In this section, we will describe at a high level the steps involved in import and export jobs. Later in the [Quick Start section](#quick-start), we will provide step-by-step instructions to create an import and export job.

### Inside an Import job

At a high level, an import job involves the following steps:

- Determine the data to be imported, and the number of drives you will need.
- Identify the destination blobs for your data in Blob storage.
- Use the Azure Import/Export Tool to copy your data to one or more hard disk drives and encrypt them with BitLocker.  
- Create an import job in your target classic storage account using the Classic portal or the Import/Export REST API. If using the Classic portal, upload the drive journal files.
- Provide the return address and carrier account number to be used for shipping the drives back to you.
- Ship the hard disk drives to the shipping address provided during job creation.
- Update the delivery tracking number in the import job details and submit the import job.
- Drives are received and processed at the Azure data center. 
- Drives are shipped using your carrier account to the return address provided in the import job.

	![Figure 1:Import job flow](./media/storage-import-export-service/importjob.png)


### Inside an Export job

At a high level, an export job involves the following steps:

- Determine the data to be exported and the number of drives you will need.
- Identify the source blobs or container paths of your data in Blob storage.
- Create an export job in your source storage account using the Classic portal or the Import/Export REST API.
- Specify the source blobs or container paths of your data in the export job.
- Provide the return address and carrier account number for to be used for shipping the drives back to you.
- Ship the hard disk drives to the shipping address provided during job creation.
- Update the delivery tracking number in the export job details and submit the export job.
- The drives are received and processed at the Azure data center. 
- The drives are encrypted with BitLocker; the keys are available via the Classic portal.  
- The drives are shipped using your carrier account to the return address provided in the import job.

	![Figure 2:Export job flow](./media/storage-import-export-service/exportjob.png)

### Viewing your job status

You can track the status of your import or export jobs from the Classic portal. Navigate to your storage account in the Classic portal and click the **Import/Export** tab. A list of your jobs will appear on the page. You can filter the list on job status, job name, job type, or tracking number.

You will see one of the following job statuses depending on where your drive is in the process.

Job Status|Description
---|---
Creating|Your job has been created, but you have not yet provided your shipping information.
Shipping|Your job has been created and you have provided your shipping information. **Note**: When the drive is delivered to the Azure data center, the status may still show “Shipping” for some time. Once the service starts copying your data, the status will change to “Transferring”. If you want to see more specific status of your drive, you can use the Import/Export REST API. 
Transferring|Your data is being transferred from your hard drive (for an import job) or to your hard drive (for an export job).
Packaging|The transfer of your data is complete, and your hard drive is being prepared for shipping back to you.
Complete|Your hard drive has been shipped back to you.

### Time to process job 

The amount of time it takes to process an import/export job varies depending on different factors such as shipping time, job type, type and size of the data being copied, and the size of the disks provided. The Import/Export Service does not have an SLA. You can use the REST API to track the job progress more closely. There is a percent complete parameter in the List Jobs operation which gives an indication of copy progress. Reach out to us if you need an estimate to complete a time critical import/export job.

### Pricing 

**Drive handling fee**

There is a drive handling fee for each drive processed as part of your import or export job. See the details on the [Azure Import/Export Pricing](https://azure.microsoft.com/pricing/details/storage-import-export/). 

**Shipping costs**

When you ship drives to Azure, you pay the shipping cost to the shipping carrier. When Microsoft returns the drives to you, the shipping cost is charged to the carrier account which you provided at the time of job creation.

**Transaction costs**

There are no transaction costs when importing data into blob storage. The standard egress charges are applicable when data is exported from blob storage. For more details on transaction costs, see [Data transfer pricing.](https://azure.microsoft.com/pricing/details/data-transfers/) 

## Quick Start

In this section, we will provide step-by-step instructions for creating an import and an export job. Please make sure you meet all of the [pre-requisites](#pre-requisites) before moving forward.

## How to create an Import Job?

Create an import job to copy data to your Azure storage account from hard drives by shipping one or more drives containing data to the specified data center. The import job conveys details about hard disk drives, data to be copied, target storage account, and shipping information to the Azure Import/Export service. Creating an import job is a three-step process. First, prepare your drives using the Azure Import/Export client tool. Second, submit an import job using the Classic portal. Third, ship the drives to the shipping address provided during job creation and update the shipping info in your job details.   

> [AZURE.IMPORTANT] You can submit only one job per storage account. Each drive you ship can be imported to one storage account. For example, let’s say you wish to import data into two storage accounts. You must use separate hard disk drives for each storage account and create separate jobs per storage account. 

### Prepare Your Drives	

The first step when importing data using the Azure Import/Export service is to prepare your drives using the Azure Import/Export client tool. Follow the steps below to prepare your drives.

1.	Identify the data to be imported. This could be directories and standalone files on the local server or a network share.  

2.	Determine the number of drives you will need depending on total size of the data. Procure the required number of 3.5 inch SATA II/III hard disk drives.

3.	Identify the target storage account, container, virtual directories, and blobs. 

4.	Determine the directories and/or standalone files that will be copied to each hard disk drive.

5.	Use the [Azure Import/Export Tool](http://go.microsoft.com/fwlink/?LinkID=301900&clcid=0x409) to copy your data to one or more hard drives.
	
	- The Azure Import/Export tool creates copy sessions to copy your data from source to the hard disk drives. In a single copy session, the tool can copy a single directory along with its subdirectories, or a single file. 

	- You may need multiple copy sessions if your source data spans many directories. 

	- Each hard disk drive you prepare will require at least one copy session.

6.	You can specify the /encrypt parameter to enable Bitlocker encryption on the hard disk drive. Alternatively, you could also enable Bitlocker encryption manually on the hard disk drive and supply the key while running the tool.

7.	The Azure Import/Export Tool generates a drive journal file for each drive as it is prepared. The drive journal file is stored on your local computer, not on the drive itself. You will upload the journal file when you create the import job. A drive journal file includes the drive ID and the BitLocker key, as well as other information about the drive. 
**Important**: Each hard disk drive you prepare will result in a journal file. When you are creating the import job using the Classic portal, you must upload all the journal files of the drives which are part of that import job. Drives without journal files will not be processed.

8.	Do not modify the data on the hard disk drives or the journal file after completing disk preparation.

Below are the commands and examples for preparing the hard disk drive using Azure Import/Export client tool. 

Azure Import/Export client tool PrepImport command for the first copy session to copy a directory:

	WAImportExport PrepImport /sk:<StorageAccountKey> /csas:<ContainerSas> /t: <TargetDriveLetter> [/format] [/silentmode] [/encrypt] [/bk:<BitLockerKey>] [/logdir:<LogDirectory>] /j:<JournalFile> /id:<SessionId> /srcdir:<SourceDirectory> /dstdir:<DestinationBlobVirtualDirectory> [/Disposition:<Disposition>] [/BlobType:<BlockBlob|PageBlob>] [/PropertyFile:<PropertyFile>] [/MetadataFile:<MetadataFile>]

**Example:**

In the example below we are copying all the files and sub directories from H:\Video to the hard disk drive mounted on X:. The data will be imported to the destination storage account specified by the storage account key and into the storage container called video. If the storage container is not present, it will be created. This command will also format and encrypt the target hard disk drive.

	WAImportExport.exe PrepImport /j:FirstDrive.jrn /id:Video1 /logdir:c:\logs /sk:storageaccountkey /t:x /format /encrypt /srcdir:H:\Video1 /dstdir:video/ /MetadataFile:c:\WAImportExport\SampleMetadata.txt

Azure Import/Export client tool PrepImport command for subsequent copy sessions to copy a directory:

	WAImportExport PrepImport /j:<JournalFile> /id:<SessionId> /srcdir:<SourceDirectory> /dstdir:<DestinationBlobVirtualDirectory> [/Disposition:<Disposition>] [/BlobType:<BlockBlob|PageBlob>] [/PropertyFile:<PropertyFile>] [/MetadataFile:<MetadataFile>]

For subsequent copy sessions to the same hard disk drive, specify the same journal file name and provide a new session ID; there is no need to provide the storage account key and target drive again, nor to format or encrypt the drive. In this example we are copying the H:\Photo folder and its sub directories to the same target drive, into the storage container called photo. 

	WAImportExport.exe PrepImport /j:FirstDrive.jrn /id:Photo /srcdir:H:\Photo /dstdir:photo/ /MetadataFile:c:\WAImportExport\SampleMetadata.txt

The Azure Import/Export client tool PrepImport command for the first copy session to copy a file:

	WAImportExport PrepImport /sk:<StorageAccountKey> /csas:<ContainerSas> /t: <TargetDriveLetter> [/format] [/silentmode] [/encrypt] [/bk:<BitLockerKey>] [/logdir:<LogDirectory>] /j:<JournalFile> /id:<SessionId> /srcfile:<SourceFile> /dstblob:<DestinationBlobPath> [/Disposition:<Disposition>] [/BlobType:<BlockBlob|PageBlob>] [/PropertyFile:<PropertyFile>] [/MetadataFile:<MetadataFile>]

The Azure Import/Export client tool PrepImport command for subsequent copy sessions to copy a file:

	WAImportExport PrepImport /j:<JournalFile> /id:<SessionId> /srcfile:<SourceFile> /dstblob:<DestinationBlobPath> [/Disposition:<Disposition>] [/BlobType:<BlockBlob|PageBlob>] [/PropertyFile:<PropertyFile>] [/MetadataFile:<MetadataFile>]

**Remember**: By default, the data will be imported as Block Blobs. You can use the /BlobType parameter to import data as a Page Blobs. For example, if you are importing VHD files which will be mounted as disks on an Azure VM, you must import them as Page Blobs. If you are uncertain which blob type to use, you can specify /blobType:auto and we will help determine the right type. In this case, all vhd and vhdx files will be imported as Page Blobs, and the rest will be imported as Block Blobs.

See more details about using the Azure Import/Export client tool in [Preparing Hard Drives for Import](https://msdn.microsoft.com/library/dn529089.aspx).

Also, refer to the [Sample Workflow to Prepare Hard Drives for an Import Job](https://msdn.microsoft.com/library/dn529097.aspx) for more detailed step-by-step instructions.  

### Create the Import Job

1.	Once you have prepared your drive, navigate to your storage account in the [Classic portal](https://manage.windowsazure.com) and view the Dashboard. Under **Quick Glance**, click **Create an Import Job**. Review the steps and select the checkbox to indicate that you have prepared your drive and that you have the drive journal file available.

2.	In Step 1, provide contact information for the person responsible for this import job and a valid return address. If you wish to save verbose log data for the import job, check the option to **Save the verbose log in my 'waimportexport' blob container**.

3.	In Step 2, upload the drive journal files that you obtained during the drive preparation step. You will need to upload one file for each drive that you have prepared.

	![Create import job - Step 3](./media/storage-import-export-service/import-job-03.png)

4.	In Step 3, enter a descriptive name for the import job. Note that the name you enter may contain only lowercase letters, numbers, hyphens, and underscores, must start with a letter, and may not contain spaces. You will use the name you choose to track your jobs while they are in progress and once they are completed.

	Next, select your data center region from the list. The data center region will indicate the data center and address to which you must ship your package. See the FAQ below for more information.

5. 	In Step 4, select your return carrier from the list and enter your carrier account number. Microsoft will use this account to ship the drives back to you once your import job is complete.

	If you have your tracking number, select your delivery carrier from the list and enter your tracking number.

	If you do not have a tracking number yet, choose **I will provide my shipping information for this import job once I have shipped my package**, then complete the import process.

6. To enter your tracking number after you have shipped your package, return to the **Import/Export** page for your storage account in the Classic portal, select your job from the list, and choose **Shipping Info**. Navigate through the wizard and enter your tracking number in Step 2.

	If the tracking number is not updated within 2 weeks of creating the job, the job will expire.

	If the job is in the Creating, Shipping or Transferring state, you can also update your carrier account number in Step 2 of the wizard. Once the job is in the Packaging state, you cannot update your carrier account number for that job.

7. You can track your job progress on the portal dashboard. See what each job state in the previous section means by [Viewing your job status](#viewing-your-job-status). 

## How to create an Export Job?

Create an export job to notify the Import/Export service that you'll be shipping one or more empty drives to the data center so that data can be exported from your storage account to the drives and the drives then shipped to you.

### Prepare your drives

Following pre-checks are recommended for preparing your drives for an export job:

1. Check the number of disks required using the Azure Import/Export tool's PreviewExport command. For more information, see [Previewing Drive Usage for an Export Job](https://msdn.microsoft.com/library/azure/dn722414.aspx). It helps you preview drive usage for the blobs you selected, based on the size of the drives you are going to use. 

2. Check that you can read/write to the hard drive that will be shipped for the export job.

### Create the Export job

1. 	To create an export job, navigate to your storage account in the [Classic portal](https://manage.windowsazure.com), and view the Dashboard. Under **Quick Glance**, click **Create an Export Job** and proceed through the wizard.

2. 	In Step 2, provide contact information for the person responsible for this export job. If you wish to save verbose log data for the export job, check the option to **Save the verbose log in my 'waimportexport' blob container**.

3.	In Step 3, specify which blob data you wish to export from your storage account to your blank drive or drives. You can choose to export all blob data in the storage account, or you can specify which blobs or sets of blobs to export.

	To specify a blob to export, use the **Equal To** selector, and specify the relative path to the blob, beginning with the container name. Use *$root* to specify the root container.

	To specify all blobs starting with a prefix, use the **Starts With** selector, and specify the prefix, beginning with a forward slash '/'. The prefix may be the prefix of the container name, the complete container name, or the complete container name followed by the prefix of the blob name.

	The following table shows examples of valid blob paths:

	Selector|Blob Path|Description
	---|---|---
	Starts With|/|Exports all blobs in the storage account
	Starts With|/$root/|Exports all blobs in the root container
	Starts With|/book|Exports all blobs in any container that begins with prefix **book**
	Starts With|/music/|Exports all blobs in container **music**
	Starts With|/music/love|Exports all blobs in container **music** that begin with prefix **love**
	Equal To|$root/logo.bmp|Exports blob **logo.bmp** in the root container
	Equal To|videos/story.mp4|Exports blob **story.mp4** in container **videos**

	You must provide the blob paths in valid formats to avoid errors during processing, as shown in this screenshot.

	![Create export job - Step 3](./media/storage-import-export-service/export-job-03.png)


4.	In Step 4, enter a descriptive name for the export job. The name you enter may contain only lowercase letters, numbers, hyphens, and underscores, must start with a letter, and may not contain spaces.

	The data center region will indicate the data center to which you must ship your package. See the FAQ below for more information.

5. 	In Step 5, select your return carrier from the list, and enter your carrier account number. Microsoft will use this account to ship your drives back to you once your export job is complete.

	If you have your tracking number, select your delivery carrier from the list and enter your tracking number.

	If you do not have a tracking number yet, choose **I will provide my shipping information for this export job once I have shipped my package**, then complete the export process.

6. To enter your tracking number after you have shipped your package, return to the **Import/Export** page for your storage account in the Classic portal, select your job from the list, and choose **Shipping Info**. Navigate through the wizard and enter your tracking number in Step 2.

	If the tracking number is not updated within 2 weeks of creating the job, the job will expire.

	If the job is in the Creating, Shipping or Transferring state, you can also update your carrier account number in Step 2 of the wizard. Once the job is in the Packaging state, you cannot update your carrier account number for that job.

	> [AZURE.NOTE] If the blob to be exported is in use at the time of copying to hard drive, Azure Import/Export service will take a snapshot of the blob and copy the snapshot.

7.	You can track your job progress on the dashboard in the Classic portal. See what each job state means in the previous section on “Viewing your job status”.

8.	After you receive the drives with your exported data, you can view and copy the BitLocker keys generated by the service for your drive. Navigate to your storage account in the Classic portal and click the Import/Export tab. Select your export job from the list, and click the View Keys button. The BitLocker keys appear as shown below:

	![View BitLocker keys for export job](.\media\storage-import-export-service\export-job-bitlocker-keys.png)

Please go through the FAQ section below as it covers the most common questions customers encounter when using this service. 

## Frequently Asked Questions ##

**How long will it take to copy my data after my drive(s) reaches the data center?**

The time to copy varies depending on different factors like job type, type and size of data being copied, size of disks provided, and existing workload. It can vary from a couple of days to a couple of weeks, depending on these factors. Therefore, it is difficult to provide a general estimate. The service tries to optimize your job by copying multiple drives in parallel when possible. If you have a time critical import/export job, reach out to us for an estimate.

**Can I use the Azure Import/Export service with a Resource Manager storage account?**

No, you cannot copy data to or from a Resource Manager storage account directly using the Azure Import/Export service. The service only supports classic storage accounts. Resource Manager storage account support will be coming soon. As an alternative, you can import data into a classic storage account, and migrate it to your Resource Manager storage account using [AzCopy](storage-use-azcopy.md) or CopyBlob.

**Can I copy Azure Files using the Azure Import/Export service?**

No, the Azure Import/Export service only supports Block Blobs and Page Blobs. All other storage types including Azure Files, Tables, and Queues are not supported.

**Is the Azure Import/Export service available for CSP subscriptions?**

No, the Azure Import/Export service does not support CSP subscriptions. The support will be added in the future.

**Can I skip the drive preparation step for an import job or can I prepare a drive without copying?**

Any drive that you want to ship for importing data must be prepared using the Azure Import/Export client tool. You must use the client tool to copy data to the drive. 

**Do I need to perform any disk preparation when creating an export job?**

No, but some pre-checks are recommended. Check the number of disks required using the Azure Import/Export tool's PreviewExport command. For more information, see [Previewing Drive Usage for an Export Job](https://msdn.microsoft.com/library/azure/dn722414.aspx). It helps you preview drive usage for the blobs you selected, based on the size of the drives you are going to use. Also check that you can read from and write to the hard drive that will be shipped for the export job.

**What happens if I accidentally send an HDD which does not conform to the supported requirements?**

The Azure data center will return the drive that does not conform to the supported requirements to you. If only some of the drives in the package meet the support requirements, those drives will be processed, and the drives that do not meet the requirements will be returned to you.

**Can I cancel my job?**

You can cancel a job when its status is Creating or Shipping.

**How long can I view the status of completed jobs in Classic portal?**

You can view the status for completed jobs for up to 90 days. Completed jobs will be deleted after 90 days.

**If I want to import or export more than 10 drives, what should I do?**

One import or export job can reference only 10 drives in a single job for the Import/Export service. If you want to ship more than 10 drives, you can create multiple jobs. Drives that are associated with the same job must be shipped together in the same package.

**Can I use a USB-SATA adaptor that is not in the recommended list?**

If you have a converter which is not listed above, you can try running the Azure Import/Export Tool using your converter to prepare the drive and see if it works before purchasing a supported converter.

**Does the service format the drives before returning them?**

No. All drives are encrypted with BitLocker.

**Can I purchase drives for import/export jobs from Microsoft?**

No. You will need to ship your own drives for both import and export jobs.

**After the import job completes, what will my data look like in the storage account? Will my directory hierarchy be preserved?**

When preparing a hard drive for an import job, the destination is specified by the /dstdir: parameter. This is the destination container in the storage account to which data from the hard drive is copied. Within this destination container, virtual directories are created for folders from the hard drive and blobs are created for files.

**If the drive has files that already exist in my storage account, will the service overwrite existing blobs in my storage account?**

When preparing the drive, you can specify whether the destination files should be overwritten or ignored using the parameter called /Disposition:<rename|no-overwrite|overwrite>. By default, the service will rename the new files rather than overwrite existing blobs.

**Is the Azure Import/Export client tool compatible with 32-bit operating systems?**
No. The client tool is only compatible with 64-bit Windows operating systems. Please refer to the Operating Systems section in the [pre-requisites](#pre-requisites) for a complete list of supported OS versions.

**Should I include anything other than the hard disk drive in my package?**

Please ship only your hard drives. Do not include items like power supply cables or USB cables.

**Do I have to ship my drives using FedEx or DHL?**

You can ship drives to the data center using any known carrier like FedEx, DHL, UPS, or US Postal Service. However, for shipping the drives back to you from the data center, you must provide a FedEx account number in the US and EU, or a DHL account number in the Asia and Australia regions.

**Are there any restrictions with shipping my drive internationally?**

Please note that the physical media that you are shipping may need to cross international borders. You are responsible for ensuring that your physical media and data are imported and/or exported in accordance with the applicable laws. Before shipping the physical media, check with your advisors to verify that your media and data can legally be shipped to the identified data center. This will help to ensure that it reaches Microsoft in a timely manner.

**When creating a job, the shipping address is a location that is different from my storage account location. What should I do?**

Some storage account locations are mapped to alternate shipping locations. Previously available shipping locations can also be temporarily mapped to alternate locations. Always check the shipping address provided during job creation before shipping your drives. 

**Why does my job status in the Classic portal say “Shipping” when the Carrier website shows my package is delivered?**

The status in the Classic portal changes from Shipping to Transferring when the drive processing starts. If your drive has reached the facility, but has not started processing, your job status will show as Shipping.

**When shipping my drive, the carrier asks for the data center contact name and phone number. What should I provide?**

The phone number is provided to you during job creation. If you need a contact name, please contact us at waimportexport@microsoft.com and we will provide you with that information.

**Can I use the Azure Import/Export service to copy PST mailboxes and SharePoint data to O365?**

Please refer to [Import PST files or SharePoint data to Office 365](https://technet.microsoft.com/library/ms.o365.cc.ingestionhelp.aspx).

**Can I use the Azure Import/Export service to copy my backups offline to the Azure Backup Service?**

Please refer to [Offline Backup workflow in Azure Backup](../backup/backup-azure-backup-import-export.md).

## See also:

- [Setting up the Azure Import/Export client tool](https://msdn.microsoft.com/library/dn529112.aspx)

<<<<<<< HEAD
[import-job-03]: ./media/storage-import-export-service/import-job-03.png
[export-job-03]: ./media/storage-import-export-service/export-job-03.png
[export-job-bitlocker-keys]: ./media/storage-import-export-service/export-job-bitlocker-keys.png

=======
- [Transfer data with the AzCopy command-line utility](storage-use-azcopy.md)

>>>>>>> c186bb0b
<|MERGE_RESOLUTION|>--- conflicted
+++ resolved
@@ -1,527 +1,506 @@
-<properties
-	pageTitle="Using import/export to transfer data to Blob Storage | Microsoft Azure"
-	description="Learn how to create import and export jobs in the Azure Classic portal to transfer data to blob storage."
-	authors="renashahmsft"
-	manager="aungoo"
-	editor="tysonn"
-	services="storage"
-	documentationCenter=""/>
-
-<tags
-	ms.service="storage"
-	ms.workload="storage"
-	ms.tgt_pltfrm="na"
-	ms.devlang="na"
-	ms.topic="article"
-<<<<<<< HEAD
-	ms.date="04/06/2016"
-=======
-	ms.date="06/22/2016"
->>>>>>> c186bb0b
-	ms.author="renash"/>
-
-
-# Use the Microsoft Azure Import/Export Service to transfer data to Blob storage
-
-## Overview
-
-Azure Import/Export Service allows you to securely transfer large amounts of data to Azure blob storage by shipping hard disk drives to an Azure data center. You can also use this service to transfer data from Azure blob storage to hard disk drives and ship to your on-premises site. This service is suitable in situations where you want to transfer several TBs of data to or from Azure, but uploading or downloading over the network is not feasible due to limited bandwidth or high network costs.
-
-The service requires that hard disk drives should be bit locker encrypted for the security of your data. The service supports classic storage accounts present in all the regions of Public Azure. You must ship hard disk drives to one of the supported locations specified later in this article.
- 
-In this article, you will learn more about the Azure Import/Export service and how to ship drives for copying your data to and from Azure Blob storage.
-
-> [AZURE.IMPORTANT] You can create and manage import and export jobs for classic storage using the Classic portal or the [Import/Export service REST APIs](http://go.microsoft.com/fwlink/?LinkID=329099). Resource Manager storage accounts are not supported at this time.
-
-## When should I use the Azure Import/Export service?
-
-You can consider using Azure Import/Export service when uploading or downloading data over the network is too slow or getting additional network bandwidth is cost prohibitive.
-
-You can use this service in scenarios such as:
-
-- Migrating data to the cloud: Move large amounts of data to Azure quickly and cost effectively.
-- Content distribution: Quickly send data to your customer sites.
-- Backup: Take backups of your on-premises data to store in Azure blob storage.
-- Data recovery: Recover large amount of data stored in blob storage and have it delivered to your on-premises location.
-
-
-## Pre-requisites
-
-In this section, we have listed the pre-requisites required to use this service. Please review them carefully before shipping your drives.
-
-### Storage account
-
-You must have an existing Azure subscription and one or more **classic** storage accounts to use the Import/Export service. Each job may be used to transfer data to or from only one classic storage account. In other words, a single import/export job cannot span across multiple storage accounts. For information on creating a new storage account, see [How to Create a Storage Account](storage-create-storage-account.md#create-a-storage-account). 
-
-### Blob types
-
-You can use Azure Import/Export service to copy data to **Block** blobs or **Page** blobs. Conversely, you can only export **Block** blobs, **Page** blobs or **Append** blobs from Azure storage using this service. 
-
-### Job
-
-To begin the process of importing to or exporting from Blob storage, you first create a job. A job can be an import job or an export job:
-
-- Create an import job when you want to transfer data you have on-premises to blobs in your Azure storage account.
-- Create an export job when you want to transfer data currently stored as blobs in your storage account to hard drives that are shipped to you.
-
-When you create a job, you notify the Import/Export service that you will be shipping one or more hard drives to an Azure data center. 
-
-- For an import job, you will be shipping hard drives containing your data. 
-- For an export job, you will be shipping empty hard drives. 
-- You can ship up to 10 hard disk drives per job.
-
-You can create an import or export job using the [Classic portal](https://manage.windowsazure.com/) or the [Azure Storage Import/Export REST API](http://go.microsoft.com/fwlink/?LinkID=329099).
-
-### Client tool
-
-The first step in creating an **import** job is to prepare your drive that will be shipped for import. To prepare your drive, you must connect it to a local server and run the Azure Import/Export Client Tool on the local server. This client tool facilitates copying your data to the drive, encrypting the data on the drive with BitLocker, and generating the drive journal files. 
-
-The journal files store basic information about your job and drive such as drive serial number and storage account name. This journal file is not stored on the drive. It is used during import job creation. Step by step details about job creation are provided later in this article. 
-
-The client tool is only compatible with 64-bit Windows operating system. See the [Operating System](#operating-system) section for specific OS versions supported.
-
-<<<<<<< HEAD
-2.	**Hard drives:** Only 3.5 inch SATA II/III internal hard drives are supported for use with the Import/Export service. Hard drives up to 8TB are supported. For import jobs, only the first data volume on the drive will be processed. The data volume must be formatted with NTFS. You can attach a SATA II/III disk externally to most computers using an external SATA II/III USB Adapter.
-3.	**BitLocker encryption:** All data stored on hard drives must be encrypted using BitLocker with encryption keys protected with numerical passwords.
-4.	**Blob storage targets:** Data may be uploaded to or downloaded from block blobs and page blobs.
-5.	**Number of jobs:** A customer may have up to 20 jobs active per storage account.
-6.	**Maximum size of a job:** The size of a job is determined by the capacity of the hard drives used and the maximum amount of data that can be stored in a storage account. Each job may contain no more than 10 hard drives.
-7.  **Supported Operating System:** Customer can use one of the following 64-bit Operating Systems to prepare the hard drive using Azure Import/Export Tool before shipping to Azure - Windows 7 Enterprise, Windows 7 Ultimate, Windows 8 Pro, Windows 8 Enterprise, Windows 8.1 Pro, Windows 8.1 Enterprise, Windows 10*, Windows Server 2008 R2, Windows Server 2012, Windows Server 2012 R2. All of these operating systems support BitLocker Drive Encryption.  
-=======
-Download the latest version of the [Azure Import/Export client tool](http://go.microsoft.com/fwlink/?LinkID=301900&clcid=0x409). For more details about using the Azure Import/Export Tool, see the [Azure Import/Export Tool Reference](http://go.microsoft.com/fwlink/?LinkId=329032).
->>>>>>> c186bb0b
-
-### Hard disk drives
-
-Only 3.5 inch SATA II/III internal hard drives are supported for use with the Import/Export service. You can use hard drives up to 10TB. 
-For import jobs, only the first data volume on the drive will be processed. The data volume must be formatted with NTFS. 
-When copying data to your hard drive, you can attach it directly using a SATA connector or you can attach it externally using an external SATA II/III USB adaptor. We recommend using one of the following external SATA II/III USB adaptors:
-
-- Anker 68UPSATAA-02BU
-- Anker 68UPSHHDS-BU
-- Startech SATADOCK22UE
-- Sharkoon QuickPort XT HC
-
-If you have a converter which is not listed above, you can try running the Azure Import/Export Tool using your converter to prepare the drive and see if it works before purchasing a supported converter.
-
-> [AZURE.IMPORTANT] External hard disk drives that come with an built-in USB adaptor are not supported by this service. Also, the disk inside the casing of an external HDD cannot be used; please do not send external HDDs. 
-
-### Encryption
-
-The data on the drive must be encrypted using BitLocker Drive Encryption. This protects your data while it is in transit. 
-
-For import jobs, there are two ways to perform the encryption. The first way is to use the /encrypt parameter when running the client tool during drive preparation. The second way is to enable BitLocker encryption manually on the drive and specify the encryption key in the client tool command line during drive preparation. 
-
-For export jobs, after your data is copied to the drives, the service will encrypt the drive using BitLocker before shipping it back to you. The encryption key will be provided to you via the Classic portal.  
-
-### Operating System
-
-You can use one of the following 64-bit Operating Systems to prepare the hard drive using the Azure Import/Export Tool before shipping the drive to Azure: 
-
-Windows 7 Enterprise, Windows 7 Ultimate, Windows 8 Pro, Windows 8 Enterprise, Windows 8.1 Pro, Windows 8.1 Enterprise, Windows 10<sup>1</sup>, Windows Server 2008 R2, Windows Server 2012, Windows Server 2012 R2. All of these operating systems support BitLocker Drive Encryption.
-
-> [AZURE.IMPORTANT] <sup>1</sup>If you are using a Windows 10 machine to prepare your hard drive, please download the latest version of the Azure Import/Export Tool.
-
-### Locations
-
-The Azure Import/Export service supports copying data to and from all Public Azure storage accounts. You can ship hard disk drives to one of the following locations. If your storage account is in a public Azure location which is not specified here, an alternate shipping location will be provided when you are creating the job using the Classic portal or the Import/Export REST API.
-
-Supported shipping locations:
-
-- East US
-
-- West US
-
-- East US 2
-
-- Central US
-
-- North Central US
-
-- South Central US
-
-- North Europe
-
-- West Europe
-
-- East Asia
-
-- Southeast Asia
-
-- Australia East
-
-- Australia Southeast
-
-- Japan West
-
-- Japan East
-
-- Central India
-
-
-### Shipping
-
-**Shipping drives to the data center:**
-
-When creating an import or export job, you will be provided a shipping address of one of the supported locations to ship your drives. The shipping address provided will depend on the location of your storage account, but it may not be the same as your storage account location.
-
-You can use carriers like FedEx, DHL, UPS, or the US Postal Service to ship your drives to the shipping address. 
-
-**Shipping drives from the data center:**
-
-When creating an import or export job, you must provide a return address for Microsoft to use when shipping the drives back after your job is complete. Please make sure you provide a valid return address to avoid delays in processing.
-
-You must also provide a valid FedEx or DHL carrier account number to be used by Microsoft for shipping the drives back. A FedEx account number is required for shipping drives back from the US and Europe locations. A DHL account number is required for shipping drives back from Asia and Australia locations. You can create a [FedEx](http://www.fedex.com/us/oadr/) (for US and Europe) or [DHL](http://www.dhl.com/) (Asia and Australia) carrier account if you do not have one. If you already have a carrier account number, please verify that it is valid.
-
-In shipping your packages, you must follow the terms at [Microsoft Azure Service Terms](https://azure.microsoft.com/support/legal/services-terms/).
-
-> [AZURE.IMPORTANT] Please note that the physical media that you are shipping may need to cross international borders. You are responsible for ensuring that your physical media and data are imported and/or exported in accordance with the applicable laws. Before shipping the physical media, check with your advisers to verify that your media and data can legally be shipped to the identified data center. This will help to ensure that it reaches Microsoft in a timely manner. For instance, any package that will cross international borders needs a commercial invoice to be accompanied with the package (except if crossing borders within European Union). You could print out a filled copy of the commercial invoice from carrier website. Example of commercial invoice are [DHL Commercial Invoice] (http://invoice-template.com/wp-content/uploads/dhl-commercial-invoice-template.pdf) or [FedEx Commercial Invoice](http://images.fedex.com/downloads/shared/shipdocuments/blankforms/commercialinvoice.pdf). Make sure that Microsoft has not been indicated as the exporter.
-
-## How does the Azure Import/Export service work?
-
-You can transfer data between your on-premises site and Azure blob storage using the Azure Import/Export service by creating jobs and shipping hard disk drives to an Azure data center. Each hard disk drive you ship is associated with a single job. Each job is associated with a single storage account. Review the [pre-requisites section](#pre-requisites) carefully to learn about the specifics of this service such as supported blob types, disk types, locations, and shipping. 
-
-In this section, we will describe at a high level the steps involved in import and export jobs. Later in the [Quick Start section](#quick-start), we will provide step-by-step instructions to create an import and export job.
-
-### Inside an Import job
-
-At a high level, an import job involves the following steps:
-
-- Determine the data to be imported, and the number of drives you will need.
-- Identify the destination blobs for your data in Blob storage.
-- Use the Azure Import/Export Tool to copy your data to one or more hard disk drives and encrypt them with BitLocker.  
-- Create an import job in your target classic storage account using the Classic portal or the Import/Export REST API. If using the Classic portal, upload the drive journal files.
-- Provide the return address and carrier account number to be used for shipping the drives back to you.
-- Ship the hard disk drives to the shipping address provided during job creation.
-- Update the delivery tracking number in the import job details and submit the import job.
-- Drives are received and processed at the Azure data center. 
-- Drives are shipped using your carrier account to the return address provided in the import job.
-
-	![Figure 1:Import job flow](./media/storage-import-export-service/importjob.png)
-
-
-### Inside an Export job
-
-At a high level, an export job involves the following steps:
-
-- Determine the data to be exported and the number of drives you will need.
-- Identify the source blobs or container paths of your data in Blob storage.
-- Create an export job in your source storage account using the Classic portal or the Import/Export REST API.
-- Specify the source blobs or container paths of your data in the export job.
-- Provide the return address and carrier account number for to be used for shipping the drives back to you.
-- Ship the hard disk drives to the shipping address provided during job creation.
-- Update the delivery tracking number in the export job details and submit the export job.
-- The drives are received and processed at the Azure data center. 
-- The drives are encrypted with BitLocker; the keys are available via the Classic portal.  
-- The drives are shipped using your carrier account to the return address provided in the import job.
-
-	![Figure 2:Export job flow](./media/storage-import-export-service/exportjob.png)
-
-### Viewing your job status
-
-You can track the status of your import or export jobs from the Classic portal. Navigate to your storage account in the Classic portal and click the **Import/Export** tab. A list of your jobs will appear on the page. You can filter the list on job status, job name, job type, or tracking number.
-
-You will see one of the following job statuses depending on where your drive is in the process.
-
-Job Status|Description
----|---
-Creating|Your job has been created, but you have not yet provided your shipping information.
-Shipping|Your job has been created and you have provided your shipping information. **Note**: When the drive is delivered to the Azure data center, the status may still show “Shipping” for some time. Once the service starts copying your data, the status will change to “Transferring”. If you want to see more specific status of your drive, you can use the Import/Export REST API. 
-Transferring|Your data is being transferred from your hard drive (for an import job) or to your hard drive (for an export job).
-Packaging|The transfer of your data is complete, and your hard drive is being prepared for shipping back to you.
-Complete|Your hard drive has been shipped back to you.
-
-### Time to process job 
-
-The amount of time it takes to process an import/export job varies depending on different factors such as shipping time, job type, type and size of the data being copied, and the size of the disks provided. The Import/Export Service does not have an SLA. You can use the REST API to track the job progress more closely. There is a percent complete parameter in the List Jobs operation which gives an indication of copy progress. Reach out to us if you need an estimate to complete a time critical import/export job.
-
-### Pricing 
-
-**Drive handling fee**
-
-There is a drive handling fee for each drive processed as part of your import or export job. See the details on the [Azure Import/Export Pricing](https://azure.microsoft.com/pricing/details/storage-import-export/). 
-
-**Shipping costs**
-
-When you ship drives to Azure, you pay the shipping cost to the shipping carrier. When Microsoft returns the drives to you, the shipping cost is charged to the carrier account which you provided at the time of job creation.
-
-**Transaction costs**
-
-There are no transaction costs when importing data into blob storage. The standard egress charges are applicable when data is exported from blob storage. For more details on transaction costs, see [Data transfer pricing.](https://azure.microsoft.com/pricing/details/data-transfers/) 
-
-## Quick Start
-
-In this section, we will provide step-by-step instructions for creating an import and an export job. Please make sure you meet all of the [pre-requisites](#pre-requisites) before moving forward.
-
-## How to create an Import Job?
-
-Create an import job to copy data to your Azure storage account from hard drives by shipping one or more drives containing data to the specified data center. The import job conveys details about hard disk drives, data to be copied, target storage account, and shipping information to the Azure Import/Export service. Creating an import job is a three-step process. First, prepare your drives using the Azure Import/Export client tool. Second, submit an import job using the Classic portal. Third, ship the drives to the shipping address provided during job creation and update the shipping info in your job details.   
-
-> [AZURE.IMPORTANT] You can submit only one job per storage account. Each drive you ship can be imported to one storage account. For example, let’s say you wish to import data into two storage accounts. You must use separate hard disk drives for each storage account and create separate jobs per storage account. 
-
-### Prepare Your Drives	
-
-The first step when importing data using the Azure Import/Export service is to prepare your drives using the Azure Import/Export client tool. Follow the steps below to prepare your drives.
-
-1.	Identify the data to be imported. This could be directories and standalone files on the local server or a network share.  
-
-2.	Determine the number of drives you will need depending on total size of the data. Procure the required number of 3.5 inch SATA II/III hard disk drives.
-
-3.	Identify the target storage account, container, virtual directories, and blobs. 
-
-4.	Determine the directories and/or standalone files that will be copied to each hard disk drive.
-
-5.	Use the [Azure Import/Export Tool](http://go.microsoft.com/fwlink/?LinkID=301900&clcid=0x409) to copy your data to one or more hard drives.
-	
-	- The Azure Import/Export tool creates copy sessions to copy your data from source to the hard disk drives. In a single copy session, the tool can copy a single directory along with its subdirectories, or a single file. 
-
-	- You may need multiple copy sessions if your source data spans many directories. 
-
-	- Each hard disk drive you prepare will require at least one copy session.
-
-6.	You can specify the /encrypt parameter to enable Bitlocker encryption on the hard disk drive. Alternatively, you could also enable Bitlocker encryption manually on the hard disk drive and supply the key while running the tool.
-
-7.	The Azure Import/Export Tool generates a drive journal file for each drive as it is prepared. The drive journal file is stored on your local computer, not on the drive itself. You will upload the journal file when you create the import job. A drive journal file includes the drive ID and the BitLocker key, as well as other information about the drive. 
-**Important**: Each hard disk drive you prepare will result in a journal file. When you are creating the import job using the Classic portal, you must upload all the journal files of the drives which are part of that import job. Drives without journal files will not be processed.
-
-8.	Do not modify the data on the hard disk drives or the journal file after completing disk preparation.
-
-Below are the commands and examples for preparing the hard disk drive using Azure Import/Export client tool. 
-
-Azure Import/Export client tool PrepImport command for the first copy session to copy a directory:
-
-	WAImportExport PrepImport /sk:<StorageAccountKey> /csas:<ContainerSas> /t: <TargetDriveLetter> [/format] [/silentmode] [/encrypt] [/bk:<BitLockerKey>] [/logdir:<LogDirectory>] /j:<JournalFile> /id:<SessionId> /srcdir:<SourceDirectory> /dstdir:<DestinationBlobVirtualDirectory> [/Disposition:<Disposition>] [/BlobType:<BlockBlob|PageBlob>] [/PropertyFile:<PropertyFile>] [/MetadataFile:<MetadataFile>]
-
-**Example:**
-
-In the example below we are copying all the files and sub directories from H:\Video to the hard disk drive mounted on X:. The data will be imported to the destination storage account specified by the storage account key and into the storage container called video. If the storage container is not present, it will be created. This command will also format and encrypt the target hard disk drive.
-
-	WAImportExport.exe PrepImport /j:FirstDrive.jrn /id:Video1 /logdir:c:\logs /sk:storageaccountkey /t:x /format /encrypt /srcdir:H:\Video1 /dstdir:video/ /MetadataFile:c:\WAImportExport\SampleMetadata.txt
-
-Azure Import/Export client tool PrepImport command for subsequent copy sessions to copy a directory:
-
-	WAImportExport PrepImport /j:<JournalFile> /id:<SessionId> /srcdir:<SourceDirectory> /dstdir:<DestinationBlobVirtualDirectory> [/Disposition:<Disposition>] [/BlobType:<BlockBlob|PageBlob>] [/PropertyFile:<PropertyFile>] [/MetadataFile:<MetadataFile>]
-
-For subsequent copy sessions to the same hard disk drive, specify the same journal file name and provide a new session ID; there is no need to provide the storage account key and target drive again, nor to format or encrypt the drive. In this example we are copying the H:\Photo folder and its sub directories to the same target drive, into the storage container called photo. 
-
-	WAImportExport.exe PrepImport /j:FirstDrive.jrn /id:Photo /srcdir:H:\Photo /dstdir:photo/ /MetadataFile:c:\WAImportExport\SampleMetadata.txt
-
-The Azure Import/Export client tool PrepImport command for the first copy session to copy a file:
-
-	WAImportExport PrepImport /sk:<StorageAccountKey> /csas:<ContainerSas> /t: <TargetDriveLetter> [/format] [/silentmode] [/encrypt] [/bk:<BitLockerKey>] [/logdir:<LogDirectory>] /j:<JournalFile> /id:<SessionId> /srcfile:<SourceFile> /dstblob:<DestinationBlobPath> [/Disposition:<Disposition>] [/BlobType:<BlockBlob|PageBlob>] [/PropertyFile:<PropertyFile>] [/MetadataFile:<MetadataFile>]
-
-The Azure Import/Export client tool PrepImport command for subsequent copy sessions to copy a file:
-
-	WAImportExport PrepImport /j:<JournalFile> /id:<SessionId> /srcfile:<SourceFile> /dstblob:<DestinationBlobPath> [/Disposition:<Disposition>] [/BlobType:<BlockBlob|PageBlob>] [/PropertyFile:<PropertyFile>] [/MetadataFile:<MetadataFile>]
-
-**Remember**: By default, the data will be imported as Block Blobs. You can use the /BlobType parameter to import data as a Page Blobs. For example, if you are importing VHD files which will be mounted as disks on an Azure VM, you must import them as Page Blobs. If you are uncertain which blob type to use, you can specify /blobType:auto and we will help determine the right type. In this case, all vhd and vhdx files will be imported as Page Blobs, and the rest will be imported as Block Blobs.
-
-See more details about using the Azure Import/Export client tool in [Preparing Hard Drives for Import](https://msdn.microsoft.com/library/dn529089.aspx).
-
-Also, refer to the [Sample Workflow to Prepare Hard Drives for an Import Job](https://msdn.microsoft.com/library/dn529097.aspx) for more detailed step-by-step instructions.  
-
-### Create the Import Job
-
-1.	Once you have prepared your drive, navigate to your storage account in the [Classic portal](https://manage.windowsazure.com) and view the Dashboard. Under **Quick Glance**, click **Create an Import Job**. Review the steps and select the checkbox to indicate that you have prepared your drive and that you have the drive journal file available.
-
-2.	In Step 1, provide contact information for the person responsible for this import job and a valid return address. If you wish to save verbose log data for the import job, check the option to **Save the verbose log in my 'waimportexport' blob container**.
-
-3.	In Step 2, upload the drive journal files that you obtained during the drive preparation step. You will need to upload one file for each drive that you have prepared.
-
-	![Create import job - Step 3](./media/storage-import-export-service/import-job-03.png)
-
-4.	In Step 3, enter a descriptive name for the import job. Note that the name you enter may contain only lowercase letters, numbers, hyphens, and underscores, must start with a letter, and may not contain spaces. You will use the name you choose to track your jobs while they are in progress and once they are completed.
-
-	Next, select your data center region from the list. The data center region will indicate the data center and address to which you must ship your package. See the FAQ below for more information.
-
-5. 	In Step 4, select your return carrier from the list and enter your carrier account number. Microsoft will use this account to ship the drives back to you once your import job is complete.
-
-	If you have your tracking number, select your delivery carrier from the list and enter your tracking number.
-
-	If you do not have a tracking number yet, choose **I will provide my shipping information for this import job once I have shipped my package**, then complete the import process.
-
-6. To enter your tracking number after you have shipped your package, return to the **Import/Export** page for your storage account in the Classic portal, select your job from the list, and choose **Shipping Info**. Navigate through the wizard and enter your tracking number in Step 2.
-
-	If the tracking number is not updated within 2 weeks of creating the job, the job will expire.
-
-	If the job is in the Creating, Shipping or Transferring state, you can also update your carrier account number in Step 2 of the wizard. Once the job is in the Packaging state, you cannot update your carrier account number for that job.
-
-7. You can track your job progress on the portal dashboard. See what each job state in the previous section means by [Viewing your job status](#viewing-your-job-status). 
-
-## How to create an Export Job?
-
-Create an export job to notify the Import/Export service that you'll be shipping one or more empty drives to the data center so that data can be exported from your storage account to the drives and the drives then shipped to you.
-
-### Prepare your drives
-
-Following pre-checks are recommended for preparing your drives for an export job:
-
-1. Check the number of disks required using the Azure Import/Export tool's PreviewExport command. For more information, see [Previewing Drive Usage for an Export Job](https://msdn.microsoft.com/library/azure/dn722414.aspx). It helps you preview drive usage for the blobs you selected, based on the size of the drives you are going to use. 
-
-2. Check that you can read/write to the hard drive that will be shipped for the export job.
-
-### Create the Export job
-
-1. 	To create an export job, navigate to your storage account in the [Classic portal](https://manage.windowsazure.com), and view the Dashboard. Under **Quick Glance**, click **Create an Export Job** and proceed through the wizard.
-
-2. 	In Step 2, provide contact information for the person responsible for this export job. If you wish to save verbose log data for the export job, check the option to **Save the verbose log in my 'waimportexport' blob container**.
-
-3.	In Step 3, specify which blob data you wish to export from your storage account to your blank drive or drives. You can choose to export all blob data in the storage account, or you can specify which blobs or sets of blobs to export.
-
-	To specify a blob to export, use the **Equal To** selector, and specify the relative path to the blob, beginning with the container name. Use *$root* to specify the root container.
-
-	To specify all blobs starting with a prefix, use the **Starts With** selector, and specify the prefix, beginning with a forward slash '/'. The prefix may be the prefix of the container name, the complete container name, or the complete container name followed by the prefix of the blob name.
-
-	The following table shows examples of valid blob paths:
-
-	Selector|Blob Path|Description
-	---|---|---
-	Starts With|/|Exports all blobs in the storage account
-	Starts With|/$root/|Exports all blobs in the root container
-	Starts With|/book|Exports all blobs in any container that begins with prefix **book**
-	Starts With|/music/|Exports all blobs in container **music**
-	Starts With|/music/love|Exports all blobs in container **music** that begin with prefix **love**
-	Equal To|$root/logo.bmp|Exports blob **logo.bmp** in the root container
-	Equal To|videos/story.mp4|Exports blob **story.mp4** in container **videos**
-
-	You must provide the blob paths in valid formats to avoid errors during processing, as shown in this screenshot.
-
-	![Create export job - Step 3](./media/storage-import-export-service/export-job-03.png)
-
-
-4.	In Step 4, enter a descriptive name for the export job. The name you enter may contain only lowercase letters, numbers, hyphens, and underscores, must start with a letter, and may not contain spaces.
-
-	The data center region will indicate the data center to which you must ship your package. See the FAQ below for more information.
-
-5. 	In Step 5, select your return carrier from the list, and enter your carrier account number. Microsoft will use this account to ship your drives back to you once your export job is complete.
-
-	If you have your tracking number, select your delivery carrier from the list and enter your tracking number.
-
-	If you do not have a tracking number yet, choose **I will provide my shipping information for this export job once I have shipped my package**, then complete the export process.
-
-6. To enter your tracking number after you have shipped your package, return to the **Import/Export** page for your storage account in the Classic portal, select your job from the list, and choose **Shipping Info**. Navigate through the wizard and enter your tracking number in Step 2.
-
-	If the tracking number is not updated within 2 weeks of creating the job, the job will expire.
-
-	If the job is in the Creating, Shipping or Transferring state, you can also update your carrier account number in Step 2 of the wizard. Once the job is in the Packaging state, you cannot update your carrier account number for that job.
-
-	> [AZURE.NOTE] If the blob to be exported is in use at the time of copying to hard drive, Azure Import/Export service will take a snapshot of the blob and copy the snapshot.
-
-7.	You can track your job progress on the dashboard in the Classic portal. See what each job state means in the previous section on “Viewing your job status”.
-
-8.	After you receive the drives with your exported data, you can view and copy the BitLocker keys generated by the service for your drive. Navigate to your storage account in the Classic portal and click the Import/Export tab. Select your export job from the list, and click the View Keys button. The BitLocker keys appear as shown below:
-
-	![View BitLocker keys for export job](.\media\storage-import-export-service\export-job-bitlocker-keys.png)
-
-Please go through the FAQ section below as it covers the most common questions customers encounter when using this service. 
-
-## Frequently Asked Questions ##
-
-**How long will it take to copy my data after my drive(s) reaches the data center?**
-
-The time to copy varies depending on different factors like job type, type and size of data being copied, size of disks provided, and existing workload. It can vary from a couple of days to a couple of weeks, depending on these factors. Therefore, it is difficult to provide a general estimate. The service tries to optimize your job by copying multiple drives in parallel when possible. If you have a time critical import/export job, reach out to us for an estimate.
-
-**Can I use the Azure Import/Export service with a Resource Manager storage account?**
-
-No, you cannot copy data to or from a Resource Manager storage account directly using the Azure Import/Export service. The service only supports classic storage accounts. Resource Manager storage account support will be coming soon. As an alternative, you can import data into a classic storage account, and migrate it to your Resource Manager storage account using [AzCopy](storage-use-azcopy.md) or CopyBlob.
-
-**Can I copy Azure Files using the Azure Import/Export service?**
-
-No, the Azure Import/Export service only supports Block Blobs and Page Blobs. All other storage types including Azure Files, Tables, and Queues are not supported.
-
-**Is the Azure Import/Export service available for CSP subscriptions?**
-
-No, the Azure Import/Export service does not support CSP subscriptions. The support will be added in the future.
-
-**Can I skip the drive preparation step for an import job or can I prepare a drive without copying?**
-
-Any drive that you want to ship for importing data must be prepared using the Azure Import/Export client tool. You must use the client tool to copy data to the drive. 
-
-**Do I need to perform any disk preparation when creating an export job?**
-
-No, but some pre-checks are recommended. Check the number of disks required using the Azure Import/Export tool's PreviewExport command. For more information, see [Previewing Drive Usage for an Export Job](https://msdn.microsoft.com/library/azure/dn722414.aspx). It helps you preview drive usage for the blobs you selected, based on the size of the drives you are going to use. Also check that you can read from and write to the hard drive that will be shipped for the export job.
-
-**What happens if I accidentally send an HDD which does not conform to the supported requirements?**
-
-The Azure data center will return the drive that does not conform to the supported requirements to you. If only some of the drives in the package meet the support requirements, those drives will be processed, and the drives that do not meet the requirements will be returned to you.
-
-**Can I cancel my job?**
-
-You can cancel a job when its status is Creating or Shipping.
-
-**How long can I view the status of completed jobs in Classic portal?**
-
-You can view the status for completed jobs for up to 90 days. Completed jobs will be deleted after 90 days.
-
-**If I want to import or export more than 10 drives, what should I do?**
-
-One import or export job can reference only 10 drives in a single job for the Import/Export service. If you want to ship more than 10 drives, you can create multiple jobs. Drives that are associated with the same job must be shipped together in the same package.
-
-**Can I use a USB-SATA adaptor that is not in the recommended list?**
-
-If you have a converter which is not listed above, you can try running the Azure Import/Export Tool using your converter to prepare the drive and see if it works before purchasing a supported converter.
-
-**Does the service format the drives before returning them?**
-
-No. All drives are encrypted with BitLocker.
-
-**Can I purchase drives for import/export jobs from Microsoft?**
-
-No. You will need to ship your own drives for both import and export jobs.
-
-**After the import job completes, what will my data look like in the storage account? Will my directory hierarchy be preserved?**
-
-When preparing a hard drive for an import job, the destination is specified by the /dstdir: parameter. This is the destination container in the storage account to which data from the hard drive is copied. Within this destination container, virtual directories are created for folders from the hard drive and blobs are created for files.
-
-**If the drive has files that already exist in my storage account, will the service overwrite existing blobs in my storage account?**
-
-When preparing the drive, you can specify whether the destination files should be overwritten or ignored using the parameter called /Disposition:<rename|no-overwrite|overwrite>. By default, the service will rename the new files rather than overwrite existing blobs.
-
-**Is the Azure Import/Export client tool compatible with 32-bit operating systems?**
-No. The client tool is only compatible with 64-bit Windows operating systems. Please refer to the Operating Systems section in the [pre-requisites](#pre-requisites) for a complete list of supported OS versions.
-
-**Should I include anything other than the hard disk drive in my package?**
-
-Please ship only your hard drives. Do not include items like power supply cables or USB cables.
-
-**Do I have to ship my drives using FedEx or DHL?**
-
-You can ship drives to the data center using any known carrier like FedEx, DHL, UPS, or US Postal Service. However, for shipping the drives back to you from the data center, you must provide a FedEx account number in the US and EU, or a DHL account number in the Asia and Australia regions.
-
-**Are there any restrictions with shipping my drive internationally?**
-
-Please note that the physical media that you are shipping may need to cross international borders. You are responsible for ensuring that your physical media and data are imported and/or exported in accordance with the applicable laws. Before shipping the physical media, check with your advisors to verify that your media and data can legally be shipped to the identified data center. This will help to ensure that it reaches Microsoft in a timely manner.
-
-**When creating a job, the shipping address is a location that is different from my storage account location. What should I do?**
-
-Some storage account locations are mapped to alternate shipping locations. Previously available shipping locations can also be temporarily mapped to alternate locations. Always check the shipping address provided during job creation before shipping your drives. 
-
-**Why does my job status in the Classic portal say “Shipping” when the Carrier website shows my package is delivered?**
-
-The status in the Classic portal changes from Shipping to Transferring when the drive processing starts. If your drive has reached the facility, but has not started processing, your job status will show as Shipping.
-
-**When shipping my drive, the carrier asks for the data center contact name and phone number. What should I provide?**
-
-The phone number is provided to you during job creation. If you need a contact name, please contact us at waimportexport@microsoft.com and we will provide you with that information.
-
-**Can I use the Azure Import/Export service to copy PST mailboxes and SharePoint data to O365?**
-
-Please refer to [Import PST files or SharePoint data to Office 365](https://technet.microsoft.com/library/ms.o365.cc.ingestionhelp.aspx).
-
-**Can I use the Azure Import/Export service to copy my backups offline to the Azure Backup Service?**
-
-Please refer to [Offline Backup workflow in Azure Backup](../backup/backup-azure-backup-import-export.md).
-
-## See also:
-
-- [Setting up the Azure Import/Export client tool](https://msdn.microsoft.com/library/dn529112.aspx)
-
-<<<<<<< HEAD
-[import-job-03]: ./media/storage-import-export-service/import-job-03.png
-[export-job-03]: ./media/storage-import-export-service/export-job-03.png
-[export-job-bitlocker-keys]: ./media/storage-import-export-service/export-job-bitlocker-keys.png
-
-=======
-- [Transfer data with the AzCopy command-line utility](storage-use-azcopy.md)
-
->>>>>>> c186bb0b
+<properties
+	pageTitle="Using import/export to transfer data to Blob Storage | Microsoft Azure"
+	description="Learn how to create import and export jobs in the Azure Classic portal to transfer data to blob storage."
+	authors="renashahmsft"
+	manager="aungoo"
+	editor="tysonn"
+	services="storage"
+	documentationCenter=""/>
+
+<tags
+	ms.service="storage"
+	ms.workload="storage"
+	ms.tgt_pltfrm="na"
+	ms.devlang="na"
+	ms.topic="article"
+	ms.date="06/22/2016"
+	ms.author="renash"/>
+
+
+# Use the Microsoft Azure Import/Export Service to transfer data to Blob storage
+
+## Overview
+
+Azure Import/Export Service allows you to securely transfer large amounts of data to Azure blob storage by shipping hard disk drives to an Azure data center. You can also use this service to transfer data from Azure blob storage to hard disk drives and ship to your on-premises site. This service is suitable in situations where you want to transfer several TBs of data to or from Azure, but uploading or downloading over the network is not feasible due to limited bandwidth or high network costs.
+
+The service requires that hard disk drives should be bit locker encrypted for the security of your data. The service supports classic storage accounts present in all the regions of Public Azure. You must ship hard disk drives to one of the supported locations specified later in this article.
+ 
+In this article, you will learn more about the Azure Import/Export service and how to ship drives for copying your data to and from Azure Blob storage.
+
+> [AZURE.IMPORTANT] You can create and manage import and export jobs for classic storage using the Classic portal or the [Import/Export service REST APIs](http://go.microsoft.com/fwlink/?LinkID=329099). Resource Manager storage accounts are not supported at this time.
+
+## When should I use the Azure Import/Export service?
+
+You can consider using Azure Import/Export service when uploading or downloading data over the network is too slow or getting additional network bandwidth is cost prohibitive.
+
+You can use this service in scenarios such as:
+
+- Migrating data to the cloud: Move large amounts of data to Azure quickly and cost effectively.
+- Content distribution: Quickly send data to your customer sites.
+- Backup: Take backups of your on-premises data to store in Azure blob storage.
+- Data recovery: Recover large amount of data stored in blob storage and have it delivered to your on-premises location.
+
+
+## Pre-requisites
+
+In this section, we have listed the pre-requisites required to use this service. Please review them carefully before shipping your drives.
+
+### Storage account
+
+You must have an existing Azure subscription and one or more **classic** storage accounts to use the Import/Export service. Each job may be used to transfer data to or from only one classic storage account. In other words, a single import/export job cannot span across multiple storage accounts. For information on creating a new storage account, see [How to Create a Storage Account](storage-create-storage-account.md#create-a-storage-account). 
+
+### Blob types
+
+You can use Azure Import/Export service to copy data to **Block** blobs or **Page** blobs. Conversely, you can only export **Block** blobs, **Page** blobs or **Append** blobs from Azure storage using this service. 
+
+### Job
+
+To begin the process of importing to or exporting from Blob storage, you first create a job. A job can be an import job or an export job:
+
+- Create an import job when you want to transfer data you have on-premises to blobs in your Azure storage account.
+- Create an export job when you want to transfer data currently stored as blobs in your storage account to hard drives that are shipped to you.
+
+When you create a job, you notify the Import/Export service that you will be shipping one or more hard drives to an Azure data center. 
+
+- For an import job, you will be shipping hard drives containing your data. 
+- For an export job, you will be shipping empty hard drives. 
+- You can ship up to 10 hard disk drives per job.
+
+You can create an import or export job using the [Classic portal](https://manage.windowsazure.com/) or the [Azure Storage Import/Export REST API](http://go.microsoft.com/fwlink/?LinkID=329099).
+
+### Client tool
+
+The first step in creating an **import** job is to prepare your drive that will be shipped for import. To prepare your drive, you must connect it to a local server and run the Azure Import/Export Client Tool on the local server. This client tool facilitates copying your data to the drive, encrypting the data on the drive with BitLocker, and generating the drive journal files. 
+
+The journal files store basic information about your job and drive such as drive serial number and storage account name. This journal file is not stored on the drive. It is used during import job creation. Step by step details about job creation are provided later in this article. 
+
+The client tool is only compatible with 64-bit Windows operating system. See the [Operating System](#operating-system) section for specific OS versions supported.
+
+Download the latest version of the [Azure Import/Export client tool](http://go.microsoft.com/fwlink/?LinkID=301900&clcid=0x409). For more details about using the Azure Import/Export Tool, see the [Azure Import/Export Tool Reference](http://go.microsoft.com/fwlink/?LinkId=329032).
+
+### Hard disk drives
+
+Only 3.5 inch SATA II/III internal hard drives are supported for use with the Import/Export service. You can use hard drives up to 10TB. 
+For import jobs, only the first data volume on the drive will be processed. The data volume must be formatted with NTFS. 
+When copying data to your hard drive, you can attach it directly using a SATA connector or you can attach it externally using an external SATA II/III USB adaptor. We recommend using one of the following external SATA II/III USB adaptors:
+
+- Anker 68UPSATAA-02BU
+- Anker 68UPSHHDS-BU
+- Startech SATADOCK22UE
+- Sharkoon QuickPort XT HC
+
+If you have a converter which is not listed above, you can try running the Azure Import/Export Tool using your converter to prepare the drive and see if it works before purchasing a supported converter.
+
+> [AZURE.IMPORTANT] External hard disk drives that come with an built-in USB adaptor are not supported by this service. Also, the disk inside the casing of an external HDD cannot be used; please do not send external HDDs. 
+
+### Encryption
+
+The data on the drive must be encrypted using BitLocker Drive Encryption. This protects your data while it is in transit. 
+
+For import jobs, there are two ways to perform the encryption. The first way is to use the /encrypt parameter when running the client tool during drive preparation. The second way is to enable BitLocker encryption manually on the drive and specify the encryption key in the client tool command line during drive preparation. 
+
+For export jobs, after your data is copied to the drives, the service will encrypt the drive using BitLocker before shipping it back to you. The encryption key will be provided to you via the Classic portal.  
+
+### Operating System
+
+You can use one of the following 64-bit Operating Systems to prepare the hard drive using the Azure Import/Export Tool before shipping the drive to Azure: 
+
+Windows 7 Enterprise, Windows 7 Ultimate, Windows 8 Pro, Windows 8 Enterprise, Windows 8.1 Pro, Windows 8.1 Enterprise, Windows 10<sup>1</sup>, Windows Server 2008 R2, Windows Server 2012, Windows Server 2012 R2. All of these operating systems support BitLocker Drive Encryption.
+
+> [AZURE.IMPORTANT] <sup>1</sup>If you are using a Windows 10 machine to prepare your hard drive, please download the latest version of the Azure Import/Export Tool.
+
+### Locations
+
+The Azure Import/Export service supports copying data to and from all Public Azure storage accounts. You can ship hard disk drives to one of the following locations. If your storage account is in a public Azure location which is not specified here, an alternate shipping location will be provided when you are creating the job using the Classic portal or the Import/Export REST API.
+
+Supported shipping locations:
+
+- East US
+
+- West US
+
+- East US 2
+
+- Central US
+
+- North Central US
+
+- South Central US
+
+- North Europe
+
+- West Europe
+
+- East Asia
+
+- Southeast Asia
+
+- Australia East
+
+- Australia Southeast
+
+- Japan West
+
+- Japan East
+
+- Central India
+
+
+### Shipping
+
+**Shipping drives to the data center:**
+
+When creating an import or export job, you will be provided a shipping address of one of the supported locations to ship your drives. The shipping address provided will depend on the location of your storage account, but it may not be the same as your storage account location.
+
+You can use carriers like FedEx, DHL, UPS, or the US Postal Service to ship your drives to the shipping address. 
+
+**Shipping drives from the data center:**
+
+When creating an import or export job, you must provide a return address for Microsoft to use when shipping the drives back after your job is complete. Please make sure you provide a valid return address to avoid delays in processing.
+
+You must also provide a valid FedEx or DHL carrier account number to be used by Microsoft for shipping the drives back. A FedEx account number is required for shipping drives back from the US and Europe locations. A DHL account number is required for shipping drives back from Asia and Australia locations. You can create a [FedEx](http://www.fedex.com/us/oadr/) (for US and Europe) or [DHL](http://www.dhl.com/) (Asia and Australia) carrier account if you do not have one. If you already have a carrier account number, please verify that it is valid.
+
+In shipping your packages, you must follow the terms at [Microsoft Azure Service Terms](https://azure.microsoft.com/support/legal/services-terms/).
+
+> [AZURE.IMPORTANT] Please note that the physical media that you are shipping may need to cross international borders. You are responsible for ensuring that your physical media and data are imported and/or exported in accordance with the applicable laws. Before shipping the physical media, check with your advisers to verify that your media and data can legally be shipped to the identified data center. This will help to ensure that it reaches Microsoft in a timely manner. For instance, any package that will cross international borders needs a commercial invoice to be accompanied with the package (except if crossing borders within European Union). You could print out a filled copy of the commercial invoice from carrier website. Example of commercial invoice are [DHL Commercial Invoice] (http://invoice-template.com/wp-content/uploads/dhl-commercial-invoice-template.pdf) or [FedEx Commercial Invoice](http://images.fedex.com/downloads/shared/shipdocuments/blankforms/commercialinvoice.pdf). Make sure that Microsoft has not been indicated as the exporter.
+
+## How does the Azure Import/Export service work?
+
+You can transfer data between your on-premises site and Azure blob storage using the Azure Import/Export service by creating jobs and shipping hard disk drives to an Azure data center. Each hard disk drive you ship is associated with a single job. Each job is associated with a single storage account. Review the [pre-requisites section](#pre-requisites) carefully to learn about the specifics of this service such as supported blob types, disk types, locations, and shipping. 
+
+In this section, we will describe at a high level the steps involved in import and export jobs. Later in the [Quick Start section](#quick-start), we will provide step-by-step instructions to create an import and export job.
+
+### Inside an Import job
+
+At a high level, an import job involves the following steps:
+
+- Determine the data to be imported, and the number of drives you will need.
+- Identify the destination blobs for your data in Blob storage.
+- Use the Azure Import/Export Tool to copy your data to one or more hard disk drives and encrypt them with BitLocker.  
+- Create an import job in your target classic storage account using the Classic portal or the Import/Export REST API. If using the Classic portal, upload the drive journal files.
+- Provide the return address and carrier account number to be used for shipping the drives back to you.
+- Ship the hard disk drives to the shipping address provided during job creation.
+- Update the delivery tracking number in the import job details and submit the import job.
+- Drives are received and processed at the Azure data center. 
+- Drives are shipped using your carrier account to the return address provided in the import job.
+
+	![Figure 1:Import job flow](./media/storage-import-export-service/importjob.png)
+
+
+### Inside an Export job
+
+At a high level, an export job involves the following steps:
+
+- Determine the data to be exported and the number of drives you will need.
+- Identify the source blobs or container paths of your data in Blob storage.
+- Create an export job in your source storage account using the Classic portal or the Import/Export REST API.
+- Specify the source blobs or container paths of your data in the export job.
+- Provide the return address and carrier account number for to be used for shipping the drives back to you.
+- Ship the hard disk drives to the shipping address provided during job creation.
+- Update the delivery tracking number in the export job details and submit the export job.
+- The drives are received and processed at the Azure data center. 
+- The drives are encrypted with BitLocker; the keys are available via the Classic portal.  
+- The drives are shipped using your carrier account to the return address provided in the import job.
+
+	![Figure 2:Export job flow](./media/storage-import-export-service/exportjob.png)
+
+### Viewing your job status
+
+You can track the status of your import or export jobs from the Classic portal. Navigate to your storage account in the Classic portal and click the **Import/Export** tab. A list of your jobs will appear on the page. You can filter the list on job status, job name, job type, or tracking number.
+
+You will see one of the following job statuses depending on where your drive is in the process.
+
+Job Status|Description
+---|---
+Creating|Your job has been created, but you have not yet provided your shipping information.
+Shipping|Your job has been created and you have provided your shipping information. **Note**: When the drive is delivered to the Azure data center, the status may still show “Shipping” for some time. Once the service starts copying your data, the status will change to “Transferring”. If you want to see more specific status of your drive, you can use the Import/Export REST API. 
+Transferring|Your data is being transferred from your hard drive (for an import job) or to your hard drive (for an export job).
+Packaging|The transfer of your data is complete, and your hard drive is being prepared for shipping back to you.
+Complete|Your hard drive has been shipped back to you.
+
+### Time to process job 
+
+The amount of time it takes to process an import/export job varies depending on different factors such as shipping time, job type, type and size of the data being copied, and the size of the disks provided. The Import/Export Service does not have an SLA. You can use the REST API to track the job progress more closely. There is a percent complete parameter in the List Jobs operation which gives an indication of copy progress. Reach out to us if you need an estimate to complete a time critical import/export job.
+
+### Pricing 
+
+**Drive handling fee**
+
+There is a drive handling fee for each drive processed as part of your import or export job. See the details on the [Azure Import/Export Pricing](https://azure.microsoft.com/pricing/details/storage-import-export/). 
+
+**Shipping costs**
+
+When you ship drives to Azure, you pay the shipping cost to the shipping carrier. When Microsoft returns the drives to you, the shipping cost is charged to the carrier account which you provided at the time of job creation.
+
+**Transaction costs**
+
+There are no transaction costs when importing data into blob storage. The standard egress charges are applicable when data is exported from blob storage. For more details on transaction costs, see [Data transfer pricing.](https://azure.microsoft.com/pricing/details/data-transfers/) 
+
+## Quick Start
+
+In this section, we will provide step-by-step instructions for creating an import and an export job. Please make sure you meet all of the [pre-requisites](#pre-requisites) before moving forward.
+
+## How to create an Import Job?
+
+Create an import job to copy data to your Azure storage account from hard drives by shipping one or more drives containing data to the specified data center. The import job conveys details about hard disk drives, data to be copied, target storage account, and shipping information to the Azure Import/Export service. Creating an import job is a three-step process. First, prepare your drives using the Azure Import/Export client tool. Second, submit an import job using the Classic portal. Third, ship the drives to the shipping address provided during job creation and update the shipping info in your job details.   
+
+> [AZURE.IMPORTANT] You can submit only one job per storage account. Each drive you ship can be imported to one storage account. For example, let’s say you wish to import data into two storage accounts. You must use separate hard disk drives for each storage account and create separate jobs per storage account. 
+
+### Prepare Your Drives	
+
+The first step when importing data using the Azure Import/Export service is to prepare your drives using the Azure Import/Export client tool. Follow the steps below to prepare your drives.
+
+1.	Identify the data to be imported. This could be directories and standalone files on the local server or a network share.  
+
+2.	Determine the number of drives you will need depending on total size of the data. Procure the required number of 3.5 inch SATA II/III hard disk drives.
+
+3.	Identify the target storage account, container, virtual directories, and blobs. 
+
+4.	Determine the directories and/or standalone files that will be copied to each hard disk drive.
+
+5.	Use the [Azure Import/Export Tool](http://go.microsoft.com/fwlink/?LinkID=301900&clcid=0x409) to copy your data to one or more hard drives.
+	
+	- The Azure Import/Export tool creates copy sessions to copy your data from source to the hard disk drives. In a single copy session, the tool can copy a single directory along with its subdirectories, or a single file. 
+
+	- You may need multiple copy sessions if your source data spans many directories. 
+
+	- Each hard disk drive you prepare will require at least one copy session.
+
+6.	You can specify the /encrypt parameter to enable Bitlocker encryption on the hard disk drive. Alternatively, you could also enable Bitlocker encryption manually on the hard disk drive and supply the key while running the tool.
+
+7.	The Azure Import/Export Tool generates a drive journal file for each drive as it is prepared. The drive journal file is stored on your local computer, not on the drive itself. You will upload the journal file when you create the import job. A drive journal file includes the drive ID and the BitLocker key, as well as other information about the drive. 
+**Important**: Each hard disk drive you prepare will result in a journal file. When you are creating the import job using the Classic portal, you must upload all the journal files of the drives which are part of that import job. Drives without journal files will not be processed.
+
+8.	Do not modify the data on the hard disk drives or the journal file after completing disk preparation.
+
+Below are the commands and examples for preparing the hard disk drive using Azure Import/Export client tool. 
+
+Azure Import/Export client tool PrepImport command for the first copy session to copy a directory:
+
+	WAImportExport PrepImport /sk:<StorageAccountKey> /csas:<ContainerSas> /t: <TargetDriveLetter> [/format] [/silentmode] [/encrypt] [/bk:<BitLockerKey>] [/logdir:<LogDirectory>] /j:<JournalFile> /id:<SessionId> /srcdir:<SourceDirectory> /dstdir:<DestinationBlobVirtualDirectory> [/Disposition:<Disposition>] [/BlobType:<BlockBlob|PageBlob>] [/PropertyFile:<PropertyFile>] [/MetadataFile:<MetadataFile>]
+
+**Example:**
+
+In the example below we are copying all the files and sub directories from H:\Video to the hard disk drive mounted on X:. The data will be imported to the destination storage account specified by the storage account key and into the storage container called video. If the storage container is not present, it will be created. This command will also format and encrypt the target hard disk drive.
+
+	WAImportExport.exe PrepImport /j:FirstDrive.jrn /id:Video1 /logdir:c:\logs /sk:storageaccountkey /t:x /format /encrypt /srcdir:H:\Video1 /dstdir:video/ /MetadataFile:c:\WAImportExport\SampleMetadata.txt
+
+Azure Import/Export client tool PrepImport command for subsequent copy sessions to copy a directory:
+
+	WAImportExport PrepImport /j:<JournalFile> /id:<SessionId> /srcdir:<SourceDirectory> /dstdir:<DestinationBlobVirtualDirectory> [/Disposition:<Disposition>] [/BlobType:<BlockBlob|PageBlob>] [/PropertyFile:<PropertyFile>] [/MetadataFile:<MetadataFile>]
+
+For subsequent copy sessions to the same hard disk drive, specify the same journal file name and provide a new session ID; there is no need to provide the storage account key and target drive again, nor to format or encrypt the drive. In this example we are copying the H:\Photo folder and its sub directories to the same target drive, into the storage container called photo. 
+
+	WAImportExport.exe PrepImport /j:FirstDrive.jrn /id:Photo /srcdir:H:\Photo /dstdir:photo/ /MetadataFile:c:\WAImportExport\SampleMetadata.txt
+
+The Azure Import/Export client tool PrepImport command for the first copy session to copy a file:
+
+	WAImportExport PrepImport /sk:<StorageAccountKey> /csas:<ContainerSas> /t: <TargetDriveLetter> [/format] [/silentmode] [/encrypt] [/bk:<BitLockerKey>] [/logdir:<LogDirectory>] /j:<JournalFile> /id:<SessionId> /srcfile:<SourceFile> /dstblob:<DestinationBlobPath> [/Disposition:<Disposition>] [/BlobType:<BlockBlob|PageBlob>] [/PropertyFile:<PropertyFile>] [/MetadataFile:<MetadataFile>]
+
+The Azure Import/Export client tool PrepImport command for subsequent copy sessions to copy a file:
+
+	WAImportExport PrepImport /j:<JournalFile> /id:<SessionId> /srcfile:<SourceFile> /dstblob:<DestinationBlobPath> [/Disposition:<Disposition>] [/BlobType:<BlockBlob|PageBlob>] [/PropertyFile:<PropertyFile>] [/MetadataFile:<MetadataFile>]
+
+**Remember**: By default, the data will be imported as Block Blobs. You can use the /BlobType parameter to import data as a Page Blobs. For example, if you are importing VHD files which will be mounted as disks on an Azure VM, you must import them as Page Blobs. If you are uncertain which blob type to use, you can specify /blobType:auto and we will help determine the right type. In this case, all vhd and vhdx files will be imported as Page Blobs, and the rest will be imported as Block Blobs.
+
+See more details about using the Azure Import/Export client tool in [Preparing Hard Drives for Import](https://msdn.microsoft.com/library/dn529089.aspx).
+
+Also, refer to the [Sample Workflow to Prepare Hard Drives for an Import Job](https://msdn.microsoft.com/library/dn529097.aspx) for more detailed step-by-step instructions.  
+
+### Create the Import Job
+
+1.	Once you have prepared your drive, navigate to your storage account in the [Classic portal](https://manage.windowsazure.com) and view the Dashboard. Under **Quick Glance**, click **Create an Import Job**. Review the steps and select the checkbox to indicate that you have prepared your drive and that you have the drive journal file available.
+
+2.	In Step 1, provide contact information for the person responsible for this import job and a valid return address. If you wish to save verbose log data for the import job, check the option to **Save the verbose log in my 'waimportexport' blob container**.
+
+3.	In Step 2, upload the drive journal files that you obtained during the drive preparation step. You will need to upload one file for each drive that you have prepared.
+
+	![Create import job - Step 3](./media/storage-import-export-service/import-job-03.png)
+
+4.	In Step 3, enter a descriptive name for the import job. Note that the name you enter may contain only lowercase letters, numbers, hyphens, and underscores, must start with a letter, and may not contain spaces. You will use the name you choose to track your jobs while they are in progress and once they are completed.
+
+	Next, select your data center region from the list. The data center region will indicate the data center and address to which you must ship your package. See the FAQ below for more information.
+
+5. 	In Step 4, select your return carrier from the list and enter your carrier account number. Microsoft will use this account to ship the drives back to you once your import job is complete.
+
+	If you have your tracking number, select your delivery carrier from the list and enter your tracking number.
+
+	If you do not have a tracking number yet, choose **I will provide my shipping information for this import job once I have shipped my package**, then complete the import process.
+
+6. To enter your tracking number after you have shipped your package, return to the **Import/Export** page for your storage account in the Classic portal, select your job from the list, and choose **Shipping Info**. Navigate through the wizard and enter your tracking number in Step 2.
+
+	If the tracking number is not updated within 2 weeks of creating the job, the job will expire.
+
+	If the job is in the Creating, Shipping or Transferring state, you can also update your carrier account number in Step 2 of the wizard. Once the job is in the Packaging state, you cannot update your carrier account number for that job.
+
+7. You can track your job progress on the portal dashboard. See what each job state in the previous section means by [Viewing your job status](#viewing-your-job-status). 
+
+## How to create an Export Job?
+
+Create an export job to notify the Import/Export service that you'll be shipping one or more empty drives to the data center so that data can be exported from your storage account to the drives and the drives then shipped to you.
+
+### Prepare your drives
+
+Following pre-checks are recommended for preparing your drives for an export job:
+
+1. Check the number of disks required using the Azure Import/Export tool's PreviewExport command. For more information, see [Previewing Drive Usage for an Export Job](https://msdn.microsoft.com/library/azure/dn722414.aspx). It helps you preview drive usage for the blobs you selected, based on the size of the drives you are going to use. 
+
+2. Check that you can read/write to the hard drive that will be shipped for the export job.
+
+### Create the Export job
+
+1. 	To create an export job, navigate to your storage account in the [Classic portal](https://manage.windowsazure.com), and view the Dashboard. Under **Quick Glance**, click **Create an Export Job** and proceed through the wizard.
+
+2. 	In Step 2, provide contact information for the person responsible for this export job. If you wish to save verbose log data for the export job, check the option to **Save the verbose log in my 'waimportexport' blob container**.
+
+3.	In Step 3, specify which blob data you wish to export from your storage account to your blank drive or drives. You can choose to export all blob data in the storage account, or you can specify which blobs or sets of blobs to export.
+
+	To specify a blob to export, use the **Equal To** selector, and specify the relative path to the blob, beginning with the container name. Use *$root* to specify the root container.
+
+	To specify all blobs starting with a prefix, use the **Starts With** selector, and specify the prefix, beginning with a forward slash '/'. The prefix may be the prefix of the container name, the complete container name, or the complete container name followed by the prefix of the blob name.
+
+	The following table shows examples of valid blob paths:
+
+	Selector|Blob Path|Description
+	---|---|---
+	Starts With|/|Exports all blobs in the storage account
+	Starts With|/$root/|Exports all blobs in the root container
+	Starts With|/book|Exports all blobs in any container that begins with prefix **book**
+	Starts With|/music/|Exports all blobs in container **music**
+	Starts With|/music/love|Exports all blobs in container **music** that begin with prefix **love**
+	Equal To|$root/logo.bmp|Exports blob **logo.bmp** in the root container
+	Equal To|videos/story.mp4|Exports blob **story.mp4** in container **videos**
+
+	You must provide the blob paths in valid formats to avoid errors during processing, as shown in this screenshot.
+
+	![Create export job - Step 3](./media/storage-import-export-service/export-job-03.png)
+
+
+4.	In Step 4, enter a descriptive name for the export job. The name you enter may contain only lowercase letters, numbers, hyphens, and underscores, must start with a letter, and may not contain spaces.
+
+	The data center region will indicate the data center to which you must ship your package. See the FAQ below for more information.
+
+5. 	In Step 5, select your return carrier from the list, and enter your carrier account number. Microsoft will use this account to ship your drives back to you once your export job is complete.
+
+	If you have your tracking number, select your delivery carrier from the list and enter your tracking number.
+
+	If you do not have a tracking number yet, choose **I will provide my shipping information for this export job once I have shipped my package**, then complete the export process.
+
+6. To enter your tracking number after you have shipped your package, return to the **Import/Export** page for your storage account in the Classic portal, select your job from the list, and choose **Shipping Info**. Navigate through the wizard and enter your tracking number in Step 2.
+
+	If the tracking number is not updated within 2 weeks of creating the job, the job will expire.
+
+	If the job is in the Creating, Shipping or Transferring state, you can also update your carrier account number in Step 2 of the wizard. Once the job is in the Packaging state, you cannot update your carrier account number for that job.
+
+	> [AZURE.NOTE] If the blob to be exported is in use at the time of copying to hard drive, Azure Import/Export service will take a snapshot of the blob and copy the snapshot.
+
+7.	You can track your job progress on the dashboard in the Classic portal. See what each job state means in the previous section on “Viewing your job status”.
+
+8.	After you receive the drives with your exported data, you can view and copy the BitLocker keys generated by the service for your drive. Navigate to your storage account in the Classic portal and click the Import/Export tab. Select your export job from the list, and click the View Keys button. The BitLocker keys appear as shown below:
+
+	![View BitLocker keys for export job](.\media\storage-import-export-service\export-job-bitlocker-keys.png)
+
+Please go through the FAQ section below as it covers the most common questions customers encounter when using this service. 
+
+## Frequently Asked Questions ##
+
+**How long will it take to copy my data after my drive(s) reaches the data center?**
+
+The time to copy varies depending on different factors like job type, type and size of data being copied, size of disks provided, and existing workload. It can vary from a couple of days to a couple of weeks, depending on these factors. Therefore, it is difficult to provide a general estimate. The service tries to optimize your job by copying multiple drives in parallel when possible. If you have a time critical import/export job, reach out to us for an estimate.
+
+**Can I use the Azure Import/Export service with a Resource Manager storage account?**
+
+No, you cannot copy data to or from a Resource Manager storage account directly using the Azure Import/Export service. The service only supports classic storage accounts. Resource Manager storage account support will be coming soon. As an alternative, you can import data into a classic storage account, and migrate it to your Resource Manager storage account using [AzCopy](storage-use-azcopy.md) or CopyBlob.
+
+**Can I copy Azure Files using the Azure Import/Export service?**
+
+No, the Azure Import/Export service only supports Block Blobs and Page Blobs. All other storage types including Azure Files, Tables, and Queues are not supported.
+
+**Is the Azure Import/Export service available for CSP subscriptions?**
+
+No, the Azure Import/Export service does not support CSP subscriptions. The support will be added in the future.
+
+**Can I skip the drive preparation step for an import job or can I prepare a drive without copying?**
+
+Any drive that you want to ship for importing data must be prepared using the Azure Import/Export client tool. You must use the client tool to copy data to the drive. 
+
+**Do I need to perform any disk preparation when creating an export job?**
+
+No, but some pre-checks are recommended. Check the number of disks required using the Azure Import/Export tool's PreviewExport command. For more information, see [Previewing Drive Usage for an Export Job](https://msdn.microsoft.com/library/azure/dn722414.aspx). It helps you preview drive usage for the blobs you selected, based on the size of the drives you are going to use. Also check that you can read from and write to the hard drive that will be shipped for the export job.
+
+**What happens if I accidentally send an HDD which does not conform to the supported requirements?**
+
+The Azure data center will return the drive that does not conform to the supported requirements to you. If only some of the drives in the package meet the support requirements, those drives will be processed, and the drives that do not meet the requirements will be returned to you.
+
+**Can I cancel my job?**
+
+You can cancel a job when its status is Creating or Shipping.
+
+**How long can I view the status of completed jobs in Classic portal?**
+
+You can view the status for completed jobs for up to 90 days. Completed jobs will be deleted after 90 days.
+
+**If I want to import or export more than 10 drives, what should I do?**
+
+One import or export job can reference only 10 drives in a single job for the Import/Export service. If you want to ship more than 10 drives, you can create multiple jobs. Drives that are associated with the same job must be shipped together in the same package.
+
+**Can I use a USB-SATA adaptor that is not in the recommended list?**
+
+If you have a converter which is not listed above, you can try running the Azure Import/Export Tool using your converter to prepare the drive and see if it works before purchasing a supported converter.
+
+**Does the service format the drives before returning them?**
+
+No. All drives are encrypted with BitLocker.
+
+**Can I purchase drives for import/export jobs from Microsoft?**
+
+No. You will need to ship your own drives for both import and export jobs.
+
+**After the import job completes, what will my data look like in the storage account? Will my directory hierarchy be preserved?**
+
+When preparing a hard drive for an import job, the destination is specified by the /dstdir: parameter. This is the destination container in the storage account to which data from the hard drive is copied. Within this destination container, virtual directories are created for folders from the hard drive and blobs are created for files.
+
+**If the drive has files that already exist in my storage account, will the service overwrite existing blobs in my storage account?**
+
+When preparing the drive, you can specify whether the destination files should be overwritten or ignored using the parameter called /Disposition:<rename|no-overwrite|overwrite>. By default, the service will rename the new files rather than overwrite existing blobs.
+
+**Is the Azure Import/Export client tool compatible with 32-bit operating systems?**
+No. The client tool is only compatible with 64-bit Windows operating systems. Please refer to the Operating Systems section in the [pre-requisites](#pre-requisites) for a complete list of supported OS versions.
+
+**Should I include anything other than the hard disk drive in my package?**
+
+Please ship only your hard drives. Do not include items like power supply cables or USB cables.
+
+**Do I have to ship my drives using FedEx or DHL?**
+
+You can ship drives to the data center using any known carrier like FedEx, DHL, UPS, or US Postal Service. However, for shipping the drives back to you from the data center, you must provide a FedEx account number in the US and EU, or a DHL account number in the Asia and Australia regions.
+
+**Are there any restrictions with shipping my drive internationally?**
+
+Please note that the physical media that you are shipping may need to cross international borders. You are responsible for ensuring that your physical media and data are imported and/or exported in accordance with the applicable laws. Before shipping the physical media, check with your advisors to verify that your media and data can legally be shipped to the identified data center. This will help to ensure that it reaches Microsoft in a timely manner.
+
+**When creating a job, the shipping address is a location that is different from my storage account location. What should I do?**
+
+Some storage account locations are mapped to alternate shipping locations. Previously available shipping locations can also be temporarily mapped to alternate locations. Always check the shipping address provided during job creation before shipping your drives. 
+
+**Why does my job status in the Classic portal say “Shipping” when the Carrier website shows my package is delivered?**
+
+The status in the Classic portal changes from Shipping to Transferring when the drive processing starts. If your drive has reached the facility, but has not started processing, your job status will show as Shipping.
+
+**When shipping my drive, the carrier asks for the data center contact name and phone number. What should I provide?**
+
+The phone number is provided to you during job creation. If you need a contact name, please contact us at waimportexport@microsoft.com and we will provide you with that information.
+
+**Can I use the Azure Import/Export service to copy PST mailboxes and SharePoint data to O365?**
+
+Please refer to [Import PST files or SharePoint data to Office 365](https://technet.microsoft.com/library/ms.o365.cc.ingestionhelp.aspx).
+
+**Can I use the Azure Import/Export service to copy my backups offline to the Azure Backup Service?**
+
+Please refer to [Offline Backup workflow in Azure Backup](../backup/backup-azure-backup-import-export.md).
+
+## See also:
+
+- [Setting up the Azure Import/Export client tool](https://msdn.microsoft.com/library/dn529112.aspx)
+
+- [Transfer data with the AzCopy command-line utility](storage-use-azcopy.md)