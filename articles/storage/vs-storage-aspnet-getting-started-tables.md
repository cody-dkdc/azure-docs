<properties
	pageTitle="Get started with table storage and Visual Studio connected services (ASP.NET) | Microsoft Azure"
	description="How to get started using Azure Table storage in an ASP.NET project in Visual Studio after connecting to a storage account using Visual Studio connected services"
	services="storage"
	documentationCenter=""
	authors="TomArcher"
	manager="douge"
	editor=""/>

<tags
	ms.service="storage"
	ms.workload="web"
	ms.tgt_pltfrm="vs-getting-started"
	ms.devlang="na"
	ms.topic="article"
<<<<<<< HEAD
	ms.date="09/03/2015"
	ms.author="patshea123"/>

# Get started with table storage and Visual Studio connected services (ASP.NET)
> [AZURE.SELECTOR]
> - [Getting Started](vs-storage-aspnet-getting-started-tables.md)
> - [What Happened](vs-storage-aspnet-what-happened.md)

> [AZURE.SELECTOR]
> - [Blobs](vs-storage-aspnet-getting-started-blobs.md)
> - [Queues](vs-storage-aspnet-getting-started-queues.md)
> - [Tables](vs-storage-aspnet-getting-started-tables.md)
=======
	ms.date="12/16/2015"
	ms.author="tarcher"/>

# Get started with table storage and Visual Studio connected services (ASP.NET)
>>>>>>> 08be3281

## Overview
This article describes how get started using Azure Table storage in Visual Studio after you have created or referenced an Azure storage account in an ASP.NET project by using the  Visual Studio **Add Connected Services** dialog. This article shows you how to perform common tasks in Azure tables, including creating and
deleting a table, as well as working with table entities. The samples are written in C\# code and use the [Azure Storage Client Library for .NET](https://msdn.microsoft.com/library/azure/dn261237.aspx). For more general information about using Azure table storage, see [How to use Table storage from .NET](storage-dotnet-how-to-use-tables.md).

Azure Table storage enables you to store large amounts of structured data. The service is a NoSQL datastore that accepts authenticated calls from inside and outside the Azure cloud. Azure tables are ideal for storing structured, non-relational data.


## Access tables in code

1. Make sure the namespace declarations at the top of the C# file include these **using** statements.

		 using Microsoft.Azure;
		 using Microsoft.WindowsAzure.Storage;
		 using Microsoft.WindowsAzure.Storage.Auth;
		 using Microsoft.WindowsAzure.Storage.Table;

2. Get a **CloudStorageAccount** object that represents your storage account information. Use the following code to get the your storage connection string and storage account information from the Azure service configuration.

		 CloudStorageAccount storageAccount = CloudStorageAccount.Parse(
		   CloudConfigurationManager.GetSetting("<storage-account-name>_AzureStorageConnectionString"));

    **NOTE** - Use all of the above code in front of the code in the following samples.

3. Get a **CloudTableClient** object to reference the table objects in your storage account.  

	    // Create the table client.
    	CloudTableClient tableClient = storageAccount.CreateCloudTableClient();

4. Get a **CloudTable** reference object to reference a specific table and entities.

    	// Get a reference to a table named "peopleTable"
	    CloudTable table = tableClient.GetTableReference("peopleTable");

## Create a table in code

To create the Azure table, just add a call to **CreateIfNotExistsAsync()** to the previous code.

	// Create the CloudTable if it does not exist
	await table.CreateIfNotExistsAsync();


## Insert a batch of entities

You can insert multiple entities into a table in a single write operation. The following code example creates two entity objects ("Jeff Smith" and "Ben Smith"), adds them to a **TableBatchOperation** object using the Insert method, and then starts the operation by calling **CloudTable.ExecuteBatchAsync**.

	// Get a reference to a CloudTable object named 'peopleTable' as described in "Access a table in code"

	// Create the batch operation.
	TableBatchOperation batchOperation = new TableBatchOperation();

	// Create a customer entity and add it to the table.
	CustomerEntity customer1 = new CustomerEntity("Smith", "Jeff");
	customer1.Email = "Jeff@contoso.com";
	customer1.PhoneNumber = "425-555-0104";

	// Create another customer entity and add it to the table.
	CustomerEntity customer2 = new CustomerEntity("Smith", "Ben");
	customer2.Email = "Ben@contoso.com";
	customer2.PhoneNumber = "425-555-0102";

	// Add both customer entities to the batch insert operation.
	batchOperation.Insert(customer1);
	batchOperation.Insert(customer2);

	// Execute the batch operation.
	await peopleTable.ExecuteBatchAsync(batchOperation);

## Get all of the entities in a partition
To query a table for all of the entities in a partition, use a **TableQuery** object. The following code example specifies a filter for entities where 'Smith' is the partition key. This example prints the fields of each entity in the query results to the console.

	// Get a reference to a CloudTable object named 'peopleTable' as described in "Access a table in code"

	// Construct the query operation for all customer entities where PartitionKey="Smith".
    TableQuery<CustomerEntity> query = new TableQuery<CustomerEntity>().Where(TableQuery.GenerateFilterCondition("PartitionKey", QueryComparisons.Equal, "Smith"));

    // Print the fields for each customer.
    TableContinuationToken token = null;
    do
    {
    	TableQuerySegment<CustomerEntity>
        resultSegment = await peopleTable.ExecuteQuerySegmentedAsync(query, token);
        token = resultSegment.ContinuationToken;

        foreach (CustomerEntity entity in resultSegment.Results)
        {
        Console.WriteLine("{0}, {1}\t{2}\t{3}", entity.PartitionKey, entity.RowKey,
        entity.Email, entity.PhoneNumber);
        }
        } while (token != null);

        return View();


## Get a single entity
You can write a query to get a single, specific entity. The following code uses a **TableOperation** object to specify a customer named 'Ben Smith'. This method returns just one entity, rather than a collection, and the returned value in **TableResult.Result** is a **CustomerEntity** object. Specifying both partition and row keys in a query is the fastest way to retrieve a single entity from the table service.

        // Get a reference to a CloudTable object named 'peopleTable' as described in "Access a table in code"

        // Create a retrieve operation that takes a customer entity.
        TableOperation retrieveOperation = TableOperation.Retrieve<CustomerEntity>("Smith", "Ben");

	// Execute the retrieve operation.
	TableResult retrievedResult = await peopleTable.ExecuteAsync(retrieveOperation);

	// Print the phone number of the result.
	if (retrievedResult.Result != null)
	   Console.WriteLine(((CustomerEntity)retrievedResult.Result).PhoneNumber);
	else
	   Console.WriteLine("The phone number could not be retrieved.");

## Delete an entity
You can delete an entity after you find it. The following code looks for a customer entity named "Ben Smith" and if it finds it, it deletes it.

	// Get a reference to a CloudTable object named 'peopleTable' as described in "Access a table in code"

	// Create a retrieve operation that expects a customer entity.
	TableOperation retrieveOperation = TableOperation.Retrieve<CustomerEntity>("Smith", "Ben");

	// Execute the operation.
	TableResult retrievedResult = peopleTable.Execute(retrieveOperation);

	// Assign the result to a CustomerEntity object.
	CustomerEntity deleteEntity = (CustomerEntity)retrievedResult.Result;

	// Create the Delete TableOperation and then execute it.
	if (deleteEntity != null)
	{
	   TableOperation deleteOperation = TableOperation.Delete(deleteEntity);

	   // Execute the operation.
	   await peopleTable.ExecuteAsync(deleteOperation);

	   Console.WriteLine("Entity deleted.");
	}

	else
	   Console.WriteLine("Couldn't delete the entity.");

## Next steps

[AZURE.INCLUDE [vs-storage-dotnet-tables-next-steps](../../includes/vs-storage-dotnet-tables-next-steps.md)]<|MERGE_RESOLUTION|>--- conflicted
+++ resolved
@@ -13,25 +13,10 @@
 	ms.tgt_pltfrm="vs-getting-started"
 	ms.devlang="na"
 	ms.topic="article"
-<<<<<<< HEAD
-	ms.date="09/03/2015"
-	ms.author="patshea123"/>
-
-# Get started with table storage and Visual Studio connected services (ASP.NET)
-> [AZURE.SELECTOR]
-> - [Getting Started](vs-storage-aspnet-getting-started-tables.md)
-> - [What Happened](vs-storage-aspnet-what-happened.md)
-
-> [AZURE.SELECTOR]
-> - [Blobs](vs-storage-aspnet-getting-started-blobs.md)
-> - [Queues](vs-storage-aspnet-getting-started-queues.md)
-> - [Tables](vs-storage-aspnet-getting-started-tables.md)
-=======
 	ms.date="12/16/2015"
 	ms.author="tarcher"/>
 
 # Get started with table storage and Visual Studio connected services (ASP.NET)
->>>>>>> 08be3281
 
 ## Overview
 This article describes how get started using Azure Table storage in Visual Studio after you have created or referenced an Azure storage account in an ASP.NET project by using the  Visual Studio **Add Connected Services** dialog. This article shows you how to perform common tasks in Azure tables, including creating and
