--- conflicted
+++ resolved
@@ -13,26 +13,10 @@
 	ms.tgt_pltfrm="vs-getting-started"
 	ms.devlang="na"
 	ms.topic="article"
-<<<<<<< HEAD
-	ms.date="09/03/2015"
-	ms.author="patshea123"/>
-
-# Get started with Azure Blob storage and Visual Studio connected services (ASP.NET 5)
-
-> [AZURE.SELECTOR]
-> - [Getting started](vs-storage-aspnet5-getting-started-blobs.md)
-> - [What happened](vs-storage-aspnet5-what-happened.md)
-
-> [AZURE.SELECTOR]
-> - [Blobs](vs-storage-aspnet5-getting-started-blobs.md)
-> - [Queues](vs-storage-aspnet5-getting-started-queues.md)
-> - [Tables](vs-storage-aspnet5-getting-started-tables.md)
-=======
 	ms.date="12/16/2015"
 	ms.author="tarcher"/>
 
 # Get started with Azure Blob storage and Visual Studio connected services (ASP.NET 5)
->>>>>>> 08be3281
 
 ##Overview
 
@@ -56,11 +40,7 @@
 		using System.Threading.Tasks;
 		using LogLevel = Microsoft.Framework.Logging.LogLevel;
 
-<<<<<<< HEAD
-2. Get a **CloudStorageAccount**object that represents your storage account information. Use the following code to get the your storage connection string and storage account information from the Azure service configuration.
-=======
 2. Get a **CloudStorageAccount** object that represents your storage account information. Use the following code to get the your storage connection string and storage account information from the Azure service configuration.
->>>>>>> 08be3281
 
 		 CloudStorageAccount storageAccount = CloudStorageAccount.Parse(
 		   CloudConfigurationManager.GetSetting("<storage-account-name>_AzureStorageConnectionString"));
@@ -151,11 +131,7 @@
 There are others ways to list the contents of a blob container. See [How to use blob storage from .NET](storage-dotnet-how-to-use-blobs.md#list-the-blobs-in-a-container) for more information.
 
 ##Download a blob
-<<<<<<< HEAD
-TTo download a blob, first get a reference to the blob, and then call the **DownloadToStreamAsync** method. The following example uses the **DownloadToStreamAsync** method to transfer the blob contents to a stream object that you can then save as a local file.
-=======
 To download a blob, first get a reference to the blob, and then call the **DownloadToStreamAsync** method. The following example uses the **DownloadToStreamAsync** method to transfer the blob contents to a stream object that you can then save as a local file.
->>>>>>> 08be3281
 
 	// Get a reference to a blob named "photo1.jpg".
 	CloudBlockBlob blockBlob = container.GetBlockBlobReference("photo1.jpg");
