- name: Azure Storage Documentation
  href: /azure/storage/
- name: Overview
  expanded: true
  items:
  - name: What are Azure Queues?
    href: storage-queues-introduction.md
- name: Quickstarts
  items:
<<<<<<< HEAD
  - name: Create a storage account
    displayName: resource manager, resource manager template, template, ARM
    href: ../common/storage-quickstart-create-account.md?toc=%2fazure%2fstorage%2fqueues%2ftoc.json
=======
>>>>>>> 6a383dfd
  - name: Manage queues without code
    items:
    - name: Azure portal
      href: storage-quickstart-queues-portal.md
  - name: Develop with queues
    items:
    - name: .NET
      href: storage-quickstart-queues-dotnet.md
<<<<<<< HEAD
=======
- name: Tutorials
  items:
  - name: Work with Azure storage queues
    href: storage-tutorial-queues.md?toc=%2fazure%2fstorage%2fqueues%2ftoc.json
>>>>>>> 6a383dfd
- name: Samples
  items:
  - name: .NET
    href: ../common/storage-samples-dotnet.md?toc=%2fazure%2fstorage%2fqueues%2ftoc.json
  - name: Java
    href: ../common/storage-samples-java.md?toc=%2fazure%2fstorage%2fqueues%2ftoc.json
- name: Concepts
  items:
  - name: Storage accounts
    href: ../common/storage-account-overview.md?toc=%2fazure%2fstorage%2fqueues%2ftoc.json
  - name: Security
    items:
    - name: Security overview
      href: ../common/storage-security-guide.md?toc=%2fazure%2fstorage%2fqueues%2ftoc.json
    - name: Storage account encryption
      href: ../common/storage-service-encryption.md?toc=%2fazure%2fstorage%2fqueues%2ftoc.json
    - name: Authorization
      href: ../common/storage-auth.md?toc=%2fazure%2fstorage%2fqueues%2ftoc.json
      items:
      - name: Authenticate with Azure AD
        href: ../common/storage-auth-aad.md?toc=%2fazure%2fstorage%2fqueues%2ftoc.json
      - name: Authorize with Shared Key
        href: /rest/api/storageservices/authorize-with-shared-key
      - name: Authorize with SAS
        href: ../common/storage-dotnet-shared-access-signature-part-1.md?toc=%2fazure%2fstorage%2fqueues%2ftoc.json
    - name: Advanced threat protection
      href: ../common/storage-advanced-threat-protection.md?toc=%2fazure%2fstorage%2fqueues%2ftoc.json
    - name: Azure common security attributes
      href: ../common/storage-security-attributes.md?toc=%2fazure%2fstorage%2fqueues%2ftoc.json
  - name: Data redundancy
    href: ../common/storage-redundancy.md?toc=%2fazure%2fstorage%2fqueues%2ftoc.json
    items:
    - name: Locally redundant storage
      href: ../common/storage-redundancy-lrs.md?toc=%2fazure%2fstorage%2fqueues%2ftoc.json
    - name: Zone-redundant storage
      href: ../common/storage-redundancy-zrs.md?toc=%2fazure%2fstorage%2fqueues%2ftoc.json
    - name: Geo-redundant storage
      href: ../common/storage-redundancy-grs.md?toc=%2fazure%2fstorage%2fqueues%2ftoc.json
    - name: Disaster recovery and failover
      href: ../common/storage-disaster-recovery-guidance.md?toc=%2fazure%2fstorage%2fqueues%2ftoc.json
    - name: Designing HA Apps using RA-GRS
      href: ../common/storage-designing-ha-apps-with-ragrs.md?toc=%2fazure%2fstorage%2fqueues%2ftoc.json
  - name: Performance and scaling
    items:
    - name: Scalability and performance targets
      href: ../common/storage-scalability-targets.md?toc=%2fazure%2fstorage%2fqueues%2ftoc.json
    - name: Performance and scalability checklist
      href: ../common/storage-performance-checklist.md?toc=%2fazure%2fstorage%2fqueues%2ftoc.json
  - name: Concurrency
    href: ../common/storage-concurrency.md?toc=%2fazure%2fstorage%2fqueues%2ftoc.json
  - name: Monitor and troubleshoot
    items:
    - name: Troubleshooting tutorial
      href: ../common/storage-e2e-troubleshooting.md?toc=%2fazure%2fstorage%2fqueues%2ftoc.json
    - name: Monitor, diagnose, and troubleshoot
      href: ../common/storage-monitoring-diagnosing-troubleshooting.md?toc=%2fazure%2fstorage%2fqueues%2ftoc.json
    - name: Monitor in Azure portal
      href: ../common/storage-monitor-storage-account.md??toc=%2fazure%2fstorage%2fqueues%2ftoc.json
    - name: Metrics and logging
      items:
      - name: Metrics in Azure Monitor
        href: ../common/storage-metrics-in-azure-monitor.md?toc=%2fazure%2fstorage%2fqueues%2ftoc.json
      - name: Migrate to new metrics
        href: ../common/storage-metrics-migration.md?toc=%2fazure%2fstorage%2fqueues%2ftoc.json
      - name: Storage analytics
        href: ../common/storage-analytics.md?toc=%2fazure%2fstorage%2fqueues%2ftoc.json
      - name: Storage analytics metrics (classic)
        href: ../common/storage-analytics-metrics.md?toc=%2fazure%2fstorage%2fqueues%2ftoc.json
      - name: Storage analytics logs
        href: ../common/storage-analytics-logging.md?toc=%2fazure%2fstorage%2fqueues%2ftoc.json
- name: How to
  items:
<<<<<<< HEAD
  - name: Manage storage accounts
    items:
=======
  - name: Create and manage storage accounts
    items:
    - name: Create a storage account
      displayName: resource manager, resource manager template, template, ARM
      href: ../common/storage-quickstart-create-account.md?toc=%2fazure%2fstorage%2fqueues%2ftoc.json
>>>>>>> 6a383dfd
    - name: Manage a storage account
      href: ../common/storage-account-manage.md?toc=%2fazure%2fstorage%2fqueues%2ftoc.json
    - name: Upgrade a storage account
      href: ../common/storage-account-upgrade.md?toc=%2fazure%2fstorage%2fqueues%2ftoc.json
  - name: Secure queue data
    items:
    - name: Authorize access to queue data
      items:
      - name: Authorization options for users
        items:
        - name: Portal
          href: ../common/storage-access-blobs-queues-portal.md?toc=%2fazure%2fstorage%2fqueues%2ftoc.json
        - name: PowerShell or Azure CLI
          href: ../common/storage-auth-aad-script.md?toc=%2fazure%2fstorage%2fqueues%2ftoc.json
      - name: Manage access rights with RBAC
        items:
        - name: Portal
          href: ../common/storage-auth-aad-rbac-portal.md?toc=%2fazure%2fstorage%2fqueues%2ftoc.json
        - name: PowerShell
          href: ../common/storage-auth-aad-rbac-powershell.md?toc=%2fazure%2fstorage%2fqueues%2ftoc.json
        - name: Azure CLI
          href: ../common/storage-auth-aad-rbac-cli.md?toc=%2fazure%2fstorage%2fqueues%2ftoc.json
      - name: Authenticate with Azure AD
        items:
          - name: Authenticate with a managed identity
            href: ../common/storage-auth-aad-msi.md?toc=%2fazure%2fstorage%2fqueues%2ftoc.json
          - name: Authenticate from an application
            href: ../common/storage-auth-aad-app.md?toc=%2fazure%2fstorage%2fqueues%2ftoc.json
      - name: Authorize with Shared Key
        items:
        - name: Configure connection strings
          href: ../common/storage-configure-connection-string.md?toc=%2fazure%2fstorage%2fqueues%2ftoc.json
        - name: Use the Azure Storage REST API
          href: ../common/storage-rest-api-auth.md?toc=%2fazure%2fstorage%2fqueues%2ftoc.json
    - name: Configure customer-managed keys for service encryption
      items:
      - name: Portal
        href: ../common/storage-encryption-keys-portal.md?toc=%2fazure%2fstorage%2fqueues%2ftoc.json
      - name: PowerShell
        href: ../common/storage-encryption-keys-powershell.md?toc=%2fazure%2fstorage%2fqueues%2ftoc.json
      - name: Azure CLI
        href: ../common/storage-encryption-keys-cli.md?toc=%2fazure%2fstorage%2fqueues%2ftoc.json
    - name: Configure client-side encryption
      items:
      - name: .NET
        href: ../common/storage-client-side-encryption.md?toc=%2fazure%2fstorage%2fqueues%2ftoc.json
      - name: Java
        href: ../common/storage-client-side-encryption-java.md?toc=%2fazure%2fstorage%2fqueues%2ftoc.json
      - name: Python
        href: ../common/storage-client-side-encryption-python.md?toc=%2fazure%2fstorage%2fqueues%2ftoc.json
    - name: Configure network security
      items:         
      - name: Configure firewalls and virtual networks
        href: ../common/storage-network-security.md?toc=%2fazure%2fstorage%2fqueues%2ftoc.json
      - name: Require secure transfer
        href: ../common/storage-require-secure-transfer.md?toc=%2fazure%2fstorage%2fqueues%2ftoc.json
      - name: Enable Transport Layer Security
        href: ../common/storage-security-tls.md?toc=%2fazure%2fstorage%2fqueues%2ftoc.json
  - name: Disaster recovery
    items:
    - name: Initiate account failover
      href: ../common/storage-initiate-account-failover.md?toc=%2fazure%2fstorage%2fqueues%2ftoc.json
  - name: Use the Storage Emulator
    href: ../common/storage-use-emulator.md?toc=%2fazure%2fstorage%2fqueues%2ftoc.json
  - name: Develop with queues
    items:
    - name: .NET
      href: storage-dotnet-how-to-use-queues.md
    - name: Java
      href: storage-java-how-to-use-queue-storage.md
    - name: Node.js
      href: storage-nodejs-how-to-use-queues.md
    - name: C++
      href: storage-c-plus-plus-how-to-use-queues.md
    - name: PHP
      href: storage-php-how-to-use-queues.md
    - name: Python
      href: storage-python-how-to-use-queue-storage.md
    - name: Ruby
      href: storage-ruby-how-to-use-queue-storage.md
  - name: Manage queues
    items:
    - name: PowerShell for Azure Queues
      href: storage-powershell-how-to-use-queues.md
    - name: PowerShell for Azure Storage
      href: ../common/storage-powershell-guide-full.md?toc=%2fazure%2fstorage%2fqueues%2ftoc.json
    - name: PowerShell for China, Government, and German clouds
      href: ../common/storage-powershell-independent-clouds.md?toc=%2fazure%2fstorage%2fqueues%2ftoc.json
- name: Reference
  items:
  - name: PowerShell
    href: /powershell/module/azure.storage
  - name: Azure CLI
    href: /cli/azure/storage
  - name: .NET
    items:
    - name: Blobs, Queues, Tables, and Files
      href: https://docs.microsoft.com/dotnet/api/overview/azure/storage/client
    - name: Data movement
      href: /dotnet/api/microsoft.azure.storage.datamovement
    - name: Resource Manager
      href: https://docs.microsoft.com/dotnet/api/overview/azure/storage/management
  - name: Java
    items:
    - name: Blobs, Queues, Tables, and Files
      href: https://docs.microsoft.com/java/api/overview/azure/storage/client
    - name: Resource Manager
      href: https://docs.microsoft.com/java/api/overview/azure/storage/management
  - name: Node.js
    href: https://docs.microsoft.com/javascript/api/overview/azure/storage
  - name: Ruby
    href: https://azure.github.io/azure-storage-ruby
  - name: PHP
    href: https://azure.github.io/azure-storage-php/
  - name: Python
    href: https://docs.microsoft.com/python/api/overview/azure/storage
  - name: C++
    href: https://azure.github.io/azure-storage-cpp
  - name: iOS
    href: https://azure.github.io/azure-storage-ios/
  - name: Android
    href: https://azure.github.io/azure-storage-android
  - name: REST
    items:
    - name: Blobs, Queues, Tables, and Files
      href: /rest/api/storageservices
    - name: Resource provider
      href: /rest/api/storagerp
    - name: Import/Export
      href: /rest/api/storageimportexport
  - name: Resource Manager template
    displayName: ARM
    href: /azure/templates/microsoft.storage/allversions
- name: Resources
  items:
  - name: Azure roadmap
    href: https://azure.microsoft.com/roadmap/?product=storage
  - name: Azure Storage client tools
    href: ../common/storage-explorers.md?toc=%2fazure%2fstorage%2fqueues%2ftoc.json
  - name: Forum
    href: https://social.msdn.microsoft.com/forums/azure/home?forum=windowsazuredata
  - name: Pricing
    href: https://azure.microsoft.com/pricing/details/storage/queues/
  - name: Pricing calculator
    href: https://azure.microsoft.com/pricing/calculator/
  - name: Stack Overflow
    href: https://stackoverflow.com/questions/tagged/windows-azure-storage
  - name: Videos
    href: https://azure.microsoft.com/documentation/videos/index/?services=storage
  - name: Azure Storage Explorer
    items:
    - name: Storage Explorer
      href: ../../vs-azure-tools-storage-manage-with-storage-explorer.md?toc=%2fazure%2fstorage%2fqueues%2ftoc.json
    - name: Storage Explorer release notes
      href: ../../vs-azure-tools-storage-explorer-relnotes.md?toc=%2fazure%2fstorage%2fqueues%2ftoc.json
    - name: Troubleshoot Storage Explorer
      href: ../common/storage-explorer-troubleshooting.md?toc=%2fazure%2fstorage%2fqueues%2ftoc.json
    - name: Storage Explorer accessibility
      href: ../../vs-azure-tools-storage-explorer-accessibility.md?toc=%2fazure%2fstorage%2fqueues%2ftoc.json
  - name: NuGet packages
    items:
    - name: Azure Storage Common client library
      href: https://www.nuget.org/packages/Microsoft.Azure.Storage.Common/
    - name: Azure Queue storage client library
      href: https://www.nuget.org/packages/Microsoft.Azure.Storage.Queue/
    - name: Azure Storage Data Movement client library
      href: https://www.nuget.org/packages/Microsoft.Azure.Storage.DataMovement/
    - name: Azure Configuration Manager
      href: https://www.nuget.org/packages/Microsoft.Azure.ConfigurationManager/
  - name: Source code
    items:
    - name: .NET
      items:
      - name: Blobs, Queues, and Files
        href: https://github.com/Azure/azure-storage-net
      - name: Storage Resource Provider
        href: https://github.com/Azure/azure-sdk-for-net
    - name: Node.js
      href: https://azure.github.io/azure-storage-node/
    - name: Java
      href: https://github.com/Azure/azure-storage-java
    - name: C++
      href: https://github.com/Azure/azure-storage-cpp
    - name: PHP
      href: https://github.com/Azure/azure-storage-php
    - name: Python
      href: https://github.com/Azure/azure-storage-python
    - name: Ruby
      href: https://github.com/Azure/azure-storage-ruby
    - name: iOS
      href: https://github.com/Azure/azure-storage-ios
  - name: Compliance offerings
    href: ../common/storage-compliance-offerings.md<|MERGE_RESOLUTION|>--- conflicted
+++ resolved
@@ -7,12 +7,6 @@
     href: storage-queues-introduction.md
 - name: Quickstarts
   items:
-<<<<<<< HEAD
-  - name: Create a storage account
-    displayName: resource manager, resource manager template, template, ARM
-    href: ../common/storage-quickstart-create-account.md?toc=%2fazure%2fstorage%2fqueues%2ftoc.json
-=======
->>>>>>> 6a383dfd
   - name: Manage queues without code
     items:
     - name: Azure portal
@@ -21,13 +15,10 @@
     items:
     - name: .NET
       href: storage-quickstart-queues-dotnet.md
-<<<<<<< HEAD
-=======
 - name: Tutorials
   items:
   - name: Work with Azure storage queues
     href: storage-tutorial-queues.md?toc=%2fazure%2fstorage%2fqueues%2ftoc.json
->>>>>>> 6a383dfd
 - name: Samples
   items:
   - name: .NET
@@ -100,16 +91,11 @@
         href: ../common/storage-analytics-logging.md?toc=%2fazure%2fstorage%2fqueues%2ftoc.json
 - name: How to
   items:
-<<<<<<< HEAD
-  - name: Manage storage accounts
-    items:
-=======
   - name: Create and manage storage accounts
     items:
     - name: Create a storage account
       displayName: resource manager, resource manager template, template, ARM
       href: ../common/storage-quickstart-create-account.md?toc=%2fazure%2fstorage%2fqueues%2ftoc.json
->>>>>>> 6a383dfd
     - name: Manage a storage account
       href: ../common/storage-account-manage.md?toc=%2fazure%2fstorage%2fqueues%2ftoc.json
     - name: Upgrade a storage account
