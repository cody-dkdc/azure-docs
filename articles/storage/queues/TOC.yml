- name: Azure Storage Documentation
  href: /azure/storage/
- name: Overview
  expanded: true
  items:
  - name: What are Azure Queues?
    href: storage-queues-introduction.md
- name: Quickstarts
  items:
  - name: Create a storage account
    href: ../common/storage-quickstart-create-account.md?toc=%2fazure%2fstorage%2fqueues%2ftoc.json
  - name: Manage queues without code
    items:
    - name: Azure portal
      href: storage-quickstart-queues-portal.md
  - name: Develop with queues
    items:
    - name: .NET
      href: storage-quickstart-queues-dotnet.md
- name: Samples
  items:
  - name: .NET
    href: ../common/storage-samples-dotnet.md?toc=%2fazure%2fstorage%2fqueues%2ftoc.json
  - name: Java
    href: ../common/storage-samples-java.md?toc=%2fazure%2fstorage%2fqueues%2ftoc.json
- name: Concepts
  items:
  - name: Storage accounts
    href: ../common/storage-account-overview.md?toc=%2fazure%2fstorage%2fqueues%2ftoc.json
  - name: Authorization
    href: ../common/storage-auth.md?toc=%2fazure%2fstorage%2fqueues%2ftoc.json
    items:
    - name: Authenticate with Azure AD
      href: ../common/storage-auth-aad.md?toc=%2fazure%2fstorage%2fqueues%2ftoc.json
    - name: Authorize with Shared Key
      href: /rest/api/storageservices/authorize-with-shared-key
    - name: Authorize with SAS
      href: ../common/storage-dotnet-shared-access-signature-part-1.md?toc=%2fazure%2fstorage%2fqueues%2ftoc.json
  - name: Data redundancy
    href: ../common/storage-redundancy.md?toc=%2fazure%2fstorage%2fqueues%2ftoc.json
    items:
    - name: Locally redundant storage
      href: ../common/storage-redundancy-lrs.md?toc=%2fazure%2fstorage%2fqueues%2ftoc.json
    - name: Zone-redundant storage
      href: ../common/storage-redundancy-zrs.md?toc=%2fazure%2fstorage%2fqueues%2ftoc.json
    - name: Geo-redundant storage
      href: ../common/storage-redundancy-grs.md?toc=%2fazure%2fstorage%2fqueues%2ftoc.json
    - name: Disaster recovery and failover
      href: ../common/storage-disaster-recovery-guidance.md?toc=%2fazure%2fstorage%2fqueues%2ftoc.json
    - name: Designing HA Apps using RA-GRS
      href: ../common/storage-designing-ha-apps-with-ragrs.md?toc=%2fazure%2fstorage%2fqueues%2ftoc.json
  - name: Security
    items:
    - name: Security guide
      href: ../common/storage-security-guide.md?toc=%2fazure%2fstorage%2fqueues%2ftoc.json
    - name: Encryption for data at rest
      href: ../common/storage-service-encryption.md?toc=%2fazure%2fstorage%2fqueues%2ftoc.json
    - name: Encryption at rest with customer keys
      href: ../common/storage-service-encryption-customer-managed-keys.md?toc=%2fazure%2fstorage%2fqueues%2ftoc.json
    - name: Advanced Threat Protection (preview)
      href: ../common/storage-advanced-threat-protection.md?toc=%2fazure%2fstorage%2fqueues%2ftoc.json
    - name: Enable secure TLS for Azure Storage client
      href: ../common/storage-security-tls.md?toc=%2fazure%2fstorage%2fqueues%2ftoc.json
  - name: Performance and scaling
    items:
    - name: Scalability and performance targets
      href: ../common/storage-scalability-targets.md?toc=%2fazure%2fstorage%2fqueues%2ftoc.json
    - name: Performance and scalability checklist
      href: ../common/storage-performance-checklist.md?toc=%2fazure%2fstorage%2fqueues%2ftoc.json
  - name: Concurrency
    href: ../common/storage-concurrency.md?toc=%2fazure%2fstorage%2fqueues%2ftoc.json
  - name: Monitor and troubleshoot
    items:
    - name: Troubleshooting tutorial
      href: ../common/storage-e2e-troubleshooting.md?toc=%2fazure%2fstorage%2fqueues%2ftoc.json
    - name: Monitor, diagnose, and troubleshoot
      href: ../common/storage-monitoring-diagnosing-troubleshooting.md?toc=%2fazure%2fstorage%2fqueues%2ftoc.json
    - name: Metrics and logging
      items:
      - name: Metrics in Azure Monitor
        href: ../common/storage-metrics-in-azure-monitor.md?toc=%2fazure%2fstorage%2fqueues%2ftoc.json
      - name: Migrate to new metrics
        href: ../common/storage-metrics-migration.md?toc=%2fazure%2fstorage%2fqueues%2ftoc.json
      - name: Storage Analytics
        href: ../common/storage-analytics.md?toc=%2fazure%2fstorage%2fqueues%2ftoc.json
      - name: Enable and view metrics (classic)
        href: ../common/storage-enable-and-view-metrics.md?toc=%2fazure%2fstorage%2fqueues%2ftoc.json
- name: How to
  items:
  - name: Storage accounts
    items:
    - name: Manage a storage account
      href: ../common/storage-account-manage.md?toc=%2fazure%2fstorage%2fqueues%2ftoc.json
    - name: Upgrade a storage account
      href: ../common/storage-account-upgrade.md?toc=%2fazure%2fstorage%2fqueues%2ftoc.json
  - name: Authorize requests to Storage
    items: 
    - name: Authenticate with Azure AD
      items:
        - name: Manage access rights with RBAC
          href: ../common/storage-auth-aad-rbac.md?toc=%2fazure%2fstorage%2fqueues%2ftoc.json
        - name: Authenticate from an application
          href: ../common/storage-auth-aad-app.md?toc=%2fazure%2fstorage%2fqueues%2ftoc.json
        - name: Authenticate with managed identities
          href: ../common/storage-auth-aad-msi.md?toc=%2fazure%2fstorage%2fqueues%2ftoc.json
        - name: Use an Azure AD identity with CLI or PowerShell
          href: ../common/storage-auth-aad-script.md?toc=%2fazure%2fstorage%2fqueues%2ftoc.json
    - name: Authorize with Shared Key
      items:
      - name: Configure connection strings
        href: ../common/storage-configure-connection-string.md?toc=%2fazure%2fstorage%2fqueues%2ftoc.json
      - name: Use the Azure Storage REST API
        href: ../common/storage-rest-api-auth.md?toc=%2fazure%2fstorage%2fqueues%2ftoc.json
  - name: Secure
    items:
<<<<<<< HEAD
    - name: Security guide
      href: ../common/storage-security-guide.md?toc=%2fazure%2fstorage%2fqueues%2ftoc.json
    - name: Configure firewalls and virtual networks
      href: ../common/storage-network-security.md?toc=%2fazure%2fstorage%2fqueues%2ftoc.json
    - name: Enable secure TLS for Azure Storage client
      href: ../common/storage-security-tls.md
    - name: Compliance offerings
      href: ../common/storage-compliance-offerings.md
=======
    - name: Configure firewalls and virtual networks 
      href: ../common/storage-network-security.md?toc=%2fazure%2fstorage%2fqueues%2ftoc.json
>>>>>>> 488c04dd
    - name: Client-side encryption
      items:
      - name: .NET
        href: ../common/storage-client-side-encryption.md?toc=%2fazure%2fstorage%2fqueues%2ftoc.json
      - name: Java
        href: ../common/storage-client-side-encryption-java.md?toc=%2fazure%2fstorage%2fqueues%2ftoc.json
      - name: Python
        href: ../common/storage-client-side-encryption-python.md?toc=%2fazure%2fstorage%2fqueues%2ftoc.json
    - name: Enable secure TLS for Azure Storage client
      href: ../common/storage-security-tls.md?toc=%2fazure%2fstorage%2fqueues%2ftoc.json
    - name: Require secure transfer
      href: ../common/storage-require-secure-transfer.md?toc=%2fazure%2fstorage%2fqueues%2ftoc.json
  - name: Disaster recovery
    items:
<<<<<<< HEAD
    - name: Troubleshooting tutorial
      href: ../common/storage-e2e-troubleshooting.md?toc=%2fazure%2fstorage%2fqueues%2ftoc.json
    - name: Monitor, diagnose, and troubleshoot
      href: ../common/storage-monitoring-diagnosing-troubleshooting.md?toc=%2fazure%2fstorage%2fqueues%2ftoc.json
    - name: Metrics and logging
      items:
      - name: Metrics in Azure Monitor
        href: ../common/storage-metrics-in-azure-monitor.md?toc=%2fazure%2fstorage%2fqueues%2ftoc.json
      - name: Migrate to new metrics
        href: ../common/storage-metrics-migration.md?toc=%2fazure%2fstorage%2fqueues%2ftoc.json
      - name: Storage analytics
        href: ../common/storage-analytics.md?toc=%2fazure%2fstorage%2fqueues%2ftoc.json
      - name: Storage analytics metrics (classic)
        href: ../common/storage-analytics-metrics.md?toc=%2fazure%2fstorage%2fqueues%2ftoc.json
      - name: Storage analytics logs
        href: ../common/storage-analytics-logs.md?toc=%2fazure%2fstorage%2fqueues%2ftoc.json
  - name: Samples
    href: https://azure.microsoft.com/documentation/samples/?service=storage&term=queue
=======
    - name: Initiate account failover
      href: ../common/storage-initiate-account-failover.md?toc=%2fazure%2fstorage%2fqueues%2ftoc.json
  - name: Use the Storage Emulator
    href: ../common/storage-use-emulator.md?toc=%2fazure%2fstorage%2fqueues%2ftoc.json
  - name: Develop with queues
    items:
    - name: .NET
      href: storage-dotnet-how-to-use-queues.md
    - name: Java
      href: storage-java-how-to-use-queue-storage.md
    - name: Node.js
      href: storage-nodejs-how-to-use-queues.md
    - name: C++
      href: storage-c-plus-plus-how-to-use-queues.md
    - name: PHP
      href: storage-php-how-to-use-queues.md
    - name: Python
      href: storage-python-how-to-use-queue-storage.md
    - name: Ruby
      href: storage-ruby-how-to-use-queue-storage.md
  - name: Manage queues
    items:
    - name: PowerShell for Azure Queues
      href: storage-powershell-how-to-use-queues.md
    - name: PowerShell for Azure Storage
      href: ../common/storage-powershell-guide-full.md?toc=%2fazure%2fstorage%2fqueues%2ftoc.json
    - name: PowerShell for China, Government, and German clouds
      href: ../common/storage-powershell-independent-clouds.md?toc=%2fazure%2fstorage%2fqueues%2ftoc.json
>>>>>>> 488c04dd
- name: Reference
  items:
  - name: PowerShell
    href: /powershell/module/azure.storage
  - name: Azure CLI
    href: /cli/azure/storage
  - name: .NET
    items:
    - name: Blobs, Queues, Tables, and Files
      href: https://docs.microsoft.com/dotnet/api/overview/azure/storage/client
    - name: Data movement
      href: https://docs.microsoft.com/dotnet/api/microsoft.windowsazure.storage.datamovement
    - name: Resource Manager
      href: https://docs.microsoft.com/dotnet/api/overview/azure/storage/management
  - name: Java
    items:
    - name: Blobs, Queues, Tables, and Files
      href: https://docs.microsoft.com/java/api/overview/azure/storage/client
    - name: Resource Manager
      href: https://docs.microsoft.com/java/api/overview/azure/storage/management
  - name: Node.js
    href: https://docs.microsoft.com/javascript/api/overview/azure/storage
  - name: Ruby
    href: http://azure.github.io/azure-storage-ruby
  - name: PHP
    href: http://azure.github.io/azure-storage-php/
  - name: Python
    href: https://docs.microsoft.com/python/api/overview/azure/storage
  - name: C++
    href: http://azure.github.io/azure-storage-cpp
  - name: iOS
    href: http://azure.github.io/azure-storage-ios/
  - name: Android
    href: http://azure.github.io/azure-storage-android
  - name: REST
    items:
    - name: Blobs, Queues, Tables, and Files
      href: /rest/api/storageservices
    - name: Resource provider
      href: /rest/api/storagerp
    - name: Import/Export
      href: /rest/api/storageimportexport
  - name: Resource Manager template
    href: /azure/templates/microsoft.storage/allversions
- name: Resources
  items:
  - name: Azure roadmap
    href: https://azure.microsoft.com/roadmap/?product=storage
  - name: Azure Storage client tools
    href: ../common/storage-explorers.md?toc=%2fazure%2fstorage%2fqueues%2ftoc.json
  - name: Forum
    href: https://social.msdn.microsoft.com/forums/azure/home?forum=windowsazuredata
  - name: Pricing
    href: https://azure.microsoft.com/pricing/details/storage/queues/
  - name: Pricing calculator
    href: https://azure.microsoft.com/pricing/calculator/
  - name: Stack Overflow
    href: http://stackoverflow.com/questions/tagged/windows-azure-storage
  - name: Videos
    href: https://azure.microsoft.com/documentation/videos/index/?services=storage
  - name: Azure Storage Explorer
    items:
    - name: Storage Explorer
      href: ../../vs-azure-tools-storage-manage-with-storage-explorer.md?toc=%2fazure%2fstorage%2fqueues%2ftoc.json
    - name: Storage Explorer release notes
      href: ../../vs-azure-tools-storage-explorer-relnotes.md?toc=%2fazure%2fstorage%2fqueues%2ftoc.json
    - name: Troubleshoot Storage Explorer
      href: ../common/storage-explorer-troubleshooting.md?toc=%2fazure%2fstorage%2fqueues%2ftoc.json
    - name: Storage Explorer accessibility
      href: ../../vs-azure-tools-storage-explorer-accessibility.md?toc=%2fazure%2fstorage%2fqueues%2ftoc.json
  - name: NuGet packages
    items:
    - name: Azure Storage Client Library for .NET
      href: https://www.nuget.org/packages/WindowsAzure.Storage/
    - name: Azure Storage Data Movement Library
      href: https://www.nuget.org/packages/Microsoft.Azure.Storage.DataMovement/
    - name: Azure Configuration Manager
      href: https://www.nuget.org/packages/Microsoft.WindowsAzure.ConfigurationManager/
  - name: Source code
    items:
    - name: .NET
      items:
      - name: Blob, queue, table, and file
        href: https://github.com/Azure/azure-storage-net
      - name: Data movement
        href: https://github.com/Azure/azure-storage-net-data-movement
      - name: Resource provider
        href: https://github.com/Azure/azure-sdk-for-net
    - name: Node.js
      href: http://azure.github.io/azure-storage-node/
    - name: Java
      href: https://github.com/Azure/azure-storage-java
    - name: C++
      href: https://github.com/Azure/azure-storage-cpp
    - name: PHP
      href: https://github.com/Azure/azure-storage-php
    - name: Python
      href: https://github.com/Azure/azure-storage-python
    - name: Ruby
      href: https://github.com/Azure/azure-storage-ruby
    - name: iOS
      href: https://github.com/Azure/azure-storage-ios
  - name: Compliance offerings
    href: ../common/storage-compliance-offerings.md   
<|MERGE_RESOLUTION|>--- conflicted
+++ resolved
@@ -113,19 +113,8 @@
         href: ../common/storage-rest-api-auth.md?toc=%2fazure%2fstorage%2fqueues%2ftoc.json
   - name: Secure
     items:
-<<<<<<< HEAD
-    - name: Security guide
-      href: ../common/storage-security-guide.md?toc=%2fazure%2fstorage%2fqueues%2ftoc.json
-    - name: Configure firewalls and virtual networks
-      href: ../common/storage-network-security.md?toc=%2fazure%2fstorage%2fqueues%2ftoc.json
-    - name: Enable secure TLS for Azure Storage client
-      href: ../common/storage-security-tls.md
-    - name: Compliance offerings
-      href: ../common/storage-compliance-offerings.md
-=======
     - name: Configure firewalls and virtual networks 
       href: ../common/storage-network-security.md?toc=%2fazure%2fstorage%2fqueues%2ftoc.json
->>>>>>> 488c04dd
     - name: Client-side encryption
       items:
       - name: .NET
@@ -140,26 +129,6 @@
       href: ../common/storage-require-secure-transfer.md?toc=%2fazure%2fstorage%2fqueues%2ftoc.json
   - name: Disaster recovery
     items:
-<<<<<<< HEAD
-    - name: Troubleshooting tutorial
-      href: ../common/storage-e2e-troubleshooting.md?toc=%2fazure%2fstorage%2fqueues%2ftoc.json
-    - name: Monitor, diagnose, and troubleshoot
-      href: ../common/storage-monitoring-diagnosing-troubleshooting.md?toc=%2fazure%2fstorage%2fqueues%2ftoc.json
-    - name: Metrics and logging
-      items:
-      - name: Metrics in Azure Monitor
-        href: ../common/storage-metrics-in-azure-monitor.md?toc=%2fazure%2fstorage%2fqueues%2ftoc.json
-      - name: Migrate to new metrics
-        href: ../common/storage-metrics-migration.md?toc=%2fazure%2fstorage%2fqueues%2ftoc.json
-      - name: Storage analytics
-        href: ../common/storage-analytics.md?toc=%2fazure%2fstorage%2fqueues%2ftoc.json
-      - name: Storage analytics metrics (classic)
-        href: ../common/storage-analytics-metrics.md?toc=%2fazure%2fstorage%2fqueues%2ftoc.json
-      - name: Storage analytics logs
-        href: ../common/storage-analytics-logs.md?toc=%2fazure%2fstorage%2fqueues%2ftoc.json
-  - name: Samples
-    href: https://azure.microsoft.com/documentation/samples/?service=storage&term=queue
-=======
     - name: Initiate account failover
       href: ../common/storage-initiate-account-failover.md?toc=%2fazure%2fstorage%2fqueues%2ftoc.json
   - name: Use the Storage Emulator
@@ -188,7 +157,6 @@
       href: ../common/storage-powershell-guide-full.md?toc=%2fazure%2fstorage%2fqueues%2ftoc.json
     - name: PowerShell for China, Government, and German clouds
       href: ../common/storage-powershell-independent-clouds.md?toc=%2fazure%2fstorage%2fqueues%2ftoc.json
->>>>>>> 488c04dd
 - name: Reference
   items:
   - name: PowerShell
@@ -258,7 +226,7 @@
     - name: Troubleshoot Storage Explorer
       href: ../common/storage-explorer-troubleshooting.md?toc=%2fazure%2fstorage%2fqueues%2ftoc.json
     - name: Storage Explorer accessibility
-      href: ../../vs-azure-tools-storage-explorer-accessibility.md?toc=%2fazure%2fstorage%2fqueues%2ftoc.json
+      href: ../../vs-azure-tools-storage-explorer-accessibility.md?toc=%2fazure%2fstorage%2fqueues%2ftoc.json 
   - name: NuGet packages
     items:
     - name: Azure Storage Client Library for .NET
