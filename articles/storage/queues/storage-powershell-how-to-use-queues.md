---
title: Perform operations on Azure Queue storage with PowerShell | Microsoft Docs
description: How to perform operations on Azure Queue storage with PowerShell
services: storage
author: roygara

ms.service: storage
ms.topic: how-to
ms.date: 09/14/2017
ms.author: rogarana
ms.subservice: queues
---

# Perform Azure Queue storage operations with Azure PowerShell

Azure Queue storage is a service for storing large numbers of messages that can be accessed from anywhere in the world via HTTP or HTTPS. For detailed information, see [Introduction to Azure Queues](storage-queues-introduction.md). This how-to article covers common Queue storage operations. You learn how to:

> [!div class="checklist"]
> * Create a queue
> * Retrieve a queue
> * Add a message
> * Read a message
> * Delete a message 
> * Delete a queue

This how-to requires the Azure PowerShell module Az version 0.7 or later. Run `Get-Module -ListAvailable Az` to find the version. If you need to upgrade, see [Install Azure PowerShell module](/powershell/azure/install-Az-ps).

There are no PowerShell cmdlets for the data plane for queues. To perform data plane operations such as add a message, read a message, and delete a message, you have to use the .NET storage client library as it is exposed in PowerShell. You create a message object and then you can use commands such as AddMessage to perform operations on that message. This article shows you how to do that.

[!INCLUDE [updated-for-az](../../../includes/updated-for-az.md)]

## Sign in to Azure

Sign in to your Azure subscription with the `Connect-AzAccount` command and follow the on-screen directions.

```powershell
Connect-AzAccount
```

## Retrieve list of locations

If you don't know which location you want to use, you can list the available locations. After the list is displayed, find the one you want to use. This exercise will use **eastus**. Store this in the variable **location** for future use.

```powershell
Get-AzLocation | select Location 
$location = "eastus"
```

## Create resource group

Create a resource group with the [New-AzResourceGroup](/powershell/module/az.resources/new-azresourcegroup) command. 

An Azure resource group is a logical container into which Azure resources are deployed and managed. Store the resource group name in a variable for future use. In this example, a resource group named *howtoqueuesrg* is created in the *eastus* region.

```powershell
$resourceGroup = "howtoqueuesrg"
New-AzResourceGroup -ResourceGroupName $resourceGroup -Location $location
```

## Create storage account

Create a standard general-purpose storage account with locally redundant storage (LRS) using [New-AzStorageAccount](/powershell/module/az.storage/New-azStorageAccount). Get the storage account context that defines the storage account to be used. When acting on a storage account, you reference the context instead of repeatedly providing the credentials.

```powershell
$storageAccountName = "howtoqueuestorage"
$storageAccount = New-AzStorageAccount -ResourceGroupName $resourceGroup `
  -Name $storageAccountName `
  -Location $location `
  -SkuName Standard_LRS

$ctx = $storageAccount.Context
```

## Create a queue

<<<<<<< HEAD
The following example first establishes a connection to Azure Storage using the storage account context, which includes the storage account name and its access key. Next, it calls [New-AzStorageQueue](/powershell/module/az.storage/new-AzStoragequeue) cmdlet to create a queue named 'queuename'.
=======
The following example first establishes a connection to Azure Storage using the storage account context, which includes the storage account name and its access key. Next, it calls [New-AzStorageQueue](/powershell/module/az.storage/New-AzStorageQueue) cmdlet to create a queue named 'queuename'.
>>>>>>> 17b3502b

```powershell
$queueName = "howtoqueue"
$queue = New-AzStorageQueue –Name $queueName -Context $ctx
```

For information on naming conventions for Azure Queue Service, see [Naming Queues and Metadata](https://msdn.microsoft.com/library/azure/dd179349.aspx).

## Retrieve a queue

<<<<<<< HEAD
You can query and retrieve a specific queue or a list of all the queues in a Storage account. The following examples demonstrate how to retrieve all queues in the storage account, and a specific queue; both commands use the [Get-AzStorageQueue](/powershell/module/az.storage/get-AzStoragequeue) cmdlet.
=======
You can query and retrieve a specific queue or a list of all the queues in a Storage account. The following examples demonstrate how to retrieve all queues in the storage account, and a specific queue; both commands use the [Get-AzStorageQueue](/powershell/module/az.storage/Get-AzStorageQueue) cmdlet.
>>>>>>> 17b3502b

```powershell
# Retrieve a specific queue
$queue = Get-AzStorageQueue –Name $queueName –Context $ctx
# Show the properties of the queue
$queue

# Retrieve all queues and show their names
Get-AzStorageQueue -Context $ctx | select Name
```

## Add a message to a queue

Operations that impact the actual messages in the queue use the .NET storage client library as exposed in PowerShell. To add a message to a queue, create a new instance of the message object, [Microsoft.WindowsAzure.Storage.Queue.CloudQueueMessage](https://msdn.microsoft.com/library/azure/jj732474.aspx) class. Next, call the [AddMessage](https://msdn.microsoft.com/library/azure/microsoft.windowsazure.storage.queue.cloudqueue.addmessage.aspx) method. A CloudQueueMessage can be created from either a string (in UTF-8 format) or a byte array.

The following example demonstrates how to add a message to your queue.

```powershell
# Create a new message using a constructor of the CloudQueueMessage class
$queueMessage = New-Object -TypeName Microsoft.WindowsAzure.Storage.Queue.CloudQueueMessage `
  -ArgumentList "This is message 1"
# Add a new message to the queue
$queue.CloudQueue.AddMessageAsync($QueueMessage)

# Add two more messages to the queue 
$queueMessage = New-Object -TypeName Microsoft.WindowsAzure.Storage.Queue.CloudQueueMessage `
  -ArgumentList "This is message 2"
$queue.CloudQueue.AddMessageAsync($QueueMessage)
$queueMessage = New-Object -TypeName Microsoft.WindowsAzure.Storage.Queue.CloudQueueMessage `
  -ArgumentList "This is message 3"
$queue.CloudQueue.AddMessageAsync($QueueMessage)
```

If you use the [Azure Storage Explorer](http://storageexplorer.com), you can connect to your Azure account and view the queues in the storage account, and drill down into a queue to view the messages on the queue. 

## Read a message from the queue, then delete it

Messages are read in best-try first-in-first-out order. This is not guaranteed. When you read the message from the queue, it becomes invisible to all other processes looking at the queue. This ensures that if your code fails to process the message due to hardware or software failure, another instance of your code can get the same message and try again.  

This **invisibility timeout** defines how long the message remains invisible before it is available again for processing. The default is 30 seconds. 

Your code reads a message from the queue in two steps. When you call the [Microsoft.WindowsAzure.Storage.Queue.CloudQueue.GetMessage](https://msdn.microsoft.com/library/azure/microsoft.windowsazure.storage.queue.cloudqueue.getmessage.aspx) method, you get the next message in the queue. A message returned from **GetMessage** becomes invisible to any other code reading messages from this queue. To finish removing the message from the queue, you call the [Microsoft.WindowsAzure.Storage.Queue.CloudQueue.DeleteMessage](https://msdn.microsoft.com/library/azure/microsoft.windowsazure.storage.queue.cloudqueue.deletemessage.aspx) method. 

In the following example, you read through the three queue messages, then wait 10 seconds (the invisibility timeout). Then you read the three messages again, deleting the messages after reading them by calling **DeleteMessage**. If you try to read the queue after the messages are deleted, $queueMessage will be returned as NULL.

```powershell
# Set the amount of time you want to entry to be invisible after read from the queue
# If it is not deleted by the end of this time, it will show up in the queue again
$invisibleTimeout = [System.TimeSpan]::FromSeconds(10)

# Read the message from the queue, then show the contents of the message. Read the other two messages, too.
$queueMessage = $queue.CloudQueue.GetMessageAsync($invisibleTimeout,$null,$null)
$queueMessage.Result
$queueMessage = $queue.CloudQueue.GetMessageAsync($invisibleTimeout,$null,$null)
$queueMessage.Result
$queueMessage = $queue.CloudQueue.GetMessageAsync($invisibleTimeout,$null,$null)
$queueMessage.Result

# After 10 seconds, these messages reappear on the queue. 
# Read them again, but delete each one after reading it.
# Delete the message.
$queueMessage = $queue.CloudQueue.GetMessageAsync($invisibleTimeout,$null,$null)
$queueMessage.Result
$queue.CloudQueue.DeleteMessageAsync($queueMessage.Result.Id,$queueMessage.Result.popReceipt)
$queueMessage = $queue.CloudQueue.GetMessageAsync($invisibleTimeout,$null,$null)
$queueMessage.Result
$queue.CloudQueue.DeleteMessageAsync($queueMessage.Result.Id,$queueMessage.Result.popReceipt)
$queueMessage = $queue.CloudQueue.GetMessageAsync($invisibleTimeout,$null,$null)
$queueMessage.Result
$queue.CloudQueue.DeleteMessageAsync($queueMessage.Result.Id,$queueMessage.Result.popReceipt)
```

## Delete a queue

To delete a queue and all the messages contained in it, call the Remove-AzStorageQueue cmdlet. The following example shows how to delete the specific queue used in this exercise using the Remove-AzStorageQueue cmdlet.

```powershell
# Delete the queue 
Remove-AzStorageQueue –Name $queueName –Context $ctx
```

## Clean up resources

To remove all of the assets you have created in this exercise, remove the resource group. This also deletes all resources contained within the group. In this case, it removes the storage account created and the resource group itself.

```powershell
Remove-AzResourceGroup -Name $resourceGroup
```

## Next steps

In this how-to article, you learned about basic Queue storage management with PowerShell, including how to:

> [!div class="checklist"]
> * Create a queue
> * Retrieve a queue
> * Add a message
> * Read the next message
> * Delete a message 
> * Delete a queue

### Microsoft Azure PowerShell Storage cmdlets

* [Storage PowerShell cmdlets](/powershell/module/az.storage)

### Microsoft Azure Storage Explorer

* [Microsoft Azure Storage Explorer](../../vs-azure-tools-storage-manage-with-storage-explorer.md?toc=%2fazure%2fstorage%2fblobs%2ftoc.json) is a free, standalone app from Microsoft that enables you to work visually with Azure Storage data on Windows, macOS, and Linux.<|MERGE_RESOLUTION|>--- conflicted
+++ resolved
@@ -73,11 +73,7 @@
 
 ## Create a queue
 
-<<<<<<< HEAD
-The following example first establishes a connection to Azure Storage using the storage account context, which includes the storage account name and its access key. Next, it calls [New-AzStorageQueue](/powershell/module/az.storage/new-AzStoragequeue) cmdlet to create a queue named 'queuename'.
-=======
 The following example first establishes a connection to Azure Storage using the storage account context, which includes the storage account name and its access key. Next, it calls [New-AzStorageQueue](/powershell/module/az.storage/New-AzStorageQueue) cmdlet to create a queue named 'queuename'.
->>>>>>> 17b3502b
 
 ```powershell
 $queueName = "howtoqueue"
@@ -88,11 +84,7 @@
 
 ## Retrieve a queue
 
-<<<<<<< HEAD
-You can query and retrieve a specific queue or a list of all the queues in a Storage account. The following examples demonstrate how to retrieve all queues in the storage account, and a specific queue; both commands use the [Get-AzStorageQueue](/powershell/module/az.storage/get-AzStoragequeue) cmdlet.
-=======
 You can query and retrieve a specific queue or a list of all the queues in a Storage account. The following examples demonstrate how to retrieve all queues in the storage account, and a specific queue; both commands use the [Get-AzStorageQueue](/powershell/module/az.storage/Get-AzStorageQueue) cmdlet.
->>>>>>> 17b3502b
 
 ```powershell
 # Retrieve a specific queue
