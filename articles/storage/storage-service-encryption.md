--- conflicted
+++ resolved
@@ -81,11 +81,7 @@
         
 -   To query the state of your registration to see if the subscription has been approved, you can use the Get-AzureRmProviderFeature PowerShell cmdlet.
 
-<<<<<<< HEAD
-    `Get-AzureRmProviderFeature -FeatureName "EncryptionAtRest" -ProviderNamespace "Microsoft.Storage“`
-=======
     `Get-AzureRmProviderFeature -FeatureName "EncryptionAtRest" -ProviderNamespace "Microsoft.Storage"`
->>>>>>> 830d5b68
 
 When the registration status is returned as “Registered”, your subscription has been approved. Please also visit our Azure Storage Service Encryption Preview group on Yammer.
 
