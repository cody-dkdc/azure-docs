---
title: High-performance Premium Storage and Azure Managed Disks for VMs | Microsoft Docs
description: Learn about high-performance Premium Storage and managed disks for Azure VMs. Azure DS-series, DSv2-series, GS-series, and Fs-series VMs support Premium Storage.
services: storage
documentationcenter: ''
author: ramankumarlive
manager: aungoo-msft
editor: tysonn

ms.assetid: e2a20625-6224-4187-8401-abadc8f1de91
ms.service: storage
ms.workload: storage
ms.tgt_pltfrm: na
ms.devlang: na
ms.topic: article
ms.date: 02/06/2017
ms.author: ramankum

---
# High-performance Premium Storage and managed disks for VMs
Azure Premium Storage delivers high-performance, low-latency disk support for virtual machines (VMs) with input/output (I/O)-intensive workloads. VM disks that use Premium Storage store data on solid-state drives (SSDs). To take advantage of the speed and performance of premium storage disks, you can migrate existing VM disks to Premium Storage.

In Azure, you can attach several premium storage disks to a VM. Using multiple disks gives your applications up to 64 TB of storage per VM. With Premium Storage, your applications can achieve 80,000 I/O operations per second (IOPS) per VM, and a disk throughput of up to 2,000 megabytes per second (MB/s) per VM. Read operations give you very low latencies.

With Premium Storage, Azure offers the ability to truly lift-and-shift demanding enterprise applications like Dynamics AX, Dynamics CRM, Exchange Server, SAP Business Suite, and SharePoint farms to the cloud. You can run performance-intensive database workloads in applications like SQL Server, Oracle, MongoDB, MySQL, and Redis, which require consistent high performance and low latency.

> [!NOTE]
> For the best performance for your application, we recommend that you migrate any VM disk that requires high IOPS to Premium Storage. If your disk does not require high IOPS, you can help limit costs by keeping it in standard Azure Storage. In standard storage, VM disk data is stored on hard disk drives (HDDs) instead of on SSDs.
> 

Azure offers two ways to create premium storage disks for VMs:

* **Unmanaged disks**

    The original method is to use unmanaged disks. In an unmanaged disk, you manage the storage accounts that you use to store the virtual hard disk (VHD) files that correspond to your VM disks. VHD files are stored as page blobs in Azure storage accounts. 

* **Managed disks**

    When you choose [Azure Managed Disks](storage-managed-disks-overview.md), Azure manages the storage accounts that you use for your VM disks. You specify the disk type (Premium or Standard) and the size of the disk that you need. Azure creates and manages the disk for you. You don’t have to worry about placing the disks in multiple storage accounts to ensure that you stay within scalability limits for your storage accounts. Azure handles that for you.

<<<<<<< HEAD
We recommend that you choose managed disks, to take advantage of their many features.

To get started with Premium Storage, [create your free Azure account](https://azure.microsoft.com/pricing/free-trial/). 

For information about migrating your existing VMs to Premium Storage, see [Convert a Windows VM from unmanaged disks to managed disks](../virtual-machines/virtual-machines-windows-convert-unmanaged-to-managed-disks.md) or [Convert a Linux VM from unmanaged disks to managed disks](../virtual-machines/virtual-machines-linux-convert-unmanaged-to-managed-disks.md).
=======
For information on migrating your existing VMs to Premium Storage, see [Migrating existing Azure Windows VM to Managed Disks](../virtual-machines/windows/convert-unmanaged-to-managed-disks.md) or [Migrating an existing Azure Linux VM to Managed Disks](../virtual-machines/virtual-machines-linux-convert-unmanaged-to-managed-disks.md).
>>>>>>> 693cb83e

> [!NOTE]
> Premium Storage is available in most regions. For the list of available regions, in [Azure services by region](https://azure.microsoft.com/regions/#services), look at the regions in which supported Premium Support size-series VMs (DS-series, DSV2-series, GS-series, and Fs-series VMs) are supported.
> 

## Premium Storage features

Here are some of the features of Premium Storage:

* **Premium storage disks**

    Premium Storage supports VM disks that can be attached to specific size-series VMs. Premium Storage supports DS-series, DSv2-series, GS-series, and Fs-series VMs. You have a choice of three disk sizes: P10 (128 GB), P20 (512 GB), and P30 (1,024 GB). Each disk size has its own performance specifications. Depending on your application requirements, you can attach one or more disks to your VM. We describe the specifications in more detail in [Premium Storage scalability and performance targets](#premium-storage-scalability-and-performance-targets).

* **Premium page blobs**

    Premium Storage supports page blobs. Use page blobs to store persistent, unmanaged disks for VMs in Premium Storage. Unlike standard Azure Storage, Premium Storage does not support block blobs, append blobs, files, tables, or queues.

    Any object placed in a premium storage account will be a page blob. The page blob snaps to one of the supported provisioned sizes. This is why a premium storage account is not intended to be used to store tiny blobs.

* **Premium storage account**

    To start using Premium Storage, create a premium storage account for unmanaged disks. In the [Azure portal](https://portal.azure.com), to create a premium storage account, choose the **Premium** performance tier. Select the **Locally-redundant storage (LRS)** replication option. You also can create a premium storage account by setting the type to **Premium_LRS** in one of the following locations:
    * [Storage REST API](https://docs.microsoft.com/rest/api/storageservices/fileservices/Azure-Storage-Services-REST-API-Reference) (version 2014-02-14 or a later version)
    * [Service Management REST API](http://msdn.microsoft.com/library/azure/ee460799.aspx) (version 2014-10-01 or a later version; for Azure classic deployments)
    * [Azure Storage Resource Provider REST API](https://docs.microsoft.com/rest/api/storagerp) (for Azure Resource Manager deployments)
    * [Azure PowerShell](../powershell-install-configure.md) (version 0.8.10 or a later version)

    To learn about premium storage account limits, see [Premium Storage scalability and performance targets](#premium-storage-scalability-and-performance-targets).

* **Premium locally redundant storage**

    A premium storage account supports only locally redundant storage as the replication option. Locally redundant storage keeps three copies of the data within a single region. For regional disaster recovery, you must back up your VM disks in a different region by using [Azure Backup](../backup/backup-introduction-to-azure-backup.md). You also must use a geo-redundant storage (GRS) account as the backup vault. 

    Azure uses your storage account as a container for your unmanaged disks. When you create an Azure DS-series, DSv2-series, GS-series, or Fs-series VM with unmanaged disks, and you select a premium storage account, your operating system and data disks are stored in that storage account.

## Premium Storage-supported VMs
Premium Storage supports DS-series, DSv2-series, GS-series, and Fs-series VMs. You can use standard and premium storage disks with these VM types. You cannot use premium storage disks with VM series that are not Premium Storage-compatible.

<<<<<<< HEAD
For information about VM types and sizes in Azure for Windows, see [Windows VM sizes](../virtual-machines/virtual-machines-windows-sizes.md?toc=%2fazure%2fvirtual-machines%2fwindows%2ftoc.json). For information about VM types and sizes in Azure for Linux, see [Linux VM sizes](../virtual-machines/virtual-machines-linux-sizes.md?toc=%2fazure%2fvirtual-machines%2flinux%2ftoc.json).
=======
For information on available Azure VM types and sizes for Windows VMs, see [Windows VM sizes](../virtual-machines/windows/sizes.md?toc=%2fazure%2fvirtual-machines%2fwindows%2ftoc.json). For information on VM types and sizes for Linux VMs, see [Linux VM sizes](../virtual-machines/virtual-machines-linux-sizes.md?toc=%2fazure%2fvirtual-machines%2flinux%2ftoc.json).
>>>>>>> 693cb83e

These are some of the features of the DS-series, DSv2-series, GS-series, and Fs-series VMs:

* **Cloud service**

    You can add DS-series VMs to a cloud service that has only DS-series VMs. Do not add DS-series VMs to an existing cloud service that has any type other than DS-series VMs. You can migrate your existing VHDs to a new cloud service that runs only DS-series VMs. If you want to use the same virtual IP address for the new cloud service that hosts your DS-series VMs, use [reserved IP addresses](../virtual-network/virtual-networks-instance-level-public-ip.md). GS-series VMs can be added to an existing cloud service that has only GS-series VMs.

* **Operating system disk**

    You can set up your Premium Storage VM to use either a premium or a standard operating system disk. For the best experience, we recommend using a Premium Storage-based operating system disk.

* **Data disks**

    You can use premium and standard disks in the same Premium Storage VM. With Premium Storage, you can provision a VM and attach several persistent data disks to the VM. If needed, to increase the capacity and performance of the volume, you can stripe across your disks.

> [!NOTE]
> If you stripe premium storage data disks by using [Storage Spaces](http://technet.microsoft.com/library/hh831739.aspx), set up Storage Spaces with 1 column for each disk that you use. Otherwise, overall performance of the striped volume might be lower than expected because of uneven distribution of traffic across the disks. By default, in Server Manager, you can set up columns for up to 8 disks. If you have more than 8 disks, use PowerShell to create the volume. Specify the number of columns manually. Otherwise, the Server Manager UI continues to use 8 columns, even if you have more disks. For example, if you have 32 disks in a single stripe set, specify 32 columns. To specify the number of columns the virtual disk uses, in the [New-VirtualDisk](http://technet.microsoft.com/library/hh848643.aspx) PowerShell cmdlet, use the *NumberOfColumns* parameter. For more information, see [Storage Spaces Overview](http://technet.microsoft.com/library/hh831739.aspx) and [Storage Spaces FAQs](http://social.technet.microsoft.com/wiki/contents/articles/11382.storage-spaces-frequently-asked-questions-faq.aspx).

> 

* **Cache**

    VMs in the size series that support Premium Storage have a unique caching capability for high levels of throughput and latency. The caching capability exceeds underlying premium storage disk performance. You can set the disk caching policy on premium storage disks to **ReadOnly**, **ReadWrite**, or **None**. The default disk caching policy is **ReadOnly** for all premium data disks, and **ReadWrite** for operating system disks. For optimal performance for your application, use the correct cache setting. For example, for read-heavy or read-only data disks, such as SQL Server data files, set the disk caching policy to **ReadOnly**. For write-heavy or write-only data disks, such as SQL Server log files, set the disk caching policy to **None**. To learn more about optimizing your design with Premium Storage, see [Design for performance with Premium Storage](storage-premium-storage-performance.md).

* **Analytics**

    To analyze VM performance by using disks in Premium Storage, turn on VM diagnostics in the [Azure portal](https://portal.azure.com). For more information, see [Azure VM monitoring with Azure Diagnostics Extension](https://azure.microsoft.com/blog/2014/09/02/windows-azure-virtual-machine-monitoring-with-wad-extension/). 

    To see disk performance, use operating system-based tools like [Windows Performance Monitor](https://technet.microsoft.com/library/cc749249.aspx) for Windows VMs and the [iostat](http://linux.die.net/man/1/iostat) command for Linux VMs.

* **VM scale limits and performance**

    Each Premium Storage-supported VM size has scale limits and performance specifications for IOPS, bandwidth, and the number of disks that can be attached per VM. When you use premium storage disks with VMs, make sure that there is sufficient IOPS and bandwidth on your VM to drive disk traffic.

<<<<<<< HEAD
    For example, a STANDARD_DS1 VM has a dedicated bandwidth of 32 MB/s for premium storage disk traffic. A P10 premium storage disk can provide a bandwidth of 100 MB/s. If a P10 premium storage disk is attached to this VM, it can only go up to 32 MB/s. It cannot use the maximum 100 MB/s that the P10 disk can provide.
=======
For the most up-to-date information on maximum IOPS and throughput (bandwidth) for Premium Storage-supported VMs, see [Windows VM sizes](../virtual-machines/windows/sizes.md?toc=%2fazure%2fvirtual-machines%2fwindows%2ftoc.json) or [Linux VM sizes](../virtual-machines/virtual-machines-linux-sizes.md?toc=%2fazure%2fvirtual-machines%2flinux%2ftoc.json).
>>>>>>> 693cb83e

    Currently, the largest VM in the DS-series is the Standard_DS15_v2. The Standard_DS15_v2 can provide up to 960 MB/s across all disks. The largest VM in the GS-series is the Standard_GS5. The Standard_GS5 can provide up to 2,000 MB/s across all disks.

    Note that these limits are for disk traffic only. These limits don't include cache hits and network traffic. A separate bandwidth is available for VM network traffic. Bandwidth for network traffic is different from the dedicated bandwidth used by premium storage disks.

    For the most up-to-date information about maximum IOPS and throughput (bandwidth) for Premium Storage-supported VMs, see [Windows VM sizes](../virtual-machines/virtual-machines-windows-sizes.md?toc=%2fazure%2fvirtual-machines%2fwindows%2ftoc.json) or [Linux VM sizes](../virtual-machines/virtual-machines-linux-sizes.md?toc=%2fazure%2fvirtual-machines%2flinux%2ftoc.json).

    For more information about premium storage disks and their IOPS and throughput limits, see the table in the next section.

## Premium Storage scalability and performance targets
In this section, we describe the scalability and performance targets to consider when you use Premium Storage.

Premium storage accounts have the following scalability targets:

| Total account capacity | Total bandwidth for a locally redundant storage account |
| --- | --- | 
| Disk capacity: 35 TB <br>Snapshot capacity: 10 TB | Up to 50 gigabits per second for inbound<sup>1</sup> + outbound<sup>2</sup> |

<sup>1</sup> All data (requests) that are sent to a storage account

<sup>2</sup> All data (responses) that are received from a storage account

For more information, see [Azure Storage scalability and performance targets](storage-scalability-targets.md).

If you are using premium storage accounts for unmanaged disks and your application exceeds the scalability targets of a single storage account, you might want to migrate to managed disks. If you don't want to migrate to managed disks, build your application to use multiple storage accounts. Then, partition your data across those storage accounts. For example, if you want to attach 51-TB disks across multiple VMs, spread them across two storage accounts. 35 TB is the limit for a single premium storage account. Make sure that a single premium storage account never has more than 35 TB of provisioned disks.

### Premium storage disk limits
When you provision a premium storage disk, the size of the disk determines the maximum IOPS and throughput (bandwidth). Azure offers three types of premium storage disks: P10, P20, and P30. Each premium storage disk type has specific limits for IOPS and throughput. Limits for the disk types are described in the following table:

|Premium storage disk type | P10 | P20 | P30 |
| --- | --- | --- | --- |
| Disk size | 128 GB | 512 GB | 1,024 GB (1 TB) |
| IOPS per disk | 500 | 2,300 | 5,000 |
Throughput per disk | 100 MB/s | 150 MB/s | 200 MB/s |

> [!NOTE]
> Make sure sufficient bandwidth is available on your VM to drive disk traffic, as described in [Premium Storage-supported VMs](#premium-storage-supported-vms). Otherwise, your disk throughput and IOPS is constrained to lower values. Maximum throughput and IOPS are based on the VM limits, not on the disk limits described in the preceding table.  
> 
> 

Here are some important things to know about Premium Storage scalability and performance targets:

* **Provisioned capacity and performance**

    When you provision a premium storage disk, unlike standard storage, you are guaranteed the capacity, IOPS, and throughput of that disk. For example, if you create a P30 disk, Azure provisions 1,024-GB storage capacity, 5,000 IOPS, and 200 MB/s throughput for that disk. Your application can use all or part of the capacity and performance.

* **Disk size**

    Azure maps the disk size (rounded up) to the nearest premium storage disk option, as specified in the table in the preceding section. For example, a disk size of 100 GB is classified as a P10 option. It can perform up to 500 IOPS, with up to 100 MB/s throughput. Similarly, a disk of size 400 GB is classified as a P20. It can perform up to 2,300 IOPS, with 150 MB/s throughput.
    
    > [!NOTE]
    > You can easily increase the size of existing disks. For example, you might want to increase the size of a 30-GB disk to 128 GB, or even to 1 TB. Or, you might want to convert your P20 disk to a P30 disk because you need more capacity or more IOPS and throughput. 
    > 
 
* **I/O size**

    The size of an I/O is 256 KB. If the data being transferred is less than 256 KB, it is considered 1 I/O unit. Larger I/O sizes are counted as multiple I/Os of size 256 KB. For example, 1,100 KB I/O is counted as 5 I/O units.

* **Throughput**

    The throughput limit includes writes to the disk, and it includes disk read operations that aren't served from the cache. For example, a P10 disk has 100 MB/s throughput per disk. Some examples of valid throughput for a P10 disk are shown in the following table:

    | Max throughput per P10 disk | Non-cache reads from disk | Non-cache writes to disk |
    | --- | --- | --- |
    | 100 MB/s | 100 MB/s | 0 |
    | 100 MB/s | 0 | 100 MB/s |
    | 100 MB/s | 60 MB/s | 40 MB/s |

* **Cache hits**

    Cache hits are not limited by the allocated IOPS or throughput of the disk. For example, when you use a data disk with a **ReadOnly** cache setting on a VM that is supported by Premium Storage, 
    reads that are served from the cache are not subject to the IOPS and throughput caps of the disk. If the workload of a disk is predominantly reads, you might get very high throughput. The cache is subject to separate IOPS and throughput limits at the VM level, based on the VM size. DS-series VMs have roughly 4,000 IOPS and 33 MB/s throughput per core for cache and local SSD I/Os. GS-series VMs have a limit of 5,000 IOPS and 50 MB/s throughput per core for cache and local SSD I/Os. 

## Throttling
Throttling might occur, if your application IOPS or throughput exceeds the allocated limits for a premium storage disk. Throttling also might occur if your total disk traffic across all disks on the VM exceeds the disk bandwidth limit available for the VM. To avoid throttling, we recommend that you limit the number of pending I/O requests for the disk. Use a limit based on scalability and performance targets for the disk you have provisioned, and on the disk bandwidth available to the VM.  

Your application can achieve the lowest latency when it is designed to avoid throttling. However, if the number of pending I/O requests for the disk is too small, your application cannot take advantage of the maximum IOPS and throughput levels that are available to the disk.

The following examples demonstrate how to calculate throttling levels. All calculations are based on an I/O unit size of 256 KB.

### Example 1
Your application has processed 495 I/O units of 16-KB size in one second on a P10 disk. The I/O units are counted as 495 IOPS. If you try a 2-MB I/O in the same second, the total of I/O units is equal to 495 + 8 IOPS. This is because 2 MB I/O = 2,048 KB / 256 KB = 8 I/O units, when the I/O unit size is 256 KB. Because the sum of 495 + 8 exceeds the 500 IOPS limit for the disk, throttling occurs.

### Example 2
Your application has processed 400 I/O units of 256-KB size on a P10 disk. The total bandwidth consumed is (400 &#215; 256) / 1,024 KB = 100 MB/s. A P10 disk has a throughput limit of 100 MB/s. If your application tries to perform more I/O operations in that second, it is throttled because it exceeds the allocated limit.

### Example 3
You have a DS4 VM with two P30 disks attached. Each P30 disk is capable of 200 MB/s throughput. However, a DS4 VM has a total disk bandwidth capacity of 256 MB/s. You cannot drive both attached disks to the maximum throughput on this DS4 VM at the same time. To resolve this, you can sustain traffic of 200 MB/s on one disk and 56 MB/s on the other disk. If the sum of your disk traffic goes over 256 MB/s, disk traffic is throttled.

> [!NOTE]
> If your disk traffic mostly consists of small I/O sizes, your application likely will hit the IOPS limit before the throughput limit. However, if the disk traffic mostly consists of large I/O sizes, your application likely will hit the throughput limit first, instead of the IOPS limit. You can maximize your application's IOPS and throughput capacity by using optimal I/O sizes. Also, you can limit the number of pending I/O requests for a disk.
> 

To learn more about designing for high performance by using Premium Storage, see [Design for performance with Premium Storage](storage-premium-storage-performance.md).

## Snapshots and Copy Blob

To the Storage service, the VHD file is a page blob. You can take snapshots of page blobs, and copy them to another location, such as to a different storage account.

### Unmanaged disks

Create [incremental snapshots](storage-incremental-snapshots.md) for unmanaged premium disks the same way you use snapshots with standard storage. Premium Storage supports only locally redundant storage as the replication option. We recommend that you create snapshots, and then copy the snapshots to a geo-redundant standard storage account. For more information, see [Azure Storage redundancy options](storage-redundancy.md).

If a disk is attached to a VM, some API operations on the disk are not permitted. For example, you cannot perform a [Copy Blob](/rest/api/storageservices/fileservices/Copy-Blob) operation on that blob if the disk is attached to a VM. Instead, first create a snapshot of that blob by using the [Snapshot Blob](/rest/api/storageservices/fileservices/Snapshot-Blob) REST API. Then, perform the [Copy Blob](/rest/api/storageservices/fileservices/Copy-Blob) of the snapshot to copy the attached disk. Alternatively, you can detach the disk, and then perform any necessary operations.

The following limits apply to premium storage blob snapshots:

| Premium storage limit | Value |
| --- | --- |
| Maximum number of snapshots per blob | 100 |
| Storage account capacity for snapshots<br>(Includes data in snapshots only. Does not include data in base blob.) | 10 TB |
| Minimum time between consecutive snapshots | 10 minutes |

To maintain geo-redundant copies of your snapshots, you can copy snapshots from a premium storage account to a geo-redundant standard storage account by using AzCopy or Copy Blob. For more information, see [Transfer data with the AzCopy command-line utility](storage-use-azcopy.md) and [Copy Blob](/rest/api/storageservices/fileservices/Copy-Blob).

For detailed information about performing REST operations against page blobs in a premium storage account, see [Blob service operations with Azure Premium Storage](http://go.microsoft.com/fwlink/?LinkId=521969).

### Managed disks

<<<<<<< HEAD
A snapshot for a managed disk is a read-only copy of the managed disk. The snapshot is stored as a standard managed disk. Currently, [incremental snapshots](storage-incremental-snapshots.md) are not supported for managed disks. We expect to offer incremental snapshots in the future. To learn how to take a snapshot for a managed disk, see [Create a copy of a VHD stored as an Azure managed disk by using managed snapshots in Windows](../virtual-machines/virtual-machines-windows-snapshot-copy-managed-disk.md) or [Create a copy of a VHD stored as an Azure managed disk by using managed snapshots in Linux](../virtual-machines/linux/virtual-machines-linux-snapshot-copy-managed-disk.md).
=======
A snapshot for a managed disk is a read-only copy of the managed disk which is stored as a standard managed disk. [Incremental Snapshots](storage-incremental-snapshots.md) are currently not supported for Managed Disks but will be supported in the future. To learn how to take a snapshot for a managed disk, please refer to [Create a copy of a VHD stored as an Azure Managed Disk by using Managed Snapshots in Windows](../virtual-machines/windows/snapshot-copy-managed-disk.md) or [Create a copy of a VHD stored as an Azure Managed Disk by using Managed Snapshots in Linux](../virtual-machines/linux/virtual-machines-linux-snapshot-copy-managed-disk.md)
>>>>>>> 693cb83e

If a managed disk is attached to a VM, some API operations on the disk are not permitted. For example, you cannot generate a shared access signature (SAS) to perform a copy operation while the disk is attached to a VM. Instead, first create a snapshot of the disk, and then perform the copy of the snapshot. Alternately, you can detach the disk and then generate an SAS to perform the copy operation.


## Premium Storage for Linux VMs
You can use the following information to help you set up your Linux VMs in Premium Storage:

To achieve scalability targets in Premium Storage, for all premium storage disks with cache set to **ReadOnly** or **None**, you must disable “barriers” when you mount the file system. You don't need barriers in this scenario because the writes to premium storage disks are durable for these cache settings. When the write request successfully finishes, data has been written to the persistent store. To disable "barriers," use one of the following methods. Choose the one for your file system:
  
* For **reiserFS**, to disable barriers, use the  `barrier=none` mount option. (To enable barriers, use `barrier=flush`.)
* For **ext3/ext4**, to disable barriers, use the `barrier=0` mount option. (To enable barriers, use `barrier=1`.)
* For **XFS**, to disable barriers, use the `nobarrier` mount option. (To enable barriers, use `barrier`.)
* For premium storage disks with cache set to **ReadWrite**, enable barriers for write durability.
* For volume labels to persist after you restart the VM, you must update /etc/fstab with the universally unique identifier (UUID) references to the disks. For more information, see [Add a managed disk to a Linux VM](../virtual-machines/virtual-machines-linux-add-disk.md).

The following Linux distributions have been validated for Azure Premium Storage. For better performance and stability with Premium Storage, we recommend that you upgrade your VMs to one of these versions, at a minimum (or to a later version). Some of the versions require the latest Linux Integration Services (LIS), v4.0, for Azure. To download and install a distribution, follow the link listed in the following table. We add images to the list as we complete validation. Note that our validations show that performance varies for each image. Performance depends on workload characteristics and your image settings. Different images are tuned for different kinds of workloads.

| Distribution | Version | Supported kernel | Details |
| --- | --- | --- | --- |
| Ubuntu | 12.04 | 3.2.0-75.110+ | Ubuntu-12_04_5-LTS-amd64-server-20150119-en-us-30GB |
| Ubuntu | 14.04 | 3.13.0-44.73+ | Ubuntu-14_04_1-LTS-amd64-server-20150123-en-us-30GB |
| Debian | 7.x, 8.x | 3.16.7-ckt4-1+ | &nbsp; |
| SUSE | SLES 12| 3.12.36-38.1+| suse-sles-12-priority-v20150213 <br> suse-sles-12-v20150213 |
| SUSE | SLES 11 SP4 | 3.0.101-0.63.1+ | &nbsp; |
| CoreOS | 584.0.0+| 3.18.4+ | CoreOS 584.0.0 |
| CentOS | 6.5, 6.6, 6.7, 7.0 | &nbsp; | [LIS4 required](http://go.microsoft.com/fwlink/?LinkID=403033&clcid=0x409) <br> *See note in the next section* |
| CentOS | 7.1+ | 3.10.0-229.1.2.el7+ | [LIS4 recommended](http://go.microsoft.com/fwlink/?LinkID=403033&clcid=0x409) <br> *See note in the next section* |
| Red Hat Enterprise Linux (RHEL) | 6.8+, 7.2+ | &nbsp; | &nbsp; |
| Oracle | 6.0+, 7.2+ | &nbsp; | UEK4 or RHCK |
| Oracle | 7.0-7.1 | &nbsp; | UEK4 or RHCK w/[LIS 4.1+](http://go.microsoft.com/fwlink/?LinkID=403033&clcid=0x409) |
| Oracle | 6.4-6.7 | &nbsp; | UEK4 or RHCK w/[LIS 4.1+](http://go.microsoft.com/fwlink/?LinkID=403033&clcid=0x409) |


### LIS drivers for OpenLogic CentOS

If you are running OpenLogic CentOS VMs, run the following command to install the latest drivers:

```
sudo rpm -e hypervkvpd  ## (Might return an error if not installed. That's OK.)
sudo yum install microsoft-hyper-v
```

To activate the new drivers, restart the computer.

## Pricing and billing

When you use Premium Storage, the following billing considerations apply:

* **Premium storage disk and blob size**

    Billing for a premium storage disk or blob depends on the provisioned size of the disk or blob. Azure maps the provisioned size (rounded up) to the nearest premium storage disk option. For details, see the table in [Premium Storage scalability and performance targets](#premium-storage-scalability-and-performance-targets). Each disk maps to a supported provisioned disk size, and is billed accordingly. Billing for any provisioned disk is prorated hourly by using the monthly price for the Premium Storage offer. For example, if you provisioned a P10 disk and deleted it after 20 hours, you are billed for the P10 offering prorated to 20 hours. This is regardless of the amount of actual data written to the disk or the IOPS and throughput used.

* **Premium unmanaged disks snapshots**

    Snapshots on premium unmanaged disks are billed for the additional capacity used by the snapshots. For more information about snapshots, see [Create a snapshot of a blob](/rest/api/storageservices/fileservices/Snapshot-Blob).

* **Premium managed disks snapshots**

    A snapshot of a managed disk is a read-only copy of the disk. The disk is stored as a standard managed disk. A snapshot costs the same as a standard managed disk. For example, if you take a snapshot of a 128-GB premium managed disk, the cost of the snapshot is equivalent to a 128-GB standard managed disk.  

* **Outbound data transfers**

    [Outbound data transfers](https://azure.microsoft.com/pricing/details/data-transfers/) (data going out of Azure datacenters) incur billing for bandwidth usage.

For detailed information about pricing for Premium Storage, Premium Storage-supported VMs, and managed disks, see these articles:

* [Azure Storage pricing](https://azure.microsoft.com/pricing/details/storage/)
* [Virtual Machines pricing](https://azure.microsoft.com/pricing/details/virtual-machines/)
* [Managed disks pricing](https://azure.microsoft.com/pricing/details/managed-disks/)

## Azure Backup support 

For regional disaster recovery, you must back up your VM disks in a different region by using [Azure Backup](../backup/backup-introduction-to-azure-backup.md) and a GRS storage account as a backup vault.

To create a backup job with time-based backups, easy VM restoration, and backup retention policies, use Azure Backup. You can use Backup both with unmanaged and managed disks. For more information, see [Azure Backup for VMs with unmanaged disks](../backup/backup-azure-vms-first-look-arm.md) and [Azure Backup for VMs with managed disks](../backup/backup-introduction-to-azure-backup.md#using-managed-disk-vms-with-azure-backup). 

## Next steps
For more information about Premium Storage, see the following articles:

### Design and implement with Premium Storage
* [Design for performance with Premium Storage](storage-premium-storage-performance.md)
* [Blob storage operations with Premium Storage](http://go.microsoft.com/fwlink/?LinkId=521969)

### Operational guidance
* [Migrate to Azure Premium Storage](storage-migration-to-premium-storage.md)

### Blog posts
* [Azure Premium Storage generally available](https://azure.microsoft.com/blog/azure-premium-storage-now-generally-available-2/)
* [Announcing the GS-series: Adding Premium Storage support to the largest VMs in the public cloud](https://azure.microsoft.com/blog/azure-has-the-most-powerful-vms-in-the-public-cloud/)<|MERGE_RESOLUTION|>--- conflicted
+++ resolved
@@ -38,15 +38,11 @@
 
     When you choose [Azure Managed Disks](storage-managed-disks-overview.md), Azure manages the storage accounts that you use for your VM disks. You specify the disk type (Premium or Standard) and the size of the disk that you need. Azure creates and manages the disk for you. You don’t have to worry about placing the disks in multiple storage accounts to ensure that you stay within scalability limits for your storage accounts. Azure handles that for you.
 
-<<<<<<< HEAD
 We recommend that you choose managed disks, to take advantage of their many features.
 
 To get started with Premium Storage, [create your free Azure account](https://azure.microsoft.com/pricing/free-trial/). 
 
 For information about migrating your existing VMs to Premium Storage, see [Convert a Windows VM from unmanaged disks to managed disks](../virtual-machines/virtual-machines-windows-convert-unmanaged-to-managed-disks.md) or [Convert a Linux VM from unmanaged disks to managed disks](../virtual-machines/virtual-machines-linux-convert-unmanaged-to-managed-disks.md).
-=======
-For information on migrating your existing VMs to Premium Storage, see [Migrating existing Azure Windows VM to Managed Disks](../virtual-machines/windows/convert-unmanaged-to-managed-disks.md) or [Migrating an existing Azure Linux VM to Managed Disks](../virtual-machines/virtual-machines-linux-convert-unmanaged-to-managed-disks.md).
->>>>>>> 693cb83e
 
 > [!NOTE]
 > Premium Storage is available in most regions. For the list of available regions, in [Azure services by region](https://azure.microsoft.com/regions/#services), look at the regions in which supported Premium Support size-series VMs (DS-series, DSV2-series, GS-series, and Fs-series VMs) are supported.
@@ -85,11 +81,7 @@
 ## Premium Storage-supported VMs
 Premium Storage supports DS-series, DSv2-series, GS-series, and Fs-series VMs. You can use standard and premium storage disks with these VM types. You cannot use premium storage disks with VM series that are not Premium Storage-compatible.
 
-<<<<<<< HEAD
 For information about VM types and sizes in Azure for Windows, see [Windows VM sizes](../virtual-machines/virtual-machines-windows-sizes.md?toc=%2fazure%2fvirtual-machines%2fwindows%2ftoc.json). For information about VM types and sizes in Azure for Linux, see [Linux VM sizes](../virtual-machines/virtual-machines-linux-sizes.md?toc=%2fazure%2fvirtual-machines%2flinux%2ftoc.json).
-=======
-For information on available Azure VM types and sizes for Windows VMs, see [Windows VM sizes](../virtual-machines/windows/sizes.md?toc=%2fazure%2fvirtual-machines%2fwindows%2ftoc.json). For information on VM types and sizes for Linux VMs, see [Linux VM sizes](../virtual-machines/virtual-machines-linux-sizes.md?toc=%2fazure%2fvirtual-machines%2flinux%2ftoc.json).
->>>>>>> 693cb83e
 
 These are some of the features of the DS-series, DSv2-series, GS-series, and Fs-series VMs:
 
@@ -105,10 +97,10 @@
 
     You can use premium and standard disks in the same Premium Storage VM. With Premium Storage, you can provision a VM and attach several persistent data disks to the VM. If needed, to increase the capacity and performance of the volume, you can stripe across your disks.
 
-> [!NOTE]
-> If you stripe premium storage data disks by using [Storage Spaces](http://technet.microsoft.com/library/hh831739.aspx), set up Storage Spaces with 1 column for each disk that you use. Otherwise, overall performance of the striped volume might be lower than expected because of uneven distribution of traffic across the disks. By default, in Server Manager, you can set up columns for up to 8 disks. If you have more than 8 disks, use PowerShell to create the volume. Specify the number of columns manually. Otherwise, the Server Manager UI continues to use 8 columns, even if you have more disks. For example, if you have 32 disks in a single stripe set, specify 32 columns. To specify the number of columns the virtual disk uses, in the [New-VirtualDisk](http://technet.microsoft.com/library/hh848643.aspx) PowerShell cmdlet, use the *NumberOfColumns* parameter. For more information, see [Storage Spaces Overview](http://technet.microsoft.com/library/hh831739.aspx) and [Storage Spaces FAQs](http://social.technet.microsoft.com/wiki/contents/articles/11382.storage-spaces-frequently-asked-questions-faq.aspx).
-
-> 
+    > [!NOTE]
+    > If you stripe premium storage data disks by using [Storage Spaces](http://technet.microsoft.com/library/hh831739.aspx), set up Storage Spaces with 1 column for each disk that you use. Otherwise, overall performance of the striped volume might be lower than expected because of uneven distribution of traffic across the disks. By default, in Server Manager, you can set up columns for up to 8 disks. If you have more than 8 disks, use PowerShell to create the volume. Specify the number of columns manually. Otherwise, the Server Manager UI continues to use 8 columns, even if you have more disks. For example, if you have 32 disks in a single stripe set, specify 32 columns. To specify the number of columns the virtual disk uses, in the [New-VirtualDisk](http://technet.microsoft.com/library/hh848643.aspx) PowerShell cmdlet, use the *NumberOfColumns* parameter. For more information, see [Storage Spaces Overview](http://technet.microsoft.com/library/hh831739.aspx) and [Storage Spaces FAQs](http://social.technet.microsoft.com/wiki/contents/articles/11382.storage-spaces-frequently-asked-questions-faq.aspx).
+    >
+    > 
 
 * **Cache**
 
@@ -124,11 +116,7 @@
 
     Each Premium Storage-supported VM size has scale limits and performance specifications for IOPS, bandwidth, and the number of disks that can be attached per VM. When you use premium storage disks with VMs, make sure that there is sufficient IOPS and bandwidth on your VM to drive disk traffic.
 
-<<<<<<< HEAD
     For example, a STANDARD_DS1 VM has a dedicated bandwidth of 32 MB/s for premium storage disk traffic. A P10 premium storage disk can provide a bandwidth of 100 MB/s. If a P10 premium storage disk is attached to this VM, it can only go up to 32 MB/s. It cannot use the maximum 100 MB/s that the P10 disk can provide.
-=======
-For the most up-to-date information on maximum IOPS and throughput (bandwidth) for Premium Storage-supported VMs, see [Windows VM sizes](../virtual-machines/windows/sizes.md?toc=%2fazure%2fvirtual-machines%2fwindows%2ftoc.json) or [Linux VM sizes](../virtual-machines/virtual-machines-linux-sizes.md?toc=%2fazure%2fvirtual-machines%2flinux%2ftoc.json).
->>>>>>> 693cb83e
 
     Currently, the largest VM in the DS-series is the Standard_DS15_v2. The Standard_DS15_v2 can provide up to 960 MB/s across all disks. The largest VM in the GS-series is the Standard_GS5. The Standard_GS5 can provide up to 2,000 MB/s across all disks.
 
@@ -248,11 +236,7 @@
 
 ### Managed disks
 
-<<<<<<< HEAD
-A snapshot for a managed disk is a read-only copy of the managed disk. The snapshot is stored as a standard managed disk. Currently, [incremental snapshots](storage-incremental-snapshots.md) are not supported for managed disks. We expect to offer incremental snapshots in the future. To learn how to take a snapshot for a managed disk, see [Create a copy of a VHD stored as an Azure managed disk by using managed snapshots in Windows](../virtual-machines/virtual-machines-windows-snapshot-copy-managed-disk.md) or [Create a copy of a VHD stored as an Azure managed disk by using managed snapshots in Linux](../virtual-machines/linux/virtual-machines-linux-snapshot-copy-managed-disk.md).
-=======
-A snapshot for a managed disk is a read-only copy of the managed disk which is stored as a standard managed disk. [Incremental Snapshots](storage-incremental-snapshots.md) are currently not supported for Managed Disks but will be supported in the future. To learn how to take a snapshot for a managed disk, please refer to [Create a copy of a VHD stored as an Azure Managed Disk by using Managed Snapshots in Windows](../virtual-machines/windows/snapshot-copy-managed-disk.md) or [Create a copy of a VHD stored as an Azure Managed Disk by using Managed Snapshots in Linux](../virtual-machines/linux/virtual-machines-linux-snapshot-copy-managed-disk.md)
->>>>>>> 693cb83e
+A snapshot for a managed disk is a read-only copy of the managed disk. The snapshot is stored as a standard managed disk. Currently, [incremental snapshots](storage-incremental-snapshots.md) are not supported for managed disks. To learn how to take a snapshot for a managed disk, see [Create a copy of a VHD stored as an Azure managed disk by using managed snapshots in Windows](../virtual-machines/virtual-machines-windows-snapshot-copy-managed-disk.md) or [Create a copy of a VHD stored as an Azure managed disk by using managed snapshots in Linux](../virtual-machines/linux/virtual-machines-linux-snapshot-copy-managed-disk.md).
 
 If a managed disk is attached to a VM, some API operations on the disk are not permitted. For example, you cannot generate a shared access signature (SAS) to perform a copy operation while the disk is attached to a VM. Instead, first create a snapshot of the disk, and then perform the copy of the snapshot. Alternately, you can detach the disk and then generate an SAS to perform the copy operation.
 
