--- conflicted
+++ resolved
@@ -36,11 +36,7 @@
 
 * **Managed disks**
 
-<<<<<<< HEAD
-    When you choose [Azure Managed Disks](storage-managed-disks-overview.md), Azure manages the storage accounts that you use for your VM disks. You specify the disk type (Premium or Standard) and the size of the disk that you need. Azure creates and manages the disk for you. You don’t have to worry about placing the disks in multiple storage accounts to ensure that you stay within scalability limits for your storage accounts. Azure handles that for you.
-=======
     When you choose [Azure Managed Disks](storage-managed-disks-overview.md), Azure manages the storage accounts that you use for your VM disks. You specify the disk type (Premium or Standard) and the size of the disk that you need. Azure creates and manages the disk for you. You don't have to worry about placing the disks in multiple storage accounts to ensure that you stay within scalability limits for your storage accounts. Azure handles that for you.
->>>>>>> a42dbad0
 
 We recommend that you choose managed disks, to take advantage of their many features.
 
@@ -69,11 +65,7 @@
 * **Premium storage account**
 
     To start using Premium Storage, create a premium storage account for unmanaged disks. In the [Azure portal](https://portal.azure.com), to create a premium storage account, choose the **Premium** performance tier. Select the **Locally-redundant storage (LRS)** replication option. You also can create a premium storage account by setting the type to **Premium_LRS** in one of the following locations:
-<<<<<<< HEAD
-    * [Storage REST API](https://docs.microsoft.com/rest/api/storageservices/fileservices/Azure-Storage-Services-REST-API-Reference) (version 2014-02-14 or a later version)
-=======
     * [Storage REST API](https://docs.microsoft.com/rest/api/storageservices/Azure-Storage-Services-REST-API-Reference) (version 2014-02-14 or a later version)
->>>>>>> a42dbad0
     * [Service Management REST API](http://msdn.microsoft.com/library/azure/ee460799.aspx) (version 2014-10-01 or a later version; for Azure classic deployments)
     * [Azure Storage Resource Provider REST API](https://docs.microsoft.com/rest/api/storagerp) (for Azure Resource Manager deployments)
     * [Azure PowerShell](../powershell-install-configure.md) (version 0.8.10 or a later version)
@@ -228,11 +220,7 @@
 
 Create [incremental snapshots](storage-incremental-snapshots.md) for unmanaged premium disks the same way you use snapshots with standard storage. Premium Storage supports only locally redundant storage as the replication option. We recommend that you create snapshots, and then copy the snapshots to a geo-redundant standard storage account. For more information, see [Azure Storage redundancy options](storage-redundancy.md).
 
-<<<<<<< HEAD
-If a disk is attached to a VM, some API operations on the disk are not permitted. For example, you cannot perform a [Copy Blob](/rest/api/storageservices/fileservices/Copy-Blob) operation on that blob if the disk is attached to a VM. Instead, first create a snapshot of that blob by using the [Snapshot Blob](/rest/api/storageservices/fileservices/Snapshot-Blob) REST API. Then, perform the [Copy Blob](/rest/api/storageservices/fileservices/Copy-Blob) of the snapshot to copy the attached disk. Alternatively, you can detach the disk, and then perform any necessary operations.
-=======
 If a disk is attached to a VM, some API operations on the disk are not permitted. For example, you cannot perform a [Copy Blob](/rest/api/storageservices/Copy-Blob) operation on that blob if the disk is attached to a VM. Instead, first create a snapshot of that blob by using the [Snapshot Blob](/rest/api/storageservices/Snapshot-Blob) REST API. Then, perform the [Copy Blob](/rest/api/storageservices/Copy-Blob) of the snapshot to copy the attached disk. Alternatively, you can detach the disk, and then perform any necessary operations.
->>>>>>> a42dbad0
 
 The following limits apply to premium storage blob snapshots:
 
@@ -242,11 +230,7 @@
 | Storage account capacity for snapshots<br>(Includes data in snapshots only. Does not include data in base blob.) | 10 TB |
 | Minimum time between consecutive snapshots | 10 minutes |
 
-<<<<<<< HEAD
-To maintain geo-redundant copies of your snapshots, you can copy snapshots from a premium storage account to a geo-redundant standard storage account by using AzCopy or Copy Blob. For more information, see [Transfer data with the AzCopy command-line utility](storage-use-azcopy.md) and [Copy Blob](/rest/api/storageservices/fileservices/Copy-Blob).
-=======
 To maintain geo-redundant copies of your snapshots, you can copy snapshots from a premium storage account to a geo-redundant standard storage account by using AzCopy or Copy Blob. For more information, see [Transfer data with the AzCopy command-line utility](storage-use-azcopy.md) and [Copy Blob](/rest/api/storageservices/Copy-Blob).
->>>>>>> a42dbad0
 
 For detailed information about performing REST operations against page blobs in a premium storage account, see [Blob service operations with Azure Premium Storage](http://go.microsoft.com/fwlink/?LinkId=521969).
 
@@ -260,11 +244,7 @@
 ## Premium Storage for Linux VMs
 You can use the following information to help you set up your Linux VMs in Premium Storage:
 
-<<<<<<< HEAD
-To achieve scalability targets in Premium Storage, for all premium storage disks with cache set to **ReadOnly** or **None**, you must disable “barriers” when you mount the file system. You don't need barriers in this scenario because the writes to premium storage disks are durable for these cache settings. When the write request successfully finishes, data has been written to the persistent store. To disable "barriers," use one of the following methods. Choose the one for your file system:
-=======
 To achieve scalability targets in Premium Storage, for all premium storage disks with cache set to **ReadOnly** or **None**, you must disable "barriers" when you mount the file system. You don't need barriers in this scenario because the writes to premium storage disks are durable for these cache settings. When the write request successfully finishes, data has been written to the persistent store. To disable "barriers," use one of the following methods. Choose the one for your file system:
->>>>>>> a42dbad0
   
 * For **reiserFS**, to disable barriers, use the  `barrier=none` mount option. (To enable barriers, use `barrier=flush`.)
 * For **ext3/ext4**, to disable barriers, use the `barrier=0` mount option. (To enable barriers, use `barrier=1`.)
@@ -311,11 +291,7 @@
 
 * **Premium unmanaged disks snapshots**
 
-<<<<<<< HEAD
-    Snapshots on premium unmanaged disks are billed for the additional capacity used by the snapshots. For more information about snapshots, see [Create a snapshot of a blob](/rest/api/storageservices/fileservices/Snapshot-Blob).
-=======
     Snapshots on premium unmanaged disks are billed for the additional capacity used by the snapshots. For more information about snapshots, see [Create a snapshot of a blob](/rest/api/storageservices/Snapshot-Blob).
->>>>>>> a42dbad0
 
 * **Premium managed disks snapshots**
 
