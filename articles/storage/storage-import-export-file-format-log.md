--- conflicted
+++ resolved
@@ -41,11 +41,7 @@
 |Container SAS|Default value|A virtual directory named `waimportexport`, which is the default name, beneath the container specified in the SAS.<br /><br /> For example, if the SAS specified for the job is  `https://myaccount.blob.core.windows.net/mylogcontainer?sv=2012-02-12&se=2015-05-22T06%3A54%3A55Z&sr=c&sp=wl&sig=sigvalue`, then the log location would be `https://myaccount.blob.core.windows.net/mylogcontainer/waimportexport`|  
 |Container SAS|User-specified value|A virtual directory named by the user, beneath the container specified in the SAS.<br /><br /> For example, if the SAS specified for the job is  `https://myaccount.blob.core.windows.net/mylogcontainer?sv=2012-02-12&se=2015-05-22T06%3A54%3A55Z&sr=c&sp=wl&sig=sigvalue`, and the specified virtual directory is named `mylogblobs`, then the log location would be `https://myaccount.blob.core.windows.net/mylogcontainer/waimportexport/mylogblobs`.|  
   
-<<<<<<< HEAD
-You can retrieve the URL for the error and verbose logs by calling the [Get Job](../importexport/Get-Job3.md) operation. The logs are available after processing of the drive is complete.  
-=======
- You can retrieve the URl for the error and verbose logs by calling the [Get Job](/rest/api/storageservices/importexport/Get-Job3) operation. The logs are available after processing of the drive is complete.  
->>>>>>> 7b70736d
+You can retrieve the URL for the error and verbose logs by calling the [Get Job](/rest/api/storageservices/importexport/Get-Job3) operation. The logs are available after processing of the drive is complete.  
   
 ## Log File Format  
 The format for both logs is the same: a blob containing XML descriptions of the events that occurred while copying blobs between the hard drive and the customer's account.  
@@ -359,8 +355,4 @@
 ```
   
 ## See Also  
-<<<<<<< HEAD
-[Storage Import/Export REST](../importexport/Storage-Import-Export-Service-REST-API-Reference.md)
-=======
- [Storage Import/Export REST](/rest/api/storageservices/importexport/Storage-Import-Export-Service-REST-API-Reference)
->>>>>>> 7b70736d
+[Storage Import/Export REST](/rest/api/storageservices/importexport/Storage-Import-Export-Service-REST-API-Reference)