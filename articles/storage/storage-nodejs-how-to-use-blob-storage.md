--- conflicted
+++ resolved
@@ -38,20 +38,6 @@
 ### Use Node Package Manager (NPM) to obtain the package
 1. Use a command-line interface such as **PowerShell** (Windows), **Terminal** (Mac), or **Bash** (Unix), to navigate to the folder where you created your sample application.
 2. Type **npm install azure-storage** in the command window. Output from the command is similar to the following code example.
-<<<<<<< HEAD
-
-  azure-storage@0.5.0 node_modules\azure-storage
-  +-- extend@1.2.1
-  +-- xmlbuilder@0.4.3
-  +-- mime@1.2.11
-  +-- node-uuid@1.4.3
-  +-- validator@3.22.2
-  +-- underscore@1.4.4
-  +-- readable-stream@1.0.33 (string_decoder@0.10.31, isarray@0.0.1, inherits@2.0.1, core-util-is@1.0.1)
-  +-- xml2js@0.2.7 (sax@0.5.2)
-  +-- request@2.57.0 (caseless@0.10.0, aws-sign2@0.5.0, forever-agent@0.6.1, stringstream@0.0.4, oauth-sign@0.8.0, tunnel-agent@0.4.1, isstream@0.1.2, json-stringify-safe@5.0.1, bl@0.9.4, combined-stream@1.0.5, qs@3.1.0, mime-types@2.0.14, form-data@0.2.0, http-signature@0.11.0, tough-cookie@2.0.0, hawk@2.3.1, har-validator@1.8.0)
-=======
->>>>>>> e8cfaf0d
 
 		azure-storage@0.5.0 node_modules\azure-storage
 		+-- extend@1.2.1
