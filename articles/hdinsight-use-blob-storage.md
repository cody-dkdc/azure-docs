--- conflicted
+++ resolved
@@ -1,261 +1,257 @@
-<<<<<<< HEAD
-<properties linkid="manage-services-hdinsight-howto-blob-store" urlDisplayName="Blob Storage with HDInsight" pageTitle="Use Blob storage with HDInsight | Windows Azure" metaKeywords="" description="Learn how HDInsight uses Blob storage as the underlying data store for HDFS and how you can query data from the store." metaCanonical="" services="storage,hdinsight" documentationCenter="" title="Use Windows Azure Blob storage with HDInsight" authors="jgao" solutions="" manager="paulettm" editor="mollybos" />
-=======
-<properties linkid="manage-services-hdinsight-howto-blob-store" urlDisplayName="Blob Storage with HDInsight" pageTitle="Use Blob storage with HDInsight | Microsoft Azure" metaKeywords="" description="Learn how HDInsight uses Blob storage as the underlying data store for HDFS and how you can query data from the store." metaCanonical="" services="storage,hdinsight" documentationCenter="" title="Use Windows Azure Blob storage with HDInsight" authors="jgao" solutions="" manager="paulettm" editor="mollybos" />
->>>>>>> a39b7789
-
-
-
-
-#Use Windows Azure Blob storage with HDInsight
-
-
-
-
-Windows Azure HDInsight supports both Hadoop Distributed Files System (HDFS) and Windows Azure Blob storage for storing data. Blob storage is a robust, general purpose Windows Azure storage solution. Blob storage provides a full-featured HDFS interface for a seamless experience by enabling the full set of components in the Hadoop ecosystem to operate (by default) directly on the data. Blob storage is not just a low-cost solution; storing data in Blob storage enables the HDInsight clusters used for computation to be safely deleted without losing user data. 
-
-> [WACOM.NOTE]	The *asv://* syntax is not supported in HDInsight clusters version 3.0 and will not be supported in later versions. This means that any jobs submitted to an HDInsight cluster version 3.0 that explicitly use the “asv://” syntax will fail. The *wasb://* syntax should be used instead. Also, jobs submitted to any HDInsight clusters version 3.0 that are created with an existing metastore that contains explicit references to resources using the asv:// syntax will fail. These metastores will need to be recreated using the wasb:// to address resources.
-
-> [WACOM.NOTE] HDInsight currently only supports block blobs.
-
-> [WACOM.NOTE]
-> Most HDFS commands such as <b>ls</b>, <b>copyFromLocal</b>, <b>mkdir</b>, and so on, still work as expected. Only the commands that are specific to the native HDFS implementation (which is referred to as DFS) such as <b>fschk</b> and <b>dfsadmin</b> will show different behavior on Windows Azure Blob storage.
-
-For information on provisioning an HDInsight cluster, see [Get Started with HDInsight][hdinsight-getting-started] or [Provision HDInsight clusters][hdinsight-provision].
-
-##In this article
-
-* [HDInsight storage architecture](#architecture)
-* [Benefits of Windows Azure Blob storage](#benefits)
-* [Prepare a container for Blob storage](#preparingblobstorage)
-* [Address files in Blob storage](#addressing)
-* [Access blob using PowerShell](#powershell)
-* [Next steps](#nextsteps)
-
-##<a id="architecture"></a>HDInsight storage architecture
-The following diagram provides an abstract view of the HDInsight storage architecture:
-
-![HDI.ASVArch](./media/hdinsight-use-blob-storage/HDI.ASVArch.png "HDInsight Storage Architecture")
-  
-HDInsight provides access to the distributed file system that is locally attached to the compute nodes. This file system can be accessed using the fully qualified URI. For example: 
-
-	hdfs://<namenodehost>/<path>
-
-In addition, HDInsight provides the ability to access data stored in Blob storage. The syntax to access Blob storage is:
-
-	wasb[s]://<containername>@<accountname>.blob.core.windows.net/<path>
-
-
-Hadoop supports a notion of default file system. The default file system implies a default scheme and authority; it can also be used to resolve relative paths. During the HDInsight provision process, a Windows Azure Storage account and a specific Blob storage container from that account is designated as the default file system.
-
-In addition to this storage account, you can add additional storage accounts from either the same Windows Azure subscription or different Windows Azure subscriptions during the provision process. For instructions on adding additional storage accounts, see [Provision HDInsight clusters][hdinsight-provision]. 
-
-* **Containers in the storage accounts that are connected to an  cluster:** Because the account name and key are stored in the *core-site.xml*, you have full access to the blobs in those containers.
-* **Public containers or public blobs in the storage accounts that are NOT connected to an cluster:** You have read-only permission to the blobs in the containers.
-
-	> [WACOM.NOTE]
-        > Public container allows you to get a list of all blobs available in that container and get container metadata. Public blob allows  you to access the blobs only if you know the exact URL. For more information, see <a href="http://msdn.microsoft.com/en-us/library/windowsazure/dd179354.aspx">Restrict access to containers and blobs</a>.
-
-* **Private containers in the storage accounts that are NOT connected to an cluster:** You can not access the blobs in the containers.
-
-
-Blob storage containers store data as key/value pairs, and there is no directory hierarchy. However the "/" character can be used within the key name to make it appear as if a file is stored within a directory structure. For example, a blob's key may be *input/log1.txt*. No actual *input* directory exists, but due to the presence of the "/" character in the key name, it has the appearance of a file path.
-
-
-
-
-
-
-
-
-
-
-##<a id="benefits"></a>Benefits of Windows Azure Blob storage
-The implied performance cost of not having compute and storage co-located is mitigated by the way the compute clusters are provisioned close to the storage account resources inside the Windows Azure data center, where the high speed network makes it very efficient for the compute nodes to access the data inside Blob storage.
-
-There are several benefits associated with storing the data in Blob storage instead of HDFS:
-
-* **Data reuse and sharing:** The data in HDFS is located inside the compute cluster. Only the applications that have access to the compute cluster can use the data using HDFS API. The data in Blob storage can be accessed either through the HDFS APIs or through the [Blob Storage REST APIs](http://msdn.microsoft.com/en-us/library/windowsazure/dd135733.aspx). Thus, a larger set of applications (including other HDInsight clusters) and tools can be used to produce and consume the data.
-* **Data archiving:** Storing data in Blob storage enables the HDInsight clusters used for computation to be safely deleted without losing user data. 
-* **Data storage cost:** Storing data in DFS for the long term is more costly than storing the data in Blob storage, since the cost of a compute cluster is higher than the cost of a Blob storage container. In addition, because the data does not have to be reloaded for every compute cluster generation, you are saving data loading costs as well.
-* **Elastic scale-out:** While HDFS provides you with a scaled-out file system, the scale is determined by the number of nodes that you provision for your cluster. Changing the scale can become a more complicated process than relying on the Blob storage's elastic scaling capabilities that you get automatically.
-* **Geo-replication:** Your Blob storage containers can be geo-replicated through the Azure Portal. While this gives you geographic recovery and data redundancy, a fail-over to the geo-replicated location will severely impact your performance and may incur additional costs. So our recommendation is to choose the geo-replication wisely and only if the value of the data is worth the additional cost.
-
-Certain MapReduce jobs and packages may create intermediate results that you don't really want to store in the Blob storage container. In that case, you can still elect to store the data in the local HDFS. In fact, HDInsight uses DFS for several of these intermediate results in Hive jobs and other processes. 
-
-
-
-
-
-##<a id="preparingblobstorage"></a>Prepare a container for Blob storage
-To use blobs, you first create a [Windows Azure storage account](/en-us/manage/services/storage/how-to-create-a-storage-account/). As part of this, you specify a Windows Azure data center that will store the objects you create using this account. Both the cluster and the storage account must be hosted in the same data center (Hive metastore SQL database and Oozie metastore SQL database must also located in the same data center). Wherever it lives, each blob you create belongs to some container in your storage account. This container may be an existing Blob storage container created outside of HDInsight, or it may be a container that is created for an HDInsight cluster. 
-
-
-
-###Create a Blob container for HDInsight using the Management portal
-
-When provisioning an HDInsight cluster from Windows Azure Management Portal, there are two options: *quick create* and *custom create*. The quick create option requires the Windows Azure Storage account created beforehand.  For instructions, see [How to Create a Storage Account]( /en-us/manage/services/storage/how-to-create-a-storage-account/). 
-
-Using the quick create option, you can choose an existing storage account. The provision process creates a new container with the same name as the HDInsight cluster name. This container is used as the default file system.
-
-![HDI.QuickCreate](./media/hdinsight-use-blob-storage/HDI.QuickCreateCluster.png "HDInsight Cluster Quick Create")
- 
-Using the custom create, you can either choose an existing Blob storage container or create a default container. The default container has the same name as the HDInsight cluster name.
-
-![HDI.CustomCreateStorageAccount](./media/hdinsight-use-blob-storage/HDI.CustomCreateStorageAccount.png  "Custom Create Storage Account" )
-  
-
-
-
-
-### Create a container using Windows Azure PowerShell.
-[Windows Azure PowerShell][powershell-install] can be used to create Blob containers. The following is a sample PowerShell script:
-
-	$subscriptionName = "<SubscriptionName>"
-	$storageAccountName = "<WindowsAzureStorageAccountName>"
-	$containerName="<BlobContainerToBeCreated>"
-
-	Add-AzureAccount # The connection is good for 12 hours.
-	Select-AzureSubscription $subscriptionName #only required if you have multiple subscriptions
-	
-	# Create a storage context object
-	$storageAccountkey = get-azurestoragekey $storageAccountName | %{$_.Primary}
-	$destContext = New-AzureStorageContext -StorageAccountName $storageAccountName -StorageAccountKey $storageAccountKey  
-	
-	# Create a Blob storage container
-	New-AzureStorageContainer -Name $containerName -Context $destContext 
-
-
-##<a id="addressing"></a>Address files in Blob storage
-
-The URI scheme for accessing files in Blob storage is: 
-
-	wasb[s]://<BlobStorageContainerName>@<StorageAccountName>.blob.core.windows.net/<path>
-
-
-> [WACOM.NOTE] The syntax for addressing the files on storage emulator (running on HDInsight emulator) is <i>wasb://&lt;ContainerName&gt;@storageemulator</i>.
-
-
-
-The URI scheme provides both unencrypted access with the *wasb:* prefix, and SSL encrypted access with *wasbs*. We recommend using *wasbs* wherever possible, even when accessing data that lives inside the same Windows Azure data center.
-	
-The &lt;BlobStorageContainerName&gt; identifies the name of the Blob storage container.
-The &lt;StorageAccountName&gt; identifies the Windows Azure storage account name. A fully qualified domain name (FQDN) is required.
-	
-If neither &lt;BlobStorageContainerName&gt; nor &lt;StorageAccountName&gt; has been specified, then the default file system is used. For the files on the default file system, you can use either relative path or absolute path. For example, the hadoop-mapreduce-examples.jar file that comes with HDInsight clusters can be referred to using one of the following:
-
-	wasb://mycontainer@myaccount.blob.core.windows.net/example/jars/hadoop-mapreduce-examples.jar
-	wasb:///example/jars/hadoop-mapreduce-examples.jar
-	/example/jars/hadoop-mapreduce-examples.jar
-	
-> [WACOM.NOTE] The file name is <i>hadoop-examples.jar</i> on HDInsight clusters version 1.6 and 2.1.
-
-
-The &lt;path&gt; is the file or directory HDFS path name. Since Blob storage containers are just a key-value store, there is no true hierarchical file system. A "/" inside a blob key is interpreted as a directory separator. For example, the blob name for *hadoop-mapreduce-examples.jar* is:
-
-	example/jars/hadoop-mapreduce-examples.jar
-	
-
-##<a id="powershell"></a>Access blob using Windows Azure PowerShell
-
-See [Install and configure Windows Azure PowerShell][powershell-install] for information on installing and configuring Windows Azure PowerShell on your workstation. You can use Windows Azure PowerShell console window or PowerShell_ISE to run PowerShell cmdlets. 
-
-Use the following command to list the blob related cmdlets:
-
-	Get-Command *blob*
-
-![Blob.PowerShell.cmdlets][img-hdi-powershell-blobcommands]
-
-
-**PowerShell sample for uploading a file**
-
-See [Upload data to HDInsight][hdinsight-upload-data].
-
-**PowerShell sample for downloading a file**
-
-The following scrip downloads a block blob to the current folder. Before running the script, change the directory to a folder where you have the write permission. 
-
-
-	$storageAccountName = "<WindowsAzureStorageAccountName>"   # The storage account used for the default file system specified at provision.
-	$containerName = "<BlobStorageContainerName>"  # The default file system container has the same name as the cluster.
-	$blob = "example/data/sample.log" # The name of the blob to be downloaded.
-	
-	# Use Add-AzureAccount if you haven't connected to your Azure subscription
-	#Add-AzureAccount # The connection is good for 12 hours
-	
-	# Use these two commands if you have multiple subscriptions
-	#$subscriptionName = "<SubscriptionName>"       
-	#Select-AzureSubscription $subscriptionName
-	
-	Write-Host "Create a context object ... " -ForegroundColor Green
-	$storageAccountKey = Get-AzureStorageKey $storageAccountName | %{ $_.Primary }
-	$storageContext = New-AzureStorageContext -StorageAccountName $storageAccountName -StorageAccountKey $storageAccountKey  
-	
-	Write-Host "Download the blob ..." -ForegroundColor Green
-	Get-AzureStorageBlobContent -Container $ContainerName -Blob $blob -Context $storageContext -Force
-	
-	Write-Host "List the downloaded file ..." -ForegroundColor Green
-	cat "./$blob"
-
-**PowerShell sample for deleting a file**
-
-	$storageAccountName = "<WindowsAzureStorageAccountName>"   # The storage account used for the default file system specified at provision.
-	$containerName = "<BlobStorageContainerName>"  # The default file system container has the same name as the cluster.
-	$blob = "example/data/sample.log" # The name of the blob to be downloaded.
-	
-	# Use Add-AzureAccount if you haven't connected to your Azure subscription
-	#Add-AzureAccount # The connection is good for 12 hours
-	
-	# Use these two commands if you have multiple subscriptions
-	#$subscriptionName = "<SubscriptionName>"       
-	#Select-AzureSubscription $subscriptionName
-	
-	Write-Host "Create a context object ... " -ForegroundColor Green
-	$storageAccountKey = Get-AzureStorageKey $storageAccountName | %{ $_.Primary }
-	$storageContext = New-AzureStorageContext -StorageAccountName $storageAccountName -StorageAccountKey $storageAccountKey  
-	
-	Write-Host "Delete the blob ..." -ForegroundColor Green
-	Remove-AzureStorageBlob -Container $containerName -Context $storageContext -blob $blob 
-	
-
-**PowerShell sample for listing files in a folder**
-
-	$storageAccountName = "<WindowsAzureStorageAccountName>"   # The storage account used for the default file system specified at provision.
-	$containerName = "<BlobStorageContainerName>"  # The default file system container has the same name as the cluster.
-	$blobPrefix = "example/data/"
-	
-	# Use Add-AzureAccount if you haven't connected to your Azure subscription
-	#Add-AzureAccount # The connection is good for 12 hours
-	
-	# Use these two commands if you have multiple subscriptions
-	#$subscriptionName = "<SubscriptionName>"       
-	#Select-AzureSubscription $subscriptionName
-	
-	Write-Host "Create a context object ... " -ForegroundColor Green
-	$storageAccountKey = Get-AzureStorageKey $storageAccountName | %{ $_.Primary }
-	$storageContext = New-AzureStorageContext -StorageAccountName $storageAccountName -StorageAccountKey $storageAccountKey  
-
-	Write-Host "List the files in $blobPrefix ..."
-	Get-AzureStorageBlob -Container $containerName -Context $storageContext -prefix $blobPrefix
-
-##<a id="nextsteps"></a>Next steps
-
-In this article, you learned how to use Blob storage with HDInsight and that Blob storage is a fundamental component of HDInsight. This allows you to build scalable, long-term archiving data acquisition solutions with Windows Azure Blob storage and use HDInsight to unlock the information inside the stored data.
-
-To learn more, see the following articles:
-
-* [Get Started with Windows Azure HDInsight][hdinsight-getting-started]
-* [Upload data to HDInsight][hdinsight-upload-data]
-* [Use Hive with HDInsight][hdinsight-hive]
-* [Use Pig with HDInsight][hdinsight-pig]
-
-[Powershell-install]: ../install-configure-powershell/
-[hdinsight-provision]: ../hdinsight-provision-clusters/
-[hdinsight-getting-started]: ../hdinsight-get-started-hdinsight/
-[hdinsight-upload-data]: ../hdinsight-upload-data/
-[hdinsight-hive]: ../hdinsight-using-hive/
-[hdinsight-pig]: ../hdinsight-using-pig/
-
-[Powershell-install]: ../install-configure-powershell/
-
-[img-hdi-powershell-blobcommands]: ./media/hdinsight-use-blob-storage/HDI.PowerShell.BlobCommands.png 
+<properties linkid="manage-services-hdinsight-howto-blob-store" urlDisplayName="Blob Storage with HDInsight" pageTitle="Use Blob storage with HDInsight | Microsoft Azure" metaKeywords="" description="Learn how HDInsight uses Blob storage as the underlying data store for HDFS and how you can query data from the store." metaCanonical="" services="storage,hdinsight" documentationCenter="" title="Use Windows Azure Blob storage with HDInsight" authors="jgao" solutions="" manager="paulettm" editor="mollybos" />
+
+
+
+
+#Use Windows Azure Blob storage with HDInsight
+
+
+
+
+Windows Azure HDInsight supports both Hadoop Distributed Files System (HDFS) and Windows Azure Blob storage for storing data. Blob storage is a robust, general purpose Windows Azure storage solution. Blob storage provides a full-featured HDFS interface for a seamless experience by enabling the full set of components in the Hadoop ecosystem to operate (by default) directly on the data. Blob storage is not just a low-cost solution; storing data in Blob storage enables the HDInsight clusters used for computation to be safely deleted without losing user data. 
+
+> [WACOM.NOTE]	The *asv://* syntax is not supported in HDInsight clusters version 3.0 and will not be supported in later versions. This means that any jobs submitted to an HDInsight cluster version 3.0 that explicitly use the “asv://” syntax will fail. The *wasb://* syntax should be used instead. Also, jobs submitted to any HDInsight clusters version 3.0 that are created with an existing metastore that contains explicit references to resources using the asv:// syntax will fail. These metastores will need to be recreated using the wasb:// to address resources.
+
+> [WACOM.NOTE] HDInsight currently only supports block blobs.
+
+> [WACOM.NOTE]
+> Most HDFS commands such as <b>ls</b>, <b>copyFromLocal</b>, <b>mkdir</b>, and so on, still work as expected. Only the commands that are specific to the native HDFS implementation (which is referred to as DFS) such as <b>fschk</b> and <b>dfsadmin</b> will show different behavior on Windows Azure Blob storage.
+
+For information on provisioning an HDInsight cluster, see [Get Started with HDInsight][hdinsight-getting-started] or [Provision HDInsight clusters][hdinsight-provision].
+
+##In this article
+
+* [HDInsight storage architecture](#architecture)
+* [Benefits of Windows Azure Blob storage](#benefits)
+* [Prepare a container for Blob storage](#preparingblobstorage)
+* [Address files in Blob storage](#addressing)
+* [Access blob using PowerShell](#powershell)
+* [Next steps](#nextsteps)
+
+##<a id="architecture"></a>HDInsight storage architecture
+The following diagram provides an abstract view of the HDInsight storage architecture:
+
+![HDI.ASVArch](./media/hdinsight-use-blob-storage/HDI.ASVArch.png "HDInsight Storage Architecture")
+  
+HDInsight provides access to the distributed file system that is locally attached to the compute nodes. This file system can be accessed using the fully qualified URI. For example: 
+
+	hdfs://<namenodehost>/<path>
+
+In addition, HDInsight provides the ability to access data stored in Blob storage. The syntax to access Blob storage is:
+
+	wasb[s]://<containername>@<accountname>.blob.core.windows.net/<path>
+
+
+Hadoop supports a notion of default file system. The default file system implies a default scheme and authority; it can also be used to resolve relative paths. During the HDInsight provision process, a Windows Azure Storage account and a specific Blob storage container from that account is designated as the default file system.
+
+In addition to this storage account, you can add additional storage accounts from either the same Windows Azure subscription or different Windows Azure subscriptions during the provision process. For instructions on adding additional storage accounts, see [Provision HDInsight clusters][hdinsight-provision]. 
+
+* **Containers in the storage accounts that are connected to an  cluster:** Because the account name and key are stored in the *core-site.xml*, you have full access to the blobs in those containers.
+* **Public containers or public blobs in the storage accounts that are NOT connected to an cluster:** You have read-only permission to the blobs in the containers.
+
+	> [WACOM.NOTE]
+        > Public container allows you to get a list of all blobs available in that container and get container metadata. Public blob allows  you to access the blobs only if you know the exact URL. For more information, see <a href="http://msdn.microsoft.com/en-us/library/windowsazure/dd179354.aspx">Restrict access to containers and blobs</a>.
+
+* **Private containers in the storage accounts that are NOT connected to an cluster:** You can not access the blobs in the containers.
+
+
+Blob storage containers store data as key/value pairs, and there is no directory hierarchy. However the "/" character can be used within the key name to make it appear as if a file is stored within a directory structure. For example, a blob's key may be *input/log1.txt*. No actual *input* directory exists, but due to the presence of the "/" character in the key name, it has the appearance of a file path.
+
+
+
+
+
+
+
+
+
+
+##<a id="benefits"></a>Benefits of Windows Azure Blob storage
+The implied performance cost of not having compute and storage co-located is mitigated by the way the compute clusters are provisioned close to the storage account resources inside the Windows Azure data center, where the high speed network makes it very efficient for the compute nodes to access the data inside Blob storage.
+
+There are several benefits associated with storing the data in Blob storage instead of HDFS:
+
+* **Data reuse and sharing:** The data in HDFS is located inside the compute cluster. Only the applications that have access to the compute cluster can use the data using HDFS API. The data in Blob storage can be accessed either through the HDFS APIs or through the [Blob Storage REST APIs](http://msdn.microsoft.com/en-us/library/windowsazure/dd135733.aspx). Thus, a larger set of applications (including other HDInsight clusters) and tools can be used to produce and consume the data.
+* **Data archiving:** Storing data in Blob storage enables the HDInsight clusters used for computation to be safely deleted without losing user data. 
+* **Data storage cost:** Storing data in DFS for the long term is more costly than storing the data in Blob storage, since the cost of a compute cluster is higher than the cost of a Blob storage container. In addition, because the data does not have to be reloaded for every compute cluster generation, you are saving data loading costs as well.
+* **Elastic scale-out:** While HDFS provides you with a scaled-out file system, the scale is determined by the number of nodes that you provision for your cluster. Changing the scale can become a more complicated process than relying on the Blob storage's elastic scaling capabilities that you get automatically.
+* **Geo-replication:** Your Blob storage containers can be geo-replicated through the Azure Portal. While this gives you geographic recovery and data redundancy, a fail-over to the geo-replicated location will severely impact your performance and may incur additional costs. So our recommendation is to choose the geo-replication wisely and only if the value of the data is worth the additional cost.
+
+Certain MapReduce jobs and packages may create intermediate results that you don't really want to store in the Blob storage container. In that case, you can still elect to store the data in the local HDFS. In fact, HDInsight uses DFS for several of these intermediate results in Hive jobs and other processes. 
+
+
+
+
+
+##<a id="preparingblobstorage"></a>Prepare a container for Blob storage
+To use blobs, you first create a [Windows Azure storage account](/en-us/manage/services/storage/how-to-create-a-storage-account/). As part of this, you specify a Windows Azure data center that will store the objects you create using this account. Both the cluster and the storage account must be hosted in the same data center (Hive metastore SQL database and Oozie metastore SQL database must also located in the same data center). Wherever it lives, each blob you create belongs to some container in your storage account. This container may be an existing Blob storage container created outside of HDInsight, or it may be a container that is created for an HDInsight cluster. 
+
+
+
+###Create a Blob container for HDInsight using the Management portal
+
+When provisioning an HDInsight cluster from Windows Azure Management Portal, there are two options: *quick create* and *custom create*. The quick create option requires the Windows Azure Storage account created beforehand.  For instructions, see [How to Create a Storage Account]( /en-us/manage/services/storage/how-to-create-a-storage-account/). 
+
+Using the quick create option, you can choose an existing storage account. The provision process creates a new container with the same name as the HDInsight cluster name. This container is used as the default file system.
+
+![HDI.QuickCreate](./media/hdinsight-use-blob-storage/HDI.QuickCreateCluster.png "HDInsight Cluster Quick Create")
+ 
+Using the custom create, you can either choose an existing Blob storage container or create a default container. The default container has the same name as the HDInsight cluster name.
+
+![HDI.CustomCreateStorageAccount](./media/hdinsight-use-blob-storage/HDI.CustomCreateStorageAccount.png  "Custom Create Storage Account" )
+  
+
+
+
+
+### Create a container using Windows Azure PowerShell.
+[Windows Azure PowerShell][powershell-install] can be used to create Blob containers. The following is a sample PowerShell script:
+
+	$subscriptionName = "<SubscriptionName>"
+	$storageAccountName = "<WindowsAzureStorageAccountName>"
+	$containerName="<BlobContainerToBeCreated>"
+
+	Add-AzureAccount # The connection is good for 12 hours.
+	Select-AzureSubscription $subscriptionName #only required if you have multiple subscriptions
+	
+	# Create a storage context object
+	$storageAccountkey = get-azurestoragekey $storageAccountName | %{$_.Primary}
+	$destContext = New-AzureStorageContext -StorageAccountName $storageAccountName -StorageAccountKey $storageAccountKey  
+	
+	# Create a Blob storage container
+	New-AzureStorageContainer -Name $containerName -Context $destContext 
+
+
+##<a id="addressing"></a>Address files in Blob storage
+
+The URI scheme for accessing files in Blob storage is: 
+
+	wasb[s]://<BlobStorageContainerName>@<StorageAccountName>.blob.core.windows.net/<path>
+
+
+> [WACOM.NOTE] The syntax for addressing the files on storage emulator (running on HDInsight emulator) is <i>wasb://&lt;ContainerName&gt;@storageemulator</i>.
+
+
+
+The URI scheme provides both unencrypted access with the *wasb:* prefix, and SSL encrypted access with *wasbs*. We recommend using *wasbs* wherever possible, even when accessing data that lives inside the same Windows Azure data center.
+	
+The &lt;BlobStorageContainerName&gt; identifies the name of the Blob storage container.
+The &lt;StorageAccountName&gt; identifies the Windows Azure storage account name. A fully qualified domain name (FQDN) is required.
+	
+If neither &lt;BlobStorageContainerName&gt; nor &lt;StorageAccountName&gt; has been specified, then the default file system is used. For the files on the default file system, you can use either relative path or absolute path. For example, the hadoop-mapreduce-examples.jar file that comes with HDInsight clusters can be referred to using one of the following:
+
+	wasb://mycontainer@myaccount.blob.core.windows.net/example/jars/hadoop-mapreduce-examples.jar
+	wasb:///example/jars/hadoop-mapreduce-examples.jar
+	/example/jars/hadoop-mapreduce-examples.jar
+	
+> [WACOM.NOTE] The file name is <i>hadoop-examples.jar</i> on HDInsight clusters version 1.6 and 2.1.
+
+
+The &lt;path&gt; is the file or directory HDFS path name. Since Blob storage containers are just a key-value store, there is no true hierarchical file system. A "/" inside a blob key is interpreted as a directory separator. For example, the blob name for *hadoop-mapreduce-examples.jar* is:
+
+	example/jars/hadoop-mapreduce-examples.jar
+	
+
+##<a id="powershell"></a>Access blob using Windows Azure PowerShell
+
+See [Install and configure Windows Azure PowerShell][powershell-install] for information on installing and configuring Windows Azure PowerShell on your workstation. You can use Windows Azure PowerShell console window or PowerShell_ISE to run PowerShell cmdlets. 
+
+Use the following command to list the blob related cmdlets:
+
+	Get-Command *blob*
+
+![Blob.PowerShell.cmdlets][img-hdi-powershell-blobcommands]
+
+
+**PowerShell sample for uploading a file**
+
+See [Upload data to HDInsight][hdinsight-upload-data].
+
+**PowerShell sample for downloading a file**
+
+The following scrip downloads a block blob to the current folder. Before running the script, change the directory to a folder where you have the write permission. 
+
+
+	$storageAccountName = "<WindowsAzureStorageAccountName>"   # The storage account used for the default file system specified at provision.
+	$containerName = "<BlobStorageContainerName>"  # The default file system container has the same name as the cluster.
+	$blob = "example/data/sample.log" # The name of the blob to be downloaded.
+	
+	# Use Add-AzureAccount if you haven't connected to your Azure subscription
+	#Add-AzureAccount # The connection is good for 12 hours
+	
+	# Use these two commands if you have multiple subscriptions
+	#$subscriptionName = "<SubscriptionName>"       
+	#Select-AzureSubscription $subscriptionName
+	
+	Write-Host "Create a context object ... " -ForegroundColor Green
+	$storageAccountKey = Get-AzureStorageKey $storageAccountName | %{ $_.Primary }
+	$storageContext = New-AzureStorageContext -StorageAccountName $storageAccountName -StorageAccountKey $storageAccountKey  
+	
+	Write-Host "Download the blob ..." -ForegroundColor Green
+	Get-AzureStorageBlobContent -Container $ContainerName -Blob $blob -Context $storageContext -Force
+	
+	Write-Host "List the downloaded file ..." -ForegroundColor Green
+	cat "./$blob"
+
+**PowerShell sample for deleting a file**
+
+	$storageAccountName = "<WindowsAzureStorageAccountName>"   # The storage account used for the default file system specified at provision.
+	$containerName = "<BlobStorageContainerName>"  # The default file system container has the same name as the cluster.
+	$blob = "example/data/sample.log" # The name of the blob to be downloaded.
+	
+	# Use Add-AzureAccount if you haven't connected to your Azure subscription
+	#Add-AzureAccount # The connection is good for 12 hours
+	
+	# Use these two commands if you have multiple subscriptions
+	#$subscriptionName = "<SubscriptionName>"       
+	#Select-AzureSubscription $subscriptionName
+	
+	Write-Host "Create a context object ... " -ForegroundColor Green
+	$storageAccountKey = Get-AzureStorageKey $storageAccountName | %{ $_.Primary }
+	$storageContext = New-AzureStorageContext -StorageAccountName $storageAccountName -StorageAccountKey $storageAccountKey  
+	
+	Write-Host "Delete the blob ..." -ForegroundColor Green
+	Remove-AzureStorageBlob -Container $containerName -Context $storageContext -blob $blob 
+	
+
+**PowerShell sample for listing files in a folder**
+
+	$storageAccountName = "<WindowsAzureStorageAccountName>"   # The storage account used for the default file system specified at provision.
+	$containerName = "<BlobStorageContainerName>"  # The default file system container has the same name as the cluster.
+	$blobPrefix = "example/data/"
+	
+	# Use Add-AzureAccount if you haven't connected to your Azure subscription
+	#Add-AzureAccount # The connection is good for 12 hours
+	
+	# Use these two commands if you have multiple subscriptions
+	#$subscriptionName = "<SubscriptionName>"       
+	#Select-AzureSubscription $subscriptionName
+	
+	Write-Host "Create a context object ... " -ForegroundColor Green
+	$storageAccountKey = Get-AzureStorageKey $storageAccountName | %{ $_.Primary }
+	$storageContext = New-AzureStorageContext -StorageAccountName $storageAccountName -StorageAccountKey $storageAccountKey  
+
+	Write-Host "List the files in $blobPrefix ..."
+	Get-AzureStorageBlob -Container $containerName -Context $storageContext -prefix $blobPrefix
+
+##<a id="nextsteps"></a>Next steps
+
+In this article, you learned how to use Blob storage with HDInsight and that Blob storage is a fundamental component of HDInsight. This allows you to build scalable, long-term archiving data acquisition solutions with Windows Azure Blob storage and use HDInsight to unlock the information inside the stored data.
+
+To learn more, see the following articles:
+
+* [Get Started with Windows Azure HDInsight][hdinsight-getting-started]
+* [Upload data to HDInsight][hdinsight-upload-data]
+* [Use Hive with HDInsight][hdinsight-hive]
+* [Use Pig with HDInsight][hdinsight-pig]
+
+[Powershell-install]: ../install-configure-powershell/
+[hdinsight-provision]: ../hdinsight-provision-clusters/
+[hdinsight-getting-started]: ../hdinsight-get-started-hdinsight/
+[hdinsight-upload-data]: ../hdinsight-upload-data/
+[hdinsight-hive]: ../hdinsight-using-hive/
+[hdinsight-pig]: ../hdinsight-using-pig/
+
+[Powershell-install]: ../install-configure-powershell/
+
+[img-hdi-powershell-blobcommands]: ./media/hdinsight-use-blob-storage/HDI.PowerShell.BlobCommands.png 