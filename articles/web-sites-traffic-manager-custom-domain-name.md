--- conflicted
+++ resolved
@@ -1,13 +1,7 @@
 <properties 
-<<<<<<< HEAD
-	pageTitle="Configure a custom domain name for an Azure website that uses Traffic Manager" 
-	description="Use a custom domain name for an Azure Website that includes Traffic Manager for load balancing." 
-	services="web-sites" 
-=======
 	pageTitle="Configure a custom domain name for a web app in Azure App Service that uses Traffic Manager" 
 	description="Use a custom domain name for an a web app in Azure App Service that includes Traffic Manager for load balancing." 
 	services="app-service\web" 
->>>>>>> 8f5664f7
 	documentationCenter="" 
 	authors="cephalin" 
 	manager="wpickett" 
@@ -19,11 +13,7 @@
 	ms.tgt_pltfrm="na" 
 	ms.devlang="na" 
 	ms.topic="article" 
-<<<<<<< HEAD
-	ms.date="02/18/2015" 
-=======
 	ms.date="03/24/2015" 
->>>>>>> 8f5664f7
 	ms.author="cephalin"/>
 
 #Configuring a custom domain name for a web app in Azure App Service using Traffic Manager
