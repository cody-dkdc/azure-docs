- name: Azure IoT Fundamentals
  href: ../iot-fundamentals/index.yml
- name: IoT solution accelerators documentation
  href: index.yml

- name: Overview
  items:
  - name: What are IoT solution accelerators
    href: about-iot-accelerators.md

- name: Quickstarts
  items:
  - name: Deploy a remote monitoring solution
    href: quickstart-remote-monitoring-deploy.md
<<<<<<< HEAD
  - name: Deploy a connected factory solution
    href: quickstart-connected-factory-deploy.md
=======
  - name: Deploy a predictive maintenance solution
    href: quickstart-predictive-maintenance-deploy.md
>>>>>>> c228db01
  - name: Deploy a device simulation solution
    href: quickstart-device-simulation-deploy.md

- name: Tutorials
  items:
  - name: Monitor IoT devices
    href: iot-accelerators-remote-monitoring-monitor.md
  - name: Detect device issues
    href: iot-accelerators-remote-monitoring-automate.md
  - name: Configure and manage devices
    href: iot-accelerators-remote-monitoring-manage.md
  - name: Use alerts and fix device issues
    href: iot-accelerators-remote-monitoring-maintain.md

- name: Concepts
  items:
  - name: Remote Monitoring
    href: iot-accelerators-remote-monitoring-sample-walkthrough.md
    items:
    - name: Architectural choices
      href: iot-accelerators-remote-monitoring-architectural-choices.md
    - name: Device model schema
      href: iot-accelerators-remote-monitoring-device-schema.md
    - name: Device model behavior
      href: iot-accelerators-remote-monitoring-device-behavior.md
  - name: Predictive Maintenance
    href: iot-accelerators-predictive-walkthrough.md
  - name: Connected Factory
    href: iot-accelerators-connected-factory-features.md
    items:
    - name: Architecture
      href: iot-accelerators-connected-factory-sample-walkthrough.md
  - name: Permissions on azureiotsolutions.com
    href: iot-accelerators-permissions.md

- name: How-to guides
  items:
  - name: Remote Monitoring
    items:
    - name: Connect a physical device
      items:
      - name: C on Windows
        href: iot-accelerators-connecting-devices.md
      - name: C on Linux
        href: iot-accelerators-connecting-devices-linux.md
      - name: Node.js (generic
        href: iot-accelerators-connecting-devices-node.md
      - name: Node.js on Raspberry Pi
        href: iot-accelerators-connecting-pi-node.md
      - name: C on Raspberry Pi
        href: iot-accelerators-connecting-pi-c.md
      - name: MX Chip AZ3166 DevKit
        href: iot-accelerators-arduino-iot-devkit-az3166-devkit-remote-monitoringv2.md
    - name: Integrate SIM data
      href: iot-accelerators-remote-monitoring-telefonica-sim.md
    - name: Create a simulated device
      href: iot-accelerators-remote-monitoring-test.md
    - name: Customize the UI
      href: iot-accelerators-remote-monitoring-customize.md
    - name: Customize and redeploy a microservice
      href: iot-accelerators-microservices-example.md
    - name: Deploy using the CLI
      href: iot-accelerators-remote-monitoring-deploy-cli.md
    - name: Deploy locally
      href: iot-accelerators-remote-monitoring-deploy-local.md
    - name: Visualize telemetry with PowerBI
      href: iot-accelerators-integrate-data-powerbi.md
    - name: Visualize telemetry with Time Series Insights
      href: iot-accelerators-time-series-insights.md
    - name: Analyze telemetry with Data Lake
      href: iot-accelerators-integrate-data-lake.md

  - name: Remote Monitoring (previous version)
    items:
    - name: What are the preconfigured solutions?
      href: ../iot-suite/iot-suite-v1-what-are-preconfigured-solutions.md
    - name: FAQ
      href: ../iot-suite/iot-suite-v1-faq.md

    - name: Get Started
      items:
      - name: Get started with the preconfigured solutions
        href: ../iot-suite/iot-suite-v1-getstarted-preconfigured-solutions.md
      - name: Permissions on azureiotsuite.com
        href: ../iot-suite/iot-suite-v1-permissions.md
      - name: Remote Monitoring solution walkthrough
        href: ../iot-suite/iot-suite-v1-remote-monitoring-sample-walkthrough.md
      - name: Connect your Raspberry Pi
        href: ../iot-suite/iot-suite-v1-raspberry-pi-kit-get-started.md
        items:
        - name: Use C
          items:
          - name: Simulated data
            href: ../iot-suite/iot-suite-v1-raspberry-pi-kit-c-get-started-simulator.md
          - name: Use real sensors
            href: ../iot-suite/iot-suite-v1-raspberry-pi-kit-c-get-started-basic.md
          - name: Implement firmware update
            href: ../iot-suite/iot-suite-v1-raspberry-pi-kit-c-get-started-advanced.md
        - name: Use Node.js
          items:
          - name: Simulated data
            href: ../iot-suite/iot-suite-v1-raspberry-pi-kit-node-get-started-simulator.md
          - name: Use real sensors
            href: ../iot-suite/iot-suite-v1-raspberry-pi-kit-node-get-started-basic.md
          - name: Implement firmware update
            href: ../iot-suite/iot-suite-v1-raspberry-pi-kit-node-get-started-advanced.md
      - name: Connect your MXChip IoT DevKit
        href: ../iot-hub/iot-hub-arduino-iot-devkit-az3166-devkit-remote-monitoring.md

    - name: How-to guides
      items:
      - name: Connect a simulated device
        items:
        - name: C on Windows
          href: ../iot-suite/iot-suite-v1-connecting-devices.md
        - name: C on Linux
          href: ../iot-suite/iot-suite-v1-connecting-devices-linux.md
        - name: Node.js
          href: ../iot-suite/iot-suite-v1-connecting-devices-node.md
      - name: Connect a Logic App to the Remote Monitoring solution
        href: ../iot-suite/iot-suite-v1-logic-apps-tutorial.md
      - name: Customize a solution accelerator
        href: ../iot-suite/iot-suite-v1-guidance-on-customizing-preconfigured-solutions.md
      - name: Use dynamic telemetry with the Remote Monitoring solution
        href: ../iot-suite/iot-suite-v1-dynamic-telemetry.md
      - name: Create a custom rule in the Remote Monitoring solution
        href: ../iot-suite/iot-suite-v1-custom-rule.md
      - name: Device information in the Remote Monitoring solution
        href: ../iot-suite/iot-suite-v1-remote-monitoring-device-info.md

  - name: Predictive Maintenance
    items:
    - name: Deploy solution accelerator
      href: iot-accelerators-predictive-overview.md

  - name: Connected Factory
    items:
    - name: Use the dashboard
      href: iot-accelerators-connected-factory-dashboard.md
    - name: Deploy a gateway
      href: iot-accelerators-connected-factory-gateway-deployment.md
    - name: Use the OPC publisher
      href: https://github.com/Azure/iot-edge-opc-publisher/blob/master/README.md
    - name: Configure the solution accelerator
      href: iot-accelerators-connected-factory-configure.md
    - name: Customize the solution accelerator
      href: iot-accelerators-connected-factory-customize.md

  - name: Device Simulation
    items:
    - name: Use an existing IoT Hub
      href: iot-accelerators-device-simulation-choose-hub.md
    - name: Use a custom device model
      href: iot-accelerators-device-simulation-custom-model.md

- name: Reference
  items:
  - name: Developer Reference Guide
    href: https://github.com/Azure/azure-iot-pcs-remote-monitoring-dotnet/wiki/Developer-Reference-Guide
  - name: Developer Troubleshooting Guide
    href: https://github.com/Azure/azure-iot-pcs-remote-monitoring-dotnet/wiki/Developer-Troubleshooting-Guide
  - name: Security architecture
    href: /azure/iot-fundamentals/iot-security-architecture?context=azure/iot-accelerators/rc/rc
  - name: Security best practices
    href: /azure/iot-fundamentals/iot-security-best-practices?context=azure/iot-accelerators/rc/rc
  - name: Secure your IoT deployment
    href: /azure/iot-fundamentals/iot-security-deployment?context=azure/iot-accelerators/rc/rc
  - name: Security from the ground up
    href: /azure/iot-fundamentals/iot-security-ground-up?context=azure/iot-accelerators/rc/rc

- name: Related
  items:
  - name: Solutions
    items:
    - name: IoT solution accelerators
      href: /azure/iot-suite 
    - name: IoT Central
      href: https://docs.microsoft.com/microsoft-iot-central/ 
  - name: Platform Services 
    items:
    - name: IoT Hub
      href: /azure/iot-hub 
    - name: IoT Hub Device Provisioning Service
      href: /azure/iot-dps
    - name: IoT Service SDKs
      href: /azure/iot-hub/iot-hub-devguide-sdks  azure-iot-service-sdks
    - name: Maps
      href: /azure/azure-maps 
    - name: Time Series Insights
      href: /azure/time-series-insights 
  - name: Edge
    items:
    - name: IoT Edge
      href: /azure/iot-edge 
    - name: IoT Device SDKs
      href: /azure/iot-hub/iot-hub-devguide-sdks#azure-iot-device-sdks 
  - name: Stream Analytics
    href: /azure/stream-analytics/
  - name: Event Hubs
    href: /azure/event-hubs/
  - name: Machine Learning
    href: /azure/machine-learning/

- name: Resources
  items:
  - name: Azure Roadmap
    href: https://azure.microsoft.com/roadmap/
  - name: FAQ
    href: iot-accelerators-faq.md
  - name: Remote Monitoring FAQ
    href: iot-accelerators-faq-rm-v2.md
  - name: Connected Factory FAQ
    href: iot-accelerators-faq-cf.md
  - name: Stack Overflow
    href: https://stackoverflow.com/questions/tagged/azure-iot-suite
  - name: IoT solution accelerators learning path
    href: https://azure.microsoft.com/documentation/learning-paths/iot-suite/<|MERGE_RESOLUTION|>--- conflicted
+++ resolved
@@ -12,13 +12,10 @@
   items:
   - name: Deploy a remote monitoring solution
     href: quickstart-remote-monitoring-deploy.md
-<<<<<<< HEAD
   - name: Deploy a connected factory solution
     href: quickstart-connected-factory-deploy.md
-=======
   - name: Deploy a predictive maintenance solution
     href: quickstart-predictive-maintenance-deploy.md
->>>>>>> c228db01
   - name: Deploy a device simulation solution
     href: quickstart-device-simulation-deploy.md
 
