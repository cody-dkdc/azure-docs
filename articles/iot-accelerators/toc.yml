- name: Azure IoT Fundamentals
  href: ../iot-fundamentals/index.yml
- name: IoT solution accelerators documentation
  href: index.yml

- name: Overview
  items:
  - name: What are IoT solution accelerators
    href: about-iot-accelerators.md

- name: Quickstarts
  items:
  - name: Try a remote monitoring solution
    href: quickstart-remote-monitoring-deploy.md
  - name: Try a connected factory solution
    href: quickstart-connected-factory-deploy.md
  - name: Try a predictive maintenance solution
    href: quickstart-predictive-maintenance-deploy.md
  - name: Try a device simulation solution
    href: quickstart-device-simulation-deploy.md

- name: Tutorials
  items:
  - name: Remote Monitoring
    items:
    - name: Monitor IoT devices
      href: iot-accelerators-remote-monitoring-monitor.md
    - name: Detect device issues
      href: iot-accelerators-remote-monitoring-automate.md
    - name: Configure devices
      href: iot-accelerators-remote-monitoring-manage.md
    - name: Conduct a root cause analysis on an alert
      href: iot-accelerators-remote-monitoring-root-cause-analysis.md
    - name: Use alerts and fix device issues
      href: iot-accelerators-remote-monitoring-maintain.md
<<<<<<< HEAD
    - name: Update firmware through automatic device management
      href: iot-accelerators-remote-monitoring-firmware-update.md
=======
    - name: Detect anomalies at the edge
      href: iot-accelerators-remote-monitoring-edge.md
>>>>>>> 5457ce5d
  - name: Device Simulation
    items:
    - name: Create and run a simulation
      href: iot-accelerators-device-simulation-create-simulation.md
    - name: Create a custom simulated device
      href: iot-accelerators-device-simulation-create-custom-device.md

- name: Concepts
  items:
  - name: Remote Monitoring
    href: iot-accelerators-remote-monitoring-sample-walkthrough.md
    items:
    - name: Architectural choices
      href: iot-accelerators-remote-monitoring-architectural-choices.md
    - name: Device model schema
      href: iot-accelerators-remote-monitoring-device-schema.md
    - name: Device model behavior
      href: iot-accelerators-remote-monitoring-device-behavior.md
  - name: Predictive Maintenance
    href: iot-accelerators-predictive-walkthrough.md
  - name: Connected Factory
    href: iot-accelerators-connected-factory-features.md
    items:
    - name: Architecture
      href: iot-accelerators-connected-factory-sample-walkthrough.md
  - name: Permissions on azureiotsolutions.com
    href: iot-accelerators-permissions.md

- name: How-to guides
  items:
  - name: Remote Monitoring
    items:
    - name: Connect a physical device
      items:
      - name: C on Windows
        href: iot-accelerators-connecting-devices.md
      - name: C on Linux
        href: iot-accelerators-connecting-devices-linux.md
      - name: C on Raspberry Pi
        href: iot-accelerators-connecting-pi-c.md
      - name: Node.js (generic)
        href: iot-accelerators-connecting-devices-node.md
      - name: Node.js on Raspberry Pi
        href: iot-accelerators-connecting-pi-node.md
      - name: MXChip IoT DevKit
        href: iot-accelerators-arduino-iot-devkit-az3166-devkit-remote-monitoringv2.md
    - name: Add an IoT Edge device
      href: iot-accelerators-remote-monitoring-add-edge-device.md
    - name: Import an IoT Edge package
      href: iot-accelerators-remote-monitoring-import-edge-package.md
    - name: Integrate SIM data
      href: iot-accelerators-remote-monitoring-telefonica-sim.md
    - name: Create a simulated device
      href: iot-accelerators-remote-monitoring-create-simulated-device.md
    - name: Deploy a simulated device
      href: iot-accelerators-remote-monitoring-deploy-simulated-device.md
    - name: Customize the UI
      href: iot-accelerators-remote-monitoring-customize.md
      items:
      - name: Add a page
        href: iot-accelerators-remote-monitoring-customize-page.md
      - name: Add a service
        href: iot-accelerators-remote-monitoring-customize-service.md
      - name: Add a grid
        href: iot-accelerators-remote-monitoring-customize-grid.md
      - name: Add a flyout
        href: iot-accelerators-remote-monitoring-customize-flyout.md
      - name: Add a panel
        href: iot-accelerators-remote-monitoring-customize-panel.md
    - name: Customize and redeploy a microservice
      href: iot-accelerators-microservices-example.md
    - name: Deploy using the CLI
      href: iot-accelerators-remote-monitoring-deploy-cli.md
    - name: Deploy locally
      href: iot-accelerators-remote-monitoring-deploy-local.md
      items:
      - name: Visual Studio
        href: iot-accelerators-remote-monitoring-deploy-local.md
      - name: Docker
        href: iot-accelerators-remote-monitoring-deploy-local-docker.md
    - name: Email Actions
      href: iot-accelerators-remote-monitoring-email-actions.md
    - name: Visualize telemetry with PowerBI
      href: iot-accelerators-integrate-data-powerbi.md
    - name: Integrate Azure Time Series Insights with Remote Monitoring
      href: iot-accelerators-remote-monitoring-integrate-time-series-insights.md
    - name: Analyze telemetry with Data Lake
      href: iot-accelerators-integrate-data-lake.md
    - name: Configure role-based access controls
      href: iot-accelerators-remote-monitoring-rbac.md
    - name: Grant access to telemetry explorer
      href: iot-accelerators-remote-monitoring-rbac-tsi.md

  - name: Connected Factory
    items:
    - name: Use the dashboard
      href: iot-accelerators-connected-factory-dashboard.md
    - name: Deploy a gateway
      href: iot-accelerators-connected-factory-gateway-deployment.md
    - name: Use the OPC publisher
      href: https://github.com/Azure/iot-edge-opc-publisher/blob/master/README.md
    - name: Configure the solution accelerator
      href: iot-accelerators-connected-factory-configure.md
    - name: Customize the solution accelerator
      href: iot-accelerators-connected-factory-customize.md

  - name: Device Simulation
    items:
    - name: Use an existing IoT Hub
      href: iot-accelerators-device-simulation-choose-hub.md
    - name: Create an advanced simulated device
      href: iot-accelerators-device-simulation-advanced-device.md
    - name: Visualize telemetry with Time Series Insights
      href: iot-accelerators-device-simulation-time-series-insights.md
    - name: Serialize telemetry using Protbuf
      href: iot-accelerators-device-simulation-protobuf.md
    - name: Deploy a custom docker image
      href: iot-accelerators-device-simulation-deploy-image.md

- name: Reference
  items:
  - name: Remote Monitoring
    items:
    - name: Developer Reference Guide
      href: https://github.com/Azure/azure-iot-pcs-remote-monitoring-dotnet/wiki/Developer-Reference-Guide
    - name: Developer Troubleshooting Guide
      href: https://github.com/Azure/azure-iot-pcs-remote-monitoring-dotnet/wiki/Developer-Troubleshooting-Guide
  - name: Device Simulation
    items:
    - name: Developer Reference Guide
      href: https://github.com/Azure/device-simulation-dotnet/wiki/Simulation-Service-Developer-Reference-Guide
  - name: Security
    items:
    - name: Security architecture
      href: /azure/iot-fundamentals/iot-security-architecture?context=azure/iot-accelerators/rc/rc
    - name: Security best practices
      href: /azure/iot-fundamentals/iot-security-best-practices?context=azure/iot-accelerators/rc/rc
    - name: Secure your IoT deployment
      href: /azure/iot-fundamentals/iot-security-deployment?context=azure/iot-accelerators/rc/rc
    - name: Security from the ground up
      href: /azure/iot-fundamentals/iot-security-ground-up?context=azure/iot-accelerators/rc/rc
- name: Related
  items:
  - name: Solutions
    items:
    - name: IoT solution accelerators
      href: /azure/iot-accelerators 
    - name: IoT Central
      href: https://docs.microsoft.com/microsoft-iot-central/ 
  - name: Platform Services 
    items:
    - name: IoT Hub
      href: /azure/iot-hub 
    - name: IoT Hub Device Provisioning Service
      href: /azure/iot-dps
    - name: IoT Service SDKs
      href: /azure/iot-hub/iot-hub-devguide-sdks  azure-iot-service-sdks
    - name: Maps
      href: /azure/azure-maps 
    - name: Time Series Insights
      href: /azure/time-series-insights 
  - name: Edge
    items:
    - name: IoT Edge
      href: /azure/iot-edge 
    - name: IoT Device SDKs
      href: /azure/iot-hub/iot-hub-devguide-sdks#azure-iot-device-sdks 
  - name: Stream Analytics
    href: /azure/stream-analytics/
  - name: Event Hubs
    href: /azure/event-hubs/
  - name: Machine Learning
    href: /azure/machine-learning/

- name: Resources
  items:
  - name: GitHub repositories
    items:
    - name: Remote Monitoring (.NET)
      href: https://github.com/Azure/azure-iot-pcs-remote-monitoring-dotnet
    - name: Remote Monitoring (Java)
      href: https://github.com/Azure/azure-iot-pcs-remote-monitoring-java
    - name: Connected Factory
      href: https://github.com/Azure/azure-iot-connected-factory
    - name: Predictive Maintenance
      href: https://github.com/Azure/azure-iot-predictive-maintenance
    - name: Device Simulation
      href: https://github.com/Azure/device-simulation-dotnet
  - name: Azure Roadmap
    href: https://azure.microsoft.com/roadmap/
  - name: FAQ
    href: iot-accelerators-faq.md
  - name: Remote Monitoring FAQ
    href: iot-accelerators-faq-rm-v2.md
  - name: Connected Factory FAQ
    href: iot-accelerators-faq-cf.md
  - name: Stack Overflow
    href: https://stackoverflow.com/questions/tagged/azure-iot-suite
<|MERGE_RESOLUTION|>--- conflicted
+++ resolved
@@ -33,13 +33,10 @@
       href: iot-accelerators-remote-monitoring-root-cause-analysis.md
     - name: Use alerts and fix device issues
       href: iot-accelerators-remote-monitoring-maintain.md
-<<<<<<< HEAD
     - name: Update firmware through automatic device management
       href: iot-accelerators-remote-monitoring-firmware-update.md
-=======
     - name: Detect anomalies at the edge
       href: iot-accelerators-remote-monitoring-edge.md
->>>>>>> 5457ce5d
   - name: Device Simulation
     items:
     - name: Create and run a simulation
