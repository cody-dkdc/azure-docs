--- conflicted
+++ resolved
@@ -142,44 +142,22 @@
     items: 
     - name: What is industrial IoT
       href: overview-iot-industrial.md 
-<<<<<<< HEAD
-    - name: OPC Twin
-      items:
-        - name: What is OPC Twin
-          href: overview-opc-twin.md
-        - name: OPC Twin Architecture
-          href: overview-opc-twin-architecture.md
-    - name: OPC Vault
-      items:
-        - name: What is OPC Vault
-          href: overview-opc-vault.md 
-    - name: Connected Factory
-      items:
-      - name: Connected Factory Overview
-        href: iot-accelerators-connected-factory-features.md
-      - name: Connected Factory Architecture
-        href: iot-accelerators-connected-factory-sample-walkthrough.md
-=======
     - name: What is OPC Twin
       href: overview-opc-twin.md
     - name: What is OPC Vault
       href: overview-opc-vault.md 
     - name: What is Connected Factory
       href: iot-accelerators-connected-factory-features.md
->>>>>>> 6a383dfd
   - name: Quickstarts
     items:
     - name: Try a connected factory solution
       href: quickstart-connected-factory-deploy.md
-<<<<<<< HEAD
-=======
   - name: Concepts
     items:
     - name: OPC Twin Architecture
       href: overview-opc-twin-architecture.md
     - name: Connected Factory Architecture
       href: iot-accelerators-connected-factory-sample-walkthrough.md
->>>>>>> 6a383dfd
   - name: How-to guides
     items:
     - name: Connected Factory
