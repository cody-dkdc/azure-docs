- name: Azure IoT Fundamentals
  href: ../iot-fundamentals/index.yml
- name: IoT solution accelerators documentation
  href: index.yml

- name: Overview
  items:
  - name: What are IoT solution accelerators
    href: about-iot-accelerators.md

- name: Quickstarts
  items:
  - name: Try a remote monitoring solution
    href: quickstart-remote-monitoring-deploy.md
  - name: Try a connected factory solution
    href: quickstart-connected-factory-deploy.md
  - name: Try a predictive maintenance solution
    href: quickstart-predictive-maintenance-deploy.md
  - name: Try a device simulation solution
    href: quickstart-device-simulation-deploy.md

- name: Tutorials
  items:
  - name: Remote Monitoring
    items:
    - name: Monitor IoT devices
      href: iot-accelerators-remote-monitoring-monitor.md
    - name: Detect device issues
      href: iot-accelerators-remote-monitoring-automate.md
    - name: Configure devices
      href: iot-accelerators-remote-monitoring-manage.md
    - name: Conduct a root cause analysis on an alert
      href: iot-accelerators-remote-monitoring-root-cause-analysis.md
    - name: Use alerts and fix device issues
<<<<<<< HEAD
      href: iot-accelerators-remote-monitoring-maintain.md
    - name: Update firmware through automatic device management
      href: iot-accelerators-remote-monitoring-firmware-update.md
=======
      href: iot-accelerators-remote-monitoring-configure.md
>>>>>>> 4c09f840
  - name: Device Simulation
    items:
    - name: Create and run a simulation
      href: iot-accelerators-device-simulation-create-simulation.md
    - name: Create a custom simulated device
      href: iot-accelerators-device-simulation-create-custom-device.md

- name: Concepts
  items:
  - name: Remote Monitoring
    href: iot-accelerators-remote-monitoring-sample-walkthrough.md
    items:
    - name: Architectural choices
      href: iot-accelerators-remote-monitoring-architectural-choices.md
    - name: Device model schema
      href: iot-accelerators-remote-monitoring-device-schema.md
    - name: Device model behavior
      href: iot-accelerators-remote-monitoring-device-behavior.md
  - name: Predictive Maintenance
    href: iot-accelerators-predictive-walkthrough.md
  - name: Connected Factory
    href: iot-accelerators-connected-factory-features.md
    items:
    - name: Architecture
      href: iot-accelerators-connected-factory-sample-walkthrough.md
  - name: Permissions on azureiotsolutions.com
    href: iot-accelerators-permissions.md

- name: How-to guides
  items:
  - name: Remote Monitoring
    items:
    - name: Connect a physical device
      items:
      - name: C on Windows
        href: iot-accelerators-connecting-devices.md
      - name: C on Linux
        href: iot-accelerators-connecting-devices-linux.md
      - name: C on Raspberry Pi
        href: iot-accelerators-connecting-pi-c.md
      - name: Node.js (generic)
        href: iot-accelerators-connecting-devices-node.md
      - name: Node.js on Raspberry Pi
        href: iot-accelerators-connecting-pi-node.md
      - name: MXChip IoT DevKit
        href: iot-accelerators-arduino-iot-devkit-az3166-devkit-remote-monitoringv2.md
    - name: Integrate SIM data
      href: iot-accelerators-remote-monitoring-telefonica-sim.md
    - name: Create a simulated device
      href: iot-accelerators-remote-monitoring-create-simulated-device.md
    - name: Deploy a simulated device
      href: iot-accelerators-remote-monitoring-deploy-simulated-device.md
    - name: Customize the UI
      href: iot-accelerators-remote-monitoring-customize.md
      items:
      - name: Add a page
        href: iot-accelerators-remote-monitoring-customize-page.md
      - name: Add a service
        href: iot-accelerators-remote-monitoring-customize-service.md
      - name: Add a grid
        href: iot-accelerators-remote-monitoring-customize-grid.md
      - name: Add a flyout
        href: iot-accelerators-remote-monitoring-customize-flyout.md
      - name: Add a panel
        href: iot-accelerators-remote-monitoring-customize-panel.md
    - name: Customize and redeploy a microservice
      href: iot-accelerators-microservices-example.md
    - name: Deploy using the CLI
      href: iot-accelerators-remote-monitoring-deploy-cli.md
    - name: Deploy locally
      items:
      - name: Visual Studio
        href: iot-accelerators-remote-monitoring-deploy-local.md
      - name: Docker
        href: iot-accelerators-remote-monitoring-deploy-local-docker.md
    - name: Visualize telemetry with PowerBI
      href: iot-accelerators-integrate-data-powerbi.md
    - name: Integrate Azure Time Series Insights with Remote Monitoring
      href: iot-accelerators-remote-monitoring-integrate-time-series-insights.md
    - name: Analyze telemetry with Data Lake
      href: iot-accelerators-integrate-data-lake.md
    - name: Configure role-based access controls
      href: iot-accelerators-remote-monitoring-rbac.md
    - name: Grant access to telemetry explorer
      href: iot-accelerators-remote-monitoring-rbac-tsi.md

  - name: Connected Factory
    items:
    - name: Use the dashboard
      href: iot-accelerators-connected-factory-dashboard.md
    - name: Deploy a gateway
      href: iot-accelerators-connected-factory-gateway-deployment.md
    - name: Use the OPC publisher
      href: https://github.com/Azure/iot-edge-opc-publisher/blob/master/README.md
    - name: Configure the solution accelerator
      href: iot-accelerators-connected-factory-configure.md
    - name: Customize the solution accelerator
      href: iot-accelerators-connected-factory-customize.md

  - name: Device Simulation
    items:
    - name: Use an existing IoT Hub
      href: iot-accelerators-device-simulation-choose-hub.md
    - name: Create an advanced simulated device
      href: iot-accelerators-device-simulation-advanced-device.md
    - name: Visualize telemetry with Time Series Insights
      href: iot-accelerators-device-simulation-time-series-insights.md
    - name: Serialize telemetry using Protbuf
      href: iot-accelerators-device-simulation-protobuf.md
    - name: Deploy a custom docker image
      href: iot-accelerators-device-simulation-deploy-image.md

- name: Reference
  items:
  - name: Remote Monitoring
    items:
    - name: Developer Reference Guide
      href: https://github.com/Azure/azure-iot-pcs-remote-monitoring-dotnet/wiki/Developer-Reference-Guide
    - name: Developer Troubleshooting Guide
      href: https://github.com/Azure/azure-iot-pcs-remote-monitoring-dotnet/wiki/Developer-Troubleshooting-Guide
  - name: Device Simulation
    items:
    - name: Developer Reference Guide
      href: https://github.com/Azure/device-simulation-dotnet/wiki/Simulation-Service-Developer-Reference-Guide
  - name: Security
    items:
    - name: Security architecture
      href: /azure/iot-fundamentals/iot-security-architecture?context=azure/iot-accelerators/rc/rc
    - name: Security best practices
      href: /azure/iot-fundamentals/iot-security-best-practices?context=azure/iot-accelerators/rc/rc
    - name: Secure your IoT deployment
      href: /azure/iot-fundamentals/iot-security-deployment?context=azure/iot-accelerators/rc/rc
    - name: Security from the ground up
      href: /azure/iot-fundamentals/iot-security-ground-up?context=azure/iot-accelerators/rc/rc
- name: Related
  items:
  - name: Solutions
    items:
    - name: IoT solution accelerators
      href: /azure/iot-accelerators 
    - name: IoT Central
      href: https://docs.microsoft.com/microsoft-iot-central/ 
  - name: Platform Services 
    items:
    - name: IoT Hub
      href: /azure/iot-hub 
    - name: IoT Hub Device Provisioning Service
      href: /azure/iot-dps
    - name: IoT Service SDKs
      href: /azure/iot-hub/iot-hub-devguide-sdks  azure-iot-service-sdks
    - name: Maps
      href: /azure/azure-maps 
    - name: Time Series Insights
      href: /azure/time-series-insights 
  - name: Edge
    items:
    - name: IoT Edge
      href: /azure/iot-edge 
    - name: IoT Device SDKs
      href: /azure/iot-hub/iot-hub-devguide-sdks#azure-iot-device-sdks 
  - name: Stream Analytics
    href: /azure/stream-analytics/
  - name: Event Hubs
    href: /azure/event-hubs/
  - name: Machine Learning
    href: /azure/machine-learning/

- name: Resources
  items:
  - name: GitHub repositories
    items:
    - name: Remote Monitoring (.NET)
      href: https://github.com/Azure/azure-iot-pcs-remote-monitoring-dotnet
    - name: Remote Monitoring (Java)
      href: https://github.com/Azure/azure-iot-pcs-remote-monitoring-java
    - name: Connected Factory
      href: https://github.com/Azure/azure-iot-connected-factory
    - name: Predictive Maintenance
      href: https://github.com/Azure/azure-iot-predictive-maintenance
    - name: Device Simulation
      href: https://github.com/Azure/device-simulation-dotnet
  - name: Azure Roadmap
    href: https://azure.microsoft.com/roadmap/
  - name: FAQ
    href: iot-accelerators-faq.md
  - name: Remote Monitoring FAQ
    href: iot-accelerators-faq-rm-v2.md
  - name: Connected Factory FAQ
    href: iot-accelerators-faq-cf.md
  - name: Stack Overflow
    href: https://stackoverflow.com/questions/tagged/azure-iot-suite
<|MERGE_RESOLUTION|>--- conflicted
+++ resolved
@@ -32,13 +32,9 @@
     - name: Conduct a root cause analysis on an alert
       href: iot-accelerators-remote-monitoring-root-cause-analysis.md
     - name: Use alerts and fix device issues
-<<<<<<< HEAD
       href: iot-accelerators-remote-monitoring-maintain.md
     - name: Update firmware through automatic device management
       href: iot-accelerators-remote-monitoring-firmware-update.md
-=======
-      href: iot-accelerators-remote-monitoring-configure.md
->>>>>>> 4c09f840
   - name: Device Simulation
     items:
     - name: Create and run a simulation
