- name: Azure IoT Fundamentals
  href: ../iot-fundamentals/index.yml
- name: IoT solution accelerators documentation
  href: index.yml

- name: Overview
  items:
  - name: What are IoT solution accelerators
    href: about-iot-accelerators.md

- name: Quickstarts
  items:
  - name: Try a remote monitoring solution
    href: quickstart-remote-monitoring-deploy.md
  - name: Try a connected factory solution
    href: quickstart-connected-factory-deploy.md
  - name: Try a predictive maintenance solution
    href: quickstart-predictive-maintenance-deploy.md
  - name: Try a device simulation solution
    href: quickstart-device-simulation-deploy.md

- name: Tutorials
  items:
<<<<<<< HEAD
  - name: Monitor IoT devices
    href: iot-accelerators-remote-monitoring-monitor.md
  - name: Detect device issues
    href: iot-accelerators-remote-monitoring-automate.md
  - name: Configure and manage devices
    href: iot-accelerators-remote-monitoring-manage.md
  - name: Conduct a root cause analysis on an alert
    href: iot-accelerators-remote-monitoring-root-cause-analysis.md
  - name: Use alerts and fix device issues
    href: iot-accelerators-remote-monitoring-maintain.md
  - name: Detect anomalies at the edge
    href: iot-accelerators-remote-monitoring-edge.md
=======
  - name: Remote Monitoring
    items:
    - name: Monitor IoT devices
      href: iot-accelerators-remote-monitoring-monitor.md
    - name: Detect device issues
      href: iot-accelerators-remote-monitoring-automate.md
    - name: Configure and manage devices
      href: iot-accelerators-remote-monitoring-manage.md
    - name: Conduct a root cause analysis on an alert
      href: iot-accelerators-remote-monitoring-root-cause-analysis.md
    - name: Use alerts and fix device issues
      href: iot-accelerators-remote-monitoring-maintain.md
  - name: Device Simulation
    items:
    - name: Create and run a simulation
      href: iot-accelerators-device-simulation-create-simulation.md
    - name: Create a custom simulated device
      href: iot-accelerators-device-simulation-create-custom-device.md
>>>>>>> 1c4cb1ed

- name: Concepts
  items:
  - name: Remote Monitoring
    href: iot-accelerators-remote-monitoring-sample-walkthrough.md
    items:
    - name: Architectural choices
      href: iot-accelerators-remote-monitoring-architectural-choices.md
    - name: Device model schema
      href: iot-accelerators-remote-monitoring-device-schema.md
    - name: Device model behavior
      href: iot-accelerators-remote-monitoring-device-behavior.md
  - name: Predictive Maintenance
    href: iot-accelerators-predictive-walkthrough.md
  - name: Connected Factory
    href: iot-accelerators-connected-factory-features.md
    items:
    - name: Architecture
      href: iot-accelerators-connected-factory-sample-walkthrough.md
  - name: Permissions on azureiotsolutions.com
    href: iot-accelerators-permissions.md

- name: How-to guides
  items:
  - name: Remote Monitoring
    items:
    - name: Connect a physical device
      items:
      - name: C on Windows
        href: iot-accelerators-connecting-devices.md
      - name: C on Linux
        href: iot-accelerators-connecting-devices-linux.md
      - name: C on Raspberry Pi
        href: iot-accelerators-connecting-pi-c.md
      - name: Node.js (generic)
        href: iot-accelerators-connecting-devices-node.md
      - name: Node.js on Raspberry Pi
        href: iot-accelerators-connecting-pi-node.md
      - name: MXChip IoT DevKit
        href: iot-accelerators-arduino-iot-devkit-az3166-devkit-remote-monitoringv2.md
    - name: Add an IoT Edge device
      href: iot-accelerators-remote-monitoring-add-edge-device.md
    - name: Import an IoT Edge package
      href: iot-accelerators-remote-monitoring-import-edge-package.md
    - name: Integrate SIM data
      href: iot-accelerators-remote-monitoring-telefonica-sim.md
    - name: Create a simulated device
      href: iot-accelerators-remote-monitoring-create-simulated-device.md
    - name: Deploy a simulated device
      href: iot-accelerators-remote-monitoring-deploy-simulated-device.md
    - name: Customize the UI
      href: iot-accelerators-remote-monitoring-customize.md
      items:
      - name: Add a page
        href: iot-accelerators-remote-monitoring-customize-page.md
      - name: Add a service
        href: iot-accelerators-remote-monitoring-customize-service.md
      - name: Add a grid
        href: iot-accelerators-remote-monitoring-customize-grid.md
      - name: Add a flyout
        href: iot-accelerators-remote-monitoring-customize-flyout.md
      - name: Add a panel
        href: iot-accelerators-remote-monitoring-customize-panel.md
    - name: Customize and redeploy a microservice
      href: iot-accelerators-microservices-example.md
    - name: Deploy using the CLI
      href: iot-accelerators-remote-monitoring-deploy-cli.md
    - name: Deploy locally
      href: iot-accelerators-remote-monitoring-deploy-local.md
    - name: Visualize telemetry with PowerBI
      href: iot-accelerators-integrate-data-powerbi.md
    - name: Integrate Azure Time Series Insights with Remote Monitoring
      href: iot-accelerators-remote-monitoring-integrate-time-series-insights.md
    - name: Analyze telemetry with Data Lake
      href: iot-accelerators-integrate-data-lake.md
    - name: Configure role-based access controls
      href: iot-accelerators-remote-monitoring-rbac.md
    - name: Grant access to telemetry explorer
      href: iot-accelerators-remote-monitoring-rbac-tsi.md

  - name: Connected Factory
    items:
    - name: Use the dashboard
      href: iot-accelerators-connected-factory-dashboard.md
    - name: Deploy a gateway
      href: iot-accelerators-connected-factory-gateway-deployment.md
    - name: Use the OPC publisher
      href: https://github.com/Azure/iot-edge-opc-publisher/blob/master/README.md
    - name: Configure the solution accelerator
      href: iot-accelerators-connected-factory-configure.md
    - name: Customize the solution accelerator
      href: iot-accelerators-connected-factory-customize.md

  - name: Device Simulation
    items:
    - name: Use an existing IoT Hub
      href: iot-accelerators-device-simulation-choose-hub.md
    - name: Create an advanced simulated device
      href: iot-accelerators-device-simulation-advanced-device.md
    - name: Visualize telemetry with Time Series Insights
      href: iot-accelerators-device-simulation-time-series-insights.md

- name: Reference
  items:
  - name: Remote Monitoring
    items:
    - name: Developer Reference Guide
      href: https://github.com/Azure/azure-iot-pcs-remote-monitoring-dotnet/wiki/Developer-Reference-Guide
    - name: Developer Troubleshooting Guide
      href: https://github.com/Azure/azure-iot-pcs-remote-monitoring-dotnet/wiki/Developer-Troubleshooting-Guide
  - name: Device Simulation
    items:
    - name: Developer Reference Guide
      href: https://github.com/Azure/device-simulation-dotnet/wiki/Simulation-Service-Developer-Reference-Guide
  - name: Security
    items:
    - name: Security architecture
      href: /azure/iot-fundamentals/iot-security-architecture?context=azure/iot-accelerators/rc/rc
    - name: Security best practices
      href: /azure/iot-fundamentals/iot-security-best-practices?context=azure/iot-accelerators/rc/rc
    - name: Secure your IoT deployment
      href: /azure/iot-fundamentals/iot-security-deployment?context=azure/iot-accelerators/rc/rc
    - name: Security from the ground up
      href: /azure/iot-fundamentals/iot-security-ground-up?context=azure/iot-accelerators/rc/rc
- name: Related
  items:
  - name: Solutions
    items:
    - name: IoT solution accelerators
      href: /azure/iot-accelerators 
    - name: IoT Central
      href: https://docs.microsoft.com/microsoft-iot-central/ 
  - name: Platform Services 
    items:
    - name: IoT Hub
      href: /azure/iot-hub 
    - name: IoT Hub Device Provisioning Service
      href: /azure/iot-dps
    - name: IoT Service SDKs
      href: /azure/iot-hub/iot-hub-devguide-sdks  azure-iot-service-sdks
    - name: Maps
      href: /azure/azure-maps 
    - name: Time Series Insights
      href: /azure/time-series-insights 
  - name: Edge
    items:
    - name: IoT Edge
      href: /azure/iot-edge 
    - name: IoT Device SDKs
      href: /azure/iot-hub/iot-hub-devguide-sdks#azure-iot-device-sdks 
  - name: Stream Analytics
    href: /azure/stream-analytics/
  - name: Event Hubs
    href: /azure/event-hubs/
  - name: Machine Learning
    href: /azure/machine-learning/

- name: Resources
  items:
  - name: GitHub repositories
    items:
    - name: Remote Monitoring (.NET)
      href: https://github.com/Azure/azure-iot-pcs-remote-monitoring-dotnet
    - name: Remote Monitoring (Java)
      href: https://github.com/Azure/azure-iot-pcs-remote-monitoring-java
    - name: Connected Factory
      href: https://github.com/Azure/azure-iot-connected-factory
    - name: Predictive Maintenance
      href: https://github.com/Azure/azure-iot-predictive-maintenance
    - name: Device Simulation
      href: https://github.com/Azure/device-simulation-dotnet
  - name: Azure Roadmap
    href: https://azure.microsoft.com/roadmap/
  - name: FAQ
    href: iot-accelerators-faq.md
  - name: Remote Monitoring FAQ
    href: iot-accelerators-faq-rm-v2.md
  - name: Connected Factory FAQ
    href: iot-accelerators-faq-cf.md
  - name: Stack Overflow
    href: https://stackoverflow.com/questions/tagged/azure-iot-suite
  - name: IoT solution accelerators learning path
    href: https://azure.microsoft.com/documentation/learning-paths/iot-suite/<|MERGE_RESOLUTION|>--- conflicted
+++ resolved
@@ -21,20 +21,6 @@
 
 - name: Tutorials
   items:
-<<<<<<< HEAD
-  - name: Monitor IoT devices
-    href: iot-accelerators-remote-monitoring-monitor.md
-  - name: Detect device issues
-    href: iot-accelerators-remote-monitoring-automate.md
-  - name: Configure and manage devices
-    href: iot-accelerators-remote-monitoring-manage.md
-  - name: Conduct a root cause analysis on an alert
-    href: iot-accelerators-remote-monitoring-root-cause-analysis.md
-  - name: Use alerts and fix device issues
-    href: iot-accelerators-remote-monitoring-maintain.md
-  - name: Detect anomalies at the edge
-    href: iot-accelerators-remote-monitoring-edge.md
-=======
   - name: Remote Monitoring
     items:
     - name: Monitor IoT devices
@@ -47,13 +33,14 @@
       href: iot-accelerators-remote-monitoring-root-cause-analysis.md
     - name: Use alerts and fix device issues
       href: iot-accelerators-remote-monitoring-maintain.md
+    - name: Detect anomalies at the edge
+      href: iot-accelerators-remote-monitoring-edge.md
   - name: Device Simulation
     items:
     - name: Create and run a simulation
       href: iot-accelerators-device-simulation-create-simulation.md
     - name: Create a custom simulated device
       href: iot-accelerators-device-simulation-create-custom-device.md
->>>>>>> 1c4cb1ed
 
 - name: Concepts
   items:
