- name: Azure IoT Fundamentals
  href: ../iot-fundamentals/index.yml
- name: IoT solution accelerators documentation
  href: index.yml

- name: Overview
  items:
  - name: What are IoT solution accelerators
    href: about-iot-accelerators.md

- name: Quickstarts
  items:
  - name: Try a remote monitoring solution
    href: quickstart-remote-monitoring-deploy.md
  - name: Try a connected factory solution
    href: quickstart-connected-factory-deploy.md
  - name: Try a predictive maintenance solution
    href: quickstart-predictive-maintenance-deploy.md
  - name: Try a device simulation solution
    href: quickstart-device-simulation-deploy.md

- name: Tutorials
  items:
  - name: Monitor IoT devices
    href: iot-accelerators-remote-monitoring-monitor.md
  - name: Detect device issues
    href: iot-accelerators-remote-monitoring-automate.md
  - name: Configure and manage devices
    href: iot-accelerators-remote-monitoring-manage.md
  - name: Use alerts and fix device issues
    href: iot-accelerators-remote-monitoring-maintain.md

- name: Concepts
  items:
  - name: Remote Monitoring
    href: iot-accelerators-remote-monitoring-sample-walkthrough.md
    items:
    - name: Architectural choices
      href: iot-accelerators-remote-monitoring-architectural-choices.md
    - name: Device model schema
      href: iot-accelerators-remote-monitoring-device-schema.md
    - name: Device model behavior
      href: iot-accelerators-remote-monitoring-device-behavior.md
  - name: Predictive Maintenance
    href: iot-accelerators-predictive-walkthrough.md
  - name: Connected Factory
    href: iot-accelerators-connected-factory-features.md
    items:
    - name: Architecture
      href: iot-accelerators-connected-factory-sample-walkthrough.md
  - name: Device Simulation
    items:
    - name: Device model schema
      href: iot-accelerators-device-simulation-device-schema.md
    - name: Device model behavior
      href: iot-accelerators-device-simulation-device-behavior.md
  - name: Permissions on azureiotsolutions.com
    href: iot-accelerators-permissions.md

- name: How-to guides
  items:
  - name: Remote Monitoring
    items:
    - name: Connect a physical device
      items:
      - name: C on Windows
        href: iot-accelerators-connecting-devices.md
      - name: C on Linux
        href: iot-accelerators-connecting-devices-linux.md
      - name: Node.js (generic)
      - name: C on Raspberry Pi
        href: iot-accelerators-connecting-pi-c.md
        href: iot-accelerators-connecting-devices-node.md
      - name: Node.js on Raspberry Pi
        href: iot-accelerators-connecting-pi-node.md
<<<<<<< HEAD
      - name: MX Chip AZ3166 DevKit
=======
      - name: C on Raspberry Pi
        href: iot-accelerators-connecting-pi-c.md
      - name: MXChip IoT DevKit
>>>>>>> a9353daa
        href: iot-accelerators-arduino-iot-devkit-az3166-devkit-remote-monitoringv2.md
    - name: Integrate SIM data
      href: iot-accelerators-remote-monitoring-telefonica-sim.md
    - name: Create a simulated device
      href: iot-accelerators-remote-monitoring-create-simulated-device.md
    - name: Deploy a simulated device
      href: iot-accelerators-remote-monitoring-deploy-simulated-device.md
    - name: Customize the UI
      href: iot-accelerators-remote-monitoring-customize.md
    - name: Customize and redeploy a microservice
      href: iot-accelerators-microservices-example.md
    - name: Deploy using the CLI
      href: iot-accelerators-remote-monitoring-deploy-cli.md
    - name: Deploy locally
      href: iot-accelerators-remote-monitoring-deploy-local.md
    - name: Visualize telemetry with PowerBI
      href: iot-accelerators-integrate-data-powerbi.md
    - name: Integrate Azure Time Series Insights with Remote Monitoring
      href: iot-accelerators-remote-monitoring-integrate-time-series-insights.md
    - name: Analyze telemetry with Data Lake
      href: iot-accelerators-integrate-data-lake.md
    - name: Configure role-based access controls
      href: iot-accelerators-remote-monitoring-rbac.md

  - name: Remote Monitoring (previous version)
    items:
    - name: What are the preconfigured solutions?
      href: ../iot-suite/iot-suite-v1-what-are-preconfigured-solutions.md
    - name: FAQ
      href: ../iot-suite/iot-suite-v1-faq.md

    - name: Get Started
      items:
      - name: Get started with the preconfigured solutions
        href: ../iot-suite/iot-suite-v1-getstarted-preconfigured-solutions.md
      - name: Permissions on azureiotsuite.com
        href: ../iot-suite/iot-suite-v1-permissions.md
      - name: Remote Monitoring solution walkthrough
        href: ../iot-suite/iot-suite-v1-remote-monitoring-sample-walkthrough.md
      - name: Connect your Raspberry Pi
        href: ../iot-suite/iot-suite-v1-raspberry-pi-kit-get-started.md
        items:
        - name: Use C
          items:
          - name: Simulated data
            href: ../iot-suite/iot-suite-v1-raspberry-pi-kit-c-get-started-simulator.md
          - name: Use real sensors
            href: ../iot-suite/iot-suite-v1-raspberry-pi-kit-c-get-started-basic.md
          - name: Implement firmware update
            href: ../iot-suite/iot-suite-v1-raspberry-pi-kit-c-get-started-advanced.md
        - name: Use Node.js
          items:
          - name: Simulated data
            href: ../iot-suite/iot-suite-v1-raspberry-pi-kit-node-get-started-simulator.md
          - name: Use real sensors
            href: ../iot-suite/iot-suite-v1-raspberry-pi-kit-node-get-started-basic.md
          - name: Implement firmware update
            href: ../iot-suite/iot-suite-v1-raspberry-pi-kit-node-get-started-advanced.md
      - name: Connect your MXChip IoT DevKit
        href: ../iot-hub/iot-hub-arduino-iot-devkit-az3166-devkit-remote-monitoring.md

    - name: How-to guides
      items:
      - name: Connect a simulated device
        items:
        - name: C on Windows
          href: ../iot-suite/iot-suite-v1-connecting-devices.md
        - name: C on Linux
          href: ../iot-suite/iot-suite-v1-connecting-devices-linux.md
        - name: Node.js
          href: ../iot-suite/iot-suite-v1-connecting-devices-node.md
      - name: Connect a Logic App to the Remote Monitoring solution
        href: ../iot-suite/iot-suite-v1-logic-apps-tutorial.md
      - name: Customize a solution accelerator
        href: ../iot-suite/iot-suite-v1-guidance-on-customizing-preconfigured-solutions.md
      - name: Use dynamic telemetry with the Remote Monitoring solution
        href: ../iot-suite/iot-suite-v1-dynamic-telemetry.md
      - name: Create a custom rule in the Remote Monitoring solution
        href: ../iot-suite/iot-suite-v1-custom-rule.md
      - name: Device information in the Remote Monitoring solution
        href: ../iot-suite/iot-suite-v1-remote-monitoring-device-info.md

  - name: Connected Factory
    items:
    - name: Use the dashboard
      href: iot-accelerators-connected-factory-dashboard.md
    - name: Deploy a gateway
      href: iot-accelerators-connected-factory-gateway-deployment.md
    - name: Use the OPC publisher
      href: https://github.com/Azure/iot-edge-opc-publisher/blob/master/README.md
    - name: Configure the solution accelerator
      href: iot-accelerators-connected-factory-configure.md
    - name: Customize the solution accelerator
      href: iot-accelerators-connected-factory-customize.md

  - name: Device Simulation
    items:
    - name: Use an existing IoT Hub
      href: iot-accelerators-device-simulation-choose-hub.md
    - name: Use a custom device model
      href: iot-accelerators-device-simulation-custom-model.md
    - name: Visualize telemetry with Time Series Insights
      href: iot-accelerators-device-simulation-time-series-insights.md
    - name: Create a simulated device
      href: iot-accelerators-device-simulation-create-simulated-device.md
    - name: Deploy a simulated device
      href: iot-accelerators-device-simulation-deploy-simulated-device.md

- name: Reference
  items:
  - name: Remote Monitoring
    items:
    - name: Developer Reference Guide
      href: https://github.com/Azure/azure-iot-pcs-remote-monitoring-dotnet/wiki/Developer-Reference-Guide
    - name: Developer Troubleshooting Guide
      href: https://github.com/Azure/azure-iot-pcs-remote-monitoring-dotnet/wiki/Developer-Troubleshooting-Guide
  - name: Device Simulation
    items:
    - name: Developer Reference Guide
      href: https://github.com/Azure/device-simulation-dotnet/wiki/Simulation-Service-Developer-Reference-Guide
  - name: Security
    items:
    - name: Security architecture
      href: /azure/iot-fundamentals/iot-security-architecture?context=azure/iot-accelerators/rc/rc
    - name: Security best practices
      href: /azure/iot-fundamentals/iot-security-best-practices?context=azure/iot-accelerators/rc/rc
    - name: Secure your IoT deployment
      href: /azure/iot-fundamentals/iot-security-deployment?context=azure/iot-accelerators/rc/rc
    - name: Security from the ground up
      href: /azure/iot-fundamentals/iot-security-ground-up?context=azure/iot-accelerators/rc/rc
- name: Related
  items:
  - name: Solutions
    items:
    - name: IoT solution accelerators
      href: /azure/iot-suite 
    - name: IoT Central
      href: https://docs.microsoft.com/microsoft-iot-central/ 
  - name: Platform Services 
    items:
    - name: IoT Hub
      href: /azure/iot-hub 
    - name: IoT Hub Device Provisioning Service
      href: /azure/iot-dps
    - name: IoT Service SDKs
      href: /azure/iot-hub/iot-hub-devguide-sdks  azure-iot-service-sdks
    - name: Maps
      href: /azure/azure-maps 
    - name: Time Series Insights
      href: /azure/time-series-insights 
  - name: Edge
    items:
    - name: IoT Edge
      href: /azure/iot-edge 
    - name: IoT Device SDKs
      href: /azure/iot-hub/iot-hub-devguide-sdks#azure-iot-device-sdks 
  - name: Stream Analytics
    href: /azure/stream-analytics/
  - name: Event Hubs
    href: /azure/event-hubs/
  - name: Machine Learning
    href: /azure/machine-learning/

- name: Resources
  items:
  - name: GitHub repositories
    items:
    - name: Remote Monitoring (.NET)
      href: https://github.com/Azure/azure-iot-pcs-remote-monitoring-dotnet
    - name: Remote Monitoring (Java)
      href: https://github.com/Azure/azure-iot-pcs-remote-monitoring-java
    - name: Connected Factory
      href: https://github.com/Azure/azure-iot-connected-factory
    - name: Predictive Maintenance
      href: https://github.com/Azure/azure-iot-predictive-maintenance
    - name: Device Simulation
      href: https://github.com/Azure/device-simulation-dotnet
  - name: Azure Roadmap
    href: https://azure.microsoft.com/roadmap/
  - name: FAQ
    href: iot-accelerators-faq.md
  - name: Remote Monitoring FAQ
    href: iot-accelerators-faq-rm-v2.md
  - name: Connected Factory FAQ
    href: iot-accelerators-faq-cf.md
  - name: Stack Overflow
    href: https://stackoverflow.com/questions/tagged/azure-iot-suite
  - name: IoT solution accelerators learning path
    href: https://azure.microsoft.com/documentation/learning-paths/iot-suite/<|MERGE_RESOLUTION|>--- conflicted
+++ resolved
@@ -67,19 +67,13 @@
         href: iot-accelerators-connecting-devices.md
       - name: C on Linux
         href: iot-accelerators-connecting-devices-linux.md
-      - name: Node.js (generic)
       - name: C on Raspberry Pi
         href: iot-accelerators-connecting-pi-c.md
+      - name: Node.js (generic)
         href: iot-accelerators-connecting-devices-node.md
       - name: Node.js on Raspberry Pi
         href: iot-accelerators-connecting-pi-node.md
-<<<<<<< HEAD
-      - name: MX Chip AZ3166 DevKit
-=======
-      - name: C on Raspberry Pi
-        href: iot-accelerators-connecting-pi-c.md
       - name: MXChip IoT DevKit
->>>>>>> a9353daa
         href: iot-accelerators-arduino-iot-devkit-az3166-devkit-remote-monitoringv2.md
     - name: Integrate SIM data
       href: iot-accelerators-remote-monitoring-telefonica-sim.md
