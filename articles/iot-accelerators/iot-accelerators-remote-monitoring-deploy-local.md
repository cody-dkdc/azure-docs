---
title: Deploy the remote monitoring solution locally (via Visual Studio IDE) - Azure | Microsoft Docs 
description: This how-to guide shows you how to deploy the remote monitoring solution accelerator to your local machine using Visual Studio for testing and development.
author: avneet723
manager: hegate
ms.author: avneets
ms.service: iot-accelerators
services: iot-accelerators
ms.date: 01/17/2019
ms.topic: conceptual
---

# Deploy the Remote Monitoring solution accelerator locally - Visual Studio

[!INCLUDE [iot-accelerators-selector-local](../../includes/iot-accelerators-selector-local.md)]

This article shows you how to deploy the Remote Monitoring solution accelerator to your local machine for testing and development. You learn how to run the microservices in Visual Studio. A local microservices deployment uses the following cloud services: IoT Hub, Cosmos DB, Azure Streaming Analytics, and Azure Time Series Insights services in the cloud.

If you want to run the Remote Monitoring solution accelerator in Docker on your local machine, see [Deploy the Remote Monitoring solution accelerator locally - Docker](iot-accelerators-remote-monitoring-deploy-local-docker.md).

## Prerequisites

To deploy the Azure services used by the Remote Monitoring solution accelerator, you need an active Azure subscription.

If you don’t have an account, you can create a free trial account in just a couple of minutes. For details, see [Azure Free Trial](https://azure.microsoft.com/pricing/free-trial/).

### Machine setup

To complete the local deployment, you need the following tools installed on your local development machine:

* [Git](https://git-scm.com/)
* [Docker](https://www.docker.com)
* [Visual Studio](https://visualstudio.microsoft.com/)
* [Nginx](https://nginx.org/en/download.html)
* [Node.js v8](https://nodejs.org/) - this software is a prerequisite for the PCS CLI that the scripts use to create Azure resources. Don't use Node.js v10.

> [!NOTE]
> Visual Studio is available for Windows and Mac.

[!INCLUDE [iot-accelerators-local-setup](../../includes/iot-accelerators-local-setup.md)]

## Run the microservices

In this section, you run the Remote Monitoring microservices. You run the web UI natively, the Device Simulation service in Docker, and the microservices in Visual Studio.

### Run the device simulation service

Open a new command prompt window to be sure that you have access to the environment variables set by the **start.cmd** script in the previous section.

Run the following command to launch the Docker container for the device simulation service. The service simulates devices for the remote monitoring solution.

```cmd
<path_to_cloned_repository>\services\device-simulation\scripts\docker\run.cmd
```

### Deploy all other microservices on local machine

The following steps show you how to run the Remote Monitoring microservices in Visual Studio:

1. Launch Visual Studio.
1. Open the **remote-monitoring.sln** solution in the **services** folder in your local copy of the repository.
1. In **Solution Explorer**, right-click the solution and the click **Properties**.
1. Select **Common Properties > Startup Project**.
1. Select **Multiple startup projects** and set **Action** to **Start** for the following projects:
    * WebService (asa-manager\WebService)
    * WebService (auth\WebService)
    * WebService (config\WebService)
    * WebService (device-telemetry\WebService)
    * WebService (iothub-manager\WebService)
    * WebService (storage-adapter\WebService)
1. Click **OK** to save your choices.
1. Click **Debug > Start Debugging** to build and run the web services on the local machine.

Each web service opens a command prompt and web browser window. At the command prompt, you see output from the running service, and the browser window lets you monitor the status. Don't close the command prompts or web pages, this action stops the web service.

### Start the Stream Analytics job

Follow these steps to start the Stream Analytics job:

1. Navigate to the [Azure portal](https://portal.azure.com).
<<<<<<< HEAD
1. Navigate to the **Resource group** created for your solution. The name of the resource group is the name you chose for your solution when you ran the **start.cmd** script**.
=======
1. Navigate to the **Resource group** created for your solution. The name of the resource group is the name you chose for your solution when you ran the **start.cmd** script.
>>>>>>> 6a383dfd
1. Click the **Stream Analytics job** in the list of resources.
1. On the Stream Analytics job **overview** page, click the **Start** button. Then click **Start** to start the job now.

### Run the web UI

In this step, you start the web UI. Open a new command prompt window to be sure that you have access to the environment variables set by the **start.cmd** script. Navigate to the **webui** folder in your local copy of the repository and run the following commands:

```cmd
npm install
npm start
```

When the start is complete, your browser displays the page **http:\//localhost:3000/dashboard**. The errors on this page are expected. To view the application without errors, complete the following step.

### Configure and run NGINX

Set up a reverse proxy server to link the web application and microservices running on your local machine:

* Copy the **nginx.conf** file from the **webui\scripts\localhost** folder in your local copy of the repository to the **nginx\conf** install directory.
* Run **nginx**.

For more information about running **nginx**, see [nginx for Windows](https://nginx.org/en/docs/windows.html).

### Connect to the dashboard

To access the Remote Monitoring solution dashboard, navigate to http:\//localhost:9000 in your browser.

## Clean up

To avoid unnecessary charges, when you've finished your testing remove the cloud services from your Azure subscription. To remove the services, navigate to the [Azure portal](https://ms.portal.azure.com) and delete the resource group that the **start.cmd** script created.

You can also delete the local copy of the Remote Monitoring repository created when you cloned the source code from GitHub.

## Next steps

Now that you've deployed the Remote Monitoring solution, the next step is to [explore the capabilities of the solution dashboard](quickstart-remote-monitoring-deploy.md).<|MERGE_RESOLUTION|>--- conflicted
+++ resolved
@@ -78,11 +78,7 @@
 Follow these steps to start the Stream Analytics job:
 
 1. Navigate to the [Azure portal](https://portal.azure.com).
-<<<<<<< HEAD
-1. Navigate to the **Resource group** created for your solution. The name of the resource group is the name you chose for your solution when you ran the **start.cmd** script**.
-=======
 1. Navigate to the **Resource group** created for your solution. The name of the resource group is the name you chose for your solution when you ran the **start.cmd** script.
->>>>>>> 6a383dfd
 1. Click the **Stream Analytics job** in the list of resources.
 1. On the Stream Analytics job **overview** page, click the **Start** button. Then click **Start** to start the job now.
 
