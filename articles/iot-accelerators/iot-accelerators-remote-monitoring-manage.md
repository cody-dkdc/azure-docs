--- conflicted
+++ resolved
@@ -6,11 +6,7 @@
 ms.author: dobett
 ms.service: iot-accelerators
 services: iot-accelerators
-<<<<<<< HEAD
 ms.date: 11/15/2018
-=======
-ms.date: 11/08/2018
->>>>>>> 5457ce5d
 ms.topic: tutorial
 ms.custom: mvc
 
@@ -59,27 +55,6 @@
 
 To view detailed diagnostics, scroll down in the **Device Details** panel to view the **Diagnostics** section.
 
-<<<<<<< HEAD
-=======
-## Act on a device
-
-To test the simulated engine device responds correctly to actions initiated from the dashboard, run the **FirmwareUpdate** method. To act on a device by running a method, select the device in the list of devices, and then click **Jobs**. You can select more than one device if you want to act on multiple devices. In the **Jobs** panel, select **Methods**. The **Engine** device model specifies three methods: **FirmwareUpdate**, **FillTank**, and **EmptyTank**:
-
-[![Engine methods](./media/iot-accelerators-remote-monitoring-manage/devicesmethods-inline.png)](./media/iot-accelerators-remote-monitoring-manage/devicesmethods-expanded.png#lightbox)
-
-Choose **FirmwareUpdate**, set the job name to **UpdateEngineFirmware**, set the firmware version to **2.0.0**, set the firmware URI to **http://contoso.com/engine.bin**, and then click **Apply**:
-
-[![Schedule the firmware update method](./media/iot-accelerators-remote-monitoring-manage/firmwareupdatejob-inline.png)](./media/iot-accelerators-remote-monitoring-manage/firmwareupdatejob-expanded.png#lightbox)
-
-To track the status of the job, click **View job status**:
-
-[![Monitor the scheduled firmware update job](./media/iot-accelerators-remote-monitoring-manage/firmwareupdatestatus-inline.png)](./media/iot-accelerators-remote-monitoring-manage/firmwareupdatestatus-expanded.png#lightbox)
-
-After the job completes, navigate back to the **Devices** page. The new firmware version is displayed for the engine device.
-
-If you select multiple devices of different types on the **Devices** page, you can still create a job to a run a method on those multiple devices. The **Jobs** panel only shows the methods common to all the selected devices.
-
->>>>>>> 5457ce5d
 ## Reconfigure a device
 
 To test that you can update the engine's configuration properties, select it in the device list on the **Devices** page. Then click **Jobs**, and then choose **Properties**. The jobs panel shows the updateable property values for the selected device:
