--- conflicted
+++ resolved
@@ -9,12 +9,8 @@
 ms.date: 11/10/2017
 ms.author: dobett
 ---
-<<<<<<< HEAD
+
 # Permissions on the azureiotsolutions.com site
-=======
-
-# Permissions on the azureiotsuite.com site
->>>>>>> 585569d3
 
 ## What happens when you sign in
 
