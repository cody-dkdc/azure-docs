---
title: Introduction to Azure IoT solution accelerators | Microsoft Docs
description: Learn about the Azure IoT solution accelerators. IoT solution accelerators are complete, end-to-end, ready to deploy IoT solutions.
author: dominicbetts
ms.author: dobett
<<<<<<< HEAD
ms.date: 10/26/2018
=======
ms.date: 11/09/2018
>>>>>>> d92a80ec
ms.topic: overview
ms.custom: mvc
ms.service: iot-accelerators
services: iot-accelerators
manager: timlt


# Intent: As a developer or IT Pro, I need to know what the IoT solution accelerators do, so I can understand if they can help me to build and manage my IoT solution.
---

# What are Azure IoT solution accelerators?

A cloud-based IoT solution typically uses custom code and cloud services to manage device connectivity, data processing and analytics, and presentation.

The IoT solution accelerators are complete, ready-to-deploy IoT solutions that implement common IoT scenarios. The scenarios include remote monitoring, connected factory, predictive maintenance, and device simulation. When you deploy a solution accelerator, the deployment includes all the required cloud-based services along with any required application code.

The solution accelerators are starting points for your own IoT solutions. The source code for all the solution accelerators is open source and is available in GitHub. You're encouraged to download and customize the solution accelerators to meet your requirements.

You can also use the solution accelerators as learning tools before building a custom IoT solution from scratch. The solution accelerators implement proven practices for cloud-based IoT solutions for you to follow.

The application code in each solution accelerator includes a web app that lets you manage the solution accelerator.

## Supported IoT scenarios

Currently, there are four solution accelerators available for you to deploy:

### Remote Monitoring

Use this solution accelerator to collect telemetry from remote devices and to control them. Example devices include cooling systems installed on your customers' premises or valves installed in remote pump stations.

You can use the remote monitoring dashboard to view the telemetry from your connected devices, provision new devices, or upgrade the firmware on your connected devices:

[![Remote monitoring solution dashboard](./media/about-iot-accelerators/rm-dashboard-inline.png)](./media/about-iot-accelerators/rm-dashboard-expanded.png#lightbox)

### Connected Factory

Use this solution accelerator to collect telemetry from industrial assets with an [OPC Unified Architecture](https://opcfoundation.org/about/opc-technologies/opc-ua/) interface and to control them. Industrial assets might include assembly and test stations on a factory production line.

You can use the connected factory dashboard to monitor and manage your industrial devices:

[![Connected factory solution dashboard](./media/about-iot-accelerators/cf-dashboard-inline.png)](./media/about-iot-accelerators/cf-dashboard-expanded.png#lightbox)

### Predictive Maintenance

Use this solution accelerator to predict when a remote device is expected to fail so you can carry out maintenance before the device fails. This solution accelerator uses machine learning algorithms to predict failures from device telemetry. Example devices might be airplane engines or elevators.

You can use the predictive maintenance dashboard to view predictive maintenance analytics:

[![Connected factory solution dashboard](./media/about-iot-accelerators/pm-dashboard-inline.png)](./media/about-iot-accelerators/pm-dashboard-expanded.png#lightbox)

### Device Simulation

Use this solution accelerator to run simulated devices that generate realistic telemetry. You can use this solution accelerator to test the behavior of the other solution accelerators or to test your own custom IoT solutions.

You can use the device simulation web app to configure and run simulations:

[![Connected factory solution dashboard](./media/about-iot-accelerators/ds-dashboard-inline.png)](./media/about-iot-accelerators/ds-dashboard-expanded.png#lightbox)

## Design principles

All the solution accelerators follow the same design principles and goals. They're designed to be:

* **Scalable**, letting you connect and manage millions of connected devices.
* **Extensible**, enabling you to customize them to meet your requirements.
* **Comprehensible**, enabling you to understand how they work and how they're implemented.
* **Modular**, letting you swap out services for alternatives.
* **Secure**, combining Azure security with built-in connectivity and device security features.

## Architectures and languages

The original solution accelerators were written using .NET using a model-view-controller (MVC) architecture. Microsoft is updating the solution accelerators to a new microservices architecture. The following table shows the current status of the solution accelerators with links to the GitHub repositories:

| Solution accelerator   | Architecture  | Languages     |
| ---------------------- | ------------- | ------------- |
| Remote Monitoring      | Microservices | [Java](https://github.com/Azure/azure-iot-pcs-remote-monitoring-java) and [.NET](https://github.com/Azure/azure-iot-pcs-remote-monitoring-dotnet) |
| Predictive Maintenance | MVC           | [.NET](https://github.com/Azure/azure-iot-predictive-maintenance)          |
| Connected Factory      | MVC           | [.NET](https://github.com/Azure/azure-iot-connected-factory)          |
| Device Simulation      | Microservices | [.NET](https://github.com/Azure/device-simulation-dotnet)          |

To learn more about microservice architectures, see [.NET Application Architecture](https://www.microsoft.com/net/learn/architecture) and [Microservices: An application revolution powered by the cloud](https://azure.microsoft.com/blog/microservices-an-application-revolution-powered-by-the-cloud/).

## Deployment options

You can deploy the solution accelerators from the [Microsoft Azure IoT Solution Accelerators](https://www.azureiotsolutions.com/Accelerators#) site or using the command line.

You can deploy the Remote Monitoring solution accelerator in the following configurations:

* **Standard:** Expanded infrastructure deployment for developing a production deployment. The Azure Container Service deploys the microservices to several Azure virtual machines. Kubernetes orchestrates the Docker containers that host the individual microservices.
* **Basic:** Reduced cost version for a demonstration or to test a deployment. All the microservices deploy to a single Azure virtual machine.
* **Local:** Local machine deployment for testing and development. This approach deploys the microservices to a local Docker container and connects to IoT Hub, Azure Cosmos DB, and Azure storage services in the cloud.

The cost of running a solution accelerator is the combined [cost of running the underlying Azure services](https://azure.microsoft.com/pricing). You see details of the Azure services used when you choose your deployment options.

## Next steps

To try out one of the IoT solution accelerators, check out the quickstarts:

* [Try a remote monitoring solution](quickstart-remote-monitoring-deploy.md)
* [Try a connected factory solution](quickstart-connected-factory-deploy.md)
* [Try a predictive maintenance solution](quickstart-predictive-maintenance-deploy.md)
* [Try a device simulation solution](quickstart-device-simulation-deploy.md)<|MERGE_RESOLUTION|>--- conflicted
+++ resolved
@@ -3,11 +3,7 @@
 description: Learn about the Azure IoT solution accelerators. IoT solution accelerators are complete, end-to-end, ready to deploy IoT solutions.
 author: dominicbetts
 ms.author: dobett
-<<<<<<< HEAD
-ms.date: 10/26/2018
-=======
 ms.date: 11/09/2018
->>>>>>> d92a80ec
 ms.topic: overview
 ms.custom: mvc
 ms.service: iot-accelerators
