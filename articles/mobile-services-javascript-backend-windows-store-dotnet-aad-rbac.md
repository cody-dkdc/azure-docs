--- conflicted
+++ resolved
@@ -13,11 +13,7 @@
 	ms.tgt_pltfrm="" 
 	ms.devlang="dotnet" 
 	ms.topic="article" 
-<<<<<<< HEAD
-	ms.date="02/19/2015" 
-=======
 	ms.date="02/23/2015" 
->>>>>>> 2076695a
 	ms.author="wesmc"/>
 
 # Role Based Access Control in Mobile Services and Azure Active Directory
@@ -49,10 +45,7 @@
 
 
 ##Generate a key for the Integrated Application
-<<<<<<< HEAD
-=======
-
->>>>>>> 2076695a
+
 
 During the [Add authentication to your Mobile Service app] tutorial, you created a registration for the integrated application when you completed the [Register to use an Azure Active Directory Login] step. In this section you generate a key to be used when reading directory information with that integrated application's client ID. 
 
