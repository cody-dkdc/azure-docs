--- conflicted
+++ resolved
@@ -18,13 +18,9 @@
 
 # Get started using Hadoop with Hive in HDInsight on Linux (preview)
 
-<<<<<<< HEAD
-This tutorial gets you started quickly with HDInsight on Linux by showing you how to provision an HDInsight Hadoop cluster on Linux and run a Hive query to extract meaningful information from unstructured data.
-=======
 > [AZURE.SELECTOR]
 - [Windows](hdinsight-get-started.md)
 - [Linux](hdinsight-hadoop-linux-get-started.md)
->>>>>>> 8f5664f7
 
 This tutorial gets you started quickly with Azure HDInsight on Linux by showing you how to provision an HDInsight Hadoop cluster on Linux and run a Hive query to extract meaningful information from unstructured data.
 
@@ -86,11 +82,7 @@
 	
 ## <a name="provision"></a>Provision an HDInsight cluster on Linux
 
-<<<<<<< HEAD
-When you provision an HDInsight cluster, you provision Azure compute resources that contains Hadoop and related applications. In this section you provision an HDInsight cluster on Linux using the quick-create option. This option uses default user names and Azure storage containers, and configures a cluster with HDInsight version 3.2 (Hadoop version 2.5, HDP version 2.2) running on Ubuntu 12.04 LTS. For information about different HDInsight versions and their SLA, see [HDInsight component versioning](../hdinsight-component-versioning/) page.
-=======
 When you provision an HDInsight cluster, you provision Azure compute resources that contain Hadoop and related applications. In this section, you provision an HDInsight cluster on Linux by using the Quick Create option. This option uses default user names and Azure Storage containers, and configures a cluster with HDInsight version 3.2 (Hadoop version 2.5, Hortonworks Data Platform version 2.2) running on Ubuntu 12.04 long-term support (LTS). For information about different HDInsight versions and their service level agreements, see the [HDInsight component versioning](hdinsight-component-versioning.md) page.
->>>>>>> 8f5664f7
 
 >[AZURE.NOTE]  You can also create Hadoop clusters running the Windows Server operating system. For instructions, see [Get Started with HDInsight](hdinsight-get-started.md).
 
@@ -192,12 +184,7 @@
 	- **STORED AS TEXTFILE LOCATION** - Tells Hive where the data is stored (the example/data directory), and that it is stored as text.
 	- **SELECT** - Selects a count of all rows where column t4 contains the value [ERROR]. 
 
-<<<<<<< HEAD
-	>[AZURE.NOTE] External tables should be used when you expect the underlying data to be updated by an external source, such as an automated data upload process, or by another MapReduce operation, but al
-	>ways want Hive queries to use the latest data. Dropping an external table does **not** delete the data, only the table definition.
-=======
 	>[AZURE.NOTE] External tables should be used when you expect the underlying data to be updated by an external source, such as an automated data upload process, or by another MapReduce operation, but you always want Hive queries to use the latest data. Dropping an external table does *not* delete the data, only the table definition.
->>>>>>> 8f5664f7
 
 	This returns the following output:
 
