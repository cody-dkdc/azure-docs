--- conflicted
+++ resolved
@@ -1,148 +1,144 @@
-<properties
-	pageTitle="Azure Notification Hubs - Frequently Asked Questions (FAQs)"
-	description="FAQs on designing/implementing solutions on Notification Hubs"
-	services="notification-hubs"
-	documentationCenter="mobile"
-	authors="wesmc7777"
-	manager="dwrede"
-	editor="" />
-
-<tags
-	ms.service="notification-hubs"
-	ms.workload="mobile"
-	ms.tgt_pltfrm="mobile-multiple"
-	ms.devlang="multiple"
+<properties
+	pageTitle="Azure Notification Hubs - Frequently Asked Questions (FAQs)"
+	description="FAQs on designing/implementing solutions on Notification Hubs"
+	services="notification-hubs"
+	documentationCenter="mobile"
+	authors="wesmc7777"
+	manager="dwrede"
+	editor="" />
+
+<tags
+	ms.service="notification-hubs"
+	ms.workload="mobile"
+	ms.tgt_pltfrm="mobile-multiple"
+	ms.devlang="multiple"
 	ms.topic="article"
-<<<<<<< HEAD
-	ms.date="11/21/2015" 
-=======
 	ms.date="11/25/2015" 
->>>>>>> 0b72fd18
-	ms.author="wesmc" />
-
-#Azure Notification Hubs - Frequently Asked Questions (FAQs)
-
-##General
-###1.	What is the pricing for Notification Hubs?
-Notification Hubs is offered in three tiers - *Free*, *Basic* & *Standard* tiers. More details here - [Notification Hubs Pricing]. The pricing is charged at the subscription level and is based on the number of pushes so it doesn't matter how many namespaces or notification hubs you have.
-Free tier is offered for development purpose with no SLA guarantee. Basic & Standard Tiers are offered for production usage with the following key features enabled only for Standard Tier:
-
-- *Broadcast* - Basic tier limits the number of Notification Hub tags to 3K (applies to > 5 devices). If you have an audience size greater than 3K then you must move to Standard Tier.
-- *Rich telemetry* - Basic Tier does not allow exporting your telemetry or registrations data. If you need the capability to export your telemetry data for offline viewing and analysis then you must move to Standard Tier.
-- *Multi-tenancy* - If you are creating a mobile app using Notification Hubs to support multiple tenants then you must consider moving to Standard tier. This allows you to set Push Notification Services (PNS) credentials at the Notification Hub namespace level for the app and then you can segregate the tenants providing them individual hubs under this common namespace. This enables ease of maintenance while keeping the SAS keys to send & receive notifications from the notification hubs segregated for each tenant ensuring non cross-tenant overlap.
-
-###2.	What is the SLA?
-For Basic and Standard Notification Hub tiers, we guarantee that at least 99.9% of the time, properly configured applications will be able to send notifications or perform registration management operations with respect to a Notification Hub deployed within a Basic or Standard Notification Hub Tier. To learn more about our SLA, please visit the SLA page here - [Notification Hubs SLA]. Note that there are no SLA guarantees for the leg between the Platform Notification Service and the device since Notification Hubs depend on external platform providers to deliver the notification to the device.
-
-###3.	Which customers are using Notification Hubs?
-We have a number of customers using Notification Hubs with a few notable ones below:
-
-* Sochi 2014 – 100s of interest groups, 3+ million devices, 150+million notification dispatched in 2 weeks. [CaseStudy - Sochi]
-* Skanska - [CaseStudy - Skanska]
-* Seattle Times - [CaseStudy - Seattle Times]
-* Mural.ly - [CaseStudy - Mural.ly]
-* 7Digital - [CaseStudy - 7Digital]
-* Bing Apps – 10s of millions of devices, sending 3 million notifications/day
-
-###4. How do I upgrade or downgrade my Notification Hubs to change my service tier?
-Go to the [Azure Portal], click Service Bus, and click on your namespace then your notification hub. Under the Scale tab, you will be able to change your Notification Hubs service tier.
-
-##Design & Development
-###1.	Which service side platforms do you support?
-We provide SDKs and samples for .NET, Java, PHP, Python, Node.js so that an app backend can be setup to communicate to Notification Hubs using any of these platforms. Notification Hubs APIs are based on REST interface so you can choose to directly talk to these. More details here - [NH - REST APIs]
-
-###2.	Which device platforms do you support?
-We support sending notifications to Apple iOS, Android, Windows Universal and Windows Phone, Kindle, Android China (via Baidu), Xamarin (iOS & Android), Chrome Apps platforms. Step by step getting started tutorials for these platforms are available here - [NH - Getting Started Tutorials]
-
-###3.	Do you support SMS/Email/web notifications?
-Notification Hubs is primarily designed to send notifications to mobile apps using the above listed platforms. We do not provide capability to send email or SMS however third party platforms which provide these capabilities can be integrated along with Notification Hubs to send native push notifications by using Azure Mobile Services. We also do not provide an in-browser push notification out of the box. Customers may choose to implement this using SignalR. We also provide a tutorial for sending push notification to Chrome apps which will work on Google Chrome browser. See this - [Chrome Apps tutorial]
-
-###4.	What is the relation between Azure Mobile Services and Azure Notification Hubs and when do I use what?
-If you have an existing mobile app backend and you only want to add the capability to send push notifications then you must use Azure Notification Hubs. If you want to setup your mobile app backend from scratch then you should consider using Azure Mobile Services. An Azure mobile service automatically provisions a Notification Hub for you to be able to send push notifications easily from the mobile app backend. Pricing for Azure Mobile Services includes the base charges for a Notification Hub and you only pay when you go beyond the included pushes. More details here - [Mobile Services Pricing]
-
-###5.	How many devices can you support?
-In Basic & Standard Tier - we do not enforce any limits on the number of active devices which can receive notifications. For details see: [Notification Hubs Pricing]
-
-###6.	How many push notifications can I send out?
-Customers are using the Azure Notification Hubs to send millions of push notifications per day. You do not have to do anything extra to scale Notifications Hubs. We automatically scale up based on the number of notifications flowing through the system. Note that the pricing does get impacted based on the push notifications being served.
-
-###7.	How long does it take for the notifications to reach my device?
-Azure Notification Hubs is able to process atleast 1 million sends in 1 minute in a normal use scenario where the incoming load is pretty consistent and isn't spikey in nature. This rate may vary depending on the number of tags, nature of incoming sends etc. In this duration we are able to calculate the targets per platform and route messages to the respective push notification services based on the registered tags/tag expressions. From here on, it is the responsibility of the Push Notifications services (PNS) to send the notification to the device. PNSs do not guarantee any SLA for delivering notifications however typically a vast majority of messages are delivered to the devices within a few minutes (< 10 minute) from the time they are sent to our platform. There may be a few outliers which may take more time. Azure Notification Hubs also has a policy in place to drop any notifications which aren't able to be delivered to the PNS in 30 minutes. This delay can happen for a number of reasons, most commonly because the PNS is throttling your application.
-
-###8.	Is there any latency guarantee?
-Because of the nature of push notifications that they are delivered by an external platform specific Push Notification Service, there is no latency guarantee. Typically, the majority of the notifications do get delivered within a few minutes.
-
-###9.	What are the considerations we need to take into account when designing a solution with namespaces and Notification Hubs?
-*Mobile App/Environment:*
-There should be one Notification Hub per mobile app per environment. In a multi-tenant scenario - each tenant should have a separate hub.
-You must never share the same Notification Hub between test and production environments as this may cause problems down the line while sending notifications. e.g. Apple offers Sandbox and Production Push endpoints with each having separate credentials. If the hub was configured originally with Apple sandbox certificate and then reconfigured to use Apple production certificate, the old device tokens would become invalid with the new certificate and cause pushes to fail. It is best to separate your production and test environments and use different hubs for different environments.
-
-*PNS credentials:*
-When a mobile app is registered with a platform's developer portal (e.g. Apple or Google etc) then you get an app identifier and security tokens which an app backend needs to provide to the Platform's Push Notification services to be able to send push notifications to the devices. These security tokens which can be in the form of certificates (e.g. for Apple iOS or Windows Phone) or security keys (Google Android, Windows etc) need to be configured in Notification Hubs. This is done typically at the notification hub level but can also be done at the namespace level in a multi-tenant scenario.
-
-*Namespaces:*
-Namespaces can also be used for deployment grouping.  It can also be used to represent all Notification hubs for all tenants of the same app in the multi-tenant scenario.
-
-*Geo-distribution:*
-Geo-distribution is not always critical in cases of push notifications. It is to be noted that the various Push Notification services (e.g. APNS, GCM etc) which ultimately deliver the push notifications to the devices aren't evenly distributed either. However, if you have an application which is used across the world then you can create several hubs in different namespaces taking advantage of the availability of Notification Hubs service in different Azure regions around the world. Note that this will increase the management cost particularly around registrations so this isn't really recommended and must only be done if really required.
-
-###10.	Should we do registrations from the app backend or from the devices directly?
-Registrations from the app backend are useful when you have to do a client authentication before creating the registration or when you have tags which must be created or modified by the app backend based on some app logic. More guidance is available here - [Backend Registration guidance] & [Backend Registration guidance - 2]
-
-###11.	What is the security model?
-Azure Notification Hubs use a Shared Access Signature (SAS) based security model. You can use the SAS tokens at the root namespace level or at the granular notification hubs level. These SAS tokens can be set with different authorization rules e.g. send message permissions, listen notification permissions etc. More details here - [NH Security model]
-
-###12.	How do you handle sensitive payload in the notifications?
-All notifications are delivered to the devices by the platforms Push Notification Services (PNS). When a sender sends a notification to Azure Notification Hubs then we process and pass the notification to the respective PNS. All connections from the sender to the Azure Notifications Hubs and then to the PNS use HTTPS. Azure Notifications Hubs does not log the payload of the message in any way.
-For sending sensitive payloads however we recommend a Secure Push pattern where the sender sends a 'ping' notification with a message identifier to the device without the sensitive payload and when the app on the device receives this payload then it calls a secure app backend API directly to fetch the message details. A tutorial to implement the pattern is here - [NH - Secure Push tutorial]
-
-##Operations
-###1.	What is the Disaster Recovery (DR) story?
-We provide a metadata Disaster Recovery at our end (Notification Hub name, connection string etc). In the event of a DR, the registrations data is the one which will be lost so you will have to come up with a solution to re-populate this into your new hub.
-
-- *Step1* - Create a secondary Notification Hub in a different DC. You can create this on the fly at the time of DR event or you can create one from the get go. It doesn't matter much because NH provisioning is a fast process in the order of a few seconds. Having one from the beginning will also shield you from the DR event impacting our management capabilities so it is recommended.
-
-- *Step2* - Hydrate the secondary Notification Hub with the registrations from the primary Notification Hub. It is not recommended to try to maintain registrations on both the hubs and try to keep them in sync on the fly as registrations are coming in, as that hasn’t worked well because of the inherent nature of registrations to expire by the PNS. Notification Hubs clean them up as we receive PNS feedback about expired or invalid registrations.  
-
-Recommendation is to use an app backend which either:
-
-- Maintains that set of registrations at its end so that it can do a bulk insert into the secondary notification hub in case of DR, OR
-
-- Gets a regular dump of registrations from the primary hub as a backup and then does a bulk insert into the secondary NH.
-
-(Registrations Export/Import functionality available in Standard Tier is described here: [Registrations Export/Import])
-
-If you don’t have a backend then when the app starts up on the devices then they will do a new registration in the secondary NH and eventually the secondary NH will have all the active devices registered but the downside is that there will be a time period when devices where apps haven't opened up will not receive notifications.
-
-###2.	Is there any audit log capability?
-All Notification Hubs Management operations go to Operation Logs which are exposed in the Azure Management Portal.
-
-##Monitoring & Troubleshooting
-###1.	What troubleshooting capabilities are available?
-Azure Notification Hubs provide several features to do common troubleshooting particularly in the most common scenario around dropped notifications. See details in this troubleshooting whitepaper - [NH - troubleshooting]
-
-###2.	What telemetry features are available?
-Azure Notification Hubs enable viewing telemetry data in the Azure management portal. Details of the available metrics are available here - [NH - Metrics].
-Note that successful notifications only mean that the notifications have been delivered to the external Push Notification Service (e.g. APNS for Apple, GCM for Google etc) and then it is up to the PNS to deliver the notification to the devices and the PNS do not expose these metrics to us.  
-It also provides the capability to export the telemetry programmatically (in Standard Tier). See this sample for details - [NH - Metrics sample]
-
-[Azure Portal]: https://manage.windowsazure.com
-[Notification Hubs Pricing]: http://azure.microsoft.com/pricing/details/notification-hubs/
-[Notification Hubs SLA]: http://azure.microsoft.com/support/legal/sla/
-[CaseStudy - Sochi]: https://customers.microsoft.com/Pages/CustomerStory.aspx?recid=7942
-[CaseStudy - Skanska]: https://customers.microsoft.com/Pages/CustomerStory.aspx?recid=5847
-[CaseStudy - Seattle Times]: https://customers.microsoft.com/Pages/CustomerStory.aspx?recid=8354
-[CaseStudy - Mural.ly]: https://customers.microsoft.com/Pages/CustomerStory.aspx?recid=11592
-[CaseStudy - 7Digital]: https://customers.microsoft.com/Pages/CustomerStory.aspx?recid=3684
-[NH - REST APIs]: https://msdn.microsoft.com/library/azure/dn530746.aspx
-[NH - Getting Started Tutorials]: http://azure.microsoft.com/documentation/articles/notification-hubs-ios-get-started/
-[Chrome Apps tutorial]: http://azure.microsoft.com/documentation/articles/notification-hubs-chrome-get-started/
-[Mobile Services Pricing]: http://azure.microsoft.com/pricing/details/mobile-services/
-[Backend Registration guidance]: https://msdn.microsoft.com/library/azure/dn743807.aspx
-[Backend Registration guidance - 2]: https://msdn.microsoft.com/library/azure/dn530747.aspx
-[NH Security model]: https://msdn.microsoft.com/library/azure/dn495373.aspx
-[NH - Secure Push tutorial]: http://azure.microsoft.com/documentation/articles/notification-hubs-aspnet-backend-ios-secure-push/
-[NH - troubleshooting]: http://azure.microsoft.com/documentation/articles/notification-hubs-diagnosing/
-[NH - Metrics]: https://msdn.microsoft.com/library/dn458822.aspx
-[NH - Metrics sample]: https://github.com/Azure/azure-notificationhubs-samples/tree/master/FetchNHTelemetryInExcel
-[Registrations Export/Import]: https://msdn.microsoft.com/library/dn790624.aspx
+	ms.author="wesmc" />
+
+#Azure Notification Hubs - Frequently Asked Questions (FAQs)
+
+##General
+###1.	What is the pricing for Notification Hubs?
+Notification Hubs is offered in three tiers - *Free*, *Basic* & *Standard* tiers. More details here - [Notification Hubs Pricing]. The pricing is charged at the subscription level and is based on the number of pushes so it doesn't matter how many namespaces or notification hubs you have.
+Free tier is offered for development purpose with no SLA guarantee. Basic & Standard Tiers are offered for production usage with the following key features enabled only for Standard Tier:
+
+- *Broadcast* - Basic tier limits the number of Notification Hub tags to 3K (applies to > 5 devices). If you have an audience size greater than 3K then you must move to Standard Tier.
+- *Rich telemetry* - Basic Tier does not allow exporting your telemetry or registrations data. If you need the capability to export your telemetry data for offline viewing and analysis then you must move to Standard Tier.
+- *Multi-tenancy* - If you are creating a mobile app using Notification Hubs to support multiple tenants then you must consider moving to Standard tier. This allows you to set Push Notification Services (PNS) credentials at the Notification Hub namespace level for the app and then you can segregate the tenants providing them individual hubs under this common namespace. This enables ease of maintenance while keeping the SAS keys to send & receive notifications from the notification hubs segregated for each tenant ensuring non cross-tenant overlap.
+
+###2.	What is the SLA?
+For Basic and Standard Notification Hub tiers, we guarantee that at least 99.9% of the time, properly configured applications will be able to send notifications or perform registration management operations with respect to a Notification Hub deployed within a Basic or Standard Notification Hub Tier. To learn more about our SLA, please visit the SLA page here - [Notification Hubs SLA]. Note that there are no SLA guarantees for the leg between the Platform Notification Service and the device since Notification Hubs depend on external platform providers to deliver the notification to the device.
+
+###3.	Which customers are using Notification Hubs?
+We have a number of customers using Notification Hubs with a few notable ones below:
+
+* Sochi 2014 – 100s of interest groups, 3+ million devices, 150+million notification dispatched in 2 weeks. [CaseStudy - Sochi]
+* Skanska - [CaseStudy - Skanska]
+* Seattle Times - [CaseStudy - Seattle Times]
+* Mural.ly - [CaseStudy - Mural.ly]
+* 7Digital - [CaseStudy - 7Digital]
+* Bing Apps – 10s of millions of devices, sending 3 million notifications/day
+
+###4. How do I upgrade or downgrade my Notification Hubs to change my service tier?
+Go to the [Azure Portal], click Service Bus, and click on your namespace then your notification hub. Under the Scale tab, you will be able to change your Notification Hubs service tier.
+
+##Design & Development
+###1.	Which service side platforms do you support?
+We provide SDKs and samples for .NET, Java, PHP, Python, Node.js so that an app backend can be setup to communicate to Notification Hubs using any of these platforms. Notification Hubs APIs are based on REST interface so you can choose to directly talk to these. More details here - [NH - REST APIs]
+
+###2.	Which device platforms do you support?
+We support sending notifications to Apple iOS, Android, Windows Universal and Windows Phone, Kindle, Android China (via Baidu), Xamarin (iOS & Android), Chrome Apps platforms. Step by step getting started tutorials for these platforms are available here - [NH - Getting Started Tutorials]
+
+###3.	Do you support SMS/Email/web notifications?
+Notification Hubs is primarily designed to send notifications to mobile apps using the above listed platforms. We do not provide capability to send email or SMS however third party platforms which provide these capabilities can be integrated along with Notification Hubs to send native push notifications by using Azure Mobile Services. We also do not provide an in-browser push notification out of the box. Customers may choose to implement this using SignalR. We also provide a tutorial for sending push notification to Chrome apps which will work on Google Chrome browser. See this - [Chrome Apps tutorial]
+
+###4.	What is the relation between Azure Mobile Services and Azure Notification Hubs and when do I use what?
+If you have an existing mobile app backend and you only want to add the capability to send push notifications then you must use Azure Notification Hubs. If you want to setup your mobile app backend from scratch then you should consider using Azure Mobile Services. An Azure mobile service automatically provisions a Notification Hub for you to be able to send push notifications easily from the mobile app backend. Pricing for Azure Mobile Services includes the base charges for a Notification Hub and you only pay when you go beyond the included pushes. More details here - [Mobile Services Pricing]
+
+###5.	How many devices can you support?
+In Basic & Standard Tier - we do not enforce any limits on the number of active devices which can receive notifications. For details see: [Notification Hubs Pricing]
+
+###6.	How many push notifications can I send out?
+Customers are using the Azure Notification Hubs to send millions of push notifications per day. You do not have to do anything extra to scale Notifications Hubs. We automatically scale up based on the number of notifications flowing through the system. Note that the pricing does get impacted based on the push notifications being served.
+
+###7.	How long does it take for the notifications to reach my device?
+Azure Notification Hubs is able to process atleast 1 million sends in 1 minute in a normal use scenario where the incoming load is pretty consistent and isn't spikey in nature. This rate may vary depending on the number of tags, nature of incoming sends etc. In this duration we are able to calculate the targets per platform and route messages to the respective push notification services based on the registered tags/tag expressions. From here on, it is the responsibility of the Push Notifications services (PNS) to send the notification to the device. PNSs do not guarantee any SLA for delivering notifications however typically a vast majority of messages are delivered to the devices within a few minutes (< 10 minute) from the time they are sent to our platform. There may be a few outliers which may take more time. Azure Notification Hubs also has a policy in place to drop any notifications which aren't able to be delivered to the PNS in 30 minutes. This delay can happen for a number of reasons, most commonly because the PNS is throttling your application.
+
+###8.	Is there any latency guarantee?
+Because of the nature of push notifications that they are delivered by an external platform specific Push Notification Service, there is no latency guarantee. Typically, the majority of the notifications do get delivered within a few minutes.
+
+###9.	What are the considerations we need to take into account when designing a solution with namespaces and Notification Hubs?
+*Mobile App/Environment:*
+There should be one Notification Hub per mobile app per environment. In a multi-tenant scenario - each tenant should have a separate hub.
+You must never share the same Notification Hub between test and production environments as this may cause problems down the line while sending notifications. e.g. Apple offers Sandbox and Production Push endpoints with each having separate credentials. If the hub was configured originally with Apple sandbox certificate and then reconfigured to use Apple production certificate, the old device tokens would become invalid with the new certificate and cause pushes to fail. It is best to separate your production and test environments and use different hubs for different environments.
+
+*PNS credentials:*
+When a mobile app is registered with a platform's developer portal (e.g. Apple or Google etc) then you get an app identifier and security tokens which an app backend needs to provide to the Platform's Push Notification services to be able to send push notifications to the devices. These security tokens which can be in the form of certificates (e.g. for Apple iOS or Windows Phone) or security keys (Google Android, Windows etc) need to be configured in Notification Hubs. This is done typically at the notification hub level but can also be done at the namespace level in a multi-tenant scenario.
+
+*Namespaces:*
+Namespaces can also be used for deployment grouping.  It can also be used to represent all Notification hubs for all tenants of the same app in the multi-tenant scenario.
+
+*Geo-distribution:*
+Geo-distribution is not always critical in cases of push notifications. It is to be noted that the various Push Notification services (e.g. APNS, GCM etc) which ultimately deliver the push notifications to the devices aren't evenly distributed either. However, if you have an application which is used across the world then you can create several hubs in different namespaces taking advantage of the availability of Notification Hubs service in different Azure regions around the world. Note that this will increase the management cost particularly around registrations so this isn't really recommended and must only be done if really required.
+
+###10.	Should we do registrations from the app backend or from the devices directly?
+Registrations from the app backend are useful when you have to do a client authentication before creating the registration or when you have tags which must be created or modified by the app backend based on some app logic. More guidance is available here - [Backend Registration guidance] & [Backend Registration guidance - 2]
+
+###11.	What is the security model?
+Azure Notification Hubs use a Shared Access Signature (SAS) based security model. You can use the SAS tokens at the root namespace level or at the granular notification hubs level. These SAS tokens can be set with different authorization rules e.g. send message permissions, listen notification permissions etc. More details here - [NH Security model]
+
+###12.	How do you handle sensitive payload in the notifications?
+All notifications are delivered to the devices by the platforms Push Notification Services (PNS). When a sender sends a notification to Azure Notification Hubs then we process and pass the notification to the respective PNS. All connections from the sender to the Azure Notifications Hubs and then to the PNS use HTTPS. Azure Notifications Hubs does not log the payload of the message in any way.
+For sending sensitive payloads however we recommend a Secure Push pattern where the sender sends a 'ping' notification with a message identifier to the device without the sensitive payload and when the app on the device receives this payload then it calls a secure app backend API directly to fetch the message details. A tutorial to implement the pattern is here - [NH - Secure Push tutorial]
+
+##Operations
+###1.	What is the Disaster Recovery (DR) story?
+We provide a metadata Disaster Recovery at our end (Notification Hub name, connection string etc). In the event of a DR, the registrations data is the one which will be lost so you will have to come up with a solution to re-populate this into your new hub.
+
+- *Step1* - Create a secondary Notification Hub in a different DC. You can create this on the fly at the time of DR event or you can create one from the get go. It doesn't matter much because NH provisioning is a fast process in the order of a few seconds. Having one from the beginning will also shield you from the DR event impacting our management capabilities so it is recommended.
+
+- *Step2* - Hydrate the secondary Notification Hub with the registrations from the primary Notification Hub. It is not recommended to try to maintain registrations on both the hubs and try to keep them in sync on the fly as registrations are coming in, as that hasn’t worked well because of the inherent nature of registrations to expire by the PNS. Notification Hubs clean them up as we receive PNS feedback about expired or invalid registrations.  
+
+Recommendation is to use an app backend which either:
+
+- Maintains that set of registrations at its end so that it can do a bulk insert into the secondary notification hub in case of DR, OR
+
+- Gets a regular dump of registrations from the primary hub as a backup and then does a bulk insert into the secondary NH.
+
+(Registrations Export/Import functionality available in Standard Tier is described here: [Registrations Export/Import])
+
+If you don’t have a backend then when the app starts up on the devices then they will do a new registration in the secondary NH and eventually the secondary NH will have all the active devices registered but the downside is that there will be a time period when devices where apps haven't opened up will not receive notifications.
+
+###2.	Is there any audit log capability?
+All Notification Hubs Management operations go to Operation Logs which are exposed in the Azure Management Portal.
+
+##Monitoring & Troubleshooting
+###1.	What troubleshooting capabilities are available?
+Azure Notification Hubs provide several features to do common troubleshooting particularly in the most common scenario around dropped notifications. See details in this troubleshooting whitepaper - [NH - troubleshooting]
+
+###2.	What telemetry features are available?
+Azure Notification Hubs enable viewing telemetry data in the Azure management portal. Details of the available metrics are available here - [NH - Metrics].
+Note that successful notifications only mean that the notifications have been delivered to the external Push Notification Service (e.g. APNS for Apple, GCM for Google etc) and then it is up to the PNS to deliver the notification to the devices and the PNS do not expose these metrics to us.  
+It also provides the capability to export the telemetry programmatically (in Standard Tier). See this sample for details - [NH - Metrics sample]
+
+[Azure Portal]: https://manage.windowsazure.com
+[Notification Hubs Pricing]: http://azure.microsoft.com/pricing/details/notification-hubs/
+[Notification Hubs SLA]: http://azure.microsoft.com/support/legal/sla/
+[CaseStudy - Sochi]: https://customers.microsoft.com/Pages/CustomerStory.aspx?recid=7942
+[CaseStudy - Skanska]: https://customers.microsoft.com/Pages/CustomerStory.aspx?recid=5847
+[CaseStudy - Seattle Times]: https://customers.microsoft.com/Pages/CustomerStory.aspx?recid=8354
+[CaseStudy - Mural.ly]: https://customers.microsoft.com/Pages/CustomerStory.aspx?recid=11592
+[CaseStudy - 7Digital]: https://customers.microsoft.com/Pages/CustomerStory.aspx?recid=3684
+[NH - REST APIs]: https://msdn.microsoft.com/library/azure/dn530746.aspx
+[NH - Getting Started Tutorials]: http://azure.microsoft.com/documentation/articles/notification-hubs-ios-get-started/
+[Chrome Apps tutorial]: http://azure.microsoft.com/documentation/articles/notification-hubs-chrome-get-started/
+[Mobile Services Pricing]: http://azure.microsoft.com/pricing/details/mobile-services/
+[Backend Registration guidance]: https://msdn.microsoft.com/library/azure/dn743807.aspx
+[Backend Registration guidance - 2]: https://msdn.microsoft.com/library/azure/dn530747.aspx
+[NH Security model]: https://msdn.microsoft.com/library/azure/dn495373.aspx
+[NH - Secure Push tutorial]: http://azure.microsoft.com/documentation/articles/notification-hubs-aspnet-backend-ios-secure-push/
+[NH - troubleshooting]: http://azure.microsoft.com/documentation/articles/notification-hubs-diagnosing/
+[NH - Metrics]: https://msdn.microsoft.com/library/dn458822.aspx
+[NH - Metrics sample]: https://github.com/Azure/azure-notificationhubs-samples/tree/master/FetchNHTelemetryInExcel
+[Registrations Export/Import]: https://msdn.microsoft.com/library/dn790624.aspx