--- conflicted
+++ resolved
@@ -111,7 +111,6 @@
 
 Here are some conveniences brought to developers with this integration:
 
-<<<<<<< HEAD
 - **Mobile Apps Client SDKs**: These multi-platform SDKs provide simple APIs for registration and talk to the notification hub linked up with the mobile app automatically. Developers do not need to dig through Notification Hubs credentials and work with an additional service.
     - *Push to user*: The SDKs automatically tag the given device with Mobile Apps authenticated User ID to enable push to user scenario.
     - *Push to device*: The SDKs automatically use the Mobile Apps Installation ID as GUID to register with Notification Hubs, saving developers the trouble of maintaining multiple service GUIDs.
@@ -121,22 +120,6 @@
 
 ## Next steps
 Get started with creating and using a notification hub by following the [Tutorial: Push notifications to mobile applications](notification-hubs-android-push-notification-google-fcm-get-started.md). 
-=======
-* **Mobile Apps Client SDKs**: These multi-platform SDKs provide simple APIs for registration and talk to the notification hub linked up with the mobile app automatically. Developers do not need to dig through Notification Hubs credentials and work with an additional service.
-
-  * *Push to user*: The SDKs automatically tag the given device with Mobile Apps authenticated User ID to enable push to user scenario.
-  * *Push to device*: The SDKs automatically use the Mobile Apps Installation ID as GUID to register with Notification Hubs, saving developers the trouble of maintaining multiple service GUIDs.
-* **Installation model**: Mobile Apps works with Notification Hubs' latest push model to represent all push properties associated with a device in a JSON Installation that aligns with Push Notification Services and is easy to use.
-* **Flexibility**: Developers can always choose to work with Notification Hubs directly even with the integration in place.
-* **Integrated experience in [Azure portal]**: Push as a capability is represented visually in Mobile Apps and developers can easily work with the associated notification hub through Mobile Apps.
-
-## Next Steps
-You can find out more about Notification Hubs in these topics:
-
-* **[How customers are using Notification Hubs]**
-* **[Notification Hubs tutorials and guides]**
-* **Notification Hubs Getting Started tutorials**: [iOS], [Android], [Windows Universal], [Windows Phone], [Kindle], [Xamarin.iOS], [Xamarin.Android]
-
 [0]: ./media/notification-hubs-overview/registration-diagram.png
 [1]: ./media/notification-hubs-overview/notification-hub-diagram.png
 [How customers are using Notification Hubs]: http://azure.microsoft.com/services/notification-hubs
@@ -153,5 +136,4 @@
 [App Service Mobile Apps]: https://azure.microsoft.com/documentation/articles/app-service-mobile-value-prop/
 [templates]: notification-hubs-templates-cross-platform-push-messages.md
 [Azure portal]: https://portal.azure.com
-[tags]: (http://msdn.microsoft.com/library/azure/dn530749.aspx)
->>>>>>> 47c70867
+[tags]: (http://msdn.microsoft.com/library/azure/dn530749.aspx)