---
title: Push notifications to specific Android devices using Azure Notification Hubs and Google Cloud Messaging | Microsoft Docs
description: Learn how to use Notification Hubs to push notifications to specific Android devices by using Azure Notification Hubs and Google Cloud Messaging.
services: notification-hubs
documentationcenter: android
author: jwargo
manager: patniko
editor: spelluru'

ms.assetid: 3c23cb80-9d35-4dde-b26d-a7bfd4cb8f81
ms.service: notification-hubs
ms.workload: mobile
ms.tgt_pltfrm: mobile-android
ms.devlang: java
ms.topic: tutorial
ms.custom: mvc
ms.date: 01/04/2019
ms.author: jowargo
---

<<<<<<< HEAD
# Tutorial: Push notifications to specific Android devices using Azure Notification Hubs and Google Cloud Messaging
=======
# Tutorial: Push notifications to specific Android devices using Azure Notification Hubs and Google Cloud Messaging (deprecated)

> [!WARNING]
> As of April 10, 2018, Google has deprecated Google Cloud Messaging (GCM). The GCM server and client APIs are deprecated and will be removed as soon as May 29, 2019. For more information, see [GCM and FCM Frequently Asked Questions](https://developers.google.com/cloud-messaging/faq).
>>>>>>> 6a383dfd

[!INCLUDE [notification-hubs-selector-breaking-news](../../includes/notification-hubs-selector-breaking-news.md)]

## Overview

This tutorial shows you how to use Azure Notification Hubs to broadcast breaking news notifications to an Android app. When complete, you will be able to register for breaking news categories you are interested in, and receive only push notifications for those categories. This scenario is a common pattern for many apps where notifications have to be sent to groups of users that have previously declared interest in them, for example, RSS reader, apps for music fans, etc.

Broadcast scenarios are enabled by including one or more *tags* when creating a registration in the notification hub. When notifications are sent to a tag, all devices that have registered for the tag will receive the notification. Because tags are simply strings, they do not have to be provisioned in advance. For more information about tags, see [Notification Hubs Routing and Tag Expressions](notification-hubs-tags-segment-push-message.md).

In this tutorial, you do the following actions:

> [!div class="checklist"]
> * Add category selection to the mobile app.
> * Registered for notifications with tags.
> * Send tagged notifications.
> * Test the app

## Prerequisites

This tutorial builds on the app you created in [Tutorial: Push notifications to Android devices by using Azure Notification Hubs and Google Cloud Messaging][get-started]. Before starting this tutorial, complete the [Tutorial: Push notifications to Android devices by using Azure Notification Hubs and Google Cloud Messaging][get-started].

## Add category selection to the app

The first step is to add the UI elements to your existing main activity that enable the user to select categories to register. The categories selected by a user are stored on the device. When the app starts, a device registration is created in your notification hub with the selected categories as tags.

1. Open the `res/layout/activity_main.xml file`, and replace the content with the following:

    ```xml
    <LinearLayout xmlns:android="http://schemas.android.com/apk/res/android"
        xmlns:tools="http://schemas.android.com/tools"
        android:layout_width="match_parent"
        android:layout_height="match_parent"
        tools:context="com.example.breakingnews.MainActivity"
        android:orientation="vertical">

            <CheckBox
                android:id="@+id/worldBox"
                android:layout_width="wrap_content"
                android:layout_height="wrap_content"
                android:text="@string/label_world" />
            <CheckBox
                android:id="@+id/politicsBox"
                android:layout_width="wrap_content"
                android:layout_height="wrap_content"
                android:text="@string/label_politics" />
            <CheckBox
                android:id="@+id/businessBox"
                android:layout_width="wrap_content"
                android:layout_height="wrap_content"
                android:text="@string/label_business" />
            <CheckBox
                android:id="@+id/technologyBox"
                android:layout_width="wrap_content"
                android:layout_height="wrap_content"
                android:text="@string/label_technology" />
            <CheckBox
                android:id="@+id/scienceBox"
                android:layout_width="wrap_content"
                android:layout_height="wrap_content"
                android:text="@string/label_science" />
            <CheckBox
                android:id="@+id/sportsBox"
                android:layout_width="wrap_content"
                android:layout_height="wrap_content"
                android:text="@string/label_sports" />
            <Button
                android:layout_width="wrap_content"
                android:layout_height="wrap_content"
                android:onClick="subscribe"
                android:text="@string/button_subscribe" />
            <TextView
                android:layout_width="wrap_content"
                android:layout_height="wrap_content"
                android:text="Hello World!"
                android:id="@+id/text_hello"
            />
    </LinearLayout>
    ```
2. Open the `res/values/strings.xml` file and add the following lines:

    ```xml
    <string name="button_subscribe">Subscribe</string>
    <string name="label_world">World</string>
    <string name="label_politics">Politics</string>
    <string name="label_business">Business</string>
    <string name="label_technology">Technology</string>
    <string name="label_science">Science</string>
    <string name="label_sports">Sports</string>
    ```

    Your `main_activity.xml` graphical layout should look like in the following image:

    ![][A1]
3. Create a class `Notifications` in the same package as your `MainActivity` class.

    ```java
    import java.util.HashSet;
    import java.util.Set;

    import android.content.Context;
    import android.content.SharedPreferences;
    import android.os.AsyncTask;
    import android.util.Log;
    import android.widget.Toast;
    import android.view.View;

    import com.google.android.gms.gcm.GoogleCloudMessaging;
    import com.microsoft.windowsazure.messaging.NotificationHub;

    public class Notifications {
        private static final String PREFS_NAME = "BreakingNewsCategories";
        private GoogleCloudMessaging gcm;
        private NotificationHub hub;
        private Context context;
        private String senderId;

        public Notifications(Context context, String senderId, String hubName,
                                String listenConnectionString) {
            this.context = context;
            this.senderId = senderId;

            gcm = GoogleCloudMessaging.getInstance(context);
            hub = new NotificationHub(hubName, listenConnectionString, context);
        }

        public void storeCategoriesAndSubscribe(Set<String> categories)
        {
            SharedPreferences settings = context.getSharedPreferences(PREFS_NAME, 0);
            settings.edit().putStringSet("categories", categories).commit();
            subscribeToCategories(categories);
        }

        public Set<String> retrieveCategories() {
            SharedPreferences settings = context.getSharedPreferences(PREFS_NAME, 0);
            return settings.getStringSet("categories", new HashSet<String>());
        }

        public void subscribeToCategories(final Set<String> categories) {
            new AsyncTask<Object, Object, Object>() {
                @Override
                protected Object doInBackground(Object... params) {
                    try {
                        String regid = gcm.register(senderId);

                        String templateBodyGCM = "{\"data\":{\"message\":\"$(messageParam)\"}}";

                        hub.registerTemplate(regid,"simpleGCMTemplate", templateBodyGCM,
                            categories.toArray(new String[categories.size()]));
                    } catch (Exception e) {
                        Log.e("MainActivity", "Failed to register - " + e.getMessage());
                        return e;
                    }
                    return null;
                }

                protected void onPostExecute(Object result) {
                    String message = "Subscribed for categories: "
                            + categories.toString();
                    Toast.makeText(context, message,
                            Toast.LENGTH_LONG).show();
                }
            }.execute(null, null, null);
        }

    }
    ```

    This class uses the local storage to store the categories of news that this device has to receive. It also contains methods to register for these categories.
4. In your `MainActivity` class remove your private fields for `NotificationHub` and `GoogleCloudMessaging`, and add a field for `Notifications`:

    ```java
    // private GoogleCloudMessaging gcm;
    // private NotificationHub hub;
    private Notifications notifications;
    ```
5. Then, in the `onCreate` method, remove the initialization of the `hub` field and the `registerWithNotificationHubs` method. Then add the following lines, which initialize an instance of the `Notifications` class.

    ```java
    protected void onCreate(Bundle savedInstanceState) {
        super.onCreate(savedInstanceState);
        setContentView(R.layout.activity_main);
        mainActivity = this;

        NotificationsManager.handleNotifications(this, NotificationSettings.SenderId,
                MyHandler.class);

        notifications = new Notifications(this, NotificationSettings.SenderId, NotificationSettings.HubName, NotificationSettings.HubListenConnectionString);

        notifications.subscribeToCategories(notifications.retrieveCategories());
    }
    ```

    Confirm that the hub name and the connection string are set properly in the NotificationSettings class.

    > [!NOTE]
    > Because credentials that are distributed with a client app are not generally secure, you should only distribute the key for listen access with your client app. Listen access enables your app to register for notifications, but existing registrations cannot be modified and notifications cannot be sent. The full access key is used in a secured backend service for sending notifications and changing existing registrations.

6. Then, add the following imports:

    ```java
    import android.widget.CheckBox;
    import java.util.HashSet;
    import java.util.Set;
    ```
7. Add the following `subscribe` method to handle the subscribe button click event:

    ```java
    public void subscribe(View sender) {
        final Set<String> categories = new HashSet<String>();

        CheckBox world = (CheckBox) findViewById(R.id.worldBox);
        if (world.isChecked())
            categories.add("world");
        CheckBox politics = (CheckBox) findViewById(R.id.politicsBox);
        if (politics.isChecked())
            categories.add("politics");
        CheckBox business = (CheckBox) findViewById(R.id.businessBox);
        if (business.isChecked())
            categories.add("business");
        CheckBox technology = (CheckBox) findViewById(R.id.technologyBox);
        if (technology.isChecked())
            categories.add("technology");
        CheckBox science = (CheckBox) findViewById(R.id.scienceBox);
        if (science.isChecked())
            categories.add("science");
        CheckBox sports = (CheckBox) findViewById(R.id.sportsBox);
        if (sports.isChecked())
            categories.add("sports");

        notifications.storeCategoriesAndSubscribe(categories);
    }
    ```

    This method creates a list of categories and uses the `Notifications` class to store the list in the local storage and register the corresponding tags with your notification hub. When categories are changed, the registration is recreated with the new categories.

Your app is now able to store a set of categories in local storage on the device and register with the notification hub whenever the user changes the selection of categories.

## Register for notifications

These steps register with the notification hub on startup using the categories that have been stored in local storage.

> [!NOTE]
> Because the registrationId assigned by Google Cloud Messaging (GCM) can change at any time, you should register for notifications frequently to avoid notification failures. This example registers for notification every time that the app starts. For apps that are run frequently, more than once a day, you can probably skip registration to preserve bandwidth if less than a day has passed since the previous registration.

1. Add the following code at the end of the `onCreate` method in the `MainActivity` class:

    ```java
    notifications.subscribeToCategories(notifications.retrieveCategories());
    ```

    This code makes sure that every time the app starts it retrieves the categories from local storage and requests a registration for these categories.
2. Then update the `onStart()` method of the `MainActivity` class as follows:

    ```java
    @Override
    protected void onStart() {

        super.onStart();
        isVisible = true;

        Set<String> categories = notifications.retrieveCategories();

        CheckBox world = (CheckBox) findViewById(R.id.worldBox);
        world.setChecked(categories.contains("world"));
        CheckBox politics = (CheckBox) findViewById(R.id.politicsBox);
        politics.setChecked(categories.contains("politics"));
        CheckBox business = (CheckBox) findViewById(R.id.businessBox);
        business.setChecked(categories.contains("business"));
        CheckBox technology = (CheckBox) findViewById(R.id.technologyBox);
        technology.setChecked(categories.contains("technology"));
        CheckBox science = (CheckBox) findViewById(R.id.scienceBox);
        science.setChecked(categories.contains("science"));
        CheckBox sports = (CheckBox) findViewById(R.id.sportsBox);
        sports.setChecked(categories.contains("sports"));
    }
    ```

    This code updates the main activity based on the status of previously saved categories.

The app is now complete and can store a set of categories in the device local storage used to register with the notification hub whenever the user changes the selection of categories. Next, define a backend that can send category notifications to this app.

## Send tagged notifications

[!INCLUDE [notification-hubs-send-categories-template](../../includes/notification-hubs-send-categories-template.md)]

## Test the app

1. In Android Studio, run the app on your Android device or emulator. The app UI provides a set of toggles that lets you choose the categories to subscribe to.
2. Enable one or more categories toggles, then click **Subscribe**. The app converts the selected categories into tags and requests a new device registration for the selected tags from the notification hub. The registered categories are returned and displayed in a toast notification.

    ![Subscribe for categories](./media/notification-hubs-aspnet-backend-android-breaking-news/subscribe-for-categories.png)
3. Run the .NET console app, which sends notifications for each category. Notifications for the selected categories appear as toast notifications.

    ![Technology news notifications](./media/notification-hubs-aspnet-backend-android-breaking-news/technolgy-news-notification.png)

## Next steps

In this tutorial, you sent broadcast notifications to specific Android devices that have registered for the categories. To learn how to push notifications to specific users, advance to the following tutorial:

> [!div class="nextstepaction"]
>[Push notifications to specific users](notification-hubs-aspnet-backend-gcm-android-push-to-user-google-notification.md)

<!-- Images. -->
[A1]: ./media/notification-hubs-aspnet-backend-android-breaking-news/android-breaking-news1.PNG

<!-- URLs.-->
[get-started]: notification-hubs-android-push-notification-google-gcm-get-started.md
[Use Notification Hubs to broadcast localized breaking news]: notification-hubs-windows-store-dotnet-xplat-localized-wns-push-notification.md
[Notify users with Notification Hubs]: notification-hubs-aspnet-backend-windows-dotnet-wns-notification.md
[Mobile Service]: /develop/mobile/tutorials/get-started/
[Notification Hubs Guidance]: https://msdn.microsoft.com/library/jj927170.aspx
[Notification Hubs How-To for Windows Store]: https://msdn.microsoft.com/library/jj927172.aspx
[Submit an app page]: https://go.microsoft.com/fwlink/p/?LinkID=266582
[My Applications]: https://go.microsoft.com/fwlink/p/?LinkId=262039
[Live SDK for Windows]: https://go.microsoft.com/fwlink/p/?LinkId=262253
[Azure portal]: https://portal.azure.com
[wns object]: https://go.microsoft.com/fwlink/p/?LinkId=260591<|MERGE_RESOLUTION|>--- conflicted
+++ resolved
@@ -18,14 +18,10 @@
 ms.author: jowargo
 ---
 
-<<<<<<< HEAD
-# Tutorial: Push notifications to specific Android devices using Azure Notification Hubs and Google Cloud Messaging
-=======
 # Tutorial: Push notifications to specific Android devices using Azure Notification Hubs and Google Cloud Messaging (deprecated)
 
 > [!WARNING]
 > As of April 10, 2018, Google has deprecated Google Cloud Messaging (GCM). The GCM server and client APIs are deprecated and will be removed as soon as May 29, 2019. For more information, see [GCM and FCM Frequently Asked Questions](https://developers.google.com/cloud-messaging/faq).
->>>>>>> 6a383dfd
 
 [!INCLUDE [notification-hubs-selector-breaking-news](../../includes/notification-hubs-selector-breaking-news.md)]
 
