<properties
	pageTitle="Notification Hubs Breaking News Tutorial - Android"
	description="Learn how to use Azure Service Bus Notification Hubs to send breaking news notifications to Android devices."
	services="notification-hubs"
	documentationCenter="android"
	authors="wesmc7777"
	manager="dwrede"
	editor=""/>

<tags
	ms.service="notification-hubs"
	ms.workload="mobile"
	ms.tgt_pltfrm="mobile-android"
	ms.devlang="java"
	ms.topic="article"
<<<<<<< HEAD
	ms.date="09/08/2015" 
=======
	ms.date="12/15/2015" 
>>>>>>> 08be3281
	ms.author="wesmc"/>


# Use Notification Hubs to send breaking news

[AZURE.INCLUDE [notification-hubs-selector-breaking-news](../../includes/notification-hubs-selector-breaking-news.md)]

##Overview

This topic shows you how to use Azure Notification Hubs to broadcast breaking news notifications to an Android app. When complete, you will be able to register for breaking news categories you are interested in, and receive only push notifications for those categories. This scenario is a common pattern for many apps where notifications have to be sent to groups of users that have previously declared interest in them, e.g. RSS reader, apps for music fans, etc.

Broadcast scenarios are enabled by including one or more _tags_ when creating a registration in the notification hub. When notifications are sent to a tag, all devices that have registered for the tag will receive the notification. Because tags are simply strings, they do not have to be provisioned in advance. For more information about tags, refer to [Notification Hubs Routing and Tag Expressions](notification-hubs-routing-tag-expressions.md).


##Prerequisites

This topic builds on the app you created in [Get started with Notification Hubs][get-started]. Before starting this tutorial, you must have already completed [Get started with Notification Hubs][get-started].

##Add category selection to the app

The first step is to add the UI elements to your existing main activity that enable the user to select categories to register. The categories selected by a user are stored on the device. When the app starts, a device registration is created in your notification hub with the selected categories as tags.

1. Open your res/layout/activity_main.xml file, and substitute the content with the following:

		<LinearLayout xmlns:android="http://schemas.android.com/apk/res/android"
		    xmlns:tools="http://schemas.android.com/tools"
		    android:layout_width="match_parent"
		    android:layout_height="match_parent"
		    android:paddingBottom="@dimen/activity_vertical_margin"
		    android:paddingLeft="@dimen/activity_horizontal_margin"
		    android:paddingRight="@dimen/activity_horizontal_margin"
		    android:paddingTop="@dimen/activity_vertical_margin"
		    tools:context="com.example.breakingnews.MainActivity"
		    android:orientation="vertical">

		        <CheckBox
		            android:id="@+id/worldBox"
		            android:layout_width="wrap_content"
		            android:layout_height="wrap_content"
		            android:text="@string/label_world" />
		        <CheckBox
		            android:id="@+id/politicsBox"
		            android:layout_width="wrap_content"
		            android:layout_height="wrap_content"
		            android:text="@string/label_politics" />
		        <CheckBox
		            android:id="@+id/businessBox"
		            android:layout_width="wrap_content"
		            android:layout_height="wrap_content"
		            android:text="@string/label_business" />
		        <CheckBox
		            android:id="@+id/technologyBox"
		            android:layout_width="wrap_content"
		            android:layout_height="wrap_content"
		            android:text="@string/label_technology" />
		        <CheckBox
		            android:id="@+id/scienceBox"
		            android:layout_width="wrap_content"
		            android:layout_height="wrap_content"
		            android:text="@string/label_science" />
		        <CheckBox
		            android:id="@+id/sportsBox"
		            android:layout_width="wrap_content"
		            android:layout_height="wrap_content"
		            android:text="@string/label_sports" />
			    <Button
			        android:layout_width="wrap_content"
			        android:layout_height="wrap_content"
			        android:onClick="subscribe"
			        android:text="@string/button_subscribe" />
		</LinearLayout>

2. Open your res/values/strings.xml file and add the following lines:

	    <string name="button_subscribe">Subscribe</string>
	    <string name="label_world">World</string>
	    <string name="label_politics">Politics</string>
	    <string name="label_business">Business</string>
	    <string name="label_technology">Technology</string>
	    <string name="label_science">Science</string>
	    <string name="label_sports">Sports</string>

	Your main_activity.xml graphical layout should now look like this:

	![][A1]

3. Now create a class **Notifications** in the same package as your **MainActivity** class.

		import java.util.HashSet;
		import java.util.Set;

		import android.content.Context;
		import android.content.SharedPreferences;
		import android.os.AsyncTask;
		import android.util.Log;
		import android.widget.Toast;

		import com.google.android.gms.gcm.GoogleCloudMessaging;
		import com.microsoft.windowsazure.messaging.NotificationHub;

		public class Notifications {
			private static final String PREFS_NAME = "BreakingNewsCategories";
			private GoogleCloudMessaging gcm;
			private NotificationHub hub;
			private Context context;
			private String senderId;

		    public Notifications(Context context, String senderId, String hubName, 
									String listenConnectionString) {
		        this.context = context;
		        this.senderId = senderId;
		
		        gcm = GoogleCloudMessaging.getInstance(context);
		        hub = new NotificationHub(hubName, listenConnectionString, context);
		    }

			public void storeCategoriesAndSubscribe(Set<String> categories)
			{
				SharedPreferences settings = context.getSharedPreferences(PREFS_NAME, 0);
			    settings.edit().putStringSet("categories", categories).commit();
			    subscribeToCategories(categories);
			}

			public Set<String> retrieveCategories() {
				SharedPreferences settings = context.getSharedPreferences(PREFS_NAME, 0);
				return settings.getStringSet("categories", new HashSet<String>());
			}

		    public void subscribeToCategories(final Set<String> categories) {
		        new AsyncTask<Object, Object, Object>() {
		            @Override
		            protected Object doInBackground(Object... params) {
		                try {
		                    String regid = gcm.register(senderId);
		
		                    String templateBodyGCM = "{\"data\":{\"message\":\"$(messageParam)\"}}";
		
		                    hub.registerTemplate(regid,"simpleGCMTemplate", templateBodyGCM, 
								categories.toArray(new String[categories.size()]));
		                } catch (Exception e) {
		                    Log.e("MainActivity", "Failed to register - " + e.getMessage());
		                    return e;
		                }
		                return null;
		            }
		
		            protected void onPostExecute(Object result) {
		                String message = "Subscribed for categories: "
		                        + categories.toString();
		                Toast.makeText(context, message,
		                        Toast.LENGTH_LONG).show();
		            }
		        }.execute(null, null, null);
		    }

		}

	This class uses the local storage to store the categories of news that this device has to receive. It also contains methods to register for these categories.


4. In your **MainActivity** class remove your private fields for **NotificationHub** and **GoogleCloudMessaging**, and add a field for **Notifications**:

		// private GoogleCloudMessaging gcm;
		// private NotificationHub hub;
		private Notifications notifications;

5. Then, in the **onCreate** method, remove the initialization of the **hub** field and the **registerWithNotificationHubs** method. Then add the following lines which initialize an instance of the **Notifications** class. 


	    protected void onCreate(Bundle savedInstanceState) {
	        super.onCreate(savedInstanceState);
	        setContentView(R.layout.activity_main);
	        MyHandler.mainActivity = this;
	
	        NotificationsManager.handleNotifications(this, SENDER_ID,
	                MyHandler.class);
	
	        notifications = new Notifications(this, SENDER_ID, HubName, HubListenConnectionString);
	
	        notifications.subscribeToCategories(notifications.retrieveCategories());
	    }

	`HubName` and `HubListenConnectionString` should already be set with the `<hub name>` and `<connection string with listen access>` placeholders with your notification hub name and the connection string for *DefaultListenSharedAccessSignature* that you obtained earlier.

	> [AZURE.NOTE] Because credentials that are distributed with a client app are not generally secure, you should only distribute the key for listen access with your client app. Listen access enables your app to register for notifications, but existing registrations cannot be modified and notifications cannot be sent. The full access key is used in a secured backend service for sending notifications and changing existing registrations.


6. Then, add the following imports and `subscribe` method to handle the subscribe button click event:
		
		import android.widget.CheckBox;
		import java.util.HashSet;
		import java.util.Set;

	    public void subscribe(View sender) {
			final Set<String> categories = new HashSet<String>();

			CheckBox world = (CheckBox) findViewById(R.id.worldBox);
			if (world.isChecked())
				categories.add("world");
			CheckBox politics = (CheckBox) findViewById(R.id.politicsBox);
			if (politics.isChecked())
				categories.add("politics");
			CheckBox business = (CheckBox) findViewById(R.id.businessBox);
			if (business.isChecked())
				categories.add("business");
			CheckBox technology = (CheckBox) findViewById(R.id.technologyBox);
			if (technology.isChecked())
				categories.add("technology");
			CheckBox science = (CheckBox) findViewById(R.id.scienceBox);
			if (science.isChecked())
				categories.add("science");
			CheckBox sports = (CheckBox) findViewById(R.id.sportsBox);
			if (sports.isChecked())
				categories.add("sports");

			notifications.storeCategoriesAndSubscribe(categories);
	    }

	This method creates a list of categories and uses the **Notifications** class to store the list in the local storage and register the corresponding tags with your notification hub. When categories are changed, the registration is recreated with the new categories.

Your app is now able to store a set of categories in local storage on the device and register with the notification hub whenever the user changes the selection of categories.

##Register for notifications

These steps register with the notification hub on startup using the categories that have been stored in local storage.

> [AZURE.NOTE] Because the registrationId assigned by Google Cloud Messaging (GCM) can change at any time, you should register for notifications frequently to avoid notification failures. This example registers for notification every time that the app starts. For apps that are run frequently, more than once a day, you can probably skip registration to preserve bandwidth if less than a day has passed since the previous registration.


1. Add the following code at the end of the **onCreate** method in the **MainActivity** class:

		notifications.subscribeToCategories(notifications.retrieveCategories());

	This makes sure that every time the app starts it retrieves the categories from local storage and requests a registeration for these categories. 

2. Then update the `onStart()` method of the `MainActivity` class as follows:

    @Override
    protected void onStart() {
        super.onStart();
        isVisible = true;

        Set<String> categories = notifications.retrieveCategories();

        CheckBox world = (CheckBox) findViewById(R.id.worldBox);
        world.setChecked(categories.contains("world"));
        CheckBox politics = (CheckBox) findViewById(R.id.politicsBox);
        politics.setChecked(categories.contains("politics"));
        CheckBox business = (CheckBox) findViewById(R.id.businessBox);
        business.setChecked(categories.contains("business"));
        CheckBox technology = (CheckBox) findViewById(R.id.technologyBox);
        technology.setChecked(categories.contains("technology"));
        CheckBox science = (CheckBox) findViewById(R.id.scienceBox);
        science.setChecked(categories.contains("science"));
        CheckBox sports = (CheckBox) findViewById(R.id.sportsBox);
        sports.setChecked(categories.contains("sports"));
    }

	This updates the main activity based on the status of previously saved categories.

The app is now complete and can store a set of categories in the device local storage used to register with the notification hub whenever the user changes the selection of categories. Next, we will define a backend that can send category notifications to this app.

##Sending tagged notifications

[AZURE.INCLUDE [notification-hubs-send-categories-template](../../includes/notification-hubs-send-categories-template.md)]

##Run the app and generate notifications

1. In Android Studio, build the app and start it on a device or emulator.

	Note that the app UI provides a set of toggles that lets you choose the categories to subscribe to.

2. Enable one or more categories toggles, then click **Subscribe**.

	The app converts the selected categories into tags and requests a new device registration for the selected tags from the notification hub. The registered categories are returned and displayed in a toast notification.

4. Send a new notification by running the .NET Console app.  Alternatively, you can send tagged template notifications using the debug tab of your notification hub in the [Azure Classic Portal].

	Notifications for the selected categories appear as toast notifications.

##Next steps

In this tutorial we learned how to broadcast breaking news by category. Consider completing one of the following tutorials that highlight other advanced Notification Hubs scenarios:

+ [Use Notification Hubs to broadcast localized breaking news]

	Learn how to expand the breaking news app to enable sending localized notifications.





<!-- Images. -->
[A1]: ./media/notification-hubs-aspnet-backend-android-breaking-news/android-breaking-news1.PNG

<!-- URLs.-->
[get-started]: notification-hubs-android-get-started.md
[Use Notification Hubs to broadcast localized breaking news]: /manage/services/notification-hubs/breaking-news-localized-dotnet/
[Notify users with Notification Hubs]: /manage/services/notification-hubs/notify-users
[Mobile Service]: /develop/mobile/tutorials/get-started/
[Notification Hubs Guidance]: http://msdn.microsoft.com/library/jj927170.aspx
[Notification Hubs How-To for Windows Store]: http://msdn.microsoft.com/library/jj927172.aspx
[Submit an app page]: http://go.microsoft.com/fwlink/p/?LinkID=266582
[My Applications]: http://go.microsoft.com/fwlink/p/?LinkId=262039
[Live SDK for Windows]: http://go.microsoft.com/fwlink/p/?LinkId=262253
[Azure Classic Portal]: https://manage.windowsazure.com
[wns object]: http://go.microsoft.com/fwlink/p/?LinkId=260591<|MERGE_RESOLUTION|>--- conflicted
+++ resolved
@@ -13,11 +13,7 @@
 	ms.tgt_pltfrm="mobile-android"
 	ms.devlang="java"
 	ms.topic="article"
-<<<<<<< HEAD
-	ms.date="09/08/2015" 
-=======
 	ms.date="12/15/2015" 
->>>>>>> 08be3281
 	ms.author="wesmc"/>
 
 
