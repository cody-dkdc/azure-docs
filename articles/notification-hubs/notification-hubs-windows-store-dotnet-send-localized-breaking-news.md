--- conflicted
+++ resolved
@@ -1,234 +1,230 @@
-<properties
-	pageTitle="Notification Hubs Localized Breaking News Tutorial"
-	description="Learn how to use Azure Notification Hubs to send localized breaking news notifications."
-	services="notification-hubs"
-	documentationCenter="windows"
-	authors="wesmc7777"
-	manager="dwrede"
-	editor=""/>
-
+<properties
+	pageTitle="Notification Hubs Localized Breaking News Tutorial"
+	description="Learn how to use Azure Notification Hubs to send localized breaking news notifications."
+	services="notification-hubs"
+	documentationCenter="windows"
+	authors="wesmc7777"
+	manager="dwrede"
+	editor=""/>
+
 <tags
 	ms.service="notification-hubs"
 	ms.workload="mobile"
 	ms.tgt_pltfrm="mobile-windows"
 	ms.devlang="dotnet"
 	ms.topic="article"
-<<<<<<< HEAD
-	ms.date="09/08/2015" 
-=======
 	ms.date="12/15/2015" 
->>>>>>> 08be3281
-	ms.author="wesmc"/>
-
-# Use Notification Hubs to send localized breaking news
-
-> [AZURE.SELECTOR]
-- [Windows Store C#](notification-hubs-windows-store-dotnet-send-localized-breaking-news.md)
-- [iOS](notification-hubs-ios-send-localized-breaking-news.md)
-
-##Overview
-
-This topic shows you how to use the **template** feature of Azure Notification Hubs to broadcast breaking news notifications that have been localized by language and device. In this tutorial you start with the Windows Store app created in [Use Notification Hubs to send breaking news]. When complete, you will be able to register for categories you are interested in, specify a language in which to receive the notifications, and receive only push notifications for the selected categories in that language.
-
-
-There are two parts to this scenario:
-
-- the Windows Store app allows client devices to specify a language, and to subscribe to different breaking news categories;
-
-- the back-end broadcasts the notifications, using the **tag** and **template** feautres of Azure Notification Hubs.
-
-
-
-##Prerequisites
-
-You must have already completed the [Use Notification Hubs to send breaking news] tutorial and have the code available, because this tutorial builds directly upon that code.
-
-You also need Visual Studio 2012 or later.
-
-
-##Template concepts
-
-In [Use Notification Hubs to send breaking news] you built an app that used **tags** to subscribe to notifications for different news categories.
-Many apps, however, target multiple markets and require localization. This means that the content of the notifications themselves have to be localized and delivered to the correct set of devices.
-In this topic we will show how to use the **template** feature of Notification Hubs to easily deliver localized breaking news notifications.
-
-Note: one way to send localized notifications is to create multiple versions of each tag. For instance, to support English, French, and Mandarin, we would need three different tags for world news: "world_en", "world_fr", and "world_ch". We would then have to send a localized version of the world news to each of these tags. In this topic we use templates to avoid the proliferation of tags and the requirement of sending multiple messages.
-
-At a high level, templates are a way to specify how a specific device should receive a notification. The template specifies the exact payload format by referring to properties that are part of the message sent by your app back-end. In our case, we will send a locale-agnostic message containing all supported languages:
-
-	{
-		"News_English": "...",
-		"News_French": "...",
-		"News_Mandarin": "..."
-	}
-
-Then we will ensure that devices register with a template that refers to the correct property. For instance, a Windows Store app that wants to receive a simple toast message will register for the following template with any corresponding tags:
-
-	<toast>
-	  <visual>
-	    <binding template=\"ToastText01\">
-	      <text id=\"1\">$(News_English)</text>
-	    </binding>
-	  </visual>
-	</toast>
-
-
-
-Templates are a very powerful feature you can learn more about in our [Templates](notification-hubs-templates.md) article. 
-
-
-##The app user interface
-
-We will now modify the Breaking News app that you created in the topic [Use Notification Hubs to send breaking news] to send localized breaking news using templates.
-
-In your Windows Store app:
-
-Change your MainPage.xaml to include a locale combobox:
-
-	<Grid Margin="120, 58, 120, 80"  
-			Background="{StaticResource ApplicationPageBackgroundThemeBrush}">
-        <Grid.RowDefinitions>
-            <RowDefinition />
-            <RowDefinition />
-            <RowDefinition />
-            <RowDefinition />
-            <RowDefinition />
-            <RowDefinition />
-        </Grid.RowDefinitions>
-        <Grid.ColumnDefinitions>
-            <ColumnDefinition />
-            <ColumnDefinition />
-        </Grid.ColumnDefinitions>
-        <TextBlock Grid.Row="0" Grid.Column="0" Grid.ColumnSpan="2"  TextWrapping="Wrap" Text="Breaking News" FontSize="42" VerticalAlignment="Top"/>
-        <ComboBox Name="Locale" HorizontalAlignment="Left" VerticalAlignment="Center" Width="200" Grid.Row="1" Grid.Column="0">
-            <x:String>English</x:String>
-            <x:String>French</x:String>
-            <x:String>Mandarin</x:String>
-        </ComboBox>
-        <ToggleSwitch Header="World" Name="WorldToggle" Grid.Row="2" Grid.Column="0"/>
-        <ToggleSwitch Header="Politics" Name="PoliticsToggle" Grid.Row="3" Grid.Column="0"/>
-        <ToggleSwitch Header="Business" Name="BusinessToggle" Grid.Row="4" Grid.Column="0"/>
-        <ToggleSwitch Header="Technology" Name="TechnologyToggle" Grid.Row="2" Grid.Column="1"/>
-        <ToggleSwitch Header="Science" Name="ScienceToggle" Grid.Row="3" Grid.Column="1"/>
-        <ToggleSwitch Header="Sports" Name="SportsToggle" Grid.Row="4" Grid.Column="1"/>
-        <Button Content="Subscribe" HorizontalAlignment="Center" Grid.Row="5" Grid.Column="0" Grid.ColumnSpan="2" Click="SubscribeButton_Click" />
-    </Grid>
-
-##Building the Windows Store client app
-
-1. In your Notifications class, add a locale parameter to your  *StoreCategoriesAndSubscribe* and *SubscribeToCateories* methods.
-
-        public async Task<Registration> StoreCategoriesAndSubscribe(string locale, IEnumerable<string> categories)
-        {
-            ApplicationData.Current.LocalSettings.Values["categories"] = string.Join(",", categories);
-            ApplicationData.Current.LocalSettings.Values["locale"] = locale;
-            return await SubscribeToCategories(categories);
-        }
-
-        public async Task<Registration> SubscribeToCategories(string locale, IEnumerable<string> categories = null)
-        {
-            var channel = await PushNotificationChannelManager.CreatePushNotificationChannelForApplicationAsync();
-
-            if (categories == null)
-            {
-                categories = RetrieveCategories();
-            }
-
-            // Using a template registration. This makes supporting notifications across other platforms much easier.
-            // Using the localized tags based on locale selected.
-            string templateBodyWNS = String.Format("<toast><visual><binding template=\"ToastText01\"><text id=\"1\">$(News_{0})</text></binding></visual></toast>", locale);
-
-            return await hub.RegisterTemplateAsync(channel.Uri, templateBodyWNS, "localizedWNSTemplateExample", categories);
-        }
-
-	Note that instead of calling the *RegisterNativeAsync* method we call *RegisterTemplateAsync*: we are registering a specific notification format in which the template depends on the locale. We also provide a name for the template ("localizedWNSTemplateExample"), because we might want to register more than one template (for instance one for toast notifications and one for tiles) and we need to name them in order to be able to update or delete them.
-
-	Note that if a device registers multiple templates with the same tag, an incoming message targeting that tag will result in multiple notifications delivered to the device (one for each template). This behavior is useful when the same logical message has to result in multiple visual notifications, for instance showing both a badge and a toast in a Windows Store application.
-
-2. Add the following method to retrieve the stored locale:
-
-		public string RetrieveLocale()
-        {
-            var locale = (string) ApplicationData.Current.LocalSettings.Values["locale"];
-            return locale != null ? locale : "English";
-        }
-
-3. In your MainPage.xaml.cs, update your button click handler by retrieving the current value of the Locale combo box and providing it to the call to the Notifications class, as shown:
-
-        private async void SubscribeButton_Click(object sender, RoutedEventArgs e)
-        {
-            var locale = (string)Locale.SelectedItem;
-
-            var categories = new HashSet<string>();
-            if (WorldToggle.IsOn) categories.Add("World");
-            if (PoliticsToggle.IsOn) categories.Add("Politics");
-            if (BusinessToggle.IsOn) categories.Add("Business");
-            if (TechnologyToggle.IsOn) categories.Add("Technology");
-            if (ScienceToggle.IsOn) categories.Add("Science");
-            if (SportsToggle.IsOn) categories.Add("Sports");
-
-            var result = await ((App)Application.Current).notifications.StoreCategoriesAndSubscribe(locale,
-				 categories);
-
-            var dialog = new MessageDialog("Locale: " + locale + " Subscribed to: " + 
-				string.Join(",", categories) + " on registration Id: " + result.RegistrationId);
-            dialog.Commands.Add(new UICommand("OK"));
-            await dialog.ShowAsync();
-        }
-
-
-4. Finally, in your App.xaml.cs file, make sure to update your `InitNotificationsAsync` method to retrieve the locale and use it when subscribing:
-
-        private async void InitNotificationsAsync()
-        {
-            var result = await notifications.SubscribeToCategories(notifications.RetrieveLocale());
-
-            // Displays the registration ID so you know it was successful
-            if (result.RegistrationId != null)
-            {
-                var dialog = new MessageDialog("Registration successful: " + result.RegistrationId);
-                dialog.Commands.Add(new UICommand("OK"));
-                await dialog.ShowAsync();
-            }
-        }
-
-
-##Send localized notifications from your back-end
-
-[AZURE.INCLUDE [notification-hubs-localized-back-end](../../includes/notification-hubs-localized-back-end.md)]
-
-
-
-
-
-
-<!-- Anchors. -->
-[Template concepts]: #concepts
-[The app user interface]: #ui
-[Building the Windows Store client app]: #building-client
-[Send notifications from your back-end]: #send
-[Next Steps]:#next-steps
-
-<!-- Images. -->
-
-<!-- URLs. -->
-[Mobile Service]: /develop/mobile/tutorials/get-started
-[Notify users with Notification Hubs: ASP.NET]: /manage/services/notification-hubs/notify-users-aspnet
-[Notify users with Notification Hubs: Mobile Services]: /manage/services/notification-hubs/notify-users
-[Use Notification Hubs to send breaking news]: /manage/services/notification-hubs/breaking-news-dotnet
-
-[Submit an app page]: http://go.microsoft.com/fwlink/p/?LinkID=266582
-[My Applications]: http://go.microsoft.com/fwlink/p/?LinkId=262039
-[Live SDK for Windows]: http://go.microsoft.com/fwlink/p/?LinkId=262253
-[Get started with Mobile Services]: /develop/mobile/tutorials/get-started/#create-new-service
-[Get started with data]: /develop/mobile/tutorials/get-started-with-data-dotnet
-[Get started with authentication]: /develop/mobile/tutorials/get-started-with-users-dotnet
-[Get started with push notifications]: /develop/mobile/tutorials/get-started-with-push-dotnet
-[Push notifications to app users]: /develop/mobile/tutorials/push-notifications-to-app-users-dotnet
-[Authorize users with scripts]: /develop/mobile/tutorials/authorize-users-in-scripts-dotnet
-[JavaScript and HTML]: /develop/mobile/tutorials/get-started-with-push-js
-
-[wns object]: http://go.microsoft.com/fwlink/p/?LinkId=260591
-[Notification Hubs Guidance]: http://msdn.microsoft.com/library/jj927170.aspx
-[Notification Hubs How-To for iOS]: http://msdn.microsoft.com/library/jj927168.aspx
-[Notification Hubs How-To for Windows Store]: http://msdn.microsoft.com/library/jj927172.aspx
+	ms.author="wesmc"/>
+
+# Use Notification Hubs to send localized breaking news
+
+> [AZURE.SELECTOR]
+- [Windows Store C#](notification-hubs-windows-store-dotnet-send-localized-breaking-news.md)
+- [iOS](notification-hubs-ios-send-localized-breaking-news.md)
+
+##Overview
+
+This topic shows you how to use the **template** feature of Azure Notification Hubs to broadcast breaking news notifications that have been localized by language and device. In this tutorial you start with the Windows Store app created in [Use Notification Hubs to send breaking news]. When complete, you will be able to register for categories you are interested in, specify a language in which to receive the notifications, and receive only push notifications for the selected categories in that language.
+
+
+There are two parts to this scenario:
+
+- the Windows Store app allows client devices to specify a language, and to subscribe to different breaking news categories;
+
+- the back-end broadcasts the notifications, using the **tag** and **template** feautres of Azure Notification Hubs.
+
+
+
+##Prerequisites
+
+You must have already completed the [Use Notification Hubs to send breaking news] tutorial and have the code available, because this tutorial builds directly upon that code.
+
+You also need Visual Studio 2012 or later.
+
+
+##Template concepts
+
+In [Use Notification Hubs to send breaking news] you built an app that used **tags** to subscribe to notifications for different news categories.
+Many apps, however, target multiple markets and require localization. This means that the content of the notifications themselves have to be localized and delivered to the correct set of devices.
+In this topic we will show how to use the **template** feature of Notification Hubs to easily deliver localized breaking news notifications.
+
+Note: one way to send localized notifications is to create multiple versions of each tag. For instance, to support English, French, and Mandarin, we would need three different tags for world news: "world_en", "world_fr", and "world_ch". We would then have to send a localized version of the world news to each of these tags. In this topic we use templates to avoid the proliferation of tags and the requirement of sending multiple messages.
+
+At a high level, templates are a way to specify how a specific device should receive a notification. The template specifies the exact payload format by referring to properties that are part of the message sent by your app back-end. In our case, we will send a locale-agnostic message containing all supported languages:
+
+	{
+		"News_English": "...",
+		"News_French": "...",
+		"News_Mandarin": "..."
+	}
+
+Then we will ensure that devices register with a template that refers to the correct property. For instance, a Windows Store app that wants to receive a simple toast message will register for the following template with any corresponding tags:
+
+	<toast>
+	  <visual>
+	    <binding template=\"ToastText01\">
+	      <text id=\"1\">$(News_English)</text>
+	    </binding>
+	  </visual>
+	</toast>
+
+
+
+Templates are a very powerful feature you can learn more about in our [Templates](notification-hubs-templates.md) article. 
+
+
+##The app user interface
+
+We will now modify the Breaking News app that you created in the topic [Use Notification Hubs to send breaking news] to send localized breaking news using templates.
+
+In your Windows Store app:
+
+Change your MainPage.xaml to include a locale combobox:
+
+	<Grid Margin="120, 58, 120, 80"  
+			Background="{StaticResource ApplicationPageBackgroundThemeBrush}">
+        <Grid.RowDefinitions>
+            <RowDefinition />
+            <RowDefinition />
+            <RowDefinition />
+            <RowDefinition />
+            <RowDefinition />
+            <RowDefinition />
+        </Grid.RowDefinitions>
+        <Grid.ColumnDefinitions>
+            <ColumnDefinition />
+            <ColumnDefinition />
+        </Grid.ColumnDefinitions>
+        <TextBlock Grid.Row="0" Grid.Column="0" Grid.ColumnSpan="2"  TextWrapping="Wrap" Text="Breaking News" FontSize="42" VerticalAlignment="Top"/>
+        <ComboBox Name="Locale" HorizontalAlignment="Left" VerticalAlignment="Center" Width="200" Grid.Row="1" Grid.Column="0">
+            <x:String>English</x:String>
+            <x:String>French</x:String>
+            <x:String>Mandarin</x:String>
+        </ComboBox>
+        <ToggleSwitch Header="World" Name="WorldToggle" Grid.Row="2" Grid.Column="0"/>
+        <ToggleSwitch Header="Politics" Name="PoliticsToggle" Grid.Row="3" Grid.Column="0"/>
+        <ToggleSwitch Header="Business" Name="BusinessToggle" Grid.Row="4" Grid.Column="0"/>
+        <ToggleSwitch Header="Technology" Name="TechnologyToggle" Grid.Row="2" Grid.Column="1"/>
+        <ToggleSwitch Header="Science" Name="ScienceToggle" Grid.Row="3" Grid.Column="1"/>
+        <ToggleSwitch Header="Sports" Name="SportsToggle" Grid.Row="4" Grid.Column="1"/>
+        <Button Content="Subscribe" HorizontalAlignment="Center" Grid.Row="5" Grid.Column="0" Grid.ColumnSpan="2" Click="SubscribeButton_Click" />
+    </Grid>
+
+##Building the Windows Store client app
+
+1. In your Notifications class, add a locale parameter to your  *StoreCategoriesAndSubscribe* and *SubscribeToCateories* methods.
+
+        public async Task<Registration> StoreCategoriesAndSubscribe(string locale, IEnumerable<string> categories)
+        {
+            ApplicationData.Current.LocalSettings.Values["categories"] = string.Join(",", categories);
+            ApplicationData.Current.LocalSettings.Values["locale"] = locale;
+            return await SubscribeToCategories(categories);
+        }
+
+        public async Task<Registration> SubscribeToCategories(string locale, IEnumerable<string> categories = null)
+        {
+            var channel = await PushNotificationChannelManager.CreatePushNotificationChannelForApplicationAsync();
+
+            if (categories == null)
+            {
+                categories = RetrieveCategories();
+            }
+
+            // Using a template registration. This makes supporting notifications across other platforms much easier.
+            // Using the localized tags based on locale selected.
+            string templateBodyWNS = String.Format("<toast><visual><binding template=\"ToastText01\"><text id=\"1\">$(News_{0})</text></binding></visual></toast>", locale);
+
+            return await hub.RegisterTemplateAsync(channel.Uri, templateBodyWNS, "localizedWNSTemplateExample", categories);
+        }
+
+	Note that instead of calling the *RegisterNativeAsync* method we call *RegisterTemplateAsync*: we are registering a specific notification format in which the template depends on the locale. We also provide a name for the template ("localizedWNSTemplateExample"), because we might want to register more than one template (for instance one for toast notifications and one for tiles) and we need to name them in order to be able to update or delete them.
+
+	Note that if a device registers multiple templates with the same tag, an incoming message targeting that tag will result in multiple notifications delivered to the device (one for each template). This behavior is useful when the same logical message has to result in multiple visual notifications, for instance showing both a badge and a toast in a Windows Store application.
+
+2. Add the following method to retrieve the stored locale:
+
+		public string RetrieveLocale()
+        {
+            var locale = (string) ApplicationData.Current.LocalSettings.Values["locale"];
+            return locale != null ? locale : "English";
+        }
+
+3. In your MainPage.xaml.cs, update your button click handler by retrieving the current value of the Locale combo box and providing it to the call to the Notifications class, as shown:
+
+        private async void SubscribeButton_Click(object sender, RoutedEventArgs e)
+        {
+            var locale = (string)Locale.SelectedItem;
+
+            var categories = new HashSet<string>();
+            if (WorldToggle.IsOn) categories.Add("World");
+            if (PoliticsToggle.IsOn) categories.Add("Politics");
+            if (BusinessToggle.IsOn) categories.Add("Business");
+            if (TechnologyToggle.IsOn) categories.Add("Technology");
+            if (ScienceToggle.IsOn) categories.Add("Science");
+            if (SportsToggle.IsOn) categories.Add("Sports");
+
+            var result = await ((App)Application.Current).notifications.StoreCategoriesAndSubscribe(locale,
+				 categories);
+
+            var dialog = new MessageDialog("Locale: " + locale + " Subscribed to: " + 
+				string.Join(",", categories) + " on registration Id: " + result.RegistrationId);
+            dialog.Commands.Add(new UICommand("OK"));
+            await dialog.ShowAsync();
+        }
+
+
+4. Finally, in your App.xaml.cs file, make sure to update your `InitNotificationsAsync` method to retrieve the locale and use it when subscribing:
+
+        private async void InitNotificationsAsync()
+        {
+            var result = await notifications.SubscribeToCategories(notifications.RetrieveLocale());
+
+            // Displays the registration ID so you know it was successful
+            if (result.RegistrationId != null)
+            {
+                var dialog = new MessageDialog("Registration successful: " + result.RegistrationId);
+                dialog.Commands.Add(new UICommand("OK"));
+                await dialog.ShowAsync();
+            }
+        }
+
+
+##Send localized notifications from your back-end
+
+[AZURE.INCLUDE [notification-hubs-localized-back-end](../../includes/notification-hubs-localized-back-end.md)]
+
+
+
+
+
+
+<!-- Anchors. -->
+[Template concepts]: #concepts
+[The app user interface]: #ui
+[Building the Windows Store client app]: #building-client
+[Send notifications from your back-end]: #send
+[Next Steps]:#next-steps
+
+<!-- Images. -->
+
+<!-- URLs. -->
+[Mobile Service]: /develop/mobile/tutorials/get-started
+[Notify users with Notification Hubs: ASP.NET]: /manage/services/notification-hubs/notify-users-aspnet
+[Notify users with Notification Hubs: Mobile Services]: /manage/services/notification-hubs/notify-users
+[Use Notification Hubs to send breaking news]: /manage/services/notification-hubs/breaking-news-dotnet
+
+[Submit an app page]: http://go.microsoft.com/fwlink/p/?LinkID=266582
+[My Applications]: http://go.microsoft.com/fwlink/p/?LinkId=262039
+[Live SDK for Windows]: http://go.microsoft.com/fwlink/p/?LinkId=262253
+[Get started with Mobile Services]: /develop/mobile/tutorials/get-started/#create-new-service
+[Get started with data]: /develop/mobile/tutorials/get-started-with-data-dotnet
+[Get started with authentication]: /develop/mobile/tutorials/get-started-with-users-dotnet
+[Get started with push notifications]: /develop/mobile/tutorials/get-started-with-push-dotnet
+[Push notifications to app users]: /develop/mobile/tutorials/push-notifications-to-app-users-dotnet
+[Authorize users with scripts]: /develop/mobile/tutorials/authorize-users-in-scripts-dotnet
+[JavaScript and HTML]: /develop/mobile/tutorials/get-started-with-push-js
+
+[wns object]: http://go.microsoft.com/fwlink/p/?LinkId=260591
+[Notification Hubs Guidance]: http://msdn.microsoft.com/library/jj927170.aspx
+[Notification Hubs How-To for iOS]: http://msdn.microsoft.com/library/jj927168.aspx
+[Notification Hubs How-To for Windows Store]: http://msdn.microsoft.com/library/jj927172.aspx