---
title: Diagnose dropped notifications in Azure Notification Hubs
description: Learn how to diagnose common issues with dropped notifications in Azure Notification Hubs.
services: notification-hubs
documentationcenter: Mobile
author: jwargo
manager: patniko
editor: spelluru

ms.assetid: b5c89a2a-63b8-46d2-bbed-924f5a4cce61
ms.service: notification-hubs
ms.workload: mobile
ms.tgt_pltfrm: NA
ms.devlang: multiple
ms.topic: article
ms.date: 04/04/2019
ms.author: jowargo
---

# Diagnose dropped notifications in Azure Notification Hubs

A common question about Azure Notification Hubs is how to troubleshoot when notifications from an application don't appear on client devices. Customers want to know where and why notifications were dropped, and how to fix the issue. This article identifies why notifications might get dropped or not be received by devices. It also explains how to determine the root cause.

It's critical to first understand how Notification Hubs pushes notifications to a device.

![Notification Hubs architecture][0]

In a typical send notification flow, the message is sent from the *application back end* to Notification Hubs. Notification Hubs processes all the registrations. It takes into account the configured tags and tag expressions to determine targets. Targets are the registrations that need to receive the push notification. These registrations can span any of our supported platforms: Android, Baidu (Android devices in China), Fire OS (Amazon) iOS, Windows, and Windows Phone.

With the targets established, Notification Hubs pushes notifications to the *push notification service* for the device platform. Examples include the Apple Push Notification service (APNs) for Apple and Firebase Cloud Messaging (FCM) for Google. Notification Hubs pushes notifications split across multiple batches of registrations. It authenticates with the respective push notification service, based on the credentials you set in the Azure portal, under **Configure Notification Hub**. The push notification service then forwards the notifications to the respective *client devices*.

The final leg of notification delivery is between the platform's push notification service and the device. Notification delivery can fail at any of the four stages in the push notification process (client, application back end, Notification Hubs, and the platform's push notification service). For more information about the Notification Hubs architecture, see [Notification Hubs overview].

A failure to deliver notifications might occur during the initial test/staging phase. Dropped notifications at this stage might indicate a configuration issue. If a failure to deliver notifications occurs in production, some or all of the notifications might be dropped. A deeper application or messaging pattern issue is indicated in this case.

The next section looks at scenarios in which notifications might be dropped, ranging from common to rare.

## Notification Hubs misconfiguration ##

To send notifications to the respective push notification service, Notification Hubs must authenticate itself in the context of your application. You must create a developer account with the target platform's notification service (Microsoft, Apple, Google, etc.). Then, you must register your application with the OS where you get a token or key that you use to work with the target PNS.

You must add platform credentials to the Azure portal. If no notifications are reaching the device, the first step is to ensure the correct credentials are configured in Notification Hubs. The credentials must match the application that's created under a platform-specific developer account.

For step-by-step instructions to complete this process, see [Get started with Azure Notification Hubs].

Here are some common misconfigurations to check for:

### Notification hub name location

Ensure that your notification hub name (without typos) is the same in each of these locations:
   * Where you register from the client
   * Where you send notifications from the back end
   * Where you configured the push notification service credentials

Ensure you use the correct shared access signature configuration strings on the client and the application back end. Generally, you must use **DefaultListenSharedAccessSignature** on the client and **DefaultFullSharedAccessSignature** on the application back end. This grants permissions to send notifications to Notification Hubs.

### APN configuration ###

You must maintain two different hubs: one for production and another for testing. You must upload the certificate you use in a sandbox environment to a separate hub than the certificate/hub you'll use in production. Don't try to upload different types of certificates to the same hub. It will cause notification failures.

If you inadvertently upload different types of certificates to the same hub, you should delete the hub and start fresh with a new hub. If for some reason you can't delete the hub, you must at least delete all the existing registrations from the hub.

### FCM configuration ###

1. Ensure that the *server key* you obtained from Firebase matches the server key you registered in the Azure portal.

   ![Firebase server key][3]

2. Ensure that you have configured **Project ID** on the client. You can obtain the value for **Project ID** from the Firebase dashboard.

   ![Firebase Project ID][1]

## Application issues ##

### Tags and tag expressions ###

If you use tags or tag expressions to segment your audience, it's possible that when you send the notification, no target is found. This error is based on the specified tags or tag expressions in your send call.

Review your registrations to ensure the tags match when you send a notification. Then, verify the notification receipt from only the clients that have those registrations.

For example, suppose all your registrations with Notification Hubs use the tag "Politics." If you then send a notification with the tag "Sports," the notification won't be sent to any device. A complex case might involve tag expressions where you registered by using "Tag A" *or* "Tag B," but you targeted "Tag A && Tag B." The self-diagnosis tips section later in the article shows you how to review your registrations and their tags.

### Template issues ###

If you use templates, ensure that you follow the guidelines described in [Templates].

### Invalid registrations ###

If the notification hub was configured correctly and tags or tag expressions were used correctly, valid targets are found. Notifications should be sent to these targets. Notification Hubs then fires off several processing batches in parallel. Each batch sends messages to a set of registrations.

> [!NOTE]
> Because Notification Hubs processes batches in parallel, the order in which the notifications are delivered is not guaranteed.

Notification Hubs is optimized for an "at-most-once" message delivery model. We attempt deduplication, so that no notifications are delivered more than once to a device. Registrations are checked to ensure that only one message is sent per device identifier before it's sent to the push notification service.

Each batch is sent to the push notification service, which in turn accepts and validates the registrations. During this process, it's possible that the push notification service will detect an error with one or more registrations in a batch. The push notification service then returns an error to Notification Hubs, and the process stops. The push notification service drops that batch completely. This is especially true with APNs, which uses a TCP stream protocol.

In this case, the faulting registration is removed from the database. Then, we retry notification delivery for the rest of the devices in that batch.

To get more error information about the failed delivery attempt against a registration, you can use the Notification Hubs REST APIs [Per Message Telemetry: Get Notification message telemetry](https://msdn.microsoft.com/library/azure/mt608135.aspx) and [PNS feedback](https://msdn.microsoft.com/library/azure/mt705560.aspx). For sample code, see the [Send REST example](https://github.com/Azure/azure-notificationhubs-dotnet/tree/master/Samples/SendRestExample/).

## Push notification service issues

After the push notification service receives the notification, it delivers the notification to the device. At this point, Notification Hubs has no control over the delivery of the notification to the device.

Because platform notification services are robust, notifications tend to reach devices in a few seconds. If the push notification service is throttling, Notification Hubs applies an exponential back-off strategy. If the push notification service remains unreachable for 30 minutes, there's a policy in place to expire and drop the messages permanently.

If a push notification service attempts to deliver a notification but the device is offline, the notification is stored by the push notification service. It's stored for only a limited period of time. The notification is delivered to the device when the device becomes available.

Each app stores only one recent notification. If multiple notifications are sent while a device is offline, each new notification causes the last one to be discarded. Keeping only the newest notification is called *coalescing* in APNs and *collapsing* in FCM. (FCM uses a collapsing key.) When the device remains offline for a long time, notifications that were stored for the device are discarded. For more information, see [APNs Overview] and [About FCM messages].

With Notification Hubs, you can pass a coalescing key via an HTTP header by using the generic SendNotification API. For example, for the .NET SDK, you'd use `SendNotificationAsync`. The SendNotification API also takes HTTP headers that are passed as is to the respective push notification service.

## Self-diagnosis tips

Here are paths to diagnose the root cause of dropped notifications in Notification Hubs.

### Verify credentials ###

#### Push notification service developer portal ####

<<<<<<< HEAD
Verify credentials in the respective push notification service developer portal (APNs, FCM, Windows Notification Service, and so on). For more information, see [Tutorial: Send notifications to Universal Windows Platform apps by using Azure Notification Hubs](https://docs.microsoft.com/en-us/azure/notification-hubs/notification-hubs-windows-store-dotnet-get-started-wns-push-notification).
=======
Verify credentials in the respective push notification service developer portal (APNs, FCM, Windows Notification Service, and so on). For more information, see [Tutorial: Send notifications to Universal Windows Platform apps by using Azure Notification Hubs](https://docs.microsoft.com/azure/notification-hubs/notification-hubs-windows-store-dotnet-get-started-wns-push-notification).
>>>>>>> 6a383dfd

#### Azure portal ####

To review and match the credentials with those you obtained from the push notification service developer portal, go to the **Access Policies** tab in the Azure portal.

![Azure portal Access Policies][4]

### Verify registrations

#### Visual Studio ####

In Visual Studio, you can connect to Azure through Server Explorer to view and manage multiple Azure services, including Notification Hubs. This shortcut is primarily useful for your development/test environment.

![Visual Studio Server Explorer][9]

You can view and manage all the registrations in your hub. The registrations can be categorized by platform, native or template registration, tag, push notification service identifier, registration ID, and expiration date. You can also edit a registration on this page. It's especially useful for editing tags.

Right-click your notification hub in **Server Explorer**, and select **Diagnose**. 

![Visual Studio Server Explorer: Diagnose menu](./media/notification-hubs-diagnosing/diagnose-menu.png)

You see the following page:

![Visual Studio: Diagnose page](./media/notification-hubs-diagnosing/diagnose-page.png)

Switch to the **Device Registrations** page:

![Visual Studio: Device Registrations](./media/notification-hubs-diagnosing/VSRegistrations.png)

You can use **Test Send** page to send a test notification message:

![Visual Studio: Test Send](./media/notification-hubs-diagnosing/test-send-vs.png)

> [!NOTE]
> Use Visual Studio to edit registrations only during development/test, and with a limited number of registrations. If you need to edit your registrations in bulk, consider using the export and import registration functionality described in [How To: Export and Modify Registrations in Bulk](https://msdn.microsoft.com/library/dn790624.aspx).

#### Service Bus Explorer ####

Many customers use [Service Bus Explorer](https://github.com/paolosalvatori/ServiceBusExplorer) to view and manage their notification hubs. Service Bus Explorer is an open-source project. 

### Verify message notifications

#### Azure portal ####

To send a test notification to your clients without having a service back end up and running, under **SUPPORT + TROUBLESHOOTING**, select **Test Send**.

![Test Send functionality in Azure][7]

#### Visual Studio ####

You can also send test notifications from Visual Studio.

![Test Send functionality in Visual Studio][10]

For more information about using Notification Hubs with Visual Studio Server Explorer, see these articles:

<<<<<<< HEAD
* [How to view device registrations for notification hubs](https://docs.microsoft.com/en-us/previous-versions/windows/apps/dn792122(v=win.10))
=======
* [How to view device registrations for notification hubs](https://docs.microsoft.com/previous-versions/windows/apps/dn792122(v=win.10))
>>>>>>> 6a383dfd
* [Deep dive: Visual Studio 2013 Update 2 RC and Azure SDK 2.3]
* [Announcing release of Visual Studio 2013 Update 3 and Azure SDK 2.4]

### Debug failed notifications and review notification outcome

#### EnableTestSend property ####

When you send a notification via Notification Hubs, the notification is initially queued. Notification Hubs determines the correct targets, and then sends the notification to the push notification service. If you're using the REST API or any of the client SDKs, the return of your send call means only that the message is queued with Notification Hubs. It doesn't provide insight into what happened when Notification Hubs eventually sent the notification to the push notification service.

If your notification doesn't arrive at the client device, an error might have occurred when Notification Hubs tried to deliver it to the push notification service. For example, the payload size might exceed the maximum allowed by the push notification service, or the credentials configured in Notification Hubs might be invalid.

To get insight into push notification service errors, you can use the [EnableTestSend] property. This property is automatically enabled when you send test messages from the portal or Visual Studio client. You can use this property to see detailed debugging information and also via APIs. Currently, you can use it in the .NET SDK. It will be added to all client SDKs eventually.

To use the `EnableTestSend` property with the REST call, append a query string parameter called *test* to the end of your send call. For example:

```text
https://mynamespace.servicebus.windows.net/mynotificationhub/messages?api-version=2013-10&test
```

#### .NET SDK example ####

Here's an example of using the .NET SDK to send a native pop-up (toast) notification:

```csharp
NotificationHubClient hub = NotificationHubClient.CreateClientFromConnectionString(connString, hubName);
var result = await hub.SendWindowsNativeNotificationAsync(toast);
Console.WriteLine(result.State);
```

At the end of the execution, `result.State` simply states `Enqueued`. The results don't provide any insight into what happened to your push notification.

Next, you can use the `EnableTestSend` Boolean property. Use the `EnableTestSend` property while you initialize `NotificationHubClient` to get a detailed status about push notification service errors that occur when the notification is sent. The send call takes additional time to return because it first needs Notification Hubs to deliver the notification to the push notification service.

```csharp
    bool enableTestSend = true;
    NotificationHubClient hub = NotificationHubClient.CreateClientFromConnectionString(connString, hubName, enableTestSend);

    var outcome = await hub.SendWindowsNativeNotificationAsync(toast);
    Console.WriteLine(outcome.State);

    foreach (RegistrationResult result in outcome.Results)
    {
        Console.WriteLine(result.ApplicationPlatform + "\n" + result.RegistrationId + "\n" + result.Outcome);
    }
```

#### Sample output ####

```text
DetailedStateAvailable
windows
7619785862101227384-7840974832647865618-3
The Token obtained from the Token Provider is wrong
```

This message indicates either that the credentials configured in Notification Hubs are invalid or that there's an issue with the registrations in the hub. Delete this registration and let the client re-create the registration before sending the message.

> [!NOTE]
> Use of the `EnableTestSend` property is heavily throttled. Use this option only in a development/test environment and with a limited set of registrations. Debug notifications are sent to only 10 devices. There's also a limit on processing debug sends, at 10 per minute.

### Review telemetry ###

#### Azure portal ####

In the portal, you can get a quick overview of all the activity in your notification hub.

1. On the **Overview** tab, you can see an aggregated view of registrations, notifications, and errors by platform.

   ![Notification Hubs overview dashboard][5]

2. On the **Monitor** tab, you can add many other platform-specific metrics for a deeper look. You can look specifically at errors that are returned when Notification Hubs tries to send the notification to the push notification service.

   ![Azure portal activity log][6]

3. Begin by reviewing **Incoming Messages**, **Registration Operations**, and **Successful Notifications**. Then, go to the per-platform tab to review errors that are specific to the push notification service.

4. If the authentication settings for your notification hub are incorrect, the message **PNS Authentication Error** appears. It's a good indication to check the push notification service credentials.

#### Programmatic access ####

<<<<<<< HEAD
For more information about programmatic access, see [Programmatic access](https://docs.microsoft.com/en-us/previous-versions/azure/azure-services/dn458823(v=azure.100)).
=======
For more information about programmatic access, see [Programmatic access](https://docs.microsoft.com/previous-versions/azure/azure-services/dn458823(v=azure.100)).
>>>>>>> 6a383dfd

> [!NOTE]
> Several telemetry-related features, like exporting and importing registrations and telemetry access via APIs, are available only on the Standard service tier. If you attempt to use these features from the Free or Basic service tier, you'll get an exception message if you use the SDK. You'll get an HTTP 403 (Forbidden) error if you use the features directly from the REST APIs.
>
> To use telemetry-related features, first ensure in the Azure portal that you're using the Standard service tier.  

<!-- IMAGES -->
[0]: ./media/notification-hubs-diagnosing/Architecture.png
[1]: ./media/notification-hubs-diagnosing/FCMConfigure.png
[3]: ./media/notification-hubs-diagnosing/FCMServerKey.png
[4]: ../../includes/media/notification-hubs-portal-create-new-hub/notification-hubs-connection-strings-portal.png
[5]: ./media/notification-hubs-diagnosing/PortalDashboard.png
[6]: ./media/notification-hubs-diagnosing/PortalAnalytics.png
[7]: ./media/notification-hubs-ios-get-started/notification-hubs-test-send.png
[8]: ./media/notification-hubs-diagnosing/VSRegistrations.png
[9]: ./media/notification-hubs-diagnosing/VSServerExplorer.png
[10]: ./media/notification-hubs-diagnosing/VSTestNotification.png

<!-- LINKS -->
[Notification Hubs overview]: notification-hubs-push-notification-overview.md
[Get started with Azure Notification Hubs]: notification-hubs-windows-store-dotnet-get-started-wns-push-notification.md
[Templates]: https://msdn.microsoft.com/library/dn530748.aspx
[APNs overview]: https://developer.apple.com/library/content/documentation/NetworkingInternet/Conceptual/RemoteNotificationsPG/APNSOverview.html
[About FCM messages]: https://firebase.google.com/docs/cloud-messaging/concept-options
[Export and modify registrations in bulk]: https://msdn.microsoft.com/library/dn790624.aspx
[Service Bus Explorer code]: https://code.msdn.microsoft.com/windowsazure/Service-Bus-Explorer-f2abca5a
[View device registrations for notification hubs]: https://msdn.microsoft.com/library/windows/apps/xaml/dn792122.aspx
[Deep dive: Visual Studio 2013 Update 2 RC and Azure SDK 2.3]: https://azure.microsoft.com/blog/2014/04/09/deep-dive-visual-studio-2013-update-2-rc-and-azure-sdk-2-3/#NotificationHubs
[Announcing release of Visual Studio 2013 Update 3 and Azure SDK 2.4]: https://azure.microsoft.com/blog/2014/08/04/announcing-release-of-visual-studio-2013-update-3-and-azure-sdk-2-4/
[EnableTestSend]: https://docs.microsoft.com/dotnet/api/microsoft.azure.notificationhubs.notificationhubclient.enabletestsend?view=azure-dotnet
[Programmatic telemetry access]: https://msdn.microsoft.com/library/azure/dn458823.aspx<|MERGE_RESOLUTION|>--- conflicted
+++ resolved
@@ -119,11 +119,7 @@
 
 #### Push notification service developer portal ####
 
-<<<<<<< HEAD
-Verify credentials in the respective push notification service developer portal (APNs, FCM, Windows Notification Service, and so on). For more information, see [Tutorial: Send notifications to Universal Windows Platform apps by using Azure Notification Hubs](https://docs.microsoft.com/en-us/azure/notification-hubs/notification-hubs-windows-store-dotnet-get-started-wns-push-notification).
-=======
 Verify credentials in the respective push notification service developer portal (APNs, FCM, Windows Notification Service, and so on). For more information, see [Tutorial: Send notifications to Universal Windows Platform apps by using Azure Notification Hubs](https://docs.microsoft.com/azure/notification-hubs/notification-hubs-windows-store-dotnet-get-started-wns-push-notification).
->>>>>>> 6a383dfd
 
 #### Azure portal ####
 
@@ -180,11 +176,7 @@
 
 For more information about using Notification Hubs with Visual Studio Server Explorer, see these articles:
 
-<<<<<<< HEAD
-* [How to view device registrations for notification hubs](https://docs.microsoft.com/en-us/previous-versions/windows/apps/dn792122(v=win.10))
-=======
 * [How to view device registrations for notification hubs](https://docs.microsoft.com/previous-versions/windows/apps/dn792122(v=win.10))
->>>>>>> 6a383dfd
 * [Deep dive: Visual Studio 2013 Update 2 RC and Azure SDK 2.3]
 * [Announcing release of Visual Studio 2013 Update 3 and Azure SDK 2.4]
 
@@ -265,11 +257,7 @@
 
 #### Programmatic access ####
 
-<<<<<<< HEAD
-For more information about programmatic access, see [Programmatic access](https://docs.microsoft.com/en-us/previous-versions/azure/azure-services/dn458823(v=azure.100)).
-=======
 For more information about programmatic access, see [Programmatic access](https://docs.microsoft.com/previous-versions/azure/azure-services/dn458823(v=azure.100)).
->>>>>>> 6a383dfd
 
 > [!NOTE]
 > Several telemetry-related features, like exporting and importing registrations and telemetry access via APIs, are available only on the Standard service tier. If you attempt to use these features from the Free or Basic service tier, you'll get an exception message if you use the SDK. You'll get an HTTP 403 (Forbidden) error if you use the features directly from the REST APIs.
