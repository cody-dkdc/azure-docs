--- conflicted
+++ resolved
@@ -18,18 +18,12 @@
 
 ---
 # Send cross-platform notifications to users with Notification Hubs
-<<<<<<< HEAD
-In the previous tutorial [Notify users with Notification Hubs], you learned how to push notifications to all devices registered by a specific authenticated user. In that tutorial, multiple requests were required to send a notification to each supported client platform. Notification Hubs supports templates, which let you specify how a specific device wants to receive notifications. This simplifies sending cross-platform notifications. This topic demonstrates how to take advantage of templates to send, in a single request, a platform-agnostic notification that targets all platforms. For more detailed information about templates, see [Azure Notification Hubs Overview][Templates].
-> [!IMPORTANT]
-> Windows Phone projects 8.1 and earlier are not supported using Visual Studio 2017. For more information, see [Visual Studio 2017 Platform Targeting and Compatibility](https://www.visualstudio.com/en-us/productinfo/vs2017-compatibility-vs).
-=======
 In a previous tutorial, [Notify users with Notification Hubs], you learned how to push notifications to all devices that are registered to a specific authenticated user. In that tutorial, multiple requests were required to send a notification to each supported client platform. Azure Notification Hubs supports templates, with which you can specify how a specific device wants to receive notifications. This method simplifies sending cross-platform notifications. 
 
 This article demonstrates how to take advantage of templates to send, in a single request, a platform-agnostic notification that targets all platforms. For more detailed information about templates, see [Azure Notification Hubs Overview][Templates].
 
 > [!IMPORTANT]
 > Windows Phone projects 8.1 and earlier are not supported in Visual Studio 2017. For more information, see [Visual Studio 2017 Platform Targeting and Compatibility](https://www.visualstudio.com/en-us/productinfo/vs2017-compatibility-vs).
->>>>>>> 701dfc34
 
 > [!NOTE]
 > With Notification Hubs, a device can register multiple templates with the same tag. In this case, an incoming message that targets the tag results in multiple notifications delivered to the device, one for each template. This process enables you to display the same message in multiple visual notifications, such as both as a badge and as a toast notification in a Windows Store app.
@@ -38,14 +32,9 @@
 
 To send cross-platform notifications by using templates, do the following:
 
-<<<<<<< HEAD
-1. In the Solution Explorer in Visual Studio, expand the **Controllers** folder, then open the RegisterController.cs file.
-2. Locate the block of code in the **Put** method that creates a new registration replace the `switch` content with the following code:
-=======
 1. In the Solution Explorer in Visual Studio, expand the **Controllers** folder, and then open the RegisterController.cs file.
 
 2. Locate the block of code in the **Put** method that creates a new registration, and then replace the `switch` content with the following code:
->>>>>>> 701dfc34
    
         switch (deviceUpdate.Platform)
         {
