--- conflicted
+++ resolved
@@ -15,11 +15,7 @@
 ms.devlang: java
 ms.topic: tutorial
 ms.custom: mvc
-<<<<<<< HEAD
-ms.date: 02/05/2019
-=======
 ms.date: 04/30/2019
->>>>>>> 6a383dfd
 ms.author: jowargo
 ---
 
@@ -111,12 +107,8 @@
 1. In the `Build.Gradle` file for the **app**, add the following lines in the **dependencies** section if it doesn't already exist. 
 
     ```gradle
-<<<<<<< HEAD
-    implementation 'com.google.firebase:firebase-core:16.0.7'
-=======
     implementation 'com.google.firebase:firebase-core:16.0.8'
     implementation 'com.google.firebase:firebase-messaging:17.3.4'
->>>>>>> 6a383dfd
     ```
 
 2. Add the following plugin at the end of the file if it doesn't already exist. 
@@ -128,29 +120,10 @@
 
 ### Updating the AndroidManifest.xml
 
-<<<<<<< HEAD
-1. To support FCM, you must implement an Instance ID listener service in your code, which is used to [obtain registration tokens](https://firebase.google.com/docs/cloud-messaging/android/client#sample-register) using [Google's FirebaseInstanceId API](https://firebase.google.com/docs/reference/android/com/google/firebase/iid/FirebaseInstanceId). In this tutorial, the name of the class is `MyInstanceIDService`.
+1. Once you have received your FCM registration token, you use it to [register with the Azure Notification Hub](notification-hubs-push-notification-registration-management.md). You support this registration in the background using an `IntentService` named `RegistrationIntentService`. This service is also responsible for refreshing your FCM registration token.
 
     Add the following service definition to the AndroidManifest.xml file, inside the `<application>` tag.
 
-    ```xml
-    <service android:name=".MyInstanceIDService">
-        <intent-filter>
-            <action android:name="com.google.firebase.INSTANCE_ID_EVENT"/>
-        </intent-filter>
-    </service>
-    ```
-
-2. Once you have received your FCM registration token from the FirebaseInstanceId API, you use it to [register with the Azure Notification Hub](notification-hubs-push-notification-registration-management.md). You support this registration in the background using an `IntentService` named `RegistrationIntentService`. This service is also responsible for refreshing your FCM registration token.
-
-    Add the following service definition to the AndroidManifest.xml file, inside the `<application>` tag.
-
-=======
-1. Once you have received your FCM registration token, you use it to [register with the Azure Notification Hub](notification-hubs-push-notification-registration-management.md). You support this registration in the background using an `IntentService` named `RegistrationIntentService`. This service is also responsible for refreshing your FCM registration token.
-
-    Add the following service definition to the AndroidManifest.xml file, inside the `<application>` tag.
-
->>>>>>> 6a383dfd
     ```xml
     <service
         android:name=".RegistrationIntentService"
@@ -158,11 +131,7 @@
     </service>
     ```
 
-<<<<<<< HEAD
-3. You need to also define a receiver to receive notifications. Add the following receiver definition to the AndroidManifest.xml file, inside the `<application>` tag. 
-=======
 2. You need to also define a receiver to receive notifications. Add the following receiver definition to the AndroidManifest.xml file, inside the `<application>` tag. 
->>>>>>> 6a383dfd
 
     ```xml
     <receiver android:name="com.microsoft.windowsazure.notifications.NotificationsBroadcastReceiver"
@@ -176,12 +145,7 @@
 
     > [!IMPORTANT]
     > Replace the `<your package NAME>` placeholder with your actual package name shown at the top of the `AndroidManifest.xml` file.
-<<<<<<< HEAD
-4. Select **Sync Now** on the toolbar.
-5. Add the following necessary FCM-related permissions **below the**  `</application>` tag.
-=======
 3. Add the following necessary FCM-related permissions **below the**  `</application>` tag.
->>>>>>> 6a383dfd
 
     ```xml
     <uses-permission android:name="android.permission.INTERNET"/>
@@ -209,84 +173,6 @@
 
      > [!IMPORTANT]
      > Enter the **name** and the **DefaultListenSharedAccessSignature** of your notification hub before proceding further. 
-<<<<<<< HEAD
-2. Add another class named `MyInstanceIDService`. This class is your Instance ID listener service implementation.
-
-    The code for this class calls your `IntentService` to [refresh the FCM token](https://developers.google.com/instance-id/guides/android-implementation#refresh_tokens) in the background.
-
-    ```java
-    import android.content.Intent;
-    import android.util.Log;
-    import com.google.firebase.iid.FirebaseInstanceIdService;
-
-    public class MyInstanceIDService extends FirebaseInstanceIdService {
-
-        private static final String TAG = "MyInstanceIDService";
-
-        @Override
-        public void onTokenRefresh() {
-
-            Log.d(TAG, "Refreshing FCM Registration Token");
-
-            Intent intent = new Intent(this, RegistrationIntentService.class);
-            startService(intent);
-        }
-    };
-    ```
-
-3. Add another new class to your project named, `RegistrationIntentService`. This class implements the `IntentService` interface, and handles [refreshing the FCM token](https://developers.google.com/instance-id/guides/android-implementation#refresh_tokens) and [registering with the notification hub](notification-hubs-push-notification-registration-management.md).
-
-    Use the following code for this class.
-
-    ```java
-    import android.app.IntentService;
-    import android.content.Intent;
-    import android.content.SharedPreferences;
-    import android.preference.PreferenceManager;
-    import android.util.Log;
-    import com.google.firebase.iid.FirebaseInstanceId;
-    import com.microsoft.windowsazure.messaging.NotificationHub;
-
-    public class RegistrationIntentService extends IntentService {
-
-        private static final String TAG = "RegIntentService";
-
-        private NotificationHub hub;
-
-        public RegistrationIntentService() {
-            super(TAG);
-        }
-
-        @Override
-        protected void onHandleIntent(Intent intent) {
-
-            SharedPreferences sharedPreferences = PreferenceManager.getDefaultSharedPreferences(this);
-            String resultString = null;
-            String regID = null;
-            String storedToken = null;
-
-            try {
-                String FCM_token = FirebaseInstanceId.getInstance().getToken();
-                Log.d(TAG, "FCM Registration Token: " + FCM_token);
-
-                // Storing the registration ID that indicates whether the generated token has been
-                // sent to your server. If it is not stored, send the token to your server,
-                // otherwise your server should have already received the token.
-                if (((regID=sharedPreferences.getString("registrationID", null)) == null)){
-
-                    NotificationHub hub = new NotificationHub(NotificationSettings.HubName,
-                            NotificationSettings.HubListenConnectionString, this);
-                    Log.d(TAG, "Attempting a new registration with NH using FCM token : " + FCM_token);
-                    regID = hub.register(FCM_token).getRegistrationId();
-
-                    // If you want to use tags...
-                    // Refer to : https://azure.microsoft.com/documentation/articles/notification-hubs-routing-tag-expressions/
-                    // regID = hub.register(token, "tag1,tag2").getRegistrationId();
-
-                    resultString = "New NH Registration Successfully - RegId : " + regID;
-                    Log.d(TAG, resultString);
-
-=======
 
 3. Add another new class to your project named, `RegistrationIntentService`. This class implements the `IntentService` interface, and handles [refreshing the FCM token](https://developers.google.com/instance-id/guides/android-implementation#refresh_tokens) and [registering with the notification hub](notification-hubs-push-notification-registration-management.md).
 
@@ -369,33 +255,10 @@
                     resultString = "New NH Registration Successfully - RegId : " + regID;
                     Log.d(TAG, resultString);
 
->>>>>>> 6a383dfd
                     sharedPreferences.edit().putString("registrationID", regID ).apply();
                     sharedPreferences.edit().putString("FCMtoken", FCM_token ).apply();
                 }
 
-<<<<<<< HEAD
-                // Check if the token may have been compromised and needs refreshing.
-                else if ((storedToken=sharedPreferences.getString("FCMtoken", "")) != FCM_token) {
-
-                    NotificationHub hub = new NotificationHub(NotificationSettings.HubName,
-                            NotificationSettings.HubListenConnectionString, this);
-                    Log.d(TAG, "NH Registration refreshing with token : " + FCM_token);
-                    regID = hub.register(FCM_token).getRegistrationId();
-
-                    // If you want to use tags...
-                    // Refer to : https://azure.microsoft.com/documentation/articles/notification-hubs-routing-tag-expressions/
-                    // regID = hub.register(token, "tag1,tag2").getRegistrationId();
-
-                    resultString = "New NH Registration Successfully - RegId : " + regID;
-                    Log.d(TAG, resultString);
-
-                    sharedPreferences.edit().putString("registrationID", regID ).apply();
-                    sharedPreferences.edit().putString("FCMtoken", FCM_token ).apply();
-                }
-
-=======
->>>>>>> 6a383dfd
                 else {
                     resultString = "Previously Registered Successfully - RegId : " + regID;
                 }
@@ -576,7 +439,6 @@
                 MainActivity.mainActivity.ToastNotify(nhMessage);
             }
         }
-<<<<<<< HEAD
     
         private void sendNotification(String msg) {
     
@@ -611,42 +473,6 @@
                 channel.setDescription(NOTIFICATION_CHANNEL_DESCRIPTION);
                 channel.setShowBadge(true);
     
-=======
-    
-        private void sendNotification(String msg) {
-    
-            Intent intent = new Intent(ctx, MainActivity.class);
-            intent.addFlags(Intent.FLAG_ACTIVITY_CLEAR_TOP);
-    
-            mNotificationManager = (NotificationManager)
-                    ctx.getSystemService(Context.NOTIFICATION_SERVICE);
-    
-            PendingIntent contentIntent = PendingIntent.getActivity(ctx, 0,
-                    intent, PendingIntent.FLAG_ONE_SHOT);
-    
-            Uri defaultSoundUri = RingtoneManager.getDefaultUri(RingtoneManager.TYPE_NOTIFICATION);
-            NotificationCompat.Builder notificationBuilder = new NotificationCompat.Builder(
-                    ctx,
-                    NOTIFICATION_CHANNEL_ID)
-                    .setContentText(msg)
-                    .setPriority(NotificationCompat.PRIORITY_HIGH)
-                    .setSmallIcon(android.R.drawable.ic_popup_reminder)
-                    .setBadgeIconType(NotificationCompat.BADGE_ICON_SMALL);
-    
-            notificationBuilder.setContentIntent(contentIntent);
-            mNotificationManager.notify(NOTIFICATION_ID, notificationBuilder.build());
-        }
-    
-        public static void createChannelAndHandleNotifications(Context context) {
-            if (Build.VERSION.SDK_INT >= Build.VERSION_CODES.O) {
-                NotificationChannel channel = new NotificationChannel(
-                        NOTIFICATION_CHANNEL_ID,
-                        NOTIFICATION_CHANNEL_NAME,
-                        NotificationManager.IMPORTANCE_HIGH);
-                channel.setDescription(NOTIFICATION_CHANNEL_DESCRIPTION);
-                channel.setShowBadge(true);
-    
->>>>>>> 6a383dfd
                 NotificationManager notificationManager = context.getSystemService(NotificationManager.class);
                 notificationManager.createNotificationChannel(channel);
                 NotificationsManager.handleNotifications(context, "", MyHandler.class);
@@ -668,7 +494,6 @@
     ![Device registration successful](./media/notification-hubs-android-push-notification-google-fcm-get-started/device-registration.png)
 
 ## Test send notification from the notification hub
-<<<<<<< HEAD
 
 You can send push notifications from the [Azure portal] by doing the following actions:
 
@@ -682,39 +507,12 @@
 
     ![Notification message on device](./media/notification-hubs-android-push-notification-google-fcm-get-started/notification-on-device.png)
     
-=======
-
-You can send push notifications from the [Azure portal] by doing the following actions:
-
-1. In the Azure portal, on the **Notification Hub** page for your notification hub, select **Test Send** in the **Troubleshooting** section.
-3. For **Platforms**, select **Android**.
-4. Select **Send**.  You do not see a notification on the Android device yet because you haven't run the mobile app on it. After you run the mobile app, select **Send** button again to see the notification message.
-5. See the **result** of the operation in the list at the bottom.
->>>>>>> 6a383dfd
-
-    ![Azure Notification Hubs - Test Send](./media/notification-hubs-android-push-notification-google-fcm-get-started/notification-hubs-test-send.png)
-6. You see the notification message on your device. 
-
-<<<<<<< HEAD
+
+[!INCLUDE [notification-hubs-sending-notifications-from-the-portal](../../includes/notification-hubs-sending-notifications-from-the-portal.md)]
+
 ### Run the mobile app on emulator
 If you want to test push notifications inside an emulator, make sure that your emulator image supports the Google API level that you chose for your app. If your image doesn't support native Google APIs, you may get the **SERVICE\_NOT\_AVAILABLE** exception.
-=======
-    ![Notification message on device](./media/notification-hubs-android-push-notification-google-fcm-get-started/notification-on-device.png)
-    
-
-[!INCLUDE [notification-hubs-sending-notifications-from-the-portal](../../includes/notification-hubs-sending-notifications-from-the-portal.md)]
->>>>>>> 6a383dfd
-
-### Run the mobile app on emulator
-If you want to test push notifications inside an emulator, make sure that your emulator image supports the Google API level that you chose for your app. If your image doesn't support native Google APIs, you may get the **SERVICE\_NOT\_AVAILABLE** exception.
-
-<<<<<<< HEAD
-## Next steps
-In this tutorial, you used Firebase Cloud Messaging to push notifications to Android devices. To learn how to push notifications by using Google Cloud Messaging, advance to the following tutorial:
-
-> [!div class="nextstepaction"]
->[Push notifications to Android devices using Google Cloud Messaging](notification-hubs-android-push-notification-google-gcm-get-started.md)
-=======
+
 In addition, ensure that you have added your Google account to your running emulator under **Settings** > **Accounts**. Otherwise, your attempts to register with FCM may result in the **AUTHENTICATION\_FAILED** exception.
 
 ## Next steps
@@ -722,7 +520,6 @@
 
 > [!div class="nextstepaction"]
 >[Tutorial: Push notifications to specific Android devices](notification-hubs-aspnet-backend-android-xplat-segmented-gcm-push-notification.md)
->>>>>>> 6a383dfd
 
 <!-- Images. -->
 
