--- conflicted
+++ resolved
@@ -19,11 +19,7 @@
 ms.author: jowargo
 ---
 
-<<<<<<< HEAD
-# Tutorial: Push notifications to Android devices by using Azure Notification Hubs and Google Cloud Messaging
-=======
 # Tutorial: Push notifications to Android devices by using Azure Notification Hubs and Google Cloud Messaging (deprecated)
->>>>>>> 6a383dfd
 
 [!INCLUDE [notification-hubs-selector-get-started](../../includes/notification-hubs-selector-get-started.md)]
 
