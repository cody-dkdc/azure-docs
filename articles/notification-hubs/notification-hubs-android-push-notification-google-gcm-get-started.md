--- conflicted
+++ resolved
@@ -60,17 +60,10 @@
 ### Create a new Android project
 1. In Android Studio, start a new Android Studio project.
    
-<<<<<<< HEAD
-     ![Android Studio - new project][13]
-2. Choose the **Phone and Tablet** form factor and the **Minimum SDK** that you want to support. Then click **Next**.
-   
-     ![Android Studio - project creation workflow][14]
-=======
    ![Android Studio - new project][13]
 2. Choose the **Phone and Tablet** form factor and the **Minimum SDK** that you want to support. Then click **Next**.
    
    ![Android Studio - project creation workflow][14]
->>>>>>> e8cfaf0d
 3. Choose **Empty Activity** for the main activity, click **Next**, and then click **Finish**.
 
 ### Add Google Play services to the project
