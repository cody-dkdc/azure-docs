<properties
	pageTitle="Azure Notification Hubs"
	description="Learn how to use push notifications in Azure. Code samples written in C# using the .NET API."
	authors="wesmc7777"
	manager="dwrede"
	editor=""
	services="notification-hubs"
	documentationCenter=""/>

<tags
	ms.service="notification-hubs"
	ms.workload="mobile"
	ms.tgt_pltfrm="multiple"
	ms.devlang="multiple"
	ms.topic="article"
	ms.date="09/24/2015"
	ms.author="wesmc"/>


#Azure Notification Hubs

##Overview

Azure Notification Hubs provide an easy-to-use, multiplatform, scaled-out push infrastructure that enables you to send mobile push notifications from any backend (in the cloud or on-premises) to any mobile platform.

With Notification Hubs you can easily send cross-platform, personalized push notifications, abstracting the details of the different platform notification systems (PNS). With a single API call, you can target individual users or entire audience segments containing millions of users, across all their devices.

You can use Notification Hubs for both enterprise and consumer scenarios. For example:

- Send breaking news notifications to millions with low latency (Notification Hubs powers Bing applications pre-installed on all Windows and Windows Phone devices).
- Send location-based coupons to user segments.
- Send event notifications to users or groups for sports/finance/games applications.
- Notify users of enterprise events like new messages/emails, and sales leads.
- Send one-time-passwords required for multi-factor authentication.



##What are Push Notifications?

Smartphones and tablets have the ability to "notify" users when an event has occurred. These notifications can take many forms.

In Windows Store and Windows Phone applications, the notification can be in the form of a _toast_: a modeless window appears, with a sound, to signal a new notification. Other notification types are supports including _tile_, _raw_, and _badge_ notifications. For more information on the types of notifications supported on Windows devices see, [Tiles, Badges, and Notifications](http://msdn.microsoft.com/library/windows/apps/hh779725.aspx).

On Apple iOS devices, the push similarly notifies the user with a dialog box, requesting the user to view or close the notification. Clicking **View** opens the application that is receiving the message. For more information on iOS Notifications see, [iOS Notifications](http://go.microsoft.com/fwlink/?LinkId=615245).

Push notifications help mobile devices display fresh information while remaining energy-efficient. Notifications can be sent by backend systems to mobile devices even when corresponding apps on a device are not active. Push notifications are a vital component for consumer apps, where they are used to increase app engagement and usage. Notifications are also useful to enterprises, when up-to-date information increases employee responsiveness to business events.

Some specific examples of mobile engagement scenarios are:

1.  Updating a tile on Windows 8 or Windows Phone with current financial information.
2.  Alerting a user with a toast that some work item has been assigned to that user, in a workflow-based enterprise app.
3.  Displaying a badge with the number of current sales leads in a CRM app (such as Microsoft Dynamics CRM).

##How Push Notifications Work

Push notifications are delivered through platform-specific infrastructures called _Platform Notification Systems_ (PNS). A PNS offers barebones functions (that is, no support for broadcast, personalization) and have no common interface. For instance, in order to send a notification to a Windows Store app, a developer must contact the WNS (Windows Notification Service), to send a notification to an iOS device, the same developer has to contact APNS (Apple Push Notification Service), and send the message a second time. Azure Notification hubs help by providing a common interface, along with other features to support push notifications across each platform.

At a high level, though, all platform notification systems follow the same pattern:

1.  The client app contacts the PNS to retrieve its _handle_. The handle type depends on the system. For WNS, it is a URI or "notification channel." For APNS, it is a token.
2.  The client app stores this handle in the app _back-end_ for later usage. For WNS, the back-end is typically a cloud service. For Apple, the system is called a _provider_.
3.  To send a push notification, the app back-end contacts the PNS using the handle to target a specific client app instance.
4.  The PNS forwards the notification to the device specified by the handle.

![][0]

##The Challenges of Push Notifications

While these systems are very powerful, they still leave much work to the app developer in order to implement even common push notification scenarios, such as broadcasting or sending push notifications to segmented users.

Push notifications are one of the most requested features in cloud services for mobile apps. The reason for this is that the infrastructure required to make them work is fairly complex and mostly unrelated to the main business logic of the app. Some of the challenges in building an on-demand push infrastructure are:

- **Platform dependency.** In order to send notifications to devices on different platforms, multiple interfaces must be coded in the back-end. Not only are the low-level details different, but the presentation of the notification (tile, toast, or badge) is also platform-dependent. These differences can lead to complex and hard-to-maintain back-end code.

- **Scale.** Scaling this infrastructure has two aspects:
	+ Per PNS guidelines, device tokens must be refreshed every time the app is launched. This leads to a large amount of traffic (and consequent database accesses) just to keep the device tokens up to date. When the number of devices grows (possibly to millions), the cost of creating and maintaining this infrastructure is nonnegligible.

	+ Most PNSs do not support broadcast to multiple devices. It follows that a broadcast to millions of devices results in millions of calls to the PNSs. Being able to scale these requests is nontrivial, because usually app developers want to keep the total latency down (for example, the last device to receive the message should not receive the notification 30 minutes after the notifications has been sent, as for many cases it would defeat the purpose to have push notifications).
- **Routing.** PNSs provide a way to send a message to a device. However, in most apps notifications are targeted at users and/or interest groups (for example, all employees assigned to a certain customer account). As such, in order to route the notifications to the correct devices, the app back-end must maintain a registry that associates interest groups with device tokens. This overhead adds to the total time to market and maintenance costs of an app.

##Why Use Notification Hubs?

Notification Hubs eliminate complexity: you do not have to manage the challenges of push notifications. Instead, you can use a Notification Hub. Notification Hubs use a full multiplatform, scaled-out push notification infrastructure, and considerably reduce the push-specific code that runs in the app backend. Notification Hubs implement all the functionality of a push infrastructure. Devices are only responsible for registering PNS handles, and the backend is responsible for sending platform-independent messages to users or interest groups, as shown in the following figure:

![][1]


Notification hubs provide a ready-to-use push notification infrastructure with the following advantages:

- **Multiple platforms.**
	+  Support for all major mobile platforms. Notification hubs can send push notifications to Windows Store, iOS, Android, and Windows Phone apps.

	+  Notification hubs provide a common interface to send notifications to all supported platforms. Platform-specific protocols are not required. The app back-end can send notifications in platform-specific, or platform-independent formats. The application only communicates with Notification Hubs.

	+  Device handle management. Notification Hubs maintains the handle registry and feedback from PNSs.

- **Works with any back-end**: Cloud or on-premises, .NET, PHP, Java, Node, etc.

- **Scale.** Notification hubs scale to millions of devices without the need to re-architect or shard.


- **Rich set of delivery patterns**:

	- *Broadcast*: allows for near-simultaneous broadcast to millions of devices with a single API call.

	- *Unicast/Multicast*: Push to tags representing individual users, including all of their devices; or wider group; for example, separate form factors (tablet vs. phone).

	- *Segmentation*: Push to complex segment defined by tag expressions (for example, devices in New York following the Yankees).

	Each device, when sending its handle to a notification hub, can specify one or more _tags_. For more information about [tags]. Tags do not have to be pre-provisioned or disposed. Tags provide a simple way to send notifications to users or interest groups. Since tags can contain any app-specific identifier (such as user or group IDs), their use frees the app back-end from the burden of having to store and manage device handles.

- **Personalization**: Each device can have one or more templates, to achieve per-device localization and personalization without affecting back-end code.

- **Security**: Shared Access Secret (SAS) or federated authentication.

- **Rich telemetry**: Available in the portal and programmatically.


##Integration with App Service Mobile Apps

To facililate a seamless and unifying experience across Azure services, [App Service Mobile Apps] has built-in support for push notifications using Notification Hubs. [App Service Mobile Apps] offers a highly scalable, globally available mobile application development platform for Enterprise Developers and System Integrators that brings a rich set of capabilities to mobile developers.

Mobile Apps developers can utilize Notification Hubs with the following workflow:

1. Retrieve device PNS handle
<<<<<<< HEAD
2. Register device and [templates]  (optional) with Notification Hubs through convenient Mobile Apps Client SDK register API
=======
2. Register device and [templates] with Notification Hubs through convenient Mobile Apps Client SDK register API
>>>>>>> 2742fbc9
    + Note that Mobile Apps strips away all tags on registrations for security purposes. Work with Notification Hubs from your backend directly to associate tags with devices.
3. Send notifications from your app backend with Notification Hubs

Here are some conveniences brought to developers with this integration:
- **Mobile Apps Client SDKs.** These multi-platform SDKs provide simple APIs for registration and talk to the notification hub linked up with the mobile app automatically. Developers do not need to dig through Notification Hubs credentials and work with an additional service.
    + The SDKs automatically tag the given device with Mobile Apps authenticated User ID to enable push to user scenario.
    + The SDKs automatically use the Mobile Apps Installation ID as GUID to register with Notification Hubs, saving developers the trouble of maintaining multiple service GUIDs.
- **Installation model.** Mobile Apps works with Notification Hubs' latest push model to represent all push properties associated with a device in a JSON Installation that aligns with Push Notification Services and is easy to use.
- **Flexibility.** Developers can always choose to work with Notification Hubs directly even with the integration in place.
- **Integrated experience in [Azure Portal].** Push as a capability is represented visually in Mobile Apps and developers can easily work with the associated notification hub through Mobile Apps.



##Next Steps

You can find out more about Notification Hubs in these topics:

+ **[How customers are using Notification Hubs]**

+ **[Notification Hubs tutorials and guides]**

+ **Notification Hubs Getting Started tutorials** ([iOS], [Android], [Windows Universal], [Windows Phone], [Kindle], [Xamarin.iOS], [Xamarin.Android])

The relevant .NET managed API references for push notifications are located here:

+ [Microsoft.WindowsAzure.Messaging.NotificationHub]
+ [Microsoft.ServiceBus.Notifications]


  [0]: ./media/notification-hubs-overview/registration-diagram.png
  [1]: ./media/notification-hubs-overview/notification-hub-diagram.png
  [How customers are using Notification Hubs]: http://azure.microsoft.com/services/notification-hubs
  [Notification Hubs tutorials and guides]: http://azure.microsoft.com/documentation/services/notification-hubs
  [iOS]: http://azure.microsoft.com/documentation/articles/notification-hubs-ios-get-started
  [Android]: http://azure.microsoft.com/documentation/articles/notification-hubs-android-get-started
  [Windows Universal]: http://azure.microsoft.com/documentation/articles/notification-hubs-windows-store-dotnet-get-started
  [Windows Phone]: http://azure.microsoft.com/documentation/articles/notification-hubs-windows-phone-get-started
  [Kindle]: http://azure.microsoft.com/documentation/articles/notification-hubs-kindle-get-started
  [Xamarin.iOS]: http://azure.microsoft.com/documentation/articles/partner-xamarin-notification-hubs-ios-get-started
  [Xamarin.Android]: http://azure.microsoft.com/documentation/articles/partner-xamarin-notification-hubs-android-get-started
  [Microsoft.WindowsAzure.Messaging.NotificationHub]: http://msdn.microsoft.com/library/microsoft.windowsazure.messaging.notificationhub.aspx
  [Microsoft.ServiceBus.Notifications]: http://msdn.microsoft.com/library/microsoft.servicebus.notifications.aspx
  [App Service Mobile Apps]: https://azure.microsoft.com/en-us/documentation/articles/app-service-mobile-value-prop/
  [templates]: https://msdn.microsoft.com/en-us/library/azure/dn530748.aspx
  [Azure Portal]: https://portal.azure.com
  [tags]: (http://msdn.microsoft.com/library/azure/dn530749.aspx)
<|MERGE_RESOLUTION|>--- conflicted
+++ resolved
@@ -1,176 +1,172 @@
-<properties
-	pageTitle="Azure Notification Hubs"
-	description="Learn how to use push notifications in Azure. Code samples written in C# using the .NET API."
-	authors="wesmc7777"
-	manager="dwrede"
-	editor=""
-	services="notification-hubs"
-	documentationCenter=""/>
-
-<tags
-	ms.service="notification-hubs"
-	ms.workload="mobile"
-	ms.tgt_pltfrm="multiple"
-	ms.devlang="multiple"
-	ms.topic="article"
-	ms.date="09/24/2015"
-	ms.author="wesmc"/>
-
-
-#Azure Notification Hubs
-
-##Overview
-
-Azure Notification Hubs provide an easy-to-use, multiplatform, scaled-out push infrastructure that enables you to send mobile push notifications from any backend (in the cloud or on-premises) to any mobile platform.
-
-With Notification Hubs you can easily send cross-platform, personalized push notifications, abstracting the details of the different platform notification systems (PNS). With a single API call, you can target individual users or entire audience segments containing millions of users, across all their devices.
-
-You can use Notification Hubs for both enterprise and consumer scenarios. For example:
-
-- Send breaking news notifications to millions with low latency (Notification Hubs powers Bing applications pre-installed on all Windows and Windows Phone devices).
-- Send location-based coupons to user segments.
-- Send event notifications to users or groups for sports/finance/games applications.
-- Notify users of enterprise events like new messages/emails, and sales leads.
-- Send one-time-passwords required for multi-factor authentication.
-
-
-
-##What are Push Notifications?
-
-Smartphones and tablets have the ability to "notify" users when an event has occurred. These notifications can take many forms.
-
-In Windows Store and Windows Phone applications, the notification can be in the form of a _toast_: a modeless window appears, with a sound, to signal a new notification. Other notification types are supports including _tile_, _raw_, and _badge_ notifications. For more information on the types of notifications supported on Windows devices see, [Tiles, Badges, and Notifications](http://msdn.microsoft.com/library/windows/apps/hh779725.aspx).
-
-On Apple iOS devices, the push similarly notifies the user with a dialog box, requesting the user to view or close the notification. Clicking **View** opens the application that is receiving the message. For more information on iOS Notifications see, [iOS Notifications](http://go.microsoft.com/fwlink/?LinkId=615245).
-
-Push notifications help mobile devices display fresh information while remaining energy-efficient. Notifications can be sent by backend systems to mobile devices even when corresponding apps on a device are not active. Push notifications are a vital component for consumer apps, where they are used to increase app engagement and usage. Notifications are also useful to enterprises, when up-to-date information increases employee responsiveness to business events.
-
-Some specific examples of mobile engagement scenarios are:
-
-1.  Updating a tile on Windows 8 or Windows Phone with current financial information.
-2.  Alerting a user with a toast that some work item has been assigned to that user, in a workflow-based enterprise app.
-3.  Displaying a badge with the number of current sales leads in a CRM app (such as Microsoft Dynamics CRM).
-
-##How Push Notifications Work
-
-Push notifications are delivered through platform-specific infrastructures called _Platform Notification Systems_ (PNS). A PNS offers barebones functions (that is, no support for broadcast, personalization) and have no common interface. For instance, in order to send a notification to a Windows Store app, a developer must contact the WNS (Windows Notification Service), to send a notification to an iOS device, the same developer has to contact APNS (Apple Push Notification Service), and send the message a second time. Azure Notification hubs help by providing a common interface, along with other features to support push notifications across each platform.
-
-At a high level, though, all platform notification systems follow the same pattern:
-
-1.  The client app contacts the PNS to retrieve its _handle_. The handle type depends on the system. For WNS, it is a URI or "notification channel." For APNS, it is a token.
-2.  The client app stores this handle in the app _back-end_ for later usage. For WNS, the back-end is typically a cloud service. For Apple, the system is called a _provider_.
-3.  To send a push notification, the app back-end contacts the PNS using the handle to target a specific client app instance.
-4.  The PNS forwards the notification to the device specified by the handle.
-
-![][0]
-
-##The Challenges of Push Notifications
-
-While these systems are very powerful, they still leave much work to the app developer in order to implement even common push notification scenarios, such as broadcasting or sending push notifications to segmented users.
-
-Push notifications are one of the most requested features in cloud services for mobile apps. The reason for this is that the infrastructure required to make them work is fairly complex and mostly unrelated to the main business logic of the app. Some of the challenges in building an on-demand push infrastructure are:
-
-- **Platform dependency.** In order to send notifications to devices on different platforms, multiple interfaces must be coded in the back-end. Not only are the low-level details different, but the presentation of the notification (tile, toast, or badge) is also platform-dependent. These differences can lead to complex and hard-to-maintain back-end code.
-
-- **Scale.** Scaling this infrastructure has two aspects:
-	+ Per PNS guidelines, device tokens must be refreshed every time the app is launched. This leads to a large amount of traffic (and consequent database accesses) just to keep the device tokens up to date. When the number of devices grows (possibly to millions), the cost of creating and maintaining this infrastructure is nonnegligible.
-
-	+ Most PNSs do not support broadcast to multiple devices. It follows that a broadcast to millions of devices results in millions of calls to the PNSs. Being able to scale these requests is nontrivial, because usually app developers want to keep the total latency down (for example, the last device to receive the message should not receive the notification 30 minutes after the notifications has been sent, as for many cases it would defeat the purpose to have push notifications).
-- **Routing.** PNSs provide a way to send a message to a device. However, in most apps notifications are targeted at users and/or interest groups (for example, all employees assigned to a certain customer account). As such, in order to route the notifications to the correct devices, the app back-end must maintain a registry that associates interest groups with device tokens. This overhead adds to the total time to market and maintenance costs of an app.
-
-##Why Use Notification Hubs?
-
-Notification Hubs eliminate complexity: you do not have to manage the challenges of push notifications. Instead, you can use a Notification Hub. Notification Hubs use a full multiplatform, scaled-out push notification infrastructure, and considerably reduce the push-specific code that runs in the app backend. Notification Hubs implement all the functionality of a push infrastructure. Devices are only responsible for registering PNS handles, and the backend is responsible for sending platform-independent messages to users or interest groups, as shown in the following figure:
-
-![][1]
-
-
-Notification hubs provide a ready-to-use push notification infrastructure with the following advantages:
-
-- **Multiple platforms.**
-	+  Support for all major mobile platforms. Notification hubs can send push notifications to Windows Store, iOS, Android, and Windows Phone apps.
-
-	+  Notification hubs provide a common interface to send notifications to all supported platforms. Platform-specific protocols are not required. The app back-end can send notifications in platform-specific, or platform-independent formats. The application only communicates with Notification Hubs.
-
-	+  Device handle management. Notification Hubs maintains the handle registry and feedback from PNSs.
-
-- **Works with any back-end**: Cloud or on-premises, .NET, PHP, Java, Node, etc.
-
-- **Scale.** Notification hubs scale to millions of devices without the need to re-architect or shard.
-
-
-- **Rich set of delivery patterns**:
-
-	- *Broadcast*: allows for near-simultaneous broadcast to millions of devices with a single API call.
-
-	- *Unicast/Multicast*: Push to tags representing individual users, including all of their devices; or wider group; for example, separate form factors (tablet vs. phone).
-
-	- *Segmentation*: Push to complex segment defined by tag expressions (for example, devices in New York following the Yankees).
-
-	Each device, when sending its handle to a notification hub, can specify one or more _tags_. For more information about [tags]. Tags do not have to be pre-provisioned or disposed. Tags provide a simple way to send notifications to users or interest groups. Since tags can contain any app-specific identifier (such as user or group IDs), their use frees the app back-end from the burden of having to store and manage device handles.
-
-- **Personalization**: Each device can have one or more templates, to achieve per-device localization and personalization without affecting back-end code.
-
-- **Security**: Shared Access Secret (SAS) or federated authentication.
-
-- **Rich telemetry**: Available in the portal and programmatically.
-
-
-##Integration with App Service Mobile Apps
-
-To facililate a seamless and unifying experience across Azure services, [App Service Mobile Apps] has built-in support for push notifications using Notification Hubs. [App Service Mobile Apps] offers a highly scalable, globally available mobile application development platform for Enterprise Developers and System Integrators that brings a rich set of capabilities to mobile developers.
-
-Mobile Apps developers can utilize Notification Hubs with the following workflow:
-
-1. Retrieve device PNS handle
-<<<<<<< HEAD
-2. Register device and [templates]  (optional) with Notification Hubs through convenient Mobile Apps Client SDK register API
-=======
-2. Register device and [templates] with Notification Hubs through convenient Mobile Apps Client SDK register API
->>>>>>> 2742fbc9
-    + Note that Mobile Apps strips away all tags on registrations for security purposes. Work with Notification Hubs from your backend directly to associate tags with devices.
-3. Send notifications from your app backend with Notification Hubs
-
-Here are some conveniences brought to developers with this integration:
-- **Mobile Apps Client SDKs.** These multi-platform SDKs provide simple APIs for registration and talk to the notification hub linked up with the mobile app automatically. Developers do not need to dig through Notification Hubs credentials and work with an additional service.
-    + The SDKs automatically tag the given device with Mobile Apps authenticated User ID to enable push to user scenario.
-    + The SDKs automatically use the Mobile Apps Installation ID as GUID to register with Notification Hubs, saving developers the trouble of maintaining multiple service GUIDs.
-- **Installation model.** Mobile Apps works with Notification Hubs' latest push model to represent all push properties associated with a device in a JSON Installation that aligns with Push Notification Services and is easy to use.
-- **Flexibility.** Developers can always choose to work with Notification Hubs directly even with the integration in place.
-- **Integrated experience in [Azure Portal].** Push as a capability is represented visually in Mobile Apps and developers can easily work with the associated notification hub through Mobile Apps.
-
-
-
-##Next Steps
-
-You can find out more about Notification Hubs in these topics:
-
-+ **[How customers are using Notification Hubs]**
-
-+ **[Notification Hubs tutorials and guides]**
-
-+ **Notification Hubs Getting Started tutorials** ([iOS], [Android], [Windows Universal], [Windows Phone], [Kindle], [Xamarin.iOS], [Xamarin.Android])
-
-The relevant .NET managed API references for push notifications are located here:
-
-+ [Microsoft.WindowsAzure.Messaging.NotificationHub]
-+ [Microsoft.ServiceBus.Notifications]
-
-
-  [0]: ./media/notification-hubs-overview/registration-diagram.png
-  [1]: ./media/notification-hubs-overview/notification-hub-diagram.png
-  [How customers are using Notification Hubs]: http://azure.microsoft.com/services/notification-hubs
-  [Notification Hubs tutorials and guides]: http://azure.microsoft.com/documentation/services/notification-hubs
-  [iOS]: http://azure.microsoft.com/documentation/articles/notification-hubs-ios-get-started
-  [Android]: http://azure.microsoft.com/documentation/articles/notification-hubs-android-get-started
-  [Windows Universal]: http://azure.microsoft.com/documentation/articles/notification-hubs-windows-store-dotnet-get-started
-  [Windows Phone]: http://azure.microsoft.com/documentation/articles/notification-hubs-windows-phone-get-started
-  [Kindle]: http://azure.microsoft.com/documentation/articles/notification-hubs-kindle-get-started
-  [Xamarin.iOS]: http://azure.microsoft.com/documentation/articles/partner-xamarin-notification-hubs-ios-get-started
-  [Xamarin.Android]: http://azure.microsoft.com/documentation/articles/partner-xamarin-notification-hubs-android-get-started
-  [Microsoft.WindowsAzure.Messaging.NotificationHub]: http://msdn.microsoft.com/library/microsoft.windowsazure.messaging.notificationhub.aspx
-  [Microsoft.ServiceBus.Notifications]: http://msdn.microsoft.com/library/microsoft.servicebus.notifications.aspx
-  [App Service Mobile Apps]: https://azure.microsoft.com/en-us/documentation/articles/app-service-mobile-value-prop/
-  [templates]: https://msdn.microsoft.com/en-us/library/azure/dn530748.aspx
-  [Azure Portal]: https://portal.azure.com
-  [tags]: (http://msdn.microsoft.com/library/azure/dn530749.aspx)
+<properties
+	pageTitle="Azure Notification Hubs"
+	description="Learn how to use push notifications in Azure. Code samples written in C# using the .NET API."
+	authors="wesmc7777"
+	manager="dwrede"
+	editor=""
+	services="notification-hubs"
+	documentationCenter=""/>
+
+<tags
+	ms.service="notification-hubs"
+	ms.workload="mobile"
+	ms.tgt_pltfrm="multiple"
+	ms.devlang="multiple"
+	ms.topic="article"
+	ms.date="09/24/2015"
+	ms.author="wesmc"/>
+
+
+#Azure Notification Hubs
+
+##Overview
+
+Azure Notification Hubs provide an easy-to-use, multiplatform, scaled-out push infrastructure that enables you to send mobile push notifications from any backend (in the cloud or on-premises) to any mobile platform.
+
+With Notification Hubs you can easily send cross-platform, personalized push notifications, abstracting the details of the different platform notification systems (PNS). With a single API call, you can target individual users or entire audience segments containing millions of users, across all their devices.
+
+You can use Notification Hubs for both enterprise and consumer scenarios. For example:
+
+- Send breaking news notifications to millions with low latency (Notification Hubs powers Bing applications pre-installed on all Windows and Windows Phone devices).
+- Send location-based coupons to user segments.
+- Send event notifications to users or groups for sports/finance/games applications.
+- Notify users of enterprise events like new messages/emails, and sales leads.
+- Send one-time-passwords required for multi-factor authentication.
+
+
+
+##What are Push Notifications?
+
+Smartphones and tablets have the ability to "notify" users when an event has occurred. These notifications can take many forms.
+
+In Windows Store and Windows Phone applications, the notification can be in the form of a _toast_: a modeless window appears, with a sound, to signal a new notification. Other notification types are supports including _tile_, _raw_, and _badge_ notifications. For more information on the types of notifications supported on Windows devices see, [Tiles, Badges, and Notifications](http://msdn.microsoft.com/library/windows/apps/hh779725.aspx).
+
+On Apple iOS devices, the push similarly notifies the user with a dialog box, requesting the user to view or close the notification. Clicking **View** opens the application that is receiving the message. For more information on iOS Notifications see, [iOS Notifications](http://go.microsoft.com/fwlink/?LinkId=615245).
+
+Push notifications help mobile devices display fresh information while remaining energy-efficient. Notifications can be sent by backend systems to mobile devices even when corresponding apps on a device are not active. Push notifications are a vital component for consumer apps, where they are used to increase app engagement and usage. Notifications are also useful to enterprises, when up-to-date information increases employee responsiveness to business events.
+
+Some specific examples of mobile engagement scenarios are:
+
+1.  Updating a tile on Windows 8 or Windows Phone with current financial information.
+2.  Alerting a user with a toast that some work item has been assigned to that user, in a workflow-based enterprise app.
+3.  Displaying a badge with the number of current sales leads in a CRM app (such as Microsoft Dynamics CRM).
+
+##How Push Notifications Work
+
+Push notifications are delivered through platform-specific infrastructures called _Platform Notification Systems_ (PNS). A PNS offers barebones functions (that is, no support for broadcast, personalization) and have no common interface. For instance, in order to send a notification to a Windows Store app, a developer must contact the WNS (Windows Notification Service), to send a notification to an iOS device, the same developer has to contact APNS (Apple Push Notification Service), and send the message a second time. Azure Notification hubs help by providing a common interface, along with other features to support push notifications across each platform.
+
+At a high level, though, all platform notification systems follow the same pattern:
+
+1.  The client app contacts the PNS to retrieve its _handle_. The handle type depends on the system. For WNS, it is a URI or "notification channel." For APNS, it is a token.
+2.  The client app stores this handle in the app _back-end_ for later usage. For WNS, the back-end is typically a cloud service. For Apple, the system is called a _provider_.
+3.  To send a push notification, the app back-end contacts the PNS using the handle to target a specific client app instance.
+4.  The PNS forwards the notification to the device specified by the handle.
+
+![][0]
+
+##The Challenges of Push Notifications
+
+While these systems are very powerful, they still leave much work to the app developer in order to implement even common push notification scenarios, such as broadcasting or sending push notifications to segmented users.
+
+Push notifications are one of the most requested features in cloud services for mobile apps. The reason for this is that the infrastructure required to make them work is fairly complex and mostly unrelated to the main business logic of the app. Some of the challenges in building an on-demand push infrastructure are:
+
+- **Platform dependency.** In order to send notifications to devices on different platforms, multiple interfaces must be coded in the back-end. Not only are the low-level details different, but the presentation of the notification (tile, toast, or badge) is also platform-dependent. These differences can lead to complex and hard-to-maintain back-end code.
+
+- **Scale.** Scaling this infrastructure has two aspects:
+	+ Per PNS guidelines, device tokens must be refreshed every time the app is launched. This leads to a large amount of traffic (and consequent database accesses) just to keep the device tokens up to date. When the number of devices grows (possibly to millions), the cost of creating and maintaining this infrastructure is nonnegligible.
+
+	+ Most PNSs do not support broadcast to multiple devices. It follows that a broadcast to millions of devices results in millions of calls to the PNSs. Being able to scale these requests is nontrivial, because usually app developers want to keep the total latency down (for example, the last device to receive the message should not receive the notification 30 minutes after the notifications has been sent, as for many cases it would defeat the purpose to have push notifications).
+- **Routing.** PNSs provide a way to send a message to a device. However, in most apps notifications are targeted at users and/or interest groups (for example, all employees assigned to a certain customer account). As such, in order to route the notifications to the correct devices, the app back-end must maintain a registry that associates interest groups with device tokens. This overhead adds to the total time to market and maintenance costs of an app.
+
+##Why Use Notification Hubs?
+
+Notification Hubs eliminate complexity: you do not have to manage the challenges of push notifications. Instead, you can use a Notification Hub. Notification Hubs use a full multiplatform, scaled-out push notification infrastructure, and considerably reduce the push-specific code that runs in the app backend. Notification Hubs implement all the functionality of a push infrastructure. Devices are only responsible for registering PNS handles, and the backend is responsible for sending platform-independent messages to users or interest groups, as shown in the following figure:
+
+![][1]
+
+
+Notification hubs provide a ready-to-use push notification infrastructure with the following advantages:
+
+- **Multiple platforms.**
+	+  Support for all major mobile platforms. Notification hubs can send push notifications to Windows Store, iOS, Android, and Windows Phone apps.
+
+	+  Notification hubs provide a common interface to send notifications to all supported platforms. Platform-specific protocols are not required. The app back-end can send notifications in platform-specific, or platform-independent formats. The application only communicates with Notification Hubs.
+
+	+  Device handle management. Notification Hubs maintains the handle registry and feedback from PNSs.
+
+- **Works with any back-end**: Cloud or on-premises, .NET, PHP, Java, Node, etc.
+
+- **Scale.** Notification hubs scale to millions of devices without the need to re-architect or shard.
+
+
+- **Rich set of delivery patterns**:
+
+	- *Broadcast*: allows for near-simultaneous broadcast to millions of devices with a single API call.
+
+	- *Unicast/Multicast*: Push to tags representing individual users, including all of their devices; or wider group; for example, separate form factors (tablet vs. phone).
+
+	- *Segmentation*: Push to complex segment defined by tag expressions (for example, devices in New York following the Yankees).
+
+	Each device, when sending its handle to a notification hub, can specify one or more _tags_. For more information about [tags]. Tags do not have to be pre-provisioned or disposed. Tags provide a simple way to send notifications to users or interest groups. Since tags can contain any app-specific identifier (such as user or group IDs), their use frees the app back-end from the burden of having to store and manage device handles.
+
+- **Personalization**: Each device can have one or more templates, to achieve per-device localization and personalization without affecting back-end code.
+
+- **Security**: Shared Access Secret (SAS) or federated authentication.
+
+- **Rich telemetry**: Available in the portal and programmatically.
+
+
+##Integration with App Service Mobile Apps
+
+To facililate a seamless and unifying experience across Azure services, [App Service Mobile Apps] has built-in support for push notifications using Notification Hubs. [App Service Mobile Apps] offers a highly scalable, globally available mobile application development platform for Enterprise Developers and System Integrators that brings a rich set of capabilities to mobile developers.
+
+Mobile Apps developers can utilize Notification Hubs with the following workflow:
+
+1. Retrieve device PNS handle
+2. Register device and [templates] with Notification Hubs through convenient Mobile Apps Client SDK register API
+    + Note that Mobile Apps strips away all tags on registrations for security purposes. Work with Notification Hubs from your backend directly to associate tags with devices.
+3. Send notifications from your app backend with Notification Hubs
+
+Here are some conveniences brought to developers with this integration:
+- **Mobile Apps Client SDKs.** These multi-platform SDKs provide simple APIs for registration and talk to the notification hub linked up with the mobile app automatically. Developers do not need to dig through Notification Hubs credentials and work with an additional service.
+    + The SDKs automatically tag the given device with Mobile Apps authenticated User ID to enable push to user scenario.
+    + The SDKs automatically use the Mobile Apps Installation ID as GUID to register with Notification Hubs, saving developers the trouble of maintaining multiple service GUIDs.
+- **Installation model.** Mobile Apps works with Notification Hubs' latest push model to represent all push properties associated with a device in a JSON Installation that aligns with Push Notification Services and is easy to use.
+- **Flexibility.** Developers can always choose to work with Notification Hubs directly even with the integration in place.
+- **Integrated experience in [Azure Portal].** Push as a capability is represented visually in Mobile Apps and developers can easily work with the associated notification hub through Mobile Apps.
+
+
+
+##Next Steps
+
+You can find out more about Notification Hubs in these topics:
+
++ **[How customers are using Notification Hubs]**
+
++ **[Notification Hubs tutorials and guides]**
+
++ **Notification Hubs Getting Started tutorials** ([iOS], [Android], [Windows Universal], [Windows Phone], [Kindle], [Xamarin.iOS], [Xamarin.Android])
+
+The relevant .NET managed API references for push notifications are located here:
+
++ [Microsoft.WindowsAzure.Messaging.NotificationHub]
++ [Microsoft.ServiceBus.Notifications]
+
+
+  [0]: ./media/notification-hubs-overview/registration-diagram.png
+  [1]: ./media/notification-hubs-overview/notification-hub-diagram.png
+  [How customers are using Notification Hubs]: http://azure.microsoft.com/services/notification-hubs
+  [Notification Hubs tutorials and guides]: http://azure.microsoft.com/documentation/services/notification-hubs
+  [iOS]: http://azure.microsoft.com/documentation/articles/notification-hubs-ios-get-started
+  [Android]: http://azure.microsoft.com/documentation/articles/notification-hubs-android-get-started
+  [Windows Universal]: http://azure.microsoft.com/documentation/articles/notification-hubs-windows-store-dotnet-get-started
+  [Windows Phone]: http://azure.microsoft.com/documentation/articles/notification-hubs-windows-phone-get-started
+  [Kindle]: http://azure.microsoft.com/documentation/articles/notification-hubs-kindle-get-started
+  [Xamarin.iOS]: http://azure.microsoft.com/documentation/articles/partner-xamarin-notification-hubs-ios-get-started
+  [Xamarin.Android]: http://azure.microsoft.com/documentation/articles/partner-xamarin-notification-hubs-android-get-started
+  [Microsoft.WindowsAzure.Messaging.NotificationHub]: http://msdn.microsoft.com/library/microsoft.windowsazure.messaging.notificationhub.aspx
+  [Microsoft.ServiceBus.Notifications]: http://msdn.microsoft.com/library/microsoft.servicebus.notifications.aspx
+  [App Service Mobile Apps]: https://azure.microsoft.com/en-us/documentation/articles/app-service-mobile-value-prop/
+  [templates]: https://msdn.microsoft.com/en-us/library/azure/dn530748.aspx
+  [Azure Portal]: https://portal.azure.com
+  [tags]: (http://msdn.microsoft.com/library/azure/dn530749.aspx)