--- conflicted
+++ resolved
@@ -86,11 +86,7 @@
 
     ![Visual Studio- iOS App Config][32]
 
-<<<<<<< HEAD
-4. From the Solution view, double-click the `Entitlements.plist` and ensure that **Enable Push Notifications**"** is checked.
-=======
 4. From the Solution view, double-click the `Entitlements.plist` and ensure that **Enable Push Notifications** is checked.
->>>>>>> 6a383dfd
 
     ![Visual Studio- iOS Entitlements Config][33]
 
