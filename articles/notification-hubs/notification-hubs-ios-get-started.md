--- conflicted
+++ resolved
@@ -91,7 +91,6 @@
    	![][10]
 
 5. Add a new header file to your project named **HubInfo.h**. This file will hold the constants for your notification hub.  Add the following definitions and replace the string literal placeholders with your *hub name* and the *DefaultListenSharedAccessSignature* that you noted earlier.
-<<<<<<< HEAD
 
 		#ifndef HubInfo_h
 		#define HubInfo_h
@@ -103,19 +102,6 @@
 
 6. Open your AppDelegate.h file add the following import directives:
 
-=======
-
-		#ifndef HubInfo_h
-		#define HubInfo_h
-		
-			#define HUBNAME @"<Enter the name of your hub>"
-			#define HUBLISTENACCESS @"<Enter your DefaultListenSharedAccess connection string"
-		
-		#endif /* HubInfo_h */
-
-6. Open your AppDelegate.h file add the following import directives:
-
->>>>>>> 4a44d759
          #import <WindowsAzureMessaging/WindowsAzureMessaging.h> 
 		 #import "HubInfo.h"
 		
