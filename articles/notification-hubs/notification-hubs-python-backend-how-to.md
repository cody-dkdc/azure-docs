<properties 
	pageTitle="How to use Notification Hubs with Python" 
	description="Learn how to use Azure Notification Hubs from a Python back-end." 
	services="notification-hubs" 
	documentationCenter="" 
	authors="wesmc7777"
	manager="dwrede" 
	editor=""/>

<tags 
	ms.service="notification-hubs" 
	ms.workload="mobile" 
	ms.tgt_pltfrm="python" 
	ms.devlang="php" 
	ms.topic="article" 
<<<<<<< HEAD
	ms.date="10/26/2015" 
	ms.author="wesmc"/>
=======
	ms.date="11/01/2015" 
	ms.author="yuaxu"/>
>>>>>>> 5d52d191

# How to use Notification Hubs from Python
[AZURE.INCLUDE [notification-hubs-backend-how-to-selector](../../includes/notification-hubs-backend-how-to-selector.md)]
		
You can access all Notification Hubs features from a Java/PHP/Python/Ruby back-end using the Notification Hub REST interface as described in the MSDN topic [Notification Hubs REST APIs](http://msdn.microsoft.com/library/dn223264.aspx).

> [AZURE.NOTE] This is a sample reference implementation for implementing the notification sends in Python and is not the officially supported Notifications Hub Python SDK.

> [AZURE.NOTE] This sample is written using Python 3.4.

In this topic we show how to:

* Build a REST client for Notification Hubs features in Python.
* Send notifications using the Python interface to the Notification Hub REST APIs. 
* Get a dump of the HTTP REST request/response for debugging/educational purpose. 

You can follow the [Get started tutorial](notification-hubs-windows-store-dotnet-get-started.md) for your mobile platform of choice, implementing the back-end portion in Python.

> [AZURE.NOTE] The scope of the sample is only limited to send notifications and it doesn't do any registration management.

## Client interface
The main client interface can provide the same methods that are available in the [.NET Notification Hubs SDK](http://msdn.microsoft.com/library/jj933431.aspx). This will allow you to directly translate all the tutorials and samples currently available on this site, and contributed by the community on the internet.

You can find all the code available in the [Python REST wrapper sample].

For example, to create a client:

	isDebug = True
	hub = NotificationHub("myConnectionString", "myNotificationHubName", isDebug)
	
To send a Windows toast notification:
	
	wns_payload = """<toast><visual><binding template=\"ToastText01\"><text id=\"1\">Hello world!</text></binding></visual></toast>"""
	hub.send_windows_notification(wns_payload)
	
## Implementation
If you did not already, please follow our [Get started tutorial] up to the last section where you have to implement the back-end.

All the details to implement a full REST wrapper can be found on [MSDN](http://msdn.microsoft.com/library/dn530746.aspx). In this section we will describe the Python implementation of the main steps required to access Notification Hubs REST endpoints and send notifications

1. Parse the connection string
2. Generate the authorization token
3. Send a notification using HTTP REST API

### Parse the connection string

Here is the main class implementing the client, whose constructor parses the connection string:

	class NotificationHub:
	    API_VERSION = "?api-version=2013-10"
	    DEBUG_SEND = "&test"
	
	    def __init__(self, connection_string=None, hub_name=None, debug=0):
	        self.HubName = hub_name
	        self.Debug = debug
	
	        # Parse connection string
	        parts = connection_string.split(';')
	        if len(parts) != 3:
	            raise Exception("Invalid ConnectionString.")
	
	        for part in parts:
	            if part.startswith('Endpoint'):
	                self.Endpoint = 'https' + part[11:]
	            if part.startswith('SharedAccessKeyName'):
	                self.SasKeyName = part[20:]
	            if part.startswith('SharedAccessKey'):
	                self.SasKeyValue = part[16:]


### Create security token
The details of the security token creation are available [here](http://msdn.microsoft.com/library/dn495627.aspx).
The following methods have to be added to the **NotificationHub** class to create the token based on the URI of the current request and the credentials extracted from the connection string.

	@staticmethod
    def get_expiry():
        # By default returns an expiration of 5 minutes (=300 seconds) from now
        return int(round(time.time() + 300))

    @staticmethod
    def encode_base64(data):
        return base64.b64encode(data)

    def sign_string(self, to_sign):
        key = self.SasKeyValue.encode('utf-8')
        to_sign = to_sign.encode('utf-8')
        signed_hmac_sha256 = hmac.HMAC(key, to_sign, hashlib.sha256)
        digest = signed_hmac_sha256.digest()
        encoded_digest = self.encode_base64(digest)
        return encoded_digest

    def generate_sas_token(self):
        target_uri = self.Endpoint + self.HubName
        my_uri = urllib.parse.quote(target_uri, '').lower()
        expiry = str(self.get_expiry())
        to_sign = my_uri + '\n' + expiry
        signature = urllib.parse.quote(self.sign_string(to_sign))
        auth_format = 'SharedAccessSignature sig={0}&se={1}&skn={2}&sr={3}'
        sas_token = auth_format.format(signature, expiry, self.SasKeyName, my_uri)
        return sas_token

### Send a notification using HTTP REST API
First, let use define a class representing a notification.

	class Notification:
	    def __init__(self, notification_format=None, payload=None, debug=0):
	        valid_formats = ['template', 'apple', 'gcm', 'windows', 'windowsphone', "adm", "baidu"]
	        if not any(x in notification_format for x in valid_formats):
	            raise Exception(
	                "Invalid Notification format. " +
	                "Must be one of the following - 'template', 'apple', 'gcm', 'windows', 'windowsphone', 'adm', 'baidu'")
	
	        self.format = notification_format
	        self.payload = payload
	
	        # array with keynames for headers
	        # Note: Some headers are mandatory: Windows: X-WNS-Type, WindowsPhone: X-NotificationType
	        # Note: For Apple you can set Expiry with header: ServiceBusNotification-ApnsExpiry
	        # in W3C DTF, YYYY-MM-DDThh:mmTZD (for example, 1997-07-16T19:20+01:00).
	        self.headers = None

This class is a container for a native notification body or a set of properties in case of a template notification, a set of headers which contains format (native platform or template) and platform-specific properties (like Apple expiration property and WNS headers).

Please refer to the [Notification Hubs REST APIs documentation](http://msdn.microsoft.com/library/dn495827.aspx) and the specific notification platforms' formats for all the options available.

Now with this class, we can write the send notification methods inside of the **NotificationHub** class.

    def make_http_request(self, url, payload, headers):
        parsed_url = urllib.parse.urlparse(url)
        connection = http.client.HTTPSConnection(parsed_url.hostname, parsed_url.port)

        if self.Debug > 0:
            connection.set_debuglevel(self.Debug)
            # adding this querystring parameter gets detailed information about the PNS send notification outcome
            url += self.DEBUG_SEND
            print("--- REQUEST ---")
            print("URI: " + url)
            print("Headers: " + json.dumps(headers, sort_keys=True, indent=4, separators=(' ', ': ')))
            print("--- END REQUEST ---\n")

        connection.request('POST', url, payload, headers)
        response = connection.getresponse()

        if self.Debug > 0:
            # print out detailed response information for debugging purpose
            print("\n\n--- RESPONSE ---")
            print(str(response.status) + " " + response.reason)
            print(response.msg)
            print(response.read())
            print("--- END RESPONSE ---")

        elif response.status != 201:
            # Successful outcome of send message is HTTP 201 - Created
            raise Exception(
                "Error sending notification. Received HTTP code " + str(response.status) + " " + response.reason)

        connection.close()

    def send_notification(self, notification, tag_or_tag_expression=None):
        url = self.Endpoint + self.HubName + '/messages' + self.API_VERSION

        json_platforms = ['template', 'apple', 'gcm', 'adm', 'baidu']

        if any(x in notification.format for x in json_platforms):
            content_type = "application/json"
            payload_to_send = json.dumps(notification.payload)
        else:
            content_type = "application/xml"
            payload_to_send = notification.payload

        headers = {
            'Content-type': content_type,
            'Authorization': self.generate_sas_token(),
            'ServiceBusNotification-Format': notification.format
        }

        if isinstance(tag_or_tag_expression, set):
            tag_list = ' || '.join(tag_or_tag_expression)
        else:
            tag_list = tag_or_tag_expression

        # add the tags/tag expressions to the headers collection
        if tag_list != "":
            headers.update({'ServiceBusNotification-Tags': tag_list})

        # add any custom headers to the headers collection that the user may have added
        if notification.headers is not None:
            headers.update(notification.headers)

        self.make_http_request(url, payload_to_send, headers)

	def send_apple_notification(self, payload, tags=""):
        nh = Notification("apple", payload)
        self.send_notification(nh, tags)

    def send_gcm_notification(self, payload, tags=""):
        nh = Notification("gcm", payload)
        self.send_notification(nh, tags)

    def send_adm_notification(self, payload, tags=""):
        nh = Notification("adm", payload)
        self.send_notification(nh, tags)

    def send_baidu_notification(self, payload, tags=""):
        nh = Notification("baidu", payload)
        self.send_notification(nh, tags)

    def send_mpns_notification(self, payload, tags=""):
        nh = Notification("windowsphone", payload)

        if "<wp:Toast>" in payload:
            nh.headers = {'X-WindowsPhone-Target': 'toast', 'X-NotificationClass': '2'}
        elif "<wp:Tile>" in payload:
            nh.headers = {'X-WindowsPhone-Target': 'tile', 'X-NotificationClass': '1'}

        self.send_notification(nh, tags)

    def send_windows_notification(self, payload, tags=""):
        nh = Notification("windows", payload)

        if "<toast>" in payload:
            nh.headers = {'X-WNS-Type': 'wns/toast'}
        elif "<tile>" in payload:
            nh.headers = {'X-WNS-Type': 'wns/tile'}
        elif "<badge>" in payload:
            nh.headers = {'X-WNS-Type': 'wns/badge'}

        self.send_notification(nh, tags)

    def send_template_notification(self, properties, tags=""):
        nh = Notification("template", properties)
        self.send_notification(nh, tags)

The above methods send an HTTP POST request to the /messages endpoint of your notification hub, with the correct body and headers to send the notification.

### Using debug property to enable detailed logging
Enabling debug property while initializing the Notification Hub will write out detailed logging information about the HTTP request and response dump as well as detailed Notification message send outcome. 
We recently added this property called [Notification Hubs TestSend property](http://msdn.microsoft.com/library/microsoft.servicebus.notifications.notificationhubclient.enabletestsend.aspx)
which returns detailed information about the notification send outcome. 
To use it - initialize using the following:

	hub = NotificationHub("myConnectionString", "myNotificationHubName", isDebug)

The Notification Hub Send request HTTP URL gets appended with a "test" querystring as a result. 

##<a name="complete-tutorial"></a>Complete the tutorial
Now you can complete the Get Started tutorial by sending the notification from a Python back-end.

Initialize your Notification Hubs client (substitute the connection string and hub name as instructed in the [Get started tutorial]):

	hub = NotificationHub("myConnectionString", "myNotificationHubName")

Then add the send code depending on your target mobile platform. This sample also adds higher level methods to enable sending notifications based on the platform e.g. send_windows_notification for windows; send_apple_notification (for apple) etc. 

### Windows Store and Windows Phone 8.1 (non-Silverlight)

	wns_payload = """<toast><visual><binding template=\"ToastText01\"><text id=\"1\">Test</text></binding></visual></toast>"""
	hub.send_windows_notification(wns_payload)

### Windows Phone 8.0 and 8.1 Silverlight

	hub.send_mpns_notification(toast)

### iOS

	alert_payload = {
	    'data':
	        {
	            'msg': 'Hello!'
	        }
	}
	hub.send_apple_notification(alert_payload)

### Android
	gcm_payload = {
	    'data':
	        {
	            'msg': 'Hello!'
	        }
	}
	hub.send_gcm_notification(gcm_payload)

### Kindle Fire
	adm_payload = {
	    'data':
	        {
	            'msg': 'Hello!'
	        }
	}
	hub.send_adm_notification(adm_payload)

### Baidu
	baidu_payload = {
	    'data':
	        {
	            'msg': 'Hello!'
	        }
	}
	hub.send_baidu_notification(baidu_payload)

Running your Python code should produce a notification appearing on your target device.

## Examples:

### Enabling debug property
When you enable debug flag while initializing the NotificationHub then you will see detailed HTTP request and response dump as well as NotificationOutcome like the following where you can understand what HTTP headers are passed in the request and what HTTP response was received from the Notification Hub:
   	![][1]

You will see detailed Notification Hub result e.g. 

- when the message is successfully sent to the Push Notification Service. 
	
		<Outcome>The Notification was successfully sent to the Push Notification System</Outcome>

- If there were no targets found for any push notification then you are likely going to see the following in the response (which indicates that there were no registrations found to deliver the notification probably because the registrations had some mismatched tags)

		'<NotificationOutcome xmlns="http://schemas.microsoft.com/netservices/2010/10/servicebus/connect" xmlns:i="http://www.w3.org/2001/XMLSchema-instance"><Success>0</Success><Failure>0</Failure><Results i:nil="true"/></NotificationOutcome>'

### Broadcast toast notification to Windows 

Notice the headers that get sent out when you are sending a broadcast toast notification to Windows client. 

	hub.send_windows_notification(wns_payload)

![][2]

### Send notification specifying a tag (or tag expression)

Notice the Tags HTTP header which gets added to the HTTP request (in the example below, we are sending the notification only to registrations with 'sports' payload)

	hub.send_windows_notification(wns_payload, "sports")

![][3]

### Send notification specifying multiple tags

Notice how the Tags HTTP header changes when multiple tags are sent. 
	
	tags = {'sports', 'politics'}
	hub.send_windows_notification(wns_payload, tags)

![][4]

### Templated notification

Notice that the Format HTTP header changes and the payload body is sent as part of the HTTP request body:

**Client side - registered template**

		var template =
		                @"<toast><visual><binding template=""ToastText01""><text id=""1"">$(greeting_en)</text></binding></visual></toast>";
            
**Server side - sending the payload**
		
		template_payload = {'greeting_en': 'Hello', 'greeting_fr': 'Salut'}
		hub.send_template_notification(template_payload)

![][5]


## Next Steps
In this topic we showed how to create a simple Python REST client for Notification Hubs. From here you can:

* Download the full [Python REST wrapper sample], which contains all the code above.
* Continue learning about Notification Hubs tagging feature in the [Breaking News tutorial]
* Continue learning about Notification Hubs Templates feature in the [Localizing News tutorial]

<!-- URLs -->
[Python REST wrapper sample]: https://github.com/Azure/azure-notificationhubs-samples/tree/master/notificationhubs-rest-python
[Get started tutorial]: http://azure.microsoft.com/documentation/articles/notification-hubs-windows-store-dotnet-get-started/
[Breaking News tutorial]: http://azure.microsoft.com/documentation/articles/notification-hubs-windows-store-dotnet-send-breaking-news/
[Localizing News tutorial]: http://azure.microsoft.com/documentation/articles/notification-hubs-windows-store-dotnet-send-localized-breaking-news/

<!-- Images. -->
[1]: ./media/notification-hubs-python-backend-how-to/DetailedLoggingInfo.png
[2]: ./media/notification-hubs-python-backend-how-to/BroadcastScenario.png
[3]: ./media/notification-hubs-python-backend-how-to/SendWithOneTag.png
[4]: ./media/notification-hubs-python-backend-how-to/SendWithMultipleTags.png
[5]: ./media/notification-hubs-python-backend-how-to/TemplatedNotification.png
 
<|MERGE_RESOLUTION|>--- conflicted
+++ resolved
@@ -1,402 +1,397 @@
-<properties 
-	pageTitle="How to use Notification Hubs with Python" 
-	description="Learn how to use Azure Notification Hubs from a Python back-end." 
-	services="notification-hubs" 
-	documentationCenter="" 
-	authors="wesmc7777"
-	manager="dwrede" 
-	editor=""/>
-
-<tags 
-	ms.service="notification-hubs" 
-	ms.workload="mobile" 
-	ms.tgt_pltfrm="python" 
-	ms.devlang="php" 
-	ms.topic="article" 
-<<<<<<< HEAD
-	ms.date="10/26/2015" 
-	ms.author="wesmc"/>
-=======
-	ms.date="11/01/2015" 
-	ms.author="yuaxu"/>
->>>>>>> 5d52d191
-
-# How to use Notification Hubs from Python
-[AZURE.INCLUDE [notification-hubs-backend-how-to-selector](../../includes/notification-hubs-backend-how-to-selector.md)]
-		
-You can access all Notification Hubs features from a Java/PHP/Python/Ruby back-end using the Notification Hub REST interface as described in the MSDN topic [Notification Hubs REST APIs](http://msdn.microsoft.com/library/dn223264.aspx).
-
-> [AZURE.NOTE] This is a sample reference implementation for implementing the notification sends in Python and is not the officially supported Notifications Hub Python SDK.
-
-> [AZURE.NOTE] This sample is written using Python 3.4.
-
-In this topic we show how to:
-
-* Build a REST client for Notification Hubs features in Python.
-* Send notifications using the Python interface to the Notification Hub REST APIs. 
-* Get a dump of the HTTP REST request/response for debugging/educational purpose. 
-
-You can follow the [Get started tutorial](notification-hubs-windows-store-dotnet-get-started.md) for your mobile platform of choice, implementing the back-end portion in Python.
-
-> [AZURE.NOTE] The scope of the sample is only limited to send notifications and it doesn't do any registration management.
-
-## Client interface
-The main client interface can provide the same methods that are available in the [.NET Notification Hubs SDK](http://msdn.microsoft.com/library/jj933431.aspx). This will allow you to directly translate all the tutorials and samples currently available on this site, and contributed by the community on the internet.
-
-You can find all the code available in the [Python REST wrapper sample].
-
-For example, to create a client:
-
-	isDebug = True
-	hub = NotificationHub("myConnectionString", "myNotificationHubName", isDebug)
-	
-To send a Windows toast notification:
-	
-	wns_payload = """<toast><visual><binding template=\"ToastText01\"><text id=\"1\">Hello world!</text></binding></visual></toast>"""
-	hub.send_windows_notification(wns_payload)
-	
-## Implementation
-If you did not already, please follow our [Get started tutorial] up to the last section where you have to implement the back-end.
-
-All the details to implement a full REST wrapper can be found on [MSDN](http://msdn.microsoft.com/library/dn530746.aspx). In this section we will describe the Python implementation of the main steps required to access Notification Hubs REST endpoints and send notifications
-
-1. Parse the connection string
-2. Generate the authorization token
-3. Send a notification using HTTP REST API
-
-### Parse the connection string
-
-Here is the main class implementing the client, whose constructor parses the connection string:
-
-	class NotificationHub:
-	    API_VERSION = "?api-version=2013-10"
-	    DEBUG_SEND = "&test"
-	
-	    def __init__(self, connection_string=None, hub_name=None, debug=0):
-	        self.HubName = hub_name
-	        self.Debug = debug
-	
-	        # Parse connection string
-	        parts = connection_string.split(';')
-	        if len(parts) != 3:
-	            raise Exception("Invalid ConnectionString.")
-	
-	        for part in parts:
-	            if part.startswith('Endpoint'):
-	                self.Endpoint = 'https' + part[11:]
-	            if part.startswith('SharedAccessKeyName'):
-	                self.SasKeyName = part[20:]
-	            if part.startswith('SharedAccessKey'):
-	                self.SasKeyValue = part[16:]
-
-
-### Create security token
-The details of the security token creation are available [here](http://msdn.microsoft.com/library/dn495627.aspx).
-The following methods have to be added to the **NotificationHub** class to create the token based on the URI of the current request and the credentials extracted from the connection string.
-
-	@staticmethod
-    def get_expiry():
-        # By default returns an expiration of 5 minutes (=300 seconds) from now
-        return int(round(time.time() + 300))
-
-    @staticmethod
-    def encode_base64(data):
-        return base64.b64encode(data)
-
-    def sign_string(self, to_sign):
-        key = self.SasKeyValue.encode('utf-8')
-        to_sign = to_sign.encode('utf-8')
-        signed_hmac_sha256 = hmac.HMAC(key, to_sign, hashlib.sha256)
-        digest = signed_hmac_sha256.digest()
-        encoded_digest = self.encode_base64(digest)
-        return encoded_digest
-
-    def generate_sas_token(self):
-        target_uri = self.Endpoint + self.HubName
-        my_uri = urllib.parse.quote(target_uri, '').lower()
-        expiry = str(self.get_expiry())
-        to_sign = my_uri + '\n' + expiry
-        signature = urllib.parse.quote(self.sign_string(to_sign))
-        auth_format = 'SharedAccessSignature sig={0}&se={1}&skn={2}&sr={3}'
-        sas_token = auth_format.format(signature, expiry, self.SasKeyName, my_uri)
-        return sas_token
-
-### Send a notification using HTTP REST API
-First, let use define a class representing a notification.
-
-	class Notification:
-	    def __init__(self, notification_format=None, payload=None, debug=0):
-	        valid_formats = ['template', 'apple', 'gcm', 'windows', 'windowsphone', "adm", "baidu"]
-	        if not any(x in notification_format for x in valid_formats):
-	            raise Exception(
-	                "Invalid Notification format. " +
-	                "Must be one of the following - 'template', 'apple', 'gcm', 'windows', 'windowsphone', 'adm', 'baidu'")
-	
-	        self.format = notification_format
-	        self.payload = payload
-	
-	        # array with keynames for headers
-	        # Note: Some headers are mandatory: Windows: X-WNS-Type, WindowsPhone: X-NotificationType
-	        # Note: For Apple you can set Expiry with header: ServiceBusNotification-ApnsExpiry
-	        # in W3C DTF, YYYY-MM-DDThh:mmTZD (for example, 1997-07-16T19:20+01:00).
-	        self.headers = None
-
-This class is a container for a native notification body or a set of properties in case of a template notification, a set of headers which contains format (native platform or template) and platform-specific properties (like Apple expiration property and WNS headers).
-
-Please refer to the [Notification Hubs REST APIs documentation](http://msdn.microsoft.com/library/dn495827.aspx) and the specific notification platforms' formats for all the options available.
-
-Now with this class, we can write the send notification methods inside of the **NotificationHub** class.
-
-    def make_http_request(self, url, payload, headers):
-        parsed_url = urllib.parse.urlparse(url)
-        connection = http.client.HTTPSConnection(parsed_url.hostname, parsed_url.port)
-
-        if self.Debug > 0:
-            connection.set_debuglevel(self.Debug)
-            # adding this querystring parameter gets detailed information about the PNS send notification outcome
-            url += self.DEBUG_SEND
-            print("--- REQUEST ---")
-            print("URI: " + url)
-            print("Headers: " + json.dumps(headers, sort_keys=True, indent=4, separators=(' ', ': ')))
-            print("--- END REQUEST ---\n")
-
-        connection.request('POST', url, payload, headers)
-        response = connection.getresponse()
-
-        if self.Debug > 0:
-            # print out detailed response information for debugging purpose
-            print("\n\n--- RESPONSE ---")
-            print(str(response.status) + " " + response.reason)
-            print(response.msg)
-            print(response.read())
-            print("--- END RESPONSE ---")
-
-        elif response.status != 201:
-            # Successful outcome of send message is HTTP 201 - Created
-            raise Exception(
-                "Error sending notification. Received HTTP code " + str(response.status) + " " + response.reason)
-
-        connection.close()
-
-    def send_notification(self, notification, tag_or_tag_expression=None):
-        url = self.Endpoint + self.HubName + '/messages' + self.API_VERSION
-
-        json_platforms = ['template', 'apple', 'gcm', 'adm', 'baidu']
-
-        if any(x in notification.format for x in json_platforms):
-            content_type = "application/json"
-            payload_to_send = json.dumps(notification.payload)
-        else:
-            content_type = "application/xml"
-            payload_to_send = notification.payload
-
-        headers = {
-            'Content-type': content_type,
-            'Authorization': self.generate_sas_token(),
-            'ServiceBusNotification-Format': notification.format
-        }
-
-        if isinstance(tag_or_tag_expression, set):
-            tag_list = ' || '.join(tag_or_tag_expression)
-        else:
-            tag_list = tag_or_tag_expression
-
-        # add the tags/tag expressions to the headers collection
-        if tag_list != "":
-            headers.update({'ServiceBusNotification-Tags': tag_list})
-
-        # add any custom headers to the headers collection that the user may have added
-        if notification.headers is not None:
-            headers.update(notification.headers)
-
-        self.make_http_request(url, payload_to_send, headers)
-
-	def send_apple_notification(self, payload, tags=""):
-        nh = Notification("apple", payload)
-        self.send_notification(nh, tags)
-
-    def send_gcm_notification(self, payload, tags=""):
-        nh = Notification("gcm", payload)
-        self.send_notification(nh, tags)
-
-    def send_adm_notification(self, payload, tags=""):
-        nh = Notification("adm", payload)
-        self.send_notification(nh, tags)
-
-    def send_baidu_notification(self, payload, tags=""):
-        nh = Notification("baidu", payload)
-        self.send_notification(nh, tags)
-
-    def send_mpns_notification(self, payload, tags=""):
-        nh = Notification("windowsphone", payload)
-
-        if "<wp:Toast>" in payload:
-            nh.headers = {'X-WindowsPhone-Target': 'toast', 'X-NotificationClass': '2'}
-        elif "<wp:Tile>" in payload:
-            nh.headers = {'X-WindowsPhone-Target': 'tile', 'X-NotificationClass': '1'}
-
-        self.send_notification(nh, tags)
-
-    def send_windows_notification(self, payload, tags=""):
-        nh = Notification("windows", payload)
-
-        if "<toast>" in payload:
-            nh.headers = {'X-WNS-Type': 'wns/toast'}
-        elif "<tile>" in payload:
-            nh.headers = {'X-WNS-Type': 'wns/tile'}
-        elif "<badge>" in payload:
-            nh.headers = {'X-WNS-Type': 'wns/badge'}
-
-        self.send_notification(nh, tags)
-
-    def send_template_notification(self, properties, tags=""):
-        nh = Notification("template", properties)
-        self.send_notification(nh, tags)
-
-The above methods send an HTTP POST request to the /messages endpoint of your notification hub, with the correct body and headers to send the notification.
-
-### Using debug property to enable detailed logging
-Enabling debug property while initializing the Notification Hub will write out detailed logging information about the HTTP request and response dump as well as detailed Notification message send outcome. 
-We recently added this property called [Notification Hubs TestSend property](http://msdn.microsoft.com/library/microsoft.servicebus.notifications.notificationhubclient.enabletestsend.aspx)
-which returns detailed information about the notification send outcome. 
-To use it - initialize using the following:
-
-	hub = NotificationHub("myConnectionString", "myNotificationHubName", isDebug)
-
-The Notification Hub Send request HTTP URL gets appended with a "test" querystring as a result. 
-
-##<a name="complete-tutorial"></a>Complete the tutorial
-Now you can complete the Get Started tutorial by sending the notification from a Python back-end.
-
-Initialize your Notification Hubs client (substitute the connection string and hub name as instructed in the [Get started tutorial]):
-
-	hub = NotificationHub("myConnectionString", "myNotificationHubName")
-
-Then add the send code depending on your target mobile platform. This sample also adds higher level methods to enable sending notifications based on the platform e.g. send_windows_notification for windows; send_apple_notification (for apple) etc. 
-
-### Windows Store and Windows Phone 8.1 (non-Silverlight)
-
-	wns_payload = """<toast><visual><binding template=\"ToastText01\"><text id=\"1\">Test</text></binding></visual></toast>"""
-	hub.send_windows_notification(wns_payload)
-
-### Windows Phone 8.0 and 8.1 Silverlight
-
-	hub.send_mpns_notification(toast)
-
-### iOS
-
-	alert_payload = {
-	    'data':
-	        {
-	            'msg': 'Hello!'
-	        }
-	}
-	hub.send_apple_notification(alert_payload)
-
-### Android
-	gcm_payload = {
-	    'data':
-	        {
-	            'msg': 'Hello!'
-	        }
-	}
-	hub.send_gcm_notification(gcm_payload)
-
-### Kindle Fire
-	adm_payload = {
-	    'data':
-	        {
-	            'msg': 'Hello!'
-	        }
-	}
-	hub.send_adm_notification(adm_payload)
-
-### Baidu
-	baidu_payload = {
-	    'data':
-	        {
-	            'msg': 'Hello!'
-	        }
-	}
-	hub.send_baidu_notification(baidu_payload)
-
-Running your Python code should produce a notification appearing on your target device.
-
-## Examples:
-
-### Enabling debug property
-When you enable debug flag while initializing the NotificationHub then you will see detailed HTTP request and response dump as well as NotificationOutcome like the following where you can understand what HTTP headers are passed in the request and what HTTP response was received from the Notification Hub:
-   	![][1]
-
-You will see detailed Notification Hub result e.g. 
-
-- when the message is successfully sent to the Push Notification Service. 
-	
-		<Outcome>The Notification was successfully sent to the Push Notification System</Outcome>
-
-- If there were no targets found for any push notification then you are likely going to see the following in the response (which indicates that there were no registrations found to deliver the notification probably because the registrations had some mismatched tags)
-
-		'<NotificationOutcome xmlns="http://schemas.microsoft.com/netservices/2010/10/servicebus/connect" xmlns:i="http://www.w3.org/2001/XMLSchema-instance"><Success>0</Success><Failure>0</Failure><Results i:nil="true"/></NotificationOutcome>'
-
-### Broadcast toast notification to Windows 
-
-Notice the headers that get sent out when you are sending a broadcast toast notification to Windows client. 
-
-	hub.send_windows_notification(wns_payload)
-
-![][2]
-
-### Send notification specifying a tag (or tag expression)
-
-Notice the Tags HTTP header which gets added to the HTTP request (in the example below, we are sending the notification only to registrations with 'sports' payload)
-
-	hub.send_windows_notification(wns_payload, "sports")
-
-![][3]
-
-### Send notification specifying multiple tags
-
-Notice how the Tags HTTP header changes when multiple tags are sent. 
-	
-	tags = {'sports', 'politics'}
-	hub.send_windows_notification(wns_payload, tags)
-
-![][4]
-
-### Templated notification
-
-Notice that the Format HTTP header changes and the payload body is sent as part of the HTTP request body:
-
-**Client side - registered template**
-
-		var template =
-		                @"<toast><visual><binding template=""ToastText01""><text id=""1"">$(greeting_en)</text></binding></visual></toast>";
-            
-**Server side - sending the payload**
-		
-		template_payload = {'greeting_en': 'Hello', 'greeting_fr': 'Salut'}
-		hub.send_template_notification(template_payload)
-
-![][5]
-
-
-## Next Steps
-In this topic we showed how to create a simple Python REST client for Notification Hubs. From here you can:
-
-* Download the full [Python REST wrapper sample], which contains all the code above.
-* Continue learning about Notification Hubs tagging feature in the [Breaking News tutorial]
-* Continue learning about Notification Hubs Templates feature in the [Localizing News tutorial]
-
-<!-- URLs -->
-[Python REST wrapper sample]: https://github.com/Azure/azure-notificationhubs-samples/tree/master/notificationhubs-rest-python
-[Get started tutorial]: http://azure.microsoft.com/documentation/articles/notification-hubs-windows-store-dotnet-get-started/
-[Breaking News tutorial]: http://azure.microsoft.com/documentation/articles/notification-hubs-windows-store-dotnet-send-breaking-news/
-[Localizing News tutorial]: http://azure.microsoft.com/documentation/articles/notification-hubs-windows-store-dotnet-send-localized-breaking-news/
-
-<!-- Images. -->
-[1]: ./media/notification-hubs-python-backend-how-to/DetailedLoggingInfo.png
-[2]: ./media/notification-hubs-python-backend-how-to/BroadcastScenario.png
-[3]: ./media/notification-hubs-python-backend-how-to/SendWithOneTag.png
-[4]: ./media/notification-hubs-python-backend-how-to/SendWithMultipleTags.png
-[5]: ./media/notification-hubs-python-backend-how-to/TemplatedNotification.png
- 
+<properties 
+	pageTitle="How to use Notification Hubs with Python" 
+	description="Learn how to use Azure Notification Hubs from a Python back-end." 
+	services="notification-hubs" 
+	documentationCenter="" 
+	authors="wesmc7777"
+	manager="dwrede" 
+	editor=""/>
+
+<tags 
+	ms.service="notification-hubs" 
+	ms.workload="mobile" 
+	ms.tgt_pltfrm="python" 
+	ms.devlang="php" 
+	ms.topic="article" 
+	ms.date="11/01/2015" 
+	ms.author="yuaxu"/>
+
+# How to use Notification Hubs from Python
+[AZURE.INCLUDE [notification-hubs-backend-how-to-selector](../../includes/notification-hubs-backend-how-to-selector.md)]
+		
+You can access all Notification Hubs features from a Java/PHP/Python/Ruby back-end using the Notification Hub REST interface as described in the MSDN topic [Notification Hubs REST APIs](http://msdn.microsoft.com/library/dn223264.aspx).
+
+> [AZURE.NOTE] This is a sample reference implementation for implementing the notification sends in Python and is not the officially supported Notifications Hub Python SDK.
+
+> [AZURE.NOTE] This sample is written using Python 3.4.
+
+In this topic we show how to:
+
+* Build a REST client for Notification Hubs features in Python.
+* Send notifications using the Python interface to the Notification Hub REST APIs. 
+* Get a dump of the HTTP REST request/response for debugging/educational purpose. 
+
+You can follow the [Get started tutorial](notification-hubs-windows-store-dotnet-get-started.md) for your mobile platform of choice, implementing the back-end portion in Python.
+
+> [AZURE.NOTE] The scope of the sample is only limited to send notifications and it doesn't do any registration management.
+
+## Client interface
+The main client interface can provide the same methods that are available in the [.NET Notification Hubs SDK](http://msdn.microsoft.com/library/jj933431.aspx). This will allow you to directly translate all the tutorials and samples currently available on this site, and contributed by the community on the internet.
+
+You can find all the code available in the [Python REST wrapper sample].
+
+For example, to create a client:
+
+	isDebug = True
+	hub = NotificationHub("myConnectionString", "myNotificationHubName", isDebug)
+	
+To send a Windows toast notification:
+	
+	wns_payload = """<toast><visual><binding template=\"ToastText01\"><text id=\"1\">Hello world!</text></binding></visual></toast>"""
+	hub.send_windows_notification(wns_payload)
+	
+## Implementation
+If you did not already, please follow our [Get started tutorial] up to the last section where you have to implement the back-end.
+
+All the details to implement a full REST wrapper can be found on [MSDN](http://msdn.microsoft.com/library/dn530746.aspx). In this section we will describe the Python implementation of the main steps required to access Notification Hubs REST endpoints and send notifications
+
+1. Parse the connection string
+2. Generate the authorization token
+3. Send a notification using HTTP REST API
+
+### Parse the connection string
+
+Here is the main class implementing the client, whose constructor parses the connection string:
+
+	class NotificationHub:
+	    API_VERSION = "?api-version=2013-10"
+	    DEBUG_SEND = "&test"
+	
+	    def __init__(self, connection_string=None, hub_name=None, debug=0):
+	        self.HubName = hub_name
+	        self.Debug = debug
+	
+	        # Parse connection string
+	        parts = connection_string.split(';')
+	        if len(parts) != 3:
+	            raise Exception("Invalid ConnectionString.")
+	
+	        for part in parts:
+	            if part.startswith('Endpoint'):
+	                self.Endpoint = 'https' + part[11:]
+	            if part.startswith('SharedAccessKeyName'):
+	                self.SasKeyName = part[20:]
+	            if part.startswith('SharedAccessKey'):
+	                self.SasKeyValue = part[16:]
+
+
+### Create security token
+The details of the security token creation are available [here](http://msdn.microsoft.com/library/dn495627.aspx).
+The following methods have to be added to the **NotificationHub** class to create the token based on the URI of the current request and the credentials extracted from the connection string.
+
+	@staticmethod
+    def get_expiry():
+        # By default returns an expiration of 5 minutes (=300 seconds) from now
+        return int(round(time.time() + 300))
+
+    @staticmethod
+    def encode_base64(data):
+        return base64.b64encode(data)
+
+    def sign_string(self, to_sign):
+        key = self.SasKeyValue.encode('utf-8')
+        to_sign = to_sign.encode('utf-8')
+        signed_hmac_sha256 = hmac.HMAC(key, to_sign, hashlib.sha256)
+        digest = signed_hmac_sha256.digest()
+        encoded_digest = self.encode_base64(digest)
+        return encoded_digest
+
+    def generate_sas_token(self):
+        target_uri = self.Endpoint + self.HubName
+        my_uri = urllib.parse.quote(target_uri, '').lower()
+        expiry = str(self.get_expiry())
+        to_sign = my_uri + '\n' + expiry
+        signature = urllib.parse.quote(self.sign_string(to_sign))
+        auth_format = 'SharedAccessSignature sig={0}&se={1}&skn={2}&sr={3}'
+        sas_token = auth_format.format(signature, expiry, self.SasKeyName, my_uri)
+        return sas_token
+
+### Send a notification using HTTP REST API
+First, let use define a class representing a notification.
+
+	class Notification:
+	    def __init__(self, notification_format=None, payload=None, debug=0):
+	        valid_formats = ['template', 'apple', 'gcm', 'windows', 'windowsphone', "adm", "baidu"]
+	        if not any(x in notification_format for x in valid_formats):
+	            raise Exception(
+	                "Invalid Notification format. " +
+	                "Must be one of the following - 'template', 'apple', 'gcm', 'windows', 'windowsphone', 'adm', 'baidu'")
+	
+	        self.format = notification_format
+	        self.payload = payload
+	
+	        # array with keynames for headers
+	        # Note: Some headers are mandatory: Windows: X-WNS-Type, WindowsPhone: X-NotificationType
+	        # Note: For Apple you can set Expiry with header: ServiceBusNotification-ApnsExpiry
+	        # in W3C DTF, YYYY-MM-DDThh:mmTZD (for example, 1997-07-16T19:20+01:00).
+	        self.headers = None
+
+This class is a container for a native notification body or a set of properties in case of a template notification, a set of headers which contains format (native platform or template) and platform-specific properties (like Apple expiration property and WNS headers).
+
+Please refer to the [Notification Hubs REST APIs documentation](http://msdn.microsoft.com/library/dn495827.aspx) and the specific notification platforms' formats for all the options available.
+
+Now with this class, we can write the send notification methods inside of the **NotificationHub** class.
+
+    def make_http_request(self, url, payload, headers):
+        parsed_url = urllib.parse.urlparse(url)
+        connection = http.client.HTTPSConnection(parsed_url.hostname, parsed_url.port)
+
+        if self.Debug > 0:
+            connection.set_debuglevel(self.Debug)
+            # adding this querystring parameter gets detailed information about the PNS send notification outcome
+            url += self.DEBUG_SEND
+            print("--- REQUEST ---")
+            print("URI: " + url)
+            print("Headers: " + json.dumps(headers, sort_keys=True, indent=4, separators=(' ', ': ')))
+            print("--- END REQUEST ---\n")
+
+        connection.request('POST', url, payload, headers)
+        response = connection.getresponse()
+
+        if self.Debug > 0:
+            # print out detailed response information for debugging purpose
+            print("\n\n--- RESPONSE ---")
+            print(str(response.status) + " " + response.reason)
+            print(response.msg)
+            print(response.read())
+            print("--- END RESPONSE ---")
+
+        elif response.status != 201:
+            # Successful outcome of send message is HTTP 201 - Created
+            raise Exception(
+                "Error sending notification. Received HTTP code " + str(response.status) + " " + response.reason)
+
+        connection.close()
+
+    def send_notification(self, notification, tag_or_tag_expression=None):
+        url = self.Endpoint + self.HubName + '/messages' + self.API_VERSION
+
+        json_platforms = ['template', 'apple', 'gcm', 'adm', 'baidu']
+
+        if any(x in notification.format for x in json_platforms):
+            content_type = "application/json"
+            payload_to_send = json.dumps(notification.payload)
+        else:
+            content_type = "application/xml"
+            payload_to_send = notification.payload
+
+        headers = {
+            'Content-type': content_type,
+            'Authorization': self.generate_sas_token(),
+            'ServiceBusNotification-Format': notification.format
+        }
+
+        if isinstance(tag_or_tag_expression, set):
+            tag_list = ' || '.join(tag_or_tag_expression)
+        else:
+            tag_list = tag_or_tag_expression
+
+        # add the tags/tag expressions to the headers collection
+        if tag_list != "":
+            headers.update({'ServiceBusNotification-Tags': tag_list})
+
+        # add any custom headers to the headers collection that the user may have added
+        if notification.headers is not None:
+            headers.update(notification.headers)
+
+        self.make_http_request(url, payload_to_send, headers)
+
+	def send_apple_notification(self, payload, tags=""):
+        nh = Notification("apple", payload)
+        self.send_notification(nh, tags)
+
+    def send_gcm_notification(self, payload, tags=""):
+        nh = Notification("gcm", payload)
+        self.send_notification(nh, tags)
+
+    def send_adm_notification(self, payload, tags=""):
+        nh = Notification("adm", payload)
+        self.send_notification(nh, tags)
+
+    def send_baidu_notification(self, payload, tags=""):
+        nh = Notification("baidu", payload)
+        self.send_notification(nh, tags)
+
+    def send_mpns_notification(self, payload, tags=""):
+        nh = Notification("windowsphone", payload)
+
+        if "<wp:Toast>" in payload:
+            nh.headers = {'X-WindowsPhone-Target': 'toast', 'X-NotificationClass': '2'}
+        elif "<wp:Tile>" in payload:
+            nh.headers = {'X-WindowsPhone-Target': 'tile', 'X-NotificationClass': '1'}
+
+        self.send_notification(nh, tags)
+
+    def send_windows_notification(self, payload, tags=""):
+        nh = Notification("windows", payload)
+
+        if "<toast>" in payload:
+            nh.headers = {'X-WNS-Type': 'wns/toast'}
+        elif "<tile>" in payload:
+            nh.headers = {'X-WNS-Type': 'wns/tile'}
+        elif "<badge>" in payload:
+            nh.headers = {'X-WNS-Type': 'wns/badge'}
+
+        self.send_notification(nh, tags)
+
+    def send_template_notification(self, properties, tags=""):
+        nh = Notification("template", properties)
+        self.send_notification(nh, tags)
+
+The above methods send an HTTP POST request to the /messages endpoint of your notification hub, with the correct body and headers to send the notification.
+
+### Using debug property to enable detailed logging
+Enabling debug property while initializing the Notification Hub will write out detailed logging information about the HTTP request and response dump as well as detailed Notification message send outcome. 
+We recently added this property called [Notification Hubs TestSend property](http://msdn.microsoft.com/library/microsoft.servicebus.notifications.notificationhubclient.enabletestsend.aspx)
+which returns detailed information about the notification send outcome. 
+To use it - initialize using the following:
+
+	hub = NotificationHub("myConnectionString", "myNotificationHubName", isDebug)
+
+The Notification Hub Send request HTTP URL gets appended with a "test" querystring as a result. 
+
+##<a name="complete-tutorial"></a>Complete the tutorial
+Now you can complete the Get Started tutorial by sending the notification from a Python back-end.
+
+Initialize your Notification Hubs client (substitute the connection string and hub name as instructed in the [Get started tutorial]):
+
+	hub = NotificationHub("myConnectionString", "myNotificationHubName")
+
+Then add the send code depending on your target mobile platform. This sample also adds higher level methods to enable sending notifications based on the platform e.g. send_windows_notification for windows; send_apple_notification (for apple) etc. 
+
+### Windows Store and Windows Phone 8.1 (non-Silverlight)
+
+	wns_payload = """<toast><visual><binding template=\"ToastText01\"><text id=\"1\">Test</text></binding></visual></toast>"""
+	hub.send_windows_notification(wns_payload)
+
+### Windows Phone 8.0 and 8.1 Silverlight
+
+	hub.send_mpns_notification(toast)
+
+### iOS
+
+	alert_payload = {
+	    'data':
+	        {
+	            'msg': 'Hello!'
+	        }
+	}
+	hub.send_apple_notification(alert_payload)
+
+### Android
+	gcm_payload = {
+	    'data':
+	        {
+	            'msg': 'Hello!'
+	        }
+	}
+	hub.send_gcm_notification(gcm_payload)
+
+### Kindle Fire
+	adm_payload = {
+	    'data':
+	        {
+	            'msg': 'Hello!'
+	        }
+	}
+	hub.send_adm_notification(adm_payload)
+
+### Baidu
+	baidu_payload = {
+	    'data':
+	        {
+	            'msg': 'Hello!'
+	        }
+	}
+	hub.send_baidu_notification(baidu_payload)
+
+Running your Python code should produce a notification appearing on your target device.
+
+## Examples:
+
+### Enabling debug property
+When you enable debug flag while initializing the NotificationHub then you will see detailed HTTP request and response dump as well as NotificationOutcome like the following where you can understand what HTTP headers are passed in the request and what HTTP response was received from the Notification Hub:
+   	![][1]
+
+You will see detailed Notification Hub result e.g. 
+
+- when the message is successfully sent to the Push Notification Service. 
+	
+		<Outcome>The Notification was successfully sent to the Push Notification System</Outcome>
+
+- If there were no targets found for any push notification then you are likely going to see the following in the response (which indicates that there were no registrations found to deliver the notification probably because the registrations had some mismatched tags)
+
+		'<NotificationOutcome xmlns="http://schemas.microsoft.com/netservices/2010/10/servicebus/connect" xmlns:i="http://www.w3.org/2001/XMLSchema-instance"><Success>0</Success><Failure>0</Failure><Results i:nil="true"/></NotificationOutcome>'
+
+### Broadcast toast notification to Windows 
+
+Notice the headers that get sent out when you are sending a broadcast toast notification to Windows client. 
+
+	hub.send_windows_notification(wns_payload)
+
+![][2]
+
+### Send notification specifying a tag (or tag expression)
+
+Notice the Tags HTTP header which gets added to the HTTP request (in the example below, we are sending the notification only to registrations with 'sports' payload)
+
+	hub.send_windows_notification(wns_payload, "sports")
+
+![][3]
+
+### Send notification specifying multiple tags
+
+Notice how the Tags HTTP header changes when multiple tags are sent. 
+	
+	tags = {'sports', 'politics'}
+	hub.send_windows_notification(wns_payload, tags)
+
+![][4]
+
+### Templated notification
+
+Notice that the Format HTTP header changes and the payload body is sent as part of the HTTP request body:
+
+**Client side - registered template**
+
+		var template =
+		                @"<toast><visual><binding template=""ToastText01""><text id=""1"">$(greeting_en)</text></binding></visual></toast>";
+            
+**Server side - sending the payload**
+		
+		template_payload = {'greeting_en': 'Hello', 'greeting_fr': 'Salut'}
+		hub.send_template_notification(template_payload)
+
+![][5]
+
+
+## Next Steps
+In this topic we showed how to create a simple Python REST client for Notification Hubs. From here you can:
+
+* Download the full [Python REST wrapper sample], which contains all the code above.
+* Continue learning about Notification Hubs tagging feature in the [Breaking News tutorial]
+* Continue learning about Notification Hubs Templates feature in the [Localizing News tutorial]
+
+<!-- URLs -->
+[Python REST wrapper sample]: https://github.com/Azure/azure-notificationhubs-samples/tree/master/notificationhubs-rest-python
+[Get started tutorial]: http://azure.microsoft.com/documentation/articles/notification-hubs-windows-store-dotnet-get-started/
+[Breaking News tutorial]: http://azure.microsoft.com/documentation/articles/notification-hubs-windows-store-dotnet-send-breaking-news/
+[Localizing News tutorial]: http://azure.microsoft.com/documentation/articles/notification-hubs-windows-store-dotnet-send-localized-breaking-news/
+
+<!-- Images. -->
+[1]: ./media/notification-hubs-python-backend-how-to/DetailedLoggingInfo.png
+[2]: ./media/notification-hubs-python-backend-how-to/BroadcastScenario.png
+[3]: ./media/notification-hubs-python-backend-how-to/SendWithOneTag.png
+[4]: ./media/notification-hubs-python-backend-how-to/SendWithMultipleTags.png
+[5]: ./media/notification-hubs-python-backend-how-to/TemplatedNotification.png
+ 