--- conflicted
+++ resolved
@@ -14,11 +14,7 @@
 ms.devlang: Java
 ms.topic: tutorial
 ms.custom: mvc
-<<<<<<< HEAD
-ms.date: 01/04/2019
-=======
 ms.date: 04/29/2019
->>>>>>> 6a383dfd
 ms.author: jowargo
 
 ---
@@ -42,32 +38,6 @@
 
 ## Prerequisites
 
-<<<<<<< HEAD
-* Get the Android SDK (assuming that you are using Eclipse) from the [Android Developer portal](https://go.microsoft.com/fwlink/?LinkId=389797).
-* Follow the steps in [Setting Up Your Development Environment](https://developer.amazon.com/docs/fire-tablets/ft-set-up-your-development-environment.html) to set up your development environment for Kindle.
-
-## Add a new app to the developer portal
-
-1. First, create an app in the [Amazon developer portal].
-
-    ![][0]
-
-2. Copy the **Application Key**.
-
-    ![][1]
-
-3. In the portal, click the name of your app, and then click the **Device Messaging** tab.
-
-    ![][2]
-
-4. Click **Create a New Security Profile**, and then create a new security profile (for example, **TestAdm security profile**). Then click **Save**.
-
-    ![][3]
-
-5. Click **Security Profiles** to view the security profile that you created. Copy the **Client ID** and **Client Secret** values for later use.
-
-    ![][4]
-=======
 - [Android Studio](https://developer.android.com/studio/?gclid=CjwKCAjwwZrmBRA7EiwA4iMzBPZ9YYmR0pbb5LtjnWhWCxe8PWrmjmeaR6ad5ksCr_j2mmkVj_-o6hoCAqwQAvD_BwE).
 - Follow the steps in [Setting Up Your Development Environment](https://developer.amazon.com/docs/fire-tablets/ft-set-up-your-development-environment.html) to set up your development environment for Kindle.
 
@@ -106,10 +76,8 @@
 
         ![Get client ID and secret](./media/notification-hubs-kindle-get-started/client-id-secret.png) 
     2. Switch to the **Android/Kindle Settings** page, and keep the page open. You'll enter these values in the next section. 
->>>>>>> 6a383dfd
 
 ## Create an API key
-
 1. Open a command prompt with administrator privileges.
 2. Navigate to the Android SDK folder.
 3. Enter the following command:
@@ -117,12 +85,6 @@
     ```shell
     keytool -list -v -alias androiddebugkey -keystore ./debug.keystore
     ```
-<<<<<<< HEAD
-
-    ![][5]
-
-=======
->>>>>>> 6a383dfd
 4. For the **keystore** password, type **android**.
 5. Copy the **MD5** and **SHA256** fingerprints. 
 6. Back in the developer portal, on the **Android/Kindle Settings** tab, do the following steps: 
@@ -142,16 +104,6 @@
     5. In the **API Key Details** window, copy the API Key and save it somewhere. Then, select **X** in the upper-right corner to close the window. 
 
 
-<<<<<<< HEAD
-## Add credentials to the hub
-
-In the portal, add the client secret and client ID to the **Configure** tab of your notification hub.
-
-## Set up your application
-
-> [!NOTE]
-> When you're creating an application, use at least API Level 17.
-=======
 ## Create and configure a notification hub
 
 1. Follow steps in the [Create an Azure notification hub in the Azure portal](create-notification-hub-portal.md) article to create a notification hub. 
@@ -165,7 +117,6 @@
     ![Notification hub - listen connection string](./media/notification-hubs-kindle-get-started/event-hub-listen-connection-string.png)    
 
 ## Set up your application
->>>>>>> 6a383dfd
 
 1. Launch Android Studio. 
 2. Select **File**, point to **New**, and then select **New Project**. 
@@ -179,16 +130,9 @@
     3. Review and update the remaining values as appropriate. 
     4. Select **Finish**. 
 
-<<<<<<< HEAD
-1. To obtain the ADM library, [download the SDK]. Extract the SDK zip file.
-2. In Eclipse, right-click your project, and then click **Properties**. Select **Java Build Path** on the left, and then select the **Libraries** tab at the top. Click **Add External Jar**, and select the `\SDK\Android\DeviceMessaging\lib\amazon-device-messaging-*.jar` file from the directory in which you extracted the Amazon SDK.
-3. Download the NotificationHubs Android SDK (link).
-4. Unzip the package, and then drag the file `notification-hubs-sdk.jar` into the `libs` folder in Eclipse.
-=======
         ![Configure Android project](./media/notification-hubs-kindle-get-started/new-android-studio-project.png)
 5. Download [Amazon Developer SDK for Android](https://developer.amazon.com/sdk-download) library to your hard disk. Extract the SDK zip file.
 6. In Android Studio, change the folder structure from **Android** to **Project** if it isn't already set to **Project**. 
->>>>>>> 6a383dfd
 
     ![Android Studio - Switch to project structure](./media/notification-hubs-kindle-get-started/android-studio-project-view.png)
 7. Expand **app** to see the **libs** folder in the tree view.     
@@ -198,10 +142,6 @@
     ![Android Studio - Add Amazon Device Messaging JAR](./media/notification-hubs-kindle-get-started/drag-drop-amazon-device-messaging-jar.png)
 9. In the **Copy** window, select **OK**. If you see the **Move** window instead of **Copy** window, close it, and try drag-drop operation with **CTRL** button pressed. 
 
-<<<<<<< HEAD
-    ```xml
-    xmlns:amazon="http://schemas.amazon.com/apk/res/android"
-=======
     ![Android Studio - Copy JAR](./media/notification-hubs-kindle-get-started/copy-jar-window.png)
 10. Add the following statement to the **app's build.gradle** file in the **dependencies** section: `implementation files('libs/amazon-device-messaging-1.0.1.jar')`. 
 
@@ -211,7 +151,6 @@
     ```gradle
     implementation 'com.microsoft.azure:notification-hubs-android-sdk:0.6@aar'
     implementation 'com.microsoft.azure:azure-notifications-handler:1.0.1@aar'
->>>>>>> 6a383dfd
     ```
 12. Add the following repository **after** the **dependencies** section:
 
@@ -227,51 +166,6 @@
     ![Android Studio - sync build.gradle of the app](./media/notification-hubs-kindle-get-started/gradle-sync-now.png)
 14. Switch back to the Android structure in the tree view.  Add the Amazon namespace in the root manifest element:
 
-<<<<<<< HEAD
-2. Add permissions as the first element under the manifest element. Substitute **[YOUR PACKAGE NAME]** with the package that you used to create your app.
-
-    ```xml
-    <permission
-        android:name="[YOUR PACKAGE NAME].permission.RECEIVE_ADM_MESSAGE"
-        android:protectionLevel="signature" />
-
-    <uses-permission android:name="android.permission.INTERNET"/>
-
-    <uses-permission android:name="[YOUR PACKAGE NAME].permission.RECEIVE_ADM_MESSAGE" />
-
-    <!-- This permission allows your app access to receive push notifications
-    from ADM. -->
-    <uses-permission android:name="com.amazon.device.messaging.permission.RECEIVE" />
-
-    <!-- ADM uses WAKE_LOCK to keep the processor from sleeping when a message is received. -->
-    <uses-permission android:name="android.permission.WAKE_LOCK" />
-    ```
-3. Insert the following element as the first child of the application element. Remember to substitute **[YOUR SERVICE NAME]** with the name of your ADM message handler that you create in the next section (including the package), and replace **[YOUR PACKAGE NAME]** with the package name with which you created your app.
-
-    ```xml
-    <amazon:enable-feature
-        android:name="com.amazon.device.messaging"
-        android:required="true"/>
-    <service
-        android:name="[YOUR SERVICE NAME]"
-        android:exported="false" />
-
-    <receiver
-        android:name="[YOUR SERVICE NAME]$Receiver" />
-
-        <!-- This permission ensures that only ADM can send your app registration broadcasts. -->
-        android:permission="com.amazon.device.messaging.permission.SEND" >
-
-        <!-- To interact with ADM, your app must listen for the following intents. -->
-        <intent-filter>
-        <action android:name="com.amazon.device.messaging.intent.REGISTRATION" />
-        <action android:name="com.amazon.device.messaging.intent.RECEIVE" />
-
-        <!-- Replace the name in the category tag with your app's package name. -->
-        <category android:name="[YOUR PACKAGE NAME]" />
-        </intent-filter>
-    </receiver>
-=======
     ```xml
     xmlns:amazon="http://schemas.amazon.com/apk/res/android"
     ```
@@ -316,24 +210,15 @@
                 <category android:name="[YOUR PACKAGE NAME]" />
             </intent-filter>
         </receiver>
->>>>>>> 6a383dfd
     ```
 
 ## Create your ADM message handler
 
-<<<<<<< HEAD
-1. Create a new class that inherits from `com.amazon.device.messaging.ADMMessageHandlerBase` and name it `MyADMMessageHandler`, as shown in the following figure:
-
-    ![][6]
-
-2. Add the following `import` statements:
-=======
 1. Add a new class to the `com.fabrikam.mykindleapp` package in the project that inherits from `com.amazon.device.messaging.ADMMessageHandlerBase` and name it `MyADMMessageHandler`, as shown in the following image:
 
     ![Create MyADMMessageHandler class](./media/notification-hubs-kindle-get-started/create-adm-message-handler.png)
 
 2. Add the following `import` statements to the `MyADMMessageHandler` class:
->>>>>>> 6a383dfd
 
     ```java
     import android.app.NotificationManager;
@@ -341,118 +226,17 @@
     import android.content.Context;
     import android.content.Intent;
     import android.support.v4.app.NotificationCompat;
-<<<<<<< HEAD
-    import com.amazon.device.messaging.ADMMessageReceiver;
-    import com.microsoft.windowsazure.messaging.NotificationHub
-    ```
-
-3. Add the following code in the class that you created. Remember to substitute the hub name and connection string (listen):
-=======
     import android.util.Log;
     import com.amazon.device.messaging.ADMMessageReceiver;
     import com.microsoft.windowsazure.messaging.NotificationHub;
     ```
 
 3. Add the following code in the class that you created. Remember the `[HUB NAME]` and `[LISTEN CONNECTION STRING]` with the name of your notification hub and listen connection string: 
->>>>>>> 6a383dfd
 
     ```java
     public static final int NOTIFICATION_ID = 1;
     private NotificationManager mNotificationManager;
     NotificationCompat.Builder builder;
-<<<<<<< HEAD
-        private static NotificationHub hub;
-    public static NotificationHub getNotificationHub(Context context) {
-        Log.v("com.wa.hellokindlefire", "getNotificationHub");
-        if (hub == null) {
-            hub = new NotificationHub("[hub name]", "[listen connection string]", context);
-        }
-        return hub;
-    }
-
-    public MyADMMessageHandler() {
-            super("MyADMMessageHandler");
-        }
-
-        public static class Receiver extends ADMMessageReceiver
-        {
-            public Receiver()
-            {
-                super(MyADMMessageHandler.class);
-            }
-        }
-
-        private void sendNotification(String msg) {
-            Context ctx = getApplicationContext();
-
-            mNotificationManager = (NotificationManager)
-                ctx.getSystemService(Context.NOTIFICATION_SERVICE);
-
-        PendingIntent contentIntent = PendingIntent.getActivity(ctx, 0,
-                new Intent(ctx, MainActivity.class), 0);
-
-        NotificationCompat.Builder mBuilder =
-                new NotificationCompat.Builder(ctx)
-                .setSmallIcon(R.mipmap.ic_launcher)
-                .setContentTitle("Notification Hub Demo")
-                .setStyle(new NotificationCompat.BigTextStyle()
-                        .bigText(msg))
-                .setContentText(msg);
-
-            mBuilder.setContentIntent(contentIntent);
-            mNotificationManager.notify(NOTIFICATION_ID, mBuilder.build());
-    }
-    ```
-4. Add the following code to the `OnMessage()` method:
-
-    ```java
-    String nhMessage = intent.getExtras().getString("msg");
-    sendNotification(nhMessage);
-    ```
-5. Add the following code to the `OnRegistered` method:
-
-    ```java
-    try {
-        getNotificationHub(getApplicationContext()).register(registrationId);
-    } catch (Exception e) {
-        Log.e("[your package name]", "Fail onRegister: " + e.getMessage(), e);
-    }
-    ```
-6. Add the following code to the `OnUnregistered` method:
-
-    ```java
-    try {
-        getNotificationHub(getApplicationContext()).unregister();
-    } catch (Exception e) {
-        Log.e("[your package name]", "Fail onUnregister: " + e.getMessage(), e);
-    }
-    ```
-7. In the `MainActivity` method, add the following import statement:
-
-    ```java
-    import com.amazon.device.messaging.ADM;
-    ```
-8. Add the following code at the end of the `OnCreate` method:
-
-    ```java
-    final ADM adm = new ADM(this);
-    if (adm.getRegistrationId() == null)
-    {
-        adm.startRegister();
-    } else {
-        new AsyncTask() {
-                @Override
-                protected Object doInBackground(Object... params) {
-                    try {
-                        MyADMMessageHandler.getNotificationHub(getApplicationContext()).register(adm.getRegistrationId());
-                    } catch (Exception e) {
-                        Log.e("com.wa.hellokindlefire", "Failed registration with hub", e);
-                        return e;
-                    }
-                    return null;
-                }
-            }.execute(null, null, null);
-=======
     private static NotificationHub hub;
 
     public static NotificationHub getNotificationHub(Context context) {
@@ -524,22 +308,10 @@
 
         mBuilder.setContentIntent(contentIntent);
         mNotificationManager.notify(NOTIFICATION_ID, mBuilder.build());
->>>>>>> 6a383dfd
     }
     ```
 
 ## Add your API key to your app
-<<<<<<< HEAD
-
-1. In Eclipse, create a new file named `api_key.txt` in the directory assets of your project.
-2. Open the file and copy the API key that you generated in the Amazon developer portal.
-
-## Run the app
-
-1. Start the emulator.
-2. In the emulator, swipe from the top and click **Settings**, and then click **My account** and register with a valid Amazon account.
-3. In Eclipse, run the app.
-=======
 1. Follow these steps to add an assets folder to the project. 
     1. Switch to the **Project** view. 
     2. Right-click **app**.
@@ -561,7 +333,6 @@
 ## Run the app
 1. On the Kindle device, swipe from the top and click **Settings**, and then click **My account** and register with a valid Amazon account.
 2. Run the app on a Kindle device from Android Studio. 
->>>>>>> 6a383dfd
 
 > [!NOTE]
 > If a problem occurs, check the time of the emulator (or device). The time value must be accurate. To change the time of the Kindle emulator, you can run the following command from your Android SDK platform-tools directory:
