<properties 
	pageTitle="How to use Table storage from .NET | Microsoft Azure" 
	description="Learn how to use Microsoft Azure Table storage to create and delete tables and insert and query entities in a table." 
	services="storage" 
	documentationCenter=".net" 
	authors="tamram" 
	manager="adinah" 
	editor=""/>

<tags 
	ms.service="storage" 
	ms.workload="storage" 
	ms.tgt_pltfrm="na" 
	ms.devlang="dotnet" 
	ms.topic="article" 
	ms.date="03/11/2015" 
	ms.author="tamram"/>


# How to use Table storage from .NET

[AZURE.INCLUDE [storage-selector-table-include](../includes/storage-selector-table-include.md)]

## Overview

This guide will show you how to perform common scenarios using the 
Azure Table Storage Service. The samples are written in C\# code
and use the Azure Storage Client Library for .NET. The scenarios covered include **creating and
deleting a table**, as well as **working with table entities**.

> [AZURE.NOTE] This guide targets the Azure .NET Storage Client Library 2.x and above. The recommended version is Storage Client Library 4.x, which is available via [NuGet](https://www.nuget.org/packages/WindowsAzure.Storage/) or as part of the [Azure SDK for .NET](/downloads/). See [Programmatically access Table storage](#programmatically-access-table-storage) below for more details on obtaining the Storage Client Library.

[AZURE.INCLUDE [storage-table-concepts-include](../includes/storage-table-concepts-include.md)]

[AZURE.INCLUDE [storage-create-account-include](../includes/storage-create-account-include.md)]

[AZURE.INCLUDE [storage-configure-connection-string-include](../includes/storage-configure-connection-string-include.md)]

## Programmatically access Table storage
<<<<<<< HEAD

### Obtaining the assembly
You can use NuGet to obtain the `Microsoft.WindowsAzure.Storage.dll` assembly. Right-click your project in **Solution Explorer** and choose **Manage NuGet Packages**.  Search online for "WindowsAzure.Storage" and click **Install** to install the Azure Storage package and dependencies.
=======
>>>>>>> 8f5664f7

[AZURE.INCLUDE [storage-dotnet-obtain-assembly](../includes/storage-dotnet-obtain-assembly.md)]

### Namespace declarations
Add the following code namespace declarations to the top of any C\# file
in which you wish to programmatically access Azure Storage:

    using Microsoft.WindowsAzure.Storage;
	using Microsoft.WindowsAzure.Storage.Auth;
    using Microsoft.WindowsAzure.Storage.Table;

Make sure you reference the `Microsoft.WindowsAzure.Storage.dll` assembly.

<<<<<<< HEAD
### Retrieving your connection string
You can use the **CloudStorageAccount** type to represent 
your Storage Account information. If you are using an 
Azure project template and/or have a reference to the
Microsoft.WindowsAzure.CloudConfigurationManager namespace, you 
can use the **CloudConfigurationManager** type
to retrieve your storage connection string and storage account
information from the Azure service configuration:

    CloudStorageAccount storageAccount = CloudStorageAccount.Parse(
        CloudConfigurationManager.GetSetting("StorageConnectionString"));

If you are creating an application with no reference to Microsoft.WindowsAzure.CloudConfigurationManager, and your connection string is located in the `web.config` or `app.config` as show above, then you can use **ConfigurationManager** to retrieve the connection string.  You will need to add a reference to System.Configuration.dll to your project and add another namespace declaration for it:

	using System.Configuration;
	...
	CloudStorageAccount storageAccount = CloudStorageAccount.Parse(
		ConfigurationManager.ConnectionStrings["StorageConnectionString"]);

### ODataLib dependencies
ODataLib dependencies in the Storage Client Library for .NET are resolved through the ODataLib (version 5.0.2) packages available through NuGet and not WCF Data Services.  The ODataLib libraries can be downloaded directly or referenced by your code project through NuGet.  The specific ODataLib packages are [OData], [Edm], and [Spatial].

=======
[AZURE.INCLUDE [storage-dotnet-retrieve-conn-string](../includes/storage-dotnet-retrieve-conn-string.md)]

[AZURE.INCLUDE [storage-dotnet-odatalib-dependencies](../includes/storage-dotnet-odatalib-dependencies.md)]

>>>>>>> 8f5664f7
## Create a table

A **CloudTableClient** object lets you get reference objects for tables
and entities. The following code creates a **CloudTableClient** object
and uses it to create a new table. All code in this guide assumes that
the application being built is an Azure Cloud Service project and
uses a storage connection string stored in the Azure application's service configuration.

    // Retrieve the storage account from the connection string.
    CloudStorageAccount storageAccount = CloudStorageAccount.Parse(
        CloudConfigurationManager.GetSetting("StorageConnectionString"));

    // Create the table client.
    CloudTableClient tableClient = storageAccount.CreateCloudTableClient();

    // Create the table if it doesn't exist.
    CloudTable table = tableClient.GetTableReference("people");
    table.CreateIfNotExists();

## Add an entity to a table

Entities map to C\# objects using a custom class derived from
**TableEntity**. To add an entity to a table, create a
class that defines the properties of your entity. The following code
defines an entity class that uses the customer's first name as the row
key and last name as the partition key. Together, an entity's partition
and row key uniquely identify the entity in the table. Entities with the
same partition key can be queried faster than those with different
partition keys, but using diverse partition keys allows for greater parallel
operation scalability.  For any property that should be stored in the table service, 
the property must be a public property of a supported type that exposes both `get` and `set`.
Also, your entity type *must* expose a parameter-less constructor.

    public class CustomerEntity : TableEntity
    {
        public CustomerEntity(string lastName, string firstName)
        {
            this.PartitionKey = lastName;
            this.RowKey = firstName;
        }
		
        public CustomerEntity() { }

        public string Email { get; set; }

        public string PhoneNumber { get; set; }
    }

Table operations involving entities are performed using the **CloudTable**
object you created in "How to: Create a Table."  The operation to be performed
is represented by a **TableOperation** object.  The following code example shows the creation of the **CloudTable** object and then a **CustomerEntity** object.  To prepare the operation, a **TableOperation** is created to insert the customer entity into the table.  Finally, the operation is executed by calling **CloudTable.Execute**.

    // Retrieve the storage account from the connection string.
    CloudStorageAccount storageAccount = CloudStorageAccount.Parse(
       CloudConfigurationManager.GetSetting("StorageConnectionString"));

    // Create the table client.
    CloudTableClient tableClient = storageAccount.CreateCloudTableClient();
	
	// Create the CloudTable object that represents the "people" table.
	CloudTable table = tableClient.GetTableReference("people");

    // Create a new customer entity.
    CustomerEntity customer1 = new CustomerEntity("Harp", "Walter");
    customer1.Email = "Walter@contoso.com";
    customer1.PhoneNumber = "425-555-0101";

    // Create the TableOperation that inserts the customer entity.
    TableOperation insertOperation = TableOperation.Insert(customer1);

    // Execute the insert operation.
    table.Execute(insertOperation);

## Insert a batch of entities

You can insert a batch of entities into a table in one write
operation. Some other notes on batch
operations:

1.  You can perform updates, deletes, and inserts in the same single batch operation.
2.  A single batch operation can include up to 100 entities.
3.  All entities in a single batch operation must have the same
    partition key.
4.  While it is possible to perform a query as a batch operation, it must be the only operation in the batch.

<!-- -->
The following code example creates two entity objects and adds each
to a **TableBatchOperation** using the **Insert** method. Then **CloudTable.Execute** is called to execute the operation.

    // Retrieve the storage account from the connection string.
    CloudStorageAccount storageAccount = CloudStorageAccount.Parse(
        CloudConfigurationManager.GetSetting("StorageConnectionString"));

    // Create the table client.
    CloudTableClient tableClient = storageAccount.CreateCloudTableClient();
    
	// Create the CloudTable object that represents the "people" table.
    CloudTable table = tableClient.GetTableReference("people");

    // Create the batch operation.
    TableBatchOperation batchOperation = new TableBatchOperation();

    // Create a customer entity and add it to the table.
	CustomerEntity customer1 = new CustomerEntity("Smith", "Jeff");
	customer1.Email = "Jeff@contoso.com";
	customer1.PhoneNumber = "425-555-0104";
            
	// Create another customer entity and add it to the table.
	CustomerEntity customer2 = new CustomerEntity("Smith", "Ben");
	customer2.Email = "Ben@contoso.com";
	customer2.PhoneNumber = "425-555-0102";
            
	// Add both customer entities to the batch insert operation.
	batchOperation.Insert(customer1);
	batchOperation.Insert(customer2);

	// Execute the batch operation.
	table.ExecuteBatch(batchOperation);

## Retrieve all entities in a partition

To query a table for all entities in a partition, use a **TableQuery** object.
The following code example specifies a filter for entities where 'Smith'
is the partition key. This example prints the fields of
each entity in the query results to the console.

    // Retrieve the storage account from the connection string.
    CloudStorageAccount storageAccount = CloudStorageAccount.Parse(
        CloudConfigurationManager.GetSetting("StorageConnectionString"));

    // Create the table client.
    CloudTableClient tableClient = storageAccount.CreateCloudTableClient();

    // Create the CloudTable object that represents the "people" table.
    CloudTable table = tableClient.GetTableReference("people");

    // Construct the query operation for all customer entities where PartitionKey="Smith".
    TableQuery<CustomerEntity> query = new TableQuery<CustomerEntity>().Where(TableQuery.GenerateFilterCondition("PartitionKey", QueryComparisons.Equal, "Smith"));

    // Print the fields for each customer.
    foreach (CustomerEntity entity in table.ExecuteQuery(query))
    {
        Console.WriteLine("{0}, {1}\t{2}\t{3}", entity.PartitionKey, entity.RowKey,
            entity.Email, entity.PhoneNumber);
    }

## Retrieve a range of entities in a partition

If you don't want to query all the entities in a partition, you can
specify a range by combining the partition key filter with a row key filter. The following code example
uses two filters to get all entities in partition 'Smith' where the row
key (first name) starts with a letter earlier than 'E' in the alphabet and then
prints the query results.

    // Retrieve the storage account from the connection string.
    CloudStorageAccount storageAccount = CloudStorageAccount.Parse(
        CloudConfigurationManager.GetSetting("StorageConnectionString"));

    // Create the table client.
    CloudTableClient tableClient = storageAccount.CreateCloudTableClient();

    //Create the CloudTable object that represents the "people" table.
    CloudTable table = tableClient.GetTableReference("people");

	// Create the table query.
    TableQuery<CustomerEntity> rangeQuery = new TableQuery<CustomerEntity>().Where(
        TableQuery.CombineFilters(
            TableQuery.GenerateFilterCondition("PartitionKey", QueryComparisons.Equal, "Smith"),
            TableOperators.And,
            TableQuery.GenerateFilterCondition("RowKey", QueryComparisons.LessThan, "E")));

    // Loop through the results, displaying information about the entity.
    foreach (CustomerEntity entity in table.ExecuteQuery(rangeQuery))
    {
        Console.WriteLine("{0}, {1}\t{2}\t{3}", entity.PartitionKey, entity.RowKey,
            entity.Email, entity.PhoneNumber);
    }

## Retrieve a single entity

You can write a query to retrieve a single, specific entity. The
following code uses a **TableOperation** to specify the customer 'Ben Smith'.
This method returns just one entity, rather than a
collection, and the returned value in **TableResult.Result** is a **CustomerEntity**.
Specifying both partition and row keys in a query is the fastest way to 
retrieve a single entity from the Table service.

    // Retrieve the storage account from the connection string.
    CloudStorageAccount storageAccount = CloudStorageAccount.Parse(
        CloudConfigurationManager.GetSetting("StorageConnectionString"));

    // Create the table client.
    CloudTableClient tableClient = storageAccount.CreateCloudTableClient();

    // Create the CloudTable object that represents the "people" table.
    CloudTable table = tableClient.GetTableReference("people");

    // Create a retrieve operation that takes a customer entity.
    TableOperation retrieveOperation = TableOperation.Retrieve<CustomerEntity>("Smith", "Ben");

    // Execute the retrieve operation.
    TableResult retrievedResult = table.Execute(retrieveOperation);

    // Print the phone number of the result.
	if (retrievedResult.Result != null)
	   Console.WriteLine(((CustomerEntity)retrievedResult.Result).PhoneNumber);
	else
	   Console.WriteLine("The phone number could not be retrieved.");

## Replace an entity

To update an entity, retrieve it from the table service, modify the
entity object, and then save the changes back to the table service. The
following code changes an existing customer's phone number. Instead of
calling **Insert**, this code uses 
**Replace**. This causes the entity to be fully replaced on the server,
unless the entity on the server has changed since it was retrieved, in
which case the operation will fail.  This failure is to prevent your application
from inadvertently overwriting a change made between the retrieval and 
update by another component of your application.  The proper handling of this failure
is to retrieve the entity again, make your changes (if still valid), and then 
perform another **Replace** operation.  The next section will
show you how to override this behavior.

    // Retrieve the storage account from the connection string.
    CloudStorageAccount storageAccount = CloudStorageAccount.Parse(
        CloudConfigurationManager.GetSetting("StorageConnectionString"));

    // Create the table client
    CloudTableClient tableClient = storageAccount.CreateCloudTableClient();

    // Create the CloudTable object that represents the "people" table.
    CloudTable table = tableClient.GetTableReference("people");

    // Create a retrieve operation that takes a customer entity.
    TableOperation retrieveOperation = TableOperation.Retrieve<CustomerEntity>("Smith", "Ben");

    // Execute the operation.
    TableResult retrievedResult = table.Execute(retrieveOperation);

    // Assign the result to a CustomerEntity object.
    CustomerEntity updateEntity = (CustomerEntity)retrievedResult.Result;

    if (updateEntity != null)
	{
	   // Change the phone number.
	   updateEntity.PhoneNumber = "425-555-0105";

	   // Create the InsertOrReplace TableOperation
	   TableOperation updateOperation = TableOperation.Replace(updateEntity);

	   // Execute the operation.
	   table.Execute(updateOperation);

	   Console.WriteLine("Entity updated.");
	}

	else
	   Console.WriteLine("Entity could not be retrieved.");

## Insert-or-replace an entity

**Replace** operations will fail if the entity has been changed since
it was retrieved from the server.  Furthermore, you must retrieve
the entity from the server first in order for the **Replace** to be successful.
Sometimes, however, you don't know if the entity exists on the server
and the current values stored in it are irrelevant - your update should
overwrite them all.  To accomplish this, you would use an **InsertOrReplace**
operation.  This operation inserts the entity if it doesn't exist, or
replaces it if it does, regardless of when the last update was made.  In the 
following code example, the customer entity for Ben Smith is still retrieved, but it is then saved back to the server using **InsertOrReplace**.  Any updates
made to the entity between the retrieval and update operation will be 
overwritten.

    // Retrieve the storage account from the connection string.
    CloudStorageAccount storageAccount = CloudStorageAccount.Parse(
        CloudConfigurationManager.GetSetting("StorageConnectionString"));

    // Create the table client.
    CloudTableClient tableClient = storageAccount.CreateCloudTableClient();

    // Create the CloudTable object that represents the "people" table.
    CloudTable table = tableClient.GetTableReference("people");

    // Create a retrieve operation that takes a customer entity.
    TableOperation retrieveOperation = TableOperation.Retrieve<CustomerEntity>("Smith", "Ben");

    // Execute the operation.
    TableResult retrievedResult = table.Execute(retrieveOperation);

    // Assign the result to a CustomerEntity object.
    CustomerEntity updateEntity = (CustomerEntity)retrievedResult.Result;

    if (updateEntity != null)
	{
	   // Change the phone number.
	   updateEntity.PhoneNumber = "425-555-1234";

	   // Create the InsertOrReplace TableOperation
	   TableOperation insertOrReplaceOperation = TableOperation.InsertOrReplace(updateEntity);

	   // Execute the operation.
	   table.Execute(insertOrReplaceOperation);

	   Console.WriteLine("Entity was updated.");
	}

	else
	   Console.WriteLine("Entity could not be retrieved.");

## Query a subset of entity properties

A table query can retrieve just a few properties from an entity instead of all the entity properties. This technique, called projection, reduces bandwidth and can improve query performance, especially for large entities. The query in the
following code returns only the email addresses of entities in the
table. This is done by using a query of **DynamicTableEntity** and 
also an **EntityResolver**. You can learn more about projection in this [blog post][]. Note that projection is not supported on the local storage emulator, so this code runs only when using an account on the table service.

    // Retrieve storage account from connection string
    CloudStorageAccount storageAccount = CloudStorageAccount.Parse(
        CloudConfigurationManager.GetSetting("StorageConnectionString"));

    // Create the table client
    CloudTableClient tableClient = storageAccount.CreateCloudTableClient();

    //Create the CloudTable that represents the "people" table.
    CloudTable table = tableClient.GetTableReference("people");

    // Define the query, and only select the Email property
    TableQuery<DynamicTableEntity> projectionQuery = new TableQuery<DynamicTableEntity>().Select(new string[] { "Email" });

    // Define an entity resolver to work with the entity after retrieval.
    EntityResolver<string> resolver = (pk, rk, ts, props, etag) => props.ContainsKey("Email") ? props["Email"].StringValue : null;

    foreach (string projectedEmail in table.ExecuteQuery(projectionQuery, resolver, null, null))
    {
        Console.WriteLine(projectedEmail);
    }

## Delete an entity

You can easily delete an entity after you have retrieved it, using the same pattern
shown for updating an entity.  The following code
retrieves and deletes a customer entity.

    // Retrieve storage account from connection string
    CloudStorageAccount storageAccount = CloudStorageAccount.Parse(
        CloudConfigurationManager.GetSetting("StorageConnectionString"));

    // Create the table client
    CloudTableClient tableClient = storageAccount.CreateCloudTableClient();

    //Create the CloudTable that represents the "people" table.
    CloudTable table = tableClient.GetTableReference("people");

    // Create a retrieve operation that expects a customer entity.
    TableOperation retrieveOperation = TableOperation.Retrieve<CustomerEntity>("Smith", "Ben");

    // Execute the operation.
    TableResult retrievedResult = table.Execute(retrieveOperation);

    // Assign the result to a CustomerEntity.
    CustomerEntity deleteEntity = (CustomerEntity)retrievedResult.Result;

    // Create the Delete TableOperation.
	if (deleteEntity != null)
	{
	   TableOperation deleteOperation = TableOperation.Delete(deleteEntity);

	   // Execute the operation.
	   table.Execute(deleteOperation);

	   Console.WriteLine("Entity deleted.");
	}

	else
	   Console.WriteLine("Could not retrieve the entity.");

## Delete a table

Finally, the following code example deletes a table from a storage account. A
table which has been deleted will be unavailable to be recreated for a
period of time following the deletion.

    // Retrieve the storage account from the connection string.
    CloudStorageAccount storageAccount = CloudStorageAccount.Parse(
        CloudConfigurationManager.GetSetting("StorageConnectionString"));

    // Create the table client.
    CloudTableClient tableClient = storageAccount.CreateCloudTableClient();

    //Create the CloudTable that represents the "people" table.
    CloudTable table = tableClient.GetTableReference("people");

    // Delete the table it if exists.
    table.DeleteIfExists();

## Retrieve entities in pages asynchronously

If you are reading a large number of entities, and you want to process/display entities as they are retrieved rather than waiting for them all to return, you can retrieve entities using a segmented query. This example shows how to return results in pages using the Async-Await pattern so that execution is not blocked while waiting to return a large set of results. For more details on using the Async-Await pattern in .NET see [Async and Await (C# and Visual Basic)] (https://msdn.microsoft.com/library/hh191443.aspx)

    // Initialize a default TableQuery to retrieve all the entities in the table
    TableQuery<CustomerEntity> tableQuery = new TableQuery<CustomerEntity>();
	
    // Initialize the continuation token to null to start from the beginning of the table
    TableContinuationToken continuationToken = null;
	
    do
    {
        // Retrieve a segment (up to 1000 entities)
        TableQuerySegment<CustomerEntity> tableQueryResult = 
            await table.ExecuteQuerySegmentedAsync(tableQuery, continuationToken);
		
        // Assign the new continuation token to tell the service where to 
        // continue on the next iteration (or null if it has reached the end)
        continuationToken = tableQueryResult.ContinuationToken;
		
        // Print the number of rows retrieved
        Console.WriteLine("Rows retrieved {0}", tableQueryResult.Results.Count);
		
    // Loop until a null continuation token is received indicating the end of the table
    } while(continuationToken != null);

## Next steps

Now that you've learned the basics of Table storage, follow these links
to learn about more complex storage tasks.

<ul>
<li>View the Table service reference documentation for complete details about available APIs:
  <ul>
    <li><a href="http://go.microsoft.com/fwlink/?LinkID=390731&clcid=0x409">Storage Client Library for .NET reference</a>
    </li>
    <li><a href="http://msdn.microsoft.com/library/azure/dd179355">REST API reference</a></li>
  </ul>
</li>
<li>Learn about more advanced tasks you can perform with Azure Storage at <a href="http://msdn.microsoft.com/library/azure/gg433040.aspx">Storing and Accessing Data in Azure</a>.</li>
<li>Learn how to simplify the code you write to work with Azure Storage by using the <a href="../websites-dotnet-webjobs-sdk/">Azure WebJobs SDK.</li>
<li>View more feature guides to learn about additional options for storing data in Azure.
  <ul>
    <li>Use <a href="/documentation/articles/storage-dotnet-how-to-use-blobs/">Blob Storage</a> to store unstructured data.</li>
    <li>Use <a href="/documentation/articles/storage-dotnet-how-to-use-queues/">Queue Storage</a> to store structured data.</li>
    <li>Use <a href="/documentation/articles/sql-database-dotnet-how-to-use/">SQL Database</a> to store relational data.</li>
  </ul>
</li>
</ul>

  [Download and install the Azure SDK for .NET]: /develop/net/
  [Creating an Azure Project in Visual Studio]: http://msdn.microsoft.com/library/azure/ee405487.aspx
  
  [Blob5]: ./media/storage-dotnet-how-to-use-table-storage/blob5.png
  [Blob6]: ./media/storage-dotnet-how-to-use-table-storage/blob6.png
  [Blob7]: ./media/storage-dotnet-how-to-use-table-storage/blob7.png
  [Blob8]: ./media/storage-dotnet-how-to-use-table-storage/blob8.png
  [Blob9]: ./media/storage-dotnet-how-to-use-table-storage/blob9.png
  
  [blog post]: http://blogs.msdn.com/b/windowsazurestorage/archive/2011/09/15/windows-azure-tables-introducing-upsert-and-query-projection.aspx
  [.NET client library reference]: http://go.microsoft.com/fwlink/?LinkID=390731&clcid=0x409
  [Storing and Accessing Data in Azure]: http://msdn.microsoft.com/library/azure/gg433040.aspx
  [Azure Storage Team Blog]: http://blogs.msdn.com/b/windowsazurestorage/
  [Configuring Connection Strings]: http://msdn.microsoft.com/library/azure/ee758697.aspx
  [OData]: http://nuget.org/packages/Microsoft.Data.OData/5.0.2
  [Edm]: http://nuget.org/packages/Microsoft.Data.Edm/5.0.2
  [Spatial]: http://nuget.org/packages/System.Spatial/5.0.2
  [How to: Programmatically access Table Storage]: #tablestorage<|MERGE_RESOLUTION|>--- conflicted
+++ resolved
@@ -37,12 +37,6 @@
 [AZURE.INCLUDE [storage-configure-connection-string-include](../includes/storage-configure-connection-string-include.md)]
 
 ## Programmatically access Table storage
-<<<<<<< HEAD
-
-### Obtaining the assembly
-You can use NuGet to obtain the `Microsoft.WindowsAzure.Storage.dll` assembly. Right-click your project in **Solution Explorer** and choose **Manage NuGet Packages**.  Search online for "WindowsAzure.Storage" and click **Install** to install the Azure Storage package and dependencies.
-=======
->>>>>>> 8f5664f7
 
 [AZURE.INCLUDE [storage-dotnet-obtain-assembly](../includes/storage-dotnet-obtain-assembly.md)]
 
@@ -56,35 +50,10 @@
 
 Make sure you reference the `Microsoft.WindowsAzure.Storage.dll` assembly.
 
-<<<<<<< HEAD
-### Retrieving your connection string
-You can use the **CloudStorageAccount** type to represent 
-your Storage Account information. If you are using an 
-Azure project template and/or have a reference to the
-Microsoft.WindowsAzure.CloudConfigurationManager namespace, you 
-can use the **CloudConfigurationManager** type
-to retrieve your storage connection string and storage account
-information from the Azure service configuration:
-
-    CloudStorageAccount storageAccount = CloudStorageAccount.Parse(
-        CloudConfigurationManager.GetSetting("StorageConnectionString"));
-
-If you are creating an application with no reference to Microsoft.WindowsAzure.CloudConfigurationManager, and your connection string is located in the `web.config` or `app.config` as show above, then you can use **ConfigurationManager** to retrieve the connection string.  You will need to add a reference to System.Configuration.dll to your project and add another namespace declaration for it:
-
-	using System.Configuration;
-	...
-	CloudStorageAccount storageAccount = CloudStorageAccount.Parse(
-		ConfigurationManager.ConnectionStrings["StorageConnectionString"]);
-
-### ODataLib dependencies
-ODataLib dependencies in the Storage Client Library for .NET are resolved through the ODataLib (version 5.0.2) packages available through NuGet and not WCF Data Services.  The ODataLib libraries can be downloaded directly or referenced by your code project through NuGet.  The specific ODataLib packages are [OData], [Edm], and [Spatial].
-
-=======
 [AZURE.INCLUDE [storage-dotnet-retrieve-conn-string](../includes/storage-dotnet-retrieve-conn-string.md)]
 
 [AZURE.INCLUDE [storage-dotnet-odatalib-dependencies](../includes/storage-dotnet-odatalib-dependencies.md)]
 
->>>>>>> 8f5664f7
 ## Create a table
 
 A **CloudTableClient** object lets you get reference objects for tables
