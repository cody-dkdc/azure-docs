--- conflicted
+++ resolved
@@ -13,23 +13,14 @@
 	ms.tgt_pltfrm="na"
 	ms.devlang="na"
 	ms.topic="article"
-<<<<<<< HEAD
-	ms.date="03/05/2015"
-	ms.author="hariag"/>
-=======
 	ms.date="03/22/2015"
 	ms.author="harish"/>
->>>>>>> ef878445
 
 
 # Integrate with an on-premises SAP server
 Using the SAP connector, you can connect Azure App Services web, mobile, and logic apps to your existing SAP server. You can invoke RFCs, BAPIs, tRFCs as well as send IDOCs to the SAP server.
 	
-<<<<<<< HEAD
-The SAP server can even be behind your firewall on-premises. When using an on-premises server, connectivity is established through a hybrid listener, as shown below.
-=======
 The SAP server can even be behind your firewall on-premises. In case of on-premises server, connectivity is established through a hybrid listener, as shown:
->>>>>>> ef878445
 
 ![Hybrid connectivity flow][1]
 
@@ -44,52 +35,10 @@
 - Call BAPI
 - Send IDoc
 
-<<<<<<< HEAD
-##Prerequisites
-The SAP specific client libraries are required on the client machine where the hybrid listener is installed and running. For instructions on configuring SAP client libraries, see the *For the SAP adapter* section in [Installing Microsoft BizTalk Adapter Pack 2010][9].
-=======
->>>>>>> ef878445
-
 ## Prerequisites
 The SAP specific client libraries are required on the client machine where the hybrid listener is installed and running. The precise details are captured [here][9] under the section titled **For the SAP adapter**.
 
 
-<<<<<<< HEAD
-##Create a new SAP adapter
-1. Log in to the Azure portal.
-2. Click **New**.
-3. In the **Create** blade, click **Compute**, **Azure Marketplace**.
-4. In the marketplace blade, click **API Apps** and search for **SAP** in the search bar.
-	
-	![SAP Connector API App][2]	
-5. Click on the **SAP Connector** published by Microsoft.
-6. In the **SAP Connector** blade, click **Create**.
-7. In the **New API App**, provide the following data
-	1. **Name** - specify a name for your SAP Connector.
-	2. **App Service plan** - select or create an App Service plan.
-	3. **Pricing tier** - choose a pricing tier for the connector.
-	4. **Resource group** - select or create a resource group where the connector should reside.
-	5. **Subscription** - choose a subscription you want this connector to be created in.
-	6. **Location** - choose the geographic location where you would like the connector to be deployed. 
-	7. **Package settings**
-		- **Server name** - specify the SAP Server name. Example: "SAPserver" or "SAPserver.mydomain.com"
-		- **User name** - specify a valid user name to connect to the SAP server.
-		- **Password** - specify a valid password to connect to the SAP server.
-		- **System number** - specify the system number of the SAP Application server.
-		- **Language** - specify the logon language. Example: **EN**. If no value is specified, **EN** is the default.
-		- **On-premises** - specify whether your SAP server is on-premises behind a firewall or not. If set to TRUE, you must install a listener agent on a server that can access your SAP server. You can go to your API App summary page and click on 'Hybrid Connection' to install the agent.
-		- **Service bus connection string** - specify this parameter if your SAP Server is on-premises. This should be a valid Service Bus Namespace connection string.
-		- **RFCs** - Specify the RFCs in SAP that are allowed to be called by the connector.
-		- **TRFCs** - Specify the TRFCs in SAP that are allowed to be called by the connector.
-		- **BAPI** - Specify the BAPIs in SAP that are allowed to be called by the connector.
-		- **IDOCs** - Specify the IDOCs in SAP that can be sent by the connector.
-	8. Click **Create**. Within a few minutes your SAP connector will be created.
-
-##Install hybrid listener
-Browse to the SAP connector you created by clicking **Browse**, **API Apps**, and selecting the desired SAP connector.
-
-In the connector blade, notice that the Hybrid connection status is pending. Click the **Hybrid Connection** part to open the **Hybrid Connection** blade.
-=======
 ## Create a new SAP adapter
 1. Sign in to the Microsoft Azure Management portal. 
 2. Select **New**.
@@ -125,23 +74,11 @@
 Browse to the SAP connector you created through **Browse** > **API Apps** > *name of your connector*
 
 In the connector blade, notice that the Hybrid connection status is pending. Select Hybrid Connection. The Hybrid Connection blade opens:
->>>>>>> ef878445
 
 ![Hybrid connection blade][3]
 
 Copy the primary gateway configuration string. You use it later as part of the hybrid listener installation setup.
 
-<<<<<<< HEAD
-Click the **Download and configure** link, and run the click once installer.
-
-![Hybrid connection click once installer][4]
-
-Click **Install**, and then enter the gateway configuration setting you copied earlier.
-
-![Relay listen connection string][5]
-
-Click **Install**, and wait for the Hybrid connection manager setup to complete.
-=======
 Select **Download and configure** link, and run the click once installer:
 
 ![Hybrid connection click once installer][4]
@@ -151,25 +88,15 @@
 ![Relay listen connection string][5]
 
 Select **Install** to complete the Hybrid connection manager setup:
->>>>>>> ef878445
 
 ![Hybrid connection manager installation in progress][6]
 
 ![Hybrid connection manager installation completed][7]
 
-<<<<<<< HEAD
-##Validate the hybrid connection
-
-Browse to the SAP connector you created by clicking **Browse**, **API Apps**, and selecting the desired SAP connector.
-
-In the **Hybrid Connection** part, verify that the status is **Connected**.
-=======
-
 ## Validate hybrid connection
 Browse to the SAP connector you created through **Browse** > **API Apps** > *name of your connector*
 
 In the connector blade, notice that the Hybrid connection status is *Connected*:
->>>>>>> ef878445
 
 ![Hybrid connection status - connected][8]
 
@@ -181,19 +108,11 @@
 
 Select T**riggers and actions**. The Logic Apps workflow designer opens.
 
-<<<<<<< HEAD
-To create a new Logic App, click **New**, **Logic App**, **Create**. Provide the metadata for the Logic App including the resource group.
-
-Click **Triggers and Actions** to open the Logic App workflow designer in the **Create logic app** blade.
-
-Click on b from the right pane, and select an action from the actions tab. Note that the list of actions are based on the configuration you provided at the time of the SAP connector creation. For the selected action, you will see the input and output parameters. You can key in the inputs for the action and use the output of the current action in other API apps used downstream for further decision making.
-=======
 Select the SAP connector from the right pane, and select an action from the Actions tab. 
 
 > [AZURE.NOTE] The list of actions are based on the configuration you entered when you created the SAP connector. 
 
 For the selected action, you see the input and output parameters. You can enter in the inputs for the action and use the output of the current action in other API Apps, possibly for further decision making in the workflow.
->>>>>>> ef878445
 
 <!--Image references-->
 [1]: ./media/app-service-logic-integrate-with-an-on-premise-SAP-server/HybridConnectivityFlow.PNG	
