
<properties
   pageTitle="Azure Guidance | patterns & practices | Microsoft Azure"
   description="Azure Reference Architectures"
   services=""
   documentationCenter="na"
   authors="bennage"
   manager="marksou"
   editor=""
   tags=""/>

<tags
   ms.service="guidance"
   ms.devlang="na"
   ms.topic="article"
   ms.tgt_pltfrm="na"
   ms.workload="na"
<<<<<<< HEAD
   ms.date="06/29/2016"
=======
   ms.date="06/27/2016"
>>>>>>> 8c18fe20
   ms.author="christb"/>

# Azure Reference Architectures

[AZURE.INCLUDE [pnp-header](../../includes/guidance-pnp-header-include.md)]

_This content is in active development. It is useful today, so we are making it available for preview. We value your feedback._

Our reference architectures are arranged by scenario, with multiple related architectures grouped together.
Each individual architecture offers recommended practices and prescriptive steps, as well as an executable component that embodies the recommendations.
Many of the architectures are progressive; building on top of preceding architectures that have fewer requirements.

## Designing your infrastructure for resiliency

This series begins with recommended practices for optimal VM configuration and culminates in a multi-region deployment with failover.

- [Running a Windows VM on Azure](guidance-compute-single-vm.md)
- [Running a Linux VM on Azure](guidance-compute-single-vm-linux.md)
- [Running multiple VMs for scalability and availability](guidance-compute-multi-vm.md)
- [Running VMs for an N-tier architecture](guidance-compute-3-tier-vm.md)
- [Adding reliability to an N-tier architecture](guidance-compute-n-tier-vm.md)
- [Running VMs in multiple datacenters for high availability](guidance-compute-multiple-datacenters.md)

## Connecting your on-premises network to Azure

This series starts by demonstrating the ways to connect your existing network to Azure. Then it expands to cover requirements for availability and security.

- [Implementing a hybrid network architecture with Azure and on-premises VPN](guidance-hybrid-network-vpn.md)
- [Implementing a hybrid network architecture with Azure ExpressRoute](guidance-hybrid-network-expressroute.md)
- [Implementing a highly available hybrid network architecture](guidance-hybrid-network-expressroute-vpn-failover.md)
- [Implementing a DMZ between Azure and your on-premises datacenter](guidance-iaas-ra-secure-vnet-hybrid.md)
- [Implementing a DMZ between Azure and the Internet](guidance-iaas-ra-secure-vnet-dmz.md)

## Architecting scalable web application using Azure PaaS

This series covers recommendations for constructing scalable and highly available web apps. 

- [Basic web application](guidance-web-apps-basic.md)
- [Improving scalability in a web application](guidance-web-apps-scalability.md)<|MERGE_RESOLUTION|>--- conflicted
+++ resolved
@@ -15,11 +15,7 @@
    ms.topic="article"
    ms.tgt_pltfrm="na"
    ms.workload="na"
-<<<<<<< HEAD
    ms.date="06/29/2016"
-=======
-   ms.date="06/27/2016"
->>>>>>> 8c18fe20
    ms.author="christb"/>
 
 # Azure Reference Architectures
