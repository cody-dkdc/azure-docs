--- conflicted
+++ resolved
@@ -1,11 +1,6 @@
 <properties
-<<<<<<< HEAD
-   pageTitle="Running a Windows VM | Azure reference architecture"
+   pageTitle="Running a Windows VM | Reference Architecture | Microsoft Azure"
    description="How to run a VM on Azure, paying attention to scalability, resiliency, manageability, and security."
-=======
-   pageTitle=" Running a single VM (Windows) | Reference Architecture | Microsoft Azure"
-   description="How to run a single VM on Azure, paying attention to scalability, resiliency, manageability, and security."
->>>>>>> a1010b22
    services=""
    documentationCenter="na"
    authors="mikewasson"
@@ -24,13 +19,9 @@
 
 # Running a Windows VM on Azure
 
-<<<<<<< HEAD
+[AZURE.INCLUDE [pnp-header](../../includes/guidance-pnp-header-include.md)]
+
 This article outlines a set of proven practices for running a VM on Azure, paying attention to scalability, availability, manageability, and security. 
-=======
-[AZURE.INCLUDE [pnp-header](../../includes/guidance-pnp-header-include.md)]
-
-This article outlines a set of proven practices for running a single Windows VM on Azure, paying attention to scalability, availability, manageability, and security.  
->>>>>>> a1010b22
 
 > [AZURE.NOTE] Azure has two different deployment models: [Resource Manager][resource-manager-overview] and classic. This article uses Resource Manager, which Microsoft recommends for new deployments.
 
