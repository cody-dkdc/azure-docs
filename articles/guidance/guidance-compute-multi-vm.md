--- conflicted
+++ resolved
@@ -1,9 +1,5 @@
 <properties
-<<<<<<< HEAD
-   pageTitle="Running multiple Windows VMs | Azure reference architecture"
-=======
-   pageTitle=" Running multiple VM instances (Windows) | Reference Architecture | Microsoft Azure"
->>>>>>> a1010b22
+   pageTitle="Running multiple Windows VMs | Reference Architecture | Microsoft Azure"
    description="How to run multiple VM instances on Azure for scalability, resiliency, manageability, and security."
    services=""
    documentationCenter="na"
@@ -23,20 +19,15 @@
 
 # Running multiple Windows VMs on Azure 
 
-<<<<<<< HEAD
+[AZURE.INCLUDE [pnp-header](../../includes/guidance-pnp-header-include.md)]
+
 This article outlines a set of proven practices for running multiple virtual machine (VM) instances in an availability set, to improve availability and scalability.   
-=======
-[AZURE.INCLUDE [pnp-header](../../includes/guidance-pnp-header-include.md)]
-
-This article outlines a set of proven practices for running multiple Windows VM instances on Azure, paying attention to scalability, availability, manageability, and security.  
->>>>>>> a1010b22
 
 In this architecture, the workload is distributed across the VM instances. There is a single public IP address, and Internet traffic is distributed to the VMs using a load balancer. This architecture can be used for a single-tier app, such as a stateless web app or storage cluster. It is also a building block for N-tier applications. 
 
 This article builds on [Running a Single Windows VM on Azure][single vm]. The recommendations in that article also apply to this architecture.
 
 > [AZURE.NOTE] Azure has two different deployment models: [Resource Manager][resource-manager-overview] and classic. This article uses Resource Manager, which Microsoft recommends for new deployments.
-
 
 ## Architecture diagram
 
