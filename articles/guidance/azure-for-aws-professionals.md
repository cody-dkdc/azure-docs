---
title: Introduction to Azure for AWS experts | Microsoft Docs
description: Understand the basics of Microsoft Azure accounts, platform, and services. Also learn key similarities and differences between the AWS and Azure platforms.
services: ''
documentationcenter: ''
keywords: AWS experts, Azure comparison, AWS comparison, difference between azure and aws, azure and aws
author: lbrader
manager: christb

ms.assetid:
ms.service: multiple
ms.workload: na
ms.tgt_pltfrm: na
ms.devlang: na
ms.topic: article
ms.date: 11/21/2016
ms.author: lbrader

---

# Introduction to Microsoft Azure accounts, platform, and services for AWS experts

This article helps Amazon Web Services (AWS) experts understand the basics of Microsoft Azure accounts, platform, and services. It also covers key similarities and differences between the AWS and Azure platforms.

You'll learn:

* How accounts and resources are organized in Azure.
* How available solutions are structured in Azure.
* How the major Azure services differ from AWS services.

 Azure and AWS built their capabilities independently over time so that each has important implementation and design differences.

## Overview

Like AWS, Microsoft Azure is built around a core set of compute, storage,
database, and networking services. In many cases, both platforms offer a basic
equivalence between the products and services they offer. Both AWS and Azure
allow you to build highly available solutions based on Windows or Linux hosts. So, if you're used to development using Linux and OSS technology, both platforms
can do the job.

While the capabilities of both platforms are similar, the resources that provide
those capabilities are often organized differently. Exact one-to-one
relationships between the services required to build a solution are not always
clear. There are also cases where a particular service might be offered on one
platform, but not the other. See [charts of comparable Azure and AWS services](guidance-azure-for-aws-professionals-service-map.md).

## Accounts and subscriptions

Azure services can be purchased using several pricing options, depending on your
organization's size and needs. See the [pricing
overview](https://azure.microsoft.com/pricing/) page for details.

[Azure
subscriptions](https://azure.microsoft.com/documentation/articles/virtual-machines-linux-infrastructure-subscription-accounts-guidelines/)
are a grouping of resources with an assigned owner responsible for billing and
permissions management. Unlike AWS, where any resources created under the AWS
account are tied to that account, subscriptions exist independently of their
owner accounts, and can be reassigned to new owners as needed.

![Comparison of structure and ownership of AWS accounts and Azure subscriptions](./media/azure-for-aws-professionals/azure-aws-account-compare.png "Comparison of structure and ownership of AWS accounts and Azure subscriptions")
<br/>*Comparison of structure and ownership of AWS accounts and Azure subscriptions*
<br/><br/>

Subscriptions are assigned three types of administrator accounts:

-   **Account Administrator** - The subscription owner and the
    account billed for the resources used in the subscription. The account
    administrator can only be changed by transferring ownership of the
    subscription.

-   **Service Administrator** - This account has rights to create and manage
    resources in the subscription, but is not responsible for billing. By
    default, the account administrator and service administrator are assigned to
    the same account. The account administrator can assign a separate user to
    the service administrator account for managing the technical and operational
    aspects of a subscription. There is only one service administrator per
    subscription.

-   **Co-administrator** - There can be multiple co-administrator accounts
    assigned to a subscription. Co-administrators cannot change the service
    administrator, but otherwise have full control over subscription resources
    and users.

Below the subscription level user roles and individual permissions can also be assigned to specific resources, similarly to how permissions are granted to IAM users and groups in AWS. In Azure all user accounts are associated with either a Microsoft Account or Organizational Account (an account managed through an Azure Active Directory).

Like AWS accounts, subscriptions have default service quotas and limits. For a
full list of these limits, see [Azure subscription and service limits, quotas,
and
constraints](https://azure.microsoft.com/documentation/articles/azure-subscription-service-limits/).
These limits can be increased up to the maximum by [filing a support request in
the management
portal](https://blogs.msdn.microsoft.com/girishp/2015/09/20/increasing-core-quota-limits-in-azure/).

### See also

-   [How to add or change Azure administrator
    roles](https://azure.microsoft.com/documentation/articles/billing-add-change-azure-subscription-administrator/)

-   [How to download your Azure billing invoice and daily usage
    data](https://azure.microsoft.com/documentation/articles/billing-download-azure-invoice-daily-usage-date/)

## Resource management

The term "resource" in Azure is used in the same way as in AWS, meaning any
compute instance, storage object, networking device, or other entity you can
create or configure within the platform.

Azure resources are deployed and managed using one of two models: [Azure
Resource Manager, or the older Azure [classic deployment model](../azure-resource-manager/resource-manager-deployment-model.md).
Any new resources are created using the Resource Manager model.

### Resource groups

Both Azure and AWS have entities called "resource groups" that organize resources such as VMs, storage, and virtual networking devices. However, [Azure resource groups](https://azure.microsoft.com/documentation/articles/virtual-machines-windows-infrastructure-resource-groups-guidelines/) are not directly comparable to AWS resource groups.

While AWS allows a resource to be tagged into multiple resource groups, an Azure
resource is always associated with one resource group. A resource created in one
resource group can be moved to another group, but can only be in one resource
group at a time. Resource groups are the fundamental grouping used by Azure
Resource Manager.

Resources can also be organized using
[tags](https://azure.microsoft.com/documentation/articles/resource-group-using-tags/).
Tags are key-value pairs that allow you to group resources across your
subscription irrespective of resource group membership.

### Management interfaces

Azure offers several ways to manage your resources:

-   [Web
    interface](https://azure.microsoft.com/documentation/articles/resource-group-portal/).
    Like the AWS Dashboard, the Azure portal provides a full web-based
    management interface for Azure resources.

-   [REST
    API](https://azure.microsoft.com/documentation/articles/resource-manager-rest-api/).
    The Azure Resource Manager REST API provides programmatic access to most of
    the features available in the Azure portal.

-   [Command
    Line](https://azure.microsoft.com/documentation/articles/xplat-cli-azure-resource-manager/).
    The Azure CLI tool provides a command-line interface capable of creating and
    managing Azure resources. Azure CLI is available for [Windows, Linux, and
    Mac OS](https://github.com/azure/azure-xplat-cli).

-   [PowerShell](https://azure.microsoft.com/documentation/articles/powershell-azure-resource-manager/).
    The Azure modules for PowerShell allow you to execute automated management
    tasks using a script. PowerShell is available for [Windows, Linux, and Mac
    OS](https://github.com/PowerShell/PowerShell).

-   [Templates](https://azure.microsoft.com/documentation/articles/resource-group-authoring-templates/).
    Azure Resource Manager templates provide similar JSON template-based
    resource management capabilities to the AWS CloudFormation service.

In each of these interfaces, the resource group is central to how Azure
resources get created, deployed, or modified. This is similar to the role a
"stack" plays in grouping AWS resources during CloudFormation deployments.

The syntax and structure of these interfaces are different from their AWS
equivalents, but they provide comparable capabilities. In addition, many third
party management tools used on AWS, like [Hashicorp's
Terraform](https://www.terraform.io/docs/providers/azurerm/) and [Netflix
Spinnaker](http://www.spinnaker.io/), are also available on Azure.

### See also

-   [Azure resource group
    guidelines](https://azure.microsoft.com/documentation/articles/virtual-machines-windows-infrastructure-resource-groups-guidelines/)

## Regions and zones (high availability)

In AWS, availability centers around the concept of Availability Zones. In Azure,
fault domains and availability sets are all involved in building highly
available solutions. Paired regions provide additional disaster recovery
capabilities.

### Availability Zones, Azure fault domains, and availability sets

In AWS, a region is divided into two or more Availability Zones. An Availability
Zone corresponds with a physically isolated datacenter in the geographic region.
If you deploy your application servers to separate Availability Zones, a
hardware or connectivity outage affecting one zone does not impact any servers
hosted in other zones.

In Azure, a [fault
domain](https://azure.microsoft.com/documentation/articles/virtual-machines-linux-manage-availability/)
defines a group of VMs that shares a physical power source and network switch.
You use [availability
sets](https://azure.microsoft.com/documentation/articles/virtual-machines-windows-manage-availability/)
to spread VMs across multiple fault domains. When instances are assigned to the
same availability set, Azure distributes them evenly across several fault
domains. If a power failure or network outage occurs in one fault domain, at
least some of the set's VMs are in another fault domain and unaffected by the
outage.

![AWS Availability Zones comparison to Azure fault domains and availability sets](./media/azure-for-aws-professionals/zone-fault-domains.png "AWS Availability Zones compared with Azure fault domains and availability sets")
<br/>*AWS Availability Zones compared with Azure fault domains and availability sets*
<br/><br/>

Availability sets should be organized by the instance's role in your application
to ensure one instance in each role is operational. For example, in a standard
three-tier web application, you would want to create a separate availability set
for front-end, application, and data instances.

![Azure availability sets for each application role](./media/azure-for-aws-professionals/three-tier-example.png "Availability sets for each application role")
<br/>*Azure availability sets for each application role*
<br/><br/>

When VM instances are added to availability sets, they are also assigned an
[update
domain](https://azure.microsoft.com/documentation/articles/virtual-machines-linux-manage-availability/).
An update domain is a group of VMs that are set for planned maintenance events
at the same time. Distributing VMs across multiple update domains ensures that
planned update and patching events affect only a subset of these VMs at any
given time.

### Paired regions

In Azure, you use [paired
regions](https://azure.microsoft.com/documentation/articles/best-practices-availability-paired-regions/)
to support redundancy across two predefined geographic regions, ensuring that
even if an outage affects an entire Azure region, your solution is still
available.

Unlike AWS Availability Zones, which are physically separate datacenters but may
be in relatively nearby geographic areas, paired regions are usually separated
by at least 300 miles. This is intended to ensure larger scale disasters only impact one of the regions in the pair. Neighboring pairs can be set to sync
database and storage service data, and are configured so that platform updates
are rolled out to only one region in the pair at a time.

Azure [geo-redundant
storage](https://azure.microsoft.com/documentation/articles/storage-redundancy/#geo-redundant-storage)
is automatically backed up to the appropriate paired region. For all other
resources, creating a fully redundant solution using paired regions means
creating a full copy of your solution in both regions.

### See also

-   [Regions and availability for virtual machines in
    Azure](https://azure.microsoft.com/documentation/articles/virtual-machines-linux-regions-and-availability/)

-   [Disaster recovery and high availability for applications built on Microsoft
    Azure](https://azure.microsoft.com/documentation/articles/resiliency-disaster-recovery-high-availability-azure-applications/)

-   [Planned maintenance for Linux virtual machines in
    Azure](https://azure.microsoft.com/documentation/articles/virtual-machines-linux-planned-maintenance/)

## Services

Consult the [complete AWS and Azure service comparison matrix](https://aka.ms/azure4aws-services) for a full listing of how all services map between platforms.

Not all Azure products and
services are available in all regions. Consult the [Products by
Region](https://azure.microsoft.com/regions/services/) page for details. You can find the uptime guarantees and downtime credit policies for each Azure
product or service on the [Service Level
Agreements](https://azure.microsoft.com/support/legal/sla/) page.

The following sections provide a brief explanation of how commonly used features and services differ between the AWS and Azure platforms.

### Compute services

#### EC2 Instances and Azure virtual machines

Although AWS instance types and Azure virtual machine sizes breakdown in a
similar way, there are differences in the RAM, CPU, and storage capabilities.

-   [Amazon EC2 Instance Types](https://aws.amazon.com/ec2/instance-types/)

-   [Sizes for virtual machines in Azure
    (Windows)](https://azure.microsoft.com/documentation/articles/virtual-machines-windows-sizes/)

-   [Sizes for virtual machines in Azure
    (Linux)](https://azure.microsoft.com/documentation/articles/virtual-machines-linux-sizes/)

Unlike AWS' hourly billing, Azure on-demand VMs are billed by the minute.

Azure has no equivalent to EC2 Spot Instances, Reserved Instances, or Dedicated
Hosts.

#### EBS and Azure Storage for VM disks

Durable data storage for Azure VMs is provided by [data
disks](https://azure.microsoft.com/documentation/articles/virtual-machines-linux-about-disks-vhds/)
residing in blob storage. This is similar to how EC2 instances store disk
volumes on Elastic Block Store (EBS). [Azure temporary
storage](https://blogs.msdn.microsoft.com/mast/2013/12/06/understanding-the-temporary-drive-on-windows-azure-virtual-machines/)
also provides VMs the same low-latency temporary read-write storage as EC2
Instance Storage (also called ephemeral storage).

Higher performance disk IO is supported using [Azure premium
storage](https://docs.microsoft.com/azure/storage/storage-premium-storage).
This is similar to the Provisioned IOPS storage options provided by AWS.

#### Lambda, Azure Functions, Azure Web-Jobs, and Azure Logic Apps

[Azure Functions](https://azure.microsoft.com/services/functions/) is the
primary equivalent of AWS Lambda in providing serverless, on-demand code.
However, Lambda functionality also overlaps with other Azure services:

-   [WebJobs](https://azure.microsoft.com/documentation/articles/web-sites-create-web-jobs/) - allow you to create scheduled or continuously running background tasks.

-   [Logic Apps](https://azure.microsoft.com/services/logic-apps/) - provides communications, integration, and business rule management services.

#### Autoscaling, Azure VM scaling, and Azure App Service Autoscale

Autoscaling in Azure is handled by two services:

-   [VM scale
    sets](https://azure.microsoft.com/documentation/articles/virtual-machine-scale-sets-overview/) - allow you to deploy and manage an identical set of VMs. The number of
    instances can autoscale based on performance needs.

-   [App Service
    Autoscale](https://azure.microsoft.com/documentation/articles/web-sites-scale/) - provides the capability to autoscale Azure App Service solutions.

<<<<<<< HEAD
#### Other compute services
=======

#### Container Service
The [Azure Container Service](https://docs.microsoft.com/azure/container-service/container-service-intro) supports Docker containers managed through Docker Swarm, Kubernetes, or DC/OS.

#### Other compute services 
>>>>>>> e8cfaf0d


Azure offers several compute services that do not have direct equivalents in
AWS:

-   [Azure
    Batch](https://azure.microsoft.com/documentation/articles/batch-technical-overview/) - allows you to manage compute-intensive work across a scalable collection
    of virtual machines.

-   [Service
    Fabric](https://azure.microsoft.com/documentation/articles/service-fabric-overview/) - platform for developing and hosting scalable
    [microservice](https://azure.microsoft.com/documentation/articles/service-fabric-overview-microservices/)
    solutions.

#### See also

-   [Create a Linux VM on Azure using the
    Portal](https://azure.microsoft.com/documentation/articles/virtual-machines-linux-quick-create-portal/)

-   [Azure Reference Architecture: Running a Linux VM on
    Azure](https://azure.microsoft.com/documentation/articles/guidance-compute-single-vm-linux/)

-   [Get started with Node.js web apps in Azure App
    Service](https://azure.microsoft.com/documentation/articles/app-service-web-nodejs-get-started/)

-   [Azure Reference Architecture: Basic web
    application](https://azure.microsoft.com/documentation/articles/guidance-web-apps-basic/)

-   [Create your first Azure
    Function](https://azure.microsoft.com/documentation/articles/functions-create-first-azure-function/)

### Storage

#### S3/EBS/EFS and Azure Storage

In the AWS platform, cloud storage is primarily broken down into three services:

-   **Simple Storage Service (S3)** - basic object storage. Makes data available
    through an Internet accessible API.

-   **Elastic Block Storage (EBS)** - block level storage, intended for access
    by a single VM.

-   **Elastic File System (EFS)** - file storage meant for use as shared storage
    for up to thousands of EC2 instances.

In Azure Storage, subscription-bound [storage
accounts](https://azure.microsoft.com/documentation/articles/storage-create-storage-account/)
allow you to create and manage the following storage services:

-   [Blob
    storage](https://azure.microsoft.com/documentation/articles/storage-create-storage-account/) - stores any type of text or binary data, such as a document, media file, or
    application installer. You can set Blob storage for private access or share
    contents publicly to the Internet. Blob storage serves the same purpose as
    both AWS S3 and EBS.

-   [Table
    storage](https://azure.microsoft.com/documentation/articles/storage-nodejs-how-to-use-table-storage/) - stores structured datasets. Table storage is a NoSQL key-attribute data
    store that allows for rapid development and fast access to large quantities
    of data. Similar to AWS' SimpleDB and DynamoDB services.

-   [Queue
    storage](https://azure.microsoft.com/documentation/articles/storage-nodejs-how-to-use-queues/) - provides messaging for workflow processing and for communication between
    components of cloud services.

-   [File
    storage](https://azure.microsoft.com/documentation/articles/storage-java-how-to-use-file-storage/) - offers shared storage for legacy applications using the standard server
    message block (SMB) protocol. File storage is used in a similar manner to
    EFS in the AWS platform.

#### Glacier and Azure Storage

Azure Storage does not offer a direct equivalent to AWS' long-term archival
Glacier storage. For data that is infrequently accessed and long-lived Azure
offers the [Azure cool blob storage
tier](https://azure.microsoft.com/documentation/articles/storage-blob-storage-tiers/).
Cool storage provides cheaper, lower performance storage than standard blob
storage and is comparable to AWS' S3 - Infrequent Access.

#### See also

-   [Microsoft Azure Storage Performance and Scalability
    Checklist](https://azure.microsoft.com/documentation/articles/storage-performance-checklist/)

-   [Azure Storage security
    guide](https://azure.microsoft.com/documentation/articles/storage-security-guide/)

-   [Patterns & Practices: Content Delivery Network (CDN)
    guidance](https://azure.microsoft.com/documentation/articles/best-practices-cdn/)

### Networking

#### Elastic Load Balancing, Azure Load Balancer, and Azure Application Gateway

The Azure equivalents of the two Elastic Load Balancing services are:

-   [Load
    Balancer](https://azure.microsoft.com/documentation/articles/load-balancer-overview/) - provides the same capabilities as the AWS Classic Load Balancer, allowing
    you to distribute traffic for multiple VMs at the network level. It also
    provides failover capability.

-   [Application
    Gateway](https://azure.microsoft.com/documentation/articles/application-gateway-introduction/) - offers application-level rule-based routing comparable to the AWS
    Application Load Balancer.

#### Route 53, Azure DNS, and Azure Traffic Manager

In AWS, Route 53 provides both DNS name management and DNS-level traffic routing
and failover services. In Azure this is handled through two services:

-   [Azure DNS](https://azure.microsoft.com/documentation/services/dns/) - provides domain and DNS management.

-   [Traffic
    Manager](https://azure.microsoft.com/documentation/articles/traffic-manager-overview/) - provides DNS level traffic routing, load balancing, and failover
    capabilities.

#### Direct Connect and Azure ExpressRoute

Azure provides similar site-to-site dedicated connections through its
[ExpressRoute](https://azure.microsoft.com/documentation/services/expressroute/)
service. ExpressRoute allows you to connect your local network directly to Azure
resources using a dedicated private network connection. Azure also offers more
conventional [site-to-site VPN
connections](https://azure.microsoft.com/documentation/articles/vpn-gateway-howto-site-to-site-resource-manager-portal/)
at a lower cost.

#### See also

-   [Create a virtual network using the Azure
    portal](https://azure.microsoft.com/documentation/articles/virtual-networks-create-vnet-arm-pportal/)

-   [Plan and design Azure Virtual
    Networks](https://azure.microsoft.com/documentation/articles/virtual-network-vnet-plan-design-arm/)

-   [Azure Network Security Best
    Practices](https://azure.microsoft.com/documentation/articles/azure-security-network-security-best-practices/)

### Database services

#### RDS and Azure SQL Database service

AWS and Azure have different approaches on relational database offerings in the
cloud. AWS' Relational Database Service (RDS) supports creating instances using
several different database engines, such as Oracle and MySQL.

[SQL
Database](https://azure.microsoft.com/documentation/articles/sql-database-technical-overview/)
is Azure's cloud database offering. It provides highly scalable relational data
storage, through a managed service. SQL Database uses its own engine, and does
not support the creation of other database types. Other database engines such as
[SQL
Server](https://azure.microsoft.com/services/virtual-machines/sql-server/),
[Oracle](https://azure.microsoft.com/campaigns/oracle/), or
[MySQL](https://azure.microsoft.com/documentation/articles/virtual-machines-windows-classic-mysql-2008r2/)
can be deployed using Azure VM Instances.

Costs for AWS RDS are determined by the amount of hardware resources that your
instance uses, like CPU, RAM, storage, and network bandwidth. In the SQL
Database service, cost depends on your database size, concurrent connections,
and throughput levels.

#### See also

-   [Azure SQL Database
    Tutorials](https://azure.microsoft.com/documentation/articles/sql-database-explore-tutorials/)

-   [Configure geo-replication for Azure SQL Database with the Azure
    portal](https://azure.microsoft.com/documentation/articles/sql-database-geo-replication-portal/)

-   [Introduction to DocumentDB: A NoSQL JSON
    Database](https://azure.microsoft.com/documentation/articles/documentdb-introduction/)

-   [How to use Azure Table storage from
    Node.js](https://azure.microsoft.com/documentation/articles/storage-nodejs-how-to-use-table-storage/)

### Security and identity

#### Directory service and Azure Active Directory

Azure splits up directory services into the following offerings:

-   [Azure Active
    Directory](https://azure.microsoft.com/documentation/articles/active-directory-whatis/) - cloud based directory and identity management service.

-   [Azure Active Directory
    B2B](https://azure.microsoft.com/documentation/articles/active-directory-b2b-collaboration-overview/) - enables access to your corporate applications from partner-managed
    identities.

-   [Azure Active Directory
    B2C](https://azure.microsoft.com/documentation/articles/active-directory-b2c-overview/) - service offering support for single sign-on and user management for
    consumer facing applications.

-   [Azure Active Directory Domain
    Services](https://azure.microsoft.com/documentation/articles/active-directory-ds-overview/) - hosted domain controller service, allowing Active Directory compatible
    domain join and user management functionality.

#### Web application firewall

In addition to the [Application Gateway Web Application
Firewall](https://azure.microsoft.com/documentation/articles/application-gateway-webapplicationfirewall-overview/),
you can also [use web application
firewalls](https://azure.microsoft.com/documentation/articles/application-gateway-webapplicationfirewall-overview/)
from third-party vendors like [Barracuda
Networks](https://azure.microsoft.com/marketplace/partners/barracudanetworks/waf/).

#### See also

-   [Getting started with Microsoft Azure
    security](https://azure.microsoft.com/documentation/articles/azure-security-getting-started/)

-   [Azure Identity Management and access control security best
    practices](https://azure.microsoft.com/documentation/articles/azure-security-identity-management-best-practices/)

### Application and messaging services

#### Simple Email Service

AWS provides the Simple Email Service (SES) for sending notification,
transactional, or marketing emails. In Azure, third-party solutions like
[Sendgrid](https://sendgrid.com/partners/azure/) provide email services.

#### Simple Queueing Service

AWS Simple Queueing Service (SQS) provides a messaging system for connecting
applications, services, and devices within the AWS platform. Azure has two
services that provide similar functionality:

-   [Queue
    storage](https://azure.microsoft.com/documentation/articles/storage-nodejs-how-to-use-queues/) - a cloud messaging service that allows communication between application
    components within the Azure platform.

-   [Service
    Bus](https://azure.microsoft.com/en-us/services/service-bus/) - a more robust messaging system for connecting applications, services, and
    devices. Using the related [Service Bus
    relay](https://docs.microsoft.com/en-us/azure/service-bus-relay/relay-what-is-it),
    Service Bus can also connect to remotely hosted applications and services.

#### Device Farm

The AWS Device Farm provides cross-device testing services. In Azure, [Xamarin
Test Cloud](https://www.xamarin.com/test-cloud) provides similar cross-device
front-end testing for mobile devices.

In addition to front-end testing, the [Azure DevTest
Labs](https://azure.microsoft.com/services/devtest-lab/) provides back end
testing resources for Linux and Windows environments.

#### See also

-   [How to use Queue storage from
    Node.js](https://azure.microsoft.com/documentation/articles/storage-nodejs-how-to-use-queues/)

-   [How to use Service Bus
    queues](https://azure.microsoft.com/documentation/articles/service-bus-nodejs-how-to-use-queues/)

### Analytics and big data

[The Cortana Intelligence
Suite](https://azure.microsoft.com/suites/cortana-intelligence-suite/) is
Azure's package of products and services designed to capture, organize, analyze,
and visualize large amounts of data. The Cortana suite consists of the following
services:

-   [HDInsight](https://azure.microsoft.com/documentation/services/hdinsight/) - managed Apache distribution that includes Hadoop, Spark, Storm, or HBase.

-   [Data
    Factory](https://azure.microsoft.com/documentation/services/data-factory/) - provides data orchestration and data pipeline functionality.

-   [SQL Data
    Warehouse](https://azure.microsoft.com/documentation/services/sql-data-warehouse/) - large-scale relational data storage.

-   [Data Lake
    Store](https://azure.microsoft.com/documentation/services/data-lake-store/) - large-scale storage optimized for big data analytics workloads.

-   [Machine
    Learning](https://azure.microsoft.com/documentation/services/machine-learning/) - used to build and apply predictive analytics on data.

-   [Stream
    Analytics](https://azure.microsoft.com/documentation/services/stream-analytics/) - real-time data analysis.

-   [Data Lake
    Analytics](https://azure.microsoft.com/documentation/articles/data-lake-analytics-overview/) - large-scale analytics service optimized to work with Data Lake Store

-   [PowerBI](https://powerbi.microsoft.com/) - used to power data
    visualization.

#### See also

-   [Cortana Intelligence Gallery](https://gallery.cortanaintelligence.com/)

-   [Understanding Microsoft big data
    solutions](https://msdn.microsoft.com/library/dn749804.aspx)

-   [Azure Data Lake & Azure HDInsight
    Blog](https://blogs.msdn.microsoft.com/azuredatalake/)

### Internet of Things

#### See also

-   [Get started with Azure IoT
    Hub](https://azure.microsoft.com/documentation/articles/iot-hub-csharp-csharp-getstarted/)

-   [Comparison of IoT Hub and Event
    Hubs](https://azure.microsoft.com/documentation/articles/iot-hub-compare-event-hubs/)

### Mobile services

#### Notifications

Notification Hubs do not support sending SMS or email messages, so third-party
services are needed for those delivery types.

#### See also

-   [Create an Android
    app](https://azure.microsoft.com/documentation/articles/app-service-mobile-android-get-started/)

-   [Authentication and Authorization in Azure Mobile
    Apps](https://azure.microsoft.com/documentation/articles/app-service-mobile-auth/)

-   [Sending push notifications with Azure Notification
    Hubs](https://azure.microsoft.com/documentation/articles/notification-hubs-android-push-notification-google-fcm-get-started/)

### Management and monitoring

#### See also
-   [Monitoring and diagnostics
    guidance](https://azure.microsoft.com/documentation/articles/best-practices-monitoring/)

-   [Best practices for creating Azure Resource Manager
    templates](https://azure.microsoft.com/documentation/articles/resource-manager-template-best-practices/)

-   [Azure Resource Manager Quickstart
    templates](https://azure.microsoft.com/documentation/templates/)


## Next steps

-   [Complete AWS and Azure service comparison
    matrix](https://aka.ms/azure4aws-services)

-   [Interactive Azure Platform Big
    Picture](http://azureplatform.azurewebsites.net/)

-   [Get started with Azure](https://azure.microsoft.com/get-started/)

-   [Azure solution
    architectures](https://azure.microsoft.com/solutions/architecture/)

-   [Azure Reference
    Architectures](https://azure.microsoft.com/documentation/articles/guidance-architecture/)

-   [Patterns & Practices: Azure
    Guidance](https://azure.microsoft.com/documentation/articles/guidance/)

-   [Free Online Course: Microsoft Azure for AWS
    Experts](http://aka.ms/azureforaws)<|MERGE_RESOLUTION|>--- conflicted
+++ resolved
@@ -313,15 +313,11 @@
 -   [App Service
     Autoscale](https://azure.microsoft.com/documentation/articles/web-sites-scale/) - provides the capability to autoscale Azure App Service solutions.
 
-<<<<<<< HEAD
-#### Other compute services
-=======
 
 #### Container Service
 The [Azure Container Service](https://docs.microsoft.com/azure/container-service/container-service-intro) supports Docker containers managed through Docker Swarm, Kubernetes, or DC/OS.
 
 #### Other compute services 
->>>>>>> e8cfaf0d
 
 
 Azure offers several compute services that do not have direct equivalents in
