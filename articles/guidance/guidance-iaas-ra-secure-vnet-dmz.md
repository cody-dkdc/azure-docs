--- conflicted
+++ resolved
@@ -14,13 +14,8 @@
    ms.topic="article"
    ms.tgt_pltfrm="na"
    ms.workload="na"
-<<<<<<< HEAD
-   ms.date="06/21/2016"
-   ms.author="v-josha"/>
-=======
    ms.date="06/08/2016"
    ms.author="telmos"/>
->>>>>>> baf37b1f
 
 # Implementing a secure hybrid network architecture with Internet access in Azure
 
@@ -28,7 +23,7 @@
 
 This article describes best practices for implementing a secure hybrid network that extends your on-premises network to Azure, but also accepts traffic from the public Internet. This architecture extends that described in the article [Implementing a secure hybrid network architecture in Azure][implementing-a-secure-hybrid-network-architecture].
 
-> [AZURE.NOTE] Azure has two different deployment models: [Resource Manager][resource-manager-overview] and classic. This reference architecture uses Resource Manager, which Microsoft recommends for new deployments. 
+> [AZURE.NOTE] Azure has two different deployment models: [Resource Manager][resource-manager-overview] and classic. This reference architecture uses Resource Manager, which Microsoft recommends for new deployments.
 
 Typical use cases for this architecture include:
 
@@ -36,11 +31,9 @@
 
 - Infrastructure that requires a more granular control over traffic entering an Azure VNet from a public network such as the Internet.
 
-An [Azure Resource Manager (ARM) template][azuredeploy] is available that you can use as a starting point to implement the architecture described in this document.
-
 ## Architecture diagram
 
-The following diagram highlights the important components in this architecture (*click to zoom in*). This document focusses on the structures required for securing the network for controlled access from the Internet. For more information about the greyed-out elements, read [Implementing a secure hybrid network architecture in Azure][implementing-a-secure-hybrid-network-architecture]:
+The following diagram highlights the important components in this architecture (*click to zoom in*). For more information about the greyed-out elements, read [Implementing a secure hybrid network architecture in Azure][implementing-a-secure-hybrid-network-architecture]:
 
 [![0]][0]
 
@@ -50,11 +43,11 @@
 
 - **Network virtual appliance (NVA).** An NVA is a generic term for a virtual appliance that might perform tasks such as acting as a firewall, WAN optimization (including network compression), custom routing, or a variety of other operations.
 
-- **Public DMZ inbound subnet.** This subnet faces the Azure load balancer. Incoming requests received through this subnet pass to one of the NVAs.
-
-- **Public DMZ outbound subnet.** This subnet is on the application side of the NVAs. Requests that are approved by the NVA pass through this subnet to the internal load balancer for the web tier.
-
-Taken together, the public DMZ inbound subnet, NVAs, and public DMZ outbound subnet constitute a security perimeter for handling all requests arriving from the Internet.
+- **Public DMZ inbound network.** This network faces the Azure load balancer. Incoming requests received through this network pass to one of the NVAs.
+
+- **Public DMZ outbound network.** This network is on the application side of the NVAs. Requests that are approved by the NVA pass through this network to the internal load balancer for the web tier.
+
+Taken together, the public DMZ inbound network, NVAs, and public DMZ outbound network constitute a security perimeter for handling all requests arriving from the Internet.
 
 ## Recommendations
 
@@ -80,13 +73,13 @@
 
 ### Public DMZ routing recommendations ###
 
-The web tier comprises VMs fronted by a internal load balancer. You should not expose any of these items directly to the Internet; all traffic should pass through the NVAs in the security perimeter. Configure the NVAs to route validated incoming requests to the internal load balancer for the web tier. This routing should be transparent to the users making the requests. For example, if the NVAs are Linux VMs, you can use the [iptables][iptables] command to filter incoming traffic and implement NAT routing to direct it through the public outbound DMZ subnet to the internal load balancer for the web tier.
+The web tier comprises VMs fronted by a internal load balancer. You should not expose any of these items directly to the Internet; all traffic should pass through the NVAs in the security perimeter. Configure the NVAs to route validated incoming requests to the internal load balancer for the web tier. This routing should be transparent to the users making the requests. For example, if the NVAs are Linux VMs, you can use the [iptables][iptables] command to filter incoming traffic and implement NAT routing to direct it through the public outbound DMZ network to the internal load balancer for the web tier.
 
 ## Solution components
 
 The solution provided for this architecture uses the same ARM templates as those for the article [Implementing a secure hybrid network architecture in Azure][implementing-a-secure-hybrid-network-architecture], with the following additions:
 
-- [azuredeploy.json][azuredeploy]. This is an extended version of the template used by the architecture described in [Implementing a secure hybrid network architecture in Azure][implementing-a-secure-hybrid-network-architecture]. This template creates the additional subnets for the public security perimeter (inbound and outbound).
+- [azuredeploy.json][azuredeploy]. This is an extended version of the template that creates . It creates the additional subnets for the public security perimeter (inbound and outbound).
 
 - [ibb-dmz.json][ibb-dmz]. This template creates the public IP address, load balancer, and NVAs for the public security perimeter. Note that the public IP address is statically allocated, as are the IP addresses for the NVAs. 
 
@@ -307,15 +300,11 @@
 
 ### Customizing the solution
 
-<<<<<<< HEAD
-You can modify the following variables in the [azuredeploy.sh][azuredeploy-script]. The script passes these variables as parameters to the [ibb-dmz.json][ibb-dmz] template:
-=======
 Before invoking each template, the [azuredeploy.sh][azuredeploy-script] script creates an inline JSON object named *PARAMETERS* which is passed to the template. The template uses this object to configure the resources created by the template. Most of the parameters are populated from variables defined in the script.
 
 > [AZURE.NOTE] Change the values of the variables rather than the PARAMETERS object. If you modify the PARAMETERS object directly, or try to add or remove parameters, the template might not run correctly. Also, do not modify parameters not specified in the following sections. 
 
 You can modify the following parameters referenced by the [ibb-dmz.json][ibb-dmz] template:
->>>>>>> baf37b1f
 
 - **ADMIN_USER_NAME** and **ADMIN_PASSWORD**. The login credentials to use for the NVAs.
 
@@ -345,7 +334,7 @@
 
 ## Monitoring considerations
 
-The NVAs in the public security perimeter should not be directly accessible to the Internet. Use the resources in the management subnet to connect to the NVAs and perform monitoring. The example in the [Architecture diagram][architecture] section depicts a jump box which provides access to DevOps staff, and a separate monitoring server. Depending on the size of the network and the monitoring workload, the jump box and monitoring server could be combined into a single machine, or monitoring functions could be spread across several VMs.
+The NVAs in the public security perimeter should not be directly accessible to the outside world. Use the resources in the management subnet to connect to the NVAs and perform monitoring. The example in the [Architecture diagram][architecture] section depicts a jump box which provides access to DevOps staff, and a separate monitoring server. Depending on the size of the network and the monitoring workload, the jump box and monitoring server could be combined into a single machine, or monitoring functions could be spread across several VMs.
 
 If the NVAs are protected by using NSG rules, it may also be necessary to open port 22 (for SSH access), or any other ports used by management and monitoring tools to enable requests from the data management subnet.
 
