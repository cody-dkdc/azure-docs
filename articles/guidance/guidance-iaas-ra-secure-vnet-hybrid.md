--- conflicted
+++ resolved
@@ -1,4 +1,3 @@
-<<<<<<< HEAD
 <properties
    pageTitle="Azure Architecture Reference - IaaS: Implementing a secure hybrid network architecture in Azure | Microsoft Azure"
    description="How to implement a secure hybrid network architecture in Azure."
@@ -15,7 +14,7 @@
    ms.topic="article"
    ms.tgt_pltfrm="na"
    ms.workload="na"
-   ms.date="05/31/2016"
+   ms.date="06/22/2016"
    ms.author="telmos"/>
 
 # Implementing a secure hybrid network architecture in Azure
@@ -52,7 +51,7 @@
 
 - **Web tier, business tier, and data tier subnets.** These are subnets hosting the VMs and services that implement an example 3-tier application running in the cloud. See [Implementing a multi-tier architecture on Azure][implementing-a-multi-tier-architecture-on-Azure] for more details about this structure.
 
-- **User-defined routes (UDR).** You can use UDRs to define how traffic flows within Azure. The gateway subnet contains routes to ensure that all application traffic from the on-premises network is routed through the NVAs. Traffic intended for the management subnet is allowed to bypass the NVAs. However, response traffic cannot be forwarded through the NVAs at this point. Basically, incoming traffic fro the on-premises netowork to Azure will go through the NVAs, but response traffic, and traffic originating from Azure to the on-premises network will bypass the NVAs.
+- **User-defined routes (UDR).** You can use UDRs to define how traffic flows within Azure. The gateway subnet contains routes to ensure that all application traffic from the on-premises network is routed through the NVAs. Traffic intended for the management subnet is allowed to bypass the NVAs. However, response traffic cannot be forwarded through the NVAs at this point. Basically, incoming traffic from the on-premises network to Azure will go through the NVAs, but response traffic, and traffic originating from Azure to the on-premises network will bypass the NVAs.
 
 	> [AZURE.NOTE] Depending on the requirements of your VPN connection, you can configure Border Gateway Protocol (BGP) routes as an alternative to to using UDRs to implement the forwarding rules that direct traffic back through the on-premises network.
 
@@ -100,7 +99,7 @@
 
 Within a resource group, create separate RBAC roles for DevOps staff who can create and administer VMs, and centralized IT administrators who can manage the network (assign a public IP address to a network interface, change NSG rules on the network, create VPN connections, and so on). Segregating staff across roles in this way allows an IT administrator to change NSG rules and assign public IP addresses to VMs. DevOps staff will be unable to perform these tasks, but can manage VMs. To implement this scheme:
 
-- The DevOps staff role should include the Virtual Machine Contributor role and Storage Account Contributor role (to enable system administrators to create and attach disks to VMs), as well as the Reader role on the resource group as shown by the following example (replace *nnnnnnnn-nnnn-nnnn-nnnn-nnnnnnnnnnnn* with your subscription ID):
+- The DevOps staff role should include the Virtual Machine Contributor role and Storage Account Contributor role (to enable system administrators to create and attach disks to VMs), as well as the Reader role on the resource group as shown by the following example (replace *nnnnnnnn-nnnn-nnnn-nnnn-nnnnnnnnnnnn* with your subscription ID and *devops@contoso.com* with the Microsoft Account or Organizational Account used to manage your resources in Azure):
 
     ```cli
     azure role assignment create -o "Virtual Machine Contributor" -c /subscriptions/nnnnnnnn-nnnn-nnnn-nnnn-nnnnnnnnnnnn/resourceGroups/my-rg --signInName devops@contoso.com
@@ -139,7 +138,7 @@
 
 - [Check Point vSEC][checkpoint]
 
-You can also create an NVA by using your own custom VMs; this is the approach taken by the sample script and templates used to implement this reference architecture. As a further variation, you could connect multiple NVAs in series. Using this approach, you can create a service chain comprising specialised NVAs, each configured to perform a specific security task. For example, you could construct a sequence consisting of an NVA implementing a firewall with another running identity services.
+You can also create an NVA by using your own custom VMs; this is the approach taken by the sample script and templates used to implement this reference architecture. As a further variation, you could connect multiple NVAs in series. Using this approach, you can create a service chain comprising specialised NVAs, each configured to perform a specific security task. For example, you could construct a sequence consisting of an NVA implementing a firewall with another running identity services. In this case, assure you have the proper sizing for each NVA in chain, and be aware that you will be adding extra hops in the network that eventually could have some impact in the performance for your architecture. 
 
 > [AZURE.NOTE] For some NVAs that expose a public interface, it may be feasible to create a direct tunnel to the NVA from an on-premises appliance.
 
@@ -231,7 +230,7 @@
 ############################################################################
 ```
 
-Verify that the traffic is tunneled correctly. If you're using a VPN connection with the Routing and Remote Access Service on an on-premises server, use a tool such as [WireShark][wireshark] on this server to verify that Internet traffic from the VNet is being forwarded through this server.
+Verify that the traffic is tunneled correctly. If you're using a VPN connection with the Routing and Remote Access Service on an on-premises server, use a tool such as [WireShark][wireshark] or [Microsoft Message Analyzer](https://www.microsoft.com/en-us/download/details.aspx?id=44226) on this server to verify that Internet traffic from the VNet is being forwarded through this server.
 
 Configure the on-premises network security appliance to direct force-tunneled traffic to the Internet. This process will vary according to the device used to implement the appliance. But basically, it requires you to setup NAT (Network Address Translation) on your on-premises network.
 
@@ -852,860 +851,4 @@
 [3]: ./media/guidance-iaas-ra-secure-vnet-hybrid/figure4.png "Subnets in the VNet"
 [4]: ./media/guidance-iaas-ra-secure-vnet-hybrid/figure5.png "The myapp-web-tier-rg resource group"
 [5]: ./media/guidance-iaas-ra-secure-vnet-hybrid/figure6.png "The myapp-mgmt-subnet-rg resource group"
-[6]: http://mspnp.github.io/Blueprint%20Forced%20Tunnelling.svg
-=======
-<properties
-   pageTitle="Azure Architecture Reference - IaaS: Implementing a secure hybrid network architecture in Azure | Microsoft Azure"
-   description="How to implement a secure hybrid network architecture in Azure."
-   services="guidance,vpn-gateway,expressroute,load-balancer,virtual-network"
-   documentationCenter="na"
-   authors="telmosampaio"
-   manager="christb"
-   editor=""
-   tags="azure-resource-manager"/>
-
-<tags
-   ms.service="guidance"
-   ms.devlang="na"
-   ms.topic="article"
-   ms.tgt_pltfrm="na"
-   ms.workload="na"
-   ms.date="05/31/2016"
-   ms.author="telmos"/>
-
-# Implementing a secure hybrid network architecture in Azure
-
-[AZURE.INCLUDE [pnp-RA-branding](../../includes/guidance-pnp-header-include.md)]
-
-This article describes best practices for implementing a secure hybrid network that extends your on-premises network to Azure. In this reference architecture, you will learn how to use user defined routes (UDRs) to route incoming traffic on a virtual network through a set of highly available network virtual appliances, creating a DMZ between your on-premises network, and an Azure virtual network. These appliances can run different types of security software, such as firewalls, packet inspection, among others. You will also learn how to enable forced tunneling, to route all outgoing traffic from the VNet to the Internet through your on-premises data center so that it can be audited. 
-
-This architecture requires a connection to your on-premises datacenter implemented using either a [VPN gateway][ra-vpn], or an [ExpressRoute][ra-expressroute] connection.
-
-> [AZURE.NOTE] Azure has two different deployment models: [Resource Manager][resource-manager-overview] and classic. This reference architecture uses Resource Manager, which Microsoft recommends for new deployments.
-
-Typical use cases for this architecture include:
-
-- Hybrid applications where workloads run partly on-premises and partly in Azure.
-
-- Infrastructure that requires a more granular control over traffic entering an Azure VNet from an on-premises datacenter.
-
-- Auditing outgoing traffic from the VNet. On-premises components can inspect and log all Internet requests. This is often a regulatory requirement of many commercial systems and can help to prevent public disclosure of private information.
-
-## Architecture diagram
-
-The following diagram highlights the important components in this architecture (*click to zoom in*):
-
-[![0]][0]
-
-- **On-premises network.** This is a network of computers and devices, connected through a private local-area network running within an organization.
-
-- **Azure virtual network (VNet).** The VNet hosts the application and other resources running in the cloud.
-
-- **Gateway.** The gateway provides the connectivity between routers in the on-premises network and the VNet.
-
-- **Network virtual appliance (NVA).** An NVA is a generic term for a virtual appliance that might perform tasks such as acting as a firewall, WAN optimization (including network compression), custom routing, or a variety of other operations. The NVA receives requests from the inbound NVA network. The NVA can validate these requests and, if they're acceptable, it can forward them to the web tier through the outbound NVA subnet.
-
-- **Web tier, business tier, and data tier subnets.** These are subnets hosting the VMs and services that implement an example 3-tier application running in the cloud. See [Implementing a multi-tier architecture on Azure][implementing-a-multi-tier-architecture-on-Azure] for more details about this structure.
-
-- **User-defined routes (UDR).** You can use UDRs to define how traffic flows within Azure. The gateway subnet contains routes to ensure that all application traffic from the on-premises network is routed through the NVAs. Traffic intended for the management subnet is allowed to bypass the NVAs. However, response traffic cannot be forwarded through the NVAs at this point. Basically, incoming traffic from the on-premises network to Azure will go through the NVAs, but response traffic, and traffic originating from Azure to the on-premises network will bypass the NVAs.
-
-	> [AZURE.NOTE] Depending on the requirements of your VPN connection, you can configure Border Gateway Protocol (BGP) routes as an alternative to to using UDRs to implement the forwarding rules that direct traffic back through the on-premises network.
-
-- **Management subnet.** This subnet contains VMs that implement management and monitoring capabilities for the components running in the VNet. The optional monitoring VM captures log and performance data from the virtual hardware in the cloud. The jump box enables authorized DevOps staff to log in, configure, and manage the network. Note that the jump box and monitoring functions can be combined into a single VM, depending on the monitoring workload.
-
-## Recommendations
-
-This section provides a list of recommendations based on the essential components required to implement the basic architecture. These recommendations cover:
-
-- The use of resource groups,
-
-- Role-based access control for resource groups,
-
-- Virtual network gateway configuration,
-
-- NVA configuration,
-
-- Defining NSGs and NSG rules,
-
-- Implementing forced tunneling, and
-
-- Controlling access to the management subnet.
-
-You might have additional or differing requirements from those described here. You can use the items in this section as a starting point for considering how to customize the architecture for your own system.
-
-### Resource group recommendations
-
-Use resource groups to enable the separation of responsibility for different sets of DevOps staff. For example, staff who can control the gateway subnet could be a different set from the staff that maintain the web tier, or staff that control access to the business logic or data used by the application. This approach enables you to control access to these resources in each resource group by using [Role-Based Access Control (RBAC)][rbac]. Specifically, consider creating:
-
-- A resource group for the VNet. This resource group should include the subnets (excluding the VMs), NSGs, and the gateway resources for connecting to the on-premises network.
-
-- A resource group containing the VMs for the NVAs (including the load balancer), the jump box and other management VMs, and the UDR for the gateway subnet that forces all traffic through the NVAs.
-
-- Resource groups for each application tier, containing the load balancer and VMs for each tier. Note that this resource group shouldn't include the subnets for each tier; the VNet resource group contains these resources as they're managed separately from the VMs within them.
-
-The figure below shows the progression of resources as different resource groups are deployed (click on the figure to zoom in).
-
-[![1]][1]
-
-> [AZURE.NOTE] For more information, see [Best practices for designing Azure Resource Manager templates][arm-template-best-practices].
-
-If you are familiar with resource groups, you can use [this diagram][6] to understand how different nested templates were used, and see the code behind each template.
-
-### RBAC recommendations
-
-Within a resource group, create separate RBAC roles for DevOps staff who can create and administer VMs, and centralized IT administrators who can manage the network (assign a public IP address to a network interface, change NSG rules on the network, create VPN connections, and so on). Segregating staff across roles in this way allows an IT administrator to change NSG rules and assign public IP addresses to VMs. DevOps staff will be unable to perform these tasks, but can manage VMs. To implement this scheme:
-
-- The DevOps staff role should include the Virtual Machine Contributor role and Storage Account Contributor role (to enable system administrators to create and attach disks to VMs), as well as the Reader role on the resource group as shown by the following example (replace *nnnnnnnn-nnnn-nnnn-nnnn-nnnnnnnnnnnn* with your subscription ID and *devops@contoso.com* with the Microsoft Account or Organizational Account used to manage your resources in Azure):
-
-    ```cli
-    azure role assignment create -o "Virtual Machine Contributor" -c /subscriptions/nnnnnnnn-nnnn-nnnn-nnnn-nnnnnnnnnnnn/resourceGroups/my-rg --signInName devops@contoso.com
-    azure role assignment create -o "Storage Account Contributor" -c /subscriptions/nnnnnnnn-nnnn-nnnn-nnnn-nnnnnnnnnnnn/resourceGroups/my-rg --signInName devops@contoso.com
-    azure role assignment create -o "Reader" -c /subscriptions/nnnnnnnn-nnnn-nnnn-nnnn-nnnnnnnnnnnn/resourceGroups/my-rg --signInName devops@contoso.com
-    ```
-
-- The IT administrators role should include the Network Contributor role and Reader role on the resource group. For example:
-
-    ```cli
-    azure role assignment create -o "Network Contributor" -c /subscriptions/nnnnnnnn-nnnn-nnnn-nnnn-nnnnnnnnnnnn/resourceGroups/my-rg --signInName itadmin@contoso.com
-    azure role assignment create -o "Reader" -c /subscriptions/nnnnnnnn-nnnn-nnnn-nnnn-nnnnnnnnnnnn/resourceGroups/my-rg --signInName itadmin@contoso.com
-    ```
-
-### Virtual network gateway recommendations
-
-On-premises traffic enters the VNet through a virtual network gateway. You can use an [Azure VPN gateway][guidance-vpn-gateway] or an [Azure ExpressRoute gateway][guidance-expressroute] to connect to the on-premises network. The gateway requires its own subnet named `GatewaySubnet`.
-
-<!--
-TBD: Link this to the new VPN doc recommendation once it is published.
--->
-
-### NVA recommendations
-
-NVAs can provide different services for managing and monitoring network traffic. The Azure Marketplace provides many NVAs available from third-party vendors, including:
-
-- [Barracuda Web Application Firewall][barracuda-waf] and [Barracuda NextGen Firewall][barracuda-nf]
-
-- [Cohesive Networks VNS3 Firewall/Router/VPN][vns3]
-
-- [Fortinet FortiGate-VM][fortinet]
-
-- [SecureSphere Web Application Firewall][securesphere]
-
-- [DenyAll Web Application Firewall][denyall]
-
-- [Check Point vSEC][checkpoint]
-
-You can also create an NVA by using your own custom VMs; this is the approach taken by the sample script and templates used to implement this reference architecture. As a further variation, you could connect multiple NVAs in series. Using this approach, you can create a service chain comprising specialised NVAs, each configured to perform a specific security task. For example, you could construct a sequence consisting of an NVA implementing a firewall with another running identity services. In this case, assure you have the proper sizing for each NVA in chain, and be aware that you will be adding extra hops in the network that eventually could have some impact in the performance for your architecture. 
-
-> [AZURE.NOTE] For some NVAs that expose a public interface, it may be feasible to create a direct tunnel to the NVA from an on-premises appliance.
-
-Enable IP forwarding on any NICs used by the NVAs for routing traffic (the sample template implements this setting). If you're creating your own VMs manually, use the following Azure CLI command to enable IP forwarding for a NIC:
-
-```cli
-azure network nic set -g <<resource-group>> -n <<nva-inbound-nic-name>> -f true
-```
-
-Configure the NVAs to inspect all requests and permit traffic to pass through only if it is appropriate to do so. This will most likely involve installing additional services and software on the NVAs. The steps for performing this task will vary depending on the NVA and your security requirements.
-
-> [AZURE.NOTE] By default, the configuration created by the sample script enables routing through the NVAs by configuring each NVA VM as a simple Linux router. Inbound traffic arrives on network interface *eth0*, and outbound traffic is dispatched through network interface *eth1*. You can customize the NVA VMs to add security elements such as firewalls and content-based traffic filtering.
-
-Ensure that inbound traffic *heading for the application* can't bypass the NVAs. However, traffic directed towards the management subnet *shouldn't pass through the NVAs*. To do this, add a UDR to the gateway subnet that directs all requests made to the application arriving through the gateway to the NVAs. The following example shows UDRs that enable management traffic to pass directly to the management subnet, but force requests intended for the application through the NVAs:
-
-```cli
-<# Create a new route table: #>
-azure network route-table create <<resource-group>> <<route-table-name>> <<location>>
-<# Add a route for management traffic (10.0.0.0/24) to the route table. This route allows traffic to bypass the NVA: #>
-azure network route-table route create -a 10.0.0.0/24 -y VNETLocal <<resource-group>> <<route-table-name>> <<route-name>>
-<# Add a route for all other traffic (10.0.0.0/16) to the route table that directs requests through the NVAs: #>
-azure network route-table route create -a 10.0.0.0/16 -y VirtualAppliance -p 10.0.1.254 <<resource-group>> <<route-table-name>> <<route-name>>
-<# Associate the route table with the gateway subnet: #>
-azure network vnet subnet set -r <<route-table-name>> <<resource-group>> <<vnet-name>> GatewaySubnet
-```
-
-This approach enables you to segregate the duties of the DevOps staff who are responsible for implementing and configuring applications, from security staff who maintain the NVAs. All application traffic is forced to pass through the NVAs. Even if DevOps staff modify or add further workloads to the VNet without informing the security staff, the security rules implemented by the NVAs will still apply.
-
-Create an availability set that provides a pool of NVA devices. Use a load balancer to distribute requests across this pool. This strategy enables you to quickly start and stop NVAs to maintain performance, according to the load. Point the UDR in the gateway subnet that directs requests to the NVAs to this load balancer. In the preceding example, the load balancer is the virtual appliance with the address 10.0.1.254.
-
-### NSG recommendations
-
-The VPN gateway exposes a public IP address for handling the connection to the on-premises network. We recommend  creating a network security group (NSG) for the inbound NVA subnet and define rules that block all traffic that hasn't originated from the on-premises network (192.168.0.0/16 in the [Architecture diagram][architecture]), just in the unlikely case of someone being able to establish a connection to that public IP address. You can create rules similar to these:
-
-```cli
-azure network nsg create <<resource-group>> nva-nsg <<location>>
-azure network vnet subnet set --network-security-group-name nva-nsg <<resource-group>> <<vnet-name>> <<inbound-nva-subnet-name>>
-azure network nsg rule create --protocol * --source-address-prefix 192.168.0.0/16 --source-port-range * --destination-port-range * --access Allow --priority 100 --direction Inbound <<resource-group>> nva-nsg allow-on-prem
-azure network nsg rule create --protocol * --source-address-prefix * --source-port-range * --destination-port-range * --access Deny --priority 120 --direction Inbound <<resource-group>> nva-nsg deny-other-traffic
-```
-
-Create NSGs for each application tier subnet with rules to permit or deny access to network traffic, according to the security requirements of the application. NSGs can also provide a second level of protection against inbound traffic bypassing the NVA if the NVA is misconfigured or disabled. For example, the web tier subnet shown in the [Architecture diagram][architecture] defines an NSG with rules that block all requests other than those for port 80 that have been received from the on-premises network (192.168.0.0/16) or the VNet:
-
-```cli
-azure network nsg create <<resource-group>> myapp-web-nsg <<location>>
-azure network vnet subnet set --network-security-group-name myapp-web-nsg <<resource-group>> <<vnet-name>> <<vnet-web-tier-subnet-name>>
-azure network nsg rule create --protocol * --source-address-prefix 192.168.0.0/16 --source-port-range * --destination-port-range 80 --access Allow --priority 100 --direction Inbound <<resource-group>> myapp-web-nsg on-prem-allow
-azure network nsg rule create --protocol * --source-address-prefix 10.0.0.0/16 --source-port-range * --destination-port-range 80 --access Allow --priority 110 --direction Inbound <<resource-group>> myapp-web-nsg vnet-allow
-azure network nsg rule create --protocol * --source-address-prefix * --source-port-range * --destination-port-range * --access Deny --priority 130 --direction Inbound <<resource-group>> myapp-web-nsg vnet-deny
-```
-
-Similarly, create NSG rules for the other tiers that block all traffic except for that received from specified tiers on specific ports. For example, the  NSG for the business tier subnet in the sample script (10.0.4.0/24) contains rules that block all requests other than those that have been received from the web tier subnet (10.0.3.0/24):
-
-```cli
-azure network nsg create <<resource-group>> myapp-biz-nsg <<location>>
-azure network vnet subnet set --network-security-group-name myapp-biz-nsg <<resource-group>> <<vnet-name>> <<vnet-business-tier-subnet-name>>
-azure network nsg rule create --protocol * --source-address-prefix 10.0.3.0/24 --source-port-range * --destination-port-range 80 --access Allow --priority 100 --direction Inbound <<resource-group>> myapp-biz-nsg web-allow
-azure network nsg rule create --protocol * --source-address-prefix * --source-port-range * --destination-port-range * --access Deny --priority 120 --direction Inbound <<resource-group>> myapp-biz-nsg vnet-deny
-```
-
-### Internet access recommendations
-
-Control outbound traffic from the web, business, and data access tiers to prevent accidental disclosure of confidential information. In the example architecture, the web, business, and data access tiers are permitted access to the Internet, but all such traffic is force-tunneled through the on-premises network (as described in the [Recommendations][recommendations] section) so that it can be audited and controlled.
-
-> [AZURE.NOTE] Don't completely block Internet traffic from the web, business and application tiers as this will prevent these tiers from using Azure PaaS services that rely on public IP addresses, such as VM diagnostics logging, download of VM extensions, and use of Windows KMS, among others. Azure diagnostics requires that components can read and write to an Azure storage account, which in turn requires access to the Internet.
-
-The following snippet illustrates how you can create a UDR that provides forced tunneling for the business tier:
-
-```cli
-<# Create a new route table: #>
-azure network route-table create <<resource-group>> <<route-table-name>> <<location>>
-<# Add a route that traps Internet-bound traffic: #>
-azure network route-table route create -a 0.0.0.0/0 -y VirtualNetworkGateway <<resource-group>> <<route-table-name>> <<route-name>>
-<# Associate the route table with the business tier subnet: #>
-azure network vnet subnet set -r <<route-table-name>> <<resource-group>> <<vnet-name>> <<business-tier-subnet-name>>
-```
-The sample deployment script below does not enable forced tunneling. To enable forced tunneling, uncomment the last lines in the scripts as shown below by removing the # character at the begining of each line.
-
-```bash
-############################################################################
-## UnComment the following lines to enable forced tunneling in web/biz/db tier
-#TEMPLATE_URI=${URI_BASE}/ARMBuildingBlocks/Templates/bb-ntwk-forced-tunneling.json
-#RESOURCE_GROUP=${NTWK_RESOURCE_GROUP}
-#WEB_UDR_NAME=${DEPLOYED_WEB_UDR_NAME}
-#BIZ_UDR_NAME=${DEPLOYED_BIZ_UDR_NAME}
-#DB_UDR_NAME=${DEPLOYED_DB_UDR_NAME}
-#PARAMETERS="{\"webUdrName\":{\"value\":\"${WEB_UDR_NAME}\"},\"bizUdrName\":{\"value\":\"${BIZ_UDR_NAME}\"},\"dbUdrName\":{\"value\":\"${DB_UDR_NAME}\"}}"
-#azure group deployment create --template-uri ${TEMPLATE_URI} -g ${RESOURCE_GROUP} -p ${PARAMETERS}
-############################################################################
-```
-
-Verify that the traffic is tunneled correctly. If you're using a VPN connection with the Routing and Remote Access Service on an on-premises server, use a tool such as [WireShark][wireshark] or [Microsoft Message Analyzer](https://www.microsoft.com/en-us/download/details.aspx?id=44226) on this server to verify that Internet traffic from the VNet is being forwarded through this server.
-
-Configure the on-premises network security appliance to direct force-tunneled traffic to the Internet. This process will vary according to the device used to implement the appliance. But basically, it requires you to setup NAT (Network Address Translation) on your on-premises network.
-
-> [AZURE.NOTE] For detailed information and examples on implementing forced tunneling, see [Configure forced tunneling using PowerShell and Azure Resource Manager][azure-forced-tunneling].
-
-### Management subnet recommendations
-
-The management subnet contains servers that run management and monitoring software. Only DevOps staff should have access to this subnet.
-
-Don't expose this subnet to the outside world. For example, don't create a public IP address for the jump box. Instead, only allow DevOps staff access through the gateway from the on-premises network. Create an NSG for the management subnet that enforces this rule.
-
-Don't force DevOps requests through the NVA; the UDR that intercepts application traffic and redirects it to the NVA shouldn't capture traffic for the management subnet. This is to help prevent lockout, where a poorly configured NVA blocks all administrative requests, making it impossible for DevOps staff to reconfigure the system.
-
-## Solution components
-
-The solution provided for this architecture utilizes the following ARM templates:
-
-- [azuredeploy.json][azuredeploy]. This template is specific to this architecture. It creates a resource group containing the VNet network, subnets, NSGs, and UDRs for these subnets.
-
-- [bb-ilb-backend-http-https.json][bb-ilb-backend-http-https]. This is a generic template that creates a load balanced collection of VMs. This template is used to create the resources for the web tier, business tier, and data access tier. The template creates a resource group for each tier.
-
-- [ibb-vm-iis.json][ibb-vm-iis] and [ibb-vm-apache.json][ibb-vm-apache]. These templates install web server software on a VM (Microsoft Internet Information Services or the Apache Web Server). The solution uses these template to configure VMs in the web tier. The selection depends on the operating system installed; Windows for IIS, and Ubuntu for Apache.
-
-- [ibb-nvas-mgmt.json][ibb-nvas-mgmt]. This template creates the resources for the NVAs and management subnet, including the NVA VMs with load balancer, and the jump box.
-
-- [bb-vpn-gateway-connection.json][bb-vpn-gateway-connection]. This template creates the resources for the VPN gateway; the gateway subnet, the local network gateway for accessing the on-premises network, the virtual network gateway, the gateway connection, and the UDR for routing requests to the NVA load balancer.
-
-- [bb-ntwk-forced-tunneling.json][bb-ntwk-forced-tunneling]. This template sets up UDRs that implement forced tunneling for the web, business, and data access tiers.
-
-The solution also includes a bash script named [azuredeploy.sh][azuredeploy-script] that invokes invokes these templates in sequence, and ties the results together to construct the system.
-
-The following sections provide more details on the key resources created for this architecture by the templates.
-
-### Creating the NVAs
-
-The NVAs are Linux (Ubuntu) VMs. The [ibb-nvas-mgmt.json][ibb-nvas-mgmt] template invokes another generic template ([bb-vms-3nics-lbbe.json][bb-vms-3nics-lbbe]) to create these VMs. The distinguishing aspects of these VMS consist of:
-
-- The IP forwarding configuration from the NIC on the inbound NVA subnet to the NIC on the outbound NVA subnet,
-
-- The load balancing rules for traffic arriving from the on-premises network, and
-
-- The UDR that forces all inbound traffic through the load balancer.
-
-> [AZURE.NOTE] The [bb-vms-3nics-lbbe.json][bb-vms-3nics-lbbe] template actually creates a VM with three NICs. The additional NIC is attached to the management subnet. Some appliances require a separate management server to coordinate actions and configuration across the set of NVAs. The third NIC enables you to deploy a management server in the management subnet that can communicate directly with the NVAs. The example solution doesn't create the management server; you must perform this task manually if required.
-
-#### IP forwarding
-
-The [ibb-nvas-mgmt.json][ibb-nvas-mgmt] template performs two tasks to implement IP forwarding:
-
-1. The template configures IP forwarding for the NICs attached to the inbound and outbound NVA subnets by passing the following parameters to the [bb-vms-3nics-lbbe.json][bb-vms-3nics-lbbe] template:
-
-	```arm-template
-    "parameters": {
-      ...
-      "nic1IpForwarding": { "value": true },
-      "nic2IpForwarding": { "value": true },
-      ...
-    }
-	```
-
-	The [bb-vms-3nics-lbbe.json][bb-vms-3nics-lbbe] template passes these parameters to a further template, [bb-vm-3nics-lbbe.json][bb-vm-3nics-lbbe], which configures the NICs for a single VM:
-
-	```arm-template
-    {
-      ...
-      "type": "Microsoft.Network/networkInterfaces",
-      ...
-      "properties": {
-        "ipConfigurations": [
-          ...
-        ],
-        "enableIPForwarding": "[parameters('nic1IpForwarding')]"
-      }
-    },
-    {
-      ...
-      "type": "Microsoft.Network/networkInterfaces",
-      ...
-      "properties": {
-        "ipConfigurations": [
-          ...
-        ],
-        "enableIPForwarding": "[parameters('nic2IpForwarding')]"
-      }
-    }
-	```
-
-    This setting enables the VM to accept traffic on a NIC even if the NIC isn't attached to the network to which the traffic is addressed.
-
-2. The template runs the [nva.sh][nva-script] script on each VM after the VM has been created. This is a Linux bash script that configures the IP network driver in the operating system to forward IP requests across NICs:
-
-	```bash
-    #!/bin/bash
-    bash -c "echo net.ipv4.ip_forward=1 >> /etc/sysctl.conf"
-    sysctl -p /etc/sysctl.conf
-	```
-
-It is important that both of these tasks complete successfully, otherwise traffic could be blocked by the NVA.
-
-#### Load balancing the NVAs
-
-The [ibb-nvas-mgmt.json][ibb-nvas-mgmt] template creates an availability set for the VMs, and implements an internal load balancer which distributes HTTP requests sent to ports 80 and 443 across this availability set. The load balancer has a static IP address. The JSON snippet below shows how the template configures the load balancer. Note that in this snippet, the *ilbIpAddress* parameter contains the internal IP address of the load balancer, and the *feSubnetId* parameter is a reference to the inbound (front-end) NVA subnet. The variable *ilbBEName* refers to the pool containing the NVA VMs.
-
-```arm-template
-{
-  "type": "Microsoft.Network/loadBalancers",
-  ...
-  "properties": {
-    "frontendIPConfigurations": [
-      {
-        "name": "feIpConfig1",
-        "properties": {
-          "privateIPAllocationMethod": "Static",
-          "privateIPAddress": "[parameters('ilbIpAddress')]",
-          "subnet": { "id": "[parameters('feSubnetId')]" }
-        }
-      }
-    ],
-    "backendAddressPools": [ { "name": "[variables('ilbBEName')]" } ],
-    "loadBalancingRules": [
-      {
-        "name": "http",
-        "properties": {
-          "frontendIPConfiguration": { "id": "[variables('ilbFEId')]" },
-          "backendAddressPool": { "id": "[variables('ilbBEId')]" },
-          "frontendPort": 80,
-          "backendPort": 80,
-          "protocol": "Tcp"
-        }
-      },
-      {
-        "name": "https",
-        "properties": {
-          "frontendIPConfiguration": { "id": "[variables('ilbFEId')]" },
-          "backendAddressPool": { "id": "[variables('ilbBEId')]" },
-          "frontendPort": 443,
-          "backendPort": 443,
-          "protocol": "Tcp"
-        }
-      }
-    ]
-  }
-}
-```
-
-#### Routing traffic through the NVA load balancer
-
-The UDR for the gateway subnet implements two routes, as follows:
-
-- **toFrontEnd**. This route directs traffic intended for the VNet to the load balancer. Notice that the rule specifies that the load balancer is a virtual appliance:
-
-- **toMgmt**. This route matches traffic intended for the management subnet and allows it to pass through, bypassing the NVA load balancer:
-
-```arm-template
-{
-  "type": "Microsoft.Network/routeTables",
-  ...
-  "properties": {
-    "routes": [
-      {
-        "name": "toFrontEnd",
-        "properties": {
-          "addressPrefix": "[parameters('vnetPrefix')]",
-          "nextHopType": "VirtualAppliance",
-          "nextHopIpAddress": "[parameters('ilbIpAddress')]"
-        }
-      },
-      {
-        "name": "toMgmt",
-        "properties": {
-          "addressPrefix": "[parameters('mgmtSubnetPrefix')]",
-          "nextHopType": "VnetLocal"
-        }
-      }
-    ]
-  }
-}
-```
-
-> [AZURE.NOTE] The management subnet prefix (by default, 10.0.0.0/24) is a subset of the VNet prefix (by default, 10.0.0.0/16), so in theory traffic intended for the management subnet matches both routes. However, Azure applies the route with the most narrow match to the destination address when it directs traffic, so management traffic is handled by the toMgmt route.
-
-The [bb-vpn-gateway-connection.json][bb-vpn-gateway-connection] template takes this UDR as an input parameter and applies the UDR to the Gateway subnet created for the connection to the on-premises network.
-
-```arm-template
-"parameters": {
-  ...
-  "udrName": {
-    "type": "string",
-    "defaultValue": "",
-    "metadata": { "description": "Name of an optional UDR to be placed in the GatewaySubnet." }
-  },
-  "udrResourceGroup": {
-    "type": "string",
-    "defaultValue": "",
-    "metadata": { "description": "Name of the resource group for the optional UDR." }
-  },
-  ...
-```
-
-### Configuring the VPN gateway and implementing forced tunneling
-
-The [bb-vpn-gateway-connection.json][bb-vpn-gateway-connection] template creates the VPN gateway for connecting the VNet and the on-premises network.
-
-
-#### Creating the VPN gateway
-
-This template invokes further templates, [bb-gatewaysubnet.json][bb-gatewaysubnet] and [bb-gatewaysubnet-udr.json][bb-gatewaysubnet-udr], to actually create the subnet and associate it with the UDR. The parameters shown below are passed to these templates:
-
-```arm-template
-"parameters": {
-  "vnetName": { "value": "[parameters('vnetName')]" },
-  "gatewaySubnetAddressPrefix": { "value": "[parameters('gatewaySubnetAddressPrefix')]" },
-  "udrName": { "value": "[parameters('udrName')]" },
-  "udrResourceGroup": { "value": "[variables('udrResourceGroupValue')]" },
-  "displayName": { "value": "Gateway UDR" }
-}
-```
-
-The [bb-vpn-gateway-connection.json][bb-vpn-gateway-connection] template creates local network gateway, an IP address, a virtual network gateway for the VNet (in the gateway subnet) using this public IP address, and a VPN connection. 
-
-The local network gateway and VPN connection don't require any special configuration for this architecture. 
-
-The virtual network gateway requires a public, dynamic IP address, as shown by the following snippet:
-
-```arm-template
-{
-  ...
-  "type": "Microsoft.Network/publicIPAddresses",
-  ...
-  "properties": { "publicIPAllocationMethod": "Dynamic" }
-}
-```
-
-The virtual network gateway uses the following configuration:
-
-```arm-template
-{
-  ...
-  "type": "Microsoft.Network/virtualNetworkGateways",
-  ...
-  "properties": {
-    "ipConfigurations": [
-      {
-        "name": "vnetGatewayConfig",
-        "properties": {
-          "privateIPAllocationMethod": "Dynamic",
-          "subnet": { "id": "[variables('gatewaySubnetRef')]" },
-          "publicIPAddress": { "id": "[resourceId('Microsoft.Network/publicIPAddresses', variables('gwPIPName'))]" }
-        }
-      }
-    ],
-    "gatewayType": "Vpn",
-    "vpnType": "[parameters('vpnType')]",
-    "enableBgp": "false",
-    "GatewayDefaultSite": {
-      "id": "[resourceId('Microsoft.Network/localNetworkGateways',variables('onPremisesLGWName'))]"
-    },
-    "sku": {
-      "name": "Standard",
-      "tier": "Standard",
-      "capacity": 2
-    }
-  }
-}
-```
-
-In this snippet, you should pay specific attention to the following properties:
-
-- The gateway type is VPN.
-
-- The default site for connections is the local network gateway for the on-premises network. This is the gateway through which all Internet traffic is sent.
-
-- The SKU must be Standard (or HighPerformance) for forced tunneling to work effectively; the Basic SKU doesn't provide forced tunneling.
-
-#### Implementing forced tunneling
-
-The [azuredeploy.sh][azuredeploy-script] script uses the [bb-ntwk-forced-tunneling.json][bb-ntwk-forced-tunneling] template to implement forced tunneling for the web, business, and data access tiers. The template creates separate route tables for each tier; this allows you to customize the table and add further routes for each tier individually. The route table contains the following route that directs all Internet-bound traffic back through the virtual network gateway, which in turn send the traffic on to the default site (through the local network gateway connection):
-
-```arm-template
-{
-  "type": "Microsoft.Network/routeTables",
-  ...
-  "properties": {
-    "routes": [
-      {
-        "name": "ForcedTunnelingRoute",
-        "properties": {
-          "addressPrefix": "0.0.0.0/0",
-          "nextHopType": "VirtualNetworkGateway"
-        }
-      }
-    ]
-  }
-}
-```
-
-The template adds the route tables to the subnets for the web, business, and data access tiers.
-
-### Creating the management subnet
-
-The management subnet contains the jump box, and optionally other VMs that you use to perform monitoring tasks. The example template only creates the jump box, but you can add and configure other VMs manually, according to your monitoring requirements.
-
-#### Creating the jump box
-
-The purpose of the jump box is to provide administrative access to DevOps staff who need to manage and configure the system. The jump box is a VM running Ubuntu. The [ibb-nvas-mgmt.json][ibb-nvas-mgmt] template uses the [bb-bb-vm-1nic-static-private-ip.json][bb-vm-1nic-static-private-ip] to create this VM.
-
-#### Blocking unexpected access to the management subnet
-
-It is imperative to protect direct access to the jump box from access by unauthorized staff. The [azuredeploy.json][azuredeploy] template creates NSG rules named *on-prem-rdp-allow*, *on-prem-ssh-allow*, *gateway-allow*, *self-allow*, and *vnet-deny* for the management subnet:
-
-```arm-template
-{
-  "type": "Microsoft.Resources/deployments",
-  ...
-  "properties": {
-    ...
-    "templateLink": { "uri": "[variables('nsgTemplate')]" },
-    "parameters": {
-      "baseName": { "value": "[parameters('baseName')]" },
-      "nsgNamePrefix": { "value": "mgmt" },
-      "rulesNames": { "value": [ "on-prem-rdp-allow", "on-prem-ssh-allow", "gateway-allow", "self-allow", "vnet-deny" ] },
-      "rulesDirections": { "value": [ "Inbound", "Inbound", "Inbound", "Inbound", "Inbound" ] },
-      "rulesAccess": { "value": [ "Allow", "Allow", "Allow", "Allow", "Deny" ] },
-      "rulesSourceAddressPrefixes": { "value": [ "[parameters('onpremNetPrefix')]", "[parameters('onpremNetPrefix')]", "[parameters('vnetGwSubnetPrefix')]", "[parameters('vnetMgmtSubnetPrefix')]", "*" ] },
-      "rulesSourcePorts": { "value": [ "*", "*", "*", "*", "*" ] },
-      "rulesDestinationAddressPrefixes": { "value": [ "*", "*", "*", "*", "*" ] },
-      "rulesDestinationPorts": { "value": [ 3389, 22, "*", "*", "*" ] },
-      "rulesProtocol": { "value": [ "*", "*", "*", "*", "*" ] }
-    }
-  }
-}
-```
-
-The on-prem-rdp-allow rule allows RDP access through port 3389 only to traffic that has originated from the on-premises network. The on-prem-ssh-allow rule performs the same function for SSH traffic through port 22. The gateway-allow rule enables incoming traffic through the VPN gateway. The self-allow rule permits all traffic from within the management subnet; this rule is necessary to connect from the jump box to the NVA VMs. The vnet-deny rule blocks all traffic that has originated elsewhere from the VNet.
-
-#### Permitting management access to the application subnets
-
-It is also important to prevent direct access to the VMs in the application subnets except by authorized DevOps staff through the jump box. Each application subnet has NSG rules that permit incoming traffic *from the management subnet only* on port 3389 (for RDP access) and port 22 (for SSH access).
-
-## Deploying the sample solution
-
-The solution assumes the following prerequisites:
-
-- You have an existing on-premises infrastructure, including a VPN server that can support IPSec connections.
-
-- You have installed the latest version of the Azure CLI. [Follow these instructions for details][cli-install].
-
-- If you're deploying the solution from Windows, you must install a tool that provides a bash shell, such as [git for Windows][git-for-windows].
-
-To run the script that deploys the solution:
-
-1. Download the [azuredeploy.sh][azuredeploy-script] script to your local computer.
-
-2. Open a bash shell and move to the folder containing the azuredeploy.sh script.
-
-3. Log in to your Azure account. In the bash shell enter the following command:
-
-	```cli
-    azure login
-	```
-
-	Follow the instructions to connect to Azure.
-
-4. If your account has access to multiple subscriptions, determine which subscription you wish to use to deploy the solution and run the following command. Replace *nnnnnnnn-nnnn-nnnn-nnnn-nnnnnnnnnnnn* with the subscription ID:
-
-	```cli
-	azure account set nnnnnnnn-nnnn-nnnn-nnnn-nnnnnnnnnnnn
-	```
-
-5. Run the command `./azuredeploy.sh`. You must supply the following information as command line parameters:
-
-	- The name of the 3-tier application infrastructure to be created. The script creates separate subnets for the Web tier, business tier, and data tier. Each tier consists of two VMs accessed through a load balancer.
-
-	- The subscription ID of the Azure account to use. If you have multiple subscriptions, this should match the subscription ID specified in step 4. By default, the script creates nine VMs that consume 36 CPU cores although you can customize the installation to use smaller VMs. Make sure that you have sufficient quota available before continuing.
-
-	- The shared key used by the VPN server to establish IPSec connections.
-
-	- The IP address of the VPN server.
-
-	- The address space of the on-premises network, in CIDR format.
-
-	- The location (region) in which to create the VNet.
-
-	The following example shows how to run the script:
-
-	```bash
-	./azuredeploy.sh myapp nnnnnnnn-nnnn-nnnn-nnnn-nnnnnnnnnnnn mysharedkey123 111.222.33.4 192.168.0.0/24 eastus
-	```
-
-6. Verify that the script completes successfully. You can simply re-run the script if an error occurs.
-
-7. Browse to the Azure portal and verify that the following resource groups have been created:
-
-	- ***myapp*-netwk-rg.** This resource group contains the network elements of the solution: the VNet that holds the subnets for the NVA, the application tiers, and the management subnet; the NSG definitions; the UDRs for forced tunneling for each application tier; the local gateway; the VPN gateway; the gateway public IP address; and the gateway connection, as shown below (*click to zoom in*):
-
-		[![2]][2]
-
-		The following image shows the subnets created in the VNet (*click to zoom in*):
-
-		[![3]][3]
-
-	- ***myapp*-web-tier-rg.** This resource group contains the VMs for the Web tier grouped into an availability set (the script creates two VMs for each tier by default), storage for each VM, the network interfaces, and the load balancer for this tier (*click to zoom in*):
-
-		[![4]][4]
-
-	- ***myapp*-biz-tier-rg.**. This resource group holds the VMs and resources for the business tier. The structure is the same as that of the web tier.
-
-	- ***myapp*-db-tier-rg.** This resource group holds the VMs and resources for the data access tier. The structure is the same as that of the web and business tiers.
-
-	- ***myapp*-mgmt-subnet-rg.** This resource group contains the resources used by the NVA and the management subnets. The script creates two VMs (with storage) and a load balancer for the NVA, and a separate VM (with storage) for the jump box. Each NVA VM has three network interfaces (NICs). The NICs for each NVA VM are configured to permit IP forwarding. No additional software is installed on any of these VMs. This resource group also contains the UDR for the gateway subnet (*click to zoom in*):
-
-	[![5]][5]
-
-8. Configure the VPN appliance on the on-premises network to connect to the Azure VPN gateway. For more information, seer the article [Implementing a Hybrid Network Architecture with Azure and On-premises VPN][guidance-vpn-gateway].
-
-### Customizing the solution
-
-Prior to invoking each template, the [azuredeploy.sh][azuredeploy-script] script creates an inline JSON object named *PARAMETERS* which is passed to the template. The template uses the values in this object to determine how to configure the resources created by the template. Most of the parameters are populated from variables defined in the script. The example below shows the part of the script that runs the azuredeploy.json template:
-
-```bash
-# Default parameter values
-LOCATION=centralus
-ADMIN_USER_NAME=adminUser
-ADMIN_PASSWORD=adminP@ssw0rd
-OS_TYPE=Windows
-INPUT_VPN_IPSEC_SHARED_KEY=myipsecsharedkey123
-INPUT_ON_PREMISES_PUBLIC_IP=11.22.33.44
-INPUT_ON_PREMISES_ADDRESS_SPACE=192.168.0.0/24
-
-# VNet parameter defaults
-VNET_PREFIX=10.0.0.0/16
-VNET_MGMT_SUBNET_PREFIX=10.0.0.0/24
-VNET_NVA_FE_SUBNET_PREFIX=10.0.1.0/24
-VNET_NVA_BE_SUBNET_PREFIX=10.0.2.0/24
-VNET_WEB_SUBNET_PREFIX=10.0.3.0/24
-VNET_BIZ_SUBNET_PREFIX=10.0.4.0/24
-VNET_DB_SUBNET_PREFIX=10.0.5.0/24
-VNET_GATEWAY_SUBNET_ADDRESS_PREFIX=10.0.255.224/27
-
-# the following variables are used in the creation of vpn, web/biz/db tier, but not using in vnet creation
-MGMT_JUMPBOX_IP_ADDRESS=10.0.0.254
-NVA_FE_ILB_IP_ADDRESS=10.0.1.254
-WEB_ILB_IP_ADDRESS=10.0.3.254
-BIZ_ILB_IP_ADDRESS=10.0.4.254
-DB_ILB_IP_ADDRESS=10.0.5.254
-
-WEB_NUMBER_VMS=2
-BIZ_NUMBER_VMS=2
-DB_NUMBER_VMS=2
-```
-
-
-You can change these variables before running the script if you need to vary the resources created. The following sections summarize the elements of the example architecture that you can customize in this way.
-
-> [AZURE.NOTE] Change the values of the variables rather than the PARAMETERS object. If you modify the PARAMETERS object directly, or try to add or remove parameters, the template mightn't run correctly. Also, do not modify parameters not specified in the following sections.
-
-#### VNet and subnet address spaces
-
-The [azuredeploy.json][azuredeploy] template creates the network infrastructure. You can specify the following parameters:
-
-- **VNET_PREFIX**. The address space of the VNet to be created.
-
-- **VNET_MGMT_SUBNET_PREFIX**. The address space of the management subnet. This subnet holds the jump box.
-
-- **VNET_NVA_FE_SUBNET_PREFIX**. The address space exposed to the on-premises network for accessing the NVAs.
-
-- **VNET_NVA_BE_SUBNET_PREFIX**. The address space used by the NVAs for forwarding requests to the web tier.
-
-- **VNET_WEB_SUBNET_PREFIX**, **VNET_BIZ_SUBNET_PREFIX**, and **VNET_DB_SUBNET_PREFIX**. The address spaces of the web tier, business tier, and data access tier.
-
-Note that the subnet address spaces must be valid within the address space of the VNet.
-
-#### VM configuration for the application tiers
-
-The [bb-ilb-backend-http-https.json][bb-ilb-backend-http-https] template creates the VMs and resources for each application tier. The script runs this template once for each tier. The template accepts these parameters:
-
-- **ADMIN_USER_NAME**. The name of the admin account on the VMs. This can vary between tiers.
-
-- **ADMIN_PASSWORD**. The password for the admin account. This can vary between tiers.
-
-- **OS_TYPE**. The operating system to install on the VMs. This can be Windows or Ubuntu. The operating system can be different on each tier.
-
-- **NUMBER_VMS**. The number of VMs to create in the availability set for this tier. Each tier can have a different number of VMs.
-
-The following variables specify the IP addresses used by the load balancers for each tier:
-
-- **WEB_ILB_IP_ADDRESS** This is the IP address of the load balancer in front of the web tier VMs. It must lie within the address space specified by the VNET_NVA_WEB_SUBNET_PREFIX variable.
-
-- **BIZ_ILB_IP_ADDRESS**. This is the IP address of the load balancer in front of the business tier VMs. It must lie within the address space specified by the VNET_NVA_BIZ_SUBNET_PREFIX variable.
-
-- **DB_ILB_IP_ADDRESS**. This is the IP address of the load balancer in front of the data access tier VMs. It must lie within the address space specified by the VNET_DB_WEB_SUBNET_PREFIX variable.
-
-#### NVA and jump box configuration
-
-The [ibb-nvas.mgmt.json][ibb-nvas-mgmt] template creates the NVAs and jump box.
-
-You can set the following parameters:
-
-- **MGMT_JUMPBOX_IP_ADDRESS**. The IP address of the jump box. It must lie within the address space specified by the VNET_MGMT_SUBNET_PREFIX variable.
-
-- **NVA_FE_ILB_IP_ADDRESS** The IP address of the load balancer in front of the NVA VMs. It must lie within the address space specified by the VNET_NVA_FE_SUBNET_PREFIX variable.
-
-- **VNET_GATEWAY_SUBNET_ADDRESS_PREFIX**. The address space to be used by the VPN gateway. To allow for future expansion, it should provide up to 32 addresses (/27). It is good practice to position this address space at the top of the available address space for the VNet.
-
-- **ADMIN_USER_NAME**. The name of the admin account on the VMs. This can vary between tiers.
-
-- **ADMIN_PASSWORD**. The password for the admin account. This can vary between tiers.
-
-- **VM_SIZE**. The size of the VMs. The default is Standard_DS3.
-
-- **JUMPBOX_OS_TYPE**. The operating system to install on the jump box (Windows or Ubuntu). Note that the NVA VMs always run Ubuntu.
-
-#### VPN gateway configuration
-
-There aren't any configurable parameters for the [bb-vpn-gateway-connection.json][bb-vpn-gateway-connection] template. This template depends on the values specified elsewhere in the script, so changing parameter values may cause this template to fail.
-
-## Availability considerations
-
-If you're using Azure ExpressRoute to provide the connectivity between the VNet and the on-premises network, [configure a VPN gateway to provide failover][vpn-failover] if the ExpressRoute connection becomes unavailable.
-
-For specific information on maintaining availability for VPN and ExpressRoute connections, see the articles [Implementing a Hybrid Network Architecture with Azure and On-premises VPN][guidance-vpn-gateway] and [Implementing a hybrid network architecture with Azure ExpressRoute][guidance-expressroute].
-
-## Security considerations
-
-This architecture applies security at several points. The recommendations and solution components listed earlier describe the basic solution which you can customize according to your own requirements. However, you should bear in mind the points described in the following sections.
-
-> [AZURE.NOTE] For more extensive information, examples, and scenarios about managing network security with Azure, see [Microsoft cloud services and network security][cloud-services-network-security]. For detailed information about protecting resources in the cloud, see [Getting started with Microsoft Azure security][getting-started-with-azure-security]. For additional details on addressing security concerns across an Azure gateway connection, see [Implementing a Hybrid Network Architecture with Azure and On-premises VPN][guidance-vpn-gateway] and [Implementing a hybrid network architecture with Azure ExpressRoute][guidance-expressroute].
-
-### Routing through the NVA
-
-In the example shown in the [Architecture diagram][architecture], all requests for the application are directed through the NVA by using a UDR that routes them through the NVA. This UDR is applied to the gateway subnet. You can add more routes to the UDR, but ensure that you don't inadvertently create routes that enable application requests to bypass the NVA or that block administrative traffic intended for the management subnet.
-
-The load balancer in front of the NVAs also acts as a security device. Only traffic that matches the ports specified by load balancing rules can pass through. By default, the example architecture only enables HTTP (port 80) and HTTPS (port 443) requests. You can add further rules to allow traffic through other ports, but document all changes and be prepared to monitor the requests flowing through these ports.
-
-### Blocking/passing traffic to the application tiers
-
-The example architecture uses NSG rules in the business tier to block all traffic that hasn't originated from the web tier. The data access tier uses NSG rules to block requests that haven't been sent by the business tier. If necessary, you can modify these constraints, but be aware of the security concerns of doing so. For example, consider whether it is wise to allow direct access from the on-premises network to the data access tier as this could allow a user to modify data in an uncontrolled manner, possibly bypassing any security constraints or business rules implemented by the web or business tiers.
-
-### DevOps access
-
-DevOps staff access the system through the jump box in the management subnet. You can control the operations that they can perform on each of the tiers by using [RBAC][rbac]; see [RBAC recommendations][rbac-recommendations] for details. Assign roles to DevOps staff carefully, and only grant the necessary privileges. If possible, audit all administrative operations to keep a record of how the configuration has changed over time (and who changed it), and to enable any configuration changes to be undone if necessary.
-
-Apply NSG rules to to the management subnet to limit the sources of traffic that can gain access. Only permit requests that have originated from the on-premises network.
-
-If you have a security and/or network team that is distinct from the DevOps team, divide access accordingly. For example, only the security team should be granted logon access to the NVAs to set security policy.
-
-## Scalability considerations
-
-Implement a pool of NVA devices (using an availability set), and use a load balancer to direct requests from the on-premises network to this pool. This will help to prevent the NVA becoming a bottleneck and improve scalability, although this strategy mightn't be effective to handle unexpected bursts. Monitor the throughput of the NVA devices over time, and be prepared to add further NVA devices to the pool if the workload shows an increasing trend. Adopt the same strategy for each of the subnets holding the application tiers.
-
-If you're creating a custom NVA incorporating your own code, make sure that any security checks performed are stateless and don't depend on the same client revisiting the same NVA for each request.
-
-A VPN gateway supports sustained throughput of up to 100 Mbps for the Standard SKU. The High Performance SKU provides up to 200 Mbps. For higher bandwidths, consider upgrading to an ExpressRoute gateway. ExpressRoute gives you up to 10 Gbps bandwidth with lower latency than a VPN connection.
-
-> [AZURE.NOTE] The articles [Implementing a Hybrid Network Architecture with Azure and On-premises VPN][guidance-vpn-gateway] and [Implementing a hybrid network architecture with Azure ExpressRoute][guidance-expressroute] describe issues surrounding the scalability of Azure gateways.
-
-## Monitoring considerations
-
-Use the resources in the management subnet to connect to the VMs in the system and perform monitoring. The example in the [Architecture diagram][architecture] section depicts a jump box which provides access to DevOps staff, and a separate monitoring server. Depending on the size of the network and the monitoring workload, the jump box and monitoring server could be combined into a single machine, or monitoring functions could be spread across several VMs.
-
-If each tier in the system is protected by using NSG rules, it may also be necessary to open port 3389 (for RDP access), port 22 (for SSH access), or any other ports used by management and monitoring tools to enable requests from the data management subnet (the sample template implements these rules by default).
-
-If you're using ExpressRoute to provide the connectivity between your on-premises datacenter and Azure, use the [Azure Connectivity Toolkit (AzureCT)][azurect] to monitor and troubleshoot connection issues.
-
-> [AZURE.NOTE] You can find additional information specifically aimed at monitoring and managing VPN and ExpressRoute connections in the articles [Implementing a Hybrid Network Architecture with Azure and On-premises VPN][guidance-vpn-gateway] and [Implementing a hybrid network architecture with Azure ExpressRoute][guidance-expressroute].
-
-<!-- links -->
-
-[resource-manager-overview]: ../resource-group-overview.md
-[guidance-vpn-gateway]: ./guidance-hybrid-network-vpn.md
-[script]: #sample-solution-script
-[implementing-a-multi-tier-architecture-on-Azure]: ./guidance-compute-3-tier-vm.md
-[guidance-expressroute]: ./guidance-hybrid-network-expressroute.md
-[connect-to-an-Azure-vnet]: https://technet.microsoft.com/library/dn786406.aspx
-[azure-network-security-group]: ../virtual-network/virtual-networks-nsg.md
-[getting-started-with-azure-security]: ./../azure-security-getting-started.md
-[azure-forced-tunneling]: https://azure.microsoft.com/en-gb/documentation/articles/vpn-gateway-forced-tunneling-rm/
-[cloud-services-network-security]: https://azure.microsoft.com/documentation/articles/best-practices-network-security/
-[rbac]: https://azure.microsoft.com/documentation/articles/role-based-access-control-configure/
-[architecture]: #architecture_blueprint
-[security]: #security
-[recommendations]: #recommendations
-[azurect]: https://github.com/Azure/NetworkMonitoring/tree/master/AzureCT
-[barracuda-waf]: https://azure.microsoft.com/marketplace/partners/barracudanetworks/waf/
-[barracuda-nf]: https://azure.microsoft.com/marketplace/partners/barracudanetworks/barracuda-ng-firewall/
-[vns3]: https://azure.microsoft.com/marketplace/partners/cohesive/cohesiveft-vns3-for-azure/
-[fortinet]: https://azure.microsoft.com/marketplace/partners/fortinet/fortinet-fortigate-singlevmfortigate-singlevm/
-[securesphere]: https://azure.microsoft.com/marketplace/partners/imperva/securesphere-waf-for-azr/
-[denyall]: https://azure.microsoft.com/marketplace/partners/denyall/denyall-web-application-firewall/
-[checkpoint]: https://azure.microsoft.com/marketplace/partners/checkpoint/check-point-r77-10/
-[vpn-failover]: ./guidance-hybrid-network-expressroute-vpn-failover.md
-[wireshark]: https://www.wireshark.org/
-[rbac-recommendations]: #rbac_recommendations
-[azuredeploy-script]: https://raw.githubusercontent.com/mspnp/blueprints/master/ARMBuildingBlocks/guidance-hybrid-network-secure-vnet/azuredeploy.sh
-[azuredeploy]: https://github.com/mspnp/blueprints/blob/master/ARMBuildingBlocks/guidance-hybrid-network-secure-vnet/Templates/ra-vnet-subnets-udr-nsg/azuredeploy.json
-[bb-ilb-backend-http-https]: https://github.com/mspnp/blueprints/blob/master/ARMBuildingBlocks/ARMBuildingBlocks/Templates/bb-ilb-backend-http-https.json
-[ibb-vm-iis]: https://github.com/mspnp/blueprints/blob/master/ARMBuildingBlocks/ARMBuildingBlocks/Templates/ibb-vm-iis.json
-[ibb-vm-apache]: https://github.com/mspnp/blueprints/blob/master/ARMBuildingBlocks/ARMBuildingBlocks/Templates/ibb-vm-apache.json
-[ibb-nvas-mgmt]: https://github.com/mspnp/blueprints/blob/master/ARMBuildingBlocks/ARMBuildingBlocks/Templates/ibb-nvas-mgmt.json
-[bb-vpn-gateway-connection]: https://github.com/mspnp/blueprints/blob/master/ARMBuildingBlocks/ARMBuildingBlocks/Templates/bb-vpn-gateway-connection.json
-[deploying]: #deploying-the-sample-solution
-[gateway-resources]: #gateway-resources
-[bb-vms-3nics-lbbe]: https://github.com/mspnp/blueprints/blob/master/ARMBuildingBlocks/ARMBuildingBlocks/Templates/bb-vms-3nics-lbbe.json
-[bb-vm-3nics-lbbe]:  https://github.com/mspnp/blueprints/blob/master/ARMBuildingBlocks/ARMBuildingBlocks/Templates/bb-vm-3nics-lbbe.json
-[bb-vm-1nic-static-private-ip]: https://github.com/mspnp/blueprints/blob/master/ARMBuildingBlocks/ARMBuildingBlocks/Templates/bb-vm-1nic-static-private-ip.json
-[bb-gatewaysubnet]: https://github.com/mspnp/blueprints/blob/master/ARMBuildingBlocks/ARMBuildingBlocks/Templates/bb-gatewaysubnet.json
-[bb-gatewaysubnet-udr]: https://github.com/mspnp/blueprints/blob/master/ARMBuildingBlocks/ARMBuildingBlocks/Templates/bb-gatewaysubnet-udr.json
-[cli-install]: https://azure.microsoft.com/documentation/articles/xplat-cli-install
-[git-for-windows]: https://git-for-windows.github.io
-[arm-template-best-practices]: https://azure.microsoft.com/documentation/articles/best-practices-resource-manager-design-templates/
-[nva-script]: https://github.com/mspnp/blueprints/blob/master/ARMBuildingBlocks/ARMBuildingBlocks/Scripts/nva.sh
-[ra-vpn]: ./guidance-hybrid-network-vpn.md
-[ra-expressroute]: ./guidance-hybrid-network-expressroute.md
-[bb-ntwk-forced-tunneling]: https://github.com/mspnp/blueprints/blob/master/ARMBuildingBlocks/ARMBuildingBlocks/Templates/bb-ntwk-forced-tunneling.json
-[0]: ./media/guidance-iaas-ra-secure-vnet-hybrid/figure1.png "Secure hybrid network architecture"
-[1]: ./media/guidance-iaas-ra-secure-vnet-hybrid/resource-groups.gif "Resource group progression"
-[2]: ./media/guidance-iaas-ra-secure-vnet-hybrid/figure3.png "The myapp-network-rg resource group"
-[3]: ./media/guidance-iaas-ra-secure-vnet-hybrid/figure4.png "Subnets in the VNet"
-[4]: ./media/guidance-iaas-ra-secure-vnet-hybrid/figure5.png "The myapp-web-tier-rg resource group"
-[5]: ./media/guidance-iaas-ra-secure-vnet-hybrid/figure6.png "The myapp-mgmt-subnet-rg resource group"
-[6]: http://mspnp.github.io/Blueprint%20Forced%20Tunnelling.svg
->>>>>>> d028766b
+[6]: http://mspnp.github.io/Blueprint%20Forced%20Tunnelling.svg