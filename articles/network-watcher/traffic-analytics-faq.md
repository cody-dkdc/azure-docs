--- conflicted
+++ resolved
@@ -239,11 +239,7 @@
 
 ## How frequently does Traffic Analytics process data?
 
-<<<<<<< HEAD
-Refer to the [data aggregation section](https://docs.microsoft.com/en-us/azure/network-watcher/traffic-analytics-schema#data-aggregation) in Traffic Analytics Schema and Data Aggregation Document
-=======
 Refer to the [data aggregation section](https://docs.microsoft.com/azure/network-watcher/traffic-analytics-schema#data-aggregation) in Traffic Analytics Schema and Data Aggregation Document
->>>>>>> 6a383dfd
 
 ## How does Traffic Analytics decide that an IP is malicious? 
 
@@ -257,11 +253,7 @@
 - You can use the shortlink for Log Analytics in Traffic Analytics. 
 - Use the [schema documented here](traffic-analytics-schema.md) to write your queries 
 - Click "New alert rule" to create the alert
-<<<<<<< HEAD
-- Refer to [log alerts documentation](https://docs.microsoft.com/en-us/azure/azure-monitor/platform/alerts-log) to create the alert
-=======
 - Refer to [log alerts documentation](https://docs.microsoft.com/azure/azure-monitor/platform/alerts-log) to create the alert
->>>>>>> 6a383dfd
 
 ## How can I navigate by using the keyboard in the geo map view?
 
