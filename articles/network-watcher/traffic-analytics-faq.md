---
title: Azure traffic analytics frequently asked questions | Microsoft Docs
description: Get answers to some of the most frequently asked questions about traffic analytics.
services: network-watcher
documentationcenter: na
author: jimdial
manager: jeconnoc
editor: 

ms.service: network-watcher
ms.devlang: na
ms.topic: article
ms.tgt_pltfrm: na
ms.workload:  infrastructure-services
ms.date: 03/08/2018
ms.author: jdial
---

# Traffic analytics frequently asked questions

This article collects in one place many of the most frequently asked questions about traffic analytics in Azure Network Watcher.

## What are the prerequisites to use traffic analytics?

<<<<<<< HEAD
Traffic analytics requires the following prerequisites:

- A Network Watcher enabled subscription.
- Network Security Group (NSG) flow logs enabled for the NSGs you want to monitor.
- An Azure Storage account, to store raw flog logs.
- An Azure Log Analytics workspace, with read and write access.

Additionally, you must have the following at the subscription level:
=======
    - A Network Watcher enabled subscription
    - NSG flow logs enabled for the NSGs you want to monitor
    - An Azure Storage account, to store raw flow logs
    - A Log Analytics (OMS) Workspace, with read and write access
    - User must be assigned with either one of the following roles at subscription level:
    
    1.	You must be any one of the following classic administrator
>>>>>>> 69c95e5e
    
- You must be an account administrator, a service administrator, or a co-administrator.
        
- Your account must have any one of the following role-based access control (RBAC) roles at the subscription scope: owner, contributor, reader, or network contributor.

- Your account must have any custom RBAC roles with permission to all of the following actions at the subscription level:
            
    - Microsoft.Network/applicationGateways/read
    - Microsoft.Network/connections/read
    - Microsoft.Network/loadBalancers/read 
    - Microsoft.Network/localNetworkGateways/read 
    - Microsoft.Network/networkInterfaces/read 
    - Microsoft.Network/networkSecurityGroups/read 
    - Microsoft.Network/publicIPAddresses/read
    - Microsoft.Network/routeTables/read
    - Microsoft.Network/virtualNetworkGateways/read 
    - Microsoft.Network/virtualNetworks/read
        
To check roles assigned to a user for a subscription:

1. Sign in to Azure by using **Login-AzureRmAccount**. 

2. Select the required subscription by using **Select-AzureRmSubscription**. 

3. To list all the roles that are assigned to a specified user, use
    **Get-AzureRmRoleAssignment -SignInName [user email] -IncludeClassicAdministrators**. 

If you are not seeing any output, contact the respective subscription admin to get access to run the commands. For more details, see [Manage role-based access control with Azure PowerShell](https://docs.microsoft.com/en-us/azure/role-based-access-control/role-assignments-powershell).


## In which Azure regions are traffic analytics available?

During the preview release, you can use traffic analytics for NSGs in any of the following supported regions: West Central US, East US, East US 2, North Central US, South Central US, Central US, West US, West US 2, West Europe, North Europe, UK West, UK South, Australia East, Australia Southeast and Southeast Asia. The Log Analytics workspace must exist in the West Central US, East US, West Europe, UK South, Australia Southeast, or the Southeast Asia region.

## Can the NSGs I enable flow logs for be in different regions than my workspace?

Yes, these NSGs can be in different regions than your Log Analytics workspace.

## Can multiple NSGs be configured within a single workspace?

Yes.

## Can I use an existing workspace?

Yes. If you select an existing workspace, make sure that it has been migrated to the new query language. If you do not want to upgrade the workspace, you need to create a new one. For more information about the new query language, see [Azure Log Analytics upgrade to new log search](../log-analytics/log-analytics-log-search-upgrade.md).

## Can my Azure Storage account be in a different subscription?

Yes, your Azure Storage account can be in one subscription, and your Log Analytics workspace can be in a different subscription.

## Can I store raw logs in a different subscription?

No. You can store raw logs in any storage account where an NSG is enabled for flow logs. However, both the storage account and the raw logs must be in the same subscription and region.

## What if I can't configure an NSG for traffic analytics due to a "Not found" error?

Select a supported region. If you select a non-supported region, you receive a "Not found" error. The supported regions are listed earlier in this article.

## What if I am getting the NSG status, “Failed to load”?

The Microsoft.Insights provider must be registered for flow logging to work properly. If you are not sure whether the Microsoft.Insights provider is registered for your subscription, replace *xxxxx-xxxxx-xxxxxx-xxxx* in the following command, and run the following commands from PowerShell:

    ```powershell-interactive
    **Select-AzureRmSubscription** -SubscriptionId xxxxx-xxxxx-xxxxxx-xxxx
    **Register-AzureRmResourceProvider** -ProviderNamespace Microsoft.Insights
    ```

## I have configured the solution. Why am I not seeing anything on the dashboard?

The dashboard might take up to 30 minutes to appear the first time. The solution must first aggregate enough data for it to derive meaningful insights. Then it generates reports. 

## What if I get this message: “We could not find any data in this workspace for selected time interval”?

Try the following options:
- Change the time interval in the upper bar.
- Select a different Log Analytics workspace in the upper bar.
- Try accessing traffic analytics after 30 minutes, if it was recently enabled.
    
If problems persist, raise concerns in the [User voice forum](https://feedback.azure.com/forums/217313-networking?category_id=195844).

## What if I get this message: “Analyzing your NSG flow logs for the first time. This process may take 20-30 minutes to complete”?

You might see this message because:
- Traffic analytics was recently enabled, and might not yet have aggregated enough data for it to derive meaningful insights.
- You are using the free version of the Operations Management Suite workspace, and it exceeded the quota limits. You might need to use a workspace with a larger capacity.
    
If problems persist, raise concerns in the [User voice forum](https://feedback.azure.com/forums/217313-networking?category_id=195844).
    
## What if I get this message: “Looks like we have resources data (Topology) and no flows information”?

You are seeing the resources information on the dashboard; however, no flow-related statistics are present. Data might not be present because of no communication flows between the resources. Wait for 60 minutes, and recheck status. If the problem persists, and you're sure that communication flows among resources exist, raise concerns in the [User voice forum](https://feedback.azure.com/forums/217313-networking?category_id=195844).

## Can I configure traffic analytics using PowerShell or an Azure Resource Manager template?

You can configure traffic analytics by using Windows PowerShell from version 6.2.1 onwards. To learn more, see the [documentation](https://docs.microsoft.com/en-us/powershell/module/azurerm.network/set-azurermnetworkwatcherconfigflowlog?view=azurermps-6.2.0).

You can't currently use an Azure Resource Manager template for this purpose.  

## How is traffic analytics priced?

Traffic analytics is metered. The metering is based on processing flow log data and storing the enhanced logs in a Log Analytics workspace. For more details, see the [pricing plan](https://azure.microsoft.com/en-us/pricing/details/network-watcher/). 

## How can I navigate by using the keyboard in the geo map view?

The geo map page contains two main sections:
    
- **Banner**: The banner at the top of the geo map provides buttons to select traffic distribution filters (for example, Deployment, Traffic from countries, and Malicious). When you select a button, the respective filter is applied on the map. For example, if you select the Active button, the map highlights the active datacenters in your deployment.
- **Map**: Below the banner, the map section shows traffic distribution among Azure datacenters and countries.
    
### Keyboard navigation on the banner
    
- By default, the selection on the geo map page for the banner is the “Azure DCs” filter.
- To move to another filter, use either the `Tab` or the `Right arrow` key. To move backward, use either the `Shift+Tab` or the `Left arrow` key. Forward navigation is left to right, followed by top to bottom.
- Press `Enter` or the `Down` arrow key to apply the selected filter. Based on filter selection and deployment, one or multiple nodes under the map section are highlighted.
- To switch between banner and map, press `Ctrl+F6`.
        
### Keyboard navigation on the map
    
- After you have selected any filter on the banner and pressed `Ctrl+F6`, focus moves to one of the highlighted nodes (**Azure datacenter** or **Country/Region**) in the map view.
- To move to other highlighted nodes in the map, use either `Tab` or the `Right arrow` key for forward movement. Use `Shift+Tab` or the `Left arrow` key for backward movement.
- To select any highlighted node in the map, use the `Enter` or `Down arrow` key.
- On selection of any such nodes, focus moves to the **Information Tool Box** for the node. By default, focus moves to the closed button on the **Information Tool Box**. To further move inside the **Box** view, use `Right arrow` and `Left arrow` keys to move forward and backward, respectively. Pressing `Enter` has same effect as selecting the focused button in the **Information Tool Box**.
- When you press `Tab` while the focus is on the **Information Tool Box**, the focus moves to the end points in the same continent as the selected node. Use the `Right arrow` and `Left arrow` keys to move through these endpoints.
- To move to other flow endpoints or continent clusters, use `Tab` for forward movement and `Shift+Tab` for backward movement.
- When the focus is on **Continent clusters**, use the `Enter` or `Down` arrow keys to highlight the endpoints inside the continent cluster. To move through endpoints and the close button on the information box of the continent cluster, use either the `Right arrow` or `Left arrow` key for forward and backward movement, respectively. On any endpoint, you can use `Shift+L` to switch to the connection line from the selected node to the endpoint. You can press `Shift+L` again to move to the selected endpoint.
        
### Keyboard navigation at any stage
    
- `Esc` collapses the expanded selection.
- The `Up arrow` key performs the same action as `Esc`. The `Down arrow` key performs the same action as `Enter`.
- Use `Shift+Plus` to zoom in, and `Shift+Minus` to zoom out.

## How can I navigate by using the keyboard in the virtual network topology view?

The virtual networks topology page contains two main sections:
    
- **Banner**: The banner at the top of the virtual networks topology provides buttons to select traffic distribution filters (for example, Connected virtual networks, Disconnected virtual networks, and Public IPs). When you select a button, the respective filter is applied on the topology. For example, if you select the Active button, the topology highlights the active virtual networks in your deployment.
- **Topology**: Below the banner, the topology section shows traffic distribution among virtual networks.
    
### Keyboard navigation on the banner
    
- By default, the selection on the virtual networks topology page for the banner is the “Connected virtual networks” filter.
- To move to another filter, use the `Tab` key to move forward. To move backward, use the `Shift+Tab` key. Forward navigation is left to right, followed by top to bottom.
- Press `Enter` to apply the selected filter. Based on the filter selection and deployment, one or multiple nodes (virtual network) under the topology section are highlighted.
- To switch between the banner and the topology, press `Ctrl+F6`.
        
### Keyboard navigation on the topology
    
- After you have selected any filter on the banner and pressed `Ctrl+F6`, focus moves to one of the highlighted nodes (**VNet**) in the topology view.
- To move to other highlighted nodes in the topology view, use the `Shift+Right arrow` key for forward movement. 
- On highlighted nodes, focus moves to the **Information Tool Box** for the node. By default, focus moves to the **More details** button on the **Information Tool Box**. To further move inside the **Box** view, use the `Right arrow` and `Left arrow` keys to move forward and backward, respectively. Pressing `Enter` has same effect as selecting the focused button in the **Information Tool Box**.
- On selection of any such nodes, you can visit all connections, one by one, by pressing the `Shift+Left arrow` key. Focus moves to the **Information Tool Box** of that connection. At any point, the focus can be shifted back to the node by pressing `Shift+Right arrow` again.
    

## How can I navigate by using the keyboard in the subnet topology view?

The virtual subnetworks topology page contains two main sections:
    
- **Banner**: The banner at the top of the virtual subnetworks topology provides buttons to select traffic distribution filters (for example, Active, Medium, and Gateway subnets). When you select a button, the respective filter is applied on the topology. For example, if you select the Active button, the topology highlights the active virtual subnetwork in your deployment.
- **Topology**: Below the banner, the topology section shows traffic distribution among virtual subnetworks.
    
### Keyboard navigation on the banner
    
- By default, the selection on the virtual subnetworks topology page for the banner is the “Subnets” filter.
- To move to another filter, use the `Tab` key to move forward. To move backward, use the `Shift+Tab` key. Forward navigation is left to right, followed by top to bottom.
- Press `Enter` to apply the selected filter. Based on filter selection and deployment, one or multiple nodes (Subnet) under the topology section are highlighted.
- To switch between the banner and the topology, press `Ctrl+F6`.
        
### Keyboard navigation on the topology
    
- After you have selected any filter on the banner and pressed `Ctrl+F6`, focus moves to one of the highlighted nodes (**Subnet**) in the topology view.
- To move to other highlighted nodes in the topology view, use the `Shift+Right arrow` key for forward movement. 
- On highlighted nodes, focus moves to the **Information Tool Box** for the node. By default, focus moves to the **More details** button on the **Information Tool Box**. To further move inside the **Box** view, use `Right arrow` and `Left arrow` keys to move forward and backward, respectively. Pressing `Enter` has same effect as selecting the focused button in the **Information Tool Box**.
- On selection of any such nodes, you can visit all connections, one by one, by pressing `Shift+Left arrow` key. Focus moves to the **Information Tool Box** of that connection. At any point, the focus can be shifted back to the node by pressing `Shift+Right arrow` again.    
<|MERGE_RESOLUTION|>--- conflicted
+++ resolved
@@ -22,24 +22,15 @@
 
 ## What are the prerequisites to use traffic analytics?
 
-<<<<<<< HEAD
 Traffic analytics requires the following prerequisites:
 
 - A Network Watcher enabled subscription.
 - Network Security Group (NSG) flow logs enabled for the NSGs you want to monitor.
 - An Azure Storage account, to store raw flog logs.
 - An Azure Log Analytics workspace, with read and write access.
-
-Additionally, you must have the following at the subscription level:
-=======
-    - A Network Watcher enabled subscription
-    - NSG flow logs enabled for the NSGs you want to monitor
-    - An Azure Storage account, to store raw flow logs
-    - A Log Analytics (OMS) Workspace, with read and write access
-    - User must be assigned with either one of the following roles at subscription level:
-    
-    1.	You must be any one of the following classic administrator
->>>>>>> 69c95e5e
+- The user must be assigned with either one of the following roles at the subscription level:
+
+
     
 - You must be an account administrator, a service administrator, or a co-administrator.
         
