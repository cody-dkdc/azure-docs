--- conflicted
+++ resolved
@@ -166,7 +166,6 @@
 Select the following options, as shown in the picture:
 
 1. Select *On* for **Status**
-<<<<<<< HEAD
 2. Select *Version 2* for **Flow Logs version**. Version 2 contains flow-session statistics (Bytes and Packets)
 3. Select an existing storage account to store the flow logs in. If you want to store the data forever, set the value to *0*. You incur Azure Storage fees for the storage account.
 4. Set **Retention** to the number of days you want to store data for.
@@ -175,15 +174,6 @@
 
     The log analytics workspace hosting the traffic analytics solution and the NSGs do not have to be in the same region. For example, you may have traffic analytics in a workspace in the West Europe region, while you may have NSGs in East US and West US. Multiple NSGs can be configured in the same workspace.
 7. Select **Save**.
-=======
-2. Select an existing storage account to store the flow logs in. If you want to store the data forever, set the value to *0*. You incur Azure Storage fees for the storage account.
-3. Set **Retention** to the number of days you want to store data for.
-4. Select *On* for **Traffic Analytics Status**.
-5. Select an existing Log Analytics workspace, or select **Create New Workspace** to create a new one. A Log Analytics workspace is used by Traffic Analytics to store the aggregated and indexed data that is then used to generate the analytics. If you select an existing workspace, it must exist in one of the supported regions and have been upgraded to the new query language. If you do not wish to upgrade an existing workspace, or do not have a workspace in a supported region, create a new one. For more information about query languages, see [Azure Monitor logs upgrade to new log search](../log-analytics/log-analytics-log-search-upgrade.md?toc=%2fazure%2fnetwork-watcher%2ftoc.json).
-
-    The Log Analytics workspace hosting the traffic analytics solution and the NSGs do not have to be in the same region. For example, you may have traffic analytics in a workspace in the West Europe region, while you may have NSGs in East US and West US. Multiple NSGs can be configured in the same workspace.
-6. Select **Save**.
->>>>>>> e9d30dd1
 
     ![Selection of storage account, Log Analytics workspace, and Traffic Analytics enablement](./media/traffic-analytics/selection-of-storage-account-log-analytics-workspace-and-traffic-analytics-enablement-nsg-flowlogs-v2.png)
 
