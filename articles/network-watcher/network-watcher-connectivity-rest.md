--- conflicted
+++ resolved
@@ -13,11 +13,7 @@
 ms.tgt_pltfrm: na
 ms.workload:  infrastructure-services
 ms.date: 08/02/2017
-<<<<<<< HEAD
-ms.author: gwallace
-=======
 ms.author: jdial
->>>>>>> 701dfc34
 ---
 
 # Check connectivity with Azure Network Watcher using the Azure portal
