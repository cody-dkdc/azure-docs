--- conflicted
+++ resolved
@@ -1,10 +1,6 @@
 ---
 title: Manage packet captures with Azure Network Watcher - Azure CLI | Microsoft Docs
-<<<<<<< HEAD
 description: This page explains how to manage the packet capture feature of Network Watcher using the Azure CLI
-=======
-description: This page explains how to manage the packet capture feature of Network Watcher using Azure CLI
->>>>>>> 9b1574fc
 services: network-watcher
 documentationcenter: na
 author: jimdial
@@ -21,20 +17,12 @@
 ms.author: jdial
 ---
 
-<<<<<<< HEAD
 # Manage packet captures with Azure Network Watcher using the Azure CLI
-=======
-# Manage packet captures with Azure Network Watcher using Azure CLI
->>>>>>> 9b1574fc
 
 > [!div class="op_single_selector"]
 > - [Azure portal](network-watcher-packet-capture-manage-portal.md)
 > - [PowerShell](network-watcher-packet-capture-manage-powershell.md)
-<<<<<<< HEAD
 > - [Azure CLI](network-watcher-packet-capture-manage-cli.md)
-=======
-> - [CLI](network-watcher-packet-capture-manage-cli.md)
->>>>>>> 9b1574fc
 > - [Azure REST API](network-watcher-packet-capture-manage-rest.md)
 
 Network Watcher packet capture allows you to create capture sessions to track traffic to and from a virtual machine. Filters are provided for the capture session to ensure you capture only the traffic you want. Packet capture helps to diagnose network anomalies both reactively and proactively. Other uses include gathering network statistics, gaining information on network intrusions, to debug client-server communications and much more. By being able to remotely trigger packet captures, this capability eases the burden of running a packet capture manually and on the desired machine, which saves valuable time.
