--- conflicted
+++ resolved
@@ -59,11 +59,7 @@
 <td align="left">Mobile Apps</td>
 <td align="left"><p><li>Mobile Services continue to be available as a standalone service and remain fully supported.</p>
 <p><li>Mobile Apps is a new app type in App Service, which integrates all of the functionality of Mobile Services and more. Mobile Apps is in public preview.</p>
-<<<<<<< HEAD
-<p><li>It is easy to <a href="/en-us/documentation/articles/app-service-mobile-dotnet-backend-migrating-from-mobile-services-preview/">migrate from Mobile Services to Mobile Apps</a>. Since Mobile Apps are still in preview it is not yet recommended for running production apps.</p>
-=======
-<p><li>It is easy to <a href="http://azure.microsoft.com/documentation/articles/app-service-mobile-dotnet-backend-migrating-from-mobile-services-preview/">migrate from Mobile Services to Mobile Apps</a>. Since Mobile Apps are still in preview it is not yet recommended for running production apps.</p>
->>>>>>> ab7a861b
+<p><li>It is easy to <a href="http://azure.microsoft.com/documentation/articles/app-service-mobile-dotnet-backend-migrating-from-mobile-services-preview/">migrate from Mobile Services to Mobile Apps</a>. Since Mobile Apps are still in preview it is not yet recommended for running production apps.</p>
 <p><li>As part of App Service, Mobile Apps get new capabilities beyond Mobile Services, such as  integration with on-premises and SaaS systems, staging slots, WebJobs, better scaling options, and more.</p>
 <p><li><a href="http://azure.microsoft.com/services/app-service/mobile/">Learn more about Mobile Apps</a>.</p>
 </tr>
