--- conflicted
+++ resolved
@@ -14,11 +14,7 @@
 	ms.devlang="na" 
 	ms.topic="article" 
 	ms.date="03/24/2015" 
-<<<<<<< HEAD
-	ms.author="deonhe"/> 
-=======
 	ms.author="deonhe"/>
->>>>>>> a486148b
 
 # Social Connectors in Microsoft Azure App Service
 
