---
title: Onboarding machines for management by Azure Automation State Configuration
description: How to setup machines for management with Azure Automation State Configuration
services: automation
ms.service: automation
ms.subservice: dsc
author: bobbytreed
ms.author: robreed
ms.topic: conceptual
ms.date: 08/08/2018
manager: carmonm
---
# Onboarding machines for management by Azure Automation State Configuration

## Why manage machines with Azure Automation State Configuration?

Azure Automation State Configuration is a configuration management service
for DSC nodes in any cloud or on-premises datacenter.
It enables scalability across thousands of machines quickly and easily from a central, secure location.
You can easily onboard machines,
assign them declarative configurations,
and view reports showing each machine's
compliance to the desired state you specified.
The Azure Automation State Configuration service is to DSC
what Azure Automation runbooks are to PowerShell scripting.
In other words, in the same way that Azure Automation helps you manage PowerShell scripts,
it also helps you manage DSC configurations.
To learn more about the benefits of using Azure Automation State Configuration, see
[Azure Automation State Configuration overview](automation-dsc-overview.md).

Azure Automation State Configuration can be used to manage a variety of machines:

- Azure virtual machines
- Azure virtual machines (classic)
- Amazon Web Services (AWS) EC2 instances
- Physical/virtual Windows machines on-premises, or in a cloud other than Azure/AWS
- Physical/virtual Linux machines on-premises, in Azure, or in a cloud other than Azure

In addition, if you are not ready to manage machine configuration from the cloud, Azure Automation
State Configuration can also be used as a report-only endpoint.
This allows you to set (push) configurations through DSC and view reporting details in Azure Automation.

> [!NOTE]
> Managing Azure VMs with State Configuration is included at no extra charge if the virtual machine DSC extension installed is greater than 2.70. Refer to the [**Automation pricing page**](https://azure.microsoft.com/pricing/details/automation/) for more details.

The following sections outline how you can onboard each type of machine to Azure Automation State Configuration.

## Azure virtual machines

Azure Automation State Configuration lets you easily onboard Azure virtual machines for
configuration management, using either the Azure portal, Azure Resource Manager templates, or
PowerShell. Under the hood, and without an administrator having to remote into the VM, the Azure VM
Desired State Configuration extension registers the VM with Azure Automation State Configuration.
Since the Azure VM Desired State Configuration extension runs asynchronously, steps to track its
progress or troubleshoot it are provided in the following [**Troubleshooting Azure virtual machine onboarding**](#troubleshooting-azure-virtual-machine-onboarding) section.

### Azure portal

In the [Azure portal](https://portal.azure.com/), navigate to the Azure Automation account where
you want to onboard virtual machines. On the State Configuration page and the **Nodes** tab, click
**+ Add**.

Select an Azure virtual machine to onboard.

If the machine does not have the PowerShell desired state extension installed and the power state is running, click **Connect**.

Under **Registration**, enter the [PowerShell DSC Local Configuration Manager values](/powershell/dsc/metaconfig4)
required for your use case, and optionally a node configuration to assign to the VM.

![onboarding](./media/automation-dsc-onboarding/DSC_Onboarding_6.png)

### Azure Resource Manager templates

Azure virtual machines can be deployed and onboarded to Azure Automation State Configuration via
<<<<<<< HEAD
Azure Resource Manager templates. See [Server managed by Desired State Configuration service](https://azure.microsoft.com/en-us/resources/templates/101-automation-configuration/)
for an example template that onboards an existing VM to Azure Automation State Configuration.
If you are managing a Virtual Machine Scale Set, see the example template
[VM Scale Set Configuration managed by Azure Automation](https://azure.microsoft.com/en-us/resources/templates/201-vmss-automation-dsc/).
=======
Azure Resource Manager templates. See [Server managed by Desired State Configuration service](https://azure.microsoft.com/resources/templates/101-automation-configuration/)
for an example template that onboards an existing VM to Azure Automation State Configuration.
If you are managing a Virtual Machine Scale Set, see the example template
[VM Scale Set Configuration managed by Azure Automation](https://azure.microsoft.com/resources/templates/201-vmss-automation-dsc/).
>>>>>>> 6a383dfd

### PowerShell

The [Register-AzureRmAutomationDscNode](/powershell/module/azurerm.automation/register-azurermautomationdscnode)
cmdlet can be used to onboard virtual machines in the Azure portal via PowerShell.

### Registering virtual machines across Azure subscriptions

The best way to register virtual machines from other Azure subscriptions is to use the DSC extension
in an Azure Resource Manager deployment template.
Examples are provided in
<<<<<<< HEAD
[Desired State Configuration extension with Azure Resource Manager templates](https://docs.microsoft.com/en-us/azure/virtual-machines/extensions/dsc-template).
To find the registration key and registration URL to use as parameters in the template,
see the following [**Secure registration**](#secure-registration) section.

## Azure virtual machines (classic)

With Azure Automation State Configuration, you can easily onboard Azure virtual machines (classic)
for configuration management using either the Azure portal, or PowerShell. Under the hood, and
without an administrator having to remote into the VM, the Azure VM Desired State Configuration
extension registers the VM with Azure Automation State Configuration.
Steps to track progress or troubleshoot it
are provided in the following [**Troubleshooting Azure virtual machine onboarding**](#troubleshooting-azure-virtual-machine-onboarding) section.

### Azure portal (classic virtual machines)

In the [Azure portal](https://portal.azure.com/), click **Browse** -> **Virtual machines
(classic)**. Select the Windows VM you want to onboard. On the virtual machine's dashboard blade,
click **All settings** -> **Extensions** -> **Add** -> **Azure Automation DSC** -> **Create**.
Enter the [PowerShell DSC Local Configuration Manager values](/powershell/dsc/metaconfig4) for your
Automation account's registration key and registration URL, and optionally a node configuration to
assign to the VM.

![Azure VM extensions for DSC](./media/automation-dsc-onboarding/DSC_Onboarding_1.png)

To find the registration URL and key for the Automation account to onboard the machine to, see the
following [**Secure registration**](#secure-registration) section:

### PowerShell (classic virtual machines)

```powershell
# log in to both Azure Service Management and Azure Resource Manager
Add-AzureAccount
Connect-AzureRmAccount

# fill in correct values for your VM/Automation account here
$VMName = ''
$ServiceName = ''
$AutomationAccountName = ''
$AutomationAccountResourceGroup = ''

# fill in the name of a Node Configuration in Azure Automation State Configuration, for this VM to conform to
# NOTE: DSC Node Configuration names are case sensitive in the portal.
$NodeConfigName = ''

# get Azure Automation State Configuration registration info
$Account = Get-AzureRmAutomationAccount -ResourceGroupName $AutomationAccountResourceGroup -Name $AutomationAccountName
$RegistrationInfo = $Account | Get-AzureRmAutomationRegistrationInfo

# use the DSC extension to onboard the VM for management with Azure Automation State Configuration
$VM = Get-AzureVM -Name $VMName -ServiceName $ServiceName

$PublicConfiguration = ConvertTo-Json -Depth 8 @{
    SasToken = ''
    ModulesUrl = 'https://eus2oaasibizamarketprod1.blob.core.windows.net/automationdscpreview/RegistrationMetaConfigV2.zip'
    ConfigurationFunction = 'RegistrationMetaConfigV2.ps1\RegistrationMetaConfigV2'

# update these PowerShell DSC Local Configuration Manager defaults if they do not match your use case.
# See https://docs.microsoft.com/powershell/dsc/metaConfig for more details
    Properties = @{
        RegistrationKey = @{
            UserName = 'notused'
            Password = 'PrivateSettingsRef:RegistrationKey'
        }
        RegistrationUrl = $RegistrationInfo.Endpoint
        NodeConfigurationName = $NodeConfigName
        ConfigurationMode = 'ApplyAndMonitor'
        ConfigurationModeFrequencyMins = 15
        RefreshFrequencyMins = 30
        RebootNodeIfNeeded = $False
        ActionAfterReboot = 'ContinueConfiguration'
        AllowModuleOverwrite = $False
    }
}

$PrivateConfiguration = ConvertTo-Json -Depth 8 @{
    Items = @{
        RegistrationKey = $RegistrationInfo.PrimaryKey
    }
}

$VM = Set-AzureVMExtension `
    -VM $vm `
    -Publisher Microsoft.Powershell `
    -ExtensionName DSC `
    -Version 2.76 `
    -PublicConfiguration $PublicConfiguration `
    -PrivateConfiguration $PrivateConfiguration `
    -ForceUpdate

$VM | Update-AzureVM
```

> [!NOTE]
> State Configuration Node Configuration names are case sensitive in the portal. If the case is mismatched the node will not show up under the **Nodes** tab.

=======
[Desired State Configuration extension with Azure Resource Manager templates](https://docs.microsoft.com/azure/virtual-machines/extensions/dsc-template).
To find the registration key and registration URL to use as parameters in the template,
see the following [**Secure registration**](#secure-registration) section.

>>>>>>> 6a383dfd
## Amazon Web Services (AWS) virtual machines

You can easily onboard Amazon Web Services virtual machines for configuration management by Azure
Automation State Configuration using the AWS DSC Toolkit. You can learn more about the toolkit
[here](https://blogs.msdn.microsoft.com/powershell/2016/04/20/aws-dsc-toolkit/).

## Physical/virtual Windows machines on-premises, or in a cloud other than Azure/AWS

Windows servers running on-premises or in other cloud environments
<<<<<<< HEAD
can also be onboarded to Azure Automation State Configuration, as long as they have outbound access to Azure:
=======
can also be onboarded to Azure Automation State Configuration, as long as they have
[outbound access to Azure](automation-dsc-overview.md#network-planning):
>>>>>>> 6a383dfd

1. Make sure the latest version of [WMF 5](https://aka.ms/wmf5latest) is installed on the machines you want to onboard to Azure Automation State Configuration.
1. Follow the directions in following section [**Generating DSC metaconfigurations**](#generating-dsc-metaconfigurations) to generate a folder containing the needed DSC metaconfigurations.
1. Remotely apply the PowerShell DSC metaconfiguration to the machines you want to onboard. **The machine this command is run from must have the latest version of [WMF 5](https://aka.ms/wmf5latest) installed**:

   ```powershell
   Set-DscLocalConfigurationManager -Path C:\Users\joe\Desktop\DscMetaConfigs -ComputerName MyServer1, MyServer2
   ```

1. If you cannot apply the PowerShell DSC metaconfigurations remotely, copy the metaconfigurations folder from step 2 onto each machine to onboard. Then call **Set-DscLocalConfigurationManager** locally on each machine to onboard.
1. Using the Azure portal or cmdlets, check that the machines to onboard now show up as State Configuration nodes registered in your Azure Automation account.

## Physical/virtual Linux machines on-premises, or in a cloud other than Azure

Linux servers running on-premises or in other cloud environments
<<<<<<< HEAD
can also be onboarded to Azure Automation State Configuration, as long as they have outbound access to Azure:
=======
can also be onboarded to Azure Automation State Configuration, as long as they have
[outbound access to Azure](automation-dsc-overview.md#network-planning):
>>>>>>> 6a383dfd

1. Make sure the latest version of [PowerShell Desired State Configuration for Linux](https://github.com/Microsoft/PowerShell-DSC-for-Linux) is installed on the machines you want to onboard to Azure Automation State Configuration.
1. If the [PowerShell DSC Local Configuration Manager defaults](/powershell/dsc/metaconfig4) match your use case, and you want to onboard machines such that they **both** pull from and report to Azure Automation State Configuration:

   - On each Linux machine to onboard to Azure Automation State Configuration, use `Register.py` to onboard using the PowerShell DSC Local Configuration Manager defaults:

     `/opt/microsoft/dsc/Scripts/Register.py <Automation account registration key> <Automation account registration URL>`

   - To find the registration key and registration URL for your Automation account, see the following [**Secure registration**](#secure-registration) section.

     If the PowerShell DSC Local Configuration Manager defaults **do not** match your use case, or you want to onboard machines such that they only report to Azure Automation State Configuration, follow steps 3 - 6. Otherwise, proceed directly to step 6.

1. Follow the directions in the following [**Generating DSC metaconfigurations**](#generating-dsc-metaconfigurations) section to generate a folder containing the needed DSC metaconfigurations.
1. Remotely apply the PowerShell DSC metaconfiguration to the machines you want to onboard:

    ```powershell
    $SecurePass = ConvertTo-SecureString -String '<root password>' -AsPlainText -Force
    $Cred = New-Object System.Management.Automation.PSCredential 'root', $SecurePass
    $Opt = New-CimSessionOption -UseSsl -SkipCACheck -SkipCNCheck -SkipRevocationCheck

    # need a CimSession for each Linux machine to onboard
    $Session = New-CimSession -Credential $Cred -ComputerName <your Linux machine> -Port 5986 -Authentication basic -SessionOption $Opt

    Set-DscLocalConfigurationManager -CimSession $Session -Path C:\Users\joe\Desktop\DscMetaConfigs
    ```

The machine this command is run from must have the latest version of [WMF 5](https://aka.ms/wmf5latest) installed.

1. If you cannot apply the PowerShell DSC metaconfigurations remotely, copy the metaconfiguration corresponding to that machine from the folder in step 5 onto the Linux machine. Then call `SetDscLocalConfigurationManager.py` locally on each Linux machine you want to onboard to Azure Automation State Configuration:

   `/opt/microsoft/dsc/Scripts/SetDscLocalConfigurationManager.py -configurationmof <path to metaconfiguration file>`

1. Using the Azure portal or cmdlets, check that the machines to onboard now show up as DSC nodes registered in your Azure Automation account.

## Generating DSC metaconfigurations

To generically onboard any machine to Azure Automation State Configuration, a [DSC metaconfiguration](/powershell/dsc/metaconfig)
can be generated that tells the DSC
agent to pull from and/or report to Azure Automation State Configuration. DSC
metaconfigurations for Azure Automation State Configuration can be generated using either a
PowerShell DSC configuration, or the Azure Automation PowerShell cmdlets.

> [!NOTE]
> DSC metaconfigurations contain the secrets needed to onboard a machine to an Automation account for management. Make sure to properly protect any DSC metaconfigurations you create, or delete them after use.

### Using a DSC Configuration

1. Open the VSCode (or your favorite editor) as an administrator in a machine in your local environment. The machine must have the latest version of [WMF 5](https://aka.ms/wmf5latest) installed.
1. Copy the following script locally. This script contains a PowerShell DSC configuration for creating metaconfigurations, and a command to kick off the metaconfiguration creation.

> [!NOTE]
> State Configuration Node Configuration names are case sensitive in the portal. If the case is mismatched the node will not show up under the **Nodes** tab.

   ```powershell
   # The DSC configuration that will generate metaconfigurations
   [DscLocalConfigurationManager()]
   Configuration DscMetaConfigs
   {
        param
        (
            [Parameter(Mandatory=$True)]
            [String]$RegistrationUrl,

            [Parameter(Mandatory=$True)]
            [String]$RegistrationKey,

            [Parameter(Mandatory=$True)]
            [String[]]$ComputerName,

            [Int]$RefreshFrequencyMins = 30,

            [Int]$ConfigurationModeFrequencyMins = 15,

            [String]$ConfigurationMode = 'ApplyAndMonitor',

            [String]$NodeConfigurationName,

            [Boolean]$RebootNodeIfNeeded= $False,

            [String]$ActionAfterReboot = 'ContinueConfiguration',

            [Boolean]$AllowModuleOverwrite = $False,

            [Boolean]$ReportOnly
        )

        if(!$NodeConfigurationName -or $NodeConfigurationName -eq '')
        {
            $ConfigurationNames = $null
        }
        else
        {
            $ConfigurationNames = @($NodeConfigurationName)
        }

        if($ReportOnly)
        {
            $RefreshMode = 'PUSH'
        }
        else
        {
            $RefreshMode = 'PULL'
        }

        Node $ComputerName
        {
            Settings
            {
                RefreshFrequencyMins           = $RefreshFrequencyMins
                RefreshMode                    = $RefreshMode
                ConfigurationMode              = $ConfigurationMode
                AllowModuleOverwrite           = $AllowModuleOverwrite
                RebootNodeIfNeeded             = $RebootNodeIfNeeded
                ActionAfterReboot              = $ActionAfterReboot
                ConfigurationModeFrequencyMins = $ConfigurationModeFrequencyMins
            }

            if(!$ReportOnly)
            {
            ConfigurationRepositoryWeb AzureAutomationStateConfiguration
                {
                    ServerUrl          = $RegistrationUrl
                    RegistrationKey    = $RegistrationKey
                    ConfigurationNames = $ConfigurationNames
                }

                ResourceRepositoryWeb AzureAutomationStateConfiguration
                {
                ServerUrl       = $RegistrationUrl
                RegistrationKey = $RegistrationKey
                }
            }

            ReportServerWeb AzureAutomationStateConfiguration
            {
                ServerUrl       = $RegistrationUrl
                RegistrationKey = $RegistrationKey
            }
        }
   }

    # Create the metaconfigurations
    # NOTE: DSC Node Configuration names are case sensitive in the portal.
    # TODO: edit the below as needed for your use case
   $Params = @{
        RegistrationUrl = '<fill me in>';
        RegistrationKey = '<fill me in>';
        ComputerName = @('<some VM to onboard>', '<some other VM to onboard>');
        NodeConfigurationName = 'SimpleConfig.webserver';
        RefreshFrequencyMins = 30;
        ConfigurationModeFrequencyMins = 15;
        RebootNodeIfNeeded = $False;
        AllowModuleOverwrite = $False;
        ConfigurationMode = 'ApplyAndMonitor';
        ActionAfterReboot = 'ContinueConfiguration';
        ReportOnly = $False;  # Set to $True to have machines only report to AA DSC but not pull from it
   }

   # Use PowerShell splatting to pass parameters to the DSC configuration being invoked
   # For more info about splatting, run: Get-Help -Name about_Splatting
   DscMetaConfigs @Params
   ```

1. Fill in the registration key and URL for your Automation account, as well as the names of the machines to onboard. All other parameters are optional. To find the registration key and registration URL for your Automation account, see the following [**Secure registration**](#secure-registration) section.
1. If you want the machines to report DSC status information to Azure Automation State Configuration, but not pull configuration or PowerShell modules, set the **ReportOnly** parameter to true.
1. Run the script. You should now have a folder called **DscMetaConfigs** in your working directory, containing the PowerShell DSC metaconfigurations for the machines to onboard (as an administrator):

    ```powershell
    Set-DscLocalConfigurationManager -Path ./DscMetaConfigs
    ```

### Using the Azure Automation cmdlets

If the PowerShell DSC Local Configuration Manager defaults match your use case, and you want to
onboard machines such that they both pull from and report to Azure Automation State Configuration,
the Azure Automation cmdlets provide a simplified method of generating the DSC metaconfigurations
needed:

1. Open the PowerShell console or VSCode as an administrator in a machine in your local environment.
2. Connect to Azure Resource Manager using `Connect-AzureRmAccount`
3. Download the PowerShell DSC metaconfigurations for the machines you want to onboard from the Automation account to which you want to onboard nodes:

   ```powershell
   # Define the parameters for Get-AzureRmAutomationDscOnboardingMetaconfig using PowerShell Splatting
   $Params = @{
       ResourceGroupName = 'ContosoResources'; # The name of the Resource Group that contains your Azure Automation Account
       AutomationAccountName = 'ContosoAutomation'; # The name of the Azure Automation Account where you want a node on-boarded to
       ComputerName = @('web01', 'web02', 'sql01'); # The names of the computers that the meta configuration will be generated for
       OutputFolder = "$env:UserProfile\Desktop\";
   }
   # Use PowerShell splatting to pass parameters to the Azure Automation cmdlet being invoked
   # For more info about splatting, run: Get-Help -Name about_Splatting
   Get-AzureRmAutomationDscOnboardingMetaconfig @Params
   ```

1. You should now have a folder called ***DscMetaConfigs***, containing the PowerShell DSC metaconfigurations for the machines to onboard (as an administrator):

    ```powershell
    Set-DscLocalConfigurationManager -Path $env:UserProfile\Desktop\DscMetaConfigs
    ```

## Secure registration

Machines can securely onboard to an Azure Automation account through the WMF 5 DSC registration
protocol, which allows a DSC node to authenticate to a PowerShell DSC Pull or Reporting server
(including Azure Automation State Configuration). The node registers to the server at a
**Registration URL**, authenticating using a **Registration key**. During registration, the DSC
node and DSC Pull/Reporting server negotiate a unique certificate for this node to use for
authentication to the server post-registration. This process prevents onboarded nodes from
impersonating one another, such as if a node is compromised and behaving maliciously. After
registration, the Registration key is not used for authentication again, and is deleted from the
node.

You can get the information required for the State Configuration registration protocol from
**Keys** under **Account Settings** in the Azure portal. Open this blade by clicking the key icon
on the **Essentials** panel for the Automation account.

![Azure automation keys and URL](./media/automation-dsc-onboarding/DSC_Onboarding_4.png)

- Registration URL is the URL field in the Manage Keys blade.
- Registration key is the Primary Access Key or Secondary Access Key in the Manage Keys blade. Either key can be used.

For added security, the primary and secondary access keys of an Automation account can be
regenerated at any time (on the **Manage Keys** page) to prevent future node registrations using
previous keys.

## Troubleshooting Azure virtual machine onboarding

Azure Automation State Configuration lets you easily onboard Azure Windows VMs for configuration
management. Under the hood, the Azure VM Desired State Configuration extension is used to register
the VM with Azure Automation State Configuration. Since the Azure VM Desired State Configuration
extension runs asynchronously, tracking its progress and troubleshooting its execution may be
important.

> [!NOTE]
> Any method of onboarding an Azure Windows VM to Azure Automation State Configuration that uses the Azure VM Desired State Configuration extension could take up to an hour for the node to show up as registered in Azure Automation. This is due to the installation of Windows Management Framework 5.0 on the VM by the Azure VM DSC extension, which is required to onboard the VM to Azure Automation State Configuration.

To troubleshoot or view the status of the Azure VM Desired State Configuration extension, in the
Azure portal navigate to the VM being onboarded, then click **Extensions** under **Settings**. Then
click **DSC** or **DSCForLinux** depending on your operating system. For more details, you can
click **View detailed status**.

## Certificate expiration and reregistration

After registering a machine as a DSC node in Azure Automation State Configuration, there are a
number of reasons why you may need to reregister that node in the future:

- After registering, each node automatically negotiates a unique certificate for authentication that expires after one year. Currently, the PowerShell DSC registration protocol cannot automatically renew certificates when they are nearing expiration, so you need to reregister the nodes after a year's time. Before reregistering, ensure that each node is running Windows Management Framework 5.0 RTM. If a node's authentication certificate expires, and the node is not reregistered, the node is unable to communicate with Azure Automation and is marked 'Unresponsive.' Reregistration performed 90 days or less from the certificate expiration time, or at any point after the certificate expiration time, will result in a new certificate being generated and used.
- To change any [PowerShell DSC Local Configuration Manager values](/powershell/dsc/metaconfig4) that were set during initial registration of the node, such as ConfigurationMode. Currently, these DSC agent values can only be changed through reregistration. The one exception is the Node Configuration assigned to the node -- this can be changed in Azure Automation DSC directly.

Reregistration can be performed in the same way you registered the node initially, using any of the
onboarding methods described in this document. You do not need to unregister a node from Azure
Automation State Configuration before reregistering it.

## Next steps

- To get started, see [Getting started with Azure Automation State Configuration](automation-dsc-getting-started.md)
- To learn about compiling DSC configurations so that you can assign them to target nodes, see [Compiling configurations in Azure Automation State Configuration](automation-dsc-compile.md)
- For PowerShell cmdlet reference, see [Azure Automation State Configuration cmdlets](/powershell/module/azurerm.automation/#automation)
- For pricing information, see [Azure Automation State Configuration pricing](https://azure.microsoft.com/pricing/details/automation/)
- To see an example of using Azure Automation State Configuration in a continuous deployment pipeline, see [Continuous Deployment Using Azure Automation State Configuration and Chocolatey](automation-dsc-cd-chocolatey.md)<|MERGE_RESOLUTION|>--- conflicted
+++ resolved
@@ -72,17 +72,10 @@
 ### Azure Resource Manager templates
 
 Azure virtual machines can be deployed and onboarded to Azure Automation State Configuration via
-<<<<<<< HEAD
-Azure Resource Manager templates. See [Server managed by Desired State Configuration service](https://azure.microsoft.com/en-us/resources/templates/101-automation-configuration/)
-for an example template that onboards an existing VM to Azure Automation State Configuration.
-If you are managing a Virtual Machine Scale Set, see the example template
-[VM Scale Set Configuration managed by Azure Automation](https://azure.microsoft.com/en-us/resources/templates/201-vmss-automation-dsc/).
-=======
 Azure Resource Manager templates. See [Server managed by Desired State Configuration service](https://azure.microsoft.com/resources/templates/101-automation-configuration/)
 for an example template that onboards an existing VM to Azure Automation State Configuration.
 If you are managing a Virtual Machine Scale Set, see the example template
 [VM Scale Set Configuration managed by Azure Automation](https://azure.microsoft.com/resources/templates/201-vmss-automation-dsc/).
->>>>>>> 6a383dfd
 
 ### PowerShell
 
@@ -94,108 +87,10 @@
 The best way to register virtual machines from other Azure subscriptions is to use the DSC extension
 in an Azure Resource Manager deployment template.
 Examples are provided in
-<<<<<<< HEAD
-[Desired State Configuration extension with Azure Resource Manager templates](https://docs.microsoft.com/en-us/azure/virtual-machines/extensions/dsc-template).
-To find the registration key and registration URL to use as parameters in the template,
-see the following [**Secure registration**](#secure-registration) section.
-
-## Azure virtual machines (classic)
-
-With Azure Automation State Configuration, you can easily onboard Azure virtual machines (classic)
-for configuration management using either the Azure portal, or PowerShell. Under the hood, and
-without an administrator having to remote into the VM, the Azure VM Desired State Configuration
-extension registers the VM with Azure Automation State Configuration.
-Steps to track progress or troubleshoot it
-are provided in the following [**Troubleshooting Azure virtual machine onboarding**](#troubleshooting-azure-virtual-machine-onboarding) section.
-
-### Azure portal (classic virtual machines)
-
-In the [Azure portal](https://portal.azure.com/), click **Browse** -> **Virtual machines
-(classic)**. Select the Windows VM you want to onboard. On the virtual machine's dashboard blade,
-click **All settings** -> **Extensions** -> **Add** -> **Azure Automation DSC** -> **Create**.
-Enter the [PowerShell DSC Local Configuration Manager values](/powershell/dsc/metaconfig4) for your
-Automation account's registration key and registration URL, and optionally a node configuration to
-assign to the VM.
-
-![Azure VM extensions for DSC](./media/automation-dsc-onboarding/DSC_Onboarding_1.png)
-
-To find the registration URL and key for the Automation account to onboard the machine to, see the
-following [**Secure registration**](#secure-registration) section:
-
-### PowerShell (classic virtual machines)
-
-```powershell
-# log in to both Azure Service Management and Azure Resource Manager
-Add-AzureAccount
-Connect-AzureRmAccount
-
-# fill in correct values for your VM/Automation account here
-$VMName = ''
-$ServiceName = ''
-$AutomationAccountName = ''
-$AutomationAccountResourceGroup = ''
-
-# fill in the name of a Node Configuration in Azure Automation State Configuration, for this VM to conform to
-# NOTE: DSC Node Configuration names are case sensitive in the portal.
-$NodeConfigName = ''
-
-# get Azure Automation State Configuration registration info
-$Account = Get-AzureRmAutomationAccount -ResourceGroupName $AutomationAccountResourceGroup -Name $AutomationAccountName
-$RegistrationInfo = $Account | Get-AzureRmAutomationRegistrationInfo
-
-# use the DSC extension to onboard the VM for management with Azure Automation State Configuration
-$VM = Get-AzureVM -Name $VMName -ServiceName $ServiceName
-
-$PublicConfiguration = ConvertTo-Json -Depth 8 @{
-    SasToken = ''
-    ModulesUrl = 'https://eus2oaasibizamarketprod1.blob.core.windows.net/automationdscpreview/RegistrationMetaConfigV2.zip'
-    ConfigurationFunction = 'RegistrationMetaConfigV2.ps1\RegistrationMetaConfigV2'
-
-# update these PowerShell DSC Local Configuration Manager defaults if they do not match your use case.
-# See https://docs.microsoft.com/powershell/dsc/metaConfig for more details
-    Properties = @{
-        RegistrationKey = @{
-            UserName = 'notused'
-            Password = 'PrivateSettingsRef:RegistrationKey'
-        }
-        RegistrationUrl = $RegistrationInfo.Endpoint
-        NodeConfigurationName = $NodeConfigName
-        ConfigurationMode = 'ApplyAndMonitor'
-        ConfigurationModeFrequencyMins = 15
-        RefreshFrequencyMins = 30
-        RebootNodeIfNeeded = $False
-        ActionAfterReboot = 'ContinueConfiguration'
-        AllowModuleOverwrite = $False
-    }
-}
-
-$PrivateConfiguration = ConvertTo-Json -Depth 8 @{
-    Items = @{
-        RegistrationKey = $RegistrationInfo.PrimaryKey
-    }
-}
-
-$VM = Set-AzureVMExtension `
-    -VM $vm `
-    -Publisher Microsoft.Powershell `
-    -ExtensionName DSC `
-    -Version 2.76 `
-    -PublicConfiguration $PublicConfiguration `
-    -PrivateConfiguration $PrivateConfiguration `
-    -ForceUpdate
-
-$VM | Update-AzureVM
-```
-
-> [!NOTE]
-> State Configuration Node Configuration names are case sensitive in the portal. If the case is mismatched the node will not show up under the **Nodes** tab.
-
-=======
 [Desired State Configuration extension with Azure Resource Manager templates](https://docs.microsoft.com/azure/virtual-machines/extensions/dsc-template).
 To find the registration key and registration URL to use as parameters in the template,
 see the following [**Secure registration**](#secure-registration) section.
 
->>>>>>> 6a383dfd
 ## Amazon Web Services (AWS) virtual machines
 
 You can easily onboard Amazon Web Services virtual machines for configuration management by Azure
@@ -205,12 +100,8 @@
 ## Physical/virtual Windows machines on-premises, or in a cloud other than Azure/AWS
 
 Windows servers running on-premises or in other cloud environments
-<<<<<<< HEAD
-can also be onboarded to Azure Automation State Configuration, as long as they have outbound access to Azure:
-=======
 can also be onboarded to Azure Automation State Configuration, as long as they have
 [outbound access to Azure](automation-dsc-overview.md#network-planning):
->>>>>>> 6a383dfd
 
 1. Make sure the latest version of [WMF 5](https://aka.ms/wmf5latest) is installed on the machines you want to onboard to Azure Automation State Configuration.
 1. Follow the directions in following section [**Generating DSC metaconfigurations**](#generating-dsc-metaconfigurations) to generate a folder containing the needed DSC metaconfigurations.
@@ -226,12 +117,8 @@
 ## Physical/virtual Linux machines on-premises, or in a cloud other than Azure
 
 Linux servers running on-premises or in other cloud environments
-<<<<<<< HEAD
-can also be onboarded to Azure Automation State Configuration, as long as they have outbound access to Azure:
-=======
 can also be onboarded to Azure Automation State Configuration, as long as they have
 [outbound access to Azure](automation-dsc-overview.md#network-planning):
->>>>>>> 6a383dfd
 
 1. Make sure the latest version of [PowerShell Desired State Configuration for Linux](https://github.com/Microsoft/PowerShell-DSC-for-Linux) is installed on the machines you want to onboard to Azure Automation State Configuration.
 1. If the [PowerShell DSC Local Configuration Manager defaults](/powershell/dsc/metaconfig4) match your use case, and you want to onboard machines such that they **both** pull from and report to Azure Automation State Configuration:
