--- conflicted
+++ resolved
@@ -12,11 +12,7 @@
 	ms.topic="article"
 	ms.tgt_pltfrm="na"
 	ms.workload="infrastructure-services"
-<<<<<<< HEAD
-	ms.date="02/18/2016"
-=======
 	ms.date="02/23/2016"
->>>>>>> 62d764ee
 	ms.author="magoedte;bwren" />
 
 # Testing a runbook in Azure Automation
