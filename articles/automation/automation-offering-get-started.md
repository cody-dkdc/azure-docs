--- 
title:  Get started with Azure Automation | Microsoft Docs
description: This article provides an overview of the Azure Automation service. It reviews the design and implementation details in preparation for onboarding the offering from the Azure Marketplace. 
services: automation
documentationcenter: ''
author: georgewallace
manager: carmonm
editor: ''

ms.assetid: 
ms.service: automation
ms.workload: tbd
ms.tgt_pltfrm: na
ms.devlang: na
ms.topic: article
ms.date: 08/31/2017
ms.author: magoedte
---

# Get started with Azure Automation

This article introduces core concepts related to the deployment of Azure Automation. If you are new to Automation in Azure or have experience with automation workflow software like System Center Orchestrator, you can learn how to prepare and onboard Automation. After you read this article, you'll be ready to begin developing runbooks to support your process automation needs. 


## Automation architecture overview

![Azure Automation overview](media/automation-offering-get-started/automation-infradiagram-networkcomms.png)

Azure Automation is a software as a service (SaaS) application that provides a scalable and reliable multitenant environment in which you can use runbooks to automate processes. You can use Desired State Configuration (DSC) in Azure, other cloud services, or in an on-premises environment to manage configuration changes to Windows and Linux systems. Entities in your Automation account, including runbooks, assets, and Run As accounts, are isolated from other Automation accounts in your subscription, and from other subscriptions.  

Runbooks that you run in Azure are executed on Automation sandboxes. Sandboxes are hosted in Azure platform as a service (PaaS) virtual machines. 

Automation sandboxes provide tenant isolation for all aspects of runbook execution, including modules, storage, memory, network communication, and job streams. This role is managed by the service. You can't access or manage the role from your Azure or Automation account.         

To automate the deployment and management of resources in your local datacenter or other cloud services, after you create an Automation account, you can designate one or more VMs to run the [Hybrid Runbook Worker](automation-hybrid-runbook-worker.md) role. Each Hybrid Runbook Worker requires Microsoft Management Agent to be installed and an Automation account. The agent must have a connection to an Azure Log Analytics workspace. You can use Log Analytics to bootstrap the installation, maintain Microsoft Management Agent, and monitor the functionality of the Hybrid Runbook Worker. Azure Automation performs the delivery of runbooks and the instruction to run them.

You can deploy multiple Hybrid Runbook Workers. Use Hybrid Runbook Workers to provide high availability for your runbooks and load-balance runbook jobs. In some cases, you can dedicate runbook jobs for specific workloads or environments. Microsoft Monitoring Agent on the Hybrid Runbook Worker initiates communication with the Automation service over TCP port 443. Hybrid Runbook Workers have no inbound firewall requirements.  

You might want a runbook that's running on a Hybrid Runbook Worker to perform management tasks against other machines or services in your environment. In that scenario, the runbook might also need to access other ports. If your IT security policies don't allow computers on your network to connect to the internet, review [OMS Gateway](../log-analytics/log-analytics-oms-gateway.md). The Operations Management Suite (OMS) Gateway acts as a proxy for the Hybrid Runbook Worker. It collects job status and receives configuration information from your Automation account.

Runbooks that run on a Hybrid Runbook Worker run in the context of the local System account on the computer. We recommend a security context when you perform administrative actions on the local Windows machine. If you want the runbook to run tasks against resources that are outside the local machine, you might need to define secure credential assets in the Automation account. You can access secure credential assets from the runbook and use them to authenticate with the external resource. You can use [Credential](automation-credentials.md), [Certificate](automation-certificates.md), and [Connection](automation-connections.md) assets in your runbook. Use the assets with cmdlets that you can use to specify credentials to authenticate them.

You can apply DSC configurations that are stored in Azure Automation to virtual machines. Other physical and virtual machines can request configurations from the Automation DSC pull server. You don't need to deploy any infrastructure to support the Automation DSC pull server to manage configurations of your on-premises physical or virtual Windows and Linux systems. You only need outbound internet access from each system that you will manage by using Automation DSC. Communication occurs over TCP port 443 to the OMS service.   

## Prerequisites

### Automation DSC
You can use Automation DSC to manage these machines:

* Azure virtual machines (classic) running Windows or Linux.
* Azure virtual machines running Windows or Linux.
* Amazon Web Services (AWS) virtual machines running Windows or Linux.
* Physical and virtual Windows computers that are on-premises or in a cloud other than Azure or AWS.
* Physical and virtual Linux computers that are on-premises or in a cloud other than Azure or AWS.

For Windows machines, the latest version of Windows Management Framework (WMF) 5 must be installed. For Linux machines, the latest version of the [PowerShell DSC agent for Linux](https://www.microsoft.com/en-us/download/details.aspx?id=49150) must be installed. The PowerShell DSC agent uses WMF 5 to communicate with Automation. 

### Hybrid Runbook Worker  
When you designate a computer to run hybrid runbook jobs, the computer must meet the following prerequisites:

* Windows Server 2012 or later.
* Windows PowerShell 4.0 or later. For increased reliability, we recommend Windows PowerShell 5.0. You can [download the new version](https://www.microsoft.com/download/details.aspx?id=50395) from the Microsoft Download Center.
* .NET Framework 4.6.2 or later.
* A  minimum of two cores.
* A minimum of 4 GB of RAM.

### Permissions required to create an Automation account
To create or update an Automation account, and to complete the tasks described in this article, you must have the following privileges and permissions:   
 
* To create an Automation account, your Azure Active Directory (Azure AD) user account must be added to a role with permissions equivalent to the Owner role for **Microsoft.Automation** resources. For more information, see [Role-Based Access Control in Azure Automation](automation-role-based-access-control.md).  
* In the Azure portal, under **Azure Active Directory** > **MANAGE** > **App registrations**, if **App registrations** is set to **Yes**, non-admin users in your Azure AD tenant can [register Active Directory applications](../azure-resource-manager/resource-group-create-service-principal-portal.md#check-azure-subscription-permissions). If **App registrations** is set to **No**, the user who performs this action must be a global administrator in Azure AD. 

If you aren't a member of the subscription’s Active Directory instance before you are added to the subscription's global administrator/coadministrator role, you are added to Active Directory as a guest. In this scenario, you see this message on the **Add Automation Account** page: “You do not have permissions to create." 

If a user is added to the global administrator/coadministrator role first, you can remove them from the subscription's Active Directory instance, and then re-add them to the full User role in Active Directory.

To verify user roles:
1. In the Azure portal, go to the **Azure Active Directory** pane.
2. Select **Users and groups**.
3. Select **All users**. 
4. After you select a specific user, select **Profile**. The value of the **User type** attribute under the user's profile should not be **Guest**.

## <a name="authentication-planning"></a>Plan for authentication
In Azure Automation, you can automate tasks against resources that are in Azure, on-premises, and in other cloud services. For a runbook to perform its required actions, it must have permissions to securely access the resources. It must have the minimal rights required within the subscription.  

### What is an Automation account 
All the automation tasks that you perform against resources by using the cmdlets in Azure Automation authenticate to Azure by using Azure AD organizational identity credentials-based authentication.  An Automation account is separate from the account that you use to sign in to the portal for configuring and using Azure resources. 

The following resources are included with an Automation account:

* **Certificates**. Contains a certificate that's used for authentication from a runbook or DSC configuration. You can also add certificates.
* **Connections**. Contains authentication and configuration information that's required to connect to an external service or application from a runbook or DSC configuration.
* **Credentials**. Contains a **PSCredential** object, which has security credentials such as a username and password. The credentials are required to authenticate from a runbook or DSC configuration.
* **Integration modules**. PowerShell modules that are included with an Automation account. Use the PowerShell modules to run cmdlets in runbooks and DSC configurations.
* **Schedules**. Contains schedules that start or stop a runbook at a specified time, including recurring frequencies.
* **Variables**. Contain values that are available from a runbook or DSC configuration.
* **DSC configurations**. PowerShell scripts that describe how to configure an operating system feature or setting, or how to install an application on a Windows or Linux computer.  
* **Runbooks**. A set of tasks that perform an automated process in Automation based on Windows PowerShell.    

Automation resources for each Automation account are associated with a single Azure region. However, you can use Automation accounts to manage all the resources in your subscription. Create Automation accounts in different regions if you have policies that require data and resources to be isolated to a specific region.

When you create an Automation account in the Azure portal, two authentication entities are automatically created:

* **Run As account**. This account does the following tasks:
  - Creates a service principal in Azure AD.
  - Creates a certificate.
  - Assigns the Contributor Role-Based Access Control (RBAC), which manages Azure Resource Manager resources by using runbooks.
* **Classic Run As account**. This account uploads a management certificate. The certificate is used to manage classic resources by using runbooks.

RBAC is available with Resource Manager to grant permitted actions to an Azure AD user account and Run As account. You can also use RBAC to authenticate that service principal. For more information, and for help developing a model for managing Automation permissions, see [Role-Based Access Control in Azure Automation article](automation-role-based-access-control.md).  

#### Authentication methods
The following table summarizes the authentication methods that you can use for each environment that Azure Automation supports.

| Method | Environment 
| --- | --- | 
| Azure Run As and Classic Run As account |Azure Resource Manager and Azure classic deployment |  
| Azure AD User account |Azure Resource Manager and Azure classic deployment |  
| Windows authentication |Local datacenter or other cloud services provider by using the Hybrid Runbook Worker role |  
| Amazon Web Services credentials |Amazon Web Services |  

The following articles provide overview and implementation steps to configure authentication for those environments. The articles describe using an existing and using a new account that you dedicate for that environment. 
* [Create a standalone Azure Automation account](automation-create-standalone-account.md)
* [Authenticate Runbooks with Azure classic deployment and Resource Manager](automation-create-aduser-account.md)
* [Authenticate Runbooks with Amazon Web Services](automation-config-aws-account.md)
* [Update Automation Run As account](automation-create-runas-account.md)

For the Azure Run As and Classic Run As accounts, [Update Automation Run As account](automation-create-runas-account.md) describes how to update your existing Automation account with the Run As accounts from the portal. It also describes how to use PowerShell if the Automation account wasn't originally configured with a Run As or Classic Run As account. You can create a Run As account and a Classic Run As account by using a certificate that's issued by your enterprise certificate authority (CA). Review [Update Automation Run As account](automation-create-runas-account.md) to learn how to create the accounts by using this configuration.     
 
## <a name="network-planning"></a>Plan your network
For the Hybrid Runbook Worker to connect to and register with OMS, it must have access to the port number and the URLs that are described in this section. This is in addition to the [ports and URLs required for Microsoft Monitoring Agent](../log-analytics/log-analytics-windows-agent.md) to connect to OMS. 

If you use a proxy server for communication between the agent and the OMS service, ensure that the appropriate resources are accessible. If you use a firewall to restrict access to the internet, you must configure your firewall to permit access.

The following port and URLs are required for the Hybrid Runbook Worker role to communicate with Automation:

* Port: Only TCP 443 is required for outbound internet access.
* Global URL: *.azure-automation.net.

If you have an Automation account that's defined for a specific region, you can restrict communication to that regional datacenter. The following table provides the DNS record for each region.

| **Region** | **DNS record** |
| --- | --- |
| South Central US |scus-jobruntimedata-prod-su1.azure-automation.net |
| East US 2 |eus2-jobruntimedata-prod-su1.azure-automation.net |
| West Central US | wcus-jobruntimedata-prod-su1.azure-automation.net |
| West Europe |we-jobruntimedata-prod-su1.azure-automation.net |
| North Europe |ne-jobruntimedata-prod-su1.azure-automation.net |
| Canada Central |cc-jobruntimedata-prod-su1.azure-automation.net |
| South East Asia |sea-jobruntimedata-prod-su1.azure-automation.net |
| Central India |cid-jobruntimedata-prod-su1.azure-automation.net |
| Japan East |jpe-jobruntimedata-prod-su1.azure-automation.net |
| Australia South East |ase-jobruntimedata-prod-su1.azure-automation.net |
| UK South | uks-jobruntimedata-prod-su1.azure-automation.net |
| US Gov Virginia | usge-jobruntimedata-prod-su1.azure-automation.us |

For a list of region IP addresses instead of region names, download the [Azure Datacenter IP address](https://www.microsoft.com/download/details.aspx?id=41653) XML file from the Microsoft Download Center. 

> [!NOTE]
> The Azure Datacenter IP address XML file lists the IP address ranges that are used in the Microsoft Azure datacenters. Compute, SQL, and storage ranges are included in the file. 
>
>An updated file is posted weekly. The file reflects the currently deployed ranges and any upcoming changes to the IP ranges. New ranges that appear in the file aren't used in the datacenters for at least one week. 
>
> It's a good idea to download the new XML file every week. Then, update your site to correctly identify services running in Azure. Azure ExpressRoute users should note that this file used to update the Border Gateway Protocol (BGP) advertisement of Azure space the first week of each month. 
> 

## <a name="creating-an-automation-account"></a>Create an Automation account

The following table introduces methods for creating an Automation account in the Azure portal. The table describes each type of deployment experience, and the differences between them.  

|Method | Description |
|-------|-------------|
<<<<<<< HEAD
| Select Automation & Control from the Marketplace | An offering, which creates both an Automation account and OMS workspace linked to one another in the same resource group and region.  Integration with OMS also includes the benefit of using Log Analytics to monitor and analyze runbook job status and job streams over time and utilize advanced features to escalate or investigate issues. The offering also deploys the Change Tracking & Update Management solutions, which are enabled by default. |
| Select Automation from the Marketplace | Creates an Automation account in a new or existing resource group that is not linked to an OMS workspace and does not include any available solutions from the Automation & Control offering. This is a basic configuration that introduces you to Automation and can help you learn how to write runbooks, DSC configurations, and use the capabilities of the service. |
| Selected Management solutions | If you select a solution – **[Update Management](../operations-management-suite/oms-solution-update-management.md)**, **[Start/Stop VMs during off hours](automation-solution-vm-management.md)**, or **[Change Tracking](../log-analytics/log-analytics-change-tracking.md)** they prompt you to select an existing Automation and OMS workspace, or offer you the option to create both as required for the solution to be deployed in your subscription. |

This topic walks you through creating an Automation account and OMS workspace by onboarding the Automation & Control offering.  To create a standalone Automation account for testing or to preview the service, review the following article [Create standalone Automation account](automation-create-standalone-account.md).  

### Create Automation account integrated with OMS
The recommended method to onboard Automation is by selecting the Automation & Control offering from the Marketplace.  This creates both an Automation account and establishes the integration with an OMS workspace, including the option to install the management solutions that are available with the offering.  

1. Sign in to the Azure portal with an account that is a member of the Subscription Admins role and co-administrator of the subscription.

2. Click **Create a resource**.<br><br> ![Select New option in Azure portal](media/automation-offering-get-started/automation-portal-martketplacestart.png)<br>  

3. Search for **Automation** and then in the search results select **Automation & Control***.<br><br> ![Search and select Automation & Control from Marketplace](media/automation-offering-get-started/automation-portal-martketplace-select-automationandcontrol.png).<br>   

4. After reading the description for the offering, click **Create**.  

5. On the **Automation & Control** settings blade, select **OMS Workspace**.  On the **OMS Workspaces** blade, select an OMS workspace linked to the same Azure subscription that the Automation account is in or create an OMS workspace.  If you do not have an OMS workspace, select **Create New Workspace** and on the **OMS Workspace** blade perform the following: 
   - Specify a name for the new **OMS Workspace**.
   - Select a **Subscription** to link to by selecting from the drop-down list if the default selected is not appropriate.
   - For **Resource Group**, you can create a resource group or select an existing resource group.  
   - Select a **Location**.  For additional information, see which [regions Azure Automation is available in](https://azure.microsoft.com/regions/services/).  Solutions are offered in two tiers: free and Per Node (OMS) tier.  The free tier has a limit on the amount of data collected daily, retention period, and runbook job runtime minutes.  The Per Node (OMS) tier does not have a limit on the amount of data collected daily.  
   - Select **Automation Account**.  If you are creating a new OMS workspace, you are required to also create an Automation account that is associated with the new OMS workspace specified earlier, including your Azure subscription, resource group, and region.  You can select **Create an Automation account** and on the **Automation Account** blade, provide the following: 
  - In the **Name** field, enter the name of the Automation account.

    All other options are automatically populated based on the OMS workspace selected and these options cannot be modified.  An Azure Run As account is the default authentication method for the offering.  Once you click **OK**, the configuration options are validated and the Automation account is created.  You can track its progress under **Notifications** from the menu. 

    Otherwise, select an existing Automation Run As account.  The account you select cannot already be linked to another OMS workspace, otherwise a notification message is presented in the blade.  If it is already linked, you need to select a different Automation Run As account or create one.

    After completing the information required, click **Create**.  The information is verified and the Automation Account and Run As accounts are created.  You are returned to the **OMS workspace** blade automatically.  

6. After providing the required information on the **OMS Workspace** blade, click **Create**.  While the information is verified and the workspace is created, you can track its progress under **Notifications** from the menu.  You are returned to the **Add Solution** blade.  

7. On the **Automation & Control** settings blade, confirm you want to install the recommended pre-selected solutions. If you deselect any, you can install them individually later.  

8. Click **Create** to proceed with onboarding Automation and an OMS workspace. All settings are validated and then it attempts to deploy the offering in your subscription.  This process can take several seconds to complete and you can track its progress under **Notifications** from the menu. 

After the offering is onboarded, you can begin creating runbooks, work with the management solutions you enabled, deploy a [Hybrid Runbook worker](automation-hybrid-runbook-worker.md) role, or start working with [Log Analytics](https://docs.microsoft.com/azure/log-analytics) to collect data generated by resources in your cloud or on-premises environment.   
=======
| Select **Automation & Control** in the Azure Marketplace | An Azure Marketplace offering creates an Automation account and OMS workspace that are linked and in the same resource group and region. Integration with OMS also includes the benefit of using Log Analytics to monitor and analyze runbook job status and job streams over time. You can also use the advanced features in Log Analytics to escalate or investigate issues. The offering deploys the **Change Tracking** and **Update Management** solutions, which are enabled by default. |
| Select **Automation** in the Marketplace | This method creates an Automation account in a new or existing resource group that isn't linked to an OMS workspace. It doesn't include any available solutions from the **Automation & Control** offering. This method is a basic configuration that introduces you to Automation. It can help you learn how to write runbooks and DSC configurations, and learn how to use the capabilities of the service. |
| Select **Management** solutions | If you select a **Management** solution, including [Update Management](../operations-management-suite/oms-solution-update-management.md), [Start/Stop VMs during off hours](automation-solution-vm-management.md), or [Change Tracking](../log-analytics/log-analytics-change-tracking.md), the solution prompts you to select an existing Automation account and OMS workspace. The solution offers you the option of creating an Automation account and OMS workspace as required for the solution to be deployed in your subscription. |

### Create an Automation account that's integrated with OMS
To onboard Automation, we recommend that you select the **Automation & Control** offering in the Marketplace. Using this method creates an Automation account and establishes integration with an OMS workspace. When you use this method, you also have the option to install the management solutions that are available with the offering.  

[Create a standalone Automation account](automation-create-standalone-account.md) walks you through the process of creating an Automation account and OMS workspace by onboarding the **Automation & Control** offering. You can learn how to create a standalone Automation account for testing or preview the service.  

To create an Automation account and OMS workspace by using the **Automation & Control** Marketplace offering:

1. Sign in to the Azure portal with an account that's a member of the subscription Administrators role and a coadministrator of the subscription.
2. Select **New**.<br><br> ![Select New in the Azure portal](media/automation-offering-get-started/automation-portal-martketplacestart.png)<br>  
3. Search for **Automation**. In the search results, select **Automation & Control**.<br><br> ![Search for and select Automation & Control in the Azure Marketplace](media/automation-offering-get-started/automation-portal-martketplace-select-automationandcontrol.png).<br>   
4. Review the description for the offering, and then select **Create**.  
5. Under **Automation & Control**, select **OMS Workspace**. Under **OMS Workspaces**, select an OMS workspace that's linked to the Azure subscription that the Automation account is in. If you don't have an OMS workspace, select **Create New Workspace**. Under **OMS Workspace**: 
  1. For **OMS Workspace**, enter a name for the new workspace.
  2. For **Subscription**, select a subscription to link to. If the default selection isn't the subscription that you want to use, select the subscription from the drop-down list.
  3. For **Resource Group**, you can create a resource group, or select an existing resource group.  
  4. For **Location**, select a region. For more information, see [which regions Azure Automation is available in](https://azure.microsoft.com/regions/services/). Solutions are offered in two tiers: free and per node (OMS) tier. The free tier has a limit on the amount of data that's collected daily, retention period, and runbook job runtime minutes. The per node (OMS) tier doesn't have a limit on the amount of data collected daily.  
  5. Select **Automation Account**.  If you create a new OMS workspace, you must also create an Automation account that's associated with the new OMS workspace. Include your Azure subscription, resource group, and region. 
    1. Select **Create an Automation account**.
    2. Under **Automation Account**, in the **Name** field, enter the name of the Automation account.
    All other options are automatically populated based on the OMS workspace selected. You can't modify these options. 
    3. An Azure Run As account is the default authentication method for the offering. After you select **OK**, the configuration options are validated and the Automation account is created. To track its progress, on the menu, select **Notifications**. 
    4. Otherwise, select an existing Automation Run As account. The account you select cannot already be linked to another OMS workspace. If it is, a notification message appears. If the account is already linked to an OMS workspace, select a different Automation Run As account or create one.
    5. After you enter or select the required information, select **Create**. The information is verified, and the Automation Account and Run As accounts are created. You are automatically returned to the **OMS workspace** pane.  
6. After you enter or select the required information on the **OMS Workspace** pane, select **Create**.  The information is verified and the workspace is created. To track its progress, on the menu, select **Notifications**. You are returned to the **Add Solution** pane.  
7. Under **Automation & Control** settings, confirm that you want to install the recommended preselected solutions. If you change any of the default options, you can install the solutions individually later.  
8. To proceed with onboarding Automation and an OMS workspace, select **Create**. All settings are validated, and then Azure attempts to deploy the offering in your subscription. This process might take several seconds. To track its progress, in the menu, select **Notifications**. 

After the offering is onboarded, you can do the following tasks:
* Begin creating runbooks.
* Work with the management solutions that you enabled.
* Deploy a [Hybrid Runbook Worker](automation-hybrid-runbook-worker.md) role.
* Start working with [Log Analytics](https://docs.microsoft.com/azure/log-analytics) to collect data that's generated by resources in your cloud or on-premises environment.   
>>>>>>> 229f08b8

## Next steps
* Verify that your new Automation account can authenticate against Azure resources. For more information, see [Test Azure Automation Run As account authentication](automation-verify-runas-authentication.md).
* Learn how to get started with creating runbooks and related considerations before you begin authoring. For more information, see [Automation runbook types](automation-runbook-types.md).

<|MERGE_RESOLUTION|>--- conflicted
+++ resolved
@@ -170,46 +170,6 @@
 
 |Method | Description |
 |-------|-------------|
-<<<<<<< HEAD
-| Select Automation & Control from the Marketplace | An offering, which creates both an Automation account and OMS workspace linked to one another in the same resource group and region.  Integration with OMS also includes the benefit of using Log Analytics to monitor and analyze runbook job status and job streams over time and utilize advanced features to escalate or investigate issues. The offering also deploys the Change Tracking & Update Management solutions, which are enabled by default. |
-| Select Automation from the Marketplace | Creates an Automation account in a new or existing resource group that is not linked to an OMS workspace and does not include any available solutions from the Automation & Control offering. This is a basic configuration that introduces you to Automation and can help you learn how to write runbooks, DSC configurations, and use the capabilities of the service. |
-| Selected Management solutions | If you select a solution – **[Update Management](../operations-management-suite/oms-solution-update-management.md)**, **[Start/Stop VMs during off hours](automation-solution-vm-management.md)**, or **[Change Tracking](../log-analytics/log-analytics-change-tracking.md)** they prompt you to select an existing Automation and OMS workspace, or offer you the option to create both as required for the solution to be deployed in your subscription. |
-
-This topic walks you through creating an Automation account and OMS workspace by onboarding the Automation & Control offering.  To create a standalone Automation account for testing or to preview the service, review the following article [Create standalone Automation account](automation-create-standalone-account.md).  
-
-### Create Automation account integrated with OMS
-The recommended method to onboard Automation is by selecting the Automation & Control offering from the Marketplace.  This creates both an Automation account and establishes the integration with an OMS workspace, including the option to install the management solutions that are available with the offering.  
-
-1. Sign in to the Azure portal with an account that is a member of the Subscription Admins role and co-administrator of the subscription.
-
-2. Click **Create a resource**.<br><br> ![Select New option in Azure portal](media/automation-offering-get-started/automation-portal-martketplacestart.png)<br>  
-
-3. Search for **Automation** and then in the search results select **Automation & Control***.<br><br> ![Search and select Automation & Control from Marketplace](media/automation-offering-get-started/automation-portal-martketplace-select-automationandcontrol.png).<br>   
-
-4. After reading the description for the offering, click **Create**.  
-
-5. On the **Automation & Control** settings blade, select **OMS Workspace**.  On the **OMS Workspaces** blade, select an OMS workspace linked to the same Azure subscription that the Automation account is in or create an OMS workspace.  If you do not have an OMS workspace, select **Create New Workspace** and on the **OMS Workspace** blade perform the following: 
-   - Specify a name for the new **OMS Workspace**.
-   - Select a **Subscription** to link to by selecting from the drop-down list if the default selected is not appropriate.
-   - For **Resource Group**, you can create a resource group or select an existing resource group.  
-   - Select a **Location**.  For additional information, see which [regions Azure Automation is available in](https://azure.microsoft.com/regions/services/).  Solutions are offered in two tiers: free and Per Node (OMS) tier.  The free tier has a limit on the amount of data collected daily, retention period, and runbook job runtime minutes.  The Per Node (OMS) tier does not have a limit on the amount of data collected daily.  
-   - Select **Automation Account**.  If you are creating a new OMS workspace, you are required to also create an Automation account that is associated with the new OMS workspace specified earlier, including your Azure subscription, resource group, and region.  You can select **Create an Automation account** and on the **Automation Account** blade, provide the following: 
-  - In the **Name** field, enter the name of the Automation account.
-
-    All other options are automatically populated based on the OMS workspace selected and these options cannot be modified.  An Azure Run As account is the default authentication method for the offering.  Once you click **OK**, the configuration options are validated and the Automation account is created.  You can track its progress under **Notifications** from the menu. 
-
-    Otherwise, select an existing Automation Run As account.  The account you select cannot already be linked to another OMS workspace, otherwise a notification message is presented in the blade.  If it is already linked, you need to select a different Automation Run As account or create one.
-
-    After completing the information required, click **Create**.  The information is verified and the Automation Account and Run As accounts are created.  You are returned to the **OMS workspace** blade automatically.  
-
-6. After providing the required information on the **OMS Workspace** blade, click **Create**.  While the information is verified and the workspace is created, you can track its progress under **Notifications** from the menu.  You are returned to the **Add Solution** blade.  
-
-7. On the **Automation & Control** settings blade, confirm you want to install the recommended pre-selected solutions. If you deselect any, you can install them individually later.  
-
-8. Click **Create** to proceed with onboarding Automation and an OMS workspace. All settings are validated and then it attempts to deploy the offering in your subscription.  This process can take several seconds to complete and you can track its progress under **Notifications** from the menu. 
-
-After the offering is onboarded, you can begin creating runbooks, work with the management solutions you enabled, deploy a [Hybrid Runbook worker](automation-hybrid-runbook-worker.md) role, or start working with [Log Analytics](https://docs.microsoft.com/azure/log-analytics) to collect data generated by resources in your cloud or on-premises environment.   
-=======
 | Select **Automation & Control** in the Azure Marketplace | An Azure Marketplace offering creates an Automation account and OMS workspace that are linked and in the same resource group and region. Integration with OMS also includes the benefit of using Log Analytics to monitor and analyze runbook job status and job streams over time. You can also use the advanced features in Log Analytics to escalate or investigate issues. The offering deploys the **Change Tracking** and **Update Management** solutions, which are enabled by default. |
 | Select **Automation** in the Marketplace | This method creates an Automation account in a new or existing resource group that isn't linked to an OMS workspace. It doesn't include any available solutions from the **Automation & Control** offering. This method is a basic configuration that introduces you to Automation. It can help you learn how to write runbooks and DSC configurations, and learn how to use the capabilities of the service. |
 | Select **Management** solutions | If you select a **Management** solution, including [Update Management](../operations-management-suite/oms-solution-update-management.md), [Start/Stop VMs during off hours](automation-solution-vm-management.md), or [Change Tracking](../log-analytics/log-analytics-change-tracking.md), the solution prompts you to select an existing Automation account and OMS workspace. The solution offers you the option of creating an Automation account and OMS workspace as required for the solution to be deployed in your subscription. |
@@ -246,7 +206,6 @@
 * Work with the management solutions that you enabled.
 * Deploy a [Hybrid Runbook Worker](automation-hybrid-runbook-worker.md) role.
 * Start working with [Log Analytics](https://docs.microsoft.com/azure/log-analytics) to collect data that's generated by resources in your cloud or on-premises environment.   
->>>>>>> 229f08b8
 
 ## Next steps
 * Verify that your new Automation account can authenticate against Azure resources. For more information, see [Test Azure Automation Run As account authentication](automation-verify-runas-authentication.md).
