--- conflicted
+++ resolved
@@ -13,13 +13,8 @@
 	ms.tgt_pltfrm="na"
 	ms.devlang="na"
 	ms.topic="article" 
-<<<<<<< HEAD
-	ms.date="09/03/2015"
-	ms.author="bwren"/>
-=======
 	ms.date="11/05/2015"
 	ms.author="bwren;sngun"/>
->>>>>>> 08be3281
 
 # Azure Automation overview
 
@@ -102,14 +97,7 @@
 * [Azure Automation Cmdlets](https://msdn.microsoft.com/library/mt244122.aspx) provides information for automating administration tasks. It contains cmdlets to manage Automation accounts, assets, runbooks, DSC.
 
 
-<<<<<<< HEAD
-- **Azure Automation Library** is where you are right now.  The articles in this library provide complete documentation on the configuration and administration of Azure Automation and for authoring your own runbooks.
-- [Azure PowerShell cmdlets](http://msdn.microsoft.com/library/jj156055.aspx) provides information for automating Azure operations using Windows PowerShell.  Runbooks use these cmdlets to work with Azure resources.
-- [Management Blog](http://azure.microsoft.com/blog/topics/management) provides the latest information on Azure Automation and other management technologies from Microsoft.  You should subscribe to this blog to stay up to date with the latest from the Azure Automation team.
-- [Automation Forum](http://go.microsoft.com/fwlink/p/?LinkId=390561) allows you to post questions about Azure Automation to be addressed by Microsoft and the Automation community.
-=======
 ## Can I provide feedback? 
->>>>>>> 08be3281
 
 **Please give us feedback!** If you are looking for an Azure Automation runbook solution or an integration module, post a Script Request on Script Center. If you have feedback or feature requests for Azure Automation, post them on [User Voice](http://feedback.windowsazure.com/forums/34192--general-feedback). Thanks! 
 
