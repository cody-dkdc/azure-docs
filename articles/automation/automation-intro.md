--- conflicted
+++ resolved
@@ -13,11 +13,7 @@
 	ms.tgt_pltfrm="na"
 	ms.devlang="na"
 	ms.topic="article" 
-<<<<<<< HEAD
 	ms.date="09/14/2015"
-=======
-	ms.date="09/03/2015"
->>>>>>> a65df6ba
 	ms.author="bwren"/>
 
 # What is Azure Automation?
