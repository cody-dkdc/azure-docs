--- conflicted
+++ resolved
@@ -13,13 +13,8 @@
    ms.topic="get-started-article"
    ms.tgt_pltfrm="na"
    ms.workload="infrastructure-services"
-<<<<<<< HEAD
-   ms.date="04/04/2016"
-   ms.author="sngun"/>
-=======
    ms.date="06/20/2016"
    ms.author="magoedte;sngun"/>
->>>>>>> c186bb0b
 
 # Role-based access control in Azure Automation
 
