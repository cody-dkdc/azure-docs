---
title: Azure Automation Hybrid Runbook Workers | Microsoft Docs
description: This article provides information on installing and using Hybrid Runbook Worker which is a feature of Azure Automation that allows you to run runbooks on machines in your local data center.
services: automation
documentationcenter: ''
author: mgoedtel
manager: carmonm
editor: tysonn

ms.assetid: 06227cda-f3d1-47fe-b3f8-436d2b9d81ee
ms.service: automation
ms.devlang: na
ms.topic: article
ms.tgt_pltfrm: na
ms.workload: infrastructure-services
<<<<<<< HEAD
ms.date: 03/31/2017
=======
ms.date: 05/02/2017
>>>>>>> a42dbad0
ms.author: bwren
---

# Automate resources in your data center with Hybrid Runbook Worker
Runbooks in Azure Automation cannot access resources in your local data center since they run in the Azure cloud.  The Hybrid Runbook Worker feature of Azure Automation allows you to run runbooks on machines located in your data center to manage local resources. The runbooks are stored and managed in Azure Automation and then delivered to one or more on-premises machines.  

This functionality is illustrated in the following image:<br>  

![Hybrid Runbook Worker Overview](media/automation-hybrid-runbook-worker/automation.png)

You can designate one or more computers in your data center to act as a Hybrid Runbook Worker and run runbooks from Azure Automation.  Each worker requires the Microsoft Management Agent with a connection to Microsoft Operations Management Suite and the Azure Automation runbook environment.  Operations Management Suite is only used to install and maintain the management agent and to monitor the functionality of the worker.  The delivery of runbooks and the instruction to run them are performed by Azure Automation.

There are no inbound firewall requirements to support Hybrid Runbook Workers. The agent on the local computer initiates all communication with Azure Automation in the cloud. When a runbook is started, Azure Automation creates an instruction that is retrieved by agent. The agent then pulls down the runbook and any parameters before running it.  It also retrieves [assets](http://msdn.microsoft.com/library/dn939988.aspx) that are used by the runbook from Azure Automation.

> [!NOTE]
> To manage the configuration of your servers supporting the Hybrid Runbook Worker role with Desired State Configuration (DSC), you need to add them as DSC nodes.  For more information about onboarding them for management with DSC, see [Onboarding machines for management by Azure Automation DSC](automation-dsc-onboarding.md).           
><br>
>If you enable the [Update Management solution](../operations-management-suite/oms-solution-update-management.md), any Windows computer connected to your OMS workspace is  automatically configured as a Hybrid Runbook Worker to support runbooks included in this solution.  However, it is not registered with any Hybrid Worker groups already defined in your Automation account.  The computer can be added to a Hybrid Runbook Worker group in your Automation account to support Automation runbooks as long as you are using the same account for both the solution and Hybrid Runbook Worker group membership.  This functionality has been added to version 7.2.12024.0 of the Hybrid Runbook Worker.  

## Hybrid Runbook Worker groups
Each Hybrid Runbook Worker is a member of a Hybrid Runbook Worker group that you specify when you install the agent.  A group can include a single agent, but you can install multiple agents in a group for high availability.

When you start a runbook on a Hybrid Runbook Worker, you specify the group that it runs on.  The members of the group determine which worker services the request.  You cannot specify a particular worker.

## Hybrid Runbook Worker requirements
You designate at least one on-premises computer to run hybrid runbook jobs.  This computer must have the following:

* Windows Server 2012 or later
* Windows PowerShell 4.0 or later.  We recommend installing Windows PowerShell 5.0 on the computer for increased reliability. You can download the latest version from the [Microsoft Download Center](https://www.microsoft.com/download/details.aspx?id=50395)
* Minimum of 2 cores and 4 GB of RAM

Consider the following recommendations for hybrid workers:

* Designate multiple hybrid workers in each group for high availability.  
* Hybrid workers can coexist with Service Management Automation or System Center Orchestrator runbook servers.
* Consider using a computer physically located in or near the region of your Automation account since the job data is sent back to Azure Automation when a job completes.

### Configure proxy and firewall settings
<<<<<<< HEAD
For the on-premise Hybrid Runbook Worker to connect to and register with the Microsoft Operations Management Suite (OMS) service, it must have access to the port number and the URLs described below.  This is in addition to the [ports and URLs required for the Microsoft Monitoring Agent](../log-analytics/log-analytics-proxy-firewall.md#configure-settings-with-the-microsoft-monitoring-agent) to connect to OMS. If you use a proxy server for communication between the agent and the OMS service, you need to ensure that the appropriate resources are accessible. If you use a firewall to restrict access to the Internet, you need to configure your firewall to permit access.
=======
For the on-premise Hybrid Runbook Worker to connect to and register with the Microsoft Operations Management Suite (OMS) service, it must have access to the port number and the URLs described below.  This is in addition to the [ports and URLs required for the Microsoft Monitoring Agent](../log-analytics/log-analytics-windows-agents.md) to connect to OMS. If you use a proxy server for communication between the agent and the OMS service, you need to ensure that the appropriate resources are accessible. If you use a firewall to restrict access to the Internet, you need to configure your firewall to permit access.
>>>>>>> a42dbad0

The information below list the port and URLs that are required for the Hybrid Runbook Worker to communicate with Automation.

* Port:  Only TCP 443 is required for outbound Internet access
* Global URL:  *.azure-automation.net

If you have an Automation account defined for a specific region and you want to restrict communication with that regional datacenter, the following table provides the DNS record for each region.

| **Region** | **DNS Record** |
| --- | --- |
| South Central US |scus-jobruntimedata-prod-su1.azure-automation.net |
| East US 2 |eus2-jobruntimedata-prod-su1.azure-automation.net |
| West Central US | wcus-jobruntimedata-prod-su1.azure-automation.net |
| West Europe |we-jobruntimedata-prod-su1.azure-automation.net |
| North Europe |ne-jobruntimedata-prod-su1.azure-automation.net |
| Canada Central |cc-jobruntimedata-prod-su1.azure-automation.net |
| South East Asia |sea-jobruntimedata-prod-su1.azure-automation.net |
| Central India |cid-jobruntimedata-prod-su1.azure-automation.net |
| Japan East |jpe-jobruntimedata-prod-su1.azure-automation.net |
| Australia South East |ase-jobruntimedata-prod-su1.azure-automation.net |
| UK South | uks-jobruntimedata-prod-su1.azure-automation.net |
| US Gov Virginia | usge-jobruntimedata-prod-su1.azure-automation.us |

For a list of IP addresses instead of names, download and review the [Azure Datacenter IP address](https://www.microsoft.com/download/details.aspx?id=41653) xml file from the Microsoft Download Center.

> [!NOTE]
> This file contains the IP address ranges (including Compute, SQL and Storage ranges) used in the Microsoft Azure Datacenters. An updated file is posted weekly which reflects the currently deployed ranges and any upcoming changes to the IP ranges. New ranges appearing in the file will not be used in the datacenters for at least one week. Please download the new xml file every week and perform the necessary changes on your site to correctly identify services running in Azure. Express Route users may note this file used to update the BGP advertisement of Azure space in the first week of each month.
>

## Installing Hybrid Runbook Worker

To install and configure a Hybrid Runbook Worker, there are two methods available.  The recommended method is using an Automation runbook to completely automate the process required to configure a Windows computer.  The second method is following a step-by-step procedure to manually install and configure the role.  

### Automated deployment

Perform the following steps to automate the installation and configuration of the Hybrid Worker role.  

1. Download the *New-OnPremiseHybridWorker.ps1* script from the [PowerShell Gallery](https://www.powershellgallery.com/packages/New-OnPremiseHybridWorker/1.0/DisplayScript) directly from the computer running the Hybrid Runbook Worker role or from another computer in your environment and copy it to the worker.  

    The *New-OnPremiseHybridWorker.ps1* script requires the following parameters during execution:

  * *AutomationAccountName* (mandatory) - the name of your Automation account.  
  * *ResourceGroupName* (mandatory) - the name of the resource group associated with your Automation account.  
<<<<<<< HEAD
  * *HybridGroupName* (mandatory) - the name of a Hybrid Runbook Worker group that you specify as a target for the runbooks supporting this scenario. 
=======
  * *HybridGroupName* (mandatory) - the name of a Hybrid Runbook Worker group that you specify as a target for the runbooks supporting this scenario.
>>>>>>> a42dbad0
  *  *SubscriptionID* (mandatory) - the Azure Subscription Id that your Automation account is in.
  *  *WorkspaceName* (optional) - the OMS workspace name.  If you do not have an OMS workspace, the script creates and configures one.  

     > [!NOTE]
     > Currently the only Automation regions supported for integration with OMS are - **Australia Southeast**, **East US 2**, **Southeast Asia**, and **West Europe**.  If your Automation account is not in one of those regions, the script creates an OMS workspace but it warns you that it cannot link them together.
<<<<<<< HEAD
     > 
2. On your computer, start **Windows PowerShell** from the **Start** screen in Administrator mode.  
3. From the PowerShell command-line shell, navigate to the folder, which contains the script you downloaded and execute it changing the values for parameters *-AutomationAccountName*, *-ResourceGroupName*, *-HybridGroupName*, *-SubscriptionId*, and *-WorkspaceName*.

     > [!NOTE] 
     > You are prompted to authenticate with Azure after you execute the script.  You **must** sign in with an account that is a member of the Subscription Admins role and co-administrator of the subscription.  
     >  
    
=======
     >
2. On your computer, start **Windows PowerShell** from the **Start** screen in Administrator mode.  
3. From the PowerShell command-line shell, navigate to the folder, which contains the script you downloaded and execute it changing the values for parameters *-AutomationAccountName*, *-ResourceGroupName*, *-HybridGroupName*, *-SubscriptionId*, and *-WorkspaceName*.

     > [!NOTE]
     > You are prompted to authenticate with Azure after you execute the script.  You **must** sign in with an account that is a member of the Subscription Admins role and co-administrator of the subscription.  
     >  

>>>>>>> a42dbad0
        .\New-OnPremiseHybridWorker.ps1 -AutomationAccountName <NameofAutomationAccount> `
        -ResourceGroupName <NameofOResourceGroup> -HybridGroupName <NameofHRWGroup> `
        -SubscriptionId <AzureSubscriptionId> -WorkspaceName <NameOfOMSWorkspace>

4. You are prompted to agree to install **NuGet** and you are prompted to authenticate with your Azure credentials.<br><br> ![Execution of New-OnPremiseHybridWorker script](media/automation-hybrid-runbook-worker/new-onpremisehybridworker-scriptoutput.png)

5. After the script is complete, the Hybrid Worker Groups blade will show the new group and number of members or if an existing group, the number of members is incremented.  You can select the group from the list on the **Hybrid Worker Groups** blade and select the **Hybrid Workers** tile.  On the **Hybrid Workers** blade, you see each member of the group listed.  

### Manual deployment
Perform the first two steps once for your Automation environment and then repeat the remaining steps for each worker computer.

#### 1. Create Operations Management Suite workspace
If you do not already have an Operations Management Suite workspace, then create one using instructions at [Manage your workspace](../log-analytics/log-analytics-manage-access.md). You can use an existing workspace if you already have one.

#### 2. Add Automation solution to Operations Management Suite workspace
Solutions add functionality to Operations Management Suite.  The Automation solution adds functionality for Azure Automation including support for Hybrid Runbook Worker.  When you add the solution to your workspace, it automatically pushes down worker components to the agent computer that you will install in the next step.

Follow the instructions at [To add a solution using the Solutions Gallery](../log-analytics/log-analytics-add-solutions.md) to add the **Automation** solution to your Operations Management Suite workspace.

#### 3. Install the Microsoft Monitoring Agent
The Microsoft Monitoring Agent connects computers to Operations Management Suite.  When you install the agent on your on-premises computer and connect it to your workspace, it will automatically download the components required for Hybrid Runbook Worker.

Follow the instructions at [Connect Windows computers to Log Analytics](../log-analytics/log-analytics-windows-agents.md) to install the agent on the on-premises computer.  You can repeat this process for multiple computers to add multiple workers to your environment.

When the agent has successfully connected to Operations Management Suite, it will be listed on the **Connected Sources** tab of the Operations Management Suite **Settings** pane.  You can verify that the agent has correctly downloaded the Automation solution when it has a folder called **AzureAutomationFiles** in C:\Program Files\Microsoft Monitoring Agent\Agent.  To confirm the version of the Hybrid Runbook Worker, you can navigate to C:\Program Files\Microsoft Monitoring Agent\Agent\AzureAutomation\ and note the \\*version* subfolder.   

#### 4. Install the runbook environment and connect to Azure Automation
When you add an agent to Operations Management Suite, the Automation solution pushes down the **HybridRegistration** PowerShell module, which contains the **Add-HybridRunbookWorker** cmdlet.  You use this cmdlet to install the runbook environment on the computer and register it with Azure Automation.

Open a PowerShell session in Administrator mode and run the following commands to import the module.

    cd "C:\Program Files\Microsoft Monitoring Agent\Agent\AzureAutomation\<version>\HybridRegistration"
    Import-Module HybridRegistration.psd1

Then run the **Add-HybridRunbookWorker** cmdlet using the following syntax:

    Add-HybridRunbookWorker –Name <String> -EndPoint <Url> -Token <String>

You can get the information required for this cmdlet from the **Manage Keys** blade in the Azure portal.  Open this blade by selecting the **Keys** option from the **Settings** blade in your Automation account.

![Hybrid Runbook Worker Overview](media/automation-hybrid-runbook-worker/elements-panel-keys.png)

* **Name** is the name of the Hybrid Runbook Worker Group. If this group already exists in the automation account, then the current computer is added to it.  If it does not already exist, then it is added.
* **EndPoint** is the **URL** field in the **Manage Keys** blade.
* **Token** is the **Primary Access Key** in the **Manage Keys** blade.  

Use the **-Verbose** switch with **Add-HybridRunbookWorker** to receive detailed information about the installation.

#### 5. Install PowerShell modules
Runbooks can use any of the activities and cmdlets defined in the modules installed in your Azure Automation environment.  These modules are not automatically deployed to on-premises computers though, so you must install them manually.  The exception is the Azure module, which is installed by default providing access to cmdlets for all Azure services and activities for Azure Automation.

<<<<<<< HEAD
Since the primary purpose of the Hybrid Runbook Worker feature is to manage local resources, you most likely need to install the modules that support these resources.  You can refer to [Installing Modules](http://msdn.microsoft.com/library/dd878350.aspx) for information on installing Windows PowerShell modules.  Modules that are installed must be in a location referenced by PSModulePath environment variable so that they are automatically imported by the Hybrid worker.  For further information, see [Modifying the PSModulePath Installation Path](https://msdn.microsoft.com/library/dd878326%28v=vs.85%29.aspx). 
=======
Since the primary purpose of the Hybrid Runbook Worker feature is to manage local resources, you most likely need to install the modules that support these resources.  You can refer to [Installing Modules](http://msdn.microsoft.com/library/dd878350.aspx) for information on installing Windows PowerShell modules.  Modules that are installed must be in a location referenced by PSModulePath environment variable so that they are automatically imported by the Hybrid worker.  For further information, see [Modifying the PSModulePath Installation Path](https://msdn.microsoft.com/library/dd878326%28v=vs.85%29.aspx).
>>>>>>> a42dbad0

## Removing Hybrid Runbook Worker
You can remove one or more Hybrid Runbook Workers from a group or you can remove the group, depending on your requirements.  To remove a Hybrid Runbook Worker from an on-premises computer, perform the following steps.

1. In the Azure portal, navigate to your Automation account.  
2. From the **Settings** blade, select **Keys** and note the values for field **URL** and **Primary Access Key**.  You need this information for the next step.
3. Open a PowerShell session in Administrator mode and run the following command - `Remove-HybridRunbookWorker -url <URL> -key <PrimaryAccessKey>`.  Use the **-Verbose** switch for a detailed log of the removal process.

> [!NOTE]
> This does not remove the Microsoft Monitoring Agent from the computer, only the functionality and configuration of the Hybrid Runbook Worker role.  

## Remove Hybrid Worker groups
To remove a group, you first need to remove the Hybrid Runbook Worker from every computer that is a member of the group using the procedure shown earlier, and then you perform the following steps to remove the group.  

1. Open the Automation account in the Azure portal.
2. Select the **Hybrid Worker Groups** tile and in the **Hybrid Worker Groups** blade, select the group you wish to delete.  After selecting the specific group, the **Hybrid worker group** properties blade is displayed.<br> ![Hybrid Runbook Worker Group Blade](media/automation-hybrid-runbook-worker/automation-hybrid-runbook-worker-group-properties.png)   
3. On the properties blade for the selected group, click **Delete**.  A message appears asking you to confirm this action, select **Yes** if you are sure you want to proceed.<br> ![Delete Group Confirmation Dialog](media/automation-hybrid-runbook-worker/automation-hybrid-runbook-worker-confirm-delete.png)<br> This process can take several seconds to complete and you can track its progress under **Notifications** from the menu.  

## Starting runbooks on Hybrid Runbook Worker
[Starting a Runbook in Azure Automation](automation-starting-a-runbook.md) describes different methods for starting a runbook.  Hybrid Runbook Worker adds a **RunOn** option where you can specify the name of a Hybrid Runbook Worker Group.  If a group is specified, then the runbook is retrieved and run by of the workers in that group.  If this option is not specified, then it is run in Azure Automation as normal.

When you start a runbook in the Azure portal, you are presented with a **Run on** option where you can select **Azure** or **Hybrid Worker**.  If you select **Hybrid Worker**, then you can select the group from a dropdown.

Use the **RunOn** parameter.  You can use the following command to start a runbook named Test-Runbook on a Hybrid Runbook Worker Group named MyHybridGroup using Windows PowerShell.

    Start-AzureRmAutomationRunbook –AutomationAccountName "MyAutomationAccount" –Name "Test-Runbook" -RunOn "MyHybridGroup"

> [!NOTE]
> The **RunOn** parameter was added to the **Start-AzureAutomationRunbook** cmdlet in version 0.9.1 of Microsoft Azure PowerShell.  You should [download the latest version](https://azure.microsoft.com/downloads/) if you have an earlier one installed.  You only need to install this version on a workstation where you are starting the runbook from Windows PowerShell.  You do not need to install it on the worker computer unless you intend to start runbooks from that computer.  You cannot currently start a runbook on a Hybrid Runbook Worker from another runbook since this would require the latest version of Azure Powershell to be installed in your Automation account.  The latest version is automatically updated in Azure Automation and automatically pushed down to the workers soon.
>
>

## Runbook permissions
Runbooks running on a Hybrid Runbook Worker cannot use the same method that is typically used for runbooks authenticating to Azure resources, since they are accessing resources outside of Azure.  The runbook can either provide its own authentication to local resources, or you can specify a RunAs account to provide a user context for all runbooks.

### Runbook authentication
By default, runbooks will run in the context of the local System account on the on-premises computer, so they must provide their own authentication to resources that they will access.  

You can use [Credential](http://msdn.microsoft.com/library/dn940015.aspx) and [Certificate](http://msdn.microsoft.com/library/dn940013.aspx) assets in your runbook with cmdlets that allow you to specify credentials so you can authenticate to different resources.  The following example shows a portion of a runbook that restarts a computer.  It retrieves credentials from a credential asset and the name of the computer from a variable asset and then uses these values with the Restart-Computer cmdlet.

    $Cred = Get-AzureRmAutomationCredential -ResourceGroupName "ResourceGroup01" -Name "MyCredential"
    $Computer = Get-AzureRmAutomationVariable -ResourceGroupName "ResourceGroup01" -Name  "ComputerName"

    Restart-Computer -ComputerName $Computer -Credential $Cred

You can also leverage [InlineScript](automation-powershell-workflow.md#inlinescript), which  allows you to run blocks of code on another computer with credentials specified by the [PSCredential common parameter](http://technet.microsoft.com/library/jj129719.aspx).

### RunAs account
Instead of having runbooks provide their own authentication to local resources, you can specify a **RunAs** account for a Hybrid worker group.  You specify a [credential asset](automation-credentials.md) that has access to local resources, and all runbooks run under these credentials when running on a Hybrid Runbook Worker in the group.  

The user name for the credential must be in one of the following formats:

* domain\username
* username@domain
* username (for accounts local to the on-premises computer)

Use the following procedure to specify a RunAs account for a Hybrid worker group:

1. Create a [credential asset](automation-credentials.md) with access to local resources.
2. Open the Automation account in the Azure portal.
3. Select the **Hybrid Worker Groups** tile, and then select the group.
4. Select **All settings** and then **Hybrid worker group settings**.
5. Change **Run As** from **Default** to **Custom**.
6. Select the credential and click **Save**.

### Automation Run As account
As part of your automated build process for deploying resources in Azure, you may require interrogating on-premise systems to support a task or set of steps in your deployment sequence.  To support authentication against Azure using the Run As account, you need to install the Run As account certificate.  

The following PowerShell runbook, *Export-RunAsCertificateToHybridWorker*, exports the Run As certificate from your Azure Automation account and downloads and imports it into the local machine certificate store on a Hybrid worker connected to the same account.  Once that step is completed, it verifies the worker can successfully authenticate to Azure using the Run As account.

    <#PSScriptInfo
    .VERSION 1.0
    .GUID 3a796b9a-623d-499d-86c8-c249f10a6986
    .AUTHOR Azure Automation Team
    .COMPANYNAME Microsoft
<<<<<<< HEAD
    .COPYRIGHT 
    .TAGS Azure Automation 
    .LICENSEURI 
    .PROJECTURI 
    .ICONURI 
    .EXTERNALMODULEDEPENDENCIES 
    .REQUIREDSCRIPTS 
    .EXTERNALSCRIPTDEPENDENCIES 
=======
    .COPYRIGHT
    .TAGS Azure Automation
    .LICENSEURI
    .PROJECTURI
    .ICONURI
    .EXTERNALMODULEDEPENDENCIES
    .REQUIREDSCRIPTS
    .EXTERNALSCRIPTDEPENDENCIES
>>>>>>> a42dbad0
    .RELEASENOTES
    #>

    <#  
    .SYNOPSIS  
<<<<<<< HEAD
    Exports the Run As certificate from an Azure Automation account to a hybrid worker in that account. 
  
=======
    Exports the Run As certificate from an Azure Automation account to a hybrid worker in that account.

>>>>>>> a42dbad0
    .DESCRIPTION  
    This runbook exports the Run As certificate from an Azure Automation account to a hybrid worker in that account.
    Run this runbook in the hybrid worker where you want the certificate installed.
    This allows the use of the AzureRunAsConnection to authenticate to Azure and manage Azure resources from runbooks running in the hybrid worker.

    .EXAMPLE
    .\Export-RunAsCertificateToHybridWorker

    .NOTES
<<<<<<< HEAD
    AUTHOR: Azure Automation Team 
    LASTEDIT: 2016.10.13
    #>

    [OutputType([string])] 
=======
    AUTHOR: Azure Automation Team
    LASTEDIT: 2016.10.13
    #>

    [OutputType([string])]
>>>>>>> a42dbad0

    # Set the password used for this certificate
    $Password = "YourStrongPasswordForTheCert"

    # Stop on errors
    $ErrorActionPreference = 'stop'

    # Get the management certificate that will be used to make calls into Azure Service Management resources
    $RunAsCert = Get-AutomationCertificate -Name "AzureRunAsCertificate"
<<<<<<< HEAD
       
    # location to store temporary certificate in the Automation service host
    $CertPath = Join-Path $env:temp  "AzureRunAsCertificate.pfx"
   
    # Save the certificate
    $Cert = $RunAsCert.Export("pfx",$Password)
    Set-Content -Value $Cert -Path $CertPath -Force -Encoding Byte | Write-Verbose 
=======

    # location to store temporary certificate in the Automation service host
    $CertPath = Join-Path $env:temp  "AzureRunAsCertificate.pfx"

    # Save the certificate
    $Cert = $RunAsCert.Export("pfx",$Password)
    Set-Content -Value $Cert -Path $CertPath -Force -Encoding Byte | Write-Verbose
>>>>>>> a42dbad0

    Write-Output ("Importing certificate into local machine root store from " + $CertPath)
    $SecurePassword = ConvertTo-SecureString $Password -AsPlainText -Force
    Import-PfxCertificate -FilePath $CertPath -CertStoreLocation Cert:\LocalMachine\My -Password $SecurePassword -Exportable | Write-Verbose

    # Test that authentication to Azure Resource Manager is working
<<<<<<< HEAD
    $RunAsConnection = Get-AutomationConnection -Name "AzureRunAsConnection" 
    
=======
    $RunAsConnection = Get-AutomationConnection -Name "AzureRunAsConnection"

>>>>>>> a42dbad0
    Add-AzureRmAccount `
      -ServicePrincipal `
      -TenantId $RunAsConnection.TenantId `
      -ApplicationId $RunAsConnection.ApplicationId `
      -CertificateThumbprint $RunAsConnection.CertificateThumbprint | Write-Verbose

    Select-AzureRmSubscription -SubscriptionId $RunAsConnection.SubscriptionID | Write-Verbose

    # List automation accounts to confirm Azure Resource Manager calls are working
    Get-AzureRmAutomationAccount | Select AutomationAccountName

Save the *Export-RunAsCertificateToHybridWorker* runbook to your computer with a `.ps1` extension.  Import it into your Automation account and edit the runbook, changing the value of the variable `$Password` with your own password.  Publish and then run the runbook targeting the Hybrid Worker group that run and authenticate runbooks using the Run As account.  The job stream reports the attempt to import the certificate into the local machine store, and follows with multiple lines depending on how many Automation accounts are defined in your subscription and if authentication is successful.  

## Creating runbooks for Hybrid Runbook Worker
There is no difference in the structure of runbooks that run in Azure Automation and those that run on a Hybrid Runbook Worker. Runbooks that you use with each most likely differ significantly though since runbooks for Hybrid Runbook Worker typically manage local resources in your data center, while runbooks in Azure Automation typically manage resources in the Azure cloud.

You can edit a runbook for Hybrid Runbook Worker in Azure Automation, but you may have difficulties if you try to test the runbook in the editor.  The PowerShell modules that access the local resources may not be installed in your Azure Automation environment in which case, the test would fail.  If you do install the required modules, then the runbook will run, but it will not be able to access local resources for a complete test.

## Troubleshooting runbooks on Hybrid Runbook Worker
[Runbook output and messages](automation-runbook-output-and-messages.md) are sent to Azure Automation from hybrid workers just like runbook jobs run in the cloud.  You can also enable the Verbose and Progress streams the same way you would for other runbooks.  

Logs are stored locally on each hybrid worker at C:\ProgramData\Microsoft\System Center\Orchestrator\7.2\SMA\Sandboxes.

If your runbooks are not completing successfully and the job summary shows a status of **Suspended**, please review the troubleshooting article [Hybrid Runbook Worker: A runbook job terminates with a status of Suspended](automation-troubleshooting-hrw-runbook-terminates-suspended.md).   

## Relationship to Service Management Automation
[Service Management Automation (SMA)](https://technet.microsoft.com/library/dn469260.aspx) allows you to run the same runbooks that are supported by Azure Automation in your local data center. SMA is generally deployed together with Windows Azure Pack, as Windows Azure Pack contains a graphical interface for SMA management. Unlike Azure Automation, SMA requires a local installation that includes web servers to host the API, a database to contain runbooks and SMA configuration, and Runbook Workers to execute runbook jobs. Azure Automation provides these services in the cloud and only requires you to maintain the Hybrid Runbook Workers in your local environment.

If you are an existing SMA user, you can move your runbooks to Azure Automation to be used with Hybrid Runbook Worker with no changes, assuming that they perform their own authentication to resources as described in [Creating runbooks for Hybrid Runbook Worker](#creating-runbooks-for-hybrid-runbook-worker).  Runbooks in SMA run in the context of the service account on the worker server which may provide that authentication for the runbooks.

You can use the following criteria to determine whether Azure Automation with Hybrid Runbook Worker or Service Management Automation is more appropriate for your requirements.

* SMA requires a local installation of its underlying components that are connected to Windows Azure Pack if a graphical management interface is required. More local resources are needed with higher maintenance costs than Azure Automation, which only needs an agent installed on local runbook workers. The agents are managed by Operations Management Suite, further decreasing your maintenance costs.
* Azure Automation stores its runbooks in the cloud and delivers them to on-premises Hybrid Runbook Workers. If your security policy does not allow this behavior, then you should use SMA.
* SMA is included with System Center; and therefore, requires a System Center 2012 R2 license. Azure Automation is based on a tiered subscription model.
* Azure Automation has advanced features such as graphical runbooks that are not available in SMA.

## Next steps
* To learn more about the different methods that can be used to start a runbook, see [Starting a Runbook in Azure Automation](automation-starting-a-runbook.md).  
* To understand the different procedures for working with PowerShell and PowerShell Workflow runbooks in Azure Automation using the textual editor, see [Editing a Runbook in Azure Automation](automation-edit-textual-runbook.md)<|MERGE_RESOLUTION|>--- conflicted
+++ resolved
@@ -13,11 +13,7 @@
 ms.topic: article
 ms.tgt_pltfrm: na
 ms.workload: infrastructure-services
-<<<<<<< HEAD
-ms.date: 03/31/2017
-=======
 ms.date: 05/02/2017
->>>>>>> a42dbad0
 ms.author: bwren
 ---
 
@@ -56,11 +52,7 @@
 * Consider using a computer physically located in or near the region of your Automation account since the job data is sent back to Azure Automation when a job completes.
 
 ### Configure proxy and firewall settings
-<<<<<<< HEAD
-For the on-premise Hybrid Runbook Worker to connect to and register with the Microsoft Operations Management Suite (OMS) service, it must have access to the port number and the URLs described below.  This is in addition to the [ports and URLs required for the Microsoft Monitoring Agent](../log-analytics/log-analytics-proxy-firewall.md#configure-settings-with-the-microsoft-monitoring-agent) to connect to OMS. If you use a proxy server for communication between the agent and the OMS service, you need to ensure that the appropriate resources are accessible. If you use a firewall to restrict access to the Internet, you need to configure your firewall to permit access.
-=======
 For the on-premise Hybrid Runbook Worker to connect to and register with the Microsoft Operations Management Suite (OMS) service, it must have access to the port number and the URLs described below.  This is in addition to the [ports and URLs required for the Microsoft Monitoring Agent](../log-analytics/log-analytics-windows-agents.md) to connect to OMS. If you use a proxy server for communication between the agent and the OMS service, you need to ensure that the appropriate resources are accessible. If you use a firewall to restrict access to the Internet, you need to configure your firewall to permit access.
->>>>>>> a42dbad0
 
 The information below list the port and URLs that are required for the Hybrid Runbook Worker to communicate with Automation.
 
@@ -104,26 +96,12 @@
 
   * *AutomationAccountName* (mandatory) - the name of your Automation account.  
   * *ResourceGroupName* (mandatory) - the name of the resource group associated with your Automation account.  
-<<<<<<< HEAD
-  * *HybridGroupName* (mandatory) - the name of a Hybrid Runbook Worker group that you specify as a target for the runbooks supporting this scenario. 
-=======
   * *HybridGroupName* (mandatory) - the name of a Hybrid Runbook Worker group that you specify as a target for the runbooks supporting this scenario.
->>>>>>> a42dbad0
   *  *SubscriptionID* (mandatory) - the Azure Subscription Id that your Automation account is in.
   *  *WorkspaceName* (optional) - the OMS workspace name.  If you do not have an OMS workspace, the script creates and configures one.  
 
      > [!NOTE]
      > Currently the only Automation regions supported for integration with OMS are - **Australia Southeast**, **East US 2**, **Southeast Asia**, and **West Europe**.  If your Automation account is not in one of those regions, the script creates an OMS workspace but it warns you that it cannot link them together.
-<<<<<<< HEAD
-     > 
-2. On your computer, start **Windows PowerShell** from the **Start** screen in Administrator mode.  
-3. From the PowerShell command-line shell, navigate to the folder, which contains the script you downloaded and execute it changing the values for parameters *-AutomationAccountName*, *-ResourceGroupName*, *-HybridGroupName*, *-SubscriptionId*, and *-WorkspaceName*.
-
-     > [!NOTE] 
-     > You are prompted to authenticate with Azure after you execute the script.  You **must** sign in with an account that is a member of the Subscription Admins role and co-administrator of the subscription.  
-     >  
-    
-=======
      >
 2. On your computer, start **Windows PowerShell** from the **Start** screen in Administrator mode.  
 3. From the PowerShell command-line shell, navigate to the folder, which contains the script you downloaded and execute it changing the values for parameters *-AutomationAccountName*, *-ResourceGroupName*, *-HybridGroupName*, *-SubscriptionId*, and *-WorkspaceName*.
@@ -132,7 +110,6 @@
      > You are prompted to authenticate with Azure after you execute the script.  You **must** sign in with an account that is a member of the Subscription Admins role and co-administrator of the subscription.  
      >  
 
->>>>>>> a42dbad0
         .\New-OnPremiseHybridWorker.ps1 -AutomationAccountName <NameofAutomationAccount> `
         -ResourceGroupName <NameofOResourceGroup> -HybridGroupName <NameofHRWGroup> `
         -SubscriptionId <AzureSubscriptionId> -WorkspaceName <NameOfOMSWorkspace>
@@ -184,11 +161,7 @@
 #### 5. Install PowerShell modules
 Runbooks can use any of the activities and cmdlets defined in the modules installed in your Azure Automation environment.  These modules are not automatically deployed to on-premises computers though, so you must install them manually.  The exception is the Azure module, which is installed by default providing access to cmdlets for all Azure services and activities for Azure Automation.
 
-<<<<<<< HEAD
-Since the primary purpose of the Hybrid Runbook Worker feature is to manage local resources, you most likely need to install the modules that support these resources.  You can refer to [Installing Modules](http://msdn.microsoft.com/library/dd878350.aspx) for information on installing Windows PowerShell modules.  Modules that are installed must be in a location referenced by PSModulePath environment variable so that they are automatically imported by the Hybrid worker.  For further information, see [Modifying the PSModulePath Installation Path](https://msdn.microsoft.com/library/dd878326%28v=vs.85%29.aspx). 
-=======
 Since the primary purpose of the Hybrid Runbook Worker feature is to manage local resources, you most likely need to install the modules that support these resources.  You can refer to [Installing Modules](http://msdn.microsoft.com/library/dd878350.aspx) for information on installing Windows PowerShell modules.  Modules that are installed must be in a location referenced by PSModulePath environment variable so that they are automatically imported by the Hybrid worker.  For further information, see [Modifying the PSModulePath Installation Path](https://msdn.microsoft.com/library/dd878326%28v=vs.85%29.aspx).
->>>>>>> a42dbad0
 
 ## Removing Hybrid Runbook Worker
 You can remove one or more Hybrid Runbook Workers from a group or you can remove the group, depending on your requirements.  To remove a Hybrid Runbook Worker from an on-premises computer, perform the following steps.
@@ -264,16 +237,6 @@
     .GUID 3a796b9a-623d-499d-86c8-c249f10a6986
     .AUTHOR Azure Automation Team
     .COMPANYNAME Microsoft
-<<<<<<< HEAD
-    .COPYRIGHT 
-    .TAGS Azure Automation 
-    .LICENSEURI 
-    .PROJECTURI 
-    .ICONURI 
-    .EXTERNALMODULEDEPENDENCIES 
-    .REQUIREDSCRIPTS 
-    .EXTERNALSCRIPTDEPENDENCIES 
-=======
     .COPYRIGHT
     .TAGS Azure Automation
     .LICENSEURI
@@ -282,19 +245,13 @@
     .EXTERNALMODULEDEPENDENCIES
     .REQUIREDSCRIPTS
     .EXTERNALSCRIPTDEPENDENCIES
->>>>>>> a42dbad0
     .RELEASENOTES
     #>
 
     <#  
     .SYNOPSIS  
-<<<<<<< HEAD
-    Exports the Run As certificate from an Azure Automation account to a hybrid worker in that account. 
-  
-=======
     Exports the Run As certificate from an Azure Automation account to a hybrid worker in that account.
 
->>>>>>> a42dbad0
     .DESCRIPTION  
     This runbook exports the Run As certificate from an Azure Automation account to a hybrid worker in that account.
     Run this runbook in the hybrid worker where you want the certificate installed.
@@ -304,19 +261,11 @@
     .\Export-RunAsCertificateToHybridWorker
 
     .NOTES
-<<<<<<< HEAD
-    AUTHOR: Azure Automation Team 
-    LASTEDIT: 2016.10.13
-    #>
-
-    [OutputType([string])] 
-=======
     AUTHOR: Azure Automation Team
     LASTEDIT: 2016.10.13
     #>
 
     [OutputType([string])]
->>>>>>> a42dbad0
 
     # Set the password used for this certificate
     $Password = "YourStrongPasswordForTheCert"
@@ -326,15 +275,6 @@
 
     # Get the management certificate that will be used to make calls into Azure Service Management resources
     $RunAsCert = Get-AutomationCertificate -Name "AzureRunAsCertificate"
-<<<<<<< HEAD
-       
-    # location to store temporary certificate in the Automation service host
-    $CertPath = Join-Path $env:temp  "AzureRunAsCertificate.pfx"
-   
-    # Save the certificate
-    $Cert = $RunAsCert.Export("pfx",$Password)
-    Set-Content -Value $Cert -Path $CertPath -Force -Encoding Byte | Write-Verbose 
-=======
 
     # location to store temporary certificate in the Automation service host
     $CertPath = Join-Path $env:temp  "AzureRunAsCertificate.pfx"
@@ -342,20 +282,14 @@
     # Save the certificate
     $Cert = $RunAsCert.Export("pfx",$Password)
     Set-Content -Value $Cert -Path $CertPath -Force -Encoding Byte | Write-Verbose
->>>>>>> a42dbad0
 
     Write-Output ("Importing certificate into local machine root store from " + $CertPath)
     $SecurePassword = ConvertTo-SecureString $Password -AsPlainText -Force
     Import-PfxCertificate -FilePath $CertPath -CertStoreLocation Cert:\LocalMachine\My -Password $SecurePassword -Exportable | Write-Verbose
 
     # Test that authentication to Azure Resource Manager is working
-<<<<<<< HEAD
-    $RunAsConnection = Get-AutomationConnection -Name "AzureRunAsConnection" 
-    
-=======
     $RunAsConnection = Get-AutomationConnection -Name "AzureRunAsConnection"
 
->>>>>>> a42dbad0
     Add-AzureRmAccount `
       -ServicePrincipal `
       -TenantId $RunAsConnection.TenantId `
