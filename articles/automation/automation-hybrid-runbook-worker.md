--- conflicted
+++ resolved
@@ -21,9 +21,6 @@
 Each Hybrid Runbook Worker is a member of a Hybrid Runbook Worker group that you specify when you install the agent. A group can include a single agent, but you can install multiple agents in a group for high availability.
 
 When you start a runbook on a Hybrid Runbook Worker, you specify the group that it runs on. Each worker in the group polls Azure Automation to see if any jobs are available. If a job is available, the first worker to get the job takes it. The processing time of the jobs queue depends on the Hybrid worker hardware profile and load. You can't specify a particular worker. Hybrid Runbook Workers don't share many of the limits that Azure sandboxes have. They don't have the same limits on disk space, memory, or network sockets. Hybrid Runbook Workers are only limited by the resources on the Hybrid Runbook Worker itself. In addition, Hybrid Runbook Workers do not share the 180 minute [fair share](automation-runbook-execution.md#fair-share) time limit that Azure sandboxes do. To learn more about the service limits for Azure sandboxes and Hybrid Runbook Workers, see the job [limits](../azure-subscription-service-limits.md#automation-limits) page.
-
-> [!NOTE]
-> Hybrid Runbook Workers are not supported in Azure China.
 
 ## Install a Hybrid Runbook Worker
 
@@ -95,15 +92,9 @@
 ### Hybrid Worker role
 
 For the Hybrid Runbook Worker to connect to and register with Azure Automation, it must have access to the port number and the URLs that are described in this section. This access is on top to the [ports and URLs required for Microsoft Monitoring Agent](../azure-monitor/platform/agent-windows.md) to connect to Azure Monitor logs.
-<<<<<<< HEAD
 
 [!INCLUDE [azure-monitor-log-analytics-rebrand](../../includes/azure-monitor-log-analytics-rebrand.md)]
 
-=======
-
-[!INCLUDE [azure-monitor-log-analytics-rebrand](../../includes/azure-monitor-log-analytics-rebrand.md)]
-
->>>>>>> 6a383dfd
 If you use a proxy server for communication between the agent and the Azure Automation service, ensure that the appropriate resources are accessible. The timeout for requests from the Hybrid Runbook Worker and the Automation services is 30 seconds. After 3 attempts the request will fail. If you use a firewall to restrict access to the internet, you must configure your firewall to permit access. If you use the Log Analytics gateway as a proxy, ensure it is configured for hybrid workers. For instructions on how to do this, see [Configure the Log Analytics gateway for Automation Hybrid Workers](https://docs.microsoft.com/azure/log-analytics/log-analytics-oms-gateway).
 
 The following port and URLs are required for the Hybrid Runbook Worker role to communicate with Automation:
