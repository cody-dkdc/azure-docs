--- conflicted
+++ resolved
@@ -87,26 +87,16 @@
 
 Perform the first two steps once for your Automation environment and then repeat the remaining steps for each worker computer.
 
-<<<<<<< HEAD
 #### 1. Create Log Analytics workspace
 If you do not already have a Log Analytics workspace, then create one using instructions at [Manage your workspace](../log-analytics/log-analytics-manage-access.md). You can use an existing workspace if you already have one.
 
 #### 2. Add Automation solution to Log Analytics workspace
+
 Solutions add functionality to Log Analytics. The Automation solution adds functionality for Azure Automation including support for Hybrid Runbook Worker. When you add the solution to your workspace, it automatically pushes down worker components to the agent computer that you will install in the next step.
-=======
-#### 1. Create Operations Management Suite workspace
-
-If you do not already have an Operations Management Suite workspace, then create one using instructions at [Manage your workspace](../log-analytics/log-analytics-manage-access.md). You can use an existing workspace if you already have one.
-
-#### 2. Add Automation solution to Operations Management Suite workspace
-
-Solutions add functionality to Operations Management Suite. The Automation solution adds functionality for Azure Automation including support for Hybrid Runbook Worker. When you add the solution to your workspace, it automatically pushes down worker components to the agent computer that you will install in the next step.
->>>>>>> 984c81a0
 
 Follow the instructions at [To add a solution using the Solutions Gallery](../log-analytics/log-analytics-add-solutions.md) to add the **Automation** solution to your Log Analytics workspace.
 
 #### 3. Install the Microsoft Monitoring Agent
-<<<<<<< HEAD
 The Microsoft Monitoring Agent connects computers to Log Analytics. When you install the agent on your on-premises computer and connect it to your workspace, it will automatically download the components required for Hybrid Runbook Worker.
 
 Follow the instructions at [Connect Windows computers to Log Analytics](../log-analytics/log-analytics-windows-agent.md) to install the agent on the on-premises computer. You can repeat this process for multiple computers to add multiple workers to your environment.
@@ -114,19 +104,8 @@
 When the agent has successfully connected to Log Analytics, it is listed on the **Connected Sources** tab of the Log Analytics **Settings** pane. You can verify that the agent has correctly downloaded the Automation solution when it has a folder called **AzureAutomationFiles** in C:\Program Files\Microsoft Monitoring Agent\Agent. To confirm the version of the Hybrid Runbook Worker, you can navigate to C:\Program Files\Microsoft Monitoring Agent\Agent\AzureAutomation\ and note the \\*version* subfolder.  
 
 #### 4. Install the runbook environment and connect to Azure Automation
+
 When you add an agent to Log Analytics, the Automation solution pushes down the **HybridRegistration** PowerShell module, which contains the **Add-HybridRunbookWorker** cmdlet. You use this cmdlet to install the runbook environment on the computer and register it with Azure Automation.
-=======
-
-The Microsoft Monitoring Agent connects computers to Operations Management Suite. When you install the agent on your on-premises computer and connect it to your workspace, it downloads the components required for Hybrid Runbook Worker.
-
-Follow the instructions at [Connect Windows computers to Log Analytics](../log-analytics/log-analytics-windows-agent.md) to install the agent on the on-premises computer. You can repeat this process for multiple computers to add multiple workers to your environment.
-
-When the agent has successfully connected to Operations Management Suite, it is listed on the **Connected Sources** tab of the Operations Management Suite **Settings** pane. You can verify that the agent has correctly downloaded the Automation solution when it has a folder called **AzureAutomationFiles** in C:\Program Files\Microsoft Monitoring Agent\Agent. To confirm the version of the Hybrid Runbook Worker, you can navigate to C:\Program Files\Microsoft Monitoring Agent\Agent\AzureAutomation\ and note the \\*version* subfolder.
-
-#### 4. Install the runbook environment and connect to Azure Automation
-
-When you add an agent to Operations Management Suite, the Automation solution pushes down the **HybridRegistration** PowerShell module, which contains the **Add-HybridRunbookWorker** cmdlet. You use this cmdlet to install the runbook environment on the computer and register it with Azure Automation.
->>>>>>> 984c81a0
 
 To import the module, open a PowerShell session in Administrator mode and run the following commands:
 
