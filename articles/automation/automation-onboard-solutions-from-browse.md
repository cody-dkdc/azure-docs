--- conflicted
+++ resolved
@@ -37,11 +37,7 @@
 
 The list of virtual machines is filtered to show only the virtual machines that are in the same subscription and location. If your virtual machines are in more than three resource groups, the first three resource groups are selected.
 
-<<<<<<< HEAD
-### <a name="resource-group-limit"></a> Resource Group deployment limitations
-=======
 ### <a name="resource-group-limit"></a> Onboarding limitations
->>>>>>> 33215dcc
 
 The number of resource groups you can use for onboarding is limited by the [Resource Manager deployment limits](../azure-resource-manager/resource-manager-cross-resource-group-deployment.md). Resource Manager deployments, not to be confused with Update deployments,  are limited to 5 resource groups per deployment. To ensure the integrity of onboarding, 2 of those resource groups are reserved to configure the Log Analytics workspace, Automation account, and related resources. This leaves you with 3 resource groups to select for deployment.
 
