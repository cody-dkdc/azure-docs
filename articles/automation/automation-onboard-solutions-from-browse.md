--- conflicted
+++ resolved
@@ -53,34 +53,10 @@
 
 ![No workspace](media/automation-onboard-solutions-from-browse/no-workspace.png)
 
-<<<<<<< HEAD
-When enabling solutions, only certain regions are supported for linking a Log Analytics workspace and an Automation Account.
-
-The following table shows the supported mappings:
-
-|**Log Analytics Workspace Region**|**Azure Automation Region**|
-|---|---|
-|AustraliaSoutheast|AustraliaSoutheast|
-|CanadaCentral|CanadaCentral|
-|CentralIndia|CentralIndia|
-|EastUS<sup>1</sup>|EastUS2|
-|JapanEast|JapanEast|
-|SoutheastAsia|SoutheastAsia|
-|WestCentralUS<sup>2</sup>|WestCentralUS<sup>2</sup>|
-|WestEurope|WestEurope|
-|UKSouth|UKSouth|
-|USGovVirginia|USGovVirginia|
-|EastUS2EUAP<sup>1</sup>|CentralUSEUAP|
-
-<sup>1</sup> EastUS2EUAP and EastUS mappings for Log Analytics workspaces to Automation Accounts are not an exact region to region mapping but is the correct mapping.
-
-<sup>2</sup> Due to capacity restraints the region is not available when creating new resources. This includes Automation Accounts and Log Analytics workspaces. However, preexisting linked resources in the region should continue to work.
-=======
 > [!NOTE]
 > When enabling solutions, only certain regions are supported for linking a Log Analytics workspace and an Automation Account.
 >
 > For a list of the supported mapping pairs, see [Region mapping for Automation Account and Log Analytics workspace](how-to/region-mappings.md).
->>>>>>> 6a383dfd
 
 Deselect the checkbox next to any virtual machine that you don't want to enable. Virtual machines that can't be enabled are already deselected.
 
