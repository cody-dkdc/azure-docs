--- conflicted
+++ resolved
@@ -41,11 +41,7 @@
 
 A DSC Resource is a module of code that has specific capabilities, such as managing networking, Active Directory, or SQL Server.  The Chocolatey DSC Resource knows how to access a NuGet Server (among others), download packages, install packages, and so on.  There are many other DSC Resources in the [PowerShell Gallery](http://www.powershellgallery.com/packages?q=dsc+resources&prerelease=&sortOrder=package-title).  These modules are installed into your Azure Automation DSC Pull Server (by you) so they can be used by your configurations.
 
-<<<<<<< HEAD
-ARM templates provide a declarative way of generating your infrastructure - things like networks, subnets, network security and routing, load balancers, NICs, VMs, and so on.  Here’s an [article](../resource-manager-deployment-model.md) that compares the ARM deployment model (declarative) with the Azure Service Management (ASM, or classic) deployment model (imperative).  And another [article](../virtual-machines\virtual-machines-windows-compare-deployment-models.md) about the core resource providers, compute, storage and network.
-=======
 ARM templates provide a declarative way of generating your infrastructure - things like networks, subnets, network security and routing, load balancers, NICs, VMs, and so on.  Here’s an [article](../resource-manager-deployment-model.md) that compares the ARM deployment model (declarative) with the Azure Service Management (ASM, or classic) deployment model (imperative).  And another [article](../virtual-machines/virtual-machines-windows-compare-deployment-models.md) about the core resource providers, compute, storage and network.
->>>>>>> 383304b5
 
 One key feature of an ARM template is its ability to install a VM extension into the VM as it’s provisioned.  A VM extension has specific capabilities such as running a custom script, installing anti-virus software, or running a DSC configuration script.  There are many other types of VM extensions.
 
