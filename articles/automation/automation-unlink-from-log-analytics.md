--- conflicted
+++ resolved
@@ -1,9 +1,5 @@
 ---
-<<<<<<< HEAD
 title: Unlink Azure Automation account from Log Analytics | Microsoft Docs
-=======
-title: Unlink Azure Automation account from Log Analytics
->>>>>>> bfcd7141
 description: This article provides an overview of how to unlink your Azure Automation account from a Log Analytics workspace.
 services: automation
 ms.service: automation
