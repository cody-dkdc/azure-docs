--- conflicted
+++ resolved
@@ -6,11 +6,7 @@
 ms.subservice: update-management
 author: georgewallace
 ms.author: gwallace
-<<<<<<< HEAD
-ms.date: 04/15/2019
-=======
 ms.date: 05/17/2019
->>>>>>> 6a383dfd
 ms.topic: conceptual
 manager: carmonm 
 ---
@@ -212,7 +208,6 @@
 
 * A Run As account
 * A runbook you want to run
-<<<<<<< HEAD
 
 To interact with Azure machines, you should use the [Invoke-AzureRmVMRunCommand](/powershell/module/azurerm.compute/invoke-azurermvmruncommand) cmdlet to interact with your Azure VMs. For an example of how to do this, see the runbook example [Update Management - Run Script with Run Command](https://gallery.technet.microsoft.com/Update-Management-Run-40f470dc).
 
@@ -231,26 +226,6 @@
 
 If your pre script returns an error, you may want to abort your deployment. To do this, you must [throw](/powershell/module/microsoft.powershell.core/about/about_throw) an error in your script for any logic that would constitute a failure.
 
-=======
-
-To interact with Azure machines, you should use the [Invoke-AzureRmVMRunCommand](/powershell/module/azurerm.compute/invoke-azurermvmruncommand) cmdlet to interact with your Azure VMs. For an example of how to do this, see the runbook example [Update Management - Run Script with Run Command](https://gallery.technet.microsoft.com/Update-Management-Run-40f470dc).
-
-### Interacting with Non-Azure machines
-
-Pre and post tasks run in the Azure context and don't have access to Non-Azure machines. To interact with the Non-Azure machines, you must have the following items:
-
-* A Run As account
-* Hybrid Runbook Worker installed on the machine
-* A runbook you want to run locally
-* Parent runbook
-
-To interact with Non-Azure machines, a parent runbook is run in the Azure context. This runbook calls a child runbook with the [Start-AzureRmAutomationRunbook](/powershell/module/azurerm.automation/start-azurermautomationrunbook) cmdlet. You must specify the `-RunOn` parameter and provide the name of the Hybrid Runbook Worker for the script to run on. For an example of how to do this, see the runbook example [Update Management - Run Script Locally](https://gallery.technet.microsoft.com/Update-Management-Run-6949cc44).
-
-## Abort patch deployment
-
-If your pre script returns an error, you may want to abort your deployment. To do this, you must [throw](/powershell/module/microsoft.powershell.core/about/about_throw) an error in your script for any logic that would constitute a failure.
-
->>>>>>> 6a383dfd
 ```powershell
 if (<My custom error logic>)
 {
