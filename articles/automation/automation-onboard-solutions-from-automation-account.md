--- conflicted
+++ resolved
@@ -5,13 +5,8 @@
 ms.service: automation
 author: georgewallace
 ms.author: gwallace
-<<<<<<< HEAD
 ms.date: 05/10/2018
-ms.topic: article
-=======
-ms.date: 03/16/2018
 ms.topic: conceptual
->>>>>>> 7fb00729
 manager: carmonm
 ms.custom: mvc
 ---
@@ -48,10 +43,7 @@
 If the selected workspace does not have the Update Management or Change Tracking solutions yet, The following scope configurations are created:
 
 * **MicrosoftDefaultScopeConfig-ChangeTracking**
-<<<<<<< HEAD
-=======
 
->>>>>>> 7fb00729
 * **MicrosoftDefaultScopeConfig-Updates**
 
 If the the selected workspace already has the solution. The solution is not re-deployed, and the scope configuration is not added to it.
