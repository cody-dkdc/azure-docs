---
title: Forward Azure Automation job data to Azure Monitor logs
<<<<<<< HEAD
description: This article demonstrates how to send job status and runbook job streams to Azure Azure Monitor logs to deliver additional insight and management.
=======
description: This article demonstrates how to send job status and runbook job streams to Azure Monitor logs to deliver additional insight and management.
>>>>>>> 6a383dfd
services: automation
ms.service: automation
ms.subservice: process-automation
author: georgewallace
ms.author: gwallace
ms.date: 02/05/2019
ms.topic: conceptual
manager: carmonm
---

# Forward job status and job streams from Automation to Azure Monitor logs

Automation can send runbook job status and job streams to your Log Analytics workspace. This process does not involve workspace linking and is completely independent. Job logs and job streams are visible in the Azure portal, or with PowerShell, for individual jobs and this allows you to perform simple investigations. Now with Azure Monitor logs you can:

* Get insight on your Automation jobs.
* Trigger an email or alert based on your runbook job status (for example, failed or suspended).
* Write advanced queries across your job streams.
* Correlate jobs across Automation accounts.
* Visualize your job history over time.

[!INCLUDE [azure-monitor-log-analytics-rebrand](../../includes/azure-monitor-log-analytics-rebrand.md)]

## Prerequisites and deployment considerations

To start sending your Automation logs to Azure Monitor logs, you need:

* The latest release of [Azure PowerShell](https://docs.microsoft.com/powershell/azureps-cmdlets-docs/).
* A Log Analytics workspace. For more information, see [Get started with Azure Monitor logs](../log-analytics/log-analytics-get-started.md). 
* The ResourceId for your Azure Automation account.

To find the ResourceId for your Azure Automation account:

```powershell-interactive
# Find the ResourceId for the Automation Account
Get-AzResource -ResourceType "Microsoft.Automation/automationAccounts"
```

To find the ResourceId for your Log Analytics workspace, run the following PowerShell:

```powershell-interactive
# Find the ResourceId for the Log Analytics workspace
Get-AzResource -ResourceType "Microsoft.OperationalInsights/workspaces"
```

If you have more than one Automation accounts, or workspaces, in the output of the preceding commands, find the *Name* you need to configure and copy the value for *ResourceId*.

If you need to find the *Name* of your Automation account, in the Azure portal select your Automation account from the **Automation account** blade and select **All settings**. From the **All settings** blade, under **Account Settings** select **Properties**.  In the **Properties** blade, you can note these values.<br> ![Automation Account properties](media/automation-manage-send-joblogs-log-analytics/automation-account-properties.png).

## Set up integration with Azure Monitor logs

1. On your computer, start **Windows PowerShell** from the **Start** screen.
2. Run the following PowerShell, and edit the value for the `[your resource id]` and `[resource id of the log analytics workspace]` with the values from the preceding step.

   ```powershell-interactive
   $workspaceId = "[resource id of the log analytics workspace]"
   $automationAccountId = "[resource id of your automation account]"

   Set-AzDiagnosticSetting -ResourceId $automationAccountId -WorkspaceId $workspaceId -Enabled 1
   ```

After running this script, it may take an hour before you start to see records in Azure Monitor logs of new JobLogs or JobStreams being written.

To see the logs, run the following query in log analytics log search:
`AzureDiagnostics | where ResourceProvider == "MICROSOFT.AUTOMATION"`

### Verify configuration

To confirm that your Automation account is sending logs to your Log Analytics workspace, check that diagnostics are correctly configured on the Automation account by using the following PowerShell:

```powershell-interactive
Get-AzDiagnosticSetting -ResourceId $automationAccountId
```

In the output ensure that:

* Under *Logs*, the value for *Enabled* is *True*.
* The value of *WorkspaceId* is set to the ResourceId of your Log Analytics workspace.

## Azure Monitor log records

Diagnostics from Azure Automation creates two types of records in Azure Monitor logs and are tagged as **AzureDiagnostics**. The following queries use the upgraded query language to Azure Monitor logs. For information on common queries between legacy query language and the new Azure Kusto query language visit [Legacy to new Azure Kusto Query Language cheat sheet](https://docs.loganalytics.io/docs/Learn/References/Legacy-to-new-to-Azure-Log-Analytics-Language)

### Job Logs

| Property | Description |
| --- | --- |
| TimeGenerated |Date and time when the runbook job executed. |
| RunbookName_s |The name of the runbook. |
| Caller_s |Who initiated the operation. Possible values are either an email address or system for scheduled jobs. |
| Tenant_g | GUID that identifies the tenant for the Caller. |
| JobId_g |GUID that is the Id of the runbook job. |
| ResultType |The status of the runbook job. Possible values are:<br>- New<br>- Started<br>- Stopped<br>- Suspended<br>- Failed<br>- Completed |
| Category | Classification of the type of data. For Automation, the value is JobLogs. |
| OperationName | Specifies the type of operation performed in Azure. For Automation, the value is Job. |
| Resource | Name of the Automation account |
| SourceSystem | How Azure Monitor logs collected the data. Always *Azure* for Azure diagnostics. |
| ResultDescription |Describes the runbook job result state. Possible values are:<br>- Job is started<br>- Job Failed<br>- Job Completed |
| CorrelationId |GUID that is the Correlation Id of the runbook job. |
| ResourceId |Specifies the Azure Automation account resource id of the runbook. |
| SubscriptionId | The Azure subscription Id (GUID) for the Automation account. |
| ResourceGroup | Name of the resource group for the Automation account. |
| ResourceProvider | MICROSOFT.AUTOMATION |
| ResourceType | AUTOMATIONACCOUNTS |


### Job Streams
| Property | Description |
| --- | --- |
| TimeGenerated |Date and time when the runbook job executed. |
| RunbookName_s |The name of the runbook. |
| Caller_s |Who initiated the operation. Possible values are either an email address or system for scheduled jobs. |
| StreamType_s |The type of job stream. Possible values are:<br>-Progress<br>- Output<br>- Warning<br>- Error<br>- Debug<br>- Verbose |
| Tenant_g | GUID that identifies the tenant for the Caller. |
| JobId_g |GUID that is the Id of the runbook job. |
| ResultType |The status of the runbook job. Possible values are:<br>- In Progress |
| Category | Classification of the type of data. For Automation, the value is JobStreams. |
| OperationName | Specifies the type of operation performed in Azure. For Automation, the value is Job. |
| Resource | Name of the Automation account |
| SourceSystem | How Azure Monitor logs collected the data. Always *Azure* for Azure diagnostics. |
| ResultDescription |Includes the output stream from the runbook. |
| CorrelationId |GUID that is the Correlation Id of the runbook job. |
| ResourceId |Specifies the Azure Automation account resource id of the runbook. |
| SubscriptionId | The Azure subscription Id (GUID) for the Automation account. |
| ResourceGroup | Name of the resource group for the Automation account. |
| ResourceProvider | MICROSOFT.AUTOMATION |
| ResourceType | AUTOMATIONACCOUNTS |

## Viewing Automation Logs in Azure Monitor logs

Now that you started sending your Automation job logs to Azure Monitor logs, let’s see what you can do with these logs inside Azure Monitor logs.

To see the logs, run the following query:
`AzureDiagnostics | where ResourceProvider == "MICROSOFT.AUTOMATION"`

### Send an email when a runbook job fails or suspends
One of the top customer asks is for the ability to send an email or a text when something goes wrong with a runbook job.   

To create an alert rule, you start by creating a log search for the runbook job records that should invoke the alert. Click the **Alert** button to create and configure the alert rule.

1. From the Log Analytics workspace Overview page, click **View logs**.
2. Create a log search query for your alert by typing the following search into the query field: `AzureDiagnostics | where ResourceProvider == "MICROSOFT.AUTOMATION" and Category == "JobLogs" and (ResultType == "Failed" or ResultType == "Suspended")`  You can also group by the RunbookName by using: `AzureDiagnostics | where ResourceProvider == "MICROSOFT.AUTOMATION" and Category == "JobLogs" and (ResultType == "Failed" or ResultType == "Suspended") | summarize AggregatedValue = count() by RunbookName_s`

   If you set up logs from more than one Automation account or subscription to your workspace, you can group your alerts by subscription and Automation account. Automation account name can be found in the Resource field in the search of JobLogs.
3. To open the **Create rule** screen, click **+ New Alert Rule** at the top of the page. For more information on the options to configure the alert, see [Log alerts in Azure](../azure-monitor/platform/alerts-unified-log.md).

### Find all jobs that have completed with errors
In addition to alerting on failures, you can find when a runbook job has a non-terminating error. In these cases PowerShell produces an error stream, but the non-terminating errors don't cause your job to suspend or fail.    

1. In your Log Analytics workspace, click **Logs**.
2. In the query field, type `AzureDiagnostics | where ResourceProvider == "MICROSOFT.AUTOMATION" and Category == "JobStreams" and StreamType_s == "Error" | summarize AggregatedValue = count() by JobId_g` and then click the **Search** button.

### View job streams for a job
When you're debugging a job, you may also want to look into the job streams. The following query shows all the streams for a single job with GUID 2ebd22ea-e05e-4eb9-9d76-d73cbd4356e0:   

`AzureDiagnostics | where ResourceProvider == "MICROSOFT.AUTOMATION" and Category == "JobStreams" and JobId_g == "2ebd22ea-e05e-4eb9-9d76-d73cbd4356e0" | sort by TimeGenerated asc | project ResultDescription`

### View historical job status
Finally, you may want to visualize your job history over time. You can use this query to search for the status of your jobs over time.

`AzureDiagnostics | where ResourceProvider == "MICROSOFT.AUTOMATION" and Category == "JobLogs" and ResultType != "started" | summarize AggregatedValue = count() by ResultType, bin(TimeGenerated, 1h)`  
<br> ![Log Analytics Historical Job Status Chart](media/automation-manage-send-joblogs-log-analytics/historical-job-status-chart.png)<br>

## Remove diagnostic settings

To remove the diagnostic setting from the Automation Account, run the following commands:

```powershell-interactive
$automationAccountId = "[resource id of your automation account]"

Remove-AzDiagnosticSetting -ResourceId $automationAccountId
```

## Summary

By sending your Automation job status and stream data to Azure Monitor logs, you can get better insight into the status of your Automation jobs by:
+ Setting up alerts to notify you when there is an issue.
+ Using custom views and search queries to visualize your runbook results, runbook job status, and other related key indicators or metrics.  

Azure Monitor logs provides greater operational visibility to your Automation jobs and can help address incidents quicker.  

## Next steps
* To learn more about how to construct different search queries and review the Automation job logs with Azure Monitor logs, see [Log searches in Azure Monitor logs](../log-analytics/log-analytics-log-searches.md).
* To understand how to create and retrieve output and error messages from runbooks, see [Runbook output and messages](automation-runbook-output-and-messages.md).
* To learn more about runbook execution, how to monitor runbook jobs, and other technical details, see [Track a runbook job](automation-runbook-execution.md).
* To learn more about Azure Monitor logs and data collection sources, see [Collecting Azure storage data in Azure Monitor logs overview](../azure-monitor/platform/collect-azure-metrics-logs.md).
<|MERGE_RESOLUTION|>--- conflicted
+++ resolved
@@ -1,10 +1,6 @@
 ---
 title: Forward Azure Automation job data to Azure Monitor logs
-<<<<<<< HEAD
-description: This article demonstrates how to send job status and runbook job streams to Azure Azure Monitor logs to deliver additional insight and management.
-=======
 description: This article demonstrates how to send job status and runbook job streams to Azure Monitor logs to deliver additional insight and management.
->>>>>>> 6a383dfd
 services: automation
 ms.service: automation
 ms.subservice: process-automation
