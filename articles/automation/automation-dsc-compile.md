---
title: Compiling configurations in Azure Automation State Configuration
description: This article describes how to compile Desired State Configuration (DSC) configurations for Azure Automation.
services: automation
ms.service: automation
ms.subservice: dsc
author: bobbytreed
ms.author: robreed
ms.date: 09/10/2018
ms.topic: conceptual
manager: carmonm
---
# Compiling DSC configurations in Azure Automation State Configuration

You can compile Desired State Configuration (DSC) configurations in two ways with Azure Automation
State Configuration: in the Azure portal and with Windows PowerShell. The following table helps you
determine when to use which method based on the characteristics of each:

**Azure portal**

- Simplest method with interactive user interface
- Form to provide simple parameter values
- Easily track job state
- Access authenticated with Azure logon

**Windows PowerShell**

- Call from command line with Windows PowerShell cmdlets
- Can be included in automated solution with multiple steps
- Provide simple and complex parameter values
- Track job state
- Client required to support PowerShell cmdlets
- Pass ConfigurationData
- Compile configurations that use credentials

Once you have decided on a compilation method, use the following procedures to start compiling.

## Compiling a DSC Configuration with the Azure portal

1. From your Automation account, click **State configuration (DSC)**.
1. Click on the **Configurations** tab, then click on the configuration name to compile.
1. Click **Compile**.
1. If the configuration has no parameters, you are prompted to confirm whether you want to compile it. If the configuration has parameters, the **Compile Configuration** blade opens so you can provide parameter values. See the following [**Basic Parameters**](#basic-parameters) section for further details on parameters.
1. The **Compilation Job** page is opened so that you can track the compilation job's status, and the node configurations (MOF configuration documents) it caused to be placed on the Azure Automation State Configuration Pull Server.

## Compiling a DSC Configuration with Windows PowerShell

You can use [`Start-AzureRmAutomationDscCompilationJob`](/powershell/module/azurerm.automation/start-azurermautomationdsccompilationjob)
to start compiling with Windows PowerShell. The following sample code starts compilation of a DSC configuration called **SampleConfig**.

```powershell
Start-AzureRmAutomationDscCompilationJob -ResourceGroupName 'MyResourceGroup' -AutomationAccountName 'MyAutomationAccount' -ConfigurationName 'SampleConfig'
```

`Start-AzureRmAutomationDscCompilationJob` returns a compilation job object that you can use to
track its status. You can then use this compilation job object with
[`Get-AzureRmAutomationDscCompilationJob`](/powershell/module/azurerm.automation/get-azurermautomationdsccompilationjob)
to determine the status of the compilation job, and
[`Get-AzureRmAutomationDscCompilationJobOutput`](/powershell/module/azurerm.automation/get-azurermautomationdsccompilationjoboutput)
to view its streams (output). The following sample code starts compilation of the **SampleConfig**
configuration, waits until it has completed, and then displays its streams.

```powershell
$CompilationJob = Start-AzureRmAutomationDscCompilationJob -ResourceGroupName 'MyResourceGroup' -AutomationAccountName 'MyAutomationAccount' -ConfigurationName 'SampleConfig'

while($CompilationJob.EndTime –eq $null -and $CompilationJob.Exception –eq $null)
{
    $CompilationJob = $CompilationJob | Get-AzureRmAutomationDscCompilationJob
    Start-Sleep -Seconds 3
}

$CompilationJob | Get-AzureRmAutomationDscCompilationJobOutput –Stream Any
```

## Basic Parameters

Parameter declaration in DSC configurations, including parameter types and properties, works the
same as in Azure Automation runbooks. See [Starting a runbook in Azure Automation](automation-starting-a-runbook.md)
to learn more about runbook parameters.

The following example uses two parameters called **FeatureName** and **IsPresent**, to determine
the values of properties in the **ParametersExample.sample** node configuration, generated during
compilation.

```powershell
Configuration ParametersExample
{
    param(
        [Parameter(Mandatory=$true)]
        [string] $FeatureName,

        [Parameter(Mandatory=$true)]
        [boolean] $IsPresent
    )

    $EnsureString = 'Present'
    if($IsPresent -eq $false)
    {
        $EnsureString = 'Absent'
    }

    Node 'sample'
    {
        WindowsFeature ($FeatureName + 'Feature')
        {
            Ensure = $EnsureString
            Name   = $FeatureName
        }
    }
}
```

You can compile DSC Configurations that use basic parameters in the Azure Automation State
Configuration portal or with Azure PowerShell:

### Portal

In the portal, you can enter parameter values after clicking **Compile**.

![Configuration compile parameters](./media/automation-dsc-compile/DSC_compiling_1.png)

### PowerShell

PowerShell requires parameters in a [hashtable](/powershell/module/microsoft.powershell.core/about/about_hash_tables)
where the key matches the parameter name, and the value equals the parameter value.

```powershell
$Parameters = @{
    'FeatureName' = 'Web-Server'
    'IsPresent' = $False
}

Start-AzureRmAutomationDscCompilationJob -ResourceGroupName 'MyResourceGroup' -AutomationAccountName 'MyAutomationAccount' -ConfigurationName 'ParametersExample' -Parameters $Parameters
```

For information about passing PSCredentials as parameters, see [Credential Assets](#credential-assets) below.

## Composite Resources

**Composite Resources** allow you to use DSC configurations as nested resources inside of a
configuration. This enables you to apply multiple configurations to a single resource. See
[Composite resources: Using a DSC configuration as a resource](/powershell/dsc/authoringresourcecomposite)
to learn more about **Composite Resources**.

> [!NOTE]
> In order for **Composite Resources** to compile correctly, you must first ensure that any DSC Resources that the composite relies on are first installed in the Azure Automation Account Modules repository or it doesn't import properly.

To add a DSC **Composite Resource**, you must add the resource module to an archive (*.zip). Go to
the Modules repository on your Azure Automation Account. Then click on the 'Add a Module' button.

![Add Module](./media/automation-dsc-compile/add_module.png)

Navigate to the directory where your archive is located. Select the archive file, and click OK.

![Select Module](./media/automation-dsc-compile/select_dscresource.png)

You are taken back to the modules directory, where you can monitor the status of your **Composite
Resource** while it unpacks and registers with Azure Automation.

![Import Composite Resource](./media/automation-dsc-compile/register_composite_resource.png)

Once the module is registered, you can then click on it to validate that the **Composite
Resources** are now available to be used in a configuration.

![Validate Composite Resource](./media/automation-dsc-compile/validate_composite_resource.png)

Then you can call the **Composite Resource** into your configuration like so:

```powershell
Node ($AllNodes.Where{$_.Role -eq 'WebServer'}).NodeName
{
    DomainConfig myCompositeConfig
    {
        DomainName = $DomainName
        Admincreds = $Admincreds
    }

    PSWAWebServer InstallPSWAWebServer
    {
        DependsOn = '[DomainConfig]myCompositeConfig'
    }
}
```

## ConfigurationData

**ConfigurationData** allows you to separate structural configuration from any environment-specific
configuration while using PowerShell DSC. See [Separating "What" from "Where" in PowerShell DSC](https://blogs.msdn.com/b/powershell/archive/2014/01/09/continuous-deployment-using-dsc-with-minimal-change.aspx)
to learn more about **ConfigurationData**.

> [!NOTE]
> You can use **ConfigurationData** when compiling in Azure Automation State Configuration using Azure PowerShell, but not in the Azure portal.

The following example DSC configuration uses **ConfigurationData** via the **$ConfigurationData**
and **$AllNodes** keywords. You also need the [**xWebAdministration** module](https://www.powershellgallery.com/packages/xWebAdministration/)
for this example:

```powershell
Configuration ConfigurationDataSample
{
    Import-DscResource -ModuleName xWebAdministration -Name MSFT_xWebsite

    Write-Verbose $ConfigurationData.NonNodeData.SomeMessage

    Node $AllNodes.Where{$_.Role -eq 'WebServer'}.NodeName
    {
        xWebsite Site
        {
            Name         = $Node.SiteName
            PhysicalPath = $Node.SiteContents
            Ensure       = 'Present'
        }
    }
}
```

You can compile the preceding DSC configuration with PowerShell. The following PowerShell adds two
node configurations to the Azure Automation State Configuration Pull Server:
**ConfigurationDataSample.MyVM1** and **ConfigurationDataSample.MyVM3**:

```powershell
$ConfigData = @{
    AllNodes = @(
        @{
            NodeName = 'MyVM1'
            Role = 'WebServer'
        },
        @{
            NodeName = 'MyVM2'
            Role = 'SQLServer'
        },
        @{
            NodeName = 'MyVM3'
            Role = 'WebServer'
        }
    )

    NonNodeData = @{
        SomeMessage = 'I love Azure Automation State Configuration and DSC!'
    }
}

Start-AzureRmAutomationDscCompilationJob -ResourceGroupName 'MyResourceGroup' -AutomationAccountName 'MyAutomationAccount' -ConfigurationName 'ConfigurationDataSample' -ConfigurationData $ConfigData
```

## Assets

Asset references are the same in Azure Automation State Configuration and runbooks. See the
following for more information:

- [Certificates](automation-certificates.md)
- [Connections](automation-connections.md)
- [Credentials](automation-credentials.md)
- [Variables](automation-variables.md)

### Credential Assets

DSC configurations in Azure Automation can reference Automation credential assets using the 
`Get-AutomationPSCredential` cmdlet. If a configuration has a parameter that has a **PSCredential**
type, then you can use the `Get-AutomationPSCredential` cmdlet by passing the string name
of an Azure Automation credential asset to the cmdlet to retrieve the credential. You can then use
that object for the parameter requiring the **PSCredential** object. Behind the scenes, the Azure
Automation credential asset with that name is retrieved and passed to the configuration. The
example below shows this in action.

Keeping credentials secure in node configurations (MOF configuration documents) requires encrypting
the credentials in the node configuration MOF file. However, currently you must tell PowerShell DSC
it is okay for credentials to be outputted in plain text during node configuration MOF generation,
because PowerShell DSC doesn’t know that Azure Automation will be encrypting the entire MOF file
after its generation via a compilation job.

You can tell PowerShell DSC that it is okay for credentials to be outputted in plain text in the
generated node configuration MOFs using [**ConfigurationData**](#configurationdata). You should
pass `PSDscAllowPlainTextPassword = $true` via **ConfigurationData** for each node block’s name
that appears in the DSC configuration and uses credentials.

The following example shows a DSC configuration that uses an Automation credential asset.

```powershell
Configuration CredentialSample
{
    Import-DscResource -ModuleName PSDesiredStateConfiguration
    $Cred = Get-AutomationPSCredential 'SomeCredentialAsset'

    Node $AllNodes.NodeName
    {
        File ExampleFile
        {
            SourcePath      = '\\Server\share\path\file.ext'
            DestinationPath = 'C:\destinationPath'
            Credential      = $Cred
        }
    }
}
```

You can compile the preceding DSC configuration with PowerShell. The following PowerShell adds two
node configurations to the Azure Automation State Configuration Pull Server:
**CredentialSample.MyVM1** and **CredentialSample.MyVM2**.

```powershell
$ConfigData = @{
    AllNodes = @(
        @{
            NodeName = '*'
            PSDscAllowPlainTextPassword = $True
        },
        @{
            NodeName = 'MyVM1'
        },
        @{
            NodeName = 'MyVM2'
        }
    )
}

Start-AzureRmAutomationDscCompilationJob -ResourceGroupName 'MyResourceGroup' -AutomationAccountName 'MyAutomationAccount' -ConfigurationName 'CredentialSample' -ConfigurationData $ConfigData
```

> [!NOTE]
> When compilation is complete you may receive an error stating: **The 'Microsoft.PowerShell.Management' module was not imported because the 'Microsoft.PowerShell.Management' snap-in was already imported.** This warning can safely be ignored.

## Partial Configuration

Azure Automation State Configuration supports usage of
<<<<<<< HEAD
[partial configurations](https://docs.microsoft.com/en-us/powershell/dsc/pull-server/partialconfigs).
=======
[partial configurations](https://docs.microsoft.com/powershell/dsc/pull-server/partialconfigs).
>>>>>>> 6a383dfd
In this scenario, DSC is configured to manage multiple configurations independently,
and each configuration is retreieved from Azure Automation.
However, only one configuration can be assigned to a node per automation account.
This means if you are using two configurations for a node you will require two automation accounts.
For more information about how teams can work together to collaboratively manage servers
using configuration as code see
<<<<<<< HEAD
[Understanding DSC's role in a CI/CD Pipeline](https://docs.microsoft.com/en-us/powershell/dsc/overview/authoringadvanced).
=======
[Understanding DSC's role in a CI/CD Pipeline](https://docs.microsoft.com/powershell/dsc/overview/authoringadvanced).
>>>>>>> 6a383dfd

## Importing node configurations

You can also import node configurations (MOFs) that have been compiled outside of Azure. One
advantage of this is that node configurations can be signed. A signed node configuration is
verified locally on a managed node by the DSC agent, ensuring that the configuration being applied
to the node comes from an authorized source.

> [!NOTE]
> You can use import signed configurations into your Azure Automation account, but Azure Automation does not currently support compiling signed configurations.

> [!NOTE]
> A node configuration file must be no larger than 1 MB to allow it to be imported into Azure Automation.

For more information about how to sign node configurations, see [Improvements in WMF 5.1 - How to sign configuration and module](/powershell/wmf/5.1/dsc-improvements#dsc-module-and-configuration-signing-validations).

### Importing a node configuration in the Azure portal

1. From your Automation account, click **State configuration (DSC)** under **Configuration Management**.
1. In the **State configuration (DSC)** page, click on the **Configurations** tab, then click **+ Add**.
1. In the **Import** page, click the folder icon next to the **Node Configuration File** textbox to browse for a node configuration file (MOF) on your local computer.

   ![Browse for local file](./media/automation-dsc-compile/import-browse.png)

1. Enter a name in the **Configuration Name** textbox. This name must match the name of the configuration from which the node configuration was compiled.
1. Click **OK**.

### Importing a node configuration with PowerShell

You can use the [Import-AzureRmAutomationDscNodeConfiguration](/powershell/module/azurerm.automation/import-azurermautomationdscnodeconfiguration)
cmdlet to import a node configuration into your automation account.

```powershell
Import-AzureRmAutomationDscNodeConfiguration -AutomationAccountName 'MyAutomationAccount' -ResourceGroupName 'MyResourceGroup' -ConfigurationName 'MyNodeConfiguration' -Path 'C:\MyConfigurations\TestVM1.mof'
```

## Next steps

- To get started, see [Getting started with Azure Automation State Configuration](automation-dsc-getting-started.md)
- To learn about compiling DSC configurations so that you can assign them to target nodes, see [Compiling configurations in Azure Automation State Configuration](automation-dsc-compile.md)
- For PowerShell cmdlet reference, see [Azure Automation State Configuration cmdlets](/powershell/module/azurerm.automation/#automation)
- For pricing information, see [Azure Automation State Configuration pricing](https://azure.microsoft.com/pricing/details/automation/)
- To see an example of using Azure Automation State Configuration in a continuous deployment pipeline, see [Continuous Deployment Using Azure Automation State Configuration and Chocolatey](automation-dsc-cd-chocolatey.md)
<|MERGE_RESOLUTION|>--- conflicted
+++ resolved
@@ -1,384 +1,376 @@
----
-title: Compiling configurations in Azure Automation State Configuration
-description: This article describes how to compile Desired State Configuration (DSC) configurations for Azure Automation.
-services: automation
-ms.service: automation
-ms.subservice: dsc
-author: bobbytreed
-ms.author: robreed
-ms.date: 09/10/2018
-ms.topic: conceptual
-manager: carmonm
----
-# Compiling DSC configurations in Azure Automation State Configuration
-
-You can compile Desired State Configuration (DSC) configurations in two ways with Azure Automation
-State Configuration: in the Azure portal and with Windows PowerShell. The following table helps you
-determine when to use which method based on the characteristics of each:
-
-**Azure portal**
-
-- Simplest method with interactive user interface
-- Form to provide simple parameter values
-- Easily track job state
-- Access authenticated with Azure logon
-
-**Windows PowerShell**
-
-- Call from command line with Windows PowerShell cmdlets
-- Can be included in automated solution with multiple steps
-- Provide simple and complex parameter values
-- Track job state
-- Client required to support PowerShell cmdlets
-- Pass ConfigurationData
-- Compile configurations that use credentials
-
-Once you have decided on a compilation method, use the following procedures to start compiling.
-
-## Compiling a DSC Configuration with the Azure portal
-
-1. From your Automation account, click **State configuration (DSC)**.
-1. Click on the **Configurations** tab, then click on the configuration name to compile.
-1. Click **Compile**.
-1. If the configuration has no parameters, you are prompted to confirm whether you want to compile it. If the configuration has parameters, the **Compile Configuration** blade opens so you can provide parameter values. See the following [**Basic Parameters**](#basic-parameters) section for further details on parameters.
-1. The **Compilation Job** page is opened so that you can track the compilation job's status, and the node configurations (MOF configuration documents) it caused to be placed on the Azure Automation State Configuration Pull Server.
-
-## Compiling a DSC Configuration with Windows PowerShell
-
-You can use [`Start-AzureRmAutomationDscCompilationJob`](/powershell/module/azurerm.automation/start-azurermautomationdsccompilationjob)
-to start compiling with Windows PowerShell. The following sample code starts compilation of a DSC configuration called **SampleConfig**.
-
-```powershell
-Start-AzureRmAutomationDscCompilationJob -ResourceGroupName 'MyResourceGroup' -AutomationAccountName 'MyAutomationAccount' -ConfigurationName 'SampleConfig'
-```
-
-`Start-AzureRmAutomationDscCompilationJob` returns a compilation job object that you can use to
-track its status. You can then use this compilation job object with
-[`Get-AzureRmAutomationDscCompilationJob`](/powershell/module/azurerm.automation/get-azurermautomationdsccompilationjob)
-to determine the status of the compilation job, and
-[`Get-AzureRmAutomationDscCompilationJobOutput`](/powershell/module/azurerm.automation/get-azurermautomationdsccompilationjoboutput)
-to view its streams (output). The following sample code starts compilation of the **SampleConfig**
-configuration, waits until it has completed, and then displays its streams.
-
-```powershell
-$CompilationJob = Start-AzureRmAutomationDscCompilationJob -ResourceGroupName 'MyResourceGroup' -AutomationAccountName 'MyAutomationAccount' -ConfigurationName 'SampleConfig'
-
-while($CompilationJob.EndTime –eq $null -and $CompilationJob.Exception –eq $null)
-{
-    $CompilationJob = $CompilationJob | Get-AzureRmAutomationDscCompilationJob
-    Start-Sleep -Seconds 3
-}
-
-$CompilationJob | Get-AzureRmAutomationDscCompilationJobOutput –Stream Any
-```
-
-## Basic Parameters
-
-Parameter declaration in DSC configurations, including parameter types and properties, works the
-same as in Azure Automation runbooks. See [Starting a runbook in Azure Automation](automation-starting-a-runbook.md)
-to learn more about runbook parameters.
-
-The following example uses two parameters called **FeatureName** and **IsPresent**, to determine
-the values of properties in the **ParametersExample.sample** node configuration, generated during
-compilation.
-
-```powershell
-Configuration ParametersExample
-{
-    param(
-        [Parameter(Mandatory=$true)]
-        [string] $FeatureName,
-
-        [Parameter(Mandatory=$true)]
-        [boolean] $IsPresent
-    )
-
-    $EnsureString = 'Present'
-    if($IsPresent -eq $false)
-    {
-        $EnsureString = 'Absent'
-    }
-
-    Node 'sample'
-    {
-        WindowsFeature ($FeatureName + 'Feature')
-        {
-            Ensure = $EnsureString
-            Name   = $FeatureName
-        }
-    }
-}
-```
-
-You can compile DSC Configurations that use basic parameters in the Azure Automation State
-Configuration portal or with Azure PowerShell:
-
-### Portal
-
-In the portal, you can enter parameter values after clicking **Compile**.
-
-![Configuration compile parameters](./media/automation-dsc-compile/DSC_compiling_1.png)
-
-### PowerShell
-
-PowerShell requires parameters in a [hashtable](/powershell/module/microsoft.powershell.core/about/about_hash_tables)
-where the key matches the parameter name, and the value equals the parameter value.
-
-```powershell
-$Parameters = @{
-    'FeatureName' = 'Web-Server'
-    'IsPresent' = $False
-}
-
-Start-AzureRmAutomationDscCompilationJob -ResourceGroupName 'MyResourceGroup' -AutomationAccountName 'MyAutomationAccount' -ConfigurationName 'ParametersExample' -Parameters $Parameters
-```
-
-For information about passing PSCredentials as parameters, see [Credential Assets](#credential-assets) below.
-
-## Composite Resources
-
-**Composite Resources** allow you to use DSC configurations as nested resources inside of a
-configuration. This enables you to apply multiple configurations to a single resource. See
-[Composite resources: Using a DSC configuration as a resource](/powershell/dsc/authoringresourcecomposite)
-to learn more about **Composite Resources**.
-
-> [!NOTE]
-> In order for **Composite Resources** to compile correctly, you must first ensure that any DSC Resources that the composite relies on are first installed in the Azure Automation Account Modules repository or it doesn't import properly.
-
-To add a DSC **Composite Resource**, you must add the resource module to an archive (*.zip). Go to
-the Modules repository on your Azure Automation Account. Then click on the 'Add a Module' button.
-
-![Add Module](./media/automation-dsc-compile/add_module.png)
-
-Navigate to the directory where your archive is located. Select the archive file, and click OK.
-
-![Select Module](./media/automation-dsc-compile/select_dscresource.png)
-
-You are taken back to the modules directory, where you can monitor the status of your **Composite
-Resource** while it unpacks and registers with Azure Automation.
-
-![Import Composite Resource](./media/automation-dsc-compile/register_composite_resource.png)
-
-Once the module is registered, you can then click on it to validate that the **Composite
-Resources** are now available to be used in a configuration.
-
-![Validate Composite Resource](./media/automation-dsc-compile/validate_composite_resource.png)
-
-Then you can call the **Composite Resource** into your configuration like so:
-
-```powershell
-Node ($AllNodes.Where{$_.Role -eq 'WebServer'}).NodeName
-{
-    DomainConfig myCompositeConfig
-    {
-        DomainName = $DomainName
-        Admincreds = $Admincreds
-    }
-
-    PSWAWebServer InstallPSWAWebServer
-    {
-        DependsOn = '[DomainConfig]myCompositeConfig'
-    }
-}
-```
-
-## ConfigurationData
-
-**ConfigurationData** allows you to separate structural configuration from any environment-specific
-configuration while using PowerShell DSC. See [Separating "What" from "Where" in PowerShell DSC](https://blogs.msdn.com/b/powershell/archive/2014/01/09/continuous-deployment-using-dsc-with-minimal-change.aspx)
-to learn more about **ConfigurationData**.
-
-> [!NOTE]
-> You can use **ConfigurationData** when compiling in Azure Automation State Configuration using Azure PowerShell, but not in the Azure portal.
-
-The following example DSC configuration uses **ConfigurationData** via the **$ConfigurationData**
-and **$AllNodes** keywords. You also need the [**xWebAdministration** module](https://www.powershellgallery.com/packages/xWebAdministration/)
-for this example:
-
-```powershell
-Configuration ConfigurationDataSample
-{
-    Import-DscResource -ModuleName xWebAdministration -Name MSFT_xWebsite
-
-    Write-Verbose $ConfigurationData.NonNodeData.SomeMessage
-
-    Node $AllNodes.Where{$_.Role -eq 'WebServer'}.NodeName
-    {
-        xWebsite Site
-        {
-            Name         = $Node.SiteName
-            PhysicalPath = $Node.SiteContents
-            Ensure       = 'Present'
-        }
-    }
-}
-```
-
-You can compile the preceding DSC configuration with PowerShell. The following PowerShell adds two
-node configurations to the Azure Automation State Configuration Pull Server:
-**ConfigurationDataSample.MyVM1** and **ConfigurationDataSample.MyVM3**:
-
-```powershell
-$ConfigData = @{
-    AllNodes = @(
-        @{
-            NodeName = 'MyVM1'
-            Role = 'WebServer'
-        },
-        @{
-            NodeName = 'MyVM2'
-            Role = 'SQLServer'
-        },
-        @{
-            NodeName = 'MyVM3'
-            Role = 'WebServer'
-        }
-    )
-
-    NonNodeData = @{
-        SomeMessage = 'I love Azure Automation State Configuration and DSC!'
-    }
-}
-
-Start-AzureRmAutomationDscCompilationJob -ResourceGroupName 'MyResourceGroup' -AutomationAccountName 'MyAutomationAccount' -ConfigurationName 'ConfigurationDataSample' -ConfigurationData $ConfigData
-```
-
-## Assets
-
-Asset references are the same in Azure Automation State Configuration and runbooks. See the
-following for more information:
-
-- [Certificates](automation-certificates.md)
-- [Connections](automation-connections.md)
-- [Credentials](automation-credentials.md)
-- [Variables](automation-variables.md)
-
-### Credential Assets
-
-DSC configurations in Azure Automation can reference Automation credential assets using the 
-`Get-AutomationPSCredential` cmdlet. If a configuration has a parameter that has a **PSCredential**
-type, then you can use the `Get-AutomationPSCredential` cmdlet by passing the string name
-of an Azure Automation credential asset to the cmdlet to retrieve the credential. You can then use
-that object for the parameter requiring the **PSCredential** object. Behind the scenes, the Azure
-Automation credential asset with that name is retrieved and passed to the configuration. The
-example below shows this in action.
-
-Keeping credentials secure in node configurations (MOF configuration documents) requires encrypting
-the credentials in the node configuration MOF file. However, currently you must tell PowerShell DSC
-it is okay for credentials to be outputted in plain text during node configuration MOF generation,
-because PowerShell DSC doesn’t know that Azure Automation will be encrypting the entire MOF file
-after its generation via a compilation job.
-
-You can tell PowerShell DSC that it is okay for credentials to be outputted in plain text in the
-generated node configuration MOFs using [**ConfigurationData**](#configurationdata). You should
-pass `PSDscAllowPlainTextPassword = $true` via **ConfigurationData** for each node block’s name
-that appears in the DSC configuration and uses credentials.
-
-The following example shows a DSC configuration that uses an Automation credential asset.
-
-```powershell
-Configuration CredentialSample
-{
-    Import-DscResource -ModuleName PSDesiredStateConfiguration
-    $Cred = Get-AutomationPSCredential 'SomeCredentialAsset'
-
-    Node $AllNodes.NodeName
-    {
-        File ExampleFile
-        {
-            SourcePath      = '\\Server\share\path\file.ext'
-            DestinationPath = 'C:\destinationPath'
-            Credential      = $Cred
-        }
-    }
-}
-```
-
-You can compile the preceding DSC configuration with PowerShell. The following PowerShell adds two
-node configurations to the Azure Automation State Configuration Pull Server:
-**CredentialSample.MyVM1** and **CredentialSample.MyVM2**.
-
-```powershell
-$ConfigData = @{
-    AllNodes = @(
-        @{
-            NodeName = '*'
-            PSDscAllowPlainTextPassword = $True
-        },
-        @{
-            NodeName = 'MyVM1'
-        },
-        @{
-            NodeName = 'MyVM2'
-        }
-    )
-}
-
-Start-AzureRmAutomationDscCompilationJob -ResourceGroupName 'MyResourceGroup' -AutomationAccountName 'MyAutomationAccount' -ConfigurationName 'CredentialSample' -ConfigurationData $ConfigData
-```
-
-> [!NOTE]
-> When compilation is complete you may receive an error stating: **The 'Microsoft.PowerShell.Management' module was not imported because the 'Microsoft.PowerShell.Management' snap-in was already imported.** This warning can safely be ignored.
-
-## Partial Configuration
-
-Azure Automation State Configuration supports usage of
-<<<<<<< HEAD
-[partial configurations](https://docs.microsoft.com/en-us/powershell/dsc/pull-server/partialconfigs).
-=======
-[partial configurations](https://docs.microsoft.com/powershell/dsc/pull-server/partialconfigs).
->>>>>>> 6a383dfd
-In this scenario, DSC is configured to manage multiple configurations independently,
-and each configuration is retreieved from Azure Automation.
-However, only one configuration can be assigned to a node per automation account.
-This means if you are using two configurations for a node you will require two automation accounts.
-For more information about how teams can work together to collaboratively manage servers
-using configuration as code see
-<<<<<<< HEAD
-[Understanding DSC's role in a CI/CD Pipeline](https://docs.microsoft.com/en-us/powershell/dsc/overview/authoringadvanced).
-=======
-[Understanding DSC's role in a CI/CD Pipeline](https://docs.microsoft.com/powershell/dsc/overview/authoringadvanced).
->>>>>>> 6a383dfd
-
-## Importing node configurations
-
-You can also import node configurations (MOFs) that have been compiled outside of Azure. One
-advantage of this is that node configurations can be signed. A signed node configuration is
-verified locally on a managed node by the DSC agent, ensuring that the configuration being applied
-to the node comes from an authorized source.
-
-> [!NOTE]
-> You can use import signed configurations into your Azure Automation account, but Azure Automation does not currently support compiling signed configurations.
-
-> [!NOTE]
-> A node configuration file must be no larger than 1 MB to allow it to be imported into Azure Automation.
-
-For more information about how to sign node configurations, see [Improvements in WMF 5.1 - How to sign configuration and module](/powershell/wmf/5.1/dsc-improvements#dsc-module-and-configuration-signing-validations).
-
-### Importing a node configuration in the Azure portal
-
-1. From your Automation account, click **State configuration (DSC)** under **Configuration Management**.
-1. In the **State configuration (DSC)** page, click on the **Configurations** tab, then click **+ Add**.
-1. In the **Import** page, click the folder icon next to the **Node Configuration File** textbox to browse for a node configuration file (MOF) on your local computer.
-
-   ![Browse for local file](./media/automation-dsc-compile/import-browse.png)
-
-1. Enter a name in the **Configuration Name** textbox. This name must match the name of the configuration from which the node configuration was compiled.
-1. Click **OK**.
-
-### Importing a node configuration with PowerShell
-
-You can use the [Import-AzureRmAutomationDscNodeConfiguration](/powershell/module/azurerm.automation/import-azurermautomationdscnodeconfiguration)
-cmdlet to import a node configuration into your automation account.
-
-```powershell
-Import-AzureRmAutomationDscNodeConfiguration -AutomationAccountName 'MyAutomationAccount' -ResourceGroupName 'MyResourceGroup' -ConfigurationName 'MyNodeConfiguration' -Path 'C:\MyConfigurations\TestVM1.mof'
-```
-
-## Next steps
-
-- To get started, see [Getting started with Azure Automation State Configuration](automation-dsc-getting-started.md)
-- To learn about compiling DSC configurations so that you can assign them to target nodes, see [Compiling configurations in Azure Automation State Configuration](automation-dsc-compile.md)
-- For PowerShell cmdlet reference, see [Azure Automation State Configuration cmdlets](/powershell/module/azurerm.automation/#automation)
-- For pricing information, see [Azure Automation State Configuration pricing](https://azure.microsoft.com/pricing/details/automation/)
-- To see an example of using Azure Automation State Configuration in a continuous deployment pipeline, see [Continuous Deployment Using Azure Automation State Configuration and Chocolatey](automation-dsc-cd-chocolatey.md)
+---
+title: Compiling configurations in Azure Automation State Configuration
+description: This article describes how to compile Desired State Configuration (DSC) configurations for Azure Automation.
+services: automation
+ms.service: automation
+ms.subservice: dsc
+author: bobbytreed
+ms.author: robreed
+ms.date: 09/10/2018
+ms.topic: conceptual
+manager: carmonm
+---
+# Compiling DSC configurations in Azure Automation State Configuration
+
+You can compile Desired State Configuration (DSC) configurations in two ways with Azure Automation
+State Configuration: in the Azure portal and with Windows PowerShell. The following table helps you
+determine when to use which method based on the characteristics of each:
+
+**Azure portal**
+
+- Simplest method with interactive user interface
+- Form to provide simple parameter values
+- Easily track job state
+- Access authenticated with Azure logon
+
+**Windows PowerShell**
+
+- Call from command line with Windows PowerShell cmdlets
+- Can be included in automated solution with multiple steps
+- Provide simple and complex parameter values
+- Track job state
+- Client required to support PowerShell cmdlets
+- Pass ConfigurationData
+- Compile configurations that use credentials
+
+Once you have decided on a compilation method, use the following procedures to start compiling.
+
+## Compiling a DSC Configuration with the Azure portal
+
+1. From your Automation account, click **State configuration (DSC)**.
+1. Click on the **Configurations** tab, then click on the configuration name to compile.
+1. Click **Compile**.
+1. If the configuration has no parameters, you are prompted to confirm whether you want to compile it. If the configuration has parameters, the **Compile Configuration** blade opens so you can provide parameter values. See the following [**Basic Parameters**](#basic-parameters) section for further details on parameters.
+1. The **Compilation Job** page is opened so that you can track the compilation job's status, and the node configurations (MOF configuration documents) it caused to be placed on the Azure Automation State Configuration Pull Server.
+
+## Compiling a DSC Configuration with Windows PowerShell
+
+You can use [`Start-AzureRmAutomationDscCompilationJob`](/powershell/module/azurerm.automation/start-azurermautomationdsccompilationjob)
+to start compiling with Windows PowerShell. The following sample code starts compilation of a DSC configuration called **SampleConfig**.
+
+```powershell
+Start-AzureRmAutomationDscCompilationJob -ResourceGroupName 'MyResourceGroup' -AutomationAccountName 'MyAutomationAccount' -ConfigurationName 'SampleConfig'
+```
+
+`Start-AzureRmAutomationDscCompilationJob` returns a compilation job object that you can use to
+track its status. You can then use this compilation job object with
+[`Get-AzureRmAutomationDscCompilationJob`](/powershell/module/azurerm.automation/get-azurermautomationdsccompilationjob)
+to determine the status of the compilation job, and
+[`Get-AzureRmAutomationDscCompilationJobOutput`](/powershell/module/azurerm.automation/get-azurermautomationdsccompilationjoboutput)
+to view its streams (output). The following sample code starts compilation of the **SampleConfig**
+configuration, waits until it has completed, and then displays its streams.
+
+```powershell
+$CompilationJob = Start-AzureRmAutomationDscCompilationJob -ResourceGroupName 'MyResourceGroup' -AutomationAccountName 'MyAutomationAccount' -ConfigurationName 'SampleConfig'
+
+while($CompilationJob.EndTime –eq $null -and $CompilationJob.Exception –eq $null)
+{
+    $CompilationJob = $CompilationJob | Get-AzureRmAutomationDscCompilationJob
+    Start-Sleep -Seconds 3
+}
+
+$CompilationJob | Get-AzureRmAutomationDscCompilationJobOutput –Stream Any
+```
+
+## Basic Parameters
+
+Parameter declaration in DSC configurations, including parameter types and properties, works the
+same as in Azure Automation runbooks. See [Starting a runbook in Azure Automation](automation-starting-a-runbook.md)
+to learn more about runbook parameters.
+
+The following example uses two parameters called **FeatureName** and **IsPresent**, to determine
+the values of properties in the **ParametersExample.sample** node configuration, generated during
+compilation.
+
+```powershell
+Configuration ParametersExample
+{
+    param(
+        [Parameter(Mandatory=$true)]
+        [string] $FeatureName,
+
+        [Parameter(Mandatory=$true)]
+        [boolean] $IsPresent
+    )
+
+    $EnsureString = 'Present'
+    if($IsPresent -eq $false)
+    {
+        $EnsureString = 'Absent'
+    }
+
+    Node 'sample'
+    {
+        WindowsFeature ($FeatureName + 'Feature')
+        {
+            Ensure = $EnsureString
+            Name   = $FeatureName
+        }
+    }
+}
+```
+
+You can compile DSC Configurations that use basic parameters in the Azure Automation State
+Configuration portal or with Azure PowerShell:
+
+### Portal
+
+In the portal, you can enter parameter values after clicking **Compile**.
+
+![Configuration compile parameters](./media/automation-dsc-compile/DSC_compiling_1.png)
+
+### PowerShell
+
+PowerShell requires parameters in a [hashtable](/powershell/module/microsoft.powershell.core/about/about_hash_tables)
+where the key matches the parameter name, and the value equals the parameter value.
+
+```powershell
+$Parameters = @{
+    'FeatureName' = 'Web-Server'
+    'IsPresent' = $False
+}
+
+Start-AzureRmAutomationDscCompilationJob -ResourceGroupName 'MyResourceGroup' -AutomationAccountName 'MyAutomationAccount' -ConfigurationName 'ParametersExample' -Parameters $Parameters
+```
+
+For information about passing PSCredentials as parameters, see [Credential Assets](#credential-assets) below.
+
+## Composite Resources
+
+**Composite Resources** allow you to use DSC configurations as nested resources inside of a
+configuration. This enables you to apply multiple configurations to a single resource. See
+[Composite resources: Using a DSC configuration as a resource](/powershell/dsc/authoringresourcecomposite)
+to learn more about **Composite Resources**.
+
+> [!NOTE]
+> In order for **Composite Resources** to compile correctly, you must first ensure that any DSC Resources that the composite relies on are first installed in the Azure Automation Account Modules repository or it doesn't import properly.
+
+To add a DSC **Composite Resource**, you must add the resource module to an archive (*.zip). Go to
+the Modules repository on your Azure Automation Account. Then click on the 'Add a Module' button.
+
+![Add Module](./media/automation-dsc-compile/add_module.png)
+
+Navigate to the directory where your archive is located. Select the archive file, and click OK.
+
+![Select Module](./media/automation-dsc-compile/select_dscresource.png)
+
+You are taken back to the modules directory, where you can monitor the status of your **Composite
+Resource** while it unpacks and registers with Azure Automation.
+
+![Import Composite Resource](./media/automation-dsc-compile/register_composite_resource.png)
+
+Once the module is registered, you can then click on it to validate that the **Composite
+Resources** are now available to be used in a configuration.
+
+![Validate Composite Resource](./media/automation-dsc-compile/validate_composite_resource.png)
+
+Then you can call the **Composite Resource** into your configuration like so:
+
+```powershell
+Node ($AllNodes.Where{$_.Role -eq 'WebServer'}).NodeName
+{
+    DomainConfig myCompositeConfig
+    {
+        DomainName = $DomainName
+        Admincreds = $Admincreds
+    }
+
+    PSWAWebServer InstallPSWAWebServer
+    {
+        DependsOn = '[DomainConfig]myCompositeConfig'
+    }
+}
+```
+
+## ConfigurationData
+
+**ConfigurationData** allows you to separate structural configuration from any environment-specific
+configuration while using PowerShell DSC. See [Separating "What" from "Where" in PowerShell DSC](https://blogs.msdn.com/b/powershell/archive/2014/01/09/continuous-deployment-using-dsc-with-minimal-change.aspx)
+to learn more about **ConfigurationData**.
+
+> [!NOTE]
+> You can use **ConfigurationData** when compiling in Azure Automation State Configuration using Azure PowerShell, but not in the Azure portal.
+
+The following example DSC configuration uses **ConfigurationData** via the **$ConfigurationData**
+and **$AllNodes** keywords. You also need the [**xWebAdministration** module](https://www.powershellgallery.com/packages/xWebAdministration/)
+for this example:
+
+```powershell
+Configuration ConfigurationDataSample
+{
+    Import-DscResource -ModuleName xWebAdministration -Name MSFT_xWebsite
+
+    Write-Verbose $ConfigurationData.NonNodeData.SomeMessage
+
+    Node $AllNodes.Where{$_.Role -eq 'WebServer'}.NodeName
+    {
+        xWebsite Site
+        {
+            Name         = $Node.SiteName
+            PhysicalPath = $Node.SiteContents
+            Ensure       = 'Present'
+        }
+    }
+}
+```
+
+You can compile the preceding DSC configuration with PowerShell. The following PowerShell adds two
+node configurations to the Azure Automation State Configuration Pull Server:
+**ConfigurationDataSample.MyVM1** and **ConfigurationDataSample.MyVM3**:
+
+```powershell
+$ConfigData = @{
+    AllNodes = @(
+        @{
+            NodeName = 'MyVM1'
+            Role = 'WebServer'
+        },
+        @{
+            NodeName = 'MyVM2'
+            Role = 'SQLServer'
+        },
+        @{
+            NodeName = 'MyVM3'
+            Role = 'WebServer'
+        }
+    )
+
+    NonNodeData = @{
+        SomeMessage = 'I love Azure Automation State Configuration and DSC!'
+    }
+}
+
+Start-AzureRmAutomationDscCompilationJob -ResourceGroupName 'MyResourceGroup' -AutomationAccountName 'MyAutomationAccount' -ConfigurationName 'ConfigurationDataSample' -ConfigurationData $ConfigData
+```
+
+## Assets
+
+Asset references are the same in Azure Automation State Configuration and runbooks. See the
+following for more information:
+
+- [Certificates](automation-certificates.md)
+- [Connections](automation-connections.md)
+- [Credentials](automation-credentials.md)
+- [Variables](automation-variables.md)
+
+### Credential Assets
+
+DSC configurations in Azure Automation can reference Automation credential assets using the 
+`Get-AutomationPSCredential` cmdlet. If a configuration has a parameter that has a **PSCredential**
+type, then you can use the `Get-AutomationPSCredential` cmdlet by passing the string name
+of an Azure Automation credential asset to the cmdlet to retrieve the credential. You can then use
+that object for the parameter requiring the **PSCredential** object. Behind the scenes, the Azure
+Automation credential asset with that name is retrieved and passed to the configuration. The
+example below shows this in action.
+
+Keeping credentials secure in node configurations (MOF configuration documents) requires encrypting
+the credentials in the node configuration MOF file. However, currently you must tell PowerShell DSC
+it is okay for credentials to be outputted in plain text during node configuration MOF generation,
+because PowerShell DSC doesn’t know that Azure Automation will be encrypting the entire MOF file
+after its generation via a compilation job.
+
+You can tell PowerShell DSC that it is okay for credentials to be outputted in plain text in the
+generated node configuration MOFs using [**ConfigurationData**](#configurationdata). You should
+pass `PSDscAllowPlainTextPassword = $true` via **ConfigurationData** for each node block’s name
+that appears in the DSC configuration and uses credentials.
+
+The following example shows a DSC configuration that uses an Automation credential asset.
+
+```powershell
+Configuration CredentialSample
+{
+    Import-DscResource -ModuleName PSDesiredStateConfiguration
+    $Cred = Get-AutomationPSCredential 'SomeCredentialAsset'
+
+    Node $AllNodes.NodeName
+    {
+        File ExampleFile
+        {
+            SourcePath      = '\\Server\share\path\file.ext'
+            DestinationPath = 'C:\destinationPath'
+            Credential      = $Cred
+        }
+    }
+}
+```
+
+You can compile the preceding DSC configuration with PowerShell. The following PowerShell adds two
+node configurations to the Azure Automation State Configuration Pull Server:
+**CredentialSample.MyVM1** and **CredentialSample.MyVM2**.
+
+```powershell
+$ConfigData = @{
+    AllNodes = @(
+        @{
+            NodeName = '*'
+            PSDscAllowPlainTextPassword = $True
+        },
+        @{
+            NodeName = 'MyVM1'
+        },
+        @{
+            NodeName = 'MyVM2'
+        }
+    )
+}
+
+Start-AzureRmAutomationDscCompilationJob -ResourceGroupName 'MyResourceGroup' -AutomationAccountName 'MyAutomationAccount' -ConfigurationName 'CredentialSample' -ConfigurationData $ConfigData
+```
+
+> [!NOTE]
+> When compilation is complete you may receive an error stating: **The 'Microsoft.PowerShell.Management' module was not imported because the 'Microsoft.PowerShell.Management' snap-in was already imported.** This warning can safely be ignored.
+
+## Partial Configuration
+
+Azure Automation State Configuration supports usage of
+[partial configurations](https://docs.microsoft.com/powershell/dsc/pull-server/partialconfigs).
+In this scenario, DSC is configured to manage multiple configurations independently,
+and each configuration is retreieved from Azure Automation.
+However, only one configuration can be assigned to a node per automation account.
+This means if you are using two configurations for a node you will require two automation accounts.
+For more information about how teams can work together to collaboratively manage servers
+using configuration as code see
+[Understanding DSC's role in a CI/CD Pipeline](https://docs.microsoft.com/powershell/dsc/overview/authoringadvanced).
+
+## Importing node configurations
+
+You can also import node configurations (MOFs) that have been compiled outside of Azure. One
+advantage of this is that node configurations can be signed. A signed node configuration is
+verified locally on a managed node by the DSC agent, ensuring that the configuration being applied
+to the node comes from an authorized source.
+
+> [!NOTE]
+> You can use import signed configurations into your Azure Automation account, but Azure Automation does not currently support compiling signed configurations.
+
+> [!NOTE]
+> A node configuration file must be no larger than 1 MB to allow it to be imported into Azure Automation.
+
+For more information about how to sign node configurations, see [Improvements in WMF 5.1 - How to sign configuration and module](/powershell/wmf/5.1/dsc-improvements#dsc-module-and-configuration-signing-validations).
+
+### Importing a node configuration in the Azure portal
+
+1. From your Automation account, click **State configuration (DSC)** under **Configuration Management**.
+1. In the **State configuration (DSC)** page, click on the **Configurations** tab, then click **+ Add**.
+1. In the **Import** page, click the folder icon next to the **Node Configuration File** textbox to browse for a node configuration file (MOF) on your local computer.
+
+   ![Browse for local file](./media/automation-dsc-compile/import-browse.png)
+
+1. Enter a name in the **Configuration Name** textbox. This name must match the name of the configuration from which the node configuration was compiled.
+1. Click **OK**.
+
+### Importing a node configuration with PowerShell
+
+You can use the [Import-AzureRmAutomationDscNodeConfiguration](/powershell/module/azurerm.automation/import-azurermautomationdscnodeconfiguration)
+cmdlet to import a node configuration into your automation account.
+
+```powershell
+Import-AzureRmAutomationDscNodeConfiguration -AutomationAccountName 'MyAutomationAccount' -ResourceGroupName 'MyResourceGroup' -ConfigurationName 'MyNodeConfiguration' -Path 'C:\MyConfigurations\TestVM1.mof'
+```
+
+## Next steps
+
+- To get started, see [Getting started with Azure Automation State Configuration](automation-dsc-getting-started.md)
+- To learn about compiling DSC configurations so that you can assign them to target nodes, see [Compiling configurations in Azure Automation State Configuration](automation-dsc-compile.md)
+- For PowerShell cmdlet reference, see [Azure Automation State Configuration cmdlets](/powershell/module/azurerm.automation/#automation)
+- For pricing information, see [Azure Automation State Configuration pricing](https://azure.microsoft.com/pricing/details/automation/)
+- To see an example of using Azure Automation State Configuration in a continuous deployment pipeline, see [Continuous Deployment Using Azure Automation State Configuration and Chocolatey](automation-dsc-cd-chocolatey.md)