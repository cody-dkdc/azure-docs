---
title: Azure Automation Windows Hybrid Runbook Worker
description: This article provides information on installing an Azure Automation Hybrid Runbook Worker that allows you to run runbooks on Windows-based computers in your local datacenter or cloud environment.
services: automation
ms.service: automation
author: georgewallace
ms.author: gwallace
ms.date: 03/16/2018
ms.topic: article
manager: carmonm
---

# How to deploy a Windows Hybrid Runbook Worker

Runbooks in Azure Automation cannot access resources in other clouds or in your on-premises environment since they run in the Azure cloud.  The Hybrid Runbook Worker feature of Azure Automation allows you to run runbooks directly on the computer hosting the role and against resources in the environment to manage those local resources. Runbooks are stored and managed in Azure Automation and then delivered to one or more designated computers.  

This functionality is illustrated in the following image:<br>

![Hybrid Runbook Worker Overview](media/automation-offering-get-started/automation-infradiagram-networkcomms.png)

For a technical overview of the Hybrid Runbook Worker role and deployment considerations, see [Automation architecture overview](automation-offering-get-started.md#automation-architecture-overview).

## Hybrid Runbook Worker groups

Each Hybrid Runbook Worker is a member of a Hybrid Runbook Worker group that you specify when you install the agent.  A group can include a single agent, but you can install multiple agents in a group for high availability.

When you start a runbook on a Hybrid Runbook Worker, you specify the group that it runs on.  The members of the group determine which worker services the request.  You cannot specify a particular worker.

## Installing the Windows Hybrid Runbook Worker 

To install and configure a Windows Hybrid Runbook Worker, there are two methods available.  The recommended method is using an Automation runbook to completely automate the process required to configure a Windows computer.  The second method is following a step-by-step procedure to manually install and configure the role.  

> [!NOTE]
> To manage the configuration of your servers supporting the Hybrid Runbook Worker role with Desired State Configuration (DSC), you need to add them as DSC nodes.  For more information about onboarding them for management with DSC, see [Onboarding machines for management by Azure Automation DSC](automation-dsc-onboarding.md).        
If you enable the [Update Management solution](../operations-management-suite/oms-solution-update-management.md), any Windows computer connected to your Log Analytics workspace is  automatically configured as a Hybrid Runbook Worker to support runbooks included in this solution.  However, it is not registered with any Hybrid Worker groups already defined in your Automation account.  The computer can be added to a Hybrid Runbook Worker group in your Automation account to support Automation runbooks as long as you are using the same account for both the solution and Hybrid Runbook Worker group membership.  This functionality has been added to version 7.2.12024.0 of the Hybrid Runbook Worker.  

Review the following information regarding the [hardware and software requirements](automation-offering-get-started.md#hybrid-runbook-worker) and [information for preparing your network](automation-offering-get-started.md#network-planning) before you begin deploying a Hybrid Runbook Worker.  After you have successfully deployed a runbook worker, review [run runbooks on a Hybrid Runbook Worker](automation-hrw-run-runbooks.md) to learn how to configure your runbooks to automate processes in your on-premises datacenter or other cloud environment.  
 
### Automated deployment

Perform the following steps to automate the installation and configuration of the Windows Hybrid Worker role.  

1. Download the *New-OnPremiseHybridWorker.ps1* script from the [PowerShell Gallery](https://www.powershellgallery.com/packages/New-OnPremiseHybridWorker/) directly from the computer running the Hybrid Runbook Worker role or from another computer in your environment and copy it to the worker.  

    The *New-OnPremiseHybridWorker.ps1* script requires the following parameters during execution:

  * *AutomationAccountName* (mandatory) - the name of your Automation account.  
  * *ResourceGroupName* (mandatory) - the name of the resource group associated with your Automation account.  
  * *HybridGroupName* (mandatory) - the name of a Hybrid Runbook Worker group that you specify as a target for the runbooks supporting this scenario. 
  *  *SubscriptionID* (mandatory) - the Azure Subscription ID that your Automation account is in.
  *  *WorkspaceName* (optional) - the Log Analytics workspace name.  If you do not have a Log Analytics workspace, the script creates and configures one.  

     > [!NOTE]
     > Currently the only Automation regions supported for integration with Log Analytics are - **Australia Southeast**, **East US 2**, **Southeast Asia**, and **West Europe**.  If your Automation account is not in one of those regions, the script creates a Log Analytics workspace but it warns you that it cannot link them together.
     >
2. On your computer, start **Windows PowerShell** from the **Start** screen in Administrator mode.  
3. From the PowerShell command-line shell, navigate to the folder, which contains the script you downloaded and execute it changing the values for parameters *-AutomationAccountName*, *-ResourceGroupName*, *-HybridGroupName*, *-SubscriptionId*, and *-WorkspaceName*.

     > [!NOTE] 
     > You are prompted to authenticate with Azure after you execute the script.  You **must** sign in with an account that is a member of the Subscription Admins role and co-administrator of the subscription.  
     >  
    
        .\New-OnPremiseHybridWorker.ps1 -AutomationAccountName <NameofAutomationAccount> `
        -ResourceGroupName <NameofOResourceGroup> -HybridGroupName <NameofHRWGroup> `
        -SubscriptionId <AzureSubscriptionId> -WorkspaceName <NameOfLogAnalyticsWorkspace>

<<<<<<< HEAD
4. You are prompted to agree to install **NuGet** and you are prompted to authenticate with your Azure credentials.
=======
4. You are prompted to agree to install **NuGet** and you are prompted to authenticate with your Azure credentials.<br><br>![Execution of New-OnPremiseHybridWorker script](/media/automation-hybrid-runbook-worker/new-onpremisehybridworker-scriptoutput.png)
>>>>>>> e41b90b9

5. After the script is complete, the Hybrid Worker Groups page will show the new group and number of members or if an existing group, the number of members is incremented.  You can select the group from the list on the **Hybrid Worker Groups** page and select the **Hybrid Workers** tile.  On the **Hybrid Workers** page, you see each member of the group listed.  

### Manual deployment 

Perform the first two steps once for your Automation environment and then repeat the remaining steps for each worker computer.

#### 1. Create Log Analytics workspace

If you do not already have an Log Analytics workspace, then create one using instructions at [Manage your workspace](../log-analytics/log-analytics-manage-access.md). You can use an existing workspace if you already have one.

#### 2. Add Automation solution to Log Analytics workspace

Solutions add functionality to Log Analytics.  The Automation solution adds functionality for Azure Automation including support for Hybrid Runbook Worker.  When you add the solution to your workspace, it automatically pushes down worker components to the agent computer that you will install in the next step.

Follow the instructions at [To add a solution using the Solutions Gallery](../log-analytics/log-analytics-add-solutions.md) to add the **Automation** solution to your Log Analytics workspace.

#### 3. Install the Microsoft Monitoring Agent

The Microsoft Monitoring Agent connects computers to Log Analytics.  When you install the agent on your on-premises computer and connect it to your workspace, it will automatically download the components required for Hybrid Runbook Worker.

Follow the instructions at [Connect Windows computers to Log Analytics](../log-analytics/log-analytics-windows-agent.md) to install the agent on the on-premises computer.  You can repeat this process for multiple computers to add multiple workers to your environment.

When the agent has successfully connected to Log Analytics, it will be listed on the **Connected Sources** tab of the Log Analytics **Settings** pane.  You can verify that the agent has correctly downloaded the Automation solution when it has a folder called **AzureAutomationFiles** in C:\Program Files\Microsoft Monitoring Agent\Agent.  To confirm the version of the Hybrid Runbook Worker, you can navigate to C:\Program Files\Microsoft Monitoring Agent\Agent\AzureAutomation\ and note the \\*version* subfolder.   

#### 4. Install the runbook environment and connect to Azure Automation

When you add an agent to Log Analytics, the Automation solution pushes down the **HybridRegistration** PowerShell module, which contains the **Add-HybridRunbookWorker** cmdlet.  You use this cmdlet to install the runbook environment on the computer and register it with Azure Automation.

Open a PowerShell session in Administrator mode and run the following commands to import the module.

    cd "C:\Program Files\Microsoft Monitoring Agent\Agent\AzureAutomation\<version>\HybridRegistration"
    Import-Module HybridRegistration.psd1

Then run the **Add-HybridRunbookWorker** cmdlet using the following syntax:

    Add-HybridRunbookWorker –GroupName <String> -EndPoint <Url> -Token <String>

You can get the information required for this cmdlet from the **Manage Keys** page in the Azure portal.  Open this page by selecting the **Keys** option from the **Settings** page in your Automation account.

![Hybrid Runbook Worker Overview](media/automation-hybrid-runbook-worker/elements-panel-keys.png)

* **GroupName** is the name of the Hybrid Runbook Worker Group. If this group already exists in the automation account, then the current computer is added to it.  If it does not already exist, then it is added.
* **EndPoint** is the **URL** field in the **Manage Keys** page.
* **Token** is the **Primary Access Key** in the **Manage Keys** page.  

Use the **-Verbose** switch with **Add-HybridRunbookWorker** to receive detailed information about the installation.

#### 5. Install PowerShell modules

Runbooks can use any of the activities and cmdlets defined in the modules installed in your Azure Automation environment.  These modules are not automatically deployed to on-premises computers though, so you must install them manually.  The exception is the Azure module, which is installed by default providing access to cmdlets for all Azure services and activities for Azure Automation.

Since the primary purpose of the Hybrid Runbook Worker feature is to manage local resources, you most likely need to install the modules that support these resources.  You can refer to [Installing Modules](http://msdn.microsoft.com/library/dd878350.aspx) for information on installing Windows PowerShell modules.  Modules that are installed must be in a location referenced by PSModulePath environment variable so that they are automatically imported by the Hybrid worker.  For further information, see [Modifying the PSModulePath Installation Path](https://msdn.microsoft.com/library/dd878326%28v=vs.85%29.aspx). 

## Troubleshooting 

The Hybrid Runbook Worker depends on the Microsoft Monitoring Agent to communicate with your Automation account to register the worker, receive runbook jobs, and report status. If  registration of the worker fails, here are some possible causes for the error:  

1. The hybrid worker is behind a proxy or firewall.  
	Verify the computer has outbound access to *.azure-automation.net on port 443.  

2. The computer the hybrid worker is running on has less than the minimum hardware [requirements](automation-offering-get-started.md#hybrid-runbook-worker).  
    Computers running the Hybrid Runbook Worker should meet the minimum hardware requirements before designating it to host this feature. Otherwise, depending on the resource utilization of other background processes and contention caused by runbooks during execution, the computer will become over utilized and cause runbook job delays or timeouts.
    Confirm the computer designated to run the Hybrid Runbook Worker feature meets the minimum hardware requirements.  If it does, monitor CPU and memory utilization to determine any correlation between the performance of Hybrid Runbook Worker processes and Windows.  If there is memory or CPU pressure, this may indicate the need to upgrade or add additional processors, or increase memory to address the resource bottleneck and resolve the error. Alternatively, select a different compute resource that can support the minimum requirements and scale when workload demands indicate an increase is necessary.
    
3. The Microsoft Monitoring Agent service is not running.  
    If the Microsoft Monitoring Agent Windows service is not running, this prevents the Hybrid Runbook Worker from communicating with Azure Automation.  Verify the agent is running by entering the following command in PowerShell: `get-service healthservice`.  If the service is stopped, enter the following command in PowerShell to start the service: `start-service healthservice`.  

4. In the **Application and Services Logs\Operations Manager** event log, you see event 4502  and EventMessage containing **Microsoft.EnterpriseManagement.HealthService.AzureAutomation.HybridAgent** with the following description:  *The certificate presented by the service \<wsid\>.oms.opinsights.azure.com was not issued by a certificate authority used for Microsoft services. Please contact your network administrator to see if they are running a proxy that intercepts TLS/SSL communication. The article KB3126513 has additional troubleshooting information for connectivity issues.*
    This can be caused by your proxy or network firewall blocking communication to Microsoft Azure.  Verify the computer has outbound access to *.azure-automation.net on ports 443.

Logs are stored locally on each hybrid worker at C:\ProgramData\Microsoft\System Center\Orchestrator\7.2\SMA\Sandboxes.  You can check if there are any warning or error events written to the **Application and Services Logs\Microsoft-SMA\Operations** and **Application and Services Logs\Operations Manager** event log that would indicate a connectivity or other issue affecting onboarding of the role to Azure Automation or issue while performing normal operations.  

## Next Steps

* Review [run runbooks on a Hybrid Runbook Worker](automation-hrw-run-runbooks.md) to learn how to configure your runbooks to automate processes in your on-premises datacenter or other cloud environment.
* For instructions on how to remove Hybrid Runbook Workers, see [Remove Azure Automation Hybrid Runbook Workers](automation-remove-hrw.md)<|MERGE_RESOLUTION|>--- conflicted
+++ resolved
@@ -64,11 +64,7 @@
         -ResourceGroupName <NameofOResourceGroup> -HybridGroupName <NameofHRWGroup> `
         -SubscriptionId <AzureSubscriptionId> -WorkspaceName <NameOfLogAnalyticsWorkspace>
 
-<<<<<<< HEAD
-4. You are prompted to agree to install **NuGet** and you are prompted to authenticate with your Azure credentials.
-=======
 4. You are prompted to agree to install **NuGet** and you are prompted to authenticate with your Azure credentials.<br><br>![Execution of New-OnPremiseHybridWorker script](/media/automation-hybrid-runbook-worker/new-onpremisehybridworker-scriptoutput.png)
->>>>>>> e41b90b9
 
 5. After the script is complete, the Hybrid Worker Groups page will show the new group and number of members or if an existing group, the number of members is incremented.  You can select the group from the list on the **Hybrid Worker Groups** page and select the **Hybrid Workers** tile.  On the **Hybrid Workers** page, you see each member of the group listed.  
 
