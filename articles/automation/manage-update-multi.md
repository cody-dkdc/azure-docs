--- conflicted
+++ resolved
@@ -33,19 +33,11 @@
 |Operating system  |Notes  |
 |---------|---------|
 |Windows Server 2008, Windows Server 2008 R2 RTM    | Supports only update assessments.         |
-<<<<<<< HEAD
 |Windows Server 2008 R2 SP1 and later     |Windows PowerShell 4.0 or later is required. ([Download WMF 4.0](https://www.microsoft.com/download/details.aspx?id=40855))</br> Windows PowerShell 5.1 is recommended for increased reliability. ([Download WMF 5.1](https://www.microsoft.com/download/details.aspx?id=54616))         |
 |CentOS 6 (x86/x64) and 7 (x64)      | Linux agents must have access to an update repository.        |
 |Red Hat Enterprise 6 (x86/x64) and 7 (x64)     | Linux agents must have access to an update repository.        |
 |SUSE Linux Enterprise Server 11 (x86/x64) and 12 (x64)     | Linux agents must have access to an update repository.        |
 |Ubuntu 12.04 LTS, 14.04 LTS, and 16.04 LTS (x86/x64)      |Linux agents must have access to an update repository.         |
-=======
-|Windows Server 2008 R2 SP1 and later     |Windows PowerShell 4.0 or later is required. ([Download WMF 4.0](https://www.microsoft.com/download/details.aspx?id=40855))<br/> Windows PowerShell 5.1 is recommended for increased reliability. ([Download WMF 5.1](https://www.microsoft.com/download/details.aspx?id=54616))         |
-|CentOS 6 (x86/x64), and 7 (x64)      | Linux agents must have access to an update repository.        |
-|Red Hat Enterprise 6 (x86/x64), and 7 (x64)     | Linux agents must have access to an update repository.        |
-|SUSE Linux Enterprise Server 11 (x86/x64) and 12 (x64)     | Linux agents must have access to an update repository.        |
-|Ubuntu 12.04 LTS, 14.04 LTS, 16.04 LTS (x86/x64)      |Linux agents must have access to an update repository.         |
->>>>>>> 05401365e29698806a2ef18f276b4efa6eb31bc2
 
 > [!NOTE]
 > To prevent updates from being applied outside a maintenance window on Ubuntu, reconfigure the Unattended-Upgrade package to disable automatic updates. For more information, see the [Automatic Updates topic in the Ubuntu Server Guide](https://help.ubuntu.com/lts/serverguide/automatic-updates.html).
@@ -142,16 +134,11 @@
   - Definition updates
   - Tools
   - Updates
-<<<<<<< HEAD
 
 - **Updates to exclude** - Selecting this option opens the **Exclude** page. Enter the KB articles or package names to exclude.
 
 - **Schedule settings**: You can accept the default date and time, which is 30 minutes after the current time. You can also specify a different time.
 
-=======
-- **Updates to exclude** - This opens the **Exclude** page. Enter in the KBs or package names to exclude.
-- **Schedule settings**: You can leave the default date and time, which is 30 minutes after the current time. Or, you can specify a different time.
->>>>>>> 05401365e29698806a2ef18f276b4efa6eb31bc2
    You can also specify whether the deployment occurs once or on a recurring schedule. To set up a recurring schedule, under **Recurrence**, select **Recurring**.
 
    ![Schedule Settings dialog box](./media/manage-update-multi/update-set-schedule.png)
