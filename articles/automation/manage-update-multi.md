--- conflicted
+++ resolved
@@ -85,7 +85,6 @@
 
 For instructions on how to enable update management for non-Azure Linux virtual machines and computers, see [Connect your Linux computers to Log Analytics](../log-analytics/log-analytics-agent-linux.md).
 
-<<<<<<< HEAD
 ## View computers attached to your automation account
 After enabling update management for your machines, you can view their information by clicking **Computers**. Computer information such as *Name*, *Compliance*, *Environment*, *OS Type*, *Critical and Security Updates*, and *Other Updates* are available. 
 
@@ -96,10 +95,7 @@
 * Non-compliant – Computers that are missing at least one critical or security update.
 * Not assessed – The update assessment data has not been received from the computer within the expected timeframe.  For Linux computers, in the last three hours and for Windows computers, in the last 12 hours.  
 
-## View update assessment
-=======
 ## View an update assessment
->>>>>>> fc0596fd
 
 After update management is enabled, the **Update management** dialog box appears. You can see a list of missing updates on the **Missing updates** tab.
 
