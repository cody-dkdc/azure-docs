--- conflicted
+++ resolved
@@ -12,55 +12,32 @@
 ---
 # Manage updates for multiple machines
 
-You can use the update management solution to manage updates and patches for your Windows and Linux virtual machines. From your [Azure Automation](automation-offering-get-started.md) account, you can:
+You can use the Update Management solution to manage updates and patches for your Windows and Linux virtual machines. From your [Azure Automation](automation-offering-get-started.md) account, you can:
 
 - Onboard virtual machines
 - Assess the status of available updates
 - Schedule installation of required updates
-- Review deployment results to verify that updates were applied successfully to all virtual machines for which update management is enabled
+- Review deployment results to verify that updates were applied successfully to all virtual machines for which Update Management is enabled
 
 ## Prerequisites
 
-To use update management, you need:
+To use Update Management, you need:
 
 - An Azure Automation Run As account. To learn how to create one, see [Getting started with Azure Automation](automation-offering-get-started.md).
 - A virtual machine or computer with one of the supported operating systems installed.
 
 ## Supported operating systems
 
-Update management is supported on the following operating systems:
+Update Management is supported on the following operating systems:
 
-<<<<<<< HEAD
-### Windows
-
-- Windows Server 2008 and later, and update deployments against Windows Server 2008 R2 SP1 and later. Nano Server is not supported.
-
-  Support for deploying updates to Windows Server 2008 R2 SP1 requires Microsoft .NET Framework 4.5 and Windows Management Framework 5.0 or later.
-
-- Windows client operating systems are not supported.
-
-Windows agents must be configured to communicate with a Windows Server Update Services (WSUS) server or have access to Microsoft Update.
-
-> [!NOTE]
-> System Center Configuration Manager cannot manage the Windows agent concurrently.
->
-
-### Linux
-
-- CentOS 6 (x86/x64) and 7 (x64)
-- Red Hat Enterprise 6 (x86/x64) and 7 (x64)
-- SUSE Linux Enterprise Server 11 (x86/x64) and 12 (x64)
-- Ubuntu 12.04 LTS and later (x86/x64)
-=======
-|Operating System  |Notes  |
+|Operating system  |Notes  |
 |---------|---------|
-|Windows Server 2008, Windows Server 2008 R2 RTM    | Only supports update assessments         |
-|Windows Server 2008 R2 SP1 and higher     |Windows PowerShell 4.0 or higher is required ([Download WMF 4.0](https://www.microsoft.com/download/details.aspx?id=40855)).</br> Windows PowerShell 5.1 ([Download WMF 5.1](https://www.microsoft.com/download/details.aspx?id=54616)) is recommended for increased reliability.         |
+|Windows Server 2008, Windows Server 2008 R2 RTM    | Only supports update assessments.         |
+|Windows Server 2008 R2 SP1 and later     |Windows PowerShell 4.0 or later is required. ([Download WMF 4.0](https://www.microsoft.com/download/details.aspx?id=40855))</br> Windows PowerShell 5.1 is recommended for increased reliability. ([Download WMF 5.1](https://www.microsoft.com/download/details.aspx?id=54616))         |
 |CentOS 6 (x86/x64), and 7 (x64)      | Linux agents must have access to an update repository.        |
 |Red Hat Enterprise 6 (x86/x64), and 7 (x64)     | Linux agents must have access to an update repository.        |
 |SUSE Linux Enterprise Server 11 (x86/x64) and 12 (x64)     | Linux agents must have access to an update repository.        |
 |Ubuntu 12.04 LTS, 14.04 LTS, 16.04 LTS (x86/x64)      |Linux agents must have access to an update repository.         |
->>>>>>> 939e8fa6
 
 > [!NOTE]
 > To prevent updates from being applied outside a maintenance window on Ubuntu, reconfigure the Unattended-Upgrade package to disable automatic updates. For more information, see the [Automatic Updates topic in the Ubuntu Server Guide](https://help.ubuntu.com/lts/serverguide/automatic-updates.html).
@@ -69,7 +46,7 @@
 
 This solution doesn't support an OMS Agent for Linux that's configured to report to multiple Azure Log Analytics workspaces.
 
-## Enable update management for Azure virtual machines
+## Enable Update Management for Azure virtual machines
 
 In the Azure portal, open your Automation account, and then select **Update management**.
 
@@ -83,21 +60,21 @@
 
 ![Enable Update Management dialog box](./media/manage-update-multi/update-enable.png)
 
-When onboarding is complete, update management is enabled for your virtual machine.
+When onboarding is complete, Update Management is enabled for your virtual machine.
 
-## Enable update management for non-Azure virtual machines and computers
+## Enable Update Management for non-Azure virtual machines and computers
 
-To learn how to enable update management for non-Azure Windows virtual machines and computers, see [Connect Windows computers to the Log Analytics service in Azure](../log-analytics/log-analytics-windows-agent.md).
+To learn how to enable Update Management for non-Azure Windows virtual machines and computers, see [Connect Windows computers to the Log Analytics service in Azure](../log-analytics/log-analytics-windows-agent.md).
 
-To learn how to enable update management for non-Azure Linux virtual machines and computers, see [Connect your Linux computers to Log Analytics](../log-analytics/log-analytics-agent-linux.md).
+To learn how to enable Update Management for non-Azure Linux virtual machines and computers, see [Connect your Linux computers to Log Analytics](../log-analytics/log-analytics-agent-linux.md).
 
 ## View computers attached to your Automation account
 
-After you enable update management for your machines, you can view machine information by selecting **Computers**. Information like *Name*, *Compliance*, *Environment*, *OS Type*, *Critical and Security Updates*, *Other Updates*, and *Update Agent Readiness* is available for your computers.
+After you enable Update Management for your machines, you can view machine information by selecting **Computers**. Information like *Name*, *Compliance*, *Environment*, *OS Type*, *Critical and Security Updates*, *Other Updates*, and *Update Agent Readiness* is available for your computers.
 
   ![View computers tab](./media/manage-update-multi/update-computers-tab.png)
 
-Computers that have recently been enabled for update management might not have been assessed yet. The compliance state status for those computers is **Not assessed**. Here's a list of possible values for compliance state:
+Computers that have recently been enabled for Update Management might not have been assessed yet. The compliance state status for those computers is **Not assessed**. Here's a list of possible values for compliance state:
 
 - **Compliant**: Computers that aren't missing critical or security updates.
 
@@ -105,17 +82,17 @@
 
 - **Not assessed**: The update assessment data hasn't been received from the computer within the expected timeframe. For Linux computers, the expect timeframe is in the last 3 hours. For Windows computers, the expected timeframe is in the last 12 hours.
 
-To view the status of the agent, select the link in the **UPDATE AGENT READINESS** column. This opens the Hybrid Worker pane, which shows the status of the Hybrid Worker. The following image shows an example of an agent that hasn't been connected to update management for an extended period of time.
+To view the status of the agent, select the link in the **UPDATE AGENT READINESS** column. This opens the Hybrid Worker pane, which shows the status of the Hybrid Worker. The following image shows an example of an agent that hasn't been connected to Update Management for an extended period of time.
 
 ![View computers tab](./media/manage-update-multi/update-agent-broken.png)
 
 ## View an update assessment
 
-After update management is enabled, the **Update management** dialog box opens. You can see a list of missing updates on the **Missing updates** tab.
+After Update Management is enabled, the **Update management** dialog box opens. You can see a list of missing updates on the **Missing updates** tab.
 
 ## Collect data
 
-Agents that are installed on virtual machines and computers collect data about updates, and then send the data to Azure update management.
+Agents that are installed on virtual machines and computers collect data about updates, and then send the data to Azure Update Management.
 
 ### Supported agents
 
@@ -123,9 +100,9 @@
 
 | Connected source | Supported | Description |
 | --- | --- | --- |
-| Windows agents |Yes |Update management collects information about system updates from Windows agents and then initiates installation of required updates. |
-| Linux agents |Yes |Update management collects information about system updates from Linux agents and then initiates installation of required updates on supported distributions. |
-| Operations Manager management group |Yes |Update management collects information about system updates from agents in a connected management group. |
+| Windows agents |Yes |Update Management collects information about system updates from Windows agents and then initiates installation of required updates. |
+| Linux agents |Yes |Update Management collects information about system updates from Linux agents and then initiates installation of required updates on supported distributions. |
+| Operations Manager management group |Yes |Update Management collects information about system updates from agents in a connected management group. |
 | Azure Storage account |No |Azure Storage doesn't include information about system updates. |
 
 ### Collection frequency
@@ -157,16 +134,12 @@
   - Definition updates
   - Tools
   - Updates
-<<<<<<< HEAD
-- **Schedule settings**: You can leave the default date and time, which is 30 minutes after the current time. Or, you can specify a different time.
+
+- **Updates to exclude** - This opens the **Exclude** page. Enter in the KB articles or package names to exclude.
+
+- **Schedule settings**: You can accept the default date and time, which is 30 minutes after the current time. You can also specify a different time.
+
    You can also specify whether the deployment occurs once or on a recurring schedule. To set up a recurring schedule, under **Recurrence**, select **Recurring**.
-=======
-
-- **Updates to exclude** - This opens the **Exclude** page. Enter in the KBs or package names to exclude.
-
-- **Schedule settings**: You can accept the default date and time, which is 30 minutes after the current time. Or you can specify a different time.
-   You can also specify whether the deployment occurs once or on a recurring schedule. To set up a recurring schedule, select the **Recurring** option under **Recurrence**.
->>>>>>> 939e8fa6
 
    ![Schedule Settings dialog box](./media/manage-update-multi/update-set-schedule.png)
 
@@ -203,4 +176,4 @@
 
 ## Next steps
 
-- To learn more about update management, including logs, output, and errors, see [Update management solution in Azure](../operations-management-suite/oms-solution-update-management.md).+- To learn more about Update Management, including logs, output, and errors, see [Update Management solution in Azure](../operations-management-suite/oms-solution-update-management.md).