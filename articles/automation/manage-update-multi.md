--- conflicted
+++ resolved
@@ -18,18 +18,12 @@
 ---
 # Manage updates for multiple machines
 
-<<<<<<< HEAD
-You can use update management to manage updates and patches for your Azure virtual machines.
-From your [Azure Automation](automation-offering-get-started.md) account, you can:
+You can use update management to manage updates and patches for your Windows and Linux virtual machines. From your [Azure Automation](automation-offering-get-started.md) account, you can:
 
 - Onboard virtual machines.
 - Assess the status of available updates.
 - Schedule installation of required updates.
 - Review deployment results to verify that updates were applied successfully to all virtual machines for which update management is enabled.
-=======
-Update management allows you to manage updates and patches for your Windows and Linux machines.
-From your [Azure Automation](automation-offering-get-started.md) account, you can quickly onboard machines, assess the status of available updates, schedule installation of required updates, and review deployment results to verify updates were applied successfully to all virtual machines for which Update management is enabled.
->>>>>>> 326456bf
 
 ## Prerequisites
 
@@ -179,4 +173,4 @@
 
 ## Next steps
 
-* To learn more about update management--including logs, output, and errors--see [Update Management solution in OMS](../operations-management-suite/oms-solution-update-management.md).+* To learn more about update management--including logs, output, and errors--see [Update Management solution in OMS](../operations-management-suite/oms-solution-update-management.md).
