--- conflicted
+++ resolved
@@ -6,11 +6,7 @@
 ms.subservice: shared-capabilities
 author: georgewallace
 ms.author: gwallace
-<<<<<<< HEAD
-ms.date: 03/26/2019
-=======
 ms.date: 05/21/2019
->>>>>>> 6a383dfd
 ms.topic: conceptual
 manager: carmonm
 ---
@@ -28,11 +24,7 @@
   * Creates an Automation certificate asset named *AzureRunAsCertificate* in the specified Automation account. The certificate asset holds the certificate private key that's used by the Azure AD application.
   * Creates an Automation connection asset named *AzureRunAsConnection* in the specified Automation account. The connection asset holds the applicationId, tenantId, subscriptionId, and certificate thumbprint.
 
-<<<<<<< HEAD
-* **Azure Classic Run As Account** - This account is used to manage Classic deployment model resources.
-=======
 * **Azure Classic Run As Account** - This account is used to manage [Classic deployment model](../azure-resource-manager/resource-manager-deployment-model.md) resources.
->>>>>>> 6a383dfd
   * Creates a management certificate in the subscription
   * Creates an Automation certificate asset named *AzureClassicRunAsCertificate* in the specified Automation account. The certificate asset holds the certificate private key used by the management certificate.
   * Creates an Automation connection asset named *AzureClassicRunAsConnection* in the specified Automation account. The connection asset holds the subscription name, subscriptionId, and certificate asset name.
