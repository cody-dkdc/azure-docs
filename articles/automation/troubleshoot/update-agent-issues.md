---
title: Understand the Windows agent check results in Azure Update Management
description: Learn how to troubleshoot issues with the Update Management agent.
services: automation
author: georgewallace
ms.author: gwallace
ms.date: 10/25/2018
ms.topic: conceptual
ms.service: automation
ms.component: update-management
manager: carmonm
---

# Understand the Windows agent check results in Update Management

<<<<<<< HEAD
There may be many reasons your Azure machine is not showing **Ready** in Update Management. In Update Management, you can check the health of a Hybrid Worker agent to determine the underlying problem. This article discusses how to run the troubleshooter from the Azure portal and in offline scenarios.
=======
There are many reasons why a non-Azure machine might not show a **Ready** status in Azure Update Management. In Update Management, you can check the health of a Hybrid Worker agent to determine underlying problem. This article describes how to run the Update Management troubleshooter from the Azure portal and in offline scenarios.
>>>>>>> d47409e5

## Start the troubleshooter

In the Azure portal, the **Troubleshoot Update Agent** page displays problems with the agent. On the page, there's a link to this article to assist you with troubleshooting issues. To go to the **Troubleshoot Update Agent** page, select the **troubleshoot** link in the **Update Agent Readiness** column.

![Update management list of virtual machines](../media/update-agent-issues/vm-list.png)

> [!NOTE]
> To check the health of an agent, the VM must be running. If the VM isn't running, a **Start the VM** button appears.

On the **Troubleshoot Update Agent** page, select **Run checks** to start the troubleshooter. The troubleshooter uses [Run Command](../../virtual-machines/windows/run-command.md) to run a script on the machine to verify agent dependencies. When the troubleshooter is finished, it returns the result of the checks.

![Troubleshoot Update Agent page](../media/update-agent-issues/troubleshoot-page.png)

Results are shown on the page when they're ready. The [checks sections](#prerequisiste-checks) show what's included in each check.

![Troubleshoot Update Agent checks](../media/update-agent-issues/update-agent-checks.png)

## Prerequisite checks

### Operating system

The operating system check verifies whether the Hybrid Runbook Worker is running one of these operating systems:

|Operating system  |Notes  |
|---------|---------|
|Windows Server 2008 R2 RTM, Windows Server 2008 | Supports only update assessments.         |
|Windows Server 2008 R2 SP1 and later |.NET Framework 4.5.1 or later is required. ([Download the .NET Framework](/dotnet/framework/install/guide-for-developers))<br/> Windows PowerShell 4.0 or later is required. ([Download Windows Management Framework 4.0](https://www.microsoft.com/download/details.aspx?id=40855))<br/> Windows PowerShell 5.1 is recommended for increased reliability.  ([Download Windows Management Framework 5.1](https://www.microsoft.com/download/details.aspx?id=54616))        |

### .NET 4.5.1

The .NET Framework check verifies that the system has a minimum of [.NET Framework 4.5.1](https://www.microsoft.com/download/details.aspx?id=30653) installed.

### WMF 5.1

The WMF check verifies that the system has the required version of the Windows Management Framework (WMF). [Windows Management Framework 4.0](https://www.microsoft.com/download/details.aspx?id=40855) is the earliest supported version. We recommend that you install [Windows Management Framework 5.1](https://www.microsoft.com/download/details.aspx?id=54616) to increase reliability of the Hybrid Runbook Worker.

### TLS 1.2

This check determines whether you're using TLS 1.2 to encrypt your communications. TLS 1.0 is no longer supported by the platform. We recommend that clients use TLS 1.2 to communicate with Update Management.

## Connectivity checks

### Registration endpoint

This check determines whether the agent can properly communicate with the agent service.

Proxy and firewall configurations must allow the Hybrid Runbook Worker agent to communicate with the registration endpoint. For a list of addresses and ports to open, see [Network planning for Hybrid Workers](../automation-hybrid-runbook-worker.md#network-planning).

### Operations endpoint

This check determines whether the agent can properly communicate with the Job Runtime Data Service.

Proxy and firewall configurations must allow the Hybrid Runbook Worker agent to communicate with the Job Runtime Data Service. For a list of addresses and ports to open, see [Network planning for Hybrid Workers](../automation-hybrid-runbook-worker.md#network-planning).

## VM service health checks

### Monitoring agent service status

This check determines whether `HealthService`, the Microsoft Monitoring Agent, is running on the machine.

To learn more about troubleshooting the service, see [The Microsoft Monitoring Agent is not running](hybrid-runbook-worker.md#mma-not-running).

To reinstall the Microsoft Monitoring Agent, see [Install and configure the Microsoft Monitoring Agent](/log-analytics/log-analytics-concept-hybrid.md#install-and-configure-agent).

### Monitoring agent service events

This check determines whether any `4502` events appear in the Azure Operations Manager log on the machine in the past 24 hours.

To learn more about this event, see the [troubleshooting guide](hybrid-runbook-worker.md#event-4502) for this event.

## Access permissions checks

### MachineKeys folder access

The Crypto folder access check determines whether the Local System Account has access to C:\ProgramData\Microsoft\Crypto\RSA.

## Troubleshoot offline

You can use the troubleshooter on a Hybrid Runbook Worker offline by running the script locally. You can get the script,  [Troubleshoot-WindowsUpdateAgentRegistration](https://www.powershellgallery.com/packages/Troubleshoot-WindowsUpdateAgentRegistration), in the PowerShell Gallery. The output of this script looks like the following example:

```output
RuleId                      : OperatingSystemCheck
RuleGroupId                 : prerequisites
RuleName                    : Operating System
RuleGroupName               : Prerequisite Checks
RuleDescription             : The Windows Operating system must be version 6.1.7601 (Windows Server 2008 R2 SP1) or higher
CheckResult                 : Passed
CheckResultMessage          : Operating System version is supported
CheckResultMessageId        : OperatingSystemCheck.Passed
CheckResultMessageArguments : {}

RuleId                      : DotNetFrameworkInstalledCheck
RuleGroupId                 : prerequisites
RuleName                    : .Net Framework 4.5+
RuleGroupName               : Prerequisite Checks
RuleDescription             : .NET Framework version 4.5 or higher is required
CheckResult                 : Passed
CheckResultMessage          : .NET Framework version 4.5+ is found
CheckResultMessageId        : DotNetFrameworkInstalledCheck.Passed
CheckResultMessageArguments : {}

RuleId                      : WindowsManagementFrameworkInstalledCheck
RuleGroupId                 : prerequisites
RuleName                    : WMF 5.1
RuleGroupName               : Prerequisite Checks
RuleDescription             : Windows Management Framework version 4.0 or higher is required (version 5.1 or higher is preferable)
CheckResult                 : Passed
CheckResultMessage          : Detected Windows Management Framework version: 5.1.17763.1
CheckResultMessageId        : WindowsManagementFrameworkInstalledCheck.Passed
CheckResultMessageArguments : {5.1.17763.1}

RuleId                      : AutomationAgentServiceConnectivityCheck1
RuleGroupId                 : connectivity
RuleName                    : Registration endpoint
RuleGroupName               : connectivity
RuleDescription             : 
CheckResult                 : Failed
CheckResultMessage          : Unable to find Workspace registration information in registry
CheckResultMessageId        : AutomationAgentServiceConnectivityCheck1.Failed.NoRegistrationFound
CheckResultMessageArguments : {}

RuleId                      : AutomationJobRuntimeDataServiceConnectivityCheck
RuleGroupId                 : connectivity
RuleName                    : Operations endpoint
RuleGroupName               : connectivity
RuleDescription             : Proxy and firewall configuration must allow Automation Hybrid Worker agent to communicate with eus2-jobruntimedata-prod-su1.azure-automation.net
CheckResult                 : Passed
CheckResultMessage          : TCP Test for eus2-jobruntimedata-prod-su1.azure-automation.net (port 443) succeeded
CheckResultMessageId        : AutomationJobRuntimeDataServiceConnectivityCheck.Passed
CheckResultMessageArguments : {eus2-jobruntimedata-prod-su1.azure-automation.net}

RuleId                      : MonitoringAgentServiceRunningCheck
RuleGroupId                 : servicehealth
RuleName                    : Monitoring Agent service status
RuleGroupName               : VM Service Health Checks
RuleDescription             : HealthService must be running on the machine
CheckResult                 : Failed
CheckResultMessage          : Microsoft Monitoring Agent service (HealthService) is not running
CheckResultMessageId        : MonitoringAgentServiceRunningCheck.Failed
CheckResultMessageArguments : {Microsoft Monitoring Agent, HealthService}

RuleId                      : MonitoringAgentServiceEventsCheck
RuleGroupId                 : servicehealth
RuleName                    : Monitoring Agent service events
RuleGroupName               : VM Service Health Checks
RuleDescription             : Event Log must not have event 4502 logged in the past 24 hours
CheckResult                 : Failed
CheckResultMessage          : Microsoft Monitoring Agent service Event Log (Operations Manager) does not exist on the machine
CheckResultMessageId        : MonitoringAgentServiceEventsCheck.Failed.NoLog
CheckResultMessageArguments : {Microsoft Monitoring Agent, Operations Manager, 4502}

RuleId                      : CryptoRsaMachineKeysFolderAccessCheck
RuleGroupId                 : permissions
RuleName                    : Crypto RSA MachineKeys Folder Access
RuleGroupName               : Access Permission Checks
RuleDescription             : SYSTEM account must have WRITE and MODIFY access to 'C:\\ProgramData\\Microsoft\\Crypto\\RSA\\MachineKeys'
CheckResult                 : Passed
CheckResultMessage          : Have permissions to access C:\\ProgramData\\Microsoft\\Crypto\\RSA\\MachineKeys
CheckResultMessageId        : CryptoRsaMachineKeysFolderAccessCheck.Passed
CheckResultMessageArguments : {C:\\ProgramData\\Microsoft\\Crypto\\RSA\\MachineKeys}

RuleId                      : TlsVersionCheck
RuleGroupId                 : prerequisites
RuleName                    : TLS 1.2
RuleGroupName               : Prerequisite Checks
RuleDescription             : Client and Server connections must support TLS 1.2
CheckResult                 : Passed
CheckResultMessage          : TLS 1.2 is enabled by default on the Operating System.
CheckResultMessageId        : TlsVersionCheck.Passed.EnabledByDefault
CheckResultMessageArguments : {}
```

## Next steps

To troubleshoot more issues with your Hybrid Runbook Workers, see [Troubleshoot Hybrid Runbook Workers](hybrid-runbook-worker.md).<|MERGE_RESOLUTION|>--- conflicted
+++ resolved
@@ -13,11 +13,7 @@
 
 # Understand the Windows agent check results in Update Management
 
-<<<<<<< HEAD
-There may be many reasons your Azure machine is not showing **Ready** in Update Management. In Update Management, you can check the health of a Hybrid Worker agent to determine the underlying problem. This article discusses how to run the troubleshooter from the Azure portal and in offline scenarios.
-=======
-There are many reasons why a non-Azure machine might not show a **Ready** status in Azure Update Management. In Update Management, you can check the health of a Hybrid Worker agent to determine underlying problem. This article describes how to run the Update Management troubleshooter from the Azure portal and in offline scenarios.
->>>>>>> d47409e5
+There are many reasons why an Azure machine might not show a **Ready** status in Azure Update Management. In Update Management, you can check the health of a Hybrid Worker agent to determine underlying problem. This article describes how to run the Update Management troubleshooter from the Azure portal and in offline scenarios.
 
 ## Start the troubleshooter
 
