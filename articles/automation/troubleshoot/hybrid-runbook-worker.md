---
title: Troubleshooting - Azure Automation Hybrid Runbook Workers
description: This article provides information troubleshooting Azure Automation Hybrid Runbook Workers
services: automation
ms.service: automation
ms.component: 
author: georgewallace
ms.author: gwallace
ms.date: 12/11/2018
ms.topic: conceptual
manager: carmonm
---
# Troubleshoot Hybrid Runbook Workers

This article provides information on troubleshooting issues with Hybrid Runbook Workers.

## General

The Hybrid Runbook Worker depends on an agent to communicate with your Automation account to register the worker, receive runbook jobs, and report status. For Windows, this agent is the Microsoft Monitoring Agent. For Linux, it's the OMS Agent for Linux.

### <a name="runbook-execution-fails"></a>Scenario: Runbook execution fails

#### Issue

Runbook execution fails and you receive the following error:

```error
"The job action 'Activate' cannot be run, because the process stopped unexpectedly. The job action was attempted three times."
```

<<<<<<< HEAD
Your runbook is suspended shortly after it attempts to execute it three times. There are conditions, which may interrupt the runbook from completing. When this happens, the related error message may not include any additional information that tells you why.
=======
Your runbook is suspended shortly after attempting to execute it three times. There are conditions, which may interrupt the runbook from completing successfully and the related error message doesn't include any additional information that indicates why.
>>>>>>> a28ef165

#### Cause

The following are potential possible causes:

* The runbooks can't authenticate with local resources

* The hybrid worker is behind a proxy or firewall

* The runbooks can't authenticate with local resources

* The computer configured to run the Hybrid Runbook Worker feature meets the minimum hardware requirements.

#### Resolution

Verify the computer has outbound access to *.azure-automation.net on port 443.

<<<<<<< HEAD
Computers running the Hybrid Runbook Worker should meet the minimum hardware requirements before it is configured to host this feature. Runbooks and the background processes they use may cause the system to be over utilized and cause runbook job delays or timeouts.

Confirm the computer that will run the Hybrid Runbook Worker feature meets the minimum hardware requirements. If it does, monitor CPU and memory use to determine any correlation between the performance of Hybrid Runbook Worker processes and Windows. If there's memory or CPU pressure, this may indicate the need to upgrade resources. You can also select a different compute resource that can support the minimum requirements and scale when workload demands indicate an increase is necessary.
=======
Computers running the Hybrid Runbook Worker should meet the minimum hardware requirements before designating it to host this feature. Otherwise, depending on the resource utilization of other background processes and contention during runbook execution can cause the computer becomes over utilized and cause runbook job delays or timeouts.

Confirm the computer designated to run the Hybrid Runbook Worker feature meets the minimum hardware requirements. If it does, monitor CPU and memory utilization to determine any correlation between the performance of Hybrid Runbook Worker processes and Windows. If there's memory or CPU pressure, this may indicate the need to upgrade or add additional processors, or increase memory to address the resource bottleneck and resolve the error. Alternatively, select a different compute resource that can support the minimum requirements and scale when workload demands indicate an increase is necessary.
>>>>>>> a28ef165

Check the **Microsoft-SMA** event log for a corresponding event with description *Win32 Process Exited with code [4294967295]*. The cause of this error is you haven't configured authentication in your runbooks or specified the Run As credentials for the Hybrid worker group. Review [Runbook permissions](../automation-hrw-run-runbooks.md#runbook-permissions) to confirm you have correctly configured authentication for your runbooks.

### <a name="no-cert-found"></a>Scenario: No certificate was found in the certificate store on Hybrid Runbook Worker

#### Issue

A runbook running on a Hybrid Runbook Worker fails with the following error message:

```error
Connect-AzureRmAccount : No certificate was found in the certificate store with thumbprint 0000000000000000000000000000000000000000
At line:3 char:1
+ Connect-AzureRmAccount -ServicePrincipal -Tenant $Conn.TenantID -Appl ...
+ ~~~~~~~~~~~~~~~~~~~~~~~~~~~~~~~~~~~~~~~~~~~~~~~~~~~~~~~~~~~~~~~~~~~~~
    + CategoryInfo          : CloseError: (:) [Connect-AzureRmAccount], ArgumentException
    + FullyQualifiedErrorId : Microsoft.Azure.Commands.Profile.ConnectAzureRmAccountCommand
```

#### Cause

This error occurs when you attempt to use a [Run As Account](../manage-runas-account.md) in a runbook that runs on a Hybrid Runbook Worker where the Run As Account certificate's not present. Hybrid Runbook Workers don't have the certificate asset locally by default, which is required by the Run As Account to function properly.

#### Resolution

If your Hybrid Runbook Worker is an Azure VM, you can use [Managed Identities for Azure Resources](../automation-hrw-run-runbooks.md#managed-identities-for-azure-resources) instead. This scenario allows you to authenticate to Azure resources using the managed identity of the Azure VM instead of the Run As Account, simplifying authentication. When the Hybrid Runbook Worker is an on-premises machine, you need to install the Run As Account certificate on the machine. To learn how to install the certificate, see the steps to run the [Export-RunAsCertificateToHybridWorker](../automation-hrw-run-runbooks.md#runas-script) runbook.

## Linux

The Linux Hybrid Runbook Worker depends on the OMS Agent for Linux to communicate with your Automation account to register the worker, receive runbook jobs, and report status. If registration of the worker fails, here are some possible causes for the error:

### <a name="oms-agent-not-running"></a>Scenario: The OMS Agent for Linux isn't running

<<<<<<< HEAD
If the OMS Agent for Linux isn't running, it prevents the Linux Hybrid Runbook Worker from communicating with Azure Automation. Verify the agent is running by entering the following command: `ps -ef | grep python`. You should see output similar to the following, the python processes with **nxautomation** user account. If the Update Management or Azure Automation solutions aren't enabled, none of the following processes are running.
=======
If the OMS Agent for Linux isn't running, this prevents the Linux Hybrid Runbook Worker from communicating with Azure Automation. Verify the agent is running by entering the following command: `ps -ef | grep python`. You should see output similar to the following, the python processes with **nxautomation** user account. If the Update Management or Azure Automation solutions aren't enabled, none of the following processes are running.
>>>>>>> a28ef165

```bash
nxautom+   8567      1  0 14:45 ?        00:00:00 python /opt/microsoft/omsconfig/modules/nxOMSAutomationWorker/DSCResources/MSFT_nxOMSAutomationWorkerResource/automationworker/worker/main.py /var/opt/microsoft/omsagent/state/automationworker/oms.conf rworkspace:<workspaceId> <Linux hybrid worker version>
nxautom+   8593      1  0 14:45 ?        00:00:02 python /opt/microsoft/omsconfig/modules/nxOMSAutomationWorker/DSCResources/MSFT_nxOMSAutomationWorkerResource/automationworker/worker/hybridworker.py /var/opt/microsoft/omsagent/state/automationworker/worker.conf managed rworkspace:<workspaceId> rversion:<Linux hybrid worker version>
nxautom+   8595      1  0 14:45 ?        00:00:02 python /opt/microsoft/omsconfig/modules/nxOMSAutomationWorker/DSCResources/MSFT_nxOMSAutomationWorkerResource/automationworker/worker/hybridworker.py /var/opt/microsoft/omsagent/<workspaceId>/state/automationworker/diy/worker.conf managed rworkspace:<workspaceId> rversion:<Linux hybrid worker version>
```

The following list shows the processes that are started for a Linux Hybrid Runbook Worker. They're all located in the `/var/opt/microsoft/omsagent/state/automationworker/` directory.

<<<<<<< HEAD
* **oms.conf** - This value is the worker manager process. It's started directly from DSC.

* **worker.conf** - This process is the Auto Registered Hybrid worker process, it's started by the worker manager. This process is used by Update Management and is transparent to the user. This process isn't present if the Update Management solution isn't enabled on the machine.

* **diy/worker.conf** - This process is the DIY hybrid worker process. The DIY hybrid worker process is used to execute user runbooks on the Hybrid Runbook Worker. It only differs from the Auto registered Hybrid worker process in the key detail that is uses a different configuration. This process isn't present if the Azure Automation solution is disabled, and the DIY Linux Hybrid Worker isn't registered.
=======
* **oms.conf** - This process is the worker manager process, this process is started directly from DSC.

* **worker.conf** - This process is the Auto Registered Hybrid worker process, it's started by the worker manager. This process is used by Update Management and is transparent to the user. This process isn't present if the Update Management solution isn't enabled on the machine.

* **diy/worker.conf** - This process is the DIY hybrid worker process. The DIY hybrid worker process is used to execute user runbooks on the Hybrid Runbook Worker. It only differs from the Auto registered Hybrid worker process in the key detail that is uses a different configuration. This process isn't present if the Azure Automation solution isn't enabled, and the DIY Linux Hybrid Worker isn't registered.
>>>>>>> a28ef165

If the OMS Agent for Linux isn't running, run the following command to start the service: `sudo /opt/microsoft/omsagent/bin/service_control restart`.

### <a name="class-does-not-exist"></a>Scenario: The specified class does not exist

If you see the error: **The specified class does not exist..** in the  `/var/opt/microsoft/omsconfig/omsconfig.log` then the OMS Agent for Linux needs to be updated. Run the following command to reinstall the OMS Agent:

```bash
wget https://raw.githubusercontent.com/Microsoft/OMS-Agent-for-Linux/master/installer/scripts/onboard_agent.sh && sh onboard_agent.sh -w <WorkspaceID> -s <WorkspaceKey>
```

## Windows

The Windows Hybrid Runbook Worker depends on the Microsoft Monitoring Agent to communicate with your Automation account to register the worker, receive runbook jobs, and report status. If registration of the worker fails, here are some possible causes for the error:

### <a name="mma-not-running"></a>Scenario: The Microsoft Monitoring Agent isn't running

#### Issue

The `healthservice` service isn't running on the Hybrid Runbook Worker machine.

#### Cause

<<<<<<< HEAD
If the Microsoft Monitoring Agent Windows service isn't running, this state prevents the Hybrid Runbook Worker from communicating with Azure Automation.
=======
If the Microsoft Monitoring Agent Windows service isn't running, this scenario prevents the Hybrid Runbook Worker from communicating with Azure Automation.
>>>>>>> a28ef165

#### Resolution

Verify the agent is running by entering the following command in PowerShell: `Get-Service healthservice`. If the service is stopped, enter the following command in PowerShell to start the service: `Start-Service healthservice`.

### <a name="event-4502"></a> Event 4502 in Operations Manager log

#### Issue

In the **Application and Services Logs\Operations Manager** event log, you see event 4502  and EventMessage that contains **Microsoft.EnterpriseManagement.HealthService.AzureAutomation.HybridAgent** with the following description: *The certificate presented by the service \<wsid\>.oms.opinsights.azure.com was not issued by a certificate authority used for Microsoft services. Please contact your network administrator to see if they are running a proxy that intercepts TLS/SSL communication. The article KB3126513 has additional troubleshooting information for connectivity issues.*

#### Cause

<<<<<<< HEAD
This error can be caused by your proxy or network firewall blocking communication to Microsoft Azure. Verify the computer has outbound access to *.azure-automation.net on ports 443.

#### Resolution

Logs are stored locally on each hybrid worker at `C:\ProgramData\Microsoft\System Center\Orchestrator\7.2\SMA\Sandboxes`. You can check if there are any warning or error events, which are written to the **Application and Services Logs\Microsoft-SMA\Operations** and **Application and Services Logs\Operations Manager** event log that would indicate a connectivity or other issue that affects onboarding of the role to Azure Automation or issue while being used for normal operations.

[Runbook output and messages](../automation-runbook-output-and-messages.md) get sent to Azure Automation from hybrid workers just like runbook jobs that run in the cloud. You can also enable the Verbose and Progress streams the same way you would for other runbooks.
=======
This issue can be caused by your proxy or network firewall blocking communication to Microsoft Azure. Verify the computer has outbound access to *.azure-automation.net on ports 443.

#### Resolution

Logs are stored locally on each hybrid worker at C:\ProgramData\Microsoft\System Center\Orchestrator\7.2\SMA\Sandboxes. You can check if there are any warning or error events in the **Application and Services Logs\Microsoft-SMA\Operations** and **Application and Services Logs\Operations Manager** event log that would indicate a connectivity or other issue that affects onboarding of the role to Azure Automation or issue while under normal operations.

[Runbook output and messages](../automation-runbook-output-and-messages.md) are sent to Azure Automation from hybrid workers just like runbook jobs that run in the cloud. You can also enable the Verbose and Progress streams the same way you would for other runbooks.

### <a name="corrupt-cache"></a> Hybrid Runbook Worker not reporting

#### Issue

Your Hybrid Runbook Worker machine is running but you don't see heartbeat data for the machine in the workspace.

The following example query shows the machines in a workspace and their last heartbeat:

```loganalytics
// Last heartbeat of each computer
Heartbeat 
| summarize arg_max(TimeGenerated, *) by Computer
```

#### Cause

This issue can be caused by a corrupt cache on the Hybrid Runbook Worker.

#### Resolution

To resolve this issue, sign in to the Hybrid Runbook Worker and run the following script. This script stops the Microsoft Monitoring Agent, removes its cache, and restarts the service. This action forces the Hybrid Runbook Worker to re-download its configuration from Azure Automation.

```powershell
Stop-Service -Name HealthService

Remove-Item -Path 'C:\Program Files\Microsoft Monitoring Agent\Agent\Health Service State' -Recurse

Start-Service -Name HealthService
```
>>>>>>> a28ef165

## Next steps

If you didn't see your problem or are unable to solve your issue, visit one of the following channels for more support:

* Get answers from Azure experts through [Azure Forums](https://azure.microsoft.com/support/forums/)
* Connect with [@AzureSupport](https://twitter.com/azuresupport) – the official Microsoft Azure account for improving customer experience by connecting the Azure community to the right resources: answers, support, and experts.
* If you need more help, you can file an Azure support incident. Go to the [Azure support site](https://azure.microsoft.com/support/options/) and select **Get Support**.<|MERGE_RESOLUTION|>--- conflicted
+++ resolved
@@ -28,11 +28,7 @@
 "The job action 'Activate' cannot be run, because the process stopped unexpectedly. The job action was attempted three times."
 ```
 
-<<<<<<< HEAD
 Your runbook is suspended shortly after it attempts to execute it three times. There are conditions, which may interrupt the runbook from completing. When this happens, the related error message may not include any additional information that tells you why.
-=======
-Your runbook is suspended shortly after attempting to execute it three times. There are conditions, which may interrupt the runbook from completing successfully and the related error message doesn't include any additional information that indicates why.
->>>>>>> a28ef165
 
 #### Cause
 
@@ -50,15 +46,9 @@
 
 Verify the computer has outbound access to *.azure-automation.net on port 443.
 
-<<<<<<< HEAD
 Computers running the Hybrid Runbook Worker should meet the minimum hardware requirements before it is configured to host this feature. Runbooks and the background processes they use may cause the system to be over utilized and cause runbook job delays or timeouts.
 
 Confirm the computer that will run the Hybrid Runbook Worker feature meets the minimum hardware requirements. If it does, monitor CPU and memory use to determine any correlation between the performance of Hybrid Runbook Worker processes and Windows. If there's memory or CPU pressure, this may indicate the need to upgrade resources. You can also select a different compute resource that can support the minimum requirements and scale when workload demands indicate an increase is necessary.
-=======
-Computers running the Hybrid Runbook Worker should meet the minimum hardware requirements before designating it to host this feature. Otherwise, depending on the resource utilization of other background processes and contention during runbook execution can cause the computer becomes over utilized and cause runbook job delays or timeouts.
-
-Confirm the computer designated to run the Hybrid Runbook Worker feature meets the minimum hardware requirements. If it does, monitor CPU and memory utilization to determine any correlation between the performance of Hybrid Runbook Worker processes and Windows. If there's memory or CPU pressure, this may indicate the need to upgrade or add additional processors, or increase memory to address the resource bottleneck and resolve the error. Alternatively, select a different compute resource that can support the minimum requirements and scale when workload demands indicate an increase is necessary.
->>>>>>> a28ef165
 
 Check the **Microsoft-SMA** event log for a corresponding event with description *Win32 Process Exited with code [4294967295]*. The cause of this error is you haven't configured authentication in your runbooks or specified the Run As credentials for the Hybrid worker group. Review [Runbook permissions](../automation-hrw-run-runbooks.md#runbook-permissions) to confirm you have correctly configured authentication for your runbooks.
 
@@ -91,11 +81,8 @@
 
 ### <a name="oms-agent-not-running"></a>Scenario: The OMS Agent for Linux isn't running
 
-<<<<<<< HEAD
+
 If the OMS Agent for Linux isn't running, it prevents the Linux Hybrid Runbook Worker from communicating with Azure Automation. Verify the agent is running by entering the following command: `ps -ef | grep python`. You should see output similar to the following, the python processes with **nxautomation** user account. If the Update Management or Azure Automation solutions aren't enabled, none of the following processes are running.
-=======
-If the OMS Agent for Linux isn't running, this prevents the Linux Hybrid Runbook Worker from communicating with Azure Automation. Verify the agent is running by entering the following command: `ps -ef | grep python`. You should see output similar to the following, the python processes with **nxautomation** user account. If the Update Management or Azure Automation solutions aren't enabled, none of the following processes are running.
->>>>>>> a28ef165
 
 ```bash
 nxautom+   8567      1  0 14:45 ?        00:00:00 python /opt/microsoft/omsconfig/modules/nxOMSAutomationWorker/DSCResources/MSFT_nxOMSAutomationWorkerResource/automationworker/worker/main.py /var/opt/microsoft/omsagent/state/automationworker/oms.conf rworkspace:<workspaceId> <Linux hybrid worker version>
@@ -105,21 +92,13 @@
 
 The following list shows the processes that are started for a Linux Hybrid Runbook Worker. They're all located in the `/var/opt/microsoft/omsagent/state/automationworker/` directory.
 
-<<<<<<< HEAD
+
 * **oms.conf** - This value is the worker manager process. It's started directly from DSC.
 
 * **worker.conf** - This process is the Auto Registered Hybrid worker process, it's started by the worker manager. This process is used by Update Management and is transparent to the user. This process isn't present if the Update Management solution isn't enabled on the machine.
 
 * **diy/worker.conf** - This process is the DIY hybrid worker process. The DIY hybrid worker process is used to execute user runbooks on the Hybrid Runbook Worker. It only differs from the Auto registered Hybrid worker process in the key detail that is uses a different configuration. This process isn't present if the Azure Automation solution is disabled, and the DIY Linux Hybrid Worker isn't registered .
-=======
-* **oms.conf** - This process is the worker manager process, this process is started directly from DSC.
-
-* **worker.conf** - This process is the Auto Registered Hybrid worker process, it's started by the worker manager. This process is used by Update Management and is transparent to the user. This process isn't present if the Update Management solution isn't enabled on the machine.
-
-* **diy/worker.conf** - This process is the DIY hybrid worker process. The DIY hybrid worker process is used to execute user runbooks on the Hybrid Runbook Worker. It only differs from the Auto registered Hybrid worker process in the key detail that is uses a different configuration. This process isn't present if the Azure Automation solution isn't enabled, and the DIY Linux Hybrid Worker isn't registered-.
->>>>>>> a28ef165
 
 If the OMS Agent for Linux isn't running, run the following command to start the service: `sudo /opt/microsoft/omsagent/bin/service_control restart`.
 
@@ -143,11 +122,7 @@
 
 #### Cause
 
-<<<<<<< HEAD
 If the Microsoft Monitoring Agent Windows service isn't running, this state prevents the Hybrid Runbook Worker from communicating with Azure Automation.
-=======
-If the Microsoft Monitoring Agent Windows service isn't running, this scenario prevents the Hybrid Runbook Worker from communicating with Azure Automation.
->>>>>>> a28ef165
 
 #### Resolution
 
@@ -161,15 +136,6 @@
 
 #### Cause
 
-<<<<<<< HEAD
-This error can be caused by your proxy or network firewall blocking communication to Microsoft Azure. Verify the computer has outbound access to *.azure-automation.net on ports 443.
-
-#### Resolution
-
-Logs are stored locally on each hybrid worker at `C:\ProgramData\Microsoft\System Center\Orchestrator\7.2\SMA\Sandboxes`. You can check if there are any warning or error events, which are written to the **Application and Services Logs\Microsoft-SMA\Operations** and **Application and Services Logs\Operations Manager** event log that would indicate a connectivity or other issue that affects onboarding of the role to Azure Automation or issue while being used for normal operations.
-
-[Runbook output and messages](../automation-runbook-output-and-messages.md) get sent to Azure Automation from hybrid workers just like runbook jobs that run in the cloud. You can also enable the Verbose and Progress streams the same way you would for other runbooks.
-=======
 This issue can be caused by your proxy or network firewall blocking communication to Microsoft Azure. Verify the computer has outbound access to *.azure-automation.net on ports 443.
 
 #### Resolution
@@ -207,7 +173,6 @@
 
 Start-Service -Name HealthService
 ```
->>>>>>> a28ef165
 
 ## Next steps
 
