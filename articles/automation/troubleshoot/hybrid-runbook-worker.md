--- conflicted
+++ resolved
@@ -16,9 +16,7 @@
 
 ## General
 
-[!INCLUDE [log-analytics-agent-note](../../../includes/log-analytics-agent-note.md)] 
-
-The Hybrid Runbook Worker depends on an agent to communicate with your Automation account to register the worker, receive runbook jobs, and report status. For Windows, this agent is the Microsoft Monitoring Agent. For Linux, it is the Log Analytics agent for Linux.
+The Hybrid Runbook Worker depends on an agent to communicate with your Automation account to register the worker, receive runbook jobs, and report status. For Windows, this agent is the Microsoft Monitoring Agent. For Linux, it is the OMS Agent for Linux.
 
 ### <a name="runbook-execution-fails"></a>Scenario: Runbook execution fails
 
@@ -56,15 +54,11 @@
 
 ## Linux
 
-The Linux Hybrid Runbook Worker depends on the Log Analytics agent for Linux to communicate with your Automation account to register the worker, receive runbook jobs, and report status. If registration of the worker fails, here are some possible causes for the error:
+The Linux Hybrid Runbook Worker depends on the OMS Agent for Linux to communicate with your Automation account to register the worker, receive runbook jobs, and report status. If registration of the worker fails, here are some possible causes for the error:
 
-<<<<<<< HEAD
-###<a name="oms-agent-not-running"></a>Scenario: The Log Analytics agent for Linux is not running
-=======
 ### <a name="oms-agent-not-running"></a>Scenario: The OMS Agent for Linux is not running
->>>>>>> 20767d9b
 
-If the Log Analytics agent for Linux is not running, this prevents the Linux Hybrid Runbook Worker from communicating with Azure Automation. Verify the agent is running by entering the following command: `ps -ef | grep python`. You should see output similar to the following, the python processes with **nxautomation** user account. If the Update Management or Azure Automation solutions are not enabled, none of the following processes are running.
+If the OMS Agent for Linux is not running, this prevents the Linux Hybrid Runbook Worker from communicating with Azure Automation. Verify the agent is running by entering the following command: `ps -ef | grep python`. You should see output similar to the following, the python processes with **nxautomation** user account. If the Update Management or Azure Automation solutions are not enabled, none of the following processes are running.
 
 ```bash
 nxautom+   8567      1  0 14:45 ?        00:00:00 python /opt/microsoft/omsconfig/modules/nxOMSAutomationWorker/DSCResources/MSFT_nxOMSAutomationWorkerResource/automationworker/worker/main.py /var/opt/microsoft/omsagent/state/automationworker/oms.conf rworkspace:<workspaceId> <Linux hybrid worker version>
@@ -81,11 +75,11 @@
 * **diy/worker.conf** - This process is the DIY hybrid worker process. The DIY hybrid worker process is used to execute user runbooks on the Hybrid Runbook Worker. It only differs from the Auto registered Hybrid worker process in the key detail that is uses a different configuration. This process is not present if the Azure Automation solution is not enabled, and the DIY Linux Hybrid Worker is not registered .
 
-If the Log Analytics agent for Linux is not running, run the following command to start the service: `sudo /opt/microsoft/omsagent/bin/service_control restart`.
+If the OMS Agent for Linux is not running, run the following command to start the service: `sudo /opt/microsoft/omsagent/bin/service_control restart`.
 
 ### <a name="class-does-not-exist"></a>Scenario: The specified class does not exist
 
-If you see the error: **The specified class does not exist..** in the  `/var/opt/microsoft/omsconfig/omsconfig.log` then the Log Analytics agent for Linux needs to be updated. Run the following command to reinstall the Log Analytics agent:
+If you see the error: **The specified class does not exist..** in the  `/var/opt/microsoft/omsconfig/omsconfig.log` then the OMS Agent for Linux needs to be updated. Run the following command to reinstall the OMS Agent:
 
 ```bash
 wget https://raw.githubusercontent.com/Microsoft/OMS-Agent-for-Linux/master/installer/scripts/onboard_agent.sh && sh onboard_agent.sh -w <WorkspaceID> -s <WorkspaceKey>
