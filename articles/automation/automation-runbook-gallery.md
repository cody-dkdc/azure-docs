--- conflicted
+++ resolved
@@ -12,13 +12,8 @@
 	ms.topic="article"
 	ms.tgt_pltfrm="na"
 	ms.workload="infrastructure-services"
-<<<<<<< HEAD
-	ms.date="02/03/2016"
-	ms.author="bwren" />
-=======
 	ms.date="02/18/2016"
 	ms.author="magoedte;bwren" />
->>>>>>> abb96edc
 
 
 # Runbook and module galleries for Azure Automation
