--- conflicted
+++ resolved
@@ -4,13 +4,8 @@
 services: automation
 author: georgewallace
 ms.author: gwallace
-<<<<<<< HEAD
 ms.date: 05/10/2018
-ms.topic: article
-=======
-ms.date: 04/25/2018
 ms.topic: conceptual
->>>>>>> 7fb00729
 ms.service: automation
 ms.custom: mvc
 manager: carmonm
