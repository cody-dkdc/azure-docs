---
title: Runbook execution in Azure Automation
description: Describes the details of how a runbook in Azure Automation is processed.
services: automation
ms.service: automation
ms.subservice: process-automation
author: georgewallace
ms.author: gwallace
ms.date: 04/04/2019
ms.topic: conceptual
manager: carmonm
---
# Runbook execution in Azure Automation

When you start a runbook in Azure Automation, a job is created. A job is a single execution instance of a runbook. An Azure Automation worker is assigned to run each job. While workers are shared by many Azure accounts, jobs from different Automation accounts are isolated from one another. You don't have control over which worker services the request for your job. A single runbook can have many jobs running at one time. The execution environment for jobs from the same Automation Account may be reused. The more jobs you run at the same time, the more often they can be dispatched to the same sandbox. Jobs running in the same sandbox process can affect each other, one example is running the `Disconnect-AzureRMAccount` cmdlet. Running this cmdlet would disconnect each runbook job in the shared sandbox process. When you view the list of runbooks in the Azure portal, it lists the status of all jobs that were started for each runbook. You can view the list of jobs for each runbook to track the status of each. Job logs are stored for a max of 30 days. For a description of the different job statuses [Job Statuses](#job-statuses).

[!INCLUDE [GDPR-related guidance](../../includes/gdpr-dsr-and-stp-note.md)]

The following diagram shows the lifecycle of a runbook job for [PowerShell runbooks](automation-runbook-types.md#powershell-runbooks), [Graphical runbooks](automation-runbook-types.md#graphical-runbooks) and [PowerShell Workflow runbooks](automation-runbook-types.md#powershell-workflow-runbooks).

![Job Statuses - PowerShell Workflow](./media/automation-runbook-execution/job-statuses.png)

Your jobs have access to your Azure resources by making a connection to your Azure subscription. They only have access to resources in your data center if those resources are accessible from the public cloud.

## Where to run your runbooks

Runbooks in Azure Automation can run on either a sandbox in Azure or a [Hybrid Runbook Worker](automation-hybrid-runbook-worker.md). A sandbox is a shared environment in Azure that can be used by multiple jobs. Jobs using the same sandbox are bound by the resource limitations of the sandbox. Hybrid Runbook Workers can run runbooks directly on the computer that's hosting the role and against resources in the environment to manage those local resources. Runbooks are stored and managed in Azure Automation and then delivered to one or more assigned computers. Most runbooks can easily be run in the Azure sandboxes. There are specific scenarios where choosing a Hybrid Runbook over an Azure sandbox to execute your runbook may be recommended. See the following table for a list of some example scenarios:

|Task|Best Choice|Notes|
|---|---|---|
|Integrate with Azure resources|Azure Sandbox|Hosted in azure, authentication is simpler. If you are using a Hybrid Runbook Worker on an Azure VM, you can use [managed identities for Azure resources](automation-hrw-run-runbooks.md#managed-identities-for-azure-resources)|
|Optimal performance to manage azure resources|Azure Sandbox|Script is run in the same environment, which in turn has less latency|
|Minimize operational costs|Azure Sandbox|There is no compute overhead, no need for a VM|
|Long running script|Hybrid Runbook Worker|Azure sandboxes have [limitation on resources](../azure-subscription-service-limits.md#automation-limits)|
|Interact with Local services|Hybrid Runbook Worker|Can have access directly to host machine|
|Require 3rd party software and executables|Hybrid Runbook Worker|You manage the OS and can install software|
|Monitor a file or folder with a runbook|Hybrid Runbook Worker|Use a [Watcher task](automation-watchers-tutorial.md) on a Hybrid Runbook worker|
|Resource intensive script|Hybrid Runbook Worker| Azure sandboxes have [limitation on resources](../azure-subscription-service-limits.md#automation-limits)|
|Using modules with specific requirements| Hybrid Runbook Worker|Some examples are:</br> **WinSCP** - dependency on winscp.exe </br> **IISAdministration** - Needs IIS to be enabled|
|Install module that requires installer|Hybrid Runbook Worker|Modules for sandbox must be copiable|
|Using runbooks or modules that require .NET Framework different from 4.7.2|Hybrid Runbook Worker|Automation sandboxes have .NET Framework 4.7.2, and there is no way to upgrade it|
|Scripts that require elevation|Hybrid Runbook Worker|Sandboxes do not allow elevation. To solve this, use a Hybrid Runbook Worker and you can turn off UAC and use `Invoke-Command` when running the command that requires elevation|
|Scripts that require access to WMI|Hybrid Runbook Worker|Jobs running in sandboxes in the cloud [do not have access to the WMI](#device-and-application-characteristics)|

## Runbook behavior

Runbooks execute based on the logic that is defined inside them. If a runbook is interrupted, the runbook restarts at the beginning. This behavior requires runbooks to be written in a way where they support being restarted if there were transient issues.

PowerShell jobs started from a Runbook ran in an Azure sandbox may not run in the Full language mode. To learn more about PowerShell language modes, see [PowerShell language modes](/powershell/module/microsoft.powershell.core/about/about_language_modes). For additional details on how to interact with jobs in Azure Automation, see [Retrieving job status with PowerShell](#retrieving-job-status-using-powershell)

### Creating resources

If your script creates resources, you should check to see if the resource already exists before attempting to create it again. A basic example is shown in the following example:

```powershell
$vmName = "WindowsVM1"
$resourceGroupName = "myResourceGroup"
$myCred = Get-AutomationPSCredential "MyCredential"
$vmExists = Get-AzureRmResource -Name $vmName -ResourceGroupName $resourceGroupName

if(!$vmExists)
    {
    Write-Output "VM $vmName does not exists, creating"
    New-AzureRmVM -Name $vmName -ResourceGroupName $resourceGroupName -Credential $myCred
    }
else
    {
    Write-Output "VM $vmName already exists, skipping"
    }
```

### Time dependant scripts

Careful consideration should be made when authoring runbooks. As mentioned earlier, runbooks need to be authored in a way that they're robust and can handle transient errors that may cause the runbook to restart or fail. If a runbook fails, it is retried. If a runbook normally runs within a time constraint, logic to check the execution time should be implemented in the runbook to ensure operations like start up, shut down or scale out are run only during specific times.

<<<<<<< HEAD
=======
> [!NOTE]
> The local time on the Azure sandbox process is set to UTC time. Calculations for date and time in your runbooks need to take this into consideration.

>>>>>>> 6a383dfd
### Tracking progress

It is a good practice to author runbooks to be modular in nature. This means structuring the logic in the runbook such that it can be reused and restarted easily. Tracking progress in a runbook is a good way to ensure that the logic in a runbook executes correctly if there were issues. Some possible ways to track the progress of the runbook is by using an external source such as storage accounts, a database, or shared files. By tracking the state externally, you can create logic in your runbook to first check the state of the last action the runbook took. Then based off the results, either skip or continue specific tasks in the runbook.

### Prevent concurrent jobs

Some runbooks may behave strangely if they are running across multiple jobs at the same time. In this case, it's important to implement logic to check to see if a runbook already has a running job. A basic example of how you may do this behavior is shown in the following example:

```powershell
# Authenticate to Azure
$connection = Get-AutomationConnection -Name AzureRunAsConnection
Connect-AzureRmAccount -ServicePrincipal -Tenant $connection.TenantID `
-ApplicationID $connection.ApplicationID -CertificateThumbprint $connection.CertificateThumbprint

$AzureContext = Select-AzureRmSubscription -SubscriptionId $connection.SubscriptionID

# Check for already running or new runbooks
$runbookName = "<RunbookName>"
$rgName = "<ResourceGroupName>"
$aaName = "<AutomationAccountName>"
$jobs = Get-AzureRmAutomationJob -ResourceGroupName $rgName -AutomationAccountName $aaName -RunbookName $runbookName -AzureRmContext $AzureContext

# If then check to see if it is already running
$runningCount = ($jobs | ? {$_.Status -eq "Running"}).count

If (($jobs.status -contains "Running" -And $runningCount -gt 1 ) -Or ($jobs.Status -eq "New")) {
    # Exit code
    Write-Output "Runbook is already running"
    Exit 1
} else {
    # Insert Your code here
}
```

### Working with multiple subscriptions

When authoring runbooks that deal with multiple subscriptions, your runbook needs use the [Disable-AzureRmContextAutosave](/powershell/module/azurerm.profile/disable-azurermcontextautosave) cmdlet to ensure that your authentication context is not retrieved from another runbook that may be running in the same sandbox. You then need to use the `-AzureRmContext` parameter on your `AzureRM` cmdlets and pass it your proper context.

```powershell
# Ensures you do not inherit an AzureRMContext in your runbook
Disable-AzureRmContextAutosave –Scope Process

$Conn = Get-AutomationConnection -Name AzureRunAsConnection
Connect-AzureRmAccount -ServicePrincipal `
-Tenant $Conn.TenantID `
-ApplicationID $Conn.ApplicationID `
-CertificateThumbprint $Conn.CertificateThumbprint

$context = Get-AzureRmContext

$ChildRunbookName = 'ChildRunbookDemo'
$AutomationAccountName = 'myAutomationAccount'
$ResourceGroupName = 'myResourceGroup'

Start-AzureRmAutomationRunbook `
    -ResourceGroupName $ResourceGroupName `
    -AutomationAccountName $AutomationAccountName `
    -Name $ChildRunbookName `
    -DefaultProfile $context
```

### Handling exceptions

When authoring scripts, it is important to be able to handle exceptions and potential intermittent failures. The following are some different ways to handle exceptions or intermittent issues with your runbooks:

#### $ErrorActionPreference

The [$ErrorActionPreference](/powershell/module/microsoft.powershell.core/about/about_preference_variables#erroractionpreference) preference variable determines how PowerShell responds to a non-terminating error. Terminating errors are not affected by `$ErrorActionPreference`, they always terminate. By using `$ErrorActionPreference`, a normally non-terminating error like `PathNotFound` from the `Get-ChildItem` cmdlet will stop the runbook from completing. The following example shows using `$ErrorActionPreference`. The final `Write-Output` line will never execute as the script will stop.

```powershell-interactive
$ErrorActionPreference = 'Stop'
Get-Childitem -path nofile.txt
Write-Output "This message will not show"
```

#### Try Catch Finally

[Try Catch](/powershell/module/microsoft.powershell.core/about/about_try_catch_finally) is used in PowerShell scripts to help you handle terminating errors. By using Try Catch, you can catch specific exceptions or general exceptions. The Catch statement should be used to track errors or used to try to handle the error. The following example tries to download a file that does not exist. It catches the `System.Net.WebException` exception, if there was another exception the last value is returned.

```powershell-interactive
try
{
   $wc = new-object System.Net.WebClient
   $wc.DownloadFile("http://www.contoso.com/MyDoc.doc")
}
catch [System.Net.WebException]
{
    "Unable to download MyDoc.doc from http://www.contoso.com."
}
catch
{
    "An error occurred that could not be resolved."
}
```

#### Throw

[Throw](/powershell/module/microsoft.powershell.core/about/about_throw) can be used to generate a terminating error. This can be useful when defining your own logic in a runbook. If a certain criteria is met that should stop the script, you can use `throw` to stop the script. The following example shows machine a function parameter required by using `throw`.

```powershell-interactive
function Get-ContosoFiles
{
  param ($path = $(throw "The Path parameter is required."))
  Get-ChildItem -Path $path\*.txt -recurse
}
```

### Using executables or calling processes

Runbooks run in Azure sandboxes do not support calling processes (such as an .exe or subprocess.call). This is because Azure sandboxes are shared processes run in containers, which may not have access to all the underlying APIs. For scenarios where you require 3rd party software or calling of sub processes, it is recommended you execute the runbook on a [Hybrid Runbook Worker](automation-hybrid-runbook-worker.md).

### Device and application characteristics

Runbook jobs run in Azure sandboxes do not have access to any device or application characteristics. The most common API used to query performance metrics on Windows is WMI. Some of these common metrics are memory and CPU usage. However, it does not matter what API is used. Jobs running in the cloud do not have access to the Microsoft implementation of Web Based Enterprise Management (WBEM), which is built on the Common Information Model (CIM), which are the industry standards for defining device and application characteristics.

## Job statuses

The following table describes the different statuses that are possible for a job. PowerShell has two types of errors, terminating and non-terminating errors. Terminating errors set the runbook status to **Failed** if they occur. Non-terminating errors allow the script to continue even after they occur. An example of a non-terminating error is using the `Get-ChildItem` cmdlet with a path that doesn't exist. PowerShell sees that the path doesn't exist, throws an error, and continues to the next folder. This error wouldn't set the runbook status to **Failed** and could be marked as **Completed**. To force a runbook to stop on a non-terminating error, you can use `-ErrorAction Stop` on the cmdlet.

| Status | Description |
|:--- |:--- |
| Completed |The job completed successfully. |
| Failed |For [Graphical and PowerShell Workflow runbooks](automation-runbook-types.md), the runbook failed to compile. For [PowerShell Script runbooks](automation-runbook-types.md), the runbook failed to start or the job had an exception. |
| Failed, waiting for resources |The job failed because it reached the [fair share](#fair-share) limit three times and started from the same checkpoint or from the start of the runbook each time. |
| Queued |The job is waiting for resources on an Automation worker to come available so that it can be started. |
| Starting |The job has been assigned to a worker, and the system is starting it. |
| Resuming |The system is resuming the job after it was suspended. |
| Running |The job is running. |
| Running, waiting for resources |The job has been unloaded because it reached the [fair share](#fair-share) limit. It resumes shortly from its last checkpoint. |
| Stopped |The job was stopped by the user before it was completed. |
| Stopping |The system is stopping the job. |
| Suspended |The job was suspended by the user, by the system, or by a command in the runbook. If a runbook doesn't have a checkpoint, it starts from the beginning of the runbook. If it has a checkpoint, it can start again and resume from its last checkpoint. The runbook is only suspended by the system when an exception occurs. By default, ErrorActionPreference is set to **Continue**, meaning that the job keeps running on an error. If this preference variable is set to **Stop**, then the job suspends on an error. Applies to [Graphical and PowerShell Workflow runbooks](automation-runbook-types.md) only. |
| Suspending |The system is trying to suspend the job at the request of the user. The runbook must reach its next checkpoint before it can be suspended. If it already passed its last checkpoint, then it completes before it can be suspended. Applies to [Graphical and PowerShell Workflow runbooks](automation-runbook-types.md) only. |

## Viewing job status from the Azure portal

You can view a summarized status of all runbook jobs or drill into details of a specific runbook job in the Azure portal. You can also configure integration with your Log Analytics workspace to forward runbook job status and job streams. For more information about integrating with Azure Monitor logs, see [Forward job status and job streams from Automation to Azure Monitor logs](automation-manage-send-joblogs-log-analytics.md).

### Automation runbook jobs summary

On the right of your selected Automation account, you can see a summary of all the runbook jobs under **Job Statistics** tile.

![Job Statistics tile](./media/automation-runbook-execution/automation-account-job-status-summary.png)

This tile displays a count and graphical representation of the job status for all jobs executed.

Clicking the tile presents the **Jobs** page, which includes a summarized list of all jobs executed. This page shows the status, start times, and completion times.

![Automation account Jobs page](./media/automation-runbook-execution/automation-account-jobs-status-blade.png)

You can filter the list of jobs by selecting **Filter jobs**  and filter on a specific runbook, job status, or from the drop-down list, and the time range to search within.

![Filter Job status](./media/automation-runbook-execution/automation-account-jobs-filter.png)

Alternatively, you can view job summary details for a specific runbook by selecting that runbook from the **Runbooks** page in your Automation account, and then select the **Jobs** tile. This action presents the **Jobs** page, and from there you can click the job record to view its detail and output.

![Automation account Jobs page](./media/automation-runbook-execution/automation-runbook-job-summary-blade.png)

### Job Summary

You can view a list of all the jobs that have been created for a particular runbook and their most recent status. You can filter this list by job status and the range of dates for the last change to the job. To view its detailed information and output, click the name of a job. The detailed view of the job includes the values for the runbook parameters that were provided to that job.

You can use the following steps to view the jobs for a runbook.

1. In the Azure portal, select **Automation** and then select the name of an Automation account.
2. From the hub, select **Runbooks** and then on the **Runbooks** page select a runbook from the list.
3. On the page for the selected runbook, click the **Jobs** tile.
4. Click one of the jobs in the list and on the runbook job details page you can view its detail and output.

## Retrieving job status using PowerShell

You can use the [Get-AzureRmAutomationJob](https://docs.microsoft.com/powershell/module/azurerm.automation/get-azurermautomationjob) to retrieve the jobs created for a runbook and the details of a particular job. If you start a runbook with PowerShell using [Start-AzureRmAutomationRunbook](https://docs.microsoft.com/powershell/module/azurerm.automation/start-azurermautomationrunbook), then it returns the resulting job. Use [Get-AzureRmAutomationJobOutput](https://docs.microsoft.com/powershell/module/azurerm.automation/get-azurermautomationjoboutput) to get a job’s output.

The following sample commands retrieve the last job for a sample runbook and display its status, the values provided for the runbook parameters, and the output from the job.

```azurepowershell-interactive
$job = (Get-AzureRmAutomationJob –AutomationAccountName "MyAutomationAccount" `
–RunbookName "Test-Runbook" -ResourceGroupName "ResourceGroup01" | sort LastModifiedDate –desc)[0]
$job.Status
$job.JobParameters
Get-AzureRmAutomationJobOutput -ResourceGroupName "ResourceGroup01" `
–AutomationAccountName "MyAutomationAcct" -Id $job.JobId –Stream Output
```

The following sample retrieves the output for a specific job, and returns each record. In the case that there was an exception for one of the records, the exception is written out instead of the value. This behavior is useful as exceptions can provide additional information, which may not be logged normally during output.

```azurepowershell-interactive
$output = Get-AzureRmAutomationJobOutput -AutomationAccountName <AutomationAccountName> -Id <jobID> -ResourceGroupName <ResourceGroupName> -Stream "Any"
foreach($item in $output)
{
    $fullRecord = Get-AzureRmAutomationJobOutputRecord -AutomationAccountName <AutomationAccountName> -ResourceGroupName <ResourceGroupName> -JobId <jobID> -Id $item.StreamRecordId
    if ($fullRecord.Type -eq "Error")
    {
        $fullRecord.Value.Exception
    }
    else
    {
    $fullRecord.Value
    }
}
```

## Get details from Activity log

Other details such as the person or account that started the runbook can be retrieved from the Activity log for the automation account. The following PowerShell example provides the last user to run the runbook in question:

```powershell-interactive
$SubID = "00000000-0000-0000-0000-000000000000"
$AutomationResourceGroupName = "MyResourceGroup"
$AutomationAccountName = "MyAutomationAccount"
$RunbookName = "MyRunbook"
$StartTime = (Get-Date).AddDays(-1)
$JobActivityLogs = Get-AzureRmLog -ResourceGroupName $AutomationResourceGroupName -StartTime $StartTime `
                                | Where-Object {$_.Authorization.Action -eq "Microsoft.Automation/automationAccounts/jobs/write"}

$JobInfo = @{}
foreach ($log in $JobActivityLogs)
{
    # Get job resource
    $JobResource = Get-AzureRmResource -ResourceId $log.ResourceId

    if ($JobInfo[$log.SubmissionTimestamp] -eq $null -and $JobResource.Properties.runbook.name -eq $RunbookName)
    { 
        # Get runbook
        $Runbook = Get-AzureRmAutomationJob -ResourceGroupName $AutomationResourceGroupName -AutomationAccountName $AutomationAccountName `
                                            -Id $JobResource.Properties.jobId | ? {$_.RunbookName -eq $RunbookName}

        # Add job information to hash table
        $JobInfo.Add($log.SubmissionTimestamp, @($Runbook.RunbookName,$Log.Caller, $JobResource.Properties.jobId))
    }
}
$JobInfo.GetEnumerator() | sort key -Descending | Select-Object -First 1
```

## Fair share

To share resources among all runbooks in the cloud, Azure Automation temporarily unloads or stops any job that has run for more than three hours. Jobs for [PowerShell-based runbooks](automation-runbook-types.md#powershell-runbooks) and [Python runbooks](automation-runbook-types.md#python-runbooks) are stopped and not restarted, and the job status shows Stopped.

For long running tasks, it's recommended to use a [Hybrid Runbook Worker](automation-hrw-run-runbooks.md#job-behavior). Hybrid Runbook Workers aren't limited by fair share, and don't have a limitation on how long a runbook can execute. The other job [limits](../azure-subscription-service-limits.md#automation-limits) apply to both Azure sandboxes and Hybrid Runbook Workers. While Hybrid Runbook Workers aren't limited by the 3 hour fair share limit, runbooks run on them should be developed to support restart behaviors from unexpected local infrastructure issues.

Another option is to optimize the runbook by using child runbooks. If your runbook loops through the same function on several resources, such as a database operation on several databases, you can move that function to a [child runbook](automation-child-runbooks.md) and call it with the [Start-AzureRMAutomationRunbook](/powershell/module/azurerm.automation/start-azurermautomationrunbook) cmdlet. Each of these child runbooks executes in parallel in separate processes. This behavior decreases the total amount of time for the parent runbook to complete. You can use the [Get-AzureRmAutomationJob](/powershell/module/azurerm.automation/Get-AzureRmAutomationJob) cmdlet in your runbook to check the job status for each child if there are operations that perform after the child runbook completes.

## Next steps

* To learn more about the different methods that can be used to start a runbook in Azure Automation, see [Starting a runbook in Azure Automation](automation-starting-a-runbook.md)
<|MERGE_RESOLUTION|>--- conflicted
+++ resolved
@@ -73,12 +73,9 @@
 
 Careful consideration should be made when authoring runbooks. As mentioned earlier, runbooks need to be authored in a way that they're robust and can handle transient errors that may cause the runbook to restart or fail. If a runbook fails, it is retried. If a runbook normally runs within a time constraint, logic to check the execution time should be implemented in the runbook to ensure operations like start up, shut down or scale out are run only during specific times.
 
-<<<<<<< HEAD
-=======
 > [!NOTE]
 > The local time on the Azure sandbox process is set to UTC time. Calculations for date and time in your runbooks need to take this into consideration.
 
->>>>>>> 6a383dfd
 ### Tracking progress
 
 It is a good practice to author runbooks to be modular in nature. This means structuring the logic in the runbook such that it can be reused and restarted easily. Tracking progress in a runbook is a good way to ensure that the logic in a runbook executes correctly if there were issues. Some possible ways to track the progress of the runbook is by using an external source such as storage accounts, a database, or shared files. By tracking the state externally, you can create logic in your runbook to first check the state of the last action the runbook took. Then based off the results, either skip or continue specific tasks in the runbook.
