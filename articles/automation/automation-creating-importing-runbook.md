---
title: Creating or importing a runbook in Azure Automation
description: This article describes how to create a new runbook in Azure Automation or import one from a file.
services: automation
ms.service: automation
ms.component: process-automation
author: georgewallace
ms.author: gwallace
ms.date: 08/06/2018
ms.topic: conceptual
manager: carmonm
---
# Creating or importing a runbook in Azure Automation

You can add a runbook to Azure Automation by either [creating a new one](#creating-a-new-runbook) or by importing an existing runbook from a file or from the [Runbook Gallery](automation-runbook-gallery.md). This article provides information on creating and importing runbooks from a file.  You can get all of the details on accessing community runbooks and modules in [Runbook and module galleries for Azure Automation](automation-runbook-gallery.md).

## Creating a new runbook

You can create a new runbook in Azure Automation using one of the Azure portals or Windows PowerShell. Once the runbook has been created, you can edit it using information in [Learning PowerShell Workflow](automation-powershell-workflow.md) and [Graphical authoring in Azure Automation](automation-graphical-authoring-intro.md).

### To create a new Azure Automation runbook with the Azure portal

1. In the Azure portal, open your Automation account.
1. From the Hub, select **Runbooks** to open the list of runbooks.
1. Click on the **Add a runbook** button and then **Create a new runbook**.
1. Type a **Name** for the runbook and select its [Type](automation-runbook-types.md). The runbook name must start with a letter and can have letters, numbers, underscores, and dashes.
1. Click **Create** to create the runbook and open the editor.

### To create a new Azure Automation runbook with Windows PowerShell
<<<<<<< HEAD
You can use the [New-AzureRmAutomationRunbook](https://docs.microsoft.com/powershell/module/azurerm.automation/new-azurermautomationrunbook) cmdlet to create an empty [PowerShell Workflow runbook](automation-runbook-types.md#powershell-workflow-runbooks). You can either specify the **Name** parameter to create an empty runbook that you can later edit, or you can specify the **Path** parameter to import a runbook file. The **Type** parameter should also be included to specify one of the four runbook types.
=======

You can use the [New-AzureRmAutomationRunbook](/powershell/module/AzureRM.Automation/New-AzureRmAutomationRunbook) cmdlet to create an empty [PowerShell Workflow runbook](automation-runbook-types.md#powershell-workflow-runbooks). The **Type** parameter should be included to specify one of the four runbook types.
>>>>>>> 63b4e8a1

The following sample commands show how to create a new empty runbook.

```azurepowershell-interactive
New-AzureRmAutomationRunbook -AutomationAccountName MyAccount `
-Name NewRunbook -ResourceGroupName MyResourceGroup -Type PowerShell
```

## Importing a runbook from a file into Azure Automation

You can create a new runbook in Azure Automation by importing a PowerShell script or PowerShell Workflow (.ps1 extension), an exported graphical runbook (.graphrunbook), or a Python 2 script (.py extension).  You must specify the [type of runbook](automation-runbook-types.md) that is created during import, taking into account the following considerations.

* A .graphrunbook file may only be imported into a new [graphical runbook](automation-runbook-types.md#graphical-runbooks), and graphical runbooks can only be created from a .graphrunbook file.
* A .ps1 file containing a PowerShell Workflow can only be imported into a [PowerShell Workflow runbook](automation-runbook-types.md#powershell-workflow-runbooks).  If the file contains multiple PowerShell Workflows, then the import will fail. You must save each workflow to its own file and import each separately.
* A .ps1 file that does not contain a workflow can be imported into either a [PowerShell runbook](automation-runbook-types.md#powershell-runbooks) or a [PowerShell Workflow runbook](automation-runbook-types.md#powershell-workflow-runbooks).  If it is imported into a PowerShell Workflow runbook, then it is converted to a workflow, and comments are included in the runbook specifying the changes that were made.

### To import a runbook from a file with the Azure portal

You can use the following procedure to import a script file into Azure Automation.  

> [!NOTE]
> Note that you can only import a .ps1 file into a PowerShell Workflow runbook using the portal.

1. In the Azure portal, open your Automation account.
2. From the Hub, select **Runbooks** to open the list of runbooks.
3. Click on the **Add a runbook** button and then **Import**.
4. Click **Runbook file** to select the file to import
5. If the **Name** field is enabled, then you have the option to change it.  The runbook name must start with a letter and can have letters, numbers, underscores, and dashes.
6. The [runbook type](automation-runbook-types.md) is automatically selected, but you can change the type after taking the applicable restrictions into account. 
7. The new runbook appears in the list of runbooks for the Automation Account.
8. You must [publish the runbook](#publishing-a-runbook) before you can run it.

> [!NOTE]
> After you import a graphical runbook or a graphical PowerShell workflow runbook, you have the option to convert to the other type if wanted. You can’t convert to a textual runbook.
>  
> 

### To import a runbook from a script file with Windows PowerShell
<<<<<<< HEAD
You can use the [Import-AzureRMAutomationRunbook](https://docs.microsoft.com/powershell/module/azurerm.automation/import-azurermautomationrunbook) cmdlet to import a script file as a draft PowerShell Workflow runbook. If the runbook already exists, the import fails unless you use the *-Force* parameter. 
=======

You can use the [Import-AzureRMAutomationRunbook](/powershell/module/AzureRM.Automation/Import-AzureRmAutomationRunbook) cmdlet to import a script file as a draft PowerShell Workflow runbook. If the runbook already exists, the import fails unless you use the *-Force* parameter.
>>>>>>> 63b4e8a1

The following sample commands show how to import a script file into a runbook.

```azurepowershell-interactive
$automationAccountName =  "AutomationAccount"
$runbookName = "Sample_TestRunbook"
$scriptPath = "C:\Runbooks\Sample_TestRunbook.ps1"
$RGName = "ResourceGroup"

Import-AzureRMAutomationRunbook -Name $runbookName -Path $scriptPath `
-ResourceGroupName $RGName -AutomationAccountName $automationAccountName `
-Type PowerShellWorkflow
```

## Publishing a runbook

When you create or import a new runbook, you must publish it before you can run it.  Each runbook in Automation has a Draft and a Published version. Only the Published version is available to be run, and only the Draft version can be edited. The Published version is unaffected by any changes to the Draft version. When the Draft version should be made available, then you publish it, which overwrites the Published version with the Draft version.

## To publish a runbook using the Azure portal

1. Open the runbook in the Azure portal.
1. Click the **Edit** button.
1. Click the **Publish** button and then **Yes** to the verification message.

## To publish a runbook using Windows PowerShell
<<<<<<< HEAD
You can use the [Publish-AzureRmAutomationRunbook](https://docs.microsoft.com/powershell/module/azurerm.automation/publish-azurermautomationrunbook) cmdlet to publish a runbook with Windows PowerShell. The following sample commands show how to publish a sample runbook.
=======

You can use the [Publish-AzureRmAutomationRunbook](/powershell/module/AzureRM.Automation/Publish-AzureRmAutomationRunbook) cmdlet to publish a runbook with Windows PowerShell. The following sample commands show how to publish a sample runbook.
>>>>>>> 63b4e8a1

```azurepowershell-interactive
$automationAccountName =  "AutomationAccount"
$runbookName = "Sample_TestRunbook"
$RGName = "ResourceGroup"

Publish-AzureRmAutomationRunbook -AutomationAccountName $automationAccountName `
-Name $runbookName -ResourceGroupName $RGName
```

## Next Steps

* To learn about how you can benefit from the Runbook and PowerShell Module Gallery, see  [Runbook and module galleries for Azure Automation](automation-runbook-gallery.md)
* To learn more about editing PowerShell and PowerShell Workflow runbooks with a textual editor, see [Editing textual runbooks in Azure Automation](automation-edit-textual-runbook.md)
* To learn more about Graphical runbook authoring, see [Graphical authoring in Azure Automation](automation-graphical-authoring-intro.md)<|MERGE_RESOLUTION|>--- conflicted
+++ resolved
@@ -27,12 +27,7 @@
 1. Click **Create** to create the runbook and open the editor.
 
 ### To create a new Azure Automation runbook with Windows PowerShell
-<<<<<<< HEAD
-You can use the [New-AzureRmAutomationRunbook](https://docs.microsoft.com/powershell/module/azurerm.automation/new-azurermautomationrunbook) cmdlet to create an empty [PowerShell Workflow runbook](automation-runbook-types.md#powershell-workflow-runbooks). You can either specify the **Name** parameter to create an empty runbook that you can later edit, or you can specify the **Path** parameter to import a runbook file. The **Type** parameter should also be included to specify one of the four runbook types.
-=======
-
-You can use the [New-AzureRmAutomationRunbook](/powershell/module/AzureRM.Automation/New-AzureRmAutomationRunbook) cmdlet to create an empty [PowerShell Workflow runbook](automation-runbook-types.md#powershell-workflow-runbooks). The **Type** parameter should be included to specify one of the four runbook types.
->>>>>>> 63b4e8a1
+You can use the [New-AzureRmAutomationRunbook](https://docs.microsoft.com/powershell/module/azurerm.automation/new-azurermautomationrunbook) cmdlet to create an empty [PowerShell Workflow runbook](automation-runbook-types.md#powershell-workflow-runbooks). The **Type** parameter should also be included to specify one of the four runbook types.
 
 The following sample commands show how to create a new empty runbook.
 
@@ -71,12 +66,7 @@
 > 
 
 ### To import a runbook from a script file with Windows PowerShell
-<<<<<<< HEAD
 You can use the [Import-AzureRMAutomationRunbook](https://docs.microsoft.com/powershell/module/azurerm.automation/import-azurermautomationrunbook) cmdlet to import a script file as a draft PowerShell Workflow runbook. If the runbook already exists, the import fails unless you use the *-Force* parameter. 
-=======
-
-You can use the [Import-AzureRMAutomationRunbook](/powershell/module/AzureRM.Automation/Import-AzureRmAutomationRunbook) cmdlet to import a script file as a draft PowerShell Workflow runbook. If the runbook already exists, the import fails unless you use the *-Force* parameter.
->>>>>>> 63b4e8a1
 
 The following sample commands show how to import a script file into a runbook.
 
@@ -102,12 +92,7 @@
 1. Click the **Publish** button and then **Yes** to the verification message.
 
 ## To publish a runbook using Windows PowerShell
-<<<<<<< HEAD
 You can use the [Publish-AzureRmAutomationRunbook](https://docs.microsoft.com/powershell/module/azurerm.automation/publish-azurermautomationrunbook) cmdlet to publish a runbook with Windows PowerShell. The following sample commands show how to publish a sample runbook.
-=======
-
-You can use the [Publish-AzureRmAutomationRunbook](/powershell/module/AzureRM.Automation/Publish-AzureRmAutomationRunbook) cmdlet to publish a runbook with Windows PowerShell. The following sample commands show how to publish a sample runbook.
->>>>>>> 63b4e8a1
 
 ```azurepowershell-interactive
 $automationAccountName =  "AutomationAccount"
