--- conflicted
+++ resolved
@@ -108,10 +108,6 @@
 LASTEDIT: 2016.10.13
 #>
 
-<<<<<<< HEAD
-goto-mhprlist
-=======
->>>>>>> 69d52d82
 # Generate the password used for this certificate
 Add-Type -AssemblyName System.Web -ErrorAction SilentlyContinue | Out-Null
 $Password = [System.Web.Security.Membership]::GeneratePassword(25, 10)
