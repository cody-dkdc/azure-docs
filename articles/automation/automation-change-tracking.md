---
title: Track changes with Azure Automation
description: The Change Tracking solution helps you identify software and Windows Service changes that occur in your environment.
services: automation
ms.service: automation
ms.subservice: change-inventory-management
author: georgewallace
ms.author: gwallace
ms.date: 01/24/2019
ms.topic: conceptual
manager: carmonm
ms.custom: H1Hack27Feb2017
---
# Track changes in your environment with the Change Tracking solution

This article helps you use the Change Tracking solution to easily identify changes in your environment. The solution tracks changes to Windows and Linux software, Windows and Linux files, Windows registry keys, Windows services, and Linux daemons. Identifying configuration changes can help you pinpoint operational issues.

Changes to installed software, Windows services, Windows registry and files, and Linux daemons on the monitored servers are sent to the Log Analytics service in the cloud for processing. Logic is applied to the received data and the cloud service records the data. By using the information on the Change Tracking dashboard, you can easily see the changes that were made in your server infrastructure.

## Supported Windows operating systems

The following versions of the Windows operating system are officially supported for the Windows agent:

* Windows Server 2008 R2 or later

## Supported Linux operating systems

The following Linux distributions are officially supported. However, the Linux agent might also run on other distributions not listed. Unless otherwise noted, all minor releases are supported for each major version listed.  

### 64-bit

* CentOS 6 and 7
* Amazon Linux 2017.09
* Oracle Linux 6 and 7
* Red Hat Enterprise Linux Server 6 and 7
* Debian GNU/Linux 8 and 9
* Ubuntu Linux 14.04 LTS, 16.04 LTS, and 18.04 LTS
* SUSE Linux Enterprise Server 12

### 32-bit

* CentOS 6
* Oracle Linux 6
* Red Hat Enterprise Linux Server 6
* Debian GNU/Linux 8 and 9
* Ubuntu Linux 14.04 LTS and 16.04 LTS

## <a name="onboard"></a>Enable Change Tracking and Inventory

To begin tracking changes, you need to enable the Change Tracking and Inventory solution. There are many ways to onboard machines to Change Tracking and Inventory. The following are the recommended and supported ways to onboard the solution.

* [From a virtual machine](automation-onboard-solutions-from-vm.md)
* [From browsing multiple machines](automation-onboard-solutions-from-browse.md)
* [From your Automation account](automation-onboard-solutions-from-automation-account.md)
* [With an Azure Automation runbook](automation-onboard-solutions.md)

## Configuring Change Tracking and Inventory

To learn how to onboard computers to the solution visit: [Onboarding Automation solutions](automation-onboard-solutions-from-automation-account.md). Once you have a machine onboarding with the Change Tracking and Inventory solution, you can configure the items to track. When you enable a new file or registry key to track, it is enabled for both Change Tracking and Inventory.

For tracking changes in files on both Windows and Linux, MD5 hashes of the files are used. Theses hashes are then used to detect if a change has been made since the last inventory.

### Configure Linux files to track

Use the following steps to configure file tracking on Linux computers:

1. In your Automation Account, select **Change tracking** under **CONFIGURATION MANAGEMENT**. Click **Edit Settings** (the gear symbol).
2. On the **Change Tracking** page, select **Linux Files**, then click **+ Add** to add a new file to track.
3. On the **Add Linux File for Change Tracking**, enter the information for the file or directory to track and click **Save**.

|Property  |Description  |
|---------|---------|
|Enabled     | Determines if the setting is applied.        |
|Item Name     | Friendly name of the file to be tracked.        |
|Group     | A group name for logically grouping files.        |
|Enter Path     | The path to check for the file. For example: "/etc/*.conf"       |
|Path Type     | Type of item to be tracked, possible values are File and Directory.        |
|Recursion     | Determines if recursion is used when looking for the item to be tracked.        |
|Use Sudo     | This setting determines if sudo is used when checking for the item.         |
|Links     | This setting determines how symbolic links dealt with when traversing directories.<br> **Ignore** - Ignores symbolic links and doesn't include the files/directories referenced.<br>**Follow** - Follows the symbolic links during recursion and also includes the files/directories referenced.<br>**Manage** - Follows the symbolic links and allows altering of returned content.     |
|Upload file content for all settings| Turns on or off file content upload on tracked changes. Available options: **True** or **False**.|

> [!NOTE]
> The "Manage" links option is not recommended. File content retrieval is not supported.

### Configure Windows files to track

Use the following steps to configure files tracking on Windows computers:

1. In your Automation Account, select **Change tracking** under **CONFIGURATION MANAGEMENT**. Click **Edit Settings** (the gear symbol).
2. On the **Change Tracking** page, select **Windows Files**, then click **+ Add** to add a new file to track.
3. On the **Add Windows File for Change Tracking**, enter the information for the file to track and click **Save**.

|Property  |Description  |
|---------|---------|
|Enabled     | Determines if the setting is applied.        |
|Item Name     | Friendly name of the file to be tracked.        |
|Group     | A group name for logically grouping files.        |
|Enter Path     | The path to check for the file For example: "c:\temp\\\*.txt"<br>You can also use environment variables such as "%winDir%\System32\\\*.*"       |
|Recursion     | Determines if recursion is used when looking for the item to be tracked.        |
|Upload file content for all settings| Turns on or off file content upload on tracked changes. Available options: **True** or **False**.|

## Wildcard, recursion, and environment settings

Recursion allows you to specify wildcards to simplify tracking across directories, and environment variables to allow you to track files across environments with multiple or dynamic drive names. The following list shows common information you should know when configuring recursion:

* Wildcards are required for tracking multiple files
* If using wildcards, they can only be used in the last segment of a path. (such as C:\folder\\**file** or /etc/*.conf)
* If an environment variable has an invalid path, validation will succeed but that path will fail when inventory runs.
* Avoid general paths such as `c:\*.*` when setting the path, as this would result in too many folders being traversed.

## Configure File Content tracking

You can view the contents before and after a change of a file with File Content Change Tracking. This is available for Windows and Linux files, for each change to the file, the contents of the file is stored in a storage account, and shows the file before and after the change, inline, or side by side. To learn more, see [View the contents of a tracked file](change-tracking-file-contents.md).

![view changes in a file](./media/change-tracking-file-contents/view-file-changes.png)

### Configure Windows registry keys to track

Use the following steps to configure registry key tracking on Windows computers:

1. In your Automation Account, select **Change tracking** under **CONFIGURATION MANAGEMENT**. Click **Edit Settings** (the gear symbol).
2. On the **Change Tracking** page, select **Windows Registry**, then click **+ Add** to add a new registry key to track.
3. On the **Add Windows Registry for Change Tracking**, enter the information for the key to track and click **Save**.

|Property  |Description  |
|---------|---------|
|Enabled     | Determines if the setting is applied.        |
|Item Name     | Friendly name of the file to be tracked.        |
|Group     | A group name for logically grouping files.        |
|Windows Registry Key   | The path to check for the file. For example: "HKEY_LOCAL_MACHINE\SOFTWARE\Microsoft\Windows\CurrentVersion\Explorer\User Shell Folders\Common Startup"      |

## Limitations

The Change Tracking solution doesn't currently support the following items:

* Recursion for Windows registry tracking
* Network file systems

Other limitations:

* The **Max File Size** column and values are unused in the current implementation.
* If you collect more than 2500 files in the 30-minute collection cycle, solution performance might be degraded.
* When network traffic is high, change records may take up to six hours to display.
* If you modify the configuration while a computer is shut down, the computer might post changes that belonged to the previous configuration.

## Known Issues

The Change Tracking solution is currently experiencing the following issues:

<<<<<<< HEAD
* Hotfix updates aren't collected for Windows 10 Creators Update and Windows Server 2016 Core RS3 machines.
=======
* Hotfix updates are not collected for Windows 10 Creators Update and Windows Server 2016 Core RS3 machines.
>>>>>>> 64ab36fa

## Change Tracking data collection details

The following table shows the data collection frequency for the types of changes. For every type the data snapshot of the current state is also refreshed at least every 24 hours:

| **Change type** | **Frequency** |
| --- | --- |
| Windows registry | 50 minutes |
| Windows file | 30 minutes |
| Linux file | 15 minutes |
| Windows services | 10 seconds to 30 minutes</br> Default: 30 minutes |
| Linux daemons | 5 minutes |
| Windows software | 30 minutes |
| Linux software | 5 minutes |

The following table shows the tracked item limits per machine for Change Tracking.

| **Resource** | **Limit**| **Notes** |
|---|---|---|
|File|500||
|Registry|250||
|Windows software|250|Doesn't include software updates|
|Linux packages|1250||
|Services|250||
|Daemon|250||

### Windows service tracking

The default collection frequency for Windows services is 30 minutes. To configure the frequency, go to **Change Tracking**. Under **Edit Settings** on the **Windows Services** tab, there's a slider that allows you to change the collection frequency for Windows services from as quickly as 10 seconds to as long as 30 minutes. Move the slider bar to the frequency you want and it automatically saves it.

![Windows services slider](./media/automation-change-tracking/windowservices.png)

The agent only tracks changes, this optimizes the performance of the agent. Setting a high threshold may miss changes if the service reverted to their original state. Setting the frequency to a smaller value allows you to catch changes that may be missed otherwise.

> [!NOTE]
> While the agent can track changes down to a 10 second interval, the data still takes a few minutes to be displayed in the portal. Changes during the time to display in the portal are still tracked and logged.
  
### Registry key change tracking

The purpose of monitoring changes to registry keys is to pinpoint extensibility points where third-party code and malware can activate. The following list shows the list of pre-configured registry keys. These keys are configured but not enabled. To track these registry keys, you must enable each one.

> [!div class="mx-tdBreakAll"]
> |  |
> |---------|
> |**HKEY\_LOCAL\_MACHINE\Software\Classes\Directory\ShellEx\ContextMenuHandlers**     |
|&nbsp;&nbsp;&nbsp;&nbsp;Monitors common autostart entries that hook directly into Windows Explorer and usually run in-process with Explorer.exe.    |
> |**HKEY\_LOCAL\_MACHINE\Software\Microsoft\Windows\CurrentVersion\Group Policy\Scripts\Startup**     |
|&nbsp;&nbsp;&nbsp;&nbsp;Monitors scripts that run at startup.     |
> |**HKEY\_LOCAL\_MACHINE\Software\Microsoft\Windows\CurrentVersion\Group Policy\Scripts\Shutdown**    |
|&nbsp;&nbsp;&nbsp;&nbsp;Monitors scripts that run at shutdown.     |
> |**HKEY\_LOCAL\_MACHINE\SOFTWARE\Wow6432Node\Microsoft\Windows\CurrentVersion\Run**     |
|&nbsp;&nbsp;&nbsp;&nbsp;Monitors keys that are loaded before the user signs in to their Windows account. The key is used for 32-bit programs running on 64-bit computers.    |
> |**HKEY\_LOCAL\_MACHINE\SOFTWARE\Microsoft\Active Setup\Installed Components**     |
|&nbsp;&nbsp;&nbsp;&nbsp;Monitors changes to application settings.     |
> |**HKEY\_LOCAL\_MACHINE\Software\Classes\Directory\ShellEx\ContextMenuHandlers**|
|&nbsp;&nbsp;&nbsp;&nbsp;Monitors common autostart entries that hook directly into Windows Explorer and usually run in-process with Explorer.exe.|
> |**HKEY\_LOCAL\_MACHINE\Software\Classes\Directory\Shellex\CopyHookHandlers**|
|&nbsp;&nbsp;&nbsp;&nbsp;Monitors common autostart entries that hook directly into Windows Explorer and usually run in-process with Explorer.exe.|
> |**HKEY\_LOCAL\_MACHINE\Software\Microsoft\Windows\CurrentVersion\Explorer\ShellIconOverlayIdentifiers**|
|&nbsp;&nbsp;&nbsp;&nbsp;Monitors for icon overlay handler registration.|
|**HKEY\_LOCAL\_MACHINE\Software\Wow6432Node\Microsoft\Windows\CurrentVersion\Explorer\ShellIconOverlayIdentifiers**|
|&nbsp;&nbsp;&nbsp;&nbsp;Monitors for icon overlay handler registration for 32-bit programs running on 64-bit computers.|
> |**HKEY\_LOCAL\_MACHINE\Software\Microsoft\Windows\CurrentVersion\Explorer\Browser Helper Objects**|
|&nbsp;&nbsp;&nbsp;&nbsp;Monitors for new browser helper object plugins for Internet Explorer. Used to access the Document Object Model (DOM) of the current page and to control navigation.|
> |**HKEY\_LOCAL\_MACHINE\Software\Wow6432Node\Microsoft\Windows\CurrentVersion\Explorer\Browser Helper Objects**|
|&nbsp;&nbsp;&nbsp;&nbsp;Monitors for new browser helper object plugins for Internet Explorer. Used to access the Document Object Model (DOM) of the current page and to control navigation for 32-bit programs running on 64-bit computers.|
> |**HKEY\_LOCAL\_MACHINE\Software\Microsoft\Internet Explorer\Extensions**|
|&nbsp;&nbsp;&nbsp;&nbsp;Monitors for new Internet Explorer extensions, such as custom tool menus and custom toolbar buttons.|
> |**HKEY\_LOCAL\_MACHINE\Software\Wow6432Node\Microsoft\Internet Explorer\Extensions**|
|&nbsp;&nbsp;&nbsp;&nbsp;Monitors for new Internet Explorer extensions, such as custom tool menus and custom toolbar buttons for 32-bit programs running on 64-bit computers.|
> |**HKEY\_LOCAL\_MACHINE\Software\Microsoft\Windows NT\CurrentVersion\Drivers32**|
|&nbsp;&nbsp;&nbsp;&nbsp;Monitors the 32-bit drivers associated with wavemapper, wave1 and wave2, msacm.imaadpcm, .msadpcm, .msgsm610, and vidc. Similar to the [drivers] section in the SYSTEM.INI file.|
> |**HKEY\_LOCAL\_MACHINE\Software\Wow6432Node\Microsoft\Windows NT\CurrentVersion\Drivers32**|
|&nbsp;&nbsp;&nbsp;&nbsp;Monitors the 32-bit drivers associated with wavemapper, wave1 and wave2, msacm.imaadpcm, .msadpcm, .msgsm610, and vidc for 32-bit programs running on 64-bit computers. Similar to the [drivers] section in the SYSTEM.INI file.|
> |**HKEY\_LOCAL\_MACHINE\System\CurrentControlSet\Control\Session Manager\KnownDlls**|
|&nbsp;&nbsp;&nbsp;&nbsp;Monitors the list of known or commonly used system DLLs; this system prevents people from exploiting weak application directory permissions by dropping in Trojan horse versions of system DLLs.|
> |**HKEY\_LOCAL\_MACHINE\SOFTWARE\Microsoft\Windows NT\CurrentVersion\Winlogon\Notify**|
|&nbsp;&nbsp;&nbsp;&nbsp;Monitors the list of packages able to receive event notifications from Winlogon, the interactive logon support model for the Windows operating system.|

## Network requirements

The following addresses are required specifically for Change Tracking. Communication to these addresses is done over port 443.

|Azure Public  |Azure Government  |
|---------|---------|
|*.ods.opinsights.azure.com     |*.ods.opinsights.azure.us         |
|*.oms.opinsights.azure.com     | *.oms.opinsights.azure.us        |
|*.blob.core.windows.net|*.blob.core.usgovcloudapi.net|
|*.azure-automation.net|*.azure-automation.us|

## Use Change Tracking

After the solution is enabled, you can view the summary of changes for your monitored computers by selecting **Change Tracking** under **CONFIGURATION MANAGEMENT** in your Automation account.

You can view changes to your computers and then drill-into details for each event. Drop downs are available at the top of the chart to limit the chart and detailed information based on change type and time ranges. You can also click and drag on the chart to select a custom time range.

![image of Change Tracking dashboard](./media/automation-change-tracking/change-tracking-dash01.png)

Clicking on a change or event brings up the detailed information about that change. As you can see from the example, the startup type of the service was changed from Manual to Auto.

![image of change tracking details](./media/automation-change-tracking/change-tracking-details.png)

## Search logs

In addition to the details that are provided in the portal, searches can be done against the logs. With the **Change Tracking** page open, click **Log Analytics**, this opens the **Log Search** page.

### Sample queries

The following table provides sample log searches for change records collected by this solution:

|Query  |Description  |
|---------|---------|
|ConfigurationData<br>&#124; where   ConfigDataType == "WindowsServices" and SvcStartupType == "Auto"<br>&#124; where SvcState == "Stopped"<br>&#124; summarize arg_max(TimeGenerated, *) by SoftwareName, Computer         | Shows the most recent inventory records for Windows Services that were set to Auto but were reported as being Stopped<br>Results are limited to the most recent record for that SoftwareName and Computer      |
|ConfigurationChange<br>&#124; where ConfigChangeType == "Software" and ChangeCategory == "Removed"<br>&#124; order by TimeGenerated desc|Shows the change records for removed software|

## Alert on changes

A key capability of Change Tracking and Inventory is the ability to alert on the configuration state and any changes to the configuration state of your hybrid environment.  

In the following example, the screenshot shows that the file `C:\windows\system32\drivers\etc\hosts` has been modified on a machine. This file is important because the Hosts file is used by Windows to resolve hostnames to IP addresses and takes precedence over even DNS, which could result in connectivity issues or the redirection of traffic to malicious or otherwise dangerous websites.

![A chart showing the hosts file change](./media/automation-change-tracking/changes.png)

To analyze this change further, go to Log search from clicking **Log Analytics**. Once in Log search, search for content changes to the Hosts file with the query `ConfigurationChange | where FieldsChanged contains "FileContentChecksum" and FileSystemPath contains "hosts"`. This query looks for changes that included a change of file content for files whose fully qualified path contains the word “hosts”. You can also ask for a specific file by changing the path portion to its fully qualified form (such as `FileSystemPath == "c:\\windows\\system32\\drivers\\etc\\hosts"`).

After the query returns the desired results, click the **New alert rule** button in the Log search experience to open the alert creation page. You could also navigate to this experience through **Azure Monitor** in the Azure portal. In the alert creation experience, check our query again and modify the alert logic. In this case, you want the alert to be triggered if there's even one change detected across all the machines in the environment.

![An image showing the change query for tracking changes to the hosts file](./media/automation-change-tracking/change-query.png)

After the condition logic is set, assign action groups to perform actions in response to the alert being triggered. In this case, I have set up emails to be sent and an ITSM ticket to be created.  Many other useful actions can also be taken such as triggering an Azure Function, Automation runbook, Webhook, or Logic App.

![An image configuring an action group to alert on the change](./media/automation-change-tracking/action-groups.png)

After all the parameters and logic are set, we can apply the alert to the environment.

### Alert suggestions

While alerting on changes to the Hosts file is one good application of alerts for Change Tracking or Inventory data, there are many more scenarios for alerting, including the cases defined along with their example queries in the section below.

|Query  |Description  |
|---------|---------|
|ConfigurationChange <br>&#124; where ConfigChangeType == "Files" and FileSystemPath contains " c:\\windows\\system32\\drivers\\"|Useful for tracking changes to system critical files|
|ConfigurationChange <br>&#124; where FieldsChanged contains "FileContentChecksum" and FileSystemPath == "c:\\windows\\system32\\drivers\\etc\\hosts"|Useful for tracking modifications to key configuration files|
|ConfigurationChange <br>&#124; where ConfigChangeType == "WindowsServices" and SvcName contains "w3svc" and SvcState == "Stopped"|Useful for tracking changes to system critical services|
|ConfigurationChange <br>&#124; where ConfigChangeType == "Daemons" and SvcName contains "ssh" and SvcState != "Running"|Useful for tracking changes to system critical services|
|ConfigurationChange <br>&#124; where ConfigChangeType == "Software" and ChangeCategory == "Added"|Useful for environments that need locked down software configurations|
|ConfigurationData <br>&#124; where SoftwareName contains "Monitoring Agent" and CurrentVersion != "8.0.11081.0"|Useful for seeing which machines have an outdated or non-compliant software version installed. It reports the last reported configuration state, not changes.|
|ConfigurationChange <br>&#124; where RegistryKey == "HKEY_LOCAL_MACHINE\\SOFTWARE\\Microsoft\\Windows\\CurrentVersion\\QualityCompat"</br></br>ConfigurationChange <br>&#124; where RegistryKey contains "HKEY_LOCAL_MACHINE\\SYSTEM\\CurrentControlSet\\Services\\SharedAccess\\Parameters\\FirewallPolicy"| Useful for tracking changes to crucial registry keys|

## Next steps

Visit the tutorial on Change Tracking to learn more about using the solution:

> [!div class="nextstepaction"]
> [Troubleshoot changes in your environment](automation-tutorial-troubleshoot-changes.md)

* Use [Log searches in Log Analytics](../log-analytics/log-analytics-log-searches.md) to view detailed change tracking data.
<|MERGE_RESOLUTION|>--- conflicted
+++ resolved
@@ -148,11 +148,7 @@
 
 The Change Tracking solution is currently experiencing the following issues:
 
-<<<<<<< HEAD
-* Hotfix updates aren't collected for Windows 10 Creators Update and Windows Server 2016 Core RS3 machines.
-=======
-* Hotfix updates are not collected for Windows 10 Creators Update and Windows Server 2016 Core RS3 machines.
->>>>>>> 64ab36fa
+* Hotfix updates are not collected on Windows Server 2016 Core RS3 machines.
 
 ## Change Tracking data collection details
 
