<properties
   pageTitle="Configuring Azure Automation"
   description="Describes steps that you must perform to configure Azure Automation for initial use."
   services="automation"
   documentationCenter=""
   authors="bwren"
   manager="stevenka"
   editor="tysonn" />
<tags
   ms.service="automation"
   ms.devlang="na"
   ms.topic="get-started-article"
   ms.tgt_pltfrm="na"
   ms.workload="infrastructure-services"
<<<<<<< HEAD
   ms.date="10/22/2015"
=======
   ms.date="11/02/2015"
>>>>>>> e21c384c
   ms.author="bwren" />

# Configuring Azure Automation

This article describes the actions you must perform to initially start using Azure Automation.

## Automation accounts

When you start Azure Automation for the first time, you must create at least one Automation account. Automation accounts allow you to isolate your Automation resources (runbooks, assets, configurations) from the Automation resources contained in other Automation accounts. You can use Automation accounts to separate Automation resources into separate logical environments. For example, you might use one account for development and another for production.

The Automation resources for each Automation account are associated with a single Azure region, but Automation accounts can manage Azure services in any region. The main reason to create Automation accounts in different regions would be if you have policies that require data and resources to be isolated to a specific region.

>[AZURE.NOTE] Automation accounts, and the resources they contain, that are created with the Azure preview portal cannot be accessed in the Azure portal. If you want to manage these accounts or their resources with Windows PowerShell, you must use the Azure Resource Manager modules. 
>
>Automation accounts created with the Azure portal can be managed by either portal and either set of cmdlets. Once the account is created, it makes no difference how you create and manage resources within the account. If you are planning to continue to use the Azure portal, then you should use it instead of the Azure preview portal to create any Automation accounts.


An Automation account may be suspended if there is an issue with your Azure account, such as an overdue payment. In this case, you can’t access the account, any running jobs will be suspended, and all schedules will be disabled. You will be able to view the account, but you won’t be able to see any resources in it. Once you correct the issue and the Automation account is enabled, you will have to enable your schedules and restart any runbooks that were suspended.


## Configuring authentication to Azure resources

When you access Azure resources using the [Azure cmdlets](http://msdn.microsoft.com/library/azure/jj554330.aspx), you need to provide authentication to your Azure subscription. In Azure Automation, this is done with an organizational account in Azure Active Directory that you configure as an administrator for your subscription. You can then create a [credential](http://msdn.microsoft.com/library/dn940015.aspx) for this user account and use it with [Add-AzureAccount](http://msdn.microsoft.com/library/azure/dn722528.aspx) in your runbook.

>[AZURE.NOTE] Microsoft accounts, formerly known as LiveIDs, cannot be used with Azure Automation.

## Create a new Azure Active Directory user to manage an Azure subscription

1. Log in to the Azure portal as a service administrator for the Azure subscription you want to manage.
2. Select **Active Directory**
3. Select the directory name that is associated with your Azure subscription. If necessary, you can change this association from **Settings > Subscriptions > Edit Directory**.
4. [Create a new Active Directory user](http://msdn.microsoft.com/library/azure/hh967632.aspx).  Select **New user in your organization** for the **Type of user** and do not **Enable Multi-Factor Authentication**.
5. Note the user’s full name and temporary password.
7. Select **Settings > Administrators > Add**.
8. Type the full user name of the user that you created.
9. Select the subscription that you want the user to manage.
10. Log out of Azure and then log back in with the account you just created. You will be prompted to change the user’s password.
11. Create a new [Azure Automation Credential asset](http://msdn.microsoft.com/library/dn940015.aspx) for the user account that you created. The **Credential Type** should be **Windows PowerShell Credential**.


## Use the credential in a runbook

You can retrieve the credential in a runbook using the [Get-AutomationPSCredential](http://msdn.microsoft.com/library/dn940015.aspx) activity and then use it with [Add-AzureAccount](http://msdn.microsoft.com/library/azure/dn722528.aspx) to connect to your Azure subscription. If the credential is an administrator of multiple Azure subscriptions, then you should also use [Select-AzureSubscription](http://msdn.microsoft.com/library/dn495203.aspx) to specify the correct one. This is shown in the sample Windows PowerShell below that will typically appear at the top of most Azure Automation runbooks.

    $cred = Get-AutomationPSCredential –Name "myuseraccount.onmicrosoft.com"
	Add-AzureAccount –Credential $cred
	Select-AzureSubscription –SubscriptionName "My Subscription"

You should repeat these lines after any [checkpoints](http://technet.microsoft.com/library/dn469257.aspx#bk_Checkpoints) in your runbook. If the runbook is suspended and then resumes on another worker, then it will need to perform the authentication again.

## Related articles
- [Azure Automation: Authenticating to Azure using Azure Active Directory](http://azure.microsoft.com/blog/2014/08/27/azure-automation-authenticating-to-azure-using-azure-active-directory/)
 <|MERGE_RESOLUTION|>--- conflicted
+++ resolved
@@ -12,11 +12,7 @@
    ms.topic="get-started-article"
    ms.tgt_pltfrm="na"
    ms.workload="infrastructure-services"
-<<<<<<< HEAD
-   ms.date="10/22/2015"
-=======
    ms.date="11/02/2015"
->>>>>>> e21c384c
    ms.author="bwren" />
 
 # Configuring Azure Automation
