<properties 
   pageTitle="Azure Automation DSC Overview | Microsoft Azure" 
   description="An Overview of Azure Automation Desired State Configuration (DSC), its terms, and known issues" 
   services="automation" 
   documentationCenter="dev-center-name" 
   authors="coreyp-at-msft" 
   manager="stevenka" 
   editor="tysonn"/>

<tags
   ms.service="automation"
   ms.devlang="NA"
   ms.topic="article"
   ms.tgt_pltfrm="powershell"
   ms.workload="TBD" 
<<<<<<< HEAD
   ms.date="01/19/2015"
=======
   ms.date="01/19/2016"
>>>>>>> e26641af
   ms.author="coreyp"/>

# Azure Automation DSC Overview #

## What is PowerShell DSC? ##
Desired State Configuration (DSC) is a new management platform in Windows PowerShell that enables management of configuration for physical hosts and virtual machines using a declarative PowerShell syntax.

DSC provides a set of Windows PowerShell language extensions, new Windows PowerShell cmdlets, and resources that you can use to declaratively specify how you want your software environment to be configured. It also provides a means to maintain and manage existing configurations.

### Practical applications ###
Following are some example scenarios where you can use built-in DSC resources to configure and manage a set of computers (also known as target nodes) in an automated way:

- Enabling or disabling server roles and features
- Managing registry settings
- Managing files and directories
- Starting, stopping, and managing processes and services
- Managing groups and user accounts
- Deploying new software
- Managing environment variables
- Running Windows PowerShell scripts
- Fixing a configuration that has drifted away from the desired state
- Discovering the actual configuration state on a given node

In addition, you can create custom resources to configure the state of any application or system setting.


For more details on PowerShell DSC, see: [Configuration in a DevOps world - Windows PowerShell Desired State Configuration](http://blogs.msdn.com/b/powershell/archive/2013/11/01/configuration-in-a-devops-world-windows-powershell-desired-state-configuration.aspx)

##What is Azure Automation DSC?##
Azure Automation DSC builds on top of the fundamentals introduced in PowerShell DSC to provide an even easier configuration management experience. Azure Automation DSC brings the same management layer to [PowerShell Desired State Configuration](https://technet.microsoft.com/library/dn249912.aspx) <link> as Azure Automation offers for PowerShell scripting today.

Azure Automation DSC allows you to [author and manage PowerShell Desired State Configurations](https://technet.microsoft.com/library/dn249918.aspx), import [DSC Resources](https://technet.microsoft.com/library/dn282125.aspx), and generate DSC Node Configurations (MOF documents), all in the cloud. These DSC items will be placed on the Azure Automation [DSC pull server](https://technet.microsoft.com/library/dn249913.aspx) so that target nodes (such as physical and virtual machines) in the cloud or on-premises can pick them up, automatically conform to the desired state they specify, and report back on their compliance with the desired state to Azure Automation.

Prefer watching to reading? Have a look at the below video from May 2015, when Azure Automation DSC was first announced. **Note:** While the concepts and lifecycle discussed in this video are correct, Azure Automation DSC has progressed a lot since this video was recorded. It is now in public preview, has a more extensive UI in the Azure portal, and supports additional capabilities.

> [AZURE.VIDEO microsoft-ignite-2015-heterogeneous-configuration-management-using-microsoft-azure-automation]

## Azure Automation DSC Terms ##
### Configuration ###
PowerShell DSC introduced a new concept called configurations. Configurations allow you to define, via PowerShell syntax, the desired state of your environment. To use DSC to configure your environment, first define a Windows PowerShell script block using the configuration keyword, then follow it with an identifier, then with braces ({}) to delimit the block.

![alt text](./media/automation-dsc-overview/AADSC_1.png)

Inside the configuration block you can define node configuration blocks that specify the desired configuration for a set of nodes (computers) in your environment that should be configured exactly the same. In this way, a node configuration represents a “role” for one or more nodes to assume. A node configuration block starts with the node keyword. Follow this keyword with the name of the role, which can be a variable or expression. After the role name, use braces {} to delimit the node configuration block.

![alt text](./media/automation-dsc-overview/AADSC_2.png)
 
Inside the node configuration block, you can define resource blocks to configure specific DSC resources. A resource block starts with the name of the resource, followed by the identifier you want to specify for that block, then braces {} to delimit the block.

![alt text](./media/automation-dsc-overview/AADSC_3.png)

For more detailed information about the configuration keyword, see: [Understanding Configuration Keyword in Desired State Configuration](http://blogs.msdn.com/b/powershell/archive/2013/11/05/understanding-configuration-keyword-in-desired-state-configuration.aspx "Understanding Configuration Keyword in Desired State Configuration")

Running (compiling) a DSC configuration will produce one or more DSC node configurations (MOF documents), which are what DSC nodes apply to comply with desired state.

Azure Automation DSC allows you to import, author, and compile DSC configurations in Azure Automation, similar to how runbooks can be imported, authored, and started in Azure Automation.

>[AZURE.IMPORTANT] A configuration should contain only one configuration block, with the same name as the configuration, in Azure Automation DSC. 


###Node Configuration###

When a DSC Configuration is compiled, one or more node configurations are produced depending on the Node blocks in the configuration. A node configuration is the same as a “MOF,” or “configuration document” (if you are familiar with those PS DSC terms) and represents a “role,” such as webserver or worker, which desired state one or more nodes should assume. Names of node configurations in Azure Automation DSC take the form of “Configuration
Name.NodeConfigurationBlockName”.

PS DSC nodes become aware of node configurations they should enact via either DSC push, or pull methods. Azure Automation DSC relies on the DSC pull method, where nodes request node configurations they should apply from Azure Automation DSC pull server. Because the nodes make the request to Azure Automation DSC, nodes can be behind firewalls, have all inbound ports closed, etc. They only need outbound access to the Internet.


###Node###

A DSC node is any machine that has its configuration managed by DSC. This could be an Azure VM or an on-premises VM / physical host. Nodes enact node configurations to become and maintain compliance with the desired state they define, and also can report back to a reporting server on their configuration status and compliance.

Azure Automation DSC makes onboarding of nodes for management by Azure Automation DSC easy, and allows changing of the node configuration assigned to each node server-side, so next time a node checks the server for instructions it will assume a different role and change how it is configured to match. Nodes also report their status and configuration compliance to Azure Automation DSC.


###Resource###
DSC resources are building blocks that you can use to define a Windows PowerShell Desired State Configuration (DSC) configuration. DSC comes with a set of built-in functionality for configuring resources such as files and folders, server features and roles, registry settings, environment variables, and services and processes. To learn about the full list of built-in DSC resources and how to use them, see [Built-In Windows PowerShell Desired State Configuration Resources](https://technet.microsoft.com/library/dn249921.aspx).

DSC resources can also be imported as part of PowerShell Modules to extend the set of built-in DSC resources. Non-default resources will be pulled down by DSC nodes from the DSC pull server, if a node configuration the node is meant to enact contains references to those resources. To learn how to create custom resources, see [Build Custom Windows PowerShell Desired State Configuration Resources](https://technet.microsoft.com/library/dn249927.aspx).

Azure Automation DSC ships with all the same built-in DSC resources as does PS DSC. Additional resources can be added to Azure Automation DSC by importing PowerShell modules containing the resources into Azure Automation.


###Compilation Job###
A compilation job in Azure Automation DSC is an instance of compilation of a configuration, to create one or more node configurations. They are similar to Azure Automation runbook jobs, except that they do not actually perform any task except to create node configurations. Any node configurations created by a compilation job are automatically placed on the Azure Automation DSC pull server, and overwrite previous versions of node configurations, if they existed for this configuration. The name of a node configuration produced by a compilation job takes the form of “ConfigurationName.NodeConfigurationBlockName”. For example, compiling the below configuration would produce a single node configuration called “MyConfiguration.webserver”


![alt text](./media/automation-dsc-overview/AADSC_5.png)


>[AZURE.NOTE] Just like runbooks, configurations can be published. This is not related to putting DSC items onto the Azure Automation DSC pull server. Compilation jobs cause DSC items to be placed on the Azure Automation DSC pull server. For more information on “publishing” in Azure Automation, see [Publishing a Runbook](https://msdn.microsoft.com/library/dn903765.aspx).

Azure Automation DSC currently provides the following cmdlets in the [Azure Resource Manager PowerShell module](https://msdn.microsoft.com/library/mt244122.aspx) for management of compilation jobs:

-	`Get-AzureRmAutomationDscCompilationJob`
-	`Get-AzureRmAutomationDscCompilationJobOutput`
-	`Start-AzureRmAutomationDscCompilationJob`

##Azure Automation DSC LifeCycle##
Going from an empty automation account to a managed set of correctly configured nodes involves a set of processes for defining configurations, turning those configurations into node configurations, and onboarding nodes to Azure Automation DSC and to those node configurations. The following diagram illustrates the Azure Automation DSC lifecycle:

![alt text](./media/automation-dsc-overview/DSCLifecycle.png)

The following image illustrates detailed step-by-step process in the life cycle of DSC. It includes different ways a configuration is imported and applied to nodes in Azure Automation, components required for an on-premises machine to support DSC and interactions between different components.  
![DSC Graphic](./media/automation-dsc-overview/dsc-graphic.png)  

##Gotchas / Known Issues:##

- Azure Automation DSC does not support partial or composite DSC configurations at this time.

- The latest version of WMF 5 must be installed for the PowerShell DSC agent for Windows to be able to communicate with Azure Automation. The latest version of the PowerShell DSC agent for Linux must be installed for Linux to be able to communicate with Azure Automation.

- Azure Automation does not support side by side use of PowerShell modules. This means all configurations within an Automation account must work with the last version of a PowerShell module imported into that Automation account, and with any PowerShell DSC resources that module contains that the configuration uses.

- The traditional PowerShell DSC pull server expects module zips to be placed on the pull server in the format **ModuleName_Version.zip”**. Azure Automation expects PowerShell modules to be imported with names in the form of **ModuleName.zip**. See [this blog post](http://azure.microsoft.com/blog/2014/12/15/authoring-integration-modules-for-azure-automation/) for more info on the Integration Module format needed to import the module into Azure Automation. 

- PowerShell modules that specify DSC resources side by side within the module, using the “version per folder” format, will not work in Azure Automation right now.

- PowerShell modules imported into Azure Automation cannot contain .doc or .docx files. Some PowerShell modules containing DSC resources contain these files, for help purposes. These files should be removed from modules, prior to import into Azure Automation.

- When a node is first registered with an Azure Automation account, or the node is changed to be mapped to a different node configuration server-side, it’s status will be 'Compliant', even if the node’s status is not actually compliant with the node configuration it is now mapped to. After the node performs its first pull, and sends its first report, after registration or a node configuration mapping change, the node status can be trusted.

- When onboarding an Azure VM for management with Azure Automation DSC using `Register-AzureRmAutomationDscNode`, `Set-AzureVMExtension`, or the Azure Automation DSC VM extension in the Azure preview portal, if registration fails with **The computer name was not specified and the configuration directory does not have any configuration files**, this is a false alarm and the VM registration actually succeeded. Successful registration can be verified using the `Get-AzureAutomationDscNode` cmdlet.

- When onboarding an Azure VM for management with Azure Automation DSC using `Register-AzureRmAutomationDscNode`, `Set-AzureVMExtension`, or the Azure Automation DSC VM extension in the Azure preview portal, it could take up to an hour for the VM to show up as a DSC node in Azure Automation. This is due to the installation of Windows Management Framework 5.0 on the VM by the Azure VM DSC extension, which is required to onboard the VM to Azure Automation DSC.

- After registering, each node automatically negotiates a unique certificate for authentication that expires after one year. At this time, the PowerShell DSC registration protocol cannot automatically renew certificates when they are nearing expiration, so you need to reregister the nodes after a year’s time. Before reregistering, ensure that each node is running Windows Management Framework 5.0 RTM. If a node’s authentication certificate expires, and the node is not reregistered, the node will be unable to communicate with Azure Automation and will be marked ‘Unresponsive.’ Reregistration is performed in the same way you registered the node initially. Reregistration performed 90 days or less from the certificate expiration time, or at any point after the certificate expiration time, will result in a new certificate being generated and used.

##Related Articles##

- [Onboarding machines for management by Azure Automation DSC] (../automation/automation-dsc-onboarding.md)
- [Compiling configurations in Azure Automation DSC] (../automation/automation-dsc-compile.md)
- [Azure Automation DSC cmdlets] (https://msdn.microsoft.com/library/mt244122.aspx)
- [Azure Automation DSC pricing] (http://azure.microsoft.com/pricing/details/automation/)
- [Continuous Deployment to IaaS VMs Using Azure Automation DSC and Chocolatey] (automation-dsc-cd-chocolatey.md)<|MERGE_RESOLUTION|>--- conflicted
+++ resolved
@@ -13,11 +13,7 @@
    ms.topic="article"
    ms.tgt_pltfrm="powershell"
    ms.workload="TBD" 
-<<<<<<< HEAD
-   ms.date="01/19/2015"
-=======
    ms.date="01/19/2016"
->>>>>>> e26641af
    ms.author="coreyp"/>
 
 # Azure Automation DSC Overview #
@@ -121,8 +117,7 @@
 
 ![alt text](./media/automation-dsc-overview/DSCLifecycle.png)
 
-The following image illustrates detailed step-by-step process in the life cycle of DSC. It includes different ways a configuration is imported and applied to nodes in Azure Automation, components required for an on-premises machine to support DSC and interactions between different components.  
-![DSC Graphic](./media/automation-dsc-overview/dsc-graphic.png)  
+The following image illustrates detailed step-by-step process in the life cycle of DSC. It includes different ways a configuration is imported and applied to nodes in Azure Automation, components required for an on-premises machine to support DSC and interactions between different components.   
 
 ##Gotchas / Known Issues:##
 
