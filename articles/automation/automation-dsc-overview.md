--- conflicted
+++ resolved
@@ -13,11 +13,7 @@
    ms.topic="article"
    ms.tgt_pltfrm="powershell"
    ms.workload="TBD" 
-<<<<<<< HEAD
-   ms.date="09/16/2015"
-=======
    ms.date="09/24/2015"
->>>>>>> a3835ed1
    ms.author="coreyp"/>
 
 # Azure Automation DSC Overview #
@@ -141,11 +137,7 @@
 
 - When onboarding an Azure VM for management with Azure Automation DSC using `Register-AzureAutomationDscNode`, `Set-AzureVMExtension`, or the Azure Automation DSC VM extension in the Azure preview portal, it could take up to an hour for the VM to show up as a DSC node in Azure Automation. This is due to the installation of Windows Management Framework 5.0 on the VM by the Azure VM DSC extension, which is required to onboard the VM to Azure Automation DSC.
 
-<<<<<<< HEAD
-- Registering nodes involves nodes automatically negotiating a certificate to use for that specific node's authentication to Azure Automation DSC, post-registration. This certificate has an expiration of one year from creation, and currently the PS DSC pull protocol has no method for issuing a new certificate when that certificate is near expiration. For this reason, nodes will need to be reregistered with Azure Automation DSC after a year’s time, until this protocol is implemented in an upcoming version of WMF (hopefully less than a year from now).
-=======
 - After registering, each node automatically negotiates a unique certificate for authentication that expires after one year. At this time, the PowerShell DSC registration protocol cannot automatically renew certificates when they are nearing expiration, so you need to reregister the nodes after a year’s time. Before reregistering, ensure that each node is running Windows Management Framework 5.0 RTM. If a node’s authentication certificate expires, and the node is not reregistered, the node will be unable to communicate with Azure Automation and will be marked ‘Unresponsive.’ Reregistration is performed in the same way you registered the node initially. Reregistration performed 90 days or less from the certificate expiration time, or at any point after the certificate expiration time, will result in a new certificate being generated and used.
->>>>>>> a3835ed1
 
 ##Related Articles##
 
