--- conflicted
+++ resolved
@@ -48,34 +48,9 @@
 
    ![Azure portal](media/automation-solution-vm-management/azure-portal-01.png)
 
-<<<<<<< HEAD
-Perform the following steps to add the Start/Stop VMs during off-hours solution to your Automation account, and then configure the variables to customize the solution.
-
-1. In the Azure portal, click **Create a resource**.<br> ![Azure portal](media/automation-solution-vm-management/azure-portal-01.png)<br>  
-2. In the Marketplace pane, type a keyword such as **Start** or **Start/Stop**. As you begin typing, the list filters based on your input. Alternatively, you can type in one or more keywords from the full name of the solution and then press Enter.  Select **Start/Stop VMs during off-hours [Preview]** from the search results.  
-3. In the **Start/Stop VMs during off-hours [Preview]** pane for the selected solution, review the summary information and then click **Create**.  
-4. The **Add Solution** pane appears. You are prompted to configure the solution before you can import it into your Automation subscription.<br><br> ![VM Management Add Solution blade](media/automation-solution-vm-management/azure-portal-add-solution-01.png)<br><br>
-5.  On the **Add Solution** pane, select **Workspace**. Select a Log Analytics workspace that's linked to the same Azure subscription that the Automation account is in. If you don't have a workspace, select **Create New Workspace**. On the **OMS Workspace** pane, perform the following: 
-   - Specify a name for the new **OMS Workspace**.
-   - Select a **Subscription** to link to by selecting from the drop-down list, if the default selected is not appropriate.
-   - For **Resource Group**, you can create a new resource group or select an existing one.  
-   - Select a **Location**.  Currently, the only locations available are **Australia Southeast**, **Canada Central**, **Central India**, **East US**, **Japan East**, **Southeast Asia**, **UK South**, and **West Europe**.
-   - Select a **Pricing tier**.  The solution offers two tiers: free and OMS paid.  The free tier has a limit on the amount of data collected daily, the retention period, and the runbook job runtime minutes.  The OMS paid tier does not have a limit on the amount of data collected daily.  
-
-        > [!NOTE]
-        > Although the Per GB (Standalone) paid tier is displayed as an option, it is not applicable.  If you select it and proceed with the creation of this solution in your subscription, it  fails.  This will be addressed when this solution is officially released.<br>This solution only uses automation job minutes and log ingestion.  It does not add additional nodes to your environment.  
-
-6. After providing the required information on the **OMS workspace** pane, click **Create**.  You can track its progress under **Notifications** from the menu, which returns you to the **Add Solution** pane when done.  
-7. On the **Add Solution** pane, select **Automation account**.  If you're creating a new Log Analytics workspace, you need to also create a new Automation account to be associated with it.  Select **Create an Automation account**, and on the **Add Automation account** pane, provide the following: 
-  - In the **Name** field, enter the name of the Automation account.
-
-    All other options are automatically populated based on the Log Analytics workspace selected. These options cannot be modified.  An Azure Run As account is the default authentication method for the runbooks included in this solution.  After you click **OK**, the configuration options are validated and the Automation account is created.  You can track its progress under **Notifications** from the menu. 
-
-    Otherwise, you can select an existing Automation Run As account.  Note that the account you select cannot already be linked to another Log Analytics workspace. If it is already linked, you receive a message and need to select a different Automation Run As account or create a new one.<br><br> ![Automation Account Already Linked to Log Analytics Workspace](media/automation-solution-vm-management/vm-management-solution-add-solution-blade-autoacct-warning.png)<br>
-=======
 1. The **Add Solution** page appears. You are prompted to configure the solution before you can import it into your Automation subscription.
    ![VM Management Add Solution page](media/automation-solution-vm-management/azure-portal-add-solution-01.png)
-1. On the **Add Solution** page, select **Workspace**. Select an OMS workspace that's linked to the same Azure subscription that the Automation account is in. If you don't have a workspace, select **Create New Workspace**. On the **OMS Workspace** page, perform the following:
+1. On the **Add Solution** page, select **Workspace**. Select a Log Analytics workspace that's linked to the same Azure subscription that the Automation account is in. If you don't have a workspace, select **Create New Workspace**. On the **OMS Workspace** page, perform the following:
    * Specify a name for the new **OMS Workspace**.
    * Select a **Subscription** to link to by selecting from the drop-down list, if the default selected is not appropriate.
    * For **Resource Group**, you can create a new resource group or select an existing one.
@@ -83,16 +58,15 @@
    * Select a **Pricing tier**. The solution offers two tiers: **Free** and **Per Node (OMS)**. The Free tier has a limit on the amount of data collected daily, the retention period, and the runbook job runtime minutes. The Per Node tier does not have a limit on the amount of data collected daily.
 
         > [!NOTE]
-        > Although the Per GB (Standalone) paid tier is displayed as an option, it is not applicable. If you select it and proceed with the creation of this solution in your subscription, it fails. This will be addressed when this solution is officially released. This solution only uses automation job minutes and log ingestion. It does not add additional OMS nodes to your environment.
+        > Although the Per GB (Standalone) paid tier is displayed as an option, it is not applicable. If you select it and proceed with the creation of this solution in your subscription, it fails. This will be addressed when this solution is officially released. This solution only uses automation job minutes and log ingestion. It does not add additional nodes to your environment.
 
 1. After providing the required information on the **OMS workspace** page, click **Create**. You can track its progress under **Notifications** from the menu, which returns you to the **Add Solution** page when done.
-1. On the **Add Solution** page, select **Automation account**. If you're creating a new OMS workspace, you need to also create a new Automation account to be associated with it. Select **Create an Automation account**, and on the **Add Automation account** page, provide the following:
+1. On the **Add Solution** page, select **Automation account**. If you're creating a new Log Analytics workspace, you need to also create a new Automation account to be associated with it. Select **Create an Automation account**, and on the **Add Automation account** page, provide the following:
    * In the **Name** field, enter the name of the Automation account.
 
-    All other options are automatically populated based on the OMS workspace selected. These options cannot be modified. An Azure Run As account is the default authentication method for the runbooks included in this solution. After you click **OK**, the configuration options are validated and the Automation account is created. You can track its progress under **Notifications** from the menu.
+    All other options are automatically populated based on the Log Analytics workspace selected. These options cannot be modified. An Azure Run As account is the default authentication method for the runbooks included in this solution. After you click **OK**, the configuration options are validated and the Automation account is created. You can track its progress under **Notifications** from the menu.
 
 1. Finally, on the **Add Solution** page, select **Configuration**. The **Parameters** page appears.
->>>>>>> e41b90b9
 
    ![Parameters page for solution](media/automation-solution-vm-management/azure-portal-add-solution-02.png)
 
