--- conflicted
+++ resolved
@@ -38,11 +38,7 @@
     > [!NOTE]
     > The runbooks managing the VM schedule can target VMs in any region.  
 
-<<<<<<< HEAD
-- During deployment, make sure to select **Yes** to deploy SendGrid to send email notifications when the start and stop VM runbooks are finished. 
-=======
 - To send email notifications when the start and stop VM runbooks complete, while onboarding from Azure Marketplace, select **Yes** to deploy SendGrid. 
->>>>>>> 35029e21
 
     > [!IMPORTANT]
     > SendGrid is a third-party service. For support, contact [SendGrid](https://sendgrid.com/contact/).  
@@ -94,19 +90,11 @@
 |External_AutoStop_TimeWindow | The window size during which Azure analyzes selected metrics for triggering an alert. This parameter accepts input in timespan format. Possible values are from 5 minutes to 6 hours.|  
 |External_EmailFromAddress | Specifies the sender of the email.|  
 |External_EmailSubject | Specifies the text for the subject line of the email.|  
-<<<<<<< HEAD
-|External_EmailToAddress | Specifies the recipients of the email, separating names by using a comma.|  
-|External_ExcludeVMNames | Enters VM names to be excluded, separating names by using a comma with no spaces.|  
-|External_IsSendEmail | Specifies the option to send email notification upon completion.  Specify **Yes** or **No** to not send email.  This option should be **No** if you did not create SendGrid during the initial deployment.|  
+|External_EmailToAddress | Specifies the recipients of the email. Separate names by using a comma.|  
+|External_ExcludeVMNames | Enter VM names to be excluded, separating names by using a comma with no spaces.|  
+|External_IsSendEmail | Specifies the option to send email notification upon completion.  Specify **Yes** or **No** to not send email.  This option should be **No** if you did not enable email notifications during the initial deployment.|  
 |External_Start_ResourceGroupNames | Specifies one or more resource groups, separating values by using a comma, targeted for start actions.|  
 |External_Stop_ResourceGroupNames | Specifies one or more resource groups, separating values by using a comma, targeted for stop actions.|  
-=======
-|External_EmailToAddress | Specifies the recipient(s) of the email. Separate names using a comma.|  
-|External_ExcludeVMNames | Enter VM names to be excluded, separating names using a comma with no spaces.|  
-|External_IsSendEmail | Specifies option to send email notification upon completion.  Specify **Yes** or **No** to not send email.  This option should be **No** if you did not enable email notifications during the initial deployment.|  
-|External_Start_ResourceGroupNames | Specifies one or more resource groups, separating values using a comma, targeted for Start actions.|  
-|External_Stop_ResourceGroupNames | Specifies one ore more resource groups, separating values with comma, targeted for Stop actions.|  
->>>>>>> 35029e21
 |Internal_AutomationAccountName | Specifies the name of the Automation account.|  
 |Internal_AutoSnooze_WebhookUri | Specifies Webhook URI called for the AutoStop scenario.|  
 |Internal_AzureSubscriptionId | Specifies the Azure Subscription ID.|  
@@ -138,20 +126,11 @@
 
 Perform the following steps to add the Start/Stop VMs during off-hours solution to your Automation account, and then configure the variables to customize the solution.
 
-<<<<<<< HEAD
-1. In the Azure portal, click **New**.
-<br> ![Azure portal](media/automation-solution-vm-management/azure-portal-01.png)<br>
-3. In the Marketplace pane, type **Start VM**. As you begin typing, the list filters based on your input. Select **Start/Stop VMs during off-hours [Preview]** from the search results.
-4. In the **Start/Stop VMs during off-hours [Preview]** pane for the selected solution, review the summary information, and then click **Create**.
-5. The **Add Solution** pane appears. You're prompted to configure the solution before you can import it into your Automation subscription.<br><br> ![VM Management Add Solution blade](media/automation-solution-vm-management/azure-portal-add-solution-01.png)<br><br>
-6. On the **Add Solution** pane, select **Workspace**. Select an OMS workspace that's linked to the same Azure subscription that the Automation account is in.  If you don't have a workspace, select **Create New Workspace**. On the **OMS Workspace** pane, perform the following:
-=======
 1. In the Azure portal, click **New**.<br> ![Azure portal](media/automation-solution-vm-management/azure-portal-01.png)<br>  
-2. In the Marketplace pane, type a key word such as **Start** or **Start/Stop**. As you begin typing, the list filters based on your input. Alternatively, you can type in one ore more key words from the full name of the solution and then press **Enter**.  Select **Start/Stop VMs during off-hours [Preview]** from the search results.  
+2. In the Marketplace pane, type a keyword such as **Start** or **Start/Stop**. As you begin typing, the list filters based on your input. Alternatively, you can type in one or more keywords from the full name of the solution and then press **Enter**.  Select **Start/Stop VMs during off-hours [Preview]** from the search results.  
 3. In the **Start/Stop VMs during off-hours [Preview]** pane for the selected solution, review the summary information and then click **Create**.  
-4. The **Add Solution** pane appears where you are prompted to configure the solution before you can import it into your Automation subscription.<br><br> ![VM Management Add Solution blade](media/automation-solution-vm-management/azure-portal-add-solution-01.png)<br><br>
-5.  On the **Add Solution** blade, select **Workspace** and here you select an OMS workspace that is linked to the same Azure subscription that the Automation account is in or create a new workspace.  If you do not have a workspace, you can select **Create New Workspace** and on the **OMS Workspace** pane perform the following: 
->>>>>>> 35029e21
+4. The **Add Solution** pane appears. You are prompted to configure the solution before you can import it into your Automation subscription.<br><br> ![VM Management Add Solution blade](media/automation-solution-vm-management/azure-portal-add-solution-01.png)<br><br>
+5.  On the **Add Solution** pane, select **Workspace**. Select an OMS workspace that's linked to the same Azure subscription that the Automation account is in. If you don't have a workspace, select **Create New Workspace**. On the **OMS Workspace** pane, perform the following: 
    - Specify a name for the new **OMS Workspace**.
    - Select a **Subscription** to link to by selecting from the drop-down list, if the default selected is not appropriate.
    - For **Resource Group**, you can create a new resource group or select an existing one.  
@@ -169,21 +148,13 @@
 
     Otherwise, you can select an existing Automation Run As account.  Note that the account you select cannot already be linked to another OMS workspace. If it is already linked, you receive a message and need to select a different Automation Run As account or create a new one.<br><br> ![Automation Account Already Linked to OMS Workspace](media/automation-solution-vm-management/vm-management-solution-add-solution-blade-autoacct-warning.png)<br>
 
-<<<<<<< HEAD
 8. Finally, on the **Add Solution** pane, select **Configuration**. The **Parameters** pane appears.<br><br> ![Parameters pane for solution](media/automation-solution-vm-management/azure-portal-add-solution-02.png)<br><br>  Here, you're prompted to:  
    - Specify the **Target ResourceGroup Names**. These are resource group names that contain VMs to be managed by this solution.  You can enter more than one name and separate each using a comma (values are not case sensitive).  Using a wildcard is supported if you want to target VMs in all resource groups in the subscription.
    - Specify the **VM Exclude List (string)**. This is the name of one or more virtual machines from the target resource group.  You can enter more than one name and separate each by using a comma (values are not case sensitive).  Using a wildcard is supported.
    - Select a **Schedule**. This is a recurring date and time for starting and stopping the VMs in the target resource groups.  By default, the schedule is configured to the UTC time zone. Selecting a different region is not available.  To configure the schedule to your specific time zone after configuring the solution, see [Modifying the startup and shutdown schedule](#modifying-the-startup-and-shutdown-schedule).
-   - Accept the default value of **Yes** and provide a valid email address to receive **Email notifications** from SendGrid. If you select **No** but decide at a later date that you want to receive email notifications, you need to re-deploy the solution from Azure Marketplace.  
-=======
-8. Finally on the **Add Solution** blade, select **Configuration** and the **Parameters** blade appears.<br><br> ![Parameters pane for solution](media/automation-solution-vm-management/azure-portal-add-solution-02.png)<br><br>  On the **Parameters** blade, you are prompted to:  
-   - Specify the **Target ResourceGroup Names**, which is a resource group name that contains VMs to be managed by this solution.  You can enter more than one name and separate each using a comma (values are not case-sensitive).  Using a wildcard is supported if you want to target VMs in all resource groups in the subscription.
-   - Specity the **VM Exclude List (string)**, which is the name of on or more virtual machines from the target resource group.  You can enter more than one name and separate each using a comma (values are not case-sensitive).  Using a wildcard is supported.
-   - Select a **Schedule** which is a recurring date and time for starting and stopping the VM's in the target resource group(s).  By default, the schedule is configured to the UTC time zone and selecting a different region is not available.  If you wish to configure the schedule to your specific time zone after configuring the solution, see [Modifying the startup and shutdown schedule](#modifying-the-startup-and-shutdown-schedule) below.
-   - To receive **Email notifications** from SendGrid, accept the default value of **Yes** and provide a valid email address.  If you select **No** and you later decide to enable email notifications, you can update the **External_EmailToAddress** variable with a valid email addresses separated by a comma and modify the variable **External_IsSendEmail** with the value **Yes** .   
->>>>>>> 35029e21
-
-10. After you have configured the initial settings required for the solution, select **Create**.  After all settings are validated, the solution deploys to your subscription.  This process can take several seconds to complete, and you can track its progress under **Notifications** from the menu. 
+   - To receive **Email notifications** from SendGrid, accept the default value of **Yes** and provide a valid email address. If you select **No** but decide at a later date that you want to receive email notifications, you can update the **External_EmailToAddress** variable with valid email addresses separated by a comma, and then modify the variable **External_IsSendEmail** with the value **Yes**.  
+
+9. After you have configured the initial settings required for the solution, select **Create**.  After all settings are validated, the solution deploys to your subscription.  This process can take several seconds to complete, and you can track its progress under **Notifications** from the menu. 
 
 ## Collection frequency
 
