--- conflicted
+++ resolved
@@ -1,6 +1,6 @@
 ---
-title: Update management solution in Azure
-description: This article is intended to help you understand how to use the Azure update management solution to manage updates for your Windows and Linux computers.
+title: Update Management solution in Azure
+description: This article is intended to help you understand how to use the Azure Update Management solution to manage updates for your Windows and Linux computers.
 services: automation
 ms.service: automation
 ms.component: update-management
@@ -10,15 +10,15 @@
 ms.topic: conceptual
 manager: carmonm
 ---
-# Update management solution in Azure
-
-You can use the update management solution in Azure Automation to manage operating system updates for your Windows and Linux computers that are deployed in Azure, in on-premises environments, or in other cloud providers. You can quickly assess the status of available updates on all agent computers and manage the process of installing required updates for servers.
-
-You can enable update management for virtual machines directly from your Azure Automation account. To learn how to enable update management for virtual machines from your Automation account, see [Manage updates for multiple virtual machines](manage-update-multi.md). You can also enable update management for a single virtual machine from the virtual machine pane in the Azure portal. This scenario is available for [Linux](../virtual-machines/linux/tutorial-monitoring.md#enable-update-management) and [Windows](../virtual-machines/windows/tutorial-monitoring.md#enable-update-management) virtual machines.
+# Update Management solution in Azure
+
+You can use the Update Management solution in Azure Automation to manage operating system updates for your Windows and Linux computers that are deployed in Azure, in on-premises environments, or in other cloud providers. You can quickly assess the status of available updates on all agent computers and manage the process of installing required updates for servers.
+
+You can enable Update Management for virtual machines directly from your Azure Automation account. To learn how to enable Update Management for virtual machines from your Automation account, see [Manage updates for multiple virtual machines](manage-update-multi.md). You can also enable Update Management for a single virtual machine from the virtual machine pane in the Azure portal. This scenario is available for [Linux](../virtual-machines/linux/tutorial-monitoring.md#enable-update-management) and [Windows](../virtual-machines/windows/tutorial-monitoring.md#enable-update-management) virtual machines.
 
 ## Solution overview
 
-Computers that are managed by update management use the following configurations to perform assessment and update deployments:
+Computers that are managed by Update Management use the following configurations to perform assessment and update deployments:
 
 * Microsoft Monitoring Agent (MMA) for Windows or Linux
 * PowerShell Desired State Configuration (DSC) for Linux
@@ -27,7 +27,7 @@
 
 The following diagram shows a conceptual view of the behavior and data flow with how the solution assesses and applies security updates to all connected Windows Server and Linux computers in a workspace:
 
-![Update management process flow](media/automation-update-management/update-mgmt-updateworkflow.png)
+![Update Management process flow](media/automation-update-management/update-mgmt-updateworkflow.png)
 
 After a computer performs a scan for update compliance, the agent forwards the information in bulk to Azure Log Analytics. On a Window computer, the compliance scan is performed every 12 hours by default. 
 
@@ -38,7 +38,7 @@
 The solution reports how up-to-date the computer is based on what source you're configured to sync with. If the Windows computer is configured to report to WSUS, depending on when WSUS last synced with Microsoft Update, the results might differ from what Microsoft Updates shows. This is the same for Linux computers that are configured to report to a local repo instead of to a public repo.
 
 > [!NOTE]
-> Update management requires certain URLs and ports to be enabled to properly report to the service. To learn more about these requirements, see [Network planning for Hybrid Workers](automation-hybrid-runbook-worker.md#network-planning).
+> Update Management requires certain URLs and ports to be enabled to properly report to the service. To learn more about these requirements, see [Network planning for Hybrid Workers](automation-hybrid-runbook-worker.md#network-planning).
 
 You can deploy and install software updates on computers that require the updates by creating a scheduled deployment. Updates classified as *Optional* aren't included in the deployment scope for Windows computers. Only required updates are included in the deployment scope. 
 
@@ -56,17 +56,12 @@
 
 |Operating system  |Notes  |
 |---------|---------|
-<<<<<<< HEAD
 |Windows Server 2008, Windows Server 2008 R2 RTM    | Supports only update assessments.         |
-|Windows Server 2008 R2 SP1 and later     |Windows PowerShell 4.0 or later is required ([Download WMF 4.0](https://www.microsoft.com/download/details.aspx?id=40855)).<br/> Windows PowerShell 5.1 ([Download WMF 5.1](https://www.microsoft.com/download/details.aspx?id=54616)) is recommended for increased reliability.         |
-=======
-|Windows Server 2008, Windows Server 2008 R2 RTM    | Only supports update assessments         |
-|Windows Server 2008 R2 SP1 and higher     |.NET Framework 4.5 or higher is required ([Download .NET Framework](/dotnet/framework/install/guide-for-developers)).</br> Windows PowerShell 4.0 or higher is required ([Download WMF 4.0](https://www.microsoft.com/download/details.aspx?id=40855)).</br> Windows PowerShell 5.1 ([Download WMF 5.1](https://www.microsoft.com/download/details.aspx?id=54616)) is recommended for increased reliability.         |
->>>>>>> 939e8fa60077fb7e7436f68df47f919c92cd24ed
-|CentOS 6 (x86/x64), and 7 (x64)      | Linux agents must have access to an update repository.        |
-|Red Hat Enterprise 6 (x86/x64), and 7 (x64)     | Linux agents must have access to an update repository.        |
+|Windows Server 2008 R2 SP1 and later     |.NET Framework 4.5 or later is required. ([Download .NET Framework](/dotnet/framework/install/guide-for-developers))<br/> Windows PowerShell 4.0 or higher is required. ([Download WMF 4.0](https://www.microsoft.com/download/details.aspx?id=40855))<br/> Windows PowerShell 5.1 is recommended for increased reliability.  ([Download WMF 5.1](https://www.microsoft.com/download/details.aspx?id=54616))        |
+|CentOS 6 (x86/x64) and 7 (x64)      | Linux agents must have access to an update repository.        |
+|Red Hat Enterprise 6 (x86/x64) and 7 (x64)     | Linux agents must have access to an update repository.        |
 |SUSE Linux Enterprise Server 11 (x86/x64) and 12 (x64)     | Linux agents must have access to an update repository.        |
-|Ubuntu 14.04 LTS, 16.04 LTS (x86/x64)      |Linux agents must have access to an update repository.         |
+|Ubuntu 14.04 LTS and 16.04 LTS (x86/x64)      |Linux agents must have access to an update repository.         |
 
 ### Unsupported client types
 
@@ -81,7 +76,7 @@
 
 #### Windows
 
-Windows agents must be configured to communicate with a WSUS server or have access to Microsoft Update. You can use update management with System Center Configuration Manager. To learn more about the integration scenarios, see [Integrate System Center Configuration Manager with update management](oms-solution-updatemgmt-sccmintegration.md#configuration). The [Windows agent](../log-analytics/log-analytics-agent-windows.md) is required. This agent is installed automatically if you're onboarding an Azure virtual machine.
+Windows agents must be configured to communicate with a WSUS server or have access to Microsoft Update. You can use Update Management with System Center Configuration Manager. To learn more about the integration scenarios, see [Integrate System Center Configuration Manager with Update Management](oms-solution-updatemgmt-sccmintegration.md#configuration). The [Windows agent](../log-analytics/log-analytics-agent-windows.md) is required. This agent is installed automatically if you're onboarding an Azure virtual machine.
 
 #### Linux
 
@@ -91,7 +86,7 @@
 
 ## Permissions
 
-To create and manage update deployments, you need specific permissions. To learn about these permissions, see [Role-based access - Update management](automation-role-based-access-control.md#update-management).
+To create and manage update deployments, you need specific permissions. To learn about these permissions, see [Role-based access - Update Management](automation-role-based-access-control.md#update-management).
 
 ## Solution components
 
@@ -170,23 +165,17 @@
 
 It can take between 30 minutes and 6 hours for the dashboard to display updated data from managed computers.
 
-## View update assessments
-
-<<<<<<< HEAD
+## <a name="viewing-update-assessments"></a>View update assessments
+
 In your Automation account, select **Update Management** to view the status of your machines.
-=======
-This view provides information on your machines, missing updates, update deployments, and scheduled update deployments. In addition to these details, you can see the last time the machine was assessed in the **COMPLIANCE COLUMN** and can see if the health of the updage agent in the **UPDATE AGENT READINESS** column. If there is an issue, clicking the link takes you to troubleshooting documentation to provide you with steps on how to correct the problem.
->>>>>>> 939e8fa60077fb7e7436f68df47f919c92cd24ed
+
+This view provides information about your machines, missing updates, update deployments, and scheduled update deployments. In the **COMPLIANCE COLUMN**, you can see the last time the machine was assessed. In the **UPDATE AGENT READINESS** column, you can see if the health of the update agent. If there's an issue, select the link to go to troubleshooting documentation that can help you learn what steps to take to correct the problem.
 
 This view provides information about your machines, missing updates, update deployments, and scheduled update deployments.
 
-<<<<<<< HEAD
-To run a log search that returns information about the machine, update, or deployment, select the item in the list. This opens the **Log Search** pane, with a query for the item selected.
-=======
-![Update management default view](media/automation-update-management/update-management-view.png)
-
-## Installing updates
->>>>>>> 939e8fa60077fb7e7436f68df47f919c92cd24ed
+To run a log search that returns information about the machine, update, or deployment, select the item in the list. The **Log Search** pane opens with a query for the item selected:
+
+![Update Management default view](media/automation-update-management/update-management-view.png)
 
 ## Install updates
 
@@ -226,7 +215,7 @@
 
 ## Update classifications
 
-The following tables list the update classifications in update management, with a definition for each classification.
+The following tables list the update classifications in Update Management, with a definition for each classification.
 
 ### Windows
 
@@ -250,7 +239,7 @@
 
 ## Ports
 
-The following addresses are required specifically for update management. Communication to these addresses occurs over port 443.
+The following addresses are required specifically for Update Management. Communication to these addresses occurs over port 443.
 
 |Azure Public  |Azure Government  |
 |---------|---------|
@@ -282,7 +271,7 @@
 
 Customers who have invested in System Center Configuration Manager for managing PCs, servers, and mobile devices also rely on its strength and maturity in managing software updates. It's part of their software update management (SUM) cycle.
 
-To learn how to integrate the management solution with System Center Configuration Manager, see [Integrate System Center Configuration Manager with update management](oms-solution-updatemgmt-sccmintegration.md).
+To learn how to integrate the management solution with System Center Configuration Manager, see [Integrate System Center Configuration Manager with Update Management](oms-solution-updatemgmt-sccmintegration.md).
 
 ## Patch Linux machines
 
@@ -290,9 +279,9 @@
 
 ### Package exclusion
 
-On some Linux variants, such as Red Hat Enterprise Linux, OS-level upgrades might occur via packages. This might lead to update management runs where the OS version number changes. Because update management uses the same methods to update packages that an administrator would use locally on the Linux computer, this behavior is intentional.
-
-To avoid updating the OS version via update management runs, use the **Exclusion** feature.
+On some Linux variants, such as Red Hat Enterprise Linux, OS-level upgrades might occur via packages. This might lead to Update Management runs where the OS version number changes. Because Update Management uses the same methods to update packages that an administrator would use locally on the Linux computer, this behavior is intentional.
+
+To avoid updating the OS version via Update Management runs, use the **Exclusion** feature.
 
 In Red Hat Enterprise Linux, the package name to exclude is redhat-release-server.x86_64.
 
@@ -302,25 +291,25 @@
 
 When you deploy updates to a Linux machine, you can select update classifications. This filters the updates that are applied to those that meet the specified criteria. This filter is applied locally on the machine when the update is deployed. 
 
-Because update management performs update enrichment in the cloud, some updates might be flagged in update management as having security impact, even though the local machine doesn't have that information. As a result, if you apply critical updates to a Linux machine, there might be updates that aren't marked as having security impact on that machine and the updates aren't applied. 
-
-However, update management might still report that machine as being noncompliant because it has additional information about the relevant update.
+Because Update Management performs update enrichment in the cloud, some updates might be flagged in Update Management as having security impact, even though the local machine doesn't have that information. As a result, if you apply critical updates to a Linux machine, there might be updates that aren't marked as having security impact on that machine and the updates aren't applied. 
+
+However, Update Management might still report that machine as being noncompliant because it has additional information about the relevant update.
 
 Deploying updates by update classification might not work on openSUSE Linux due to the different patching model used.
 
 ## Troubleshooting
 
-This section provides information to help you troubleshoot issues with the update management solution.
+This section provides information to help you troubleshoot issues with the Update Management solution.
 
 If you encounter issues when you  attempt to onboard the solution or a virtual machine, check the **Application and Services Logs\Operations Manager** event log on the local machine for events that have Event ID 4502 and event messages that contain **Microsoft.EnterpriseManagement.HealthService.AzureAutomation.HybridAgent**. The following table highlights specific error messages and a possible resolution for each:
 
 | Message | Reason | Solution |
 |----------|----------|----------|
-| Unable to Register Machine for Patch Management,</br>Registration Failed with Exception</br>System.InvalidOperationException: {"Message":"Machine is already</br>registered to a different account. "} | Machine is already onboarded to another workspace for Update Management | Perform cleanup of old artifacts by [deleting the Hybrid Runbook group](automation-hybrid-runbook-worker.md#remove-a-hybrid-worker-group)|
-| Unable to Register Machine for Patch Management, Registration Failed with Exception</br>System.Net.Http.HttpRequestException: An error occurred while sending the request. ---></br>System.Net.WebException: The underlying connection</br>was closed: An unexpected error</br>occurred on a receive. ---> System.ComponentModel.Win32Exception:</br>The client and server cannot communicate,</br>because they do not possess a common algorithm | Proxy/gateway/firewall is blocking communication. | [Review network requirements](automation-hybrid-runbook-worker.md#network-planning)|
-| Unable to Register Machine for Patch Management,</br>Registration Failed with Exception</br>Newtonsoft.Json.JsonReaderException: Error parsing positive infinity value. | Proxy/Gateway/Firewall blocking communication | [Review network requirements](automation-hybrid-runbook-worker.md#network-planning)|
-| The certificate presented by the service \<wsid\>.oms.opinsights.azure.com</br>was not issued by a certificate authority</br>used for Microsoft services. Contact</br>your network administrator to see if they are running a proxy that intercepts</br>TLS/SSL communication. |Proxy/Gateway/Firewall blocking communication | [Review network requirements](automation-hybrid-runbook-worker.md#network-planning)|
-| Unable to Register Machine for Patch Management,</br>Registration Failed with Exception</br>AgentService.HybridRegistration.</br>PowerShell.Certificates.CertificateCreationException:</br>Failed to create a self-signed certificate. ---></br>System.UnauthorizedAccessException: Access is denied. | Self-signed cert generation failure | Verify system account has</br>read access to folder:</br>**C:\ProgramData\Microsoft\**</br>**Crypto\RSA**|
+| Unable to Register Machine for Patch Management,<br/>Registration Failed with Exception<br/>System.InvalidOperationException: {"Message":"Machine is already<br/>registered to a different account. "} | Machine is already onboarded to another workspace for Update Management. | Perform cleanup of old artifacts by [deleting the Hybrid Runbook group](automation-hybrid-runbook-worker.md#remove-a-hybrid-worker-group).|
+| Unable to Register Machine for Patch Management, Registration Failed with Exception<br/>System.Net.Http.HttpRequestException: An error occurred while sending the request. ---><br/>System.Net.WebException: The underlying connection<br/>was closed: An unexpected error<br/>occurred on a receive. ---> System.ComponentModel.Win32Exception:<br/>The client and server cannot communicate,<br/>because they do not possess a common algorithm | Proxy/gateway/firewall is blocking communication. | [Review network requirements](automation-hybrid-runbook-worker.md#network-planning).|
+| Unable to Register Machine for Patch Management,<br/>Registration Failed with Exception<br/>Newtonsoft.Json.JsonReaderException: Error parsing positive infinity value. | Proxy/Gateway/Firewall blocking communication | [Review network requirements](automation-hybrid-runbook-worker.md#network-planning).|
+| The certificate presented by the service \<wsid\>.oms.opinsights.azure.com<br/>was not issued by a certificate authority<br/>used for Microsoft services. Contact<br/>your network administrator to see if they are running a proxy that intercepts<br/>TLS/SSL communication. |Proxy/gateway/firewall is blocking communication | [Review network requirements](automation-hybrid-runbook-worker.md#network-planning).|
+| Unable to Register Machine for Patch Management,<br/>Registration Failed with Exception<br/>AgentService.HybridRegistration.<br/>PowerShell.Certificates.CertificateCreationException:<br/>Failed to create a self-signed certificate. ---><br/>System.UnauthorizedAccessException: Access is denied. | Self-signed cert generation failure. | Verify system account has<br/>read access to folder:<br/>**C:\ProgramData\Microsoft\**<br/>**Crypto\RSA**|
 
 ## Next steps
 
