---
title: Update Management solution in Azure
description: This article is intended to help you understand how to use the Azure Update Management solution to manage updates for your Windows and Linux computers.
services: automation
ms.service: automation
ms.component: update-management
author: georgewallace
ms.author: gwallace
ms.date: 08/29/2018
ms.topic: conceptual
manager: carmonm
---
# Update Management solution in Azure

You can use the Update Management solution in Azure Automation to manage operating system updates for your Windows and Linux computers that are deployed in Azure, in on-premises environments, or in other cloud providers. You can quickly assess the status of available updates on all agent computers and manage the process of installing required updates for servers.

You can enable Update Management for virtual machines directly from your Azure Automation account. To learn how to enable Update Management for virtual machines from your Automation account, see [Manage updates for multiple virtual machines](manage-update-multi.md). You can also enable Update Management for a single virtual machine from the virtual machine pane in the Azure portal. This scenario is available for [Linux](../virtual-machines/linux/tutorial-monitoring.md#enable-update-management) and [Windows](../virtual-machines/windows/tutorial-monitoring.md#enable-update-management) virtual machines.

## Solution overview

Computers that are managed by Update Management use the following configurations to perform assessment and update deployments:

* Microsoft Monitoring Agent (MMA) for Windows or Linux
* PowerShell Desired State Configuration (DSC) for Linux
* Automation Hybrid Runbook Worker
* Microsoft Update or Windows Server Update Services (WSUS) for Windows computers

The following diagram shows a conceptual view of the behavior and data flow with how the solution assesses and applies security updates to all connected Windows Server and Linux computers in a workspace:

![Update Management process flow](media/automation-update-management/update-mgmt-updateworkflow.png)

Update Management can be used to natively onboard machines in multiple subscriptions in the same tenant. To manage machines in a different tenant you must onboard them as [Non-Azure machines](automation-onboard-solutions-from-automation-account.md#onboard-a-non-azure-machine).

After a computer performs a scan for update compliance, the agent forwards the information in bulk to Azure Log Analytics. On a Windows computer, the compliance scan is performed every 12 hours by default.

In addition to the scan schedule, the scan for update compliance is initiated within 15 minutes if the MMA is restarted, before update installation, and after update installation.

For a Linux computer, the compliance scan is performed every 3 hours by default. If the MMA agent is restarted, a compliance scan is initiated within 15 minutes.

The solution reports how up-to-date the computer is based on what source you're configured to sync with. If the Windows computer is configured to report to WSUS, depending on when WSUS last synced with Microsoft Update, the results might differ from what Microsoft Updates shows. This is the same for Linux computers that are configured to report to a local repo instead of to a public repo.

> [!NOTE]
> To properly report to the service, Update Management requires certain URLs and ports to be enabled. To learn more about these requirements, see [Network planning for Hybrid Workers](automation-hybrid-runbook-worker.md#network-planning).

You can deploy and install software updates on computers that require the updates by creating a scheduled deployment. Updates classified as *Optional* aren't included in the deployment scope for Windows computers. Only required updates are included in the deployment scope. 

The scheduled deployment defines what target computers receive the applicable updates, either by explicitly specifying computers or by selecting a [computer group](../log-analytics/log-analytics-computer-groups.md) that's based on log searches of a specific set of computers. You also specify a schedule to approve and designate a period of time during which updates can be installed.

Updates are installed by runbooks in Azure Automation. You can't view these runbooks, and the runbooks don’t require any configuration. When an update deployment is created, the update deployment creates a schedule that starts a master update runbook at the specified time for the included computers. The master runbook starts a child runbook on each agent to perform installation of required updates.

At the date and time specified in the update deployment, the target computers execute the deployment in parallel. Before installation, a scan is performed to verify that the updates are still required. For WSUS client computers, if the updates aren't approved in WSUS, the update deployment fails.

## Clients

### Supported client types

The following table shows a list of supported operating systems:

|Operating system  |Notes  |
|---------|---------|
|Windows Server 2008, Windows Server 2008 R2 RTM    | Supports only update assessments.         |
|Windows Server 2008 R2 SP1 and later     |.NET Framework 4.5 or later is required. ([Download .NET Framework](/dotnet/framework/install/guide-for-developers))<br/> Windows PowerShell 4.0 or later is required. ([Download WMF 4.0](https://www.microsoft.com/download/details.aspx?id=40855))<br/> Windows PowerShell 5.1 is recommended for increased reliability.  ([Download WMF 5.1](https://www.microsoft.com/download/details.aspx?id=54616))        |
|CentOS 6 (x86/x64) and 7 (x64)      | Linux agents must have access to an update repository. Classification-based patching requires 'yum' to return security data which CentOS does not have out of the box.         |
|Red Hat Enterprise 6 (x86/x64) and 7 (x64)     | Linux agents must have access to an update repository.        |
|SUSE Linux Enterprise Server 11 (x86/x64) and 12 (x64)     | Linux agents must have access to an update repository.        |
|Ubuntu 14.04 LTS and 16.04 LTS (x86/x64)      |Linux agents must have access to an update repository.         |

### Unsupported client types

The following table lists operating systems that aren't supported:

|Operating system  |Notes  |
|---------|---------|
|Windows client     | Client operating systems (such as Windows 7 and Windows 10) aren't supported.        |
|Windows Server 2016 Nano Server     | Not supported.       |

### Client requirements

#### Windows

Windows agents must be configured to communicate with a WSUS server or they must have access to Microsoft Update. You can use Update Management with System Center Configuration Manager. To learn more about integration scenarios, see [Integrate System Center Configuration Manager with Update Management](oms-solution-updatemgmt-sccmintegration.md#configuration). The [Windows agent](../log-analytics/log-analytics-agent-windows.md) is required. The agent is installed automatically if you're onboarding an Azure virtual machine.

#### Linux

For Linux, the machine must have access to an update repository. The update repository can be private or public. TLS 1.1 or TLS 1.2 is required to interact with Update Management. An Operations Management Suite (OMS) Agent for Linux that's configured to report to multiple Log Analytics workspaces isn't supported with this solution.

For information about how to install the OMS Agent for Linux and to download the latest version, see [Operations Management Suite Agent for Linux](https://github.com/microsoft/oms-agent-for-linux). For information about how to install the OMS Agent for Windows, see [Operations Management Suite Agent for Windows](../log-analytics/log-analytics-windows-agent.md).

## Permissions

To create and manage update deployments, you need specific permissions. To learn about these permissions, see [Role-based access - Update Management](automation-role-based-access-control.md#update-management).

## Solution components

The solution consists of the following resources. The resources are added to your Automation account. They're either directly connected agents or in an Operations Manager-connected management group.

### Hybrid Worker groups

After you enable this solution, any Windows computer that's directly connected to your Log Analytics workspace is automatically configured as a Hybrid Runbook Worker to support the runbooks that are included in this solution.

Each Windows computer that's managed by the solution is listed in the **Hybrid worker groups** pane as a **System hybrid worker group** for the Automation account. The solutions use the naming convention *Hostname FQDN_GUID*. You can't target these groups with runbooks in your account. They fail if you try. These groups are intended to support only the management solution.

You can add the Windows computers to a Hybrid Runbook Worker group in your Automation account to support Automation runbooks if you use the same account for both the solution and the Hybrid Runbook Worker group membership. This functionality was added in version 7.2.12024.0 of the Hybrid Runbook Worker.

### Management packs

If your System Center Operations Manager management group is connected to a Log Analytics workspace, the following management packs are installed in Operations Manager. These management packs are also installed on directly connected Windows computers after you add the solution. You don't need to configure or manage these management packs.

* Microsoft System Center Advisor Update Assessment Intelligence Pack (Microsoft.IntelligencePacks.UpdateAssessment)
* Microsoft.IntelligencePack.UpdateAssessment.Configuration (Microsoft.IntelligencePack.UpdateAssessment.Configuration)
* Update Deployment MP

For more information about how solution management packs are updated, see [Connect Operations Manager to Log Analytics](../log-analytics/log-analytics-om-agents.md).

> [!NOTE]
> For systems with the Operations Manger Agent, to be able to be fully managed by Update Management, the agent needs to be updated to the Microsoft Monitoring Agent. To learn how to update the agent, see [How to upgrade an Operations Manager agent](https://docs.microsoft.com/system-center/scom/deploy-upgrade-agents).

### Confirm that non-Azure machines are onboarded

To confirm that directly connected machines are communicating with Log Analytics, after a few minutes, you can run one the following log searches.

#### Linux

```
Heartbeat
| where OSType == "Linux" | summarize arg_max(TimeGenerated, *) by SourceComputerId | top 500000 by Computer asc | render table
```

#### Windows

```
Heartbeat
| where OSType == "Windows" | summarize arg_max(TimeGenerated, *) by SourceComputerId | top 500000 by Computer asc | render table
```

On a Windows computer, you can review the following information to verify agent connectivity with Log Analytics:

1. In Control Panel, open **Microsoft Monitoring Agent**. On the **Azure Log Analytics** tab, the agent displays the following message: **The Microsoft Monitoring Agent has successfully connected to Log Analytics**.
2. Open the Windows Event Log. Go to **Application and Services Logs\Operations Manager** and search for Event ID 3000 and Event ID 5002 from the source **Service Connector**. These events indicate that the computer has registered with the Log Analytics workspace and is receiving configuration.

If the agent can't communicate with Log Analytics and the agent is configured to communicate with the internet through a firewall or proxy server, confirm that the firewall or proxy server is properly configured. To learn how to verify that the firewall or proxy server is properly configured, see [Network configuration for Windows agent](../log-analytics/log-analytics-agent-windows.md) or [Network configuration for Linux agent](../log-analytics/log-analytics-agent-linux.md).

> [!NOTE]
> If your Linux systems are configured to communicate with a proxy or OMS Gateway and you're onboarding this solution, update the *proxy.conf* permissions to grant the omiuser group read permission on the file by using the following commands:
>
> `sudo chown omsagent:omiusers /etc/opt/microsoft/omsagent/proxy.conf`
> `sudo chmod 644 /etc/opt/microsoft/omsagent/proxy.conf`

Newly added Linux agents show a status of **Updated** after an assessment has been performed. This process can take up to 6 hours.

To confirm that an Operations Manager management group is communicating with Log Analytics, see [Validate Operations Manager integration with Log Analytics](../log-analytics/log-analytics-om-agents.md#validate-operations-manager-integration-with-log-analytics).

## Data collection

### Supported agents

The following table describes the connected sources that are supported by this solution:

| Connected source | Supported | Description |
| --- | --- | --- |
| Windows agents |Yes |The solution collects information about system updates from Windows agents and then initiates installation of required updates. |
| Linux agents |Yes |The solution collects information about system updates from Linux agents and then initiates installation of required updates on supported distributions. |
| Operations Manager management group |Yes |The solution collects information about system updates from agents in a connected management group.<br/>A direct connection from the Operations Manager agent to Log Analytics isn't required. Data is forwarded from the management group to the Log Analytics workspace. |

### Collection frequency

A scan is performed twice per day for each managed Windows computer. Every 15 minutes, the Windows API is called to query for the last update time to determine whether the status has changed. If the status has changed, a compliance scan is initiated. 

A scan is performed every 3 hours for each managed Linux computer.

It can take between 30 minutes and 6 hours for the dashboard to display updated data from managed computers.

## <a name="viewing-update-assessments"></a>View update assessments

In your Automation account, select **Update Management** to view the status of your machines.

This view provides information about your machines, missing updates, update deployments, and scheduled update deployments. In the **COMPLIANCE COLUMN**, you can see the last time the machine was assessed. In the **UPDATE AGENT READINESS** column, you can see if the health of the update agent. If there's an issue, select the link to go to troubleshooting documentation that can help you learn what steps to take to correct the problem.

To run a log search that returns information about the machine, update, or deployment, select the item in the list. The **Log Search** pane opens with a query for the item selected:

![Update Management default view](media/automation-update-management/update-management-view.png)

## Install updates

After updates are assessed for all the Linux and Windows computers in your workspace, you can install required updates by creating an *update deployment*. An update deployment is a scheduled installation of required updates for one or more computers. You specify the date and time for the deployment and a computer or group of computers to include in the scope of a deployment. To learn more about computer groups, see [Computer groups in Log Analytics](../log-analytics/log-analytics-computer-groups.md).

 When you include computer groups in your update deployment, group membership is evaluated only once, at the time of schedule creation. Subsequent changes to a group aren't reflected. To work around this, delete the scheduled update deployment and re-create it.

> [!NOTE]
> Windows virtual machines that are deployed from the Azure Marketplace by default are set to receive automatic updates from Windows Update Service. This behavior doesn't change when you add this solution or add Windows virtual machines to your workspace. If you don't actively manage updates by using this solution, the default behavior (to automatically apply updates) applies.

To avoid updates being applied outside of a maintenance window on Ubuntu, reconfigure the Unattended-Upgrade package to disable automatic updates. For information about how to configure the package, see [Automatic Updates topic in the Ubuntu Server Guide](https://help.ubuntu.com/lts/serverguide/automatic-updates.html).

Virtual machines that were created from the on-demand Red Hat Enterprise Linux (RHEL) images that are available in the Azure Marketplace are registered to access the [Red Hat Update Infrastructure (RHUI)](../virtual-machines/virtual-machines-linux-update-infrastructure-redhat.md) that's deployed in Azure. Any other Linux distribution must be updated from the distribution's online file repository by following the distribution's supported methods.

## View missing updates

Select **Missing updates** to view the list of updates that are missing from your machines. Each update is listed and can be selected. Information about the number of machines that require the update, the operating system, and a link for more information is shown. The **Log search** pane shows more details about the updates.

## View update deployments

Select the **Update Deployments** tab to view the list of existing update deployments. Select any of the update deployments in the table to open the **Update Deployment Run** pane for that update deployment.

![Overview of update deployment results](./media/automation-update-management/update-deployment-run.png)

## Create or edit an update deployment

To create a new update deployment, select **Schedule update deployment**. The **New Update Deployment** pane opens. Enter values for the properties described in the following table and then click **Create**:

| Property | Description |
| --- | --- |
| Name |Unique name to identify the update deployment. |
|Operating System| Linux or Windows|
| Machines to update |Select a Saved search, Imported group, or pick Machine from the drop-down and select individual machines. If you choose **Machines**, the readiness of the machine is shown in the **UPDATE AGENT READINESS** column.</br> To learn about the different methods of creating computer groups in Log Analytics, see [Computer groups in Log Analytics](../log-analytics/log-analytics-computer-groups.md) |
|Update classifications|Select all the update classifications that you need|
|Updates to exclude|Enter the updates to exclude. For  Windows, enter the KB without the 'KB' prefix. For Linux, enter the package name or use a wildcard.  |
|Schedule settings|Select the time to start, and select either Once or recurring for the recurrence|
| Maintenance window |Number of minutes set for updates. The value can be not be less than 30 minutes and no more than 6 hours |
<<<<<<< HEAD
| Reboot control| Determines how reboots should be handled.</br>Available options are:</br>Reboot if required (Default)</br>Always reboot</br>Never reboot</br>Only reboot - will not install updates|
=======
| Reboot control| Determines how reboots should be handled. Available options are:</br>Reboot if required (Default)</br>Always reboot</br>Never reboot</br>Only reboot - will not install updates|
>>>>>>> 71b83564

## Update classifications

The following tables list the update classifications in Update Management, with a definition for each classification.

### Windows

|Classification  |Description  |
|---------|---------|
|Critical updates     | An update for a specific problem that addresses a critical, non-security-related bug.        |
|Security updates     | An update for a product-specific, security-related issue.        |
|Update rollups     | A cumulative set of hotfixes that are packaged together for easy deployment.        |
|Feature packs     | New product features that are distributed outside a product release.        |
|Service packs     | A cumulative set of hotfixes that are applied to an application.        |
|Definition updates     | An update to virus or other definition files.        |
|Tools     | A utility or feature that helps complete one or more tasks.        |
|Updates     | An update to an application or file that currently is installed.        |

### Linux

|Classification  |Description  |
|---------|---------|
|Critical and security updates     | Updates for a specific problem or a product-specific, security-related issue.         |
|Other updates     | All other updates that aren't critical in nature or aren't security updates.        |

For Linux, Update Management can distinguish between critical and security updates in the cloud while displaying assessment data due to data enrichment in the cloud. For patching, Update Management relies on classification data available on the machine. Unlike other distributions, CentOS does not have this information available out of the box. If you have CentOS machines configured in a way to return security data for the following command, Update Management will be able to patch based on classifications.

```bash
sudo yum -q --security check-update
```

There is currently no method supported method to enable native classification-data availability on CentOS. At this time, only best-effort support is provided to customers who may have enabled this on their own.

## Ports

The following addresses are required specifically for Update Management. Communication to these addresses occurs over port 443.

|Azure Public  |Azure Government  |
|---------|---------|
|*.ods.opinsights.azure.com     |*.ods.opinsights.azure.us         |
|*.oms.opinsights.azure.com     | *.oms.opinsights.azure.us        |
|*.blob.core.windows.net|*.blob.core.usgovcloudapi.net|

For more information about ports that the Hybrid Runbook Worker requires, see [Hybrid Worker role ports](automation-hybrid-runbook-worker.md#hybrid-worker-role).

It is recommended to use the addresses listed when defining exceptions. For IP addresses you can download the [Microsoft Azure Datacenter IP Ranges](https://www.microsoft.com/download/details.aspx?id=41653). This file is updated weekly, and reflects the currently deployed ranges and any upcoming changes to the IP ranges.

## Search logs

In addition to the details that are provided in the Azure portal, you can do searches against the logs. On the solution pages, select **Log Analytics**. The **Log Search** pane opens.

You can also learn how to customize the queries or use them from different clients and more by visiting:  [Log Analytics seach API documentation](
https://dev.loganalytics.io/).

### Sample queries

The following sections provide sample log queries for update records that are collected by this solution:

#### Single Azure VM Assessment queries (Windows)

Replace the VMUUID value with the VM GUID of the virtual machine you are querying. You can find the VMUUID that should be used by running the following query in Log Analytics: `Update | where Computer == "<machine name>" | summarize by Computer, VMUUID`

##### Missing updates summary

```
Update
| where TimeGenerated>ago(14h) and OSType!="Linux" and (Optional==false or Classification has "Critical" or Classification has "Security") and VMUUID=~"b08d5afa-1471-4b52-bd95-a44fea6e4ca8"
| summarize hint.strategy=partitioned arg_max(TimeGenerated, UpdateState, Classification, Approved) by Computer, SourceComputerId, UpdateID
| where UpdateState=~"Needed" and Approved!=false
| summarize by UpdateID, Classification
| summarize allUpdatesCount=count(), criticalUpdatesCount=countif(Classification has "Critical"), securityUpdatesCount=countif(Classification has "Security"), otherUpdatesCount=countif(Classification !has "Critical" and Classification !has "Security"
```

##### Missing updates list

```
Update
| where TimeGenerated>ago(14h) and OSType!="Linux" and (Optional==false or Classification has "Critical" or Classification has "Security") and VMUUID=~"8bf1ccc6-b6d3-4a0b-a643-23f346dfdf82"
| summarize hint.strategy=partitioned arg_max(TimeGenerated, UpdateState, Classification, Title, KBID, PublishedDate, Approved) by Computer, SourceComputerId, UpdateID
| where UpdateState=~"Needed" and Approved!=false
| project-away UpdateState, Approved, TimeGenerated
| summarize computersCount=dcount(SourceComputerId, 2), displayName=any(Title), publishedDate=min(PublishedDate), ClassificationWeight=max(iff(Classification has "Critical", 4, iff(Classification has "Security", 2, 1))) by id=strcat(UpdateID, "_", KBID), classification=Classification, InformationId=strcat("KB", KBID), InformationUrl=iff(isnotempty(KBID), strcat("https://support.microsoft.com/kb/", KBID), ""), osType=2
| sort by ClassificationWeight desc, computersCount desc, displayName asc
| extend informationLink=(iff(isnotempty(InformationId) and isnotempty(InformationUrl), toobject(strcat('{ "uri": "', InformationUrl, '", "text": "', InformationId, '", "target": "blank" }')), toobject('')))
| project-away ClassificationWeight, InformationId, InformationUrl
```

#### Single Azure VM assessment queries (Linux)

For some Linux distros, there is a [endianness](https://en.wikipedia.org/wiki/Endianness) mismatch with the VMUUID value that comes from Azure Resource Manager and what is stored in Log Analytics. The following query checks for a match on either endianness. Replace the VMUUID values with the big-endian and little-endian format of the GUID to properly return the results. You can find the VMUUID that should be used by running the following query in Log Analytics: `Update | where Computer == "<machine name>"
| summarize by Computer, VMUUID`

##### Missing updates summary

```
Update
| where TimeGenerated>ago(5h) and OSType=="Linux" and (VMUUID=~"625686a0-6d08-4810-aae9-a089e68d4911" or VMUUID=~"a0865662-086d-1048-aae9-a089e68d4911")
| summarize hint.strategy=partitioned arg_max(TimeGenerated, UpdateState, Classification) by Computer, SourceComputerId, Product, ProductArch
| where UpdateState=~"Needed"
| summarize by Product, ProductArch, Classification
| summarize allUpdatesCount=count(), criticalUpdatesCount=countif(Classification has "Critical"), securityUpdatesCount=countif(Classification has "Security"), otherUpdatesCount=countif(Classification !has "Critical" and Classification !has "Security")
```

##### Missing updates list

```
Update
| where TimeGenerated>ago(5h) and OSType=="Linux" and (VMUUID=~"625686a0-6d08-4810-aae9-a089e68d4911" or VMUUID=~"a0865662-086d-1048-aae9-a089e68d4911")
| summarize hint.strategy=partitioned arg_max(TimeGenerated, UpdateState, Classification, BulletinUrl, BulletinID) by Computer, SourceComputerId, Product, ProductArch
| where UpdateState=~"Needed"
| project-away UpdateState, TimeGenerated
| summarize computersCount=dcount(SourceComputerId, 2), ClassificationWeight=max(iff(Classification has "Critical", 4, iff(Classification has "Security", 2, 1))) by id=strcat(Product, "_", ProductArch), displayName=Product, productArch=ProductArch, classification=Classification, InformationId=BulletinID, InformationUrl=tostring(split(BulletinUrl, ";", 0)[0]), osType=1
| sort by ClassificationWeight desc, computersCount desc, displayName asc
| extend informationLink=(iff(isnotempty(InformationId) and isnotempty(InformationUrl), toobject(strcat('{ "uri": "', InformationUrl, '", "text": "', InformationId, '", "target": "blank" }')), toobject('')))
| project-away ClassificationWeight, InformationId, InformationUrl

```

#### Multi-VM assessment queries

##### Computers summary

```
Heartbeat
| where TimeGenerated>ago(12h) and OSType=~"Windows" and notempty(Computer)
| summarize arg_max(TimeGenerated, Solutions) by SourceComputerId
| where Solutions has "updates"
| distinct SourceComputerId
| join kind=leftouter
(
    Update
    | where TimeGenerated>ago(14h) and OSType!="Linux"
    | summarize hint.strategy=partitioned arg_max(TimeGenerated, UpdateState, Approved, Optional, Classification) by SourceComputerId, UpdateID
    | distinct SourceComputerId, Classification, UpdateState, Approved, Optional
    | summarize WorstMissingUpdateSeverity=max(iff(UpdateState=~"Needed" and (Optional==false or Classification has "Critical" or Classification has "Security") and Approved!=false, iff(Classification has "Critical", 4, iff(Classification has "Security", 2, 1)), 0)) by SourceComputerId
)
on SourceComputerId
| extend WorstMissingUpdateSeverity=coalesce(WorstMissingUpdateSeverity, -1)
| summarize computersBySeverity=count() by WorstMissingUpdateSeverity
| union (Heartbeat
| where TimeGenerated>ago(12h) and OSType=="Linux" and notempty(Computer)
| summarize arg_max(TimeGenerated, Solutions) by SourceComputerId
| where Solutions has "updates"
| distinct SourceComputerId
| join kind=leftouter
(
    Update
    | where TimeGenerated>ago(5h) and OSType=="Linux"
    | summarize hint.strategy=partitioned arg_max(TimeGenerated, UpdateState, Classification) by SourceComputerId, Product, ProductArch
    | distinct SourceComputerId, Classification, UpdateState
    | summarize WorstMissingUpdateSeverity=max(iff(UpdateState=~"Needed", iff(Classification has "Critical", 4, iff(Classification has "Security", 2, 1)), 0)) by SourceComputerId
)
on SourceComputerId
| extend WorstMissingUpdateSeverity=coalesce(WorstMissingUpdateSeverity, -1)
| summarize computersBySeverity=count() by WorstMissingUpdateSeverity)
| summarize assessedComputersCount=sumif(computersBySeverity, WorstMissingUpdateSeverity>-1), notAssessedComputersCount=sumif(computersBySeverity, WorstMissingUpdateSeverity==-1), computersNeedCriticalUpdatesCount=sumif(computersBySeverity, WorstMissingUpdateSeverity==4), computersNeedSecurityUpdatesCount=sumif(computersBySeverity, WorstMissingUpdateSeverity==2), computersNeeedOtherUpdatesCount=sumif(computersBySeverity, WorstMissingUpdateSeverity==1), upToDateComputersCount=sumif(computersBySeverity, WorstMissingUpdateSeverity==0)
| summarize assessedComputersCount=sum(assessedComputersCount), computersNeedCriticalUpdatesCount=sum(computersNeedCriticalUpdatesCount),  computersNeedSecurityUpdatesCount=sum(computersNeedSecurityUpdatesCount), computersNeeedOtherUpdatesCount=sum(computersNeeedOtherUpdatesCount), upToDateComputersCount=sum(upToDateComputersCount), notAssessedComputersCount=sum(notAssessedComputersCount)
| extend allComputersCount=assessedComputersCount+notAssessedComputersCount


```

##### Missing updates summary

```
Update
| where TimeGenerated>ago(5h) and OSType=="Linux" and SourceComputerId in ((Heartbeat
| where TimeGenerated>ago(12h) and OSType=="Linux" and notempty(Computer)
| summarize arg_max(TimeGenerated, Solutions) by SourceComputerId
| where Solutions has "updates"
| distinct SourceComputerId))
| summarize hint.strategy=partitioned arg_max(TimeGenerated, UpdateState, Classification) by Computer, SourceComputerId, Product, ProductArch
| where UpdateState=~"Needed"
| summarize by Product, ProductArch, Classification
| union (Update
| where TimeGenerated>ago(14h) and OSType!="Linux" and (Optional==false or Classification has "Critical" or Classification has "Security") and SourceComputerId in ((Heartbeat
| where TimeGenerated>ago(12h) and OSType=~"Windows" and notempty(Computer)
| summarize arg_max(TimeGenerated, Solutions) by SourceComputerId
| where Solutions has "updates"
| distinct SourceComputerId))
| summarize hint.strategy=partitioned arg_max(TimeGenerated, UpdateState, Classification, Approved) by Computer, SourceComputerId, UpdateID
| where UpdateState=~"Needed" and Approved!=false
| summarize by UpdateID, Classification )
| summarize allUpdatesCount=count(), criticalUpdatesCount=countif(Classification has "Critical"), securityUpdatesCount=countif(Classification has "Security"), otherUpdatesCount=countif(Classification !has "Critical" and Classification !has "Security"
```

##### Computers list

```
Heartbeat
| where TimeGenerated>ago(12h) and OSType=="Linux" and notempty(Computer)
| summarize arg_max(TimeGenerated, Solutions, Computer, ResourceId, ComputerEnvironment, VMUUID) by SourceComputerId
| where Solutions has "updates"
| extend vmuuId=VMUUID, azureResourceId=ResourceId, osType=1, environment=iff(ComputerEnvironment=~"Azure", 1, 2), scopedToUpdatesSolution=true, lastUpdateAgentSeenTime=""
| join kind=leftouter
(
    Update
    | where TimeGenerated>ago(5h) and OSType=="Linux" and SourceComputerId in ((Heartbeat
    | where TimeGenerated>ago(12h) and OSType=="Linux" and notempty(Computer)
    | summarize arg_max(TimeGenerated, Solutions) by SourceComputerId
    | where Solutions has "updates"
    | distinct SourceComputerId))
    | summarize hint.strategy=partitioned arg_max(TimeGenerated, UpdateState, Classification, Product, Computer, ComputerEnvironment) by SourceComputerId, Product, ProductArch
    | summarize Computer=any(Computer), ComputerEnvironment=any(ComputerEnvironment), missingCriticalUpdatesCount=countif(Classification has "Critical" and UpdateState=~"Needed"), missingSecurityUpdatesCount=countif(Classification has "Security" and UpdateState=~"Needed"), missingOtherUpdatesCount=countif(Classification !has "Critical" and Classification !has "Security" and UpdateState=~"Needed"), lastAssessedTime=max(TimeGenerated), lastUpdateAgentSeenTime="" by SourceComputerId
    | extend compliance=iff(missingCriticalUpdatesCount > 0 or missingSecurityUpdatesCount > 0, 2, 1)
    | extend ComplianceOrder=iff(missingCriticalUpdatesCount > 0 or missingSecurityUpdatesCount > 0 or missingOtherUpdatesCount > 0, 1, 3)
)
on SourceComputerId
| project id=SourceComputerId, displayName=Computer, sourceComputerId=SourceComputerId, scopedToUpdatesSolution=true, missingCriticalUpdatesCount=coalesce(missingCriticalUpdatesCount, -1), missingSecurityUpdatesCount=coalesce(missingSecurityUpdatesCount, -1), missingOtherUpdatesCount=coalesce(missingOtherUpdatesCount, -1), compliance=coalesce(compliance, 4), lastAssessedTime, lastUpdateAgentSeenTime, osType=1, environment=iff(ComputerEnvironment=~"Azure", 1, 2), ComplianceOrder=coalesce(ComplianceOrder, 2)
| union(Heartbeat
| where TimeGenerated>ago(12h) and OSType=~"Windows" and notempty(Computer)
| summarize arg_max(TimeGenerated, Solutions, Computer, ResourceId, ComputerEnvironment, VMUUID) by SourceComputerId
| where Solutions has "updates"
| extend vmuuId=VMUUID, azureResourceId=ResourceId, osType=2, environment=iff(ComputerEnvironment=~"Azure", 1, 2), scopedToUpdatesSolution=true, lastUpdateAgentSeenTime=""
| join kind=leftouter
(
    Update
    | where TimeGenerated>ago(14h) and OSType!="Linux" and SourceComputerId in ((Heartbeat
    | where TimeGenerated>ago(12h) and OSType=~"Windows" and notempty(Computer)
    | summarize arg_max(TimeGenerated, Solutions) by SourceComputerId
    | where Solutions has "updates"
    | distinct SourceComputerId))
    | summarize hint.strategy=partitioned arg_max(TimeGenerated, UpdateState, Classification, Title, Optional, Approved, Computer, ComputerEnvironment) by Computer, SourceComputerId, UpdateID
    | summarize Computer=any(Computer), ComputerEnvironment=any(ComputerEnvironment), missingCriticalUpdatesCount=countif(Classification has "Critical" and UpdateState=~"Needed" and Approved!=false), missingSecurityUpdatesCount=countif(Classification has "Security" and UpdateState=~"Needed" and Approved!=false), missingOtherUpdatesCount=countif(Classification !has "Critical" and Classification !has "Security" and UpdateState=~"Needed" and Optional==false and Approved!=false), lastAssessedTime=max(TimeGenerated), lastUpdateAgentSeenTime="" by SourceComputerId
    | extend compliance=iff(missingCriticalUpdatesCount > 0 or missingSecurityUpdatesCount > 0, 2, 1)
    | extend ComplianceOrder=iff(missingCriticalUpdatesCount > 0 or missingSecurityUpdatesCount > 0 or missingOtherUpdatesCount > 0, 1, 3)
)
on SourceComputerId
| project id=SourceComputerId, displayName=Computer, sourceComputerId=SourceComputerId, scopedToUpdatesSolution=true, missingCriticalUpdatesCount=coalesce(missingCriticalUpdatesCount, -1), missingSecurityUpdatesCount=coalesce(missingSecurityUpdatesCount, -1), missingOtherUpdatesCount=coalesce(missingOtherUpdatesCount, -1), compliance=coalesce(compliance, 4), lastAssessedTime, lastUpdateAgentSeenTime, osType=2, environment=iff(ComputerEnvironment=~"Azure", 1, 2), ComplianceOrder=coalesce(ComplianceOrder, 2) )
| order by ComplianceOrder asc, missingCriticalUpdatesCount desc, missingSecurityUpdatesCount desc, missingOtherUpdatesCount desc, displayName asc
| project-away ComplianceOrder
```

##### Missing updates list

```
Update
| where TimeGenerated>ago(5h) and OSType=="Linux" and SourceComputerId in ((Heartbeat
| where TimeGenerated>ago(12h) and OSType=="Linux" and notempty(Computer)
| summarize arg_max(TimeGenerated, Solutions) by SourceComputerId
| where Solutions has "updates"
| distinct SourceComputerId))
| summarize hint.strategy=partitioned arg_max(TimeGenerated, UpdateState, Classification, BulletinUrl, BulletinID) by SourceComputerId, Product, ProductArch
| where UpdateState=~"Needed"
| project-away UpdateState, TimeGenerated
| summarize computersCount=dcount(SourceComputerId, 2), ClassificationWeight=max(iff(Classification has "Critical", 4, iff(Classification has "Security", 2, 1))) by id=strcat(Product, "_", ProductArch), displayName=Product, productArch=ProductArch, classification=Classification, InformationId=BulletinID, InformationUrl=tostring(split(BulletinUrl, ";", 0)[0]), osType=1
| union(Update
| where TimeGenerated>ago(14h) and OSType!="Linux" and (Optional==false or Classification has "Critical" or Classification has "Security") and SourceComputerId in ((Heartbeat
| where TimeGenerated>ago(12h) and OSType=~"Windows" and notempty(Computer)
| summarize arg_max(TimeGenerated, Solutions) by SourceComputerId
| where Solutions has "updates"
| distinct SourceComputerId))
| summarize hint.strategy=partitioned arg_max(TimeGenerated, UpdateState, Classification, Title, KBID, PublishedDate, Approved) by Computer, SourceComputerId, UpdateID
| where UpdateState=~"Needed" and Approved!=false
| project-away UpdateState, Approved, TimeGenerated
| summarize computersCount=dcount(SourceComputerId, 2), displayName=any(Title), publishedDate=min(PublishedDate), ClassificationWeight=max(iff(Classification has "Critical", 4, iff(Classification has "Security", 2, 1))) by id=strcat(UpdateID, "_", KBID), classification=Classification, InformationId=strcat("KB", KBID), InformationUrl=iff(isnotempty(KBID), strcat("https://support.microsoft.com/kb/", KBID), ""), osType=2)
| sort by ClassificationWeight desc, computersCount desc, displayName asc
| extend informationLink=(iff(isnotempty(InformationId) and isnotempty(InformationUrl), toobject(strcat('{ "uri": "', InformationUrl, '", "text": "', InformationId, '", "target": "blank" }')), toobject('')))
| project-away ClassificationWeight, InformationId, InformationUrl
```

## Integrate with System Center Configuration Manager

Customers who have invested in System Center Configuration Manager for managing PCs, servers, and mobile devices also rely on the strength and maturity of Configuration Manager to help them manage software updates. Configuration Manager is part of their software update management (SUM) cycle.

To learn how to integrate the management solution with System Center Configuration Manager, see [Integrate System Center Configuration Manager with Update Management](oms-solution-updatemgmt-sccmintegration.md).

## Patch Linux machines

The following sections explain potential issues with Linux patching.

### Unexpected OS-level upgrades

On some Linux variants, such as Red Hat Enterprise Linux, OS-level upgrades might occur via packages. This might lead to Update Management runs where the OS version number changes. Because Update Management uses the same methods to update packages that an administrator would use locally on the Linux computer, this behavior is intentional.

To avoid updating the OS version via Update Management runs, use the **Exclusion** feature.

In Red Hat Enterprise Linux, the package name to exclude is redhat-release-server.x86_64.

![Packages to exclude for Linux](./media/automation-update-management/linuxpatches.png)

### Critical / security patches aren't applied

When you deploy updates to a Linux machine, you can select update classifications. This filters the updates that are applied to those that meet the specified criteria. This filter is applied locally on the machine when the update is deployed.

Because Update Management performs update enrichment in the cloud, some updates might be flagged in Update Management as having security impact, even though the local machine doesn't have that information. As a result, if you apply critical updates to a Linux machine, there might be updates that aren't marked as having security impact on that machine and the updates aren't applied.

However, Update Management might still report that machine as being non-compliant because it has additional information about the relevant update.

Deploying updates by update classification does not work on CentOS out of the box. For SUSE, selecting *only* 'Other updates' as the classification may result in some security updates also being installed if security updates related to zypper (package manager) or its dependencies are required first. This is a limitation of zypper. In some cases, you may be required to rerun the update deployment, to verify check the update log.

## Troubleshoot

To learn how to troubleshoot your Update Management, see [Troubleshooting Update Management](troubleshoot/update-management.md)

## Next steps

Continue to the tutorial to learn how to manage updates for your Windows virtual machines.

> [!div class="nextstepaction"]
> [Manage updates and patches for your Azure Windows VMs](automation-tutorial-update-management.md)

* Use log searches in [Log Analytics](../log-analytics/log-analytics-log-searches.md) to view detailed update data.
* [Create alerts](../log-analytics/log-analytics-alerts.md) when critical updates are detected as missing from computers or if a computer has automatic updates disabled.<|MERGE_RESOLUTION|>--- conflicted
+++ resolved
@@ -216,11 +216,7 @@
 |Updates to exclude|Enter the updates to exclude. For  Windows, enter the KB without the 'KB' prefix. For Linux, enter the package name or use a wildcard.  |
 |Schedule settings|Select the time to start, and select either Once or recurring for the recurrence|
 | Maintenance window |Number of minutes set for updates. The value can be not be less than 30 minutes and no more than 6 hours |
-<<<<<<< HEAD
-| Reboot control| Determines how reboots should be handled.</br>Available options are:</br>Reboot if required (Default)</br>Always reboot</br>Never reboot</br>Only reboot - will not install updates|
-=======
 | Reboot control| Determines how reboots should be handled. Available options are:</br>Reboot if required (Default)</br>Always reboot</br>Never reboot</br>Only reboot - will not install updates|
->>>>>>> 71b83564
 
 ## Update classifications
 
