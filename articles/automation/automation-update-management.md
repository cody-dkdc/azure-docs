--- conflicted
+++ resolved
@@ -56,17 +56,10 @@
 
 |Operating system  |Notes  |
 |---------|---------|
-<<<<<<< HEAD
 |Windows Server 2008, Windows Server 2008 R2 RTM    | Supports only update assessments.         |
 |Windows Server 2008 R2 SP1 and later     |.NET Framework 4.5 or later is required. ([Download .NET Framework](/dotnet/framework/install/guide-for-developers))<br/> Windows PowerShell 4.0 or higher is required. ([Download WMF 4.0](https://www.microsoft.com/download/details.aspx?id=40855))<br/> Windows PowerShell 5.1 is recommended for increased reliability.  ([Download WMF 5.1](https://www.microsoft.com/download/details.aspx?id=54616))        |
 |CentOS 6 (x86/x64) and 7 (x64)      | Linux agents must have access to an update repository.        |
 |Red Hat Enterprise 6 (x86/x64) and 7 (x64)     | Linux agents must have access to an update repository.        |
-=======
-|Windows Server 2008, Windows Server 2008 R2 RTM    | Only supports update assessments         |
-|Windows Server 2008 R2 SP1 or later     |Microsoft .NET Framework 4.5 or later is required. ([Download .NET Framework](/dotnet/framework/install/guide-for-developers))<br/> Windows PowerShell 4.0 or later is required. ([Download WMF 4.0](https://www.microsoft.com/download/details.aspx?id=40855))<br/> Windows PowerShell 5.1 is required is recommended for increased reliability. ([Download WMF 5.1](https://www.microsoft.com/download/details.aspx?id=54616))          |
-|CentOS 6 (x86/x64), and 7 (x64)      | Linux agents must have access to an update repository.        |
-|Red Hat Enterprise 6 (x86/x64), and 7 (x64)     | Linux agents must have access to an update repository.        |
->>>>>>> 05401365e29698806a2ef18f276b4efa6eb31bc2
 |SUSE Linux Enterprise Server 11 (x86/x64) and 12 (x64)     | Linux agents must have access to an update repository.        |
 |Ubuntu 14.04 LTS and 16.04 LTS (x86/x64)      |Linux agents must have access to an update repository.         |
 
@@ -175,23 +168,15 @@
 ## <a name="viewing-update-assessments"></a>View update assessments
 
 In your Automation account, select **Update Management** to view the status of your machines.
-<<<<<<< HEAD
 
 This view provides information about your machines, missing updates, update deployments, and scheduled update deployments. In the **COMPLIANCE COLUMN**, you can see the last time the machine was assessed. In the **UPDATE AGENT READINESS** column, you can see if the health of the update agent. If there's an issue, select the link to go to troubleshooting documentation that can help you learn what steps to take to correct the problem.
-=======
->>>>>>> 05401365e29698806a2ef18f276b4efa6eb31bc2
-
-This view provides information on your machines, missing updates, update deployments, and scheduled update deployments. In addition to these details, you can see the last time the machine was assessed in the **COMPLIANCE COLUMN** and can see if the health of the updage agent in the **UPDATE AGENT READINESS** column. If there is an issue, clicking the link takes you to troubleshooting documentation to provide you with steps on how to correct the problem.
-
-<<<<<<< HEAD
+
+This view provides information on your machines, missing updates, update deployments, and scheduled update deployments. In addition to these details, you can see the last time the machine was assessed in the **COMPLIANCE COLUMN** and can see if the health of the update agent in the **UPDATE AGENT READINESS** column. If there is an issue, clicking the link takes you to troubleshooting documentation to provide you with steps on how to correct the problem.
+
 To run a log search that returns information about the machine, update, or deployment, select the item in the list. The **Log Search** pane opens with a query for the item selected:
 
 ![Update Management default view](media/automation-update-management/update-management-view.png)
 
-=======
-![Update management default view](media/automation-update-management/update-management-view.png)
-
->>>>>>> 05401365e29698806a2ef18f276b4efa6eb31bc2
 ## Install updates
 
 After updates are assessed for all the Linux and Windows computers in your workspace, you can have required updates installed by creating an *update deployment*. An update deployment is a scheduled installation of required updates for one or more computers. You specify the date and time for the deployment and a computer or group of computers to include in the scope of a deployment. To learn more about computer groups, see [Computer groups in Log Analytics](../log-analytics/log-analytics-computer-groups.md).
@@ -221,21 +206,12 @@
 
 | Property | Description |
 | --- | --- |
-<<<<<<< HEAD
 |Name |Unique name to identify the update deployment. |
 |Operating System| Linux or Windows|
-|Machines to update |Select **Saved search**, or select **Machine** from the drop-down list, and then select individual machines. |
+|Machines to update |Select a saved search, or select **Machine** from the drop-down list, and then select individual machines. |
 |Update classifications|Select all the update classifications that you need.|
 |Updates to exclude|Enter the updates to exclude. For Windows, enter the KB article without the **KB** prefix. For Linux, enter the package name or use a wildcard.  |
 |Schedule settings|Select the time to start, and then select either **Once** or **Recurring** for the recurrence.|| Maintenance window |Number of minutes set for updates. The value can't be less than 30 minutes or more than 6 hours. |
-=======
-| Name |Unique name to identify the update deployment. |
-|Operating System| Select Linux or Windows.|
-| Machines to update |Select a saved search or select **Machine** from the drop-down list, and then select individual machines. |
-|Update classifications|Select all the update classifications that you need.|
-|Updates to exclude|Enter the updates to exclude. For Windows, enter the Knowledge Base article without the *KB* prefix. For Linux, enter the package name or use a wildcard.  |
-|Schedule settings|Select the time to start, and select either **Once** or **Recurring** for recurrence.|| Maintenance window. |Number of minutes set for updates. The value can be not be less than 30 minutes or more than 6 hours. |
->>>>>>> 05401365e29698806a2ef18f276b4efa6eb31bc2
 
 ## Update classifications
 
@@ -329,20 +305,11 @@
 
 | Message | Reason | Solution |
 |----------|----------|----------|
-<<<<<<< HEAD
 | Unable to Register Machine for Patch Management,<br/>Registration Failed with Exception<br/>System.InvalidOperationException: {"Message":"Machine is already<br/>registered to a different account. "} | Machine is already onboarded to another workspace for Update Management. | Perform cleanup of old artifacts by [deleting the Hybrid Runbook group](automation-hybrid-runbook-worker.md#remove-a-hybrid-worker-group).|
 | Unable to Register Machine for Patch Management, Registration Failed with Exception<br/>System.Net.Http.HttpRequestException: An error occurred while sending the request. ---><br/>System.Net.WebException: The underlying connection<br/>was closed: An unexpected error<br/>occurred on a receive. ---> System.ComponentModel.Win32Exception:<br/>The client and server cannot communicate,<br/>because they do not possess a common algorithm | Proxy/gateway/firewall is blocking communication. | [Review network requirements](automation-hybrid-runbook-worker.md#network-planning).|
 | Unable to Register Machine for Patch Management,<br/>Registration Failed with Exception<br/>Newtonsoft.Json.JsonReaderException: Error parsing positive infinity value. | Proxy/Gateway/Firewall blocking communication | [Review network requirements](automation-hybrid-runbook-worker.md#network-planning).|
 | The certificate presented by the service \<wsid\>.oms.opinsights.azure.com<br/>was not issued by a certificate authority<br/>used for Microsoft services. Contact<br/>your network administrator to see if they are running a proxy that intercepts<br/>TLS/SSL communication. |Proxy/gateway/firewall is blocking communication | [Review network requirements](automation-hybrid-runbook-worker.md#network-planning).|
 | Unable to Register Machine for Patch Management,<br/>Registration Failed with Exception<br/>AgentService.HybridRegistration.<br/>PowerShell.Certificates.CertificateCreationException:<br/>Failed to create a self-signed certificate. ---><br/>System.UnauthorizedAccessException: Access is denied. | Self-signed cert generation failure. | Verify system account has<br/>read access to folder:<br/>**C:\ProgramData\Microsoft\**<br/>**Crypto\RSA**|
-=======
-| Unable to Register Machine for Patch Management,</br>Registration Failed with Exception</br>System.InvalidOperationException: {"Message":"Machine is already</br>registered to a different account. "} | Machine is already onboarded to another workspace for update management. | Perform cleanup of old artifacts by [deleting the hybrid runbook group](automation-hybrid-runbook-worker.md#remove-a-hybrid-worker-group).|
-| Unable to Register Machine for Patch Management, Registration Failed with Exception</br>System.Net.Http.HttpRequestException: An error occurred while sending the request. ---></br>System.Net.WebException: The underlying connection</br>was closed: An unexpected error</br>occurred on a receive. ---> System.ComponentModel.Win32Exception:</br>The client and server cannot communicate,</br>because they do not possess a common algorithm | Proxy/gateway/firewall is blocking communication. | [Review network requirements](automation-hybrid-runbook-worker.md#network-planning)|
-| Unable to Register Machine for Patch Management,</br>Registration Failed with Exception</br>Newtonsoft.Json.JsonReaderException: Error parsing positive infinity value. | Proxy/gateway/firewall is blocking communication. | [Review network requirements](automation-hybrid-runbook-worker.md#network-planning)|
-| The certificate presented by the service \<wsid\>.oms.opinsights.azure.com</br>was not issued by a certificate authority</br>used for Microsoft services. Contact</br>your network administrator to see if they are running a proxy that intercepts</br>TLS/SSL communication. |Proxy/gateway/firewall is blocking communication | [Review network requirements](automation-hybrid-runbook-worker.md#network-planning)|
-| Unable to Register Machine for Patch Management,</br>Registration Failed with Exception</br>AgentService.HybridRegistration.</br>PowerShell.Certificates.CertificateCreationException:</br>Failed to create a self-signed certificate. ---></br>System.UnauthorizedAccessException: Access is denied. | Self-signed cert generation failure. | Verify system account has<br/>read access to folder:</br>**C:\ProgramData\Microsoft\\**<br/>**Crypto\RSA**|
-
->>>>>>> 05401365e29698806a2ef18f276b4efa6eb31bc2
 
 ## Next steps
 
