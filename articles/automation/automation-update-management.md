--- conflicted
+++ resolved
@@ -86,15 +86,9 @@
 
 #### Linux
 
-<<<<<<< HEAD
-[!INCLUDE [log-analytics-agent-note](../../includes/log-analytics-agent-note.md)]
-=======
 For Linux, the machine must have access to an update repository. The update repository can be private or public. TLS 1.1 or TLS 1.2 is required to interact with Update Management. A Log Analytics Agent for Linux that's configured to report to more than one Log Analytics workspaces isn't supported with this solution.
->>>>>>> 20767d9b
-
-For Linux, the machine must have access to an update repository. The update repository can be private or public. TLS 1.1 or TLS 1.2 is required to interact with Update Management. A Log Analytics agent for Linux that's configured to report to multiple Log Analytics workspaces isn't supported with this solution.
-
-For information about how to install the Log Analytics Agent for Linux and to download the latest version, see [Log Analytics agent for Linux](https://github.com/microsoft/oms-agent-for-linux). For information about how to install the Log Analytics agent for Windows, see [Log Analytics agent for Windows](../log-analytics/log-analytics-windows-agent.md).
+
+For information about how to install the Log Analytics Agent for Linux and to download the latest version, see [Operations Management Suite Agent for Linux](https://github.com/microsoft/oms-agent-for-linux). For information about how to install the Log Analytics Agent for Windows, see [Operations Management Suite Agent for Windows](../log-analytics/log-analytics-windows-agent.md).
 
 ## Permissions
 
