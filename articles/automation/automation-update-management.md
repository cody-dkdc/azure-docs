--- conflicted
+++ resolved
@@ -207,7 +207,6 @@
 
 | Property | Description |
 | --- | --- |
-<<<<<<< HEAD
 | Name |Unique name to identify the update deployment. |
 |Operating System| Linux or Windows|
 | Machines to update |Select a Saved search or pick Machine from the drop-down and select individual machines |
@@ -216,14 +215,6 @@
 |Schedule settings|Select the time to start, and select either Once or recurring for the recurrence|
 | Maintenance window |Number of minutes set for updates. The value can be not be less than 30 minutes and no more than 6 hours |
 | Reboot control| Detemines how reboots should be handled.</br>Available options are:</br>Reboot if required (Default)</br>Always reboot</br>Never reboot</br>Don't install updates and reboot|
-=======
-|Name |Unique name to identify the update deployment. |
-|Operating System| Select **Linux** or **Windows**.|
-|Machines to update |Select a saved search, or select **Machine** from the drop-down list, and then select individual machines. |
-|Update classifications|Select all the update classifications that you need. CentOS does not support this out of the box.|
-|Updates to exclude|Enter the updates to exclude. For Windows, enter the KB article without the **KB** prefix. For Linux, enter the package name or use a wildcard character.  |
-|Schedule settings|Select the time to start, and then select either **Once** or **Recurring** for the recurrence.|| Maintenance window |Number of minutes set for updates. The value can't be less than 30 minutes or more than 6 hours. |
->>>>>>> 6aeea9df
 
 ## Update classifications
 
