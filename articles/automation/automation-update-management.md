--- conflicted
+++ resolved
@@ -56,13 +56,8 @@
 
 |Operating system  |Notes  |
 |---------|---------|
-<<<<<<< HEAD
-|Windows Server 2008, Windows Server 2008 R2 RTM    | Supports only update assessments.         |
-|Windows Server 2008 R2 SP1 and later     |Windows PowerShell 4.0 or later is required ([Download WMF 4.0](https://www.microsoft.com/download/details.aspx?id=40855)).<br/> Windows PowerShell 5.1 ([Download WMF 5.1](https://www.microsoft.com/download/details.aspx?id=54616)) is recommended for increased reliability.         |
-=======
 |Windows Server 2008, Windows Server 2008 R2 RTM    | Only supports update assessments         |
-|Windows Server 2008 R2 SP1 and higher     |.NET Framework 4.5 or higher is required ([Download .NET Framework](/dotnet/framework/install/guide-for-developers)).</br> Windows PowerShell 4.0 or higher is required ([Download WMF 4.0](https://www.microsoft.com/download/details.aspx?id=40855)).</br> Windows PowerShell 5.1 ([Download WMF 5.1](https://www.microsoft.com/download/details.aspx?id=54616)) is recommended for increased reliability.         |
->>>>>>> c4d71d70
+|Windows Server 2008 R2 SP1 or later     |Microsoft .NET Framework 4.5 or later is required. ([Download .NET Framework](/dotnet/framework/install/guide-for-developers)).</br> Windows PowerShell 4.0 or later is required. ([Download WMF 4.0](https://www.microsoft.com/download/details.aspx?id=40855)).</br> Windows PowerShell 5.1 ([Download WMF 5.1](https://www.microsoft.com/download/details.aspx?id=54616)) is recommended for increased reliability.         |
 |CentOS 6 (x86/x64), and 7 (x64)      | Linux agents must have access to an update repository.        |
 |Red Hat Enterprise 6 (x86/x64), and 7 (x64)     | Linux agents must have access to an update repository.        |
 |SUSE Linux Enterprise Server 11 (x86/x64) and 12 (x64)     | Linux agents must have access to an update repository.        |
@@ -176,13 +171,7 @@
 
 This view provides information about your machines, missing updates, update deployments, and scheduled update deployments.
 
-<<<<<<< HEAD
-To run a log search that returns information about the machine, update, or deployment, select the item in the list. This opens the **Log Search** pane, with a query for the item selected.
-=======
 ![Update management default view](media/automation-update-management/update-management-view.png)
-
-## Installing updates
->>>>>>> c4d71d70
 
 ## Install updates
 
@@ -213,22 +202,12 @@
 
 | Property | Description |
 | --- | --- |
-<<<<<<< HEAD
-|Name |Unique name to identify the update deployment. |
+| Name |Unique name to identify the update deployment. |
 |Operating System| Select Linux or Windows.|
-|Machines to update |Select a saved search or select **Machine** from the drop-down list, and then select individual machines. |
+| Machines to update |Select a saved search or select **Machine** from the drop-down list, and then select individual machines. |
 |Update classifications|Select all the update classifications that you need.|
-|Updates to exclude|Enter all the knowledge base articles (KBs) to exclude without using the *KB* prefix.|
-|Schedule settings|Select the time to start, and then select either **Once** or **Recurring** for the recurrence|
-| Maintenance window |Number of minutes set for updates. The value can't be less than 30 minutes or more than 6 hours. |
-=======
-| Name |Unique name to identify the update deployment. |
-|Operating System| Linux or Windows|
-| Machines to update |Select a Saved search or pick Machine from the drop-down and select individual machines |
-|Update classifications|Select all the update classifications that you need|
-|Updates to exclude|Enter the updates to exclude. For  Windows enter the KB without the 'KB' prefix. For Linux, enter the package name or use a wildcard.  |
-|Schedule settings|Select the time to start, and select either Once or recurring for the recurrence|| Maintenance window |Number of minutes set for updates. The value can be not be less than 30 minutes and no more than 6 hours |
->>>>>>> c4d71d70
+|Updates to exclude|Enter the updates to exclude. For Windows, enter the Knowledge Base article without the *KB* prefix. For Linux, enter the package name or use a wildcard.  |
+|Schedule settings|Select the time to start, and select either **Once** or **Recurring** for recurrence.|| Maintenance window. |Number of minutes set for updates. The value can be not be less than 30 minutes or more than 6 hours. |
 
 ## Update classifications
 
