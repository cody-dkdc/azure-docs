--- conflicted
+++ resolved
@@ -1,8 +1,3 @@
-<<<<<<< HEAD
-<properties pageTitle="Set up a web-based LOB application in a hybrid cloud for testing" description="Learn how to create a web-based, line of business application in a hybrid cloud environment for IT pro or development testing." services="virtual-network" documentationCenter="" authors="josephd" manager="timlt" editor=""/>
-
-<tags ms.service="virtual-network" ms.workload="infrastructure-services" ms.tgt_pltfrm="na" ms.devlang="na" ms.topic="article" ms.date="1/26/2015" ms.author="josephd"/>
-=======
 <properties 
 	pageTitle="Set up a web-based LOB application in a hybrid cloud for testing" 
 	description="Learn how to create a web-based, line of business application in a hybrid cloud environment for IT pro or development testing." 
@@ -20,7 +15,6 @@
 	ms.topic="article" 
 	ms.date="1/26/2015" 
 	ms.author="josephd"/>
->>>>>>> aa65fa0c
 
 <h1 id="hybcloudtest">Set up a web-based LOB application in a hybrid cloud for testing</h1>
 
