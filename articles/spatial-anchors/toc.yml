--- conflicted
+++ resolved
@@ -53,13 +53,10 @@
       href: concepts/create-locate-anchors-cpp-winrt.md
   - name: Anchor relationships
     href: concepts/anchor-relationships-way-finding.md
-<<<<<<< HEAD
   - name: Guidelines for effective anchor experiences
     href: concepts/guidelines-effective-anchor-experiences.md
-=======
   - name: Logging and diagnostics
     href: concepts/logging-diagnostics.md
->>>>>>> 95339eb5
 - name: References
   items:
   - name: SDK for Unity
