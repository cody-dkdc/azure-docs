<properties
	pageTitle="Get started with cross-database queries (vertical partitioning) | Microsoft Azure"	
	description="how to use elastic database query with vertically partitioned databases"
	services="sql-database"
	documentationCenter=""  
	manager="jhubbard"
	authors="sidneyh"/>

<tags
	ms.service="sql-database"
	ms.workload="sql-database"
	ms.tgt_pltfrm="na"
	ms.devlang="na"
	ms.topic="article"
	ms.date="04/26/2016"
	ms.author="torsteng" />

<<<<<<< HEAD
# Getting started with cross-database queries (vertical partitioning) (preview)
=======
# Get started with cross-database queries (vertical partitioning) (preview)
>>>>>>> e75a547e

Elastic database query (preview) for Azure SQL Database allows you to run T-SQL queries that span multiple databases using a single connection point. This topic applies to [vertically partitioned databases](sql-database-elastic-query-vertical-partitioning.md).  

When completed, you will: learn how to configure and use an Azure SQL Database to perform queries that span multiple related databases. 

For more information about the elastic database query feature, please see  [Azure SQL Database elastic database query overview](sql-database-elastic-query-overview.md). 

## Create the sample databases

To start with, we need to create two databases, **Customers** and **Orders**, either in the same or different logical servers.   

Execute the following queries on the **Orders** database to create the **OrderInformation** table and input the sample data. 

	CREATE TABLE [dbo].[OrderInformation]( 
		[OrderID] [int] NOT NULL, 
		[CustomerID] [int] NOT NULL 
		) 
	INSERT INTO [dbo].[OrderInformation] ([OrderID], [CustomerID]) VALUES (123, 1) 
	INSERT INTO [dbo].[OrderInformation] ([OrderID], [CustomerID]) VALUES (149, 2) 
	INSERT INTO [dbo].[OrderInformation] ([OrderID], [CustomerID]) VALUES (857, 2) 
	INSERT INTO [dbo].[OrderInformation] ([OrderID], [CustomerID]) VALUES (321, 1) 
	INSERT INTO [dbo].[OrderInformation] ([OrderID], [CustomerID]) VALUES (564, 8) 

Now, execute following query on the Customers database to create the CustomerInformation table and input the sample data. 

	CREATE TABLE [dbo].[CustomerInformation]( 
		[CustomerID] [int] NOT NULL, 
		[CustomerName] [varchar](50) NULL, 
		[Company] [varchar](50) NULL 
		CONSTRAINT [CustID] PRIMARY KEY CLUSTERED ([CustomerID] ASC) 
	) 
	INSERT INTO [dbo].[CustomerInformation] ([CustomerID], [CustomerName], [Company]) VALUES (1, 'Jack', 'ABC') 
	INSERT INTO [dbo].[CustomerInformation] ([CustomerID], [CustomerName], [Company]) VALUES (2, 'Steve', 'XYZ') 
	INSERT INTO [dbo].[CustomerInformation] ([CustomerID], [CustomerName], [Company]) VALUES (3, 'Lylla', 'MNO') 

## Create database objects
### Database scoped master key and credentials


These are used to connect to the shard map manager and the shards: 

1. Open SQL Server Management Studio or SQL Server Data Tools in Visual Studio.
2. Connect to the Orders database and execute the following T-SQL commands:

		CREATE MASTER KEY ENCRYPTION BY PASSWORD = '<password>'; 
		CREATE DATABASE SCOPED CREDENTIAL ElasticDBQueryCred 
		WITH IDENTITY = '<username>', 
		SECRET = '<password>';  

	The "username" and "password" should be the username and password used to login into the Customers database.

### External data sources
To create an external data source, execute the following command on the Orders database: 

	CREATE EXTERNAL DATA SOURCE MyElasticDBQueryDataSrc WITH 
		(TYPE = RDBMS, 
		LOCATION = '<server_name>.database.windows.net', 
		DATABASE_NAME = 'Customers', 
		CREDENTIAL = ElasticDBQueryCred, 
	) ;

### External tables
Create an external table on the Orders database, which matches the definition of the CustomerInformation table:

	CREATE EXTERNAL TABLE [dbo].[CustomerInformation] 
	( [CustomerID] [int] NOT NULL, 
	  [CustomerName] [varchar](50) NOT NULL, 
	  [Company] [varchar](50) NOT NULL) 
	WITH 
	( DATA_SOURCE = MyElasticDBQueryDataSrc) 

## Execute a sample elastic database T-SQL query

Once you have defined your external data source and your external tables you can now use T-SQL to query your external tables. Execute this query on the Orders database: 

	SELECT OrderInformation.CustomerID, OrderInformation.OrderId, CustomerInformation.CustomerName, CustomerInformation.Company 
	FROM OrderInformation 
	INNER JOIN CustomerInformation 
	ON CustomerInformation.CustomerID = OrderInformation.CustomerID 

## Cost

Currently, the elastic database query feature is included into the cost of your Azure SQL Database.  

For pricing information see [SQL Database Pricing](/pricing/details/sql-database). 


[AZURE.INCLUDE [elastic-scale-include](../../includes/elastic-scale-include.md)]

<!--Image references-->

<!--anchors--><|MERGE_RESOLUTION|>--- conflicted
+++ resolved
@@ -15,11 +15,7 @@
 	ms.date="04/26/2016"
 	ms.author="torsteng" />
 
-<<<<<<< HEAD
-# Getting started with cross-database queries (vertical partitioning) (preview)
-=======
 # Get started with cross-database queries (vertical partitioning) (preview)
->>>>>>> e75a547e
 
 Elastic database query (preview) for Azure SQL Database allows you to run T-SQL queries that span multiple databases using a single connection point. This topic applies to [vertically partitioned databases](sql-database-elastic-query-vertical-partitioning.md).  
 
