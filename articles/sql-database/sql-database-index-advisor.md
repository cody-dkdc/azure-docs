<properties 
   pageTitle="Azure SQL Database Index Advisor" 
   description="The Azure SQL Database Index Advisor recommends new indexes for your existing SQL Databases that can improve current query performance." 
   services="sql-database" 
   documentationCenter="" 
   authors="stevestein" 
   manager="jeffreyg" 
   editor="monicar"/>

<tags
   ms.service="sql-database"
   ms.devlang="na"
   ms.topic="article"
   ms.tgt_pltfrm="na"
   ms.workload="data-management" 
<<<<<<< HEAD
   ms.date="01/23/2015"
=======
   ms.date="01/23/2016"
>>>>>>> abb96edc
   ms.author="sstein"/>

# SQL Database Index Advisor

The Azure SQL Database Index Advisor provides index recommendations for your existing SQL databases that can improve current query performance. The SQL Database service assesses index performance by analyzing your SQL database's usage history. The indexes that are best suited for running your database’s typical workload are recommended.

Index advisor assists you in tuning your database performance by:

- providing recommendations on which indexes to create (recommendations are available for non-clustered indexes only).
- providing recommendations on which indexes to drop (drop index recommendations are in preview and currently apply to duplicate indexes only).
- allowing you to opt-in to apply index recommendations automatically without any user interaction. (Automated recommendations require [Query Store](https://msdn.microsoft.com/library/dn817826.aspx) is enabled and running.)
- automatically rolling back recommendations that have a negative impact on performance. 


This article describes Index Advisor for V12 servers. Index recommendations are available for V11 servers but you must run the provided Transact-SQL (T-SQL) script to implement the recommendation. The advisor will not revert index operations on V11 servers so you should monitor and revert the performance impact as necessary.


### Permissions

<<<<<<< HEAD
To view and create index recommendations, you need the correct [role-based access control](role-based-access-control-configure.md) permissions in Azure. 
=======
To view and create index recommendations, you need the correct [role-based access control](../active-directory/role-based-access-control-configure.md) permissions in Azure. 
>>>>>>> abb96edc

- **Reader**, **SQL DB Contributor** permissions are required to view recommendations.
- **Owner**, **SQL DB Contributor** permissions are required to execute any actions; create or drop indexes and cancel index creation.


## Viewing index recommendations

The Index recommendations page is where you view the top suggested indexes based on their potential impact to improve performance. You can also view the status of the last several index operations. Select a recommendation or status to see it's details.

To view index recommendations:

1. Sign in to the [Azure portal](https://portal.azure.com/).
2. Click **BROWSE** > **SQL databases**, and select your database.
5. Click **All settings** > **Index Advisor** to view available **Index recommendations** for the selected database.

> [AZURE.NOTE] To get index recommendations a database needs to have about a week of usage, and within that week there needs to be some activity. There also needs to be some consistent activity as well. The index advisor can more easily optimize for consistent query patterns than it can for random spotty bursts of activity. If recommendations are not available the **Index recommendations** page should provide a message explaining why.

![Recommended Indexes](./media/sql-database-index-advisor/recommendations.png)

Recommendations are sorted by their potential impact on performance into the following 4 categories:

| Impact | Description |
| :--- | :--- |
| High | High impact recommendations should provide the most significant performance impact. |
| Substantial | Substantial impact recommendations should improve performance noticeably. |
| Moderate | Moderate impact recommendations should improve performance, but not substantially. |
| Low | Low impact recommendations should provide better performance than without the index, but improvements might not be significant. 
Use the Impact tag to determine the best candidates for creating new indexes.


### Removing index recommendations from the list

If your list of recommended indexes contains indexes that you want to remove from the list you can discard the recommendation:

1. Select a recommendation in the list of **Recommended indexes**.
2. Click **Discard index** on the **Index details** blade.


If desired, you can add discarded indexes back to the **Recommended indexes** list:

1. On the **Index recommendations** blade click **View discarded index recommendations**.
1. Select a discarded index from the list to view its details.
1. Optionally, click **Undo Discard** to add the index back to the main list of **Index recommendations**.



## Applying index recommendations

Index Advisor gives you full control over how index recommendations are enabled using any of the 3 options below. 

- Apply individual recommendations one at a time.
- Enable Index Advisor to automatically apply index recommendations.
- Manually run the recommended T-SQL script against your database to implement a recommendation.

Select any recommendation to view it's details and then click **View script** to review the exact details of how the recommendation will be created.

The database remains online while the advisor applies the recommendation -- using Index Advisor will never take a database offline.

### Apply an individual recommendation

You can review and accept recommendations one at a time.

1. On the **Index recommendations** blade click a recommendation.
2. On the **Index details** blade click **Apply**.

    ![Apply recommendation](./media/sql-database-index-advisor/apply.png)


### Enable automatic index management

You can set the Index Advisor to implement recommendations automatically. As recommendations become available they will automatically be applied. As with all index operations managed by the service if the performance impact is negative the recommendation will be reverted.

1. On the **Index recommendations** blade click **Advisor settings**:

    ![Advisor settings](./media/sql-database-index-advisor/settings.png)

2. Set the advisor to automatically **Create** or **Drop** indexes:

    ![Recommended Indexes](./media/sql-database-index-advisor/automation.png)




### Manually run the recommended T-SQL script

Select any recommendation and then click **View script**. Run this script against your database to manually apply the recommendation.

*Indexes that are manually executed are not monitored and validated for performance impact by the service* so it is suggested that you monitor these indexes after creation to verify they provide performance gains and adjust or delete them if necessary. For details about creating indexes, see [CREATE INDEX (Transact-SQL)](https://msdn.microsoft.com/library/ms188783.aspx).


### Canceling index creation

Indexes that are in a **Pending** status can be canceled. Indexes that are being created (**Executing** status) cannot be canceled.

1. Select any **Pending** index in the **Index operations** area to open the **Index details** blade.
2. Click **Cancel** to abort the index creation process.



## Monitoring index operations

Applying a recommendation might not happen instantaneously. The portal provides details regarding the status of index operations. When managing indexes the following are possible states that an index can be in:

| Status | Description |
| :--- | :--- |
| Pending | Create index command has been received and the index is scheduled for creation. |
| Executing | The create index command is running and the index is currently being created. |
| Success | The index has successfully been created. |
| Failed | Index has not been created. This can be a transient issue, or possibly a schema change to the table and the script is no longer valid. |
| Reverting | The index creation process has been canceled or has been deemed non-performant and is being automatically reverted. |

Click an in-process recommendation from the list to see it's details:

![Recommended Indexes](./media/sql-database-index-advisor/operations.png)



### Reverting an index

If you used the advisor to create an index (meaning you did not manually run the T-SQL script) it will automatically revert the index if it finds the performance impact to be negative. If for any reason you simply want to revert an index advisor operation you can do the following.


1. Select a successfully created index in the list of **Index operations**.
2. Click **Revert** on the **Index details** blade, or click **View Script** for a DROP INDEX script that you can run.

![Recommended Indexes](./media/sql-database-index-advisor/details.png)


## Monitoring performance impact of index recommendations

After recommendations are successfully implemented you can click **Query Insights** on the Index details blade to open [Query Performance Insights](sql-database-query-performance.md) and see the performance impact of your top queries.

![Monitor performance impact](./media/sql-database-index-advisor/query-insights.png)


## Summary

Index Advisor provides index recommendations and an automated experience for managing indexes for SQL database. By providing T-SQL scripts, as well as individual and fully-automatic index management options, the Index Advisor provides helpful assistance in optimizing your databases indexes and ultimately improving query performance.



## Next steps

Monitor your index recommendations and continue to apply them to refine performance. Database workloads are dynamic and change continuously. Index advisor will continue to monitor and recommend indexes that can potentially improve your database's performance. 




<|MERGE_RESOLUTION|>--- conflicted
+++ resolved
@@ -13,11 +13,7 @@
    ms.topic="article"
    ms.tgt_pltfrm="na"
    ms.workload="data-management" 
-<<<<<<< HEAD
-   ms.date="01/23/2015"
-=======
    ms.date="01/23/2016"
->>>>>>> abb96edc
    ms.author="sstein"/>
 
 # SQL Database Index Advisor
@@ -37,11 +33,7 @@
 
 ### Permissions
 
-<<<<<<< HEAD
-To view and create index recommendations, you need the correct [role-based access control](role-based-access-control-configure.md) permissions in Azure. 
-=======
 To view and create index recommendations, you need the correct [role-based access control](../active-directory/role-based-access-control-configure.md) permissions in Azure. 
->>>>>>> abb96edc
 
 - **Reader**, **SQL DB Contributor** permissions are required to view recommendations.
 - **Owner**, **SQL DB Contributor** permissions are required to execute any actions; create or drop indexes and cancel index creation.
