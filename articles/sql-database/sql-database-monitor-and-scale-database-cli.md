--- conflicted
+++ resolved
@@ -18,11 +18,7 @@
 ms.author: janeng
 ---
 
-<<<<<<< HEAD
-# Monitor and scale a SQL database using the Azure CLI
-=======
 # Monitor and scale a single SQL database using the Azure CLI
->>>>>>> e3632756
 
 The sample script provided here illustrates how to scale an Azure SQL database to a different performance level after querying the size information of the database. This sample works in Bash. For options on running Azure CLI scripts on Windows, see [Running the Azure CLI in Windows](../virtual-machines/virtual-machines-windows-cli-options.md).
 
