--- conflicted
+++ resolved
@@ -10,13 +10,6 @@
 ms.author: carlrab 
 manager: cguyer 
 --- 
-<<<<<<< HEAD
-
-# Azure SQL Database Managed Instance T-SQL differences from SQL Server 
-Azure SQL Database Managed Instance provides high compatibility with SQL Server on-premises. Most of the SQL Server features are supported in Managed Instance. Since there are still some differences in syntax, in this article are summarized and explained differences. 
-=======
->>>>>>> c7e5e270
-
 # Azure SQL Database Managed Instance (preview) T-SQL differences from SQL Server 
 
 Azure SQL Database Managed Instance (preview) provides high compatibility with on-premises SQL Server Database Engine. Most of the SQL Server features are supported in Managed Instance. Since there are still some differences in syntax and behavior, this article summarizes and explains these differences.
