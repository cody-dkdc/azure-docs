---
title: Design globally available services using Azure SQL Database | Microsoft Docs
description: Learn about application design for highly available services using Azure SQL Database.
keywords: cloud disaster recovery,disaster recovery solutions,app data backup,geo-replication,business continuity planning
services: sql-database
ms.service: sql-database
ms.subservice: development
ms.custom: 
ms.devlang: 
ms.topic: conceptual
author: anosov1960
ms.author: sashan
ms.reviewer: carlrab
manager: craigg
ms.date: 12/04/2018
---
# Designing globally available services using Azure SQL Database

When building and deploying cloud services with Azure SQL Database, you use [Active geo-replication](sql-database-active-geo-replication.md) or [Auto-failover groups](sql-database-auto-failover-group.md) to provide resilience to regional outages and catastrophic failures. The same feature allows you to create globally distributed applications optimized for local access to the data. This article discusses common application patterns, including the benefits and trade-offs of each option.

> [!NOTE]
> If you are using Premium or Business Critical databases and elastic pools, you can make them resilient to regional outages by converting them to zone redundant deployment configuration. See [Zone-redundant databases](sql-database-high-availability.md).  

## Scenario 1: Using two Azure regions for business continuity with minimal downtime

In this scenario, the applications have the following characteristics:

* Application is active in one Azure region
* All database sessions require read and write access (RW) to data
* Web tier and data tier must be collocated to reduce latency and traffic cost
* Fundamentally, downtime is a higher business risk for these applications than data loss

In this case, the application deployment topology is optimized for handling regional disasters when all application components need to failover together. The diagram below shows this topology. For geographic redundancy, the application’s resources are deployed to Region A and B. However, the resources in Region B are not utilized until Region A fails. A failover group is configured between the two regions to manage database connectivity, replication and failover. The web service in both regions is configured to access the database via the read-write listener **&lt;failover-group-name&gt;.database.windows.net** (1). Traffic manager is set up to use [priority routing method](../traffic-manager/traffic-manager-configure-priority-routing-method.md) (2).  

> [!NOTE]
> [Azure traffic manager](../traffic-manager/traffic-manager-overview.md) is used throughout this article for illustration purposes only. You can use any load-balancing solution that supports priority routing method.

The following diagram shows this configuration before an outage:

![Scenario 1. Configuration before the outage.](./media/sql-database-designing-cloud-solutions-for-disaster-recovery/scenario1-a.png)

After an outage in the primary region, the SQL Database service detects that the primary database is not accessible and triggers failover to the secondary region based on the parameters of the automatic failover policy (1). Depending on your application SLA, you can configure a grace period that controls the time between the detection of the outage and the failover itself. It is possible that  traffic manager initiates the endpoint failover before the failover group triggers the failover of the database. In that case the web application cannot immediately reconnect to the database. But the reconnections will automatically succeed as soon as the database failover completes. When the failed region is restored and back online, the old primary automatically reconnects as a new secondary. The diagram below illustrates the configuration after failover.

> [!NOTE]
<<<<<<< HEAD
> All transactions committed after the failover are lost during the reconnection. After the failover is completed, the application in region B is able to reconnect and restart processing the user requests. Both the  web application and the primary database are now in region B and remain co-located.
=======
> All transactions committed after the failover are lost during the reconnection. After the failover is completed, the application in region B is able to reconnect and restart processing the user requests. Both the  web application and the primary database are now in region B and remain co-located. 
>>>>>>> c7453d31

![Scenario 1. Configuration after failover](./media/sql-database-designing-cloud-solutions-for-disaster-recovery/scenario1-b.png)

If an outage happens in region B, the replication process between the primary and the secondary database gets suspended but the link between the two remains intact (1). Traffic managed detects that connectivity to Region B is broken and marks the endpoint web app 2 as Degraded (2). The application's performance is not impacted in this case, but the database becomes exposed and therefore at higher risk of data loss in case region A fails in succession.

> [!NOTE]
> For disaster recovery, we recommend the configuration with application deployment limited to two regions. This is because most of the Azure geographies have only two regions. This configuration does not protect your application from a simultaneous catastrophic failure of both regions. In an unlikely event of such a failure, you can recover your databases in a third region using [geo-restore operation](sql-database-disaster-recovery.md#recover-using-geo-restore).
>

 Once the outage is mitigated, the secondary database automatically resynchronizes with the primary. During synchronization, performance of the primary can be impacted. The specific impact depends on the amount of data the new primary acquired since the failover. The following diagram illustrates an outage in the secondary region:

![Scenario 1. Configuration after an outage in the secondary region.](./media/sql-database-designing-cloud-solutions-for-disaster-recovery/scenario1-c.png)

The key **advantages** of this design pattern are:

* The same web application is deployed to both regions without any region-specific configuration and doesn’t require additional logic to manage failover.
* Application performance is not impacted by failover as the web application and the database are always co-located.

The main **tradeoff** is that the application resources in Region B are underutilized most of the time.

## Scenario 2: Azure regions for business continuity with maximum data preservation

This option is best suited for applications with the following characteristics:

* Any data loss is high business risk. The database failover can only be used as a last resort if the outage is caused by a catastrophic failure.
* The application supports read-only and read-write modes of operations and can operate in "read-only mode" for a period of time.

In this pattern, the application switches to read-only mode when the read-write connections start getting time-out errors. The Web Application is deployed to both regions and include a connection to the read-write listener endpoint and different connection to the read-only listener endpoint (1). The Traffic manager profile should use [priority routing](../traffic-manager/traffic-manager-configure-priority-routing-method.md). [End point monitoring](../traffic-manager/traffic-manager-monitoring.md) should be enabled for the application endpoint in each region (2).

The following diagram illustrates this configuration before an outage:

![Scenario 2. Configuration before the outage.](./media/sql-database-designing-cloud-solutions-for-disaster-recovery/scenario2-a.png)

When the traffic manager detects a connectivity failure to region A, it automatically switches user traffic to the application instance in region B. With this pattern, it is important that you set the grace period with data loss to a sufficiently high value, for example 24 hours. It ensures that data loss is prevented if the outage is mitigated within that time. When the Web application in region B is activated the read-write operations start failing. At that point, it should switch to the read-only mode (1). In this mode the requests are automatically routed to the secondary database. If the outage is caused by a catastrophic failure, most likely it cannot be mitigated within the grace period. When it expires the failover group triggers the failover. After that the read-write listener becomes available and the connections to it stop failing (2). The following diagram illustrates the two stages of the recovery process.

> [!NOTE]
> If the outage in the primary region is mitigated within the grace period, traffic manager detects the restoration of connectivity in the primary region and switches user traffic back to the application instance in region A. That application instance resumes and operates in read-write mode using the primary database in region A as illustrated by the previous diagram.

![Scenario 2. Disaster recovery stages.](./media/sql-database-designing-cloud-solutions-for-disaster-recovery/scenario2-b.png)

If an outage happens in region B, the traffic manager detects the failure of the end point web-app-2 in region B and marks it degraded (1). In the meantime, the failover group switches the read-only listener to region A (2). This outage does not impact the end user experience but the primary database is exposed during the outage. The following diagram illustrates a failure in the secondary region:

![Scenario 2. Outage of the secondary region.](./media/sql-database-designing-cloud-solutions-for-disaster-recovery/scenario2-c.png)

Once the outage is mitigated, the secondary database is immediately synchronized with the primary and the read-only listener is switched back to the secondary database in region B. During synchronization performance of the primary could be slightly impacted depending on the amount of data that needs to be synchronized.

This design pattern has several **advantages**:

* It avoids data loss during the temporary outages.
* Downtime depends only on how quickly traffic manager detects the connectivity failure, which is configurable.

The **tradeoff** is that the application must be able to operate in read-only mode.

## Scenario 3: Application relocation to a different geography without data loss and near zero downtime

In this scenario the application has the following characteristics:

* The end users access the application from different geographies
* The application includes read-only workloads that do not depend on full synchronization with the latest updates
* Write access to data should be supported in the same geography for majority of the users
* Read latency is critical for the end user experience

In order to meet these requirements you need to guarantee that the user device **always** connects to the application deployed in the same geography for the read-only operations, such as browsing data, analytics etc. Whereas, the OLTP operations are processed in the same geography **most of the time**. For example, during the day time OLTP operations are processed in the same geography, but during the off hours they could be processed in a different geography. If the end user activity mostly happens during the working hours, you can guarantee the optimal performance for most of the users most of the time. The following diagram shows this topology.

The application’s resources should be deployed in each geography where you have substantial usage demand. For example, if your application is actively used in the United States, European Union and South East Asia the application should be deployed to all of these geographies. The primary database should be dynamically switched from one geography to the next at the end of the working hours. This method is called “follow the sun”. The OLTP workload always connects to the database via the read-write listener **&lt;failover-group-name&gt;.database.windows.net** (1). The read-only workload connects to the local database directly using the databases server endpoint **&lt;server-name&gt;.database.windows.net** (2). Traffic manager is configured with the [performance routing method](../traffic-manager/traffic-manager-configure-performance-routing-method.md). It ensures that the end user’s device is connected to the web service in the closest region. Traffic manager should be set up with end point monitoring enabled for each web service end point (3).

> [!NOTE]
> The failover group configuration defines which region is used for failover. Because the new primary is in a different geography the failover results in longer latency for both OLTP and read-only workloads until the impacted region is back online.

![Scenario 3. Configuration with primary in East US.](./media/sql-database-designing-cloud-solutions-for-disaster-recovery/scenario3-a.png)

At the end of the day (for example at 11PM local time) the active databases should be switched to the next region (North Europe). This task can be fully automated by using [Azure scheduling service](../scheduler/scheduler-intro.md).  The task involves the following steps:

* Switch primary server in the failover group to North Europe using friendly failover (1)
* Remove the failover group between East US and North Europe
* Create a new failover group with the same name but between North Europe and East Asia (2).
* Add the primary in North Europe and secondary in East Asia to this failover group (3).

The following diagram illustrates the new configuration after the planned failover:

![Scenario 3. Transitioning the primary to North Europe.](./media/sql-database-designing-cloud-solutions-for-disaster-recovery/scenario3-b.png)

If an outage happens in North Europe for example, the automatic database failover is initiated by the failover group, which effectively results in moving the application to the next region ahead of schedule (1).  In that case the US East is the only remaining secondary region until North Europe is back online. The remaining two regions serve the customers in all three geographies by switching roles. Azure scheduler has to be adjusted accordingly. Because the remaining regions get additional user traffic from Europe, the application's performance is impacted not only by additional latency but also by an increased number of end user connections. Once the outage is mitigated in North Europe, the secondary database there is immediately synchronized with the current primary. The following diagram illustrates an outage in North Europe:

![Scenario 3. Outage in North Europe.](./media/sql-database-designing-cloud-solutions-for-disaster-recovery/scenario3-c.png)

> [!NOTE]
<<<<<<< HEAD
> You can reduce the time when the end user’s experience in Europe is degraded by the long latency. To do that you should proactively deploy an application copy and create the secondary database(s) in another local region (West Europe) as a replacement of the offline application instance in North Europe. When the latter is back online you can decide whether to continue using West Europe or to remove the copy of the application there and switch back to using North Europe,
=======
> You can reduce the time when the end user’s experience in Europe is degraded by the long latency. To do that you should proactively deploy an application copy and create the secondary database(s) in another local region (West Europe) as a replacement of the offline application instance in North Europe. When the latter is back online you can decide whether to continue using West Europe or to remove the copy of the application there and switch back to using North Europe.
>
>>>>>>> c7453d31

The key **benefits** of this design are:

* The read-only application workload accesses data in the closets region at all times.
* The read-write application workload accesses data in the closest region during the period of the highest activity in each geography
* Because the application is deployed to multiple regions, it can survive a loss of one of the regions without any significant downtime.

But there are some **tradeoffs**:

* A regional outage results in the geography to be impacted by longer latency. Both read-write and read-only workloads is served by the application in a different geography.
* The read-only workloads must connect to a different end point in each region.

## Business continuity planning: Choose an application design for cloud disaster recovery

Your specific cloud disaster recovery strategy can combine or extend these design patterns to best meet the needs of your application.  As mentioned earlier, the strategy you choose is based on the SLA you want to offer to your customers and the application deployment topology. To help guide your decision, the following table compares the choices based on recovery point objective (RPO) and estimated recovery time (ERT).

| Pattern | RPO | ERT |
|:--- |:--- |:--- |
| Active-passive deployment for disaster recovery with co-located database access |Read-write access < 5 sec |Failure detection time + DNS TTL |
| Active-active deployment for application load balancing |Read-write access < 5 sec |Failure detection time + DNS TTL |
| Active-passive deployment for data preservation |Read-only access < 5 sec | Read-only access = 0 |
||Read-write access = zero | Read-write access = Failure detection time + grace period with data loss |
|||

## Next steps

* For a business continuity overview and scenarios, see [Business continuity overview](sql-database-business-continuity.md)
* To learn about active geo-replication, see [Active geo-replication](sql-database-active-geo-replication.md).
* To learn about auto-failover groups, see [Auto-failover groups](sql-database-auto-failover-group.md).
* For information about active geo-replication with elastic pools, see [Elastic pool disaster recovery strategies](sql-database-disaster-recovery-strategies-for-applications-with-elastic-pool.md).<|MERGE_RESOLUTION|>--- conflicted
+++ resolved
@@ -42,11 +42,7 @@
 After an outage in the primary region, the SQL Database service detects that the primary database is not accessible and triggers failover to the secondary region based on the parameters of the automatic failover policy (1). Depending on your application SLA, you can configure a grace period that controls the time between the detection of the outage and the failover itself. It is possible that  traffic manager initiates the endpoint failover before the failover group triggers the failover of the database. In that case the web application cannot immediately reconnect to the database. But the reconnections will automatically succeed as soon as the database failover completes. When the failed region is restored and back online, the old primary automatically reconnects as a new secondary. The diagram below illustrates the configuration after failover.
 
 > [!NOTE]
-<<<<<<< HEAD
 > All transactions committed after the failover are lost during the reconnection. After the failover is completed, the application in region B is able to reconnect and restart processing the user requests. Both the  web application and the primary database are now in region B and remain co-located.
-=======
-> All transactions committed after the failover are lost during the reconnection. After the failover is completed, the application in region B is able to reconnect and restart processing the user requests. Both the  web application and the primary database are now in region B and remain co-located. 
->>>>>>> c7453d31
 
 ![Scenario 1. Configuration after failover](./media/sql-database-designing-cloud-solutions-for-disaster-recovery/scenario1-b.png)
 
@@ -134,12 +130,7 @@
 ![Scenario 3. Outage in North Europe.](./media/sql-database-designing-cloud-solutions-for-disaster-recovery/scenario3-c.png)
 
 > [!NOTE]
-<<<<<<< HEAD
-> You can reduce the time when the end user’s experience in Europe is degraded by the long latency. To do that you should proactively deploy an application copy and create the secondary database(s) in another local region (West Europe) as a replacement of the offline application instance in North Europe. When the latter is back online you can decide whether to continue using West Europe or to remove the copy of the application there and switch back to using North Europe,
-=======
 > You can reduce the time when the end user’s experience in Europe is degraded by the long latency. To do that you should proactively deploy an application copy and create the secondary database(s) in another local region (West Europe) as a replacement of the offline application instance in North Europe. When the latter is back online you can decide whether to continue using West Europe or to remove the copy of the application there and switch back to using North Europe.
->
->>>>>>> c7453d31
 
 The key **benefits** of this design are:
 
