---
title: Azure SQL Database and SQL Data Warehouse data discovery & classification | Microsoft Docs
description: Azure SQL Database and  data discovery & classification
services: sql-database
ms.service: sql-database
ms.subservice: security
ms.custom: 
ms.devlang: 
ms.topic: conceptual
author: vainolo
ms.author: arib
ms.reviewer: vanto
manager: craigg
ms.date: 03/22/2019
---
# Azure SQL Database and SQL Data Warehouse data discovery & classification

Data discovery & classification (currently in preview) provides advanced capabilities built into Azure SQL Database for **discovering**, **classifying**, **labeling** & **protecting** the sensitive data in your databases.
Discovering and classifying your most sensitive data (business, financial, healthcare, personally identifiable data (PII), and so on.) can play a pivotal role in your organizational information protection stature. It can serve as infrastructure for:

- Helping meet data privacy standards and regulatory compliance requirements.
- Various security scenarios, such as monitoring (auditing) and alerting on anomalous access to sensitive data.
- Controlling access to and hardening the security of databases containing highly sensitive data.

Data discovery & classification is part of the [Advanced Data Security](sql-database-advanced-data-security.md) (ADS) offering, which is a unified package for advanced SQL security capabilities. data discovery & classification can be accessed and managed via the central SQL ADS portal.

> [!NOTE]
> This document relates to Azure SQL Database and Azure SQL Data Warehouse. For simplicity, SQL Database is used when referring to both SQL Database and SQL Data Warehouse. For SQL Server (on premises), see [SQL Data Discovery and Classification](https://go.microsoft.com/fwlink/?linkid=866999).

## <a id="subheading-1"></a>What is data discovery & classification

Data discovery & classification introduces a set of advanced services and new SQL capabilities, forming a new SQL Information Protection paradigm aimed at protecting the data, not just the database:

- **Discovery & recommendations**

  The classification engine scans your database and identifies columns containing potentially sensitive data. It then provides you an easy way to review and apply the appropriate classification recommendations via the Azure portal.

- **Labeling**

  Sensitivity classification labels can be persistently tagged on columns using new classification metadata attributes introduced into the SQL Engine. This metadata can then be utilized for advanced sensitivity-based auditing and protection scenarios.

- **Query result set sensitivity**

  The sensitivity of query result set is calculated in real time for auditing purposes.

- **Visibility**

  The database classification state can be viewed in a detailed dashboard in the portal. Additionally, you can download a report (in Excel format) to be used for compliance & auditing purposes, as well as other needs.

## <a id="subheading-2"></a>Discover, classify & label sensitive columns

The following section describes the steps for discovering, classifying, and labeling columns containing sensitive data in your database, as well as viewing the current classification state of your database and exporting reports.

The classification includes two metadata attributes:

- Labels – The main classification attributes, used to define the sensitivity level of the data stored in the column.  
- Information Types – Provide additional granularity into the type of data stored in the column.

## Define and customize your classification taxonomy

SQL data discovery & classification comes with a built-in set of sensitivity labels and a built-in set of information types and discovery logic. You now have the ability to customize this taxonomy and define a set and ranking of classification constructs specifically for your environment.

Definition and customization of your classification taxonomy is done in one central place for your entire Azure tenant. That location is in [Azure Security Center](https://docs.microsoft.com/azure/security-center/security-center-intro), as part of your Security Policy. Only someone with administrative rights on the Tenant root management group can perform this task.

As part of the Information Protection policy management, you can define custom labels, rank them, and associate them with a selected set of information types. You can also add your own custom information types and configure them with string patterns, which are added to the discovery logic for identifying this type of data in your databases.
Learn more about customizing and managing your policy in the [Information Protection policy how-to guide](https://go.microsoft.com/fwlink/?linkid=2009845&clcid=0x409).

Once the tenant-wide policy has been defined, you can continue with the classification of individual databases using your customized policy.

## Classify your SQL Database

1. Go to the [Azure portal](https://portal.azure.com).

2. Navigate to **Advanced Data Security** under the Security heading in your Azure SQL Database pane. Click to enable advanced data security, and then click on the **Data discovery & classification (preview)** card.

   ![Scan a database](./media/sql-data-discovery-and-classification/data_classification.png)

3. The **Overview** tab includes a summary of the current classification state of the database, including a detailed list of all classified columns, which you can also filter to view only specific schema parts, information types and labels. If you haven’t yet classified any columns, [skip to step 5](#step-5).

   ![Summary of current classification state](./media/sql-data-discovery-and-classification/2_data_classification_overview_dashboard.png)

4. To download a report in Excel format, click on the **Export** option in the top menu of the window.

   ![Export to Excel](./media/sql-data-discovery-and-classification/3_data_classification_export_report.png)

5. <a id="step-5"></a>To begin classifying your data, click on the **Classification tab** at the top of the window.

    ![Classify you data](./media/sql-data-discovery-and-classification/4_data_classification_classification_tab_click.png)

6. The classification engine scans your database for columns containing potentially sensitive data and provides a list of **recommended column classifications**. To view and apply classification recommendations:

   - To view the list of recommended column classifications, click on the recommendations panel at the bottom of the window:

      ![Classify your data](./media/sql-data-discovery-and-classification/5_data_classification_recommendations_panel.png)

   - Review the list of recommendations – to accept a recommendation for a specific column, check the checkbox in the left column of the relevant row. You can also mark *all recommendations* as accepted by checking the checkbox in the recommendations table header.

       ![Review recommendation list](./media/sql-data-discovery-and-classification/6_data_classification_recommendations_list.png)

   - To apply the selected recommendations, click on the blue **Accept selected recommendations** button.

      ![Apply recommendations](./media/sql-data-discovery-and-classification/7_data_classification_accept_selected_recommendations.png)

7. You can also **manually classify** columns as an alternative, or in addition, to the recommendation-based classification:

   - Click on **Add classification** in the top menu of the window.

      ![Manually add classification](./media/sql-data-discovery-and-classification/8_data_classification_add_classification_button.png)

   - In the context window that opens, select the schema > table > column that you want to classify, and the information type and sensitivity label. Then click on the blue **Add classification** button at the bottom of the context window.

      ![Select column to classify](./media/sql-data-discovery-and-classification/9_data_classification_manual_classification.png)

8. To complete your classification and persistently label (tag) the database columns with the new classification metadata, click on **Save** in the top menu of the window.

   ![Save](./media/sql-data-discovery-and-classification/10_data_classification_save.png)

## <a id="subheading-3"></a>Auditing access to sensitive data

An important aspect of the information protection paradigm is the ability to monitor access to sensitive data. [Azure SQL Database Auditing](sql-database-auditing.md) has been enhanced to include a new field in the audit log called *data_sensitivity_information*, which logs the sensitivity classifications (labels) of the actual data that was returned by the query.

![Audit log](./media/sql-data-discovery-and-classification/11_data_classification_audit_log.png)

## <a id="subheading-4"></a>Manage data classification using T-SQL

You can use T-SQL to add/remove column classifications, as well as retrieve all classifications for the entire database.

> [!NOTE]
> When using T-SQL to manage labels, there is no validation that labels added to a column exist in the organizational information protection policy (the set of labels that appear in the portal recommendations). It is therefore up to you to validate this.

- Add/update the classification of one or more columns: [ADD SENSITIVITY CLASSIFICATION](https://docs.microsoft.com/sql/t-sql/statements/add-sensitivity-classification-transact-sql)
- Remove the classification from one or more columns: [DROP SENSITIVITY CLASSIFICATION](https://docs.microsoft.com/sql/t-sql/statements/drop-sensitivity-classification-transact-sql)
- View all classifications on the database: [sys.sensitivity_classifications](https://docs.microsoft.com/sql/relational-databases/system-catalog-views/sys-sensitivity-classifications-transact-sql)

You can also use REST APIs to programmatically manage classifications. The published REST APIs support the following operations:

- [Create Or Update](https://docs.microsoft.com/rest/api/sql/sensitivitylabels/createorupdate)  - Creates or updates the sensitivity label of a given column
- [Delete](https://docs.microsoft.com/rest/api/sql/sensitivitylabels/delete) - Deletes the sensitivity label of a given column
- [Get](https://docs.microsoft.com/rest/api/sql/sensitivitylabels/get)  - Gets the sensitivity label of a given column
- [List Current By Database](https://docs.microsoft.com/rest/api/sql/sensitivitylabels/listcurrentbydatabase) - Gets the current sensitivity labels of a given database
- [List Recommended By Database](https://docs.microsoft.com/rest/api/sql/sensitivitylabels/listrecommendedbydatabase) - Gets the recommended sensitivity labels of a given database

<<<<<<< HEAD
## Permissions
=======
## Manage data discovery and classification using Azure PowerShell

You can use PowerShell to get all the recommended columns in an Azure SQL database and a managed instance.

### PowerShell Cmdlets for Azure SQL database

- [Get-AzSqlDatabaseSensitivityClassification](https://docs.microsoft.com/powershell/module/az.sql/get-azsqldatabasesensitivityclassification)
- [Set-AzSqlDatabaseSensitivityClassification](https://docs.microsoft.com/powershell/module/az.sql/set-azsqldatabasesensitivityclassification)
- [Remove-AzSqlDatabaseSensitivityClassification](https://docs.microsoft.com/powershell/module/az.sql/remove-azsqldatabasesensitivityclassification)
- [Get-AzSqlDatabaseSensitivityRecommendation](https://docs.microsoft.com/powershell/module/az.sql/get-azsqldatabasesensitivityrecommendation)

### PowerShell Cmdlets for managed instance

- [Get-AzSqlInstanceDatabaseSensitivityClassification](https://docs.microsoft.com/powershell/module/az.sql/get-azsqlinstancedatabasesensitivityclassification)
- [Set-AzSqlInstanceDatabaseSensitivityClassification](https://docs.microsoft.com/powershell/module/az.sql/set-azsqlinstancedatabasesensitivityclassification)
- [Remove-AzSqlInstanceDatabaseSensitivityClassification](https://docs.microsoft.com/powershell/module/az.sql/remove-azsqlinstancedatabasesensitivityclassification)
- [Get-AzSqlInstanceDatabaseSensitivityRecommendation](https://docs.microsoft.com/powershell/module/az.sql/get-azsqlinstancedatabasesensitivityrecommendation)

## Permissions

>>>>>>> 6a383dfd
The following built-in roles can read the data classification of an Azure SQL database: `Owner`, `Reader`, `Contributor`, `SQL Security Manager` and `User Access Administrator`.

The following built-in roles can modify the data classification of an Azure SQL database: `Owner`, `Contributor`, `SQL Security Manager`.

Learn more about [RBAC for Azure resources](https://docs.microsoft.com/azure/role-based-access-control/overview)

## <a id="subheading-5"></a>Next steps

- Learn more about [advanced data security](sql-database-advanced-data-security.md).
- Consider configuring [Azure SQL Database Auditing](sql-database-auditing.md) for monitoring and auditing access to your classified sensitive data.

<!--Anchors-->
[SQL data discovery & classification overview]: #subheading-1
[Discovering, classifying & labeling sensitive columns]: #subheading-2
[Auditing access to sensitive data]: #subheading-3
[Automated/Programmatic classification]: #subheading-4
[Next Steps]: #subheading-5<|MERGE_RESOLUTION|>--- conflicted
+++ resolved
@@ -140,9 +140,6 @@
 - [List Current By Database](https://docs.microsoft.com/rest/api/sql/sensitivitylabels/listcurrentbydatabase) - Gets the current sensitivity labels of a given database
 - [List Recommended By Database](https://docs.microsoft.com/rest/api/sql/sensitivitylabels/listrecommendedbydatabase) - Gets the recommended sensitivity labels of a given database
 
-<<<<<<< HEAD
-## Permissions
-=======
 ## Manage data discovery and classification using Azure PowerShell
 
 You can use PowerShell to get all the recommended columns in an Azure SQL database and a managed instance.
@@ -163,7 +160,6 @@
 
 ## Permissions
 
->>>>>>> 6a383dfd
 The following built-in roles can read the data classification of an Azure SQL database: `Owner`, `Reader`, `Contributor`, `SQL Security Manager` and `User Access Administrator`.
 
 The following built-in roles can modify the data classification of an Azure SQL database: `Owner`, `Contributor`, `SQL Security Manager`.
