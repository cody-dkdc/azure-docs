--- conflicted
+++ resolved
@@ -14,11 +14,7 @@
 ms.tgt_pltfrm: na
 ms.devlang: na
 ms.topic: article
-<<<<<<< HEAD
-ms.date: 05/26/2016
-=======
 ms.date: 02/03/2017
->>>>>>> e8cfaf0d
 ms.author: jhubbard
 
 ---
