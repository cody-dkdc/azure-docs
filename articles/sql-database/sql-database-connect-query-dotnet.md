---
title: Connect to Azure SQL Database by using .NET (C#) | Microsoft Docs
description: Use the sample code in this quick start to build a modern application with C# and backed by a powerful relational database in the cloud with Azure SQL Database.
services: sql-database
documentationcenter: ''
author: ajlam
manager: jhubbard
editor: ''

ms.assetid: 7faca033-24b4-4f64-9301-b4de41e73dfd
ms.service: sql-database
ms.custom: quick start
ms.workload: drivers
ms.tgt_pltfrm: na
ms.devlang: dotnet
ms.topic: hero-article
<<<<<<< HEAD
ms.date: 03/24/2017
ms.author: sstein
=======
ms.date: 03/28/2017
ms.author: andrela;sstein;carlrab
>>>>>>> 7e3cc73e

---
# Azure SQL Database: Use .NET (C#) to connect and query data

Use [C# and ADO.NET](https://msdn.microsoft.com/library/kb9s9ks0.aspx) to connect to and query an Azure SQL database. This guide details using C# to connect to an Azure SQL database, and then execute query, insert, update, and delete statements.

This quick start uses as its starting point the resources created in one of these quick starts:

- [Create DB - Portal](sql-database-get-started-portal.md)
- [Create DB - CLI](sql-database-get-started-cli.md)

## Configure development environment

<<<<<<< HEAD
=======
The following sections detail configuring your existing Mac OS, Linux(Ubuntu), and Windows development environments for working with Azure SQL Database.

### **Mac OS**
Open your terminal and navigate to a directory where you plan on creating your .NET Core project. Enter the following commands to install **brew**, **OpenSSL**, and **.NET Core**. 

```C#
ruby -e "$(curl -fsSL https://raw.githubusercontent.com/Homebrew/install/master/install)"
brew update
brew install openssl
mkdir -p /usr/local/lib
ln -s /usr/local/opt/openssl/lib/libcrypto.1.0.0.dylib /usr/local/lib/
ln -s /usr/local/opt/openssl/lib/libssl.1.0.0.dylib /usr/local/lib/
```

Install .NET Core on macOS. Download the [official installer](https://go.microsoft.com/fwlink/?linkid=843444). This installer will install the tools and put them on your PATH so you can run dotnet from the Console

### **Linux (Ubuntu)**
Open your terminal and navigate to a directory where you plan on creating your .NET Core project. Enter the following commands to install **.NET Core**.

```C#
sudo sh -c 'echo "deb [arch=amd64] https://apt-mo.trafficmanager.net/repos/dotnet-release/ xenial main" > /etc/apt/sources.list.d/dotnetdev.list'
sudo apt-key adv --keyserver hkp://keyserver.ubuntu.com:80 --recv-keys 417A0893
sudo apt-get update
sudo apt-get install dotnet-dev-1.0.1
```

### **Windows**
Install Visual Studio 2015 Community Edition and .NET Framework. If you already have Visual Studio installed on your machine, skip the next few steps.

Visual Studio 2015 Community is a fully-featured, extensible, free IDE for creating modern applications for Android, iOS, Windows, as well as web & database applications and cloud services.

1. Download the [installer](https://go.microsoft.com/fwlink/?LinkId=691978). 
2. Run the installer and follow the installation prompts to complete the installation.

>>>>>>> 7e3cc73e
## Get connection information

Get the connection string in the Azure portal. You use the connection string to connect to the Azure SQL database.

1. Log in to the [Azure portal](https://portal.azure.com/).
2. Select **SQL Databases** from the left-hand menu, and click your database on the **SQL databases** page. 
3. In the **Essentials** pane for your database, review the fully qualified server name. 

    <img src="./media/sql-database-connect-query-dotnet/connection-strings.png" alt="connection strings" style="width: 780px;" />

4. Click **Show database connection strings**.

5. Review the complete**ADO.NET** connection string.
<<<<<<< HEAD

    <img src="./media/sql-database-connect-query-dotnet/adonet-connection-string.png" alt="ADO.NET connection string" style="width: 780px;" />

## Select data

1. In your development environment, open a blank code file.
2. Add ```using System.Data.SqlClient``` to your code file ([System.Data.SqlClient namespace](https://msdn.microsoft.com/library/system.data.sqlclient.aspx)). 

3. Use [SqlCommand.ExecuteReader](https://msdn.microsoft.com/library/system.data.sqlclient.sqlcommand.executereader.aspx) with a [SELECT](https://msdn.microsoft.com/library/ms189499.aspx) Transact-SQL statement, to query data in your Azure SQL database. Add the appropriate values for your server

    ```csharp
    string hostName = 'yourserver.database.windows.net';
    string dbName = 'yourdatabase';
    string user = 'yourusername';
    string password = 'yourpassword';

    string strConn = $"server=tcp:+hostName+,1433;Initial Catalog=+dbName+;Persist Security Info=False;User ID=+user+;Password=+password+;MultipleActiveResultSets=False;Encrypt=True;TrustServerCertificate=False;Connection Timeout=30;";
    
    using (var connection = new SqlConnection(strConn))
    {
       connection.Open();
=======

    <img src="./media/sql-database-connect-query-dotnet/adonet-connection-string.png" alt="ADO.NET connection string" style="width: 780px;" />
    
## Add System.Data.SqlClient
When using .NET core, add System.Data.SqlClient to your project's ***csproj*** file as a dependency.

```xml
<ItemGroup>
    <PackageReference Include="System.Data.SqlClient" Version="4.3.0" />
</ItemGroup>
```
>>>>>>> 7e3cc73e

## Select data

1. In your development environment, open a blank code file.
2. Add ```using System.Data.SqlClient``` to your code file ([System.Data.SqlClient namespace](https://msdn.microsoft.com/library/system.data.sqlclient.aspx)). 

3. Use [SqlCommand.ExecuteReader](https://msdn.microsoft.com/library/system.data.sqlclient.sqlcommand.executereader.aspx) with a [SELECT](https://msdn.microsoft.com/library/ms189499.aspx) Transact-SQL statement, to query data in your Azure SQL database. Add the appropriate values for your server

```csharp
using System;
using System.Data;
using System.Data.SqlClient;

namespace ConsoleApplication1
{
    class Program
    {
        static void Main(string[] args)
        {
            try 
            { 
                SqlConnectionStringBuilder builder = new SqlConnectionStringBuilder();
                builder.DataSource = "your_server.database.windows.net"; 
                builder.UserID = "your_user";            
                builder.Password = "your_password";     
                builder.InitialCatalog = "your_database";

                using (SqlConnection connection = new SqlConnection(builder.ConnectionString))
                {
                    Console.WriteLine("\nQuery data example:");
                    Console.WriteLine("=========================================\n");
                    
                    connection.Open();       
                    StringBuilder sb = new StringBuilder();
                    sb.Append("SELECT TOP 20 pc.Name as CategoryName, p.name as ProductName ");
                    sb.Append("FROM [SalesLT].[ProductCategory] pc ");
                    sb.Append("JOIN [SalesLT].[Product] p ");
                    sb.Append("ON pc.productcategoryid = p.productcategoryid;");
                    String sql = sb.ToString();

                    using (SqlCommand command = new SqlCommand(sql, connection))
                    {
                        using (SqlDataReader reader = command.ExecuteReader())
                        {
                            while (reader.Read())
                            {
                                Console.WriteLine("{0} {1}", reader.GetString(0), reader.GetString(1));
                            }
                        }
                    }                    
                }
            }
            catch (SqlException e)
            {
                Console.WriteLine(e.ToString());
            }
        }
    }
}
```

## Insert data

Use [SqlCommand.ExecuteNonQuery](https://msdn.microsoft.com/library/system.data.sqlclient.sqlcommand.executenonquery.aspx) with an [INSERT](https://msdn.microsoft.com/library/ms174335.aspx) Transact-SQL statement to insert data into your Azure SQL database.

```csharp
<<<<<<< HEAD
    string hostName = 'yourserver.database.windows.net';
    string dbName = 'yourdatabase';
    string user = 'yourusername';
    string password = 'yourpassword';

    string strConn = $"server=tcp:+hostName+,1433;Initial Catalog=+dbName+;Persist Security Info=False;User ID=+user+;Password=+password+;MultipleActiveResultSets=False;Encrypt=True;TrustServerCertificate=False;Connection Timeout=30;";

    using (var connection = new SqlConnection(strConn))

    SqlCommand insertCommand = new SqlCommand("", connection);
    insertCommand.CommandType = CommandType.Text;
    insertCommand.CommandText = @"INSERT INTO[SalesLT].[Product]
            ( [Name]
            , [ProductNumber]
            , [Color]
            , [StandardCost]
            , [ListPrice]
            , [SellStartDate]
            )
VALUES
(
            @Name,
            @ProductNumber,
            @Color,
            @StandardCost,
            @ListPrice,
            @SellStartDate)";

            insertCommand.Parameters.AddWithValue("@Name", "BrandNewProduct");
            insertCommand.Parameters.AddWithValue("@ProductNumber", "200989");
            insertCommand.Parameters.AddWithValue("@Color", "Blue");
            insertCommand.Parameters.AddWithValue("@StandardCost", 75);
            insertCommand.Parameters.AddWithValue("@ListPrice", 80);
            insertCommand.Parameters.AddWithValue("@SellStartDate", "7/1/2016");

int newrows = insertCommand.ExecuteNonQuery();
Console.WriteLine($"Inserted {newrows.ToString()} row(s).");
=======
using System;
using System.Data;
using System.Data.SqlClient;

namespace ConsoleApplication1
{
    class Program
    {
        static void Main(string[] args)
        {
            try 
            { 
                SqlConnectionStringBuilder builder = new SqlConnectionStringBuilder();
                builder.DataSource = "your_server.database.windows.net"; 
                builder.UserID = "your_user";            
                builder.Password = "your_password";     
                builder.InitialCatalog = "your_database";

                using (SqlConnection connection = new SqlConnection(builder.ConnectionString))
                {
                    Console.WriteLine("\nInsert data example:");
                    Console.WriteLine("=========================================\n");

                    connection.Open();       
                    StringBuilder sb = new StringBuilder();
                    sb.Append("INSERT INTO [SalesLT].[Product] ([Name], [ProductNumber], [Color], [StandardCost], [ListPrice], [SellStartDate]) ");
                    sb.Append("VALUES (@Name, @ProductNumber, @Color, @StandardCost, @ListPrice, @SellStartDate);");
                    String sql = sb.ToString();
                    using (SqlCommand command = new SqlCommand(sql, connection))
                    {
                        command.Parameters.AddWithValue("@Name", "BrandNewProduct");
                        command.Parameters.AddWithValue("@ProductNumber", "200989");
                        command.Parameters.AddWithValue("@Color", "Blue");
                        command.Parameters.AddWithValue("@StandardCost", 75);
                        command.Parameters.AddWithValue("@ListPrice", 80);
                        command.Parameters.AddWithValue("@SellStartDate", "7/1/2016");
                        int rowsAffected = command.ExecuteNonQuery();
                        Console.WriteLine(rowsAffected + " row(s) inserted");
                    }         
                }
            }
            catch (SqlException e)
            {
                Console.WriteLine(e.ToString());
            }
        }
    }
}
>>>>>>> 7e3cc73e
```

## Update data

Use [SqlCommand.ExecuteNonQuery](https://msdn.microsoft.com/library/system.data.sqlclient.sqlcommand.executenonquery.aspx) with an [UPDATE](https://msdn.microsoft.com/library/ms177523.aspx) Transact-SQL statement to update data in your Azure SQL database.

```csharp
<<<<<<< HEAD
    string hostName = 'yourserver.database.windows.net';
    string dbName = 'yourdatabase';
    string user = 'yourusername';
    string password = 'yourpassword';

    string strConn = $"server=tcp:+hostName+,1433;Initial Catalog=+dbName+;Persist Security Info=False;User ID=+user+;Password=+password+;MultipleActiveResultSets=False;Encrypt=True;TrustServerCertificate=False;Connection Timeout=30;";

    using (var connection = new SqlConnection(strConn))

    SqlCommand updateCommand = new SqlCommand("", connection);
    updateCommand.CommandType = CommandType.Text;
    updateCommand.CommandText = @"UPDATE SalesLT.Product SET ListPrice = @ListPrice WHERE Name = @Name";
    updateCommand.Parameters.AddWithValue("@Name", "BrandNewProduct");
    updateCommand.Parameters.AddWithValue("@ListPrice", 500);

    int updatedrows = updateCommand.ExecuteNonQuery();
    Console.WriteLine($"Updated {updatedrows.ToString()} row(s).");
=======
using System;
using System.Data;
using System.Data.SqlClient;

namespace ConsoleApplication1
{
    class Program
    {
        static void Main(string[] args)
        {
            try 
            { 
                SqlConnectionStringBuilder builder = new SqlConnectionStringBuilder();
                builder.DataSource = "your_server.database.windows.net"; 
                builder.UserID = "your_user";            
                builder.Password = "your_password";     
                builder.InitialCatalog = "your_database";

                using (SqlConnection connection = new SqlConnection(builder.ConnectionString))
                {
                    Console.WriteLine("\nUpdate data example");
                    Console.WriteLine("=========================================\n");

                    connection.Open();       
                    StringBuilder sb = new StringBuilder();
                    sb.Append("UPDATE [SalesLT].[Product] SET ListPrice = @ListPrice WHERE Name = @Name;");
                    String sql = sb.ToString();
                    using (SqlCommand command = new SqlCommand(sql, connection))
                    {
                        command.Parameters.AddWithValue("@Name", "BrandNewProduct");
                        command.Parameters.AddWithValue("@ListPrice", 500);
                        int rowsAffected = command.ExecuteNonQuery();
                        Console.WriteLine(rowsAffected + " row(s) updated");
                    }         
                }
            }
            catch (SqlException e)
            {
                Console.WriteLine(e.ToString());
            }
        }
    }
}
>>>>>>> 7e3cc73e
```

## Delete data

Use [SqlCommand.ExecuteNonQuery](https://msdn.microsoft.com/library/system.data.sqlclient.sqlcommand.executenonquery.aspx) with a [DELETE](https://msdn.microsoft.com/library/ms189835.aspx) Transact-SQL statement to delete data in your Azure SQL database.

```csharp
<<<<<<< HEAD
    string hostName = 'yourserver.database.windows.net';
    string dbName = 'yourdatabase';
    string user = 'yourusername';
    string password = 'yourpassword';

    string strConn = $"server=tcp:+hostName+,1433;Initial Catalog=+dbName+;Persist Security Info=False;User ID=+user+;Password=+password+;MultipleActiveResultSets=False;Encrypt=True;TrustServerCertificate=False;Connection Timeout=30;";

    using (var connection = new SqlConnection(strConn))

SqlCommand deleteCommand = new SqlCommand("", connection);
deleteCommand.CommandType = CommandType.Text;
deleteCommand.CommandText = @"DELETE FROM SalesLT.Product WHERE Name = @Name";
deleteCommand.Parameters.AddWithValue("@Name", "BrandNewProduct");

int deletedrows = deleteCommand.ExecuteNonQuery();
Console.WriteLine($"Deleted {deletedrows.ToString()} row(s).");
```

## Complete script

The following script contains all of the previous steps in a single code block.

```csharp
=======
>>>>>>> 7e3cc73e
using System;
using System.Data;
using System.Data.SqlClient;

namespace ConsoleApplication1
{
    class Program
    {
        static void Main(string[] args)
        {
<<<<<<< HEAD
             string hostName = 'yourserver.database.windows.net';
             string dbName = 'yourdatabase';
             string user = 'yourusername';
             string password = 'yourpassword';

             string strConn = $"server=tcp:+hostName+,1433;Initial Catalog=+dbName+;Persist Security Info=False;User ID=+user+;Password=+password+;MultipleActiveResultSets=False;Encrypt=True;TrustServerCertificate=False;Connection Timeout=30;";

             using (var connection = new SqlConnection(strConn))

            {
                connection.Open();

                Console.WriteLine("Query data example:");
                Console.WriteLine("\n=========================================\n");

                SqlCommand selectCommand = new SqlCommand("", connection);
                selectCommand.CommandType = CommandType.Text;

                selectCommand.CommandText = @"SELECT TOP 20 pc.Name as CategoryName, p.name as ProductName
                   FROM [SalesLT].[ProductCategory] pc
                   JOIN [SalesLT].[Product] p
                   ON pc.productcategoryid = p.productcategoryid";

                SqlDataReader reader = selectCommand.ExecuteReader();

                while (reader.Read())
=======
            try 
            { 
                SqlConnectionStringBuilder builder = new SqlConnectionStringBuilder();
                builder.DataSource = "your_server.database.windows.net"; 
                builder.UserID = "your_user";            
                builder.Password = "your_password";     
                builder.InitialCatalog = "your_database";

                using (SqlConnection connection = new SqlConnection(builder.ConnectionString))
>>>>>>> 7e3cc73e
                {
                    Console.WriteLine("\nDelete data example");
                    Console.WriteLine("=========================================\n");

                    connection.Open();       
                    StringBuilder sb = new StringBuilder();
                    sb.Append("DELETE FROM SalesLT.Product WHERE Name = @Name;");
                    String sql = sb.ToString();
                    using (SqlCommand command = new SqlCommand(sql, connection))
                    {
                        command.Parameters.AddWithValue("@Name", "BrandNewProduct");
                        int rowsAffected = command.ExecuteNonQuery();
                        Console.WriteLine(rowsAffected + " row(s) deleted");
                    }         
                }
            }
            catch (SqlException e)
            {
                Console.WriteLine(e.ToString());
            }
        }
    }
}
```

## Next steps

- For .NET documentation, see [.NET documentation](https://docs.microsoft.com/dotnet/).
- For information about querying and editing data using Visual Studio Code, see [Visual Studio Code](https://code.visualstudio.com/docs).<|MERGE_RESOLUTION|>--- conflicted
+++ resolved
@@ -14,13 +14,8 @@
 ms.tgt_pltfrm: na
 ms.devlang: dotnet
 ms.topic: hero-article
-<<<<<<< HEAD
-ms.date: 03/24/2017
-ms.author: sstein
-=======
 ms.date: 03/28/2017
 ms.author: andrela;sstein;carlrab
->>>>>>> 7e3cc73e
 
 ---
 # Azure SQL Database: Use .NET (C#) to connect and query data
@@ -34,8 +29,6 @@
 
 ## Configure development environment
 
-<<<<<<< HEAD
-=======
 The following sections detail configuring your existing Mac OS, Linux(Ubuntu), and Windows development environments for working with Azure SQL Database.
 
 ### **Mac OS**
@@ -70,7 +63,6 @@
 1. Download the [installer](https://go.microsoft.com/fwlink/?LinkId=691978). 
 2. Run the installer and follow the installation prompts to complete the installation.
 
->>>>>>> 7e3cc73e
 ## Get connection information
 
 Get the connection string in the Azure portal. You use the connection string to connect to the Azure SQL database.
@@ -84,29 +76,6 @@
 4. Click **Show database connection strings**.
 
 5. Review the complete**ADO.NET** connection string.
-<<<<<<< HEAD
-
-    <img src="./media/sql-database-connect-query-dotnet/adonet-connection-string.png" alt="ADO.NET connection string" style="width: 780px;" />
-
-## Select data
-
-1. In your development environment, open a blank code file.
-2. Add ```using System.Data.SqlClient``` to your code file ([System.Data.SqlClient namespace](https://msdn.microsoft.com/library/system.data.sqlclient.aspx)). 
-
-3. Use [SqlCommand.ExecuteReader](https://msdn.microsoft.com/library/system.data.sqlclient.sqlcommand.executereader.aspx) with a [SELECT](https://msdn.microsoft.com/library/ms189499.aspx) Transact-SQL statement, to query data in your Azure SQL database. Add the appropriate values for your server
-
-    ```csharp
-    string hostName = 'yourserver.database.windows.net';
-    string dbName = 'yourdatabase';
-    string user = 'yourusername';
-    string password = 'yourpassword';
-
-    string strConn = $"server=tcp:+hostName+,1433;Initial Catalog=+dbName+;Persist Security Info=False;User ID=+user+;Password=+password+;MultipleActiveResultSets=False;Encrypt=True;TrustServerCertificate=False;Connection Timeout=30;";
-    
-    using (var connection = new SqlConnection(strConn))
-    {
-       connection.Open();
-=======
 
     <img src="./media/sql-database-connect-query-dotnet/adonet-connection-string.png" alt="ADO.NET connection string" style="width: 780px;" />
     
@@ -118,7 +87,6 @@
     <PackageReference Include="System.Data.SqlClient" Version="4.3.0" />
 </ItemGroup>
 ```
->>>>>>> 7e3cc73e
 
 ## Select data
 
@@ -185,45 +153,6 @@
 Use [SqlCommand.ExecuteNonQuery](https://msdn.microsoft.com/library/system.data.sqlclient.sqlcommand.executenonquery.aspx) with an [INSERT](https://msdn.microsoft.com/library/ms174335.aspx) Transact-SQL statement to insert data into your Azure SQL database.
 
 ```csharp
-<<<<<<< HEAD
-    string hostName = 'yourserver.database.windows.net';
-    string dbName = 'yourdatabase';
-    string user = 'yourusername';
-    string password = 'yourpassword';
-
-    string strConn = $"server=tcp:+hostName+,1433;Initial Catalog=+dbName+;Persist Security Info=False;User ID=+user+;Password=+password+;MultipleActiveResultSets=False;Encrypt=True;TrustServerCertificate=False;Connection Timeout=30;";
-
-    using (var connection = new SqlConnection(strConn))
-
-    SqlCommand insertCommand = new SqlCommand("", connection);
-    insertCommand.CommandType = CommandType.Text;
-    insertCommand.CommandText = @"INSERT INTO[SalesLT].[Product]
-            ( [Name]
-            , [ProductNumber]
-            , [Color]
-            , [StandardCost]
-            , [ListPrice]
-            , [SellStartDate]
-            )
-VALUES
-(
-            @Name,
-            @ProductNumber,
-            @Color,
-            @StandardCost,
-            @ListPrice,
-            @SellStartDate)";
-
-            insertCommand.Parameters.AddWithValue("@Name", "BrandNewProduct");
-            insertCommand.Parameters.AddWithValue("@ProductNumber", "200989");
-            insertCommand.Parameters.AddWithValue("@Color", "Blue");
-            insertCommand.Parameters.AddWithValue("@StandardCost", 75);
-            insertCommand.Parameters.AddWithValue("@ListPrice", 80);
-            insertCommand.Parameters.AddWithValue("@SellStartDate", "7/1/2016");
-
-int newrows = insertCommand.ExecuteNonQuery();
-Console.WriteLine($"Inserted {newrows.ToString()} row(s).");
-=======
 using System;
 using System.Data;
 using System.Data.SqlClient;
@@ -272,7 +201,6 @@
         }
     }
 }
->>>>>>> 7e3cc73e
 ```
 
 ## Update data
@@ -280,25 +208,6 @@
 Use [SqlCommand.ExecuteNonQuery](https://msdn.microsoft.com/library/system.data.sqlclient.sqlcommand.executenonquery.aspx) with an [UPDATE](https://msdn.microsoft.com/library/ms177523.aspx) Transact-SQL statement to update data in your Azure SQL database.
 
 ```csharp
-<<<<<<< HEAD
-    string hostName = 'yourserver.database.windows.net';
-    string dbName = 'yourdatabase';
-    string user = 'yourusername';
-    string password = 'yourpassword';
-
-    string strConn = $"server=tcp:+hostName+,1433;Initial Catalog=+dbName+;Persist Security Info=False;User ID=+user+;Password=+password+;MultipleActiveResultSets=False;Encrypt=True;TrustServerCertificate=False;Connection Timeout=30;";
-
-    using (var connection = new SqlConnection(strConn))
-
-    SqlCommand updateCommand = new SqlCommand("", connection);
-    updateCommand.CommandType = CommandType.Text;
-    updateCommand.CommandText = @"UPDATE SalesLT.Product SET ListPrice = @ListPrice WHERE Name = @Name";
-    updateCommand.Parameters.AddWithValue("@Name", "BrandNewProduct");
-    updateCommand.Parameters.AddWithValue("@ListPrice", 500);
-
-    int updatedrows = updateCommand.ExecuteNonQuery();
-    Console.WriteLine($"Updated {updatedrows.ToString()} row(s).");
-=======
 using System;
 using System.Data;
 using System.Data.SqlClient;
@@ -342,7 +251,6 @@
         }
     }
 }
->>>>>>> 7e3cc73e
 ```
 
 ## Delete data
@@ -350,32 +258,6 @@
 Use [SqlCommand.ExecuteNonQuery](https://msdn.microsoft.com/library/system.data.sqlclient.sqlcommand.executenonquery.aspx) with a [DELETE](https://msdn.microsoft.com/library/ms189835.aspx) Transact-SQL statement to delete data in your Azure SQL database.
 
 ```csharp
-<<<<<<< HEAD
-    string hostName = 'yourserver.database.windows.net';
-    string dbName = 'yourdatabase';
-    string user = 'yourusername';
-    string password = 'yourpassword';
-
-    string strConn = $"server=tcp:+hostName+,1433;Initial Catalog=+dbName+;Persist Security Info=False;User ID=+user+;Password=+password+;MultipleActiveResultSets=False;Encrypt=True;TrustServerCertificate=False;Connection Timeout=30;";
-
-    using (var connection = new SqlConnection(strConn))
-
-SqlCommand deleteCommand = new SqlCommand("", connection);
-deleteCommand.CommandType = CommandType.Text;
-deleteCommand.CommandText = @"DELETE FROM SalesLT.Product WHERE Name = @Name";
-deleteCommand.Parameters.AddWithValue("@Name", "BrandNewProduct");
-
-int deletedrows = deleteCommand.ExecuteNonQuery();
-Console.WriteLine($"Deleted {deletedrows.ToString()} row(s).");
-```
-
-## Complete script
-
-The following script contains all of the previous steps in a single code block.
-
-```csharp
-=======
->>>>>>> 7e3cc73e
 using System;
 using System.Data;
 using System.Data.SqlClient;
@@ -386,34 +268,6 @@
     {
         static void Main(string[] args)
         {
-<<<<<<< HEAD
-             string hostName = 'yourserver.database.windows.net';
-             string dbName = 'yourdatabase';
-             string user = 'yourusername';
-             string password = 'yourpassword';
-
-             string strConn = $"server=tcp:+hostName+,1433;Initial Catalog=+dbName+;Persist Security Info=False;User ID=+user+;Password=+password+;MultipleActiveResultSets=False;Encrypt=True;TrustServerCertificate=False;Connection Timeout=30;";
-
-             using (var connection = new SqlConnection(strConn))
-
-            {
-                connection.Open();
-
-                Console.WriteLine("Query data example:");
-                Console.WriteLine("\n=========================================\n");
-
-                SqlCommand selectCommand = new SqlCommand("", connection);
-                selectCommand.CommandType = CommandType.Text;
-
-                selectCommand.CommandText = @"SELECT TOP 20 pc.Name as CategoryName, p.name as ProductName
-                   FROM [SalesLT].[ProductCategory] pc
-                   JOIN [SalesLT].[Product] p
-                   ON pc.productcategoryid = p.productcategoryid";
-
-                SqlDataReader reader = selectCommand.ExecuteReader();
-
-                while (reader.Read())
-=======
             try 
             { 
                 SqlConnectionStringBuilder builder = new SqlConnectionStringBuilder();
@@ -423,7 +277,6 @@
                 builder.InitialCatalog = "your_database";
 
                 using (SqlConnection connection = new SqlConnection(builder.ConnectionString))
->>>>>>> 7e3cc73e
                 {
                     Console.WriteLine("\nDelete data example");
                     Console.WriteLine("=========================================\n");
