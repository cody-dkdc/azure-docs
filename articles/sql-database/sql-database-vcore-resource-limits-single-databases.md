--- conflicted
+++ resolved
@@ -121,7 +121,6 @@
 |Read Scale-out|N/A|N/A|N/A|N/A|N/A|N/A|N/A|
 |Included backup storage|1X DB size|1X DB size|1X DB size|1X DB size|1X DB size|1X DB size|1X DB size|
 
-<<<<<<< HEAD
 ### Serverless compute tier
 
 The [serverless compute tier](sql-database-serverless.md) is in public preview and is only for single databases using the vCore purchasing model.
@@ -151,9 +150,6 @@
 |Included backup storage|1X DB size|1X DB size|1X DB size|
 
 ## Business Critical service tier for provisioned compute tier
-=======
-## Business Critical service tier: Storage sizes and compute sizes
->>>>>>> 1a6a646a
 
 ### Business Critical service tier: Generation 4 compute platform (part 1)
 
