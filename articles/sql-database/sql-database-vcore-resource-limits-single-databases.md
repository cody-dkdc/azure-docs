--- conflicted
+++ resolved
@@ -222,7 +222,6 @@
 |Read Scale-out|Yes|Yes|Yes|Yes|Yes|Yes|Yes|
 |Included backup storage|1X DB size|1X DB size|1X DB size|1X DB size|1X DB size|1X DB size|1X DB size|
 
-<<<<<<< HEAD
 ## Hyperscale service tier (preview) for provisioned compute tier
 
 ### Generation 4 compute platform
@@ -247,9 +246,7 @@
 |Read Scale-out|Yes|Yes|Yes|Yes|Yes|Yes|
 |Included backup storage|7|7|7|7|7|7|
 |||
-=======
 ## Hyperscale service tier
->>>>>>> 3791c94c
 
 ### Generation 5 compute platform
 
