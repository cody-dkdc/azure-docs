---
title: Azure SQL Database vCore-based resource limits - single database | Microsoft Docs
description: This page describes some common vCore-based resource limits for a single database in Azure SQL Database.
services: sql-database
ms.service: sql-database
ms.subservice: single-database
ms.custom: 
ms.devlang: 
ms.topic: conceptual
author: stevestein
ms.author: sstein
<<<<<<< HEAD
ms.reviewer: carlrab
manager: craigg
ms.date: 05/06/2019
=======
ms.reviewer: 
manager: craigg
ms.date: 04/22/2019
>>>>>>> 6a383dfd
---
# Resource limits for single databases using the vCore-based purchasing model

This article provides the detailed resource limits for Azure SQL Database single databases using the vCore-based purchasing model.

For DTU-based purchasing model limits for single databases on a SQL Database server, see [Overview of resource limits on a SQL Database server](sql-database-resource-limits-database-server.md).

> [!IMPORTANT]
> Under some circumstances, you may need to shrink a database to reclaim unused space. For more information, see [Manage file space in Azure SQL Database](sql-database-file-space-management.md).

You can set the service tier, compute size, and storage amount for a single database using the [Azure portal](sql-database-single-databases-manage.md#manage-an-existing-sql-database-server), [Transact-SQL](sql-database-single-databases-manage.md#transact-sql-manage-sql-database-servers-and-single-databases), [PowerShell](sql-database-single-databases-manage.md#powershell-manage-sql-database-servers-and-single-databases), the [Azure CLI](sql-database-single-databases-manage.md#azure-cli-manage-sql-database-servers-and-single-databases), or the [REST API](sql-database-single-databases-manage.md#rest-api-manage-sql-database-servers-and-single-databases).
<<<<<<< HEAD
=======

> [!IMPORTANT]
> For scaling guidance and considerations, see [Scale a single database](sql-database-single-database-scale.md).
>>>>>>> 6a383dfd

> [!IMPORTANT]
> For scaling guidance and considerations, see [Scale a single database](sql-database-single-database-scale.md).

## General Purpose service tier

### Provisioned compute tier

#### Generation 4 compute platform (part 1)

|Compute size|GP_Gen4_1|GP_Gen4_2|GP_Gen4_3|GP_Gen4_4|GP_Gen4_5|GP_Gen4_6
|:--- | --: |--: |--: |--: |--: |--: |
|H/W generation|4|4|4|4|4|4|
|vCores|1|2|3|4|5|6|
|Memory (GB)|7|14|21|28|35|42|
|Columnstore support|Yes|Yes|Yes|Yes|Yes|Yes|
|In-memory OLTP storage (GB)|N/A|N/A|N/A|N/A|N/A|N/A|
|Max data size (GB)|1024|1024|1024|1536|1536|1536|
|Max log size (GB)|307|307|307|461|461|461|
|TempDB size (GB)|32|64|96|128|160|192|
|Storage type|Premium (Remote) Storage|Premium (Remote) Storage|Premium (Remote) Storage|Premium (Remote) Storage|Premium (Remote) Storage|Premium (Remote) Storage|
|IO latency (approximate)|5-7 ms (write)<br>5-10 ms (read)|5-7 ms (write)<br>5-10 ms (read)|5-7 ms (write)<br>5-10 ms (read)|5-7 ms (write)<br>5-10 ms (read)|5-7 ms (write)<br>5-10 ms (read)|5-7 ms (write)<br>5-10 ms (read)|
|Target IOPS (64 KB)|500|1000|1500|2000|2500|3000|
<<<<<<< HEAD
|Log rate limits (MBps)|2.5|5|7.5|10|12.5|15|
=======
|Log rate limits (MBps)|3.75|7.5|11.25|15|18.75|22.5|
>>>>>>> 6a383dfd
|Max concurrent workers (requests)|200|400|600|800|1000|1200|
|Max allowed sessions|30000|30000|30000|30000|30000|30000|
|Number of replicas|1|1|1|1|1|1|
|Multi-AZ|N/A|N/A|N/A|N/A|N/A|N/A|
|Read Scale-out|N/A|N/A|N/A|N/A|N/A|N/A|
|Included backup storage|1X DB size|1X DB size|1X DB size|1X DB size|1X DB size|1X DB size|

#### Generation 4 compute platform (part 2)

|Compute size|GP_Gen4_7|GP_Gen4_8|GP_Gen4_9|GP_Gen4_10|GP_Gen4_16|GP_Gen4_24
|:--- | --: |--: |--: |--: |--: |--: |
|H/W generation|4|4|4|4|4|4|
|vCores|7|8|9|10|16|24|
|Memory (GB)|49|56|63|70|112|168|
|Columnstore support|Yes|Yes|Yes|Yes|Yes|Yes|
|In-memory OLTP storage (GB)|N/A|N/A|N/A|N/A|N/A|N/A|
|Max data size (GB)|1536|3072|3072|3072|4096|4096|
|Max log size (GB)|461|922|922|922|1229|1229|
|TempDB size (GB)|224|256|288|320|384|384|
|Storage type|Premium (Remote) Storage|Premium (Remote) Storage|Premium (Remote) Storage|Premium (Remote) Storage|Premium (Remote) Storage|Premium (Remote) Storage|
|IO latency (approximate)|5-7 ms (write)<br>5-10 ms (read)|5-7 ms (write)<br>5-10 ms (read)|5-7 ms (write)<br>5-10 ms (read)|5-7 ms (write)<br>5-10 ms (read)|5-7 ms (write)<br>5-10 ms (read)|5-7 ms (write)<br>5-10 ms (read)
|Target IOPS (64 KB)|3500|4000|4500|5000|7000|7000|
<<<<<<< HEAD
|Log rate limits (MBps)|17.5|20|20|20|20|20|
=======
|Log rate limits (MBps)|26.25|30|30|30|30|30|
>>>>>>> 6a383dfd
|Max concurrent workers (requests)|1400|1600|1800|2000|3200|4800|
|Max allowed sessions|30000|30000|30000|30000|30000|30000|
|Number of replicas|1|1|1|1|1|1|
|Multi-AZ|N/A|N/A|N/A|N/A|N/A|N/A|
|Read Scale-out|N/A|N/A|N/A|N/A|N/A|N/A|
|Included backup storage|1X DB size|1X DB size|1X DB size|1X DB size|1X DB size|1X DB size|

#### Generation 5 compute platform (part 1)

|Compute size|GP_Gen5_2|GP_Gen5_4|GP_Gen5_6|GP_Gen5_8|GP_Gen5_10|GP_Gen5_12|GP_Gen5_14|
|:--- | --: |--: |--: |--: |---: | --: |--: |
|H/W generation|5|5|5|5|5|5|5|
|vCores|2|4|6|8|10|12|14|
|Memory (GB)|10.2|20.4|30.6|40.8|51|61.2|71.4|
|Columnstore support|Yes|Yes|Yes|Yes|Yes|Yes|Yes|
|In-memory OLTP storage (GB)|N/A|N/A|N/A|N/A|N/A|N/A|N/A|
|Max data size (GB)|1024|1024|1536|1536|1536|3072|3072|
|Max log size (GB)|307|307|307|461|461|461|461|
|TempDB size (GB)|64|128|192|256|320|384|384|
|Storage type|Premium (Remote) Storage|Premium (Remote) Storage|Premium (Remote) Storage|Premium (Remote) Storage|Premium (Remote) Storage|Premium (Remote) Storage|Premium (Remote) Storage|
|IO latency (approximate)|5-7 ms (write)<br>5-10 ms (read)|5-7 ms (write)<br>5-10 ms (read)|5-7 ms (write)<br>5-10 ms (read)|5-7 ms (write)<br>5-10 ms (read)|5-7 ms (write)<br>5-10 ms (read)|5-7 ms (write)<br>5-10 ms (read)|5-7 ms (write)<br>5-10 ms (read)|
<<<<<<< HEAD
|Target IOPS (64 KB)|500|1000|1500|2000|2500|3000|3500|
|Log rate limits (MBps)|2.5|5.6|7.5|10|12.5|15|17.5|
=======
|Target IOPS (64 KB)|1000|2000|3000|4000|5000|6000|7000|
|Log rate limits (MBps)|3.75|7.5|11.25|15|18.75|22.5|26.25|
>>>>>>> 6a383dfd
|Max concurrent workers (requests)|200|400|600|800|1000|1200|1400|
|Max allowed sessions|30000|30000|30000|30000|30000|30000|30000|
|Number of replicas|1|1|1|1|1|1|1|
|Multi-AZ|N/A|N/A|N/A|N/A|N/A|N/A|N/A|
|Read Scale-out|N/A|N/A|N/A|N/A|N/A|N/A|N/A|
|Included backup storage|1X DB size|1X DB size|1X DB size|1X DB size|1X DB size|1X DB size|1X DB size|

#### Generation 5 compute platform (part 2)

|Compute size|GP_Gen5_16|GP_Gen5_18|GP_Gen5_20|GP_Gen5_24|GP_Gen5_32|GP_Gen5_40|GP_Gen5_80|
|:--- | --: |--: |--: |--: |---: | --: |--: |
|H/W generation|5|5|5|5|5|5|5|
|vCores|16|18|20|24|32|40|80|
|Memory (GB)|81.6|91.8|102|122.4|163.2|204|408|
|Columnstore support|Yes|Yes|Yes|Yes|Yes|Yes|Yes|
|In-memory OLTP storage (GB)|N/A|N/A|N/A|N/A|N/A|N/A|N/A|
|Max data size (GB)|3072|3072|3072|4096|4096|4096|4096|
|Max log size (GB)|922|922|922|1229|1229|1229|1229|
|TempDB size (GB)|384|384|384|384|384|384|384|
|Storage type|Premium (Remote) Storage|Premium (Remote) Storage|Premium (Remote) Storage|Premium (Remote) Storage|Premium (Remote) Storage|Premium (Remote) Storage|Premium (Remote) Storage|
|IO latency (approximate)|5-7 ms (write)<br>5-10 ms (read)|5-7 ms (write)<br>5-10 ms (read)|5-7 ms (write)<br>5-10 ms (read)|5-7 ms (write)<br>5-10 ms (read)|5-7 ms (write)<br>5-10 ms (read)|5-7 ms (write)<br>5-10 ms (read)|5-7 ms (write)<br>5-10 ms (read)|
<<<<<<< HEAD
|Target IOPS (64 KB)|4000|4500|5000|6000|7000|7000|7000|
|Log rate limits (MBps)|20|20|20|20|20|20|20|
=======
|Target IOPS (64 KB)|7000|7000|7000|7000|7000|7000|7000|
|Log rate limits (MBps)|30|30|30|30|30|30|30|
>>>>>>> 6a383dfd
|Max concurrent workers (requests)|1600|1800|2000|2400|3200|4000|8000|
|Max allowed sessions|30000|30000|30000|30000|30000|30000|30000|
|Number of replicas|1|1|1|1|1|1|1|
|Multi-AZ|N/A|N/A|N/A|N/A|N/A|N/A|N/A|
|Read Scale-out|N/A|N/A|N/A|N/A|N/A|N/A|N/A|
|Included backup storage|1X DB size|1X DB size|1X DB size|1X DB size|1X DB size|1X DB size|1X DB size|

### Serverless compute tier
<<<<<<< HEAD
=======

The [serverless compute tier](sql-database-serverless.md) is in preview and is only for single databases using the vCore purchasing model.

#### Generation 5 compute platform

|Compute size|GP_S_Gen5_1|GP_S_Gen5_2|GP_S_Gen5_4|
|:--- | --: |--: |--: |
|H/W generation|5|5|5|
|Min-max vCores|0.5-1|0.5-2|0.5-4|
|Min-max memory (GB)|2.02-3|2.05-6|2.10-12|
|Min auto-pause delay (hours)|6|6|6|
|Columnstore support|Yes|Yes|Yes|
|In-memory OLTP storage (GB)|N/A|N/A|N/A|
|Max data size (GB)|512|1024|1024|
|Max log size (GB)|12|24|48|
|TempDB size (GB)|32|64|128|
|Storage type|Premium (Remote) Storage|Premium (Remote) Storage|Premium (Remote) Storage|
|IO latency (approximate)|5-7 ms (write)<br>5-10 ms (read)|5-7 ms (write)<br>5-10 ms (read)|5-7 ms (write)<br>5-10 ms (read)|
|Target IOPS (64 KB)|250|500|1000|
|Log rate limits (MBps)|2.5|5.6|10|
|Max concurrent workers (requests)|75|150|300|
|Max allowed sessions|30000|30000|30000|
|Number of replicas|1|1|1|
|Multi-AZ|N/A|N/A|N/A|
|Read Scale-out|N/A|N/A|N/A|
|Included backup storage|1X DB size|1X DB size|1X DB size|

## Business Critical service tier for provisioned compute tier
>>>>>>> 6a383dfd

#### Generation 5 compute platform

|Compute size|GP_S_Gen5_1|GP_S_Gen5_2|GP_S_Gen5_4|
|:--- | --: |--: |--: |
|H/W generation|5|5|5|
|Min-max vCores|055-1|0.5-2|0.5-4|
|Min-max memory (GB)|10.2|20.4|30.6|
|min auto-pause delay (hours)|6|6|6|
|Columnstore support|Yes|Yes|Yes|
|In-memory OLTP storage (GB)|N/A|N/A|N/A|
|Max data size (GB)|512|1024|1024|
|Max log size (GB)|12|24|48|
|TempDB size (GB)|32|64|128|
|Storage type|Premium (Remote) Storage|Premium (Remote) Storage|Premium (Remote) Storage|
|IO latency (approximate)|5-7 ms (write)<br>5-10 ms (read)|5-7 ms (write)<br>5-10 ms (read)|5-7 ms (write)<br>5-10 ms (read)|
|Target IOPS (64 KB)|250|500|1000|
|Log rate limits (MBps)|2.5|5.6|10|
|Max concurrent workers (requests)|75|150|300|
|Max allowed sessions|30000|30000|30000|
|Number of replicas|1|1|1|
|Multi-AZ|N/A|N/A|N/A|
|Read Scale-out|N/A|N/A|N/A|
|Included backup storage|1X DB size|1X DB size|1X DB size|

## Business Critical service tier for provisioned compute tier

### Generation 4 compute platform (part 1)

|Compute size|BC_Gen4_1|BC_Gen4_2|BC_Gen4_3|BC_Gen4_4|BC_Gen4_5|BC_Gen4_6|
|:--- | --: |--: |--: |--: |--: |--: |
|H/W generation|4|4|4|4|4|4|
|vCores|1|2|3|4|5|6|
|Memory (GB)|7|14|21|28|35|42|
|Columnstore support|Yes|Yes|Yes|Yes|Yes|Yes|
|In-memory OLTP storage (GB)|1|2|3|4|5|6|
|Storage type|Local SSD|Local SSD|Local SSD|Local SSD|Local SSD|Local SSD|
|Max data size (GB)|650|650|650|650|650|650|
|Max log size (GB)|195|195|195|195|195|195|
|TempDB size (GB)|32|64|96|128|160|192|
|IO latency (approximate)|1-2 ms (write)<br>1-2 ms (read)|1-2 ms (write)<br>1-2 ms (read)|1-2 ms (write)<br>1-2 ms (read)|1-2 ms (write)<br>1-2 ms (read)|1-2 ms (write)<br>1-2 ms (read)|1-2 ms (write)<br>1-2 ms (read)|
|Target IOPS (64 KB)|5000|10000|15000|20000|25000|30000|
<<<<<<< HEAD
|Log rate limits (MBps)|6|12|18|24|30|36|
=======
|Log rate limits (MBps)|8|16|24|32|40|48|
>>>>>>> 6a383dfd
|Max concurrent workers (requests)|200|400|600|800|1000|1200|
|Max concurrent logins|200|400|600|800|1000|1200|
|Max allowed sessions|30000|30000|30000|30000|30000|30000|
|Number of replicas|4|4|4|4|4|4|
|Multi-AZ|Yes|Yes|Yes|Yes|Yes|Yes|
|Read Scale-out|Yes|Yes|Yes|Yes|Yes|Yes|
|Included backup storage|1X DB size|1X DB size|1X DB size|1X DB size|1X DB size|1X DB size|

### Generation 4 compute platform (part 2)

|Compute size|BC_Gen4_7|BC_Gen4_8|BC_Gen4_9|BC_Gen4_10|BC_Gen4_16|BC_Gen4_24|
|:--- | --: |--: |--: |--: |--: |--: |
|H/W generation|4|4|4|4|4|4|
|vCores|7|8|9|10|16|24|
|Memory (GB)|49|56|63|70|112|168|
|Columnstore support|Yes|Yes|Yes|Yes|Yes|Yes|
|In-memory OLTP storage (GB)|7|8|9.5|11|20|36|
|Storage type|Local SSD|Local SSD|Local SSD|Local SSD|Local SSD|Local SSD|
|Max data size (GB)|650|650|650|650|1024|1024|
|Max log size (GB)|195|195|195|195|307|307|
|TempDB size (GB)|224|256|288|320|384|384|
|IO latency (approximate)|1-2 ms (write)<br>1-2 ms (read)|1-2 ms (write)<br>1-2 ms (read)|1-2 ms (write)<br>1-2 ms (read)|1-2 ms (write)<br>1-2 ms (read)|1-2 ms (write)<br>1-2 ms (read)|1-2 ms (write)<br>1-2 ms (read)|
|Target IOPS (64 KB)|35000|40000|45000|50000|80000|120000|
<<<<<<< HEAD
|Log rate limits (MBps)|42|48|54|60|64|64|
=======
|Log rate limits (MBps)|56|64|64|64|64|64|
>>>>>>> 6a383dfd
|Max concurrent workers (requests)|1400|1600|1800|2000|3200|4800|
|Max concurrent logins (requests)|1400|1600|1800|2000|3200|4800|
|Max allowed sessions|30000|30000|30000|30000|30000|30000|
|Number of replicas|4|4|4|4|4|4|
|Multi-AZ|Yes|Yes|Yes|Yes|Yes|Yes|
|Read Scale-out|Yes|Yes|Yes|Yes|Yes|Yes|
|Included backup storage|1X DB size|1X DB size|1X DB size|1X DB size|1X DB size|1X DB size|

### Generation 5 compute platform (part 1)

|Compute size|BC_Gen5_2|BC_Gen5_4|BC_Gen5_6|BC_Gen5_8|BC_Gen5_10|BC_Gen5_12|BC_Gen5_14|
|:--- | --: |--: |--: |--: |---: | --: |--: |
|H/W generation|5|5|5|5|5|5|5|
|vCores|2|4|6|8|10|12|14|
|Memory (GB)|10.2|20.4|30.6|40.8|51|61.2|71.4|
|Columnstore support|Yes|Yes|Yes|Yes|Yes|Yes|Yes|
|In-memory OLTP storage (GB)|1.571|3.142|4.713|6.284|8.655|11.026|13.397|
|Max data size (GB)|1024|1024|1536|1536|1536|3072|3072|
|Max log size (GB)|307|307|307|461|461|922|922|
|TempDB size (GB)|64|128|192|256|320|384|384|
|Storage type|Local SSD|Local SSD|Local SSD|Local SSD|Local SSD|Local SSD|Local SSD|
|IO latency (approximate)|1-2 ms (write)<br>1-2 ms (read)|1-2 ms (write)<br>1-2 ms (read)|1-2 ms (write)<br>1-2 ms (read)|1-2 ms (write)<br>1-2 ms (read)|1-2 ms (write)<br>1-2 ms (read)|1-2 ms (write)<br>1-2 ms (read)|1-2 ms (write)<br>1-2 ms (read)|
<<<<<<< HEAD
|Target IOPS (64 KB)|5000|10000|15000|20000|25000|30000|35000|
|Log rate limits (MBps)|6|12|18|24|30|36|42|
=======
|Target IOPS (64 KB)|8000|16000|24000|32000|40000|48000|56000|
|Log rate limits (MBps)|12|24|36|48|60|72|84|
>>>>>>> 6a383dfd
|Max concurrent workers (requests)|200|400|600|800|1000|1200|1400|
|Max concurrent logins|200|400|600|800|1000|1200|1400|
|Max allowed sessions|30000|30000|30000|30000|30000|30000|30000|
|Number of replicas|4|4|4|4|4|4|4|
|Multi-AZ|Yes|Yes|Yes|Yes|Yes|Yes|Yes|
|Read Scale-out|Yes|Yes|Yes|Yes|Yes|Yes|Yes|
|Included backup storage|1X DB size|1X DB size|1X DB size|1X DB size|1X DB size|1X DB size|1X DB size|

### Generation 5 compute platform (part 2)

|Compute size|BC_Gen5_16|BC_Gen5_18|BC_Gen5_20|BC_Gen5_24|BC_Gen5_32|BC_Gen5_40|BC_Gen5_80|
|:--- | --: |--: |--: |--: |---: | --: |--: |
|H/W generation|5|5|5|5|5|5|5|
|vCores|16|18|20|24|32|40|80|
|Memory (GB)|81.6|91.8|102|122.4|163.2|204|408|
|Columnstore support|Yes|Yes|Yes|Yes|Yes|Yes|Yes|
|In-memory OLTP storage (GB)|15.768|18.139|20.51|25.252|37.936|52.22|131.64|
|Max data size (GB)|3072|3072|3072|4096|4096|4096|4096|
|Max log size (GB)|922|922|922|1229|1229|1229|1229|
|TempDB size (GB)|384|384|384|384|384|384|384|
|Storage type|Local SSD|Local SSD|Local SSD|Local SSD|Local SSD|Local SSD|Local SSD|
|IO latency (approximate)|1-2 ms (write)<br>1-2 ms (read)|1-2 ms (write)<br>1-2 ms (read)|1-2 ms (write)<br>1-2 ms (read)|1-2 ms (write)<br>1-2 ms (read)|1-2 ms (write)<br>1-2 ms (read)|1-2 ms (write)<br>1-2 ms (read)|1-2 ms (write)<br>1-2 ms (read)|
<<<<<<< HEAD
|Target IOPS (64 KB)|40000|45000|50000|60000|80000|100000|200000|
|Log rate limits (MBps)|48|54|60|72|96|96|96|
=======
|Target IOPS (64 KB)|64000|72000|80000|96000|128000|160000|320000|
|Log rate limits (MBps)|96|96|96|96|96|96|96|
>>>>>>> 6a383dfd
|Max concurrent workers (requests)|1600|1800|2000|2400|3200|4000|8000|
|Max concurrent logins|1600|1800|2000|2400|3200|4000|8000|
|Max allowed sessions|30000|30000|30000|30000|30000|30000|30000|
|Number of replicas|4|4|4|4|4|4|4|
|Multi-AZ|Yes|Yes|Yes|Yes|Yes|Yes|Yes|
|Read Scale-out|Yes|Yes|Yes|Yes|Yes|Yes|Yes|
|Included backup storage|1X DB size|1X DB size|1X DB size|1X DB size|1X DB size|1X DB size|1X DB size|

<<<<<<< HEAD
## Hyperscale service tier (preview) for provisioned compute tier

### Generation 4 compute platform

|Performance level|HS_Gen4_1|HS_Gen4_2|HS_Gen4_4|HS_Gen4_8|HS_Gen4_16|HS_Gen4_24|
|:--- | --: |--: |--: |--: |--: |--: |
|H/W generation|4|4|4|4|4|4|
|vCores|1|2|4|8|16|24|
|Memory (GB)|7|14|28|56|112|168|
|Columnstore support|Yes|Yes|Yes|Yes|Yes|Yes|
|In-memory OLTP storage (GB)|N/A|N/A|N/A|N/A|N/A|N/A|
|Max data size (TB)|100 |100 |100 |100 |100 |100 |
|Max log size (TB)|1 |1 |1 |1 |1 |1 |
|TempDB size (GB)|32|64|128|256|384|384|
|Storage type|Local SSD|Local SSD|Local SSD|Local SSD|Local SSD|Local SSD|
|Target IOPS (64 KB)|To be determined|To be determined|To be determined|To be determined|To be determined|To be determined|
|IO latency (approximate)|To be determined|To be determined|To be determined|To be determined|To be determined|To be determined|
|Max concurrent workers (requests)|200|400|800|1600|3200|4800|
|Max allowed sessions|30000|30000|30000|30000|30000|30000|
|Number of replicas|2|2|2|2|2|2|
|Multi-AZ|N/A|N/A|N/A|N/A|N/A|N/A|
|Read Scale-out|Yes|Yes|Yes|Yes|Yes|Yes|
|Included backup storage|7|7|7|7|7|7|
|||
=======
## Hyperscale service tier
>>>>>>> 6a383dfd

### Generation 5 compute platform

|Performance level|HS_Gen5_2|HS_Gen5_4|HS_Gen5_8|HS_Gen5_16|HS_Gen5_24|HS_Gen5_32|HS_Gen5_40|HS_Gen5_80|
|:--- | --: |--: |--: |--: |---: | --: |--: |--: |
|H/W generation|5|5|5|5|5|5|5|5|
|vCores|2|4|8|16|24|32|40|80|
|Memory (GB)|10.2|20.4|40.8|81.6|122.4|163.2|204|408|
|Columnstore support|Yes|Yes|Yes|Yes|Yes|Yes|Yes|Yes|
|In-memory OLTP storage (GB)|N/A|N/A|N/A|N/A|N/A|N/A|N/A|N/A|
|Max data size (TB)|100 |100 |100 |100 |100 |100 |100 |100 |
|Max log size (TB)|1 |1 |1 |1 |1 |1 |1 |1 |
|TempDB size (GB)|64|128|256|384|384|384|384|384|
|Storage type|Local SSD|Local SSD|Local SSD|Local SSD|Local SSD|Local SSD|Local SSD|Local SSD|
|Target IOPS (64 KB)|To be determined|To be determined|To be determined|To be determined|To be determined|To be determined|To be determined|To be determined|
|IO latency (approximate)|To be determined|To be determined|To be determined|To be determined|To be determined|To be determined|To be determined|To be determined|
|Max concurrent workers (requests)|200|400|800|1600|2400|3200|4000|8000|
|Max allowed sessions|30000|30000|30000|30000|30000|30000|30000|30000|
|Number of replicas|2|2|2|2|2|2|2|2|
|Multi-AZ|N/A|N/A|N/A|N/A|N/A|N/A|N/A|N/A|
|Read Scale-out|Yes|Yes|Yes|Yes|Yes|Yes|Yes|Yes|
|Included backup storage |7|7|7|7|7|7|7|7|
|||

## Next steps

- For DTU resource limits for a single database, see [resource limits for single databases using the DTU-based purchasing model](sql-database-dtu-resource-limits-single-databases.md)
- For vCore resource limits for elastic pools, see [resource limits for elastic pools using the vCore-based purchasing model](sql-database-vcore-resource-limits-elastic-pools.md)
- For DTU resource limits for elastic pools, see [resource limits for elastic pools using the DTU-based purchasing model](sql-database-dtu-resource-limits-elastic-pools.md)
- For resource limits for managed instances, see [managed instance resource limits](sql-database-managed-instance-resource-limits.md).
- For information about general Azure limits, see [Azure subscription and service limits, quotas, and constraints](../azure-subscription-service-limits.md).
- For information about resource limits on a database server, see [overview of resource limits on a SQL Database server](sql-database-resource-limits-database-server.md) for information about limits at the server and subscription levels.<|MERGE_RESOLUTION|>--- conflicted
+++ resolved
@@ -9,15 +9,9 @@
 ms.topic: conceptual
 author: stevestein
 ms.author: sstein
-<<<<<<< HEAD
-ms.reviewer: carlrab
-manager: craigg
-ms.date: 05/06/2019
-=======
 ms.reviewer: 
 manager: craigg
 ms.date: 04/22/2019
->>>>>>> 6a383dfd
 ---
 # Resource limits for single databases using the vCore-based purchasing model
 
@@ -29,21 +23,13 @@
 > Under some circumstances, you may need to shrink a database to reclaim unused space. For more information, see [Manage file space in Azure SQL Database](sql-database-file-space-management.md).
 
 You can set the service tier, compute size, and storage amount for a single database using the [Azure portal](sql-database-single-databases-manage.md#manage-an-existing-sql-database-server), [Transact-SQL](sql-database-single-databases-manage.md#transact-sql-manage-sql-database-servers-and-single-databases), [PowerShell](sql-database-single-databases-manage.md#powershell-manage-sql-database-servers-and-single-databases), the [Azure CLI](sql-database-single-databases-manage.md#azure-cli-manage-sql-database-servers-and-single-databases), or the [REST API](sql-database-single-databases-manage.md#rest-api-manage-sql-database-servers-and-single-databases).
-<<<<<<< HEAD
-=======
 
 > [!IMPORTANT]
 > For scaling guidance and considerations, see [Scale a single database](sql-database-single-database-scale.md).
->>>>>>> 6a383dfd
-
-> [!IMPORTANT]
-> For scaling guidance and considerations, see [Scale a single database](sql-database-single-database-scale.md).
-
-## General Purpose service tier
-
-### Provisioned compute tier
-
-#### Generation 4 compute platform (part 1)
+
+## General Purpose service tier: Storage sizes and compute sizes
+
+### General Purpose service tier: Generation 4 compute platform (part 1)
 
 |Compute size|GP_Gen4_1|GP_Gen4_2|GP_Gen4_3|GP_Gen4_4|GP_Gen4_5|GP_Gen4_6
 |:--- | --: |--: |--: |--: |--: |--: |
@@ -58,11 +44,7 @@
 |Storage type|Premium (Remote) Storage|Premium (Remote) Storage|Premium (Remote) Storage|Premium (Remote) Storage|Premium (Remote) Storage|Premium (Remote) Storage|
 |IO latency (approximate)|5-7 ms (write)<br>5-10 ms (read)|5-7 ms (write)<br>5-10 ms (read)|5-7 ms (write)<br>5-10 ms (read)|5-7 ms (write)<br>5-10 ms (read)|5-7 ms (write)<br>5-10 ms (read)|5-7 ms (write)<br>5-10 ms (read)|
 |Target IOPS (64 KB)|500|1000|1500|2000|2500|3000|
-<<<<<<< HEAD
-|Log rate limits (MBps)|2.5|5|7.5|10|12.5|15|
-=======
 |Log rate limits (MBps)|3.75|7.5|11.25|15|18.75|22.5|
->>>>>>> 6a383dfd
 |Max concurrent workers (requests)|200|400|600|800|1000|1200|
 |Max allowed sessions|30000|30000|30000|30000|30000|30000|
 |Number of replicas|1|1|1|1|1|1|
@@ -70,7 +52,7 @@
 |Read Scale-out|N/A|N/A|N/A|N/A|N/A|N/A|
 |Included backup storage|1X DB size|1X DB size|1X DB size|1X DB size|1X DB size|1X DB size|
 
-#### Generation 4 compute platform (part 2)
+### General Purpose service tier: Generation 4 compute platform (part 2)
 
 |Compute size|GP_Gen4_7|GP_Gen4_8|GP_Gen4_9|GP_Gen4_10|GP_Gen4_16|GP_Gen4_24
 |:--- | --: |--: |--: |--: |--: |--: |
@@ -85,11 +67,7 @@
 |Storage type|Premium (Remote) Storage|Premium (Remote) Storage|Premium (Remote) Storage|Premium (Remote) Storage|Premium (Remote) Storage|Premium (Remote) Storage|
 |IO latency (approximate)|5-7 ms (write)<br>5-10 ms (read)|5-7 ms (write)<br>5-10 ms (read)|5-7 ms (write)<br>5-10 ms (read)|5-7 ms (write)<br>5-10 ms (read)|5-7 ms (write)<br>5-10 ms (read)|5-7 ms (write)<br>5-10 ms (read)
 |Target IOPS (64 KB)|3500|4000|4500|5000|7000|7000|
-<<<<<<< HEAD
-|Log rate limits (MBps)|17.5|20|20|20|20|20|
-=======
 |Log rate limits (MBps)|26.25|30|30|30|30|30|
->>>>>>> 6a383dfd
 |Max concurrent workers (requests)|1400|1600|1800|2000|3200|4800|
 |Max allowed sessions|30000|30000|30000|30000|30000|30000|
 |Number of replicas|1|1|1|1|1|1|
@@ -97,7 +75,7 @@
 |Read Scale-out|N/A|N/A|N/A|N/A|N/A|N/A|
 |Included backup storage|1X DB size|1X DB size|1X DB size|1X DB size|1X DB size|1X DB size|
 
-#### Generation 5 compute platform (part 1)
+### General Purpose service tier: Generation 5 compute platform (part 1)
 
 |Compute size|GP_Gen5_2|GP_Gen5_4|GP_Gen5_6|GP_Gen5_8|GP_Gen5_10|GP_Gen5_12|GP_Gen5_14|
 |:--- | --: |--: |--: |--: |---: | --: |--: |
@@ -111,13 +89,8 @@
 |TempDB size (GB)|64|128|192|256|320|384|384|
 |Storage type|Premium (Remote) Storage|Premium (Remote) Storage|Premium (Remote) Storage|Premium (Remote) Storage|Premium (Remote) Storage|Premium (Remote) Storage|Premium (Remote) Storage|
 |IO latency (approximate)|5-7 ms (write)<br>5-10 ms (read)|5-7 ms (write)<br>5-10 ms (read)|5-7 ms (write)<br>5-10 ms (read)|5-7 ms (write)<br>5-10 ms (read)|5-7 ms (write)<br>5-10 ms (read)|5-7 ms (write)<br>5-10 ms (read)|5-7 ms (write)<br>5-10 ms (read)|
-<<<<<<< HEAD
-|Target IOPS (64 KB)|500|1000|1500|2000|2500|3000|3500|
-|Log rate limits (MBps)|2.5|5.6|7.5|10|12.5|15|17.5|
-=======
 |Target IOPS (64 KB)|1000|2000|3000|4000|5000|6000|7000|
 |Log rate limits (MBps)|3.75|7.5|11.25|15|18.75|22.5|26.25|
->>>>>>> 6a383dfd
 |Max concurrent workers (requests)|200|400|600|800|1000|1200|1400|
 |Max allowed sessions|30000|30000|30000|30000|30000|30000|30000|
 |Number of replicas|1|1|1|1|1|1|1|
@@ -125,7 +98,7 @@
 |Read Scale-out|N/A|N/A|N/A|N/A|N/A|N/A|N/A|
 |Included backup storage|1X DB size|1X DB size|1X DB size|1X DB size|1X DB size|1X DB size|1X DB size|
 
-#### Generation 5 compute platform (part 2)
+### General Purpose service tier: Generation 5 compute platform (part 2)
 
 |Compute size|GP_Gen5_16|GP_Gen5_18|GP_Gen5_20|GP_Gen5_24|GP_Gen5_32|GP_Gen5_40|GP_Gen5_80|
 |:--- | --: |--: |--: |--: |---: | --: |--: |
@@ -139,13 +112,8 @@
 |TempDB size (GB)|384|384|384|384|384|384|384|
 |Storage type|Premium (Remote) Storage|Premium (Remote) Storage|Premium (Remote) Storage|Premium (Remote) Storage|Premium (Remote) Storage|Premium (Remote) Storage|Premium (Remote) Storage|
 |IO latency (approximate)|5-7 ms (write)<br>5-10 ms (read)|5-7 ms (write)<br>5-10 ms (read)|5-7 ms (write)<br>5-10 ms (read)|5-7 ms (write)<br>5-10 ms (read)|5-7 ms (write)<br>5-10 ms (read)|5-7 ms (write)<br>5-10 ms (read)|5-7 ms (write)<br>5-10 ms (read)|
-<<<<<<< HEAD
-|Target IOPS (64 KB)|4000|4500|5000|6000|7000|7000|7000|
-|Log rate limits (MBps)|20|20|20|20|20|20|20|
-=======
 |Target IOPS (64 KB)|7000|7000|7000|7000|7000|7000|7000|
 |Log rate limits (MBps)|30|30|30|30|30|30|30|
->>>>>>> 6a383dfd
 |Max concurrent workers (requests)|1600|1800|2000|2400|3200|4000|8000|
 |Max allowed sessions|30000|30000|30000|30000|30000|30000|30000|
 |Number of replicas|1|1|1|1|1|1|1|
@@ -154,8 +122,6 @@
 |Included backup storage|1X DB size|1X DB size|1X DB size|1X DB size|1X DB size|1X DB size|1X DB size|
 
 ### Serverless compute tier
-<<<<<<< HEAD
-=======
 
 The [serverless compute tier](sql-database-serverless.md) is in preview and is only for single databases using the vCore purchasing model.
 
@@ -184,35 +150,8 @@
 |Included backup storage|1X DB size|1X DB size|1X DB size|
 
 ## Business Critical service tier for provisioned compute tier
->>>>>>> 6a383dfd
-
-#### Generation 5 compute platform
-
-|Compute size|GP_S_Gen5_1|GP_S_Gen5_2|GP_S_Gen5_4|
-|:--- | --: |--: |--: |
-|H/W generation|5|5|5|
-|Min-max vCores|055-1|0.5-2|0.5-4|
-|Min-max memory (GB)|10.2|20.4|30.6|
-|min auto-pause delay (hours)|6|6|6|
-|Columnstore support|Yes|Yes|Yes|
-|In-memory OLTP storage (GB)|N/A|N/A|N/A|
-|Max data size (GB)|512|1024|1024|
-|Max log size (GB)|12|24|48|
-|TempDB size (GB)|32|64|128|
-|Storage type|Premium (Remote) Storage|Premium (Remote) Storage|Premium (Remote) Storage|
-|IO latency (approximate)|5-7 ms (write)<br>5-10 ms (read)|5-7 ms (write)<br>5-10 ms (read)|5-7 ms (write)<br>5-10 ms (read)|
-|Target IOPS (64 KB)|250|500|1000|
-|Log rate limits (MBps)|2.5|5.6|10|
-|Max concurrent workers (requests)|75|150|300|
-|Max allowed sessions|30000|30000|30000|
-|Number of replicas|1|1|1|
-|Multi-AZ|N/A|N/A|N/A|
-|Read Scale-out|N/A|N/A|N/A|
-|Included backup storage|1X DB size|1X DB size|1X DB size|
-
-## Business Critical service tier for provisioned compute tier
-
-### Generation 4 compute platform (part 1)
+
+### Business Critical service tier: Generation 4 compute platform (part 1)
 
 |Compute size|BC_Gen4_1|BC_Gen4_2|BC_Gen4_3|BC_Gen4_4|BC_Gen4_5|BC_Gen4_6|
 |:--- | --: |--: |--: |--: |--: |--: |
@@ -227,11 +166,7 @@
 |TempDB size (GB)|32|64|96|128|160|192|
 |IO latency (approximate)|1-2 ms (write)<br>1-2 ms (read)|1-2 ms (write)<br>1-2 ms (read)|1-2 ms (write)<br>1-2 ms (read)|1-2 ms (write)<br>1-2 ms (read)|1-2 ms (write)<br>1-2 ms (read)|1-2 ms (write)<br>1-2 ms (read)|
 |Target IOPS (64 KB)|5000|10000|15000|20000|25000|30000|
-<<<<<<< HEAD
-|Log rate limits (MBps)|6|12|18|24|30|36|
-=======
 |Log rate limits (MBps)|8|16|24|32|40|48|
->>>>>>> 6a383dfd
 |Max concurrent workers (requests)|200|400|600|800|1000|1200|
 |Max concurrent logins|200|400|600|800|1000|1200|
 |Max allowed sessions|30000|30000|30000|30000|30000|30000|
@@ -240,7 +175,7 @@
 |Read Scale-out|Yes|Yes|Yes|Yes|Yes|Yes|
 |Included backup storage|1X DB size|1X DB size|1X DB size|1X DB size|1X DB size|1X DB size|
 
-### Generation 4 compute platform (part 2)
+### Business Critical service tier: Generation 4 compute platform (part 2)
 
 |Compute size|BC_Gen4_7|BC_Gen4_8|BC_Gen4_9|BC_Gen4_10|BC_Gen4_16|BC_Gen4_24|
 |:--- | --: |--: |--: |--: |--: |--: |
@@ -255,11 +190,7 @@
 |TempDB size (GB)|224|256|288|320|384|384|
 |IO latency (approximate)|1-2 ms (write)<br>1-2 ms (read)|1-2 ms (write)<br>1-2 ms (read)|1-2 ms (write)<br>1-2 ms (read)|1-2 ms (write)<br>1-2 ms (read)|1-2 ms (write)<br>1-2 ms (read)|1-2 ms (write)<br>1-2 ms (read)|
 |Target IOPS (64 KB)|35000|40000|45000|50000|80000|120000|
-<<<<<<< HEAD
-|Log rate limits (MBps)|42|48|54|60|64|64|
-=======
 |Log rate limits (MBps)|56|64|64|64|64|64|
->>>>>>> 6a383dfd
 |Max concurrent workers (requests)|1400|1600|1800|2000|3200|4800|
 |Max concurrent logins (requests)|1400|1600|1800|2000|3200|4800|
 |Max allowed sessions|30000|30000|30000|30000|30000|30000|
@@ -268,7 +199,7 @@
 |Read Scale-out|Yes|Yes|Yes|Yes|Yes|Yes|
 |Included backup storage|1X DB size|1X DB size|1X DB size|1X DB size|1X DB size|1X DB size|
 
-### Generation 5 compute platform (part 1)
+### Business Critical service tier: Generation 5 compute platform (part 1)
 
 |Compute size|BC_Gen5_2|BC_Gen5_4|BC_Gen5_6|BC_Gen5_8|BC_Gen5_10|BC_Gen5_12|BC_Gen5_14|
 |:--- | --: |--: |--: |--: |---: | --: |--: |
@@ -282,13 +213,8 @@
 |TempDB size (GB)|64|128|192|256|320|384|384|
 |Storage type|Local SSD|Local SSD|Local SSD|Local SSD|Local SSD|Local SSD|Local SSD|
 |IO latency (approximate)|1-2 ms (write)<br>1-2 ms (read)|1-2 ms (write)<br>1-2 ms (read)|1-2 ms (write)<br>1-2 ms (read)|1-2 ms (write)<br>1-2 ms (read)|1-2 ms (write)<br>1-2 ms (read)|1-2 ms (write)<br>1-2 ms (read)|1-2 ms (write)<br>1-2 ms (read)|
-<<<<<<< HEAD
-|Target IOPS (64 KB)|5000|10000|15000|20000|25000|30000|35000|
-|Log rate limits (MBps)|6|12|18|24|30|36|42|
-=======
 |Target IOPS (64 KB)|8000|16000|24000|32000|40000|48000|56000|
 |Log rate limits (MBps)|12|24|36|48|60|72|84|
->>>>>>> 6a383dfd
 |Max concurrent workers (requests)|200|400|600|800|1000|1200|1400|
 |Max concurrent logins|200|400|600|800|1000|1200|1400|
 |Max allowed sessions|30000|30000|30000|30000|30000|30000|30000|
@@ -297,7 +223,7 @@
 |Read Scale-out|Yes|Yes|Yes|Yes|Yes|Yes|Yes|
 |Included backup storage|1X DB size|1X DB size|1X DB size|1X DB size|1X DB size|1X DB size|1X DB size|
 
-### Generation 5 compute platform (part 2)
+### Business Critical service tier: Generation 5 compute platform (part 2)
 
 |Compute size|BC_Gen5_16|BC_Gen5_18|BC_Gen5_20|BC_Gen5_24|BC_Gen5_32|BC_Gen5_40|BC_Gen5_80|
 |:--- | --: |--: |--: |--: |---: | --: |--: |
@@ -311,13 +237,8 @@
 |TempDB size (GB)|384|384|384|384|384|384|384|
 |Storage type|Local SSD|Local SSD|Local SSD|Local SSD|Local SSD|Local SSD|Local SSD|
 |IO latency (approximate)|1-2 ms (write)<br>1-2 ms (read)|1-2 ms (write)<br>1-2 ms (read)|1-2 ms (write)<br>1-2 ms (read)|1-2 ms (write)<br>1-2 ms (read)|1-2 ms (write)<br>1-2 ms (read)|1-2 ms (write)<br>1-2 ms (read)|1-2 ms (write)<br>1-2 ms (read)|
-<<<<<<< HEAD
-|Target IOPS (64 KB)|40000|45000|50000|60000|80000|100000|200000|
-|Log rate limits (MBps)|48|54|60|72|96|96|96|
-=======
 |Target IOPS (64 KB)|64000|72000|80000|96000|128000|160000|320000|
 |Log rate limits (MBps)|96|96|96|96|96|96|96|
->>>>>>> 6a383dfd
 |Max concurrent workers (requests)|1600|1800|2000|2400|3200|4000|8000|
 |Max concurrent logins|1600|1800|2000|2400|3200|4000|8000|
 |Max allowed sessions|30000|30000|30000|30000|30000|30000|30000|
@@ -326,34 +247,7 @@
 |Read Scale-out|Yes|Yes|Yes|Yes|Yes|Yes|Yes|
 |Included backup storage|1X DB size|1X DB size|1X DB size|1X DB size|1X DB size|1X DB size|1X DB size|
 
-<<<<<<< HEAD
-## Hyperscale service tier (preview) for provisioned compute tier
-
-### Generation 4 compute platform
-
-|Performance level|HS_Gen4_1|HS_Gen4_2|HS_Gen4_4|HS_Gen4_8|HS_Gen4_16|HS_Gen4_24|
-|:--- | --: |--: |--: |--: |--: |--: |
-|H/W generation|4|4|4|4|4|4|
-|vCores|1|2|4|8|16|24|
-|Memory (GB)|7|14|28|56|112|168|
-|Columnstore support|Yes|Yes|Yes|Yes|Yes|Yes|
-|In-memory OLTP storage (GB)|N/A|N/A|N/A|N/A|N/A|N/A|
-|Max data size (TB)|100 |100 |100 |100 |100 |100 |
-|Max log size (TB)|1 |1 |1 |1 |1 |1 |
-|TempDB size (GB)|32|64|128|256|384|384|
-|Storage type|Local SSD|Local SSD|Local SSD|Local SSD|Local SSD|Local SSD|
-|Target IOPS (64 KB)|To be determined|To be determined|To be determined|To be determined|To be determined|To be determined|
-|IO latency (approximate)|To be determined|To be determined|To be determined|To be determined|To be determined|To be determined|
-|Max concurrent workers (requests)|200|400|800|1600|3200|4800|
-|Max allowed sessions|30000|30000|30000|30000|30000|30000|
-|Number of replicas|2|2|2|2|2|2|
-|Multi-AZ|N/A|N/A|N/A|N/A|N/A|N/A|
-|Read Scale-out|Yes|Yes|Yes|Yes|Yes|Yes|
-|Included backup storage|7|7|7|7|7|7|
-|||
-=======
 ## Hyperscale service tier
->>>>>>> 6a383dfd
 
 ### Generation 5 compute platform
 
