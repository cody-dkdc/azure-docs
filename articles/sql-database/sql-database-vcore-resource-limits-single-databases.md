--- conflicted
+++ resolved
@@ -219,35 +219,7 @@
 |Read Scale-out|Yes|Yes|Yes|Yes|Yes|Yes|Yes|
 |Included backup storage|1X DB size|1X DB size|1X DB size|1X DB size|1X DB size|1X DB size|1X DB size|
 
-<<<<<<< HEAD
-
 ## Hyperscale service tier
-=======
-## Hyperscale service tier (preview)
-
-### Generation 4 compute platform: Storage sizes and compute sizes
-
-|Performance level|HS_Gen4_1|HS_Gen4_2|HS_Gen4_4|HS_Gen4_8|HS_Gen4_16|HS_Gen4_24|
-|:--- | --: |--: |--: |--: |--: |--: |
-|H/W generation|4|4|4|4|4|4|
-|vCores|1|2|4|8|16|24|
-|Memory (GB)|7|14|28|56|112|168|
-|Columnstore support|Yes|Yes|Yes|Yes|Yes|Yes|
-|In-memory OLTP storage (GB)|N/A|N/A|N/A|N/A|N/A|N/A|
-|Max data size (TB)|100 |100 |100 |100 |100 |100 |
-|Max log size (TB)|1 |1 |1 |1 |1 |1 |
-|TempDB size (GB)|32|64|128|256|384|384|
-|Storage type|Local SSD|Local SSD|Local SSD|Local SSD|Local SSD|Local SSD|
-|Target IOPS (64 KB)|To be determined|To be determined|To be determined|To be determined|To be determined|To be determined|
-|IO latency (approximate)|To be determined|To be determined|To be determined|To be determined|To be determined|To be determined|
-|Max concurrent workers (requests)|200|400|800|1600|3200|4800|
-|Max allowed sessions|30000|30000|30000|30000|30000|30000|
-|Number of replicas|2|2|2|2|2|2|
-|Multi-AZ|N/A|N/A|N/A|N/A|N/A|N/A|
-|Read Scale-out|Yes|Yes|Yes|Yes|Yes|Yes|
-|Included backup storage|7|7|7|7|7|7|
-|||
->>>>>>> 1a6a646a
 
 ### Generation 5 compute platform
 
