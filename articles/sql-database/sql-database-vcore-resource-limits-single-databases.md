--- conflicted
+++ resolved
@@ -128,11 +128,7 @@
 |Columnstore support|Yes|Yes|Yes|Yes|Yes|Yes|
 |In-memory OLTP storage (GB)|N/A|N/A|N/A|N/A|N/A|N/A|
 |Storage type|Local SSD|Local SSD|Local SSD|Local SSD|Local SSD|Local SSD|
-<<<<<<< HEAD
-|Max data size (TB)|100 |100 |100 |100 |100 |100B|
-=======
 |Max data size (TB)|100 |100 |100 |100 |100 |100 |
->>>>>>> 98f45cca
 |Max log size (TB)|1 |1 |1 |1 |1 |1 |
 |TempDB size (GB)|32|64|128|256|384|384|
 |Target IOPS (64 KB)|To be determined|To be determined|To be determined|To be determined|To be determined|To be determined|
@@ -154,11 +150,7 @@
 |In-memory OLTP storage (GB)|N/A|N/A|N/A|N/A|N/A|N/A|N/A|N/A|
 |Storage type|Local SSD|Local SSD|Local SSD|Local SSD|Local SSD|Local SSD|Local SSD|Local SSD|
 |Max data size (TB)|100 |100 |100 |100 |100 |100 |100 |100 |
-<<<<<<< HEAD
-|Max log size (TGB)|1 |1 |1 |1 |1 |1 |1 |1 |
-=======
 |Max log size (TB)|1 |1 |1 |1 |1 |1 |1 |1 |
->>>>>>> 98f45cca
 |TempDB size (GB)|64|128|256|384|384|384|384|384|
 |Target IOPS (64 KB)|To be determined|To be determined|To be determined|To be determined|To be determined|To be determined|To be determined|To be determined|
 |IO latency (approximate)|To be determined|To be determined|To be determined|To be determined|To be determined|To be determined|To be determined|To be determined|
