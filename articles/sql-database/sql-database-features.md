---
title: Azure SQL Database Features Overview | Microsoft Docs
description: This page provides an overview of the Azure SQL Database logical servers and databases, and includes a feature support matrix with links each listed feature.
services: sql-database
documentationcenter: na
author: CarlRabeler
manager: jhubbard
editor: ''

ms.assetid: d1a46fa4-53d2-4d25-a0a7-92e8f9d70828
ms.service: sql-database
ms.custom: overview
ms.devlang: na
ms.topic: get-started-article
ms.tgt_pltfrm: na
ms.workload: data-management
<<<<<<< HEAD
ms.date: 11/28/2016
=======
ms.date: 02/01/2017
>>>>>>> e8cfaf0d
ms.author: carlrab; jognanay

---
# Azure SQL Database features
This topic provides an overview of the Azure SQL Database logical servers and databases, and includes a feature support matrix with links each listed feature. 

## What is an Azure SQL Database logical server?
An Azure SQL Database logical server acts as a central administrative point for multiple databases. In SQL Database, a server is a logical construct that is distinct from a SQL Server instance that you may be familiar with in the on-premises world. Specifically, the SQL Database service makes no guarantees regarding location of the databases in relation to their logical servers, and exposes no instance-level access or features. For more information about Azure SQL logical servers, see [Logical servers](sql-database-server-overview.md). 

## What is an Azure SQL database?
Each database in Azure SQL Database is associated with a logical server. The database can be:

- A single database with its [own set of resources](sql-database-what-is-a-dtu.md#what-are-database-transaction-units-dtus) (DTUs)
- Part of a [pool of databases](sql-database-elastic-pool.md) that [shares a set of resources](sql-database-what-is-a-dtu.md#what-are-elastic-database-transaction-units-edtus) (eDTUs)
- Part of a [scaled-out set of sharded databases](sql-database-elastic-scale-introduction.md#horizontal-and-vertical-scaling), which can be either single or pooled databases
- Part of a set of databases participating in a [multitenant SaaS design pattern](sql-database-design-patterns-multi-tenancy-saas-applications.md), and whose databases can either be single or pooled databases (or both) 

For more information about Azure SQL databases, see [SQL databases](sql-database-overview.md).

## What features are supported?

The following tables list the major features of Azure SQL Database and SQL Server, specifies its supportability, and provides a link to more information about the feature on each platform. For Transact-SQL features, follow the link in the table for the category of the feature. See also [Azure SQL Database Transact-SQL differences](sql-database-transact-sql-information.md) for more background on the reasons for lack of support for certain types of features.

We continue to add features to V12. So we encourage you to visit our Service Updates webpage for Azure, and to use its filters:

* Filtered to the [SQL Database service](https://azure.microsoft.com/updates/?service=sql-database).
* Filtered to General Availability [(GA) announcements](http://azure.microsoft.com/updates/?service=sql-database&update-type=general-availability) for SQL Database features.

> [!TIP]
> To test an existing database for compatibility with Azure SQL Database, see [Migrate a SQL Server database to Azure](sql-database-cloud-migrate.md).
>

| **Feature** | **SQL Server** | **Azure SQL Database** | 
| --- | :---: | :---: | 
| Active Geo-Replication | Not supported - see [AlwaysOn Availability Groups](https://msdn.microsoft.com/library/hh510230.aspx) | [Supported](sql-database-geo-replication-overview.md)
| Always Encrypted | [Supported](https://msdn.microsoft.com/library/mt163865.aspx) | [Supported](sql-database-always-encrypted.md) |
| AlwaysOn Availability Groups | [Supported](https://msdn.microsoft.com/library/hh510230.aspx) | Not supported - See [Active Geo-Replication](sql-database-geo-replication-overview.md) |
| Attach a database | [Supported](https://msdn.microsoft.com/library/ms190209.aspx) | Not supported |
| Application roles | [Supported](https://msdn.microsoft.com/library/ms190998.aspx) | [Supported](https://msdn.microsoft.com/library/ms190998.aspx) |
| Auto scale | Not supported | [Supported](sql-database-scale-up.md) |
| Azure Active Directory | Not supported | [Supported](sql-database-aad-authentication.md) |
| Azure Data Factory | Not supported - see [SQL Server Integration Services (SSIS)](https://msdn.microsoft.com/library/ms141026.aspx) | [Supported](https://azure.microsoft.com/services/data-factory/) |
| Auditing | [Supported](https://msdn.microsoft.com/library/cc280386.aspx) | [Supported](sql-database-auditing-get-started.md) |
| BACPAC file (export) | [Supported](https://msdn.microsoft.com/library/hh213241.aspx) | [Supported](sql-database-export.md) |
| BACPAC file (import) | [Supported](https://msdn.microsoft.com/library/hh710052.aspx) | [Supported](sql-database-import.md) |
| BACKUP and RESTORE statements | [Supported](https://msdn.microsoft.com/library/ff848768.aspx) | Not supported |
| Built-in functions | [Supported](https://msdn.microsoft.com/library/ms174318.aspx) | [Most](https://msdn.microsoft.com/library/ms174318.aspx) |
| Change data capture | [Supported](https://msdn.microsoft.com/library/cc645937.aspx) | Not supported |
| Change tracking | [Supported](https://msdn.microsoft.com/library/bb933875.aspx) | [Supported](https://msdn.microsoft.com/library/bb933875.aspx) |
| Collation statements | [Supported](https://msdn.microsoft.com/library/ff848763.aspx) | [Supported](https://msdn.microsoft.com/library/ff848763.aspx) |
| Columnstore indexes | [Supported](https://msdn.microsoft.com/library/gg492088.aspx) | [Premium edition only](https://msdn.microsoft.com/library/gg492088.aspx) |
| Common language runtime (CLR) | [Supported](https://msdn.microsoft.com/library/ms131102.aspx) | Not supported |
| Contained databases | [Supported](https://msdn.microsoft.com/library/ff929071.aspx) | Built-in |
| Contained users | [Supported](https://msdn.microsoft.com/library/ff929188.aspx) | [Supported](sql-database-manage-logins.md#non-administrator-users) |
| Control of flow language keywords | [Supported](https://msdn.microsoft.com/library/ms174290.aspx) | [Supported](https://msdn.microsoft.com/library/ms174290.aspx) |
| Cross-database queries | [Supported](https://msdn.microsoft.com/library/dn584627.aspx) | [Elastic queries](sql-database-elastic-query-overview.md) |
| Cursors | [Supported](https://msdn.microsoft.com/library/ms181441.aspx) | [Supported](https://msdn.microsoft.com/library/ms181441.aspx) | 
| Data compression | [Supported](https://msdn.microsoft.com/library/cc280449.aspx) | [Supported](https://msdn.microsoft.com/library/cc280449.aspx) |
| Database backups | [Exposed for users](https://msdn.microsoft.com/library/ms187048.aspx) | [Built-in](sql-database-automated-backups.md) |
| Database mail | [Supported](https://msdn.microsoft.com/library/ms189635.aspx) | Not supported |
| Database mirroring | [Supported](https://msdn.microsoft.com/library/ms189852.aspx) | Not supported |
| Database configuration options | [Supported](https://msdn.microsoft.com/library/mt629158.aspx) | [Supported](https://msdn.microsoft.com/library/mt629158.aspx) |
| Data Quality Services (DQS) | [Supported](https://msdn.microsoft.com/library/ff877925.aspx) | Not supported |
| Database snapshots | [Supported](https://msdn.microsoft.com/library/ms175158.aspx) | Not supported |
| Data types | [Supported](https://msdn.microsoft.com/library/ms187752.aspx) | [Supported](https://msdn.microsoft.com/library/ms187752.aspx) |  
| DBCC statements | [All](https://msdn.microsoft.com/library/ms188796.aspx) | [Some](https://msdn.microsoft.com/library/ms188796.aspx) |
| DDL statements | [Supported](https://msdn.microsoft.com/library/ff848799.aspx) | [Most](https://msdn.microsoft.com/library/ff848799.aspx)
| DDL triggers | [Supported](https://msdn.microsoft.com/library/ms175941.aspx) | [Database only](https://msdn.microsoft.com/library/ms175941.aspx) |
| Distributed transactions | [MS DTC](https://msdn.microsoft.com/library/ms131665.aspx) | Limited intra-SQL Database scenarios only |
| DML statements | [Supported](https://msdn.microsoft.com/library/ff848766.aspx) | [Most](https://msdn.microsoft.com/library/ff848766.aspx) |
| DML triggers | [Supported](https://msdn.microsoft.com/library/ms178110.aspx) | [Supported](https://msdn.microsoft.com/library/ms178110.aspx) |
| DMVs | [All](https://msdn.microsoft.com/library/ms188754.aspx) | [Some](https://msdn.microsoft.com/library/ms188754.aspx) |
| elastic pools | Not supported | [Supported](sql-database-elastic-pool.md) |
| Elastic jobs | Not supported - see [SQL Server Agent](https://msdn.microsoft.com/library/ms189237.aspx) | [Supported](sql-database-elastic-jobs-getting-started.md) | 
| Elastic queries | Not supported - see [Cross-database queries](https://msdn.microsoft.com/library/dn584627.aspx) | [Supported](sql-database-elastic-query-overview.md) |
| Event notifications | [Supported](https://msdn.microsoft.com/library/ms186376.aspx) | [Supported](sql-database-insights-alerts-portal.md) |
| Expressions | [Supported](https://msdn.microsoft.com/library/ms190286.aspx) | [Supported](https://msdn.microsoft.com/library/ms190286.aspx) |
| Extended events | [Supported](https://msdn.microsoft.com/library/bb630282.aspx) | [Some](sql-database-xevent-db-diff-from-svr.md) |
| Extended stored procedures | [Supported](https://msdn.microsoft.com/library/ms164627.aspx) | Not supported |
| File groups | [Supported](https://msdn.microsoft.com/library/ms189563.aspx#Anchor_2) | [Primary only](https://msdn.microsoft.com/library/ms189563.aspx#Anchor_2) |
| Filestream | [Supported](https://msdn.microsoft.com/library/gg471497.aspx) | Not supported |
| Full-text search | [Supported](https://msdn.microsoft.com/library/ms142571.aspx) | [Not supported third-party word breakers](https://msdn.microsoft.com/library/ms142571.aspx) |
| Functions | [Supported](https://msdn.microsoft.com/library/ms174318.aspx) | [Most](https://msdn.microsoft.com/library/ms174318.aspx) |
| In-memory optimization | [Supported](https://msdn.microsoft.com/library/dn133186.aspx) | [Premium edition only](https://msdn.microsoft.com/library/dn133186.aspx) |
| Jobs | [SQL Server Agent](https://msdn.microsoft.com/library/ms189237.aspx) | [Supported](sql-database-elastic-jobs-getting-started.md) |
| JSON data support | [Supported](https://msdn.microsoft.com/library/dn921897.aspx) | [Supported](sql-database-json-features.md) |
| Language elements | [Supported](https://msdn.microsoft.com/library/ff848807.aspx) | [Most](https://msdn.microsoft.com/library/ff848807.aspx) |  
| Linked servers | [Supported](https://msdn.microsoft.com/library/ms188279.aspx) | Not supported - see [Elastic query](sql-database-elastic-query-horizontal-partitioning.md) |
| Log shipping | [Supported](https://msdn.microsoft.com/library/ms187103.aspx) | Not supported - see [Active Geo-Replication](sql-database-geo-replication-overview.md) |
| Management commands | [Supported](https://msdn.microsoft.com/library/ms190286.aspx)| [Not supported](https://msdn.microsoft.com/library/ms190286.aspx) |
| Master Data Services (MDS) | [Supported](https://msdn.microsoft.com/library/ff487003.aspx) | Not supported |
| Minimal logging in bulk import | [Supported](https://msdn.microsoft.com/library/ms190422.aspx) | Not supported |
| Modifying system data | [Supported](https://msdn.microsoft.com/library/ms178028.aspx) | Not supported |
| Online index operations | [Supported](https://msdn.microsoft.com/library/ms177442.aspx) | [Transaction size limited by service tier](https://msdn.microsoft.com/library/ms177442.aspx) |
| Operators | [Supported](https://msdn.microsoft.com/library/ms174986.aspx) | [Most](https://msdn.microsoft.com/library/ms174986.aspx) |
| Point in time database restore | [Supported](https://msdn.microsoft.com/library/ms179451.aspx) | [Supported](sql-database-recovery-using-backups.md#point-in-time-restore) |
| Polybase | [Supported](https://msdn.microsoft.com/library/mt143171.aspx) | [Not supported]
| Policy-based management | [Supported](https://msdn.microsoft.com/library/bb510667.aspx) | Not supported |
| Predicates | [Supported](https://msdn.microsoft.com/library/ms189523.aspx) | [Most](https://msdn.microsoft.com/library/ms189523.aspx)
| Resource governor | [Supported](https://msdn.microsoft.com/library/bb933866.aspx) | [Built-in](sql-database-service-tiers.md) |
| Restore database from backup | [Supported](https://msdn.microsoft.com/library/ms187048.aspx#anchor_6) | [From built-in backups only](sql-database-recovery-using-backups.md) |
| Row Level Security | [Supported](https://msdn.microsoft.com/library/dn765131.aspx) | [Supported](https://msdn.microsoft.com/library/dn765131.aspx) |
| Security statements | [Supported](https://msdn.microsoft.com/library/ff848791.aspx) | [Some](https://msdn.microsoft.com/library/ff848791.aspx) |
| Semantic search | [Supported](https://msdn.microsoft.com/library/gg492075.aspx) | Not supported |
| Sequence numbers | [Supported](https://msdn.microsoft.com/library/ff878058.aspx) | [Supported](https://msdn.microsoft.com/library/ff878058.aspx) |
| Service Broker | [Supported](https://msdn.microsoft.com/library/bb522893.aspx) | Not supported |
| Server configuration options | [Supported](https://msdn.microsoft.com/library/ms189631.aspx) | Not supported - see [Database configuration options](https://msdn.microsoft.com/library/mt629158.aspx) |
| Set statements | [Supported](https://msdn.microsoft.com/library/ms190356.aspx) | [Most](https://msdn.microsoft.com/library/ms190356.aspx) 
| Spatial | [Supported](https://msdn.microsoft.com/library/bb933790.aspx) | [Supported](https://msdn.microsoft.com/library/bb933790.aspx) |
| SQL Server Agent | [Supported](https://msdn.microsoft.com/library/ms189237.aspx) | Not supported - See [Elastic jobs](sql-database-elastic-jobs-getting-started.md) |
| SQL Server Analysis Services (SSAS) | [Supported](https://msdn.microsoft.com/library/bb522607.aspx) | Not supported - see [Azure Analysis Services](https://azure.microsoft.com/services/analysis-services/) |
| SQL Server Integration Services (SSIS) | [Supported](https://msdn.microsoft.com/library/ms141026.aspx) | Not supported - see [Azure Data Factory](https://azure.microsoft.com/services/data-factory/) |
| SQL Server PowerShell | [Supported](https://msdn.microsoft.com/library/hh245198.aspx) | [Supported](https://msdn.microsoft.com/library/hh245198.aspx) |
| SQL Server Profiler | [Supported](https://msdn.microsoft.com/library/ms181091.aspx) | Not supported - see [Extended events](https://msdn.microsoft.com/library/ms181091.aspx) |
| SQL Server Replication | [Supported](https://msdn.microsoft.com/library/ms151198.aspx) | [Transactional and snapshot replication subscriber only](sql-database-cloud-migrate-compatible-using-transactional-replication.md) |
| SQL Server Reporting Services (SSRS) | [Supported](https://msdn.microsoft.com/library/ms159106.aspx) | Not supported |
| Stored procedures | [Supported](https://msdn.microsoft.com/library/ms190782.aspx) | [Supported](https://msdn.microsoft.com/library/ms190782.aspx) |
| System stored functions | [Supported](https://msdn.microsoft.com/library/ff848780.aspx) | [Some](https://msdn.microsoft.com/library/ff848780.aspx) |
| System stored procedures | [Supported](https://msdn.microsoft.com/library/ms187961.aspx) | [Some](https://msdn.microsoft.com/library/ms187961.aspx) |
| System tables | [Supported](https://msdn.microsoft.com/library/ms179932.aspx) | [Some](https://msdn.microsoft.com/library/ms179932.aspx) |
| System views | [Supported](https://msdn.microsoft.com/library/ms177862.aspx) | [Some](https://msdn.microsoft.com/library/ms177862.aspx)
| Table Partitioning | [Supported](https://msdn.microsoft.com/library/ms190787.aspx) | [Primary filegroup only](https://msdn.microsoft.com/library/ms190787.aspx) |
| Temporary tables | [Local and global](https://msdn.microsoft.com/library/ms174979.aspx#Anchor_4) | [Local only](https://msdn.microsoft.com/library/ms174979.aspx#Anchor_4) |
| Temporal tables | [Supported](https://msdn.microsoft.com/library/dn935015.aspx) | [Supported](sql-database-temporal-tables.md) |
| Transaction statements | [Supported](https://msdn.microsoft.com/library/ms174377.aspx) | [Supported](https://msdn.microsoft.com/library/ms174377.aspx) |
| Variables | [Supported](https://msdn.microsoft.com/library/ff848809.aspx) | | [Supported](https://msdn.microsoft.com/library/ff848809.aspx) | 
| Transparent data encryption (TDE)  | [Supported](https://msdn.microsoft.com/library/bb934049.aspx) | [Supported](https://msdn.microsoft.com/dn948096.aspx) |
| Windows Server Failover clustering | [Supported](https://msdn.microsoft.com/library/hh270278.aspx) | Not supported - See [Active Geo-Replication](sql-database-geo-replication-overview.md) |
| XML indexes | [Supported](http://msdn.microsoft.com/library/bb934097.aspx) | [Supported](http://msdn.microsoft.com/library/bb934097.aspx) |
| XML statements | [Supported](https://msdn.microsoft.com/library/ff848798.aspx) | [Supported](https://msdn.microsoft.com/library/ff848798.aspx) |

## Next steps

- For information about the Azure SQL Database service, see [What is SQL Database?](sql-database-technical-overview.md)
- For an overview of Azure SQL logical servers, see [SQL Database logical server overview](sql-database-server-overview.md)
- For an overview of Azure SQL databases, see [SQL Database overview](sql-database-overview.md)
- For information about Transact-SQL support and differences, see [Azure SQL Database Transact-SQL differences](sql-database-transact-sql-information.md).
- For information about specific resource quotas and limitations based on your **service tier**. For an overview of service tiers, see [SQL Database service tiers](sql-database-service-tiers.md).
- For an overview of security, see [Azure SQL Database Security Overview](sql-database-security-overview.md).
- For information on driver availability and support for SQL Database, see [Connection Libraries for SQL Database and SQL Server](sql-database-libraries.md).<|MERGE_RESOLUTION|>--- conflicted
+++ resolved
@@ -14,11 +14,7 @@
 ms.topic: get-started-article
 ms.tgt_pltfrm: na
 ms.workload: data-management
-<<<<<<< HEAD
-ms.date: 11/28/2016
-=======
 ms.date: 02/01/2017
->>>>>>> e8cfaf0d
 ms.author: carlrab; jognanay
 
 ---
