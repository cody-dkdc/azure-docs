--- conflicted
+++ resolved
@@ -6,11 +6,7 @@
 ms.reviewer: bonova, carlrab
 ms.service: sql-database
 ms.topic: article
-<<<<<<< HEAD
 ms.date: 03/21/2018
-=======
-ms.date: 03/20/2018
->>>>>>> 1364c31e
 ms.author: jovanpop
 manager: craigg
 ---
