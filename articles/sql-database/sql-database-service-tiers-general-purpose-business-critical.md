---
title: 'Azure SQL Database - general purpose and business critical | Microsoft Docs'
description: The article discusses the general purpose and business critical service tier in the vCore purchasing model.  
services: sql-database
ms.service: sql-database
ms.subservice: service
ms.custom:
ms.devlang: 
ms.topic: conceptual
author: stevestein
ms.author: sstein
ms.reviewer: sashan, moslake, carlrab
manager: craigg
ms.date: 02/23/2019
---
# Azure SQL Database service tiers

Azure SQL Database is based on SQL Server Database Engine architecture that is adjusted for the cloud environment in order to ensure 99.99% availability even in the cases of infrastructure failures. There are three architectural models that are used in Azure SQL Database:

- [General Purpose](sql-database-service-tier-general-purpose.md) designed for most of the generic workloads.
- [Business Critical](sql-database-service-tier-business-critical.md) designed for low latency workloads with one readable replica.
- [Hyperscale](sql-database-service-tier-hyperscale.md) designed for very large databases (up to 100TB) with multiple readable replicas.

This article discusses storage and backup considerations for the General Purpose and Business Critical service tiers in the vCore-based purchasing model.

> [!NOTE]
> For details on the Hyperscale service tier in the vCore-based purchasing model, see [Hyperscale service tier](sql-database-service-tier-hyperscale.md). For a comparison of the vCore-based purchasing model with the DTU-based purchasing model, see [Azure SQL Database purchasing models and resources](sql-database-purchase-models.md).

## Data and log storage

Consider the following:

- The allocated storage is used by data files (MDF) and log files (LDF) files.
- Each single database compute size supports a maximum database size, with a default max size of 32 GB.
- When you configure the required single database size (size of MDF), 30% of additional storage is automatically added to support LDF
- Storage size in Managed Instance must be specified in multiples of 32 GB.
- You can select any single database size between 10 GB and the supported maximum
  - For storage in the standard or general purpose service tiers, increase or decrease size in 10-GB increments
  - For storage in the premium or business critical service tiers, increase or decrease size in 250-GB increments
- In the General Purpose service tier, `tempdb` uses an attached SSD and this storage cost is included in the vCore price.
- In the Business Critical service tier, `tempdb` shares the attached SSD with the MDF and LDF files and the tempDB storage cost is included in the vCore price.

> [!IMPORTANT]
> You are charged for the total storage allocated for MDF and LDF.

To monitor the current total size of MDF and LDF, use [sp_spaceused](https://docs.microsoft.com/sql/relational-databases/system-stored-procedures/sp-spaceused-transact-sql). To monitor the current size of the individual MDF and LDF files, use [sys.database_files](https://docs.microsoft.com/sql/relational-databases/system-catalog-views/sys-database-files-transact-sql).

> [!IMPORTANT]
> Under some circumstances, you may need to shrink a database to reclaim unused space. For more information, see [Manage file space in Azure SQL Database](sql-database-file-space-management.md).

## Backups and storage

Storage for database backups is allocated to support the Point in Time Restore (PITR) and [Long Term Retention (LTR)](sql-database-long-term-retention.md) capabilities of SQL Database. This storage is allocated separately for each database and billed as two separate per-database charges.

- **PITR**: Individual database backups are copied to [RA-GRS storage](../storage/common/storage-designing-ha-apps-with-ragrs.md) automatically. The storage size increases dynamically as the new backups are created.  The storage is used by weekly full backups, daily differential backups, and transaction log backups copied every 5 minutes. The storage consumption depends on the rate of change of the database and the retention period. You can configure a separate retention period for each database between 7 and 35 days. A minimum storage amount equal to 1x of data size is provided at no extra charge. For most databases, this amount is enough to store 7 days of backups.
- **LTR**: SQL Database offers the option configuring long-term retention of full backups for up to 10 years. If LTR policy is enabled, theses backups are stored in RA-GRS storage automatically, but you can control how often the backups are copied. To meet different compliance requirement, you can select different retention periods for weekly, monthly and/or yearly backups. This configuration will define how much storage will be used for the LTR backups. You can use the LTR pricing calculator to estimate the cost of LTR storage. For more information, see [Long-term retention](sql-database-long-term-retention.md).

## Next steps

<<<<<<< HEAD
- For details on specific compute sizes and storage size choices available for single database in the General Purpose and Business Critical Service tiers, see [SQL Database vCore-based resource limits for single databases](sql-database-vcore-resource-limits-single-databases.md#general-purpose-service-tier)
- For details on specific compute sizes and storage size choices available for elastic pools in the General Purpose and Business Critical Service tiers, see [SQL Database vCore-based resource limits for elastic pools](sql-database-vcore-resource-limits-elastic-pools.md#general-purpose-service-tier-storage-sizes-and-compute-sizes).
=======
- For details on specific compute sizes and storage size choices available for single database in the General Purpose and Business Critical Service tiers, see [SQL Database vCore-based resource limits for single databases](sql-database-vcore-resource-limits-single-databases.md)
- For details on specific compute sizes and storage size choices available for elastic pools in the General Purpose and Business Critical Service tiers, see [SQL Database vCore-based resource limits for elastic pools](sql-database-vcore-resource-limits-elastic-pools.md).
>>>>>>> 6a383dfd
<|MERGE_RESOLUTION|>--- conflicted
+++ resolved
@@ -57,10 +57,5 @@
 
 ## Next steps
 
-<<<<<<< HEAD
-- For details on specific compute sizes and storage size choices available for single database in the General Purpose and Business Critical Service tiers, see [SQL Database vCore-based resource limits for single databases](sql-database-vcore-resource-limits-single-databases.md#general-purpose-service-tier)
-- For details on specific compute sizes and storage size choices available for elastic pools in the General Purpose and Business Critical Service tiers, see [SQL Database vCore-based resource limits for elastic pools](sql-database-vcore-resource-limits-elastic-pools.md#general-purpose-service-tier-storage-sizes-and-compute-sizes).
-=======
 - For details on specific compute sizes and storage size choices available for single database in the General Purpose and Business Critical Service tiers, see [SQL Database vCore-based resource limits for single databases](sql-database-vcore-resource-limits-single-databases.md)
-- For details on specific compute sizes and storage size choices available for elastic pools in the General Purpose and Business Critical Service tiers, see [SQL Database vCore-based resource limits for elastic pools](sql-database-vcore-resource-limits-elastic-pools.md).
->>>>>>> 6a383dfd
+- For details on specific compute sizes and storage size choices available for elastic pools in the General Purpose and Business Critical Service tiers, see [SQL Database vCore-based resource limits for elastic pools](sql-database-vcore-resource-limits-elastic-pools.md).