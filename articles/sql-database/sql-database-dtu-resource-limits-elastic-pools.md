--- conflicted
+++ resolved
@@ -18,14 +18,6 @@
 This article provides the detailed resource limits for Azure SQL Database elastic pools and pooled databases using the DTU-based purchasing model.
 
 For DTU-based purchasing model resource limits for single databases, see [DTU-based resource limits - single databases](sql-database-vcore-resource-limits-elastic-pools.md). For vCore-based resource limits, see [vCore-based resource limits - single databases](sql-database-vcore-resource-limits-single-databases.md) and [vCore-based resource limits - elastic pools](sql-database-vcore-resource-limits-elastic-pools.md).
-
-<<<<<<< HEAD
-=======
-> [!IMPORTANT]
-> Under some circumstances, you may need to shrink a database to reclaim unused space. For more information, see [Manage file space in Azure SQL Database](sql-database-file-space-management.md).
->>>>>>> c049668e
-> [!NOTE]
-> For `tempdb` limits, see [tempdb limits](https://docs.microsoft.com/sql/relational-databases/databases/tempdb-database?view=sql-server-2017#tempdb-database-in-sql-database).
 
 ## Elastic pool: Storage sizes and compute sizes
 
@@ -116,6 +108,9 @@
 
 If all DTUs of an elastic pool are used, then each database in the pool receives an equal amount of resources to process queries. The SQL Database service provides resource sharing fairness between databases by ensuring equal slices of compute time. Elastic pool resource sharing fairness is in addition to any amount of resource otherwise guaranteed to each database when the DTU min per database is set to a non-zero value.
 
+> [!NOTE]
+> For `tempdb` limits, see [tempdb limits](https://docs.microsoft.com/sql/relational-databases/databases/tempdb-database?view=sql-server-2017#tempdb-database-in-sql-database).
+
 ### Database properties for pooled databases
 
 The following table describes the properties for pooled databases.
