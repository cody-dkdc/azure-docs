<properties
	pageTitle="Report across scaled-out cloud databases (horizontal partitioning) | Microsoft Azure"
	description="how to use cross database database queries"
	services="sql-database"
	documentationCenter=""  
	manager="jhubbard"
	authors="sidneyh"/>

<tags
	ms.service="sql-database"
	ms.workload="sql-database"
	ms.tgt_pltfrm="na"
	ms.devlang="na"
	ms.topic="article"
	ms.date="04/26/2016"
	ms.author="SilviaDoomra" />

<<<<<<< HEAD
# Reporting across scaled-out cloud databases (preview)
=======
# Report across scaled-out cloud databases (preview)
>>>>>>> e75a547e

You can create reports from multiple Azure SQL databases from a single connection point using an [elastic query](sql-database-elastic-query-overview.md). The databases must be horizontally partitioned (also known as "sharded"). 

If you have an existing database, see [Migrating existing databases to scaled-out databases](sql-database-elastic-convert-to-use-elastic-tools.md).

To understand the SQL objects needed to query, see [Query across horizontally partitioned databases](sql-database-elastic-query-horizontal-partitioning.md).

## Prerequisites

Download and run the [Getting started with Elastic Database tools sample](sql-database-elastic-scale-get-started.md).

## Create a shard map manager using the sample app

Here you will create a shard map manager along with several shards, followed by insertion of data into the shards. If you happen to already have shards setup with sharded data in them, you can skip the following steps and move to the next section.

1. Build and run the **Getting started with Elastic Database tools** sample application. Follow the steps until step 7 in the section [Download and run the sample app](sql-database-elastic-scale-get-started.md#Getting-started-with-elastic-database-tools). At the end of Step 7, you will see the following command prompt:

	![command prompt][1]

2.  In the command window, type "1" and press **Enter**. This creates the shard map manager, and adds two shards to the server. Then type "3" and press **Enter**; repeat the action four times. This inserts sample data rows in your shards.
3.  The [Azure Portal](https://portal.azure.com) should show three new databases in your v12 server:

	![Visual Studio confirmation][2]

	At this point, cross-database queries are supported through the Elastic Database client libraries. For example, use option 4 in the command window. The results from a multi-shard query are always a **UNION ALL** of the results from all shards.

	In the next section, we create a sample database endpoint that supports richer querying of the data across shards.

## Create an elastic query database

1. Open the [Azure Portal](https://portal.azure.com) and log in.
2. Create a new Azure SQL database in the same server as your shard setup. Name the database "ElasticDBQuery."

	![Azure portal and pricing tier][3]

	Note: you can use an existing database. If you can do so, it must not be one of the shards that you would like to execute your queries on. This database will be used for creating the metadata objects for an elastic database query.


## Create database objects

### Database-scoped master key and credentials

These are used to connect to the shard map manager and the shards:

1. Open SQL Server Management Studio or SQL Server Data Tools in Visual Studio.
2. Connect to ElasticDBQuery database and execute the following T-SQL commands:

		CREATE MASTER KEY ENCRYPTION BY PASSWORD = '<password>';

		CREATE DATABASE SCOPED CREDENTIAL ElasticDBQueryCred
		WITH IDENTITY = '<username>',
		SECRET = '<password>';

	"username" and "password" should be the same as login information used in step 6 of [Download and run the sample app](sql-database-elastic-scale-get-started.md#Getting-started-with-elastic-database-tools) in [Getting started with elastic database tools](sql-database-elastic-scale-get-started.md).

### External data sources

To create an external data source, execute the following command on the ElasticDBQuery database:

	CREATE EXTERNAL DATA SOURCE MyElasticDBQueryDataSrc WITH
      (TYPE = SHARD_MAP_MANAGER,
      LOCATION = '<server_name>.database.windows.net',
      DATABASE_NAME = 'ElasticScaleStarterKit_ShardMapManagerDb',
	  CREDENTIAL = ElasticDBQueryCred,
 	  SHARD_MAP_NAME = 'CustomerIDShardMap'
    ) ;

 "CustomerIDShardMap" is the name of the shard map, if you created the shard map and shard map manager using the elastic database tools sample. However, if you used your custom setup for this sample, then it should be the shard map name you chose in your application.

### External tables

Create an external table that matches the Customers table on the shards by executing the following command on ElasticDBQuery database:

	CREATE EXTERNAL TABLE [dbo].[Customers]
	( [CustomerId] [int] NOT NULL,
	  [Name] [nvarchar](256) NOT NULL,
	  [RegionId] [int] NOT NULL)
	WITH
	( DATA_SOURCE = MyElasticDBQueryDataSrc,
      DISTRIBUTION = SHARDED([CustomerId])
	) ;

## Execute a sample elastic database T-SQL query

Once you have defined your external data source and your external tables you can now use full T-SQL over your external tables.

Execute this query on the ElasticDBQuery database:

	select count(CustomerId) from [dbo].[Customers]

You will notice that the query aggregates results from all the shards and gives the following output:

![Output details][4]

## Import elastic database query results to Excel

 You can import the results from of a query to an Excel file.

1. Launch Excel 2013.
2. 	Navigate to the **Data** ribbon.
3. 	Click **From Other Sources** and click **From SQL Server**.

	![Excel import from other sources][5]
4. 	In the **Data Connection Wizard** type the server name and login credentials. Then click **Next**.
5. 	In the dialog box **Select the database that contains the data you want**, select the **ElasticDBQuery** database.
6. 	Select the **Customers** table in the list view and click **Next**. Then click **Finish**.
7. 	In the **Import Data** form, under **Select how you want to view this data in your workbook**, select **Table** and click **OK**.

All the rows from **Customers** table, stored in different shards populate the Excel sheet.

## Next steps
You can now use Excel’s powerful data visualization functions. You can use the connection string with your server name, database name and credentials to connect your BI and data integration tools to the elastic query database. Make sure that SQL Server is supported as a data source for your tool. You can refer to the elastic query database and external tables just like any other SQL Server database and SQL Server tables that you would connect to with your tool.

### Cost
There is no additional charge for using the Elastic Database Query feature.

For pricing information see [SQL Database Pricing Details](https://azure.microsoft.com/pricing/details/sql-database/).


[AZURE.INCLUDE [elastic-scale-include](../../includes/elastic-scale-include.md)]

<!--Image references-->
[1]: ./media/sql-database-elastic-query-getting-started/cmd-prompt.png
[2]: ./media/sql-database-elastic-query-getting-started/portal.png
[3]: ./media/sql-database-elastic-query-getting-started/tiers.png
[4]: ./media/sql-database-elastic-query-getting-started/details.png
[5]: ./media/sql-database-elastic-query-getting-started/exel-sources.png
<!--anchors--><|MERGE_RESOLUTION|>--- conflicted
+++ resolved
@@ -15,11 +15,7 @@
 	ms.date="04/26/2016"
 	ms.author="SilviaDoomra" />
 
-<<<<<<< HEAD
-# Reporting across scaled-out cloud databases (preview)
-=======
 # Report across scaled-out cloud databases (preview)
->>>>>>> e75a547e
 
 You can create reports from multiple Azure SQL databases from a single connection point using an [elastic query](sql-database-elastic-query-overview.md). The databases must be horizontally partitioned (also known as "sharded"). 
 
