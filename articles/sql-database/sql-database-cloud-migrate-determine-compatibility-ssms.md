---
<<<<<<< HEAD
title: 'SSMS: Azure SQL Server database compatibility | Microsoft Docs'
description: In this article you learn to determine if a SQL Server database is compatible to migrate to SQL Database using the Export Data Tier Application Wizard in SQL Server Management Studio.
keywords: Microsoft Azure SQL Database, database migration, SQL Database compatibility, Export Data Tier Application Wizard
services: sql-database
documentationcenter: ''
author: CarlRabeler
manager: jhubbard
editor: ''

ms.assetid: c9ead868-aa1e-4a92-a099-6baf7c0dda32
ms.service: sql-database
ms.custom: migrate and move
ms.devlang: NA
ms.topic: article
ms.tgt_pltfrm: NA
ms.workload: sqldb-migrate
ms.date: 08/29/2016
ms.author: carlrab

---
# Use SQL Server Management Studio to Determine SQL Database compatibility before migration to Azure SQL Database
> [!div class="op_single_selector"]
> * [SSDT](sql-database-cloud-migrate-fix-compatibility-issues-ssdt.md)
> * [SqlPackage](sql-database-cloud-migrate-determine-compatibility-sqlpackage.md)
> * [SSMS](sql-database-cloud-migrate-determine-compatibility-ssms.md)
> * [SAMW](sql-database-cloud-migrate-fix-compatibility-issues.md)
> 
> 

In this article you learn to determine if a SQL Server database is compatible to migrate to SQL Database using the Export Data Tier Application Wizard in SQL Server Management Studio.

## Using SQL Server Management Studio
1. Verify that you have the latest version of SQL Server Management Studio. New versions of Management Studio are updated monthly to remain in sync with updates to the Azure portal.
   
   > [!IMPORTANT]
   > It is recommended that you always use the latest version of Management Studio to remain synchronized with updates to Microsoft Azure and SQL Database. [Update SQL Server Management Studio](https://msdn.microsoft.com/library/mt238290.aspx).
   > 
   > 
2. Open Management Studio and connect to your source database in Object Explorer.
3. Right-click the source database in the Object Explorer, point to **Tasks**, and click **Export Data-Tier Application…**
   
    ![Export a data-tier application from the Tasks menu](./media/sql-database-cloud-migrate/TestForCompatibilityUsingSSMS01.png)
4. In the export wizard, click **Next**, and then on the **Settings** tab, configure the export to save the BACPAC file to either a local disk location or to an Azure blob. A BACPAC file is saved if you have no database compatibility issues. If there are compatibility issues, they are be displayed on the console.
   
    ![Export settings](./media/sql-database-cloud-migrate/TestForCompatibilityUsingSSMS02.png)
5. To skip exporting data, click the **Advanced tab** and clear the **Select All** checkbox. Our goal at this point is only to test for compatibility.
   
    ![Export settings](./media/sql-database-cloud-migrate/TestForCompatibilityUsingSSMS03.png)
6. Click **Next** and then click **Finish**. Database compatibility issues, if any, appear after the wizard validates the schema.
   
    ![Export settings](./media/sql-database-cloud-migrate/TestForCompatibilityUsingSSMS04.png)
7. If no errors appear, your database is compatible and you are ready to migrate. If you have errors, you need to fix them. To see the errors, click **Error** for **Validating schema**. 
    ![Export settings](./media/sql-database-cloud-migrate/TestForCompatibilityUsingSSMS05.png)
8. If the *.BACPAC file is successfully generated, then your database is compatible with SQL Database, and you are ready to migrate.

## Next steps
* [Newest version of SSDT](https://msdn.microsoft.com/library/mt204009.aspx)
* [Newest version of SQL Server Management Studio](https://msdn.microsoft.com/library/mt238290.aspx)
* [Fix database migration compatibility issues](sql-database-cloud-migrate.md#fix-database-migration-compatibility-issues)
* [Migrate a compatible SQL Server database to SQL Database](sql-database-cloud-migrate.md#migrate-a-compatible-sql-server-database-to-sql-database)

## Additional resources
* [SQL Database features](sql-database-features.md)
* [Transact-SQL partially or unsupported functions](sql-database-transact-sql-information.md)
* [Migrate non-SQL Server databases using SQL Server Migration Assistant](http://blogs.msdn.com/b/ssma/)
=======
redirect_url: /azure/sql-database/sql-database-cloud-migrate
--- 
>>>>>>> e8cfaf0d
<|MERGE_RESOLUTION|>--- conflicted
+++ resolved
@@ -1,71 +1,3 @@
 ---
-<<<<<<< HEAD
-title: 'SSMS: Azure SQL Server database compatibility | Microsoft Docs'
-description: In this article you learn to determine if a SQL Server database is compatible to migrate to SQL Database using the Export Data Tier Application Wizard in SQL Server Management Studio.
-keywords: Microsoft Azure SQL Database, database migration, SQL Database compatibility, Export Data Tier Application Wizard
-services: sql-database
-documentationcenter: ''
-author: CarlRabeler
-manager: jhubbard
-editor: ''
-
-ms.assetid: c9ead868-aa1e-4a92-a099-6baf7c0dda32
-ms.service: sql-database
-ms.custom: migrate and move
-ms.devlang: NA
-ms.topic: article
-ms.tgt_pltfrm: NA
-ms.workload: sqldb-migrate
-ms.date: 08/29/2016
-ms.author: carlrab
-
----
-# Use SQL Server Management Studio to Determine SQL Database compatibility before migration to Azure SQL Database
-> [!div class="op_single_selector"]
-> * [SSDT](sql-database-cloud-migrate-fix-compatibility-issues-ssdt.md)
-> * [SqlPackage](sql-database-cloud-migrate-determine-compatibility-sqlpackage.md)
-> * [SSMS](sql-database-cloud-migrate-determine-compatibility-ssms.md)
-> * [SAMW](sql-database-cloud-migrate-fix-compatibility-issues.md)
-> 
-> 
-
-In this article you learn to determine if a SQL Server database is compatible to migrate to SQL Database using the Export Data Tier Application Wizard in SQL Server Management Studio.
-
-## Using SQL Server Management Studio
-1. Verify that you have the latest version of SQL Server Management Studio. New versions of Management Studio are updated monthly to remain in sync with updates to the Azure portal.
-   
-   > [!IMPORTANT]
-   > It is recommended that you always use the latest version of Management Studio to remain synchronized with updates to Microsoft Azure and SQL Database. [Update SQL Server Management Studio](https://msdn.microsoft.com/library/mt238290.aspx).
-   > 
-   > 
-2. Open Management Studio and connect to your source database in Object Explorer.
-3. Right-click the source database in the Object Explorer, point to **Tasks**, and click **Export Data-Tier Application…**
-   
-    ![Export a data-tier application from the Tasks menu](./media/sql-database-cloud-migrate/TestForCompatibilityUsingSSMS01.png)
-4. In the export wizard, click **Next**, and then on the **Settings** tab, configure the export to save the BACPAC file to either a local disk location or to an Azure blob. A BACPAC file is saved if you have no database compatibility issues. If there are compatibility issues, they are be displayed on the console.
-   
-    ![Export settings](./media/sql-database-cloud-migrate/TestForCompatibilityUsingSSMS02.png)
-5. To skip exporting data, click the **Advanced tab** and clear the **Select All** checkbox. Our goal at this point is only to test for compatibility.
-   
-    ![Export settings](./media/sql-database-cloud-migrate/TestForCompatibilityUsingSSMS03.png)
-6. Click **Next** and then click **Finish**. Database compatibility issues, if any, appear after the wizard validates the schema.
-   
-    ![Export settings](./media/sql-database-cloud-migrate/TestForCompatibilityUsingSSMS04.png)
-7. If no errors appear, your database is compatible and you are ready to migrate. If you have errors, you need to fix them. To see the errors, click **Error** for **Validating schema**. 
-    ![Export settings](./media/sql-database-cloud-migrate/TestForCompatibilityUsingSSMS05.png)
-8. If the *.BACPAC file is successfully generated, then your database is compatible with SQL Database, and you are ready to migrate.
-
-## Next steps
-* [Newest version of SSDT](https://msdn.microsoft.com/library/mt204009.aspx)
-* [Newest version of SQL Server Management Studio](https://msdn.microsoft.com/library/mt238290.aspx)
-* [Fix database migration compatibility issues](sql-database-cloud-migrate.md#fix-database-migration-compatibility-issues)
-* [Migrate a compatible SQL Server database to SQL Database](sql-database-cloud-migrate.md#migrate-a-compatible-sql-server-database-to-sql-database)
-
-## Additional resources
-* [SQL Database features](sql-database-features.md)
-* [Transact-SQL partially or unsupported functions](sql-database-transact-sql-information.md)
-* [Migrate non-SQL Server databases using SQL Server Migration Assistant](http://blogs.msdn.com/b/ssma/)
-=======
 redirect_url: /azure/sql-database/sql-database-cloud-migrate
---- 
->>>>>>> e8cfaf0d
+--- 