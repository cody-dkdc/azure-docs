---
title: 'Manage Azure SQL Database long-term backup retention | Microsoft Docs' 
description: "Learn how to store automated backups in the SQL Azure storage and then restore them"
services: sql-database
ms.service: sql-database
ms.subservice: operations
ms.custom: 
ms.devlang: 
ms.topic: conceptual
<<<<<<< HEAD
ms.date: 09/19/2018
=======
author: anosov1960
>>>>>>> c8de911c
ms.author: sashan
ms.reviewer: carlrab
manager: craigg
ms.date: 09/18/2018
---
# Manage Azure SQL Database long-term backup retention

You can configure Azure SQL database with a [long-term backup retention](sql-database-long-term-retention.md) policy (LTR) to automatically retain backups in Azure blob storage for up to 10 years. You can then recover a database using these backups using the Azure portal or PowerShell.

## Use the Azure portal to configure long-term retention policies and restore backups
The following sections show you how to use the Azure portal to configure the long-term retention, view backups in long-term retention, and restore backup from long-term retention.

### Configure long-term retention policies

You can configure SQL Database to [retain automated backups](sql-database-long-term-retention.md) for a period longer than the retention period for your service tier. 

1. In the Azure portal, select your SQL server and then click **Manage Backups**. On the **Configure policies** tab, select the checkbox for the database on which you want to set or modify long-term backup retention policies.

   ![manage backups link](./media/sql-database-long-term-retention/ltr-configure-ltr.png)

2. In the **Configure policies** pane, select if want to retain weekly, monthly or yearly backups and specify the retention period for each. 

   ![configure policies](./media/sql-database-long-term-retention/ltr-configure-policies.png)

3. When complete, click **Apply**.

### View backups and restore from a backup using Azure portal

View the backups that are retained for a specific database with a LTR policy, and restore from those backups. 

1. In the Azure portal, select your SQL server and then click **Manage Backups**. On the **Available backups** tab, select the database for which you want to see available backups.

   ![select database](./media/sql-database-long-term-retention/ltr-available-backups-select-database.png)

3. In the **Available backups** pane, review the available backups. 

   ![view backups](./media/sql-database-long-term-retention/ltr-available-backups.png)

4. Select the backup from which you want to restore, and then specify the new database name.

   ![restore](./media/sql-database-long-term-retention/ltr-restore.png)

5. Click **OK** to restore your database from the backup in Azure SQL storage to the new database.

6. On the toolbar, click the notification icon to view the status of the restore job.

   ![restore job progress](./media/sql-database-get-started-backup-recovery/restore-job-progress-long-term.png)

5. When the restore job is completed, open the **SQL databases** page to view the newly restored database.

> [!NOTE]
> From here, you can connect to the restored database using SQL Server Management Studio to perform needed tasks, such as to [extract a bit of data from the restored database to copy into the existing database or to delete the existing database and rename the restored database to the existing database name](sql-database-recovery-using-backups.md#point-in-time-restore).
>

## Use PowerShell to configure long-term retention policies and restore backups

The following sections show you how to use PowerShell to configure the long-term backup retention, view backups in Azure SQL storage, and restore from a backup in Azure SQL storage.

> [!IMPORTANT]
> LTR V2 API is supported in the following PowerShell versions:
- [AzureRM.Sql-4.5.0](https://www.powershellgallery.com/packages/AzureRM.Sql/4.5.0) or newer
- [AzureRM-6.1.0](https://www.powershellgallery.com/packages/AzureRM/6.1.0) or newer
> 

### RBAC roles to manage long-term retention

In order to manage LTR backups, you will need to be 
- Subscription Owner or
- SQL Server Contributor role in **Subscription** scope or
- SQL Database Contributor role in **Subscription** scope

If more granular control is required, you can create custom RBAC roles and assign them in **Subscription** scope. 

For **Get-AzureRmSqlDatabaseLongTermRetentionBackup** and **Restore-AzureRmSqlDatabase** the role needs to have following permissions:

Microsoft.Sql/locations/longTermRetentionBackups/read
Microsoft.Sql/locations/longTermRetentionServers/longTermRetentionBackups/read
Microsoft.Sql/locations/longTermRetentionServers/longTermRetentionDatabases/longTermRetentionBackups/read
 
For **Remove-AzureRmSqlDatabaseLongTermRetentionBackup** the role need to have following permissions:

Microsoft.Sql/locations/longTermRetentionServers/longTermRetentionDatabases/longTermRetentionBackups/delete


### Create an LTR policy

```powershell
# Get the SQL server 
# $subId = “{subscription-id}”
# $serverName = “{server-name}”
# $resourceGroup = “{resource-group-name}” 
# $dbName = ”{database-name}”

Connect-AzureRmAccount
Select-AzureRmSubscription -SubscriptionId $subId

# get the server
$server = Get-AzureRmSqlServer -ServerName $serverName -ResourceGroupName $resourceGroup

# create LTR policy with WeeklyRetention = 12 weeks. MonthlyRetention and YearlyRetention = 0 by default.
Set-AzureRmSqlDatabaseBackupLongTermRetentionPolicy -ServerName $serverName -DatabaseName $dbName -ResourceGroupName $resourceGroup -WeeklyRetention P12W 

# create LTR policy with WeeklyRetention = 12 weeks, YearlyRetetion = 5 years and WeekOfYear = 16 (week of April 15). MonthlyRetention = 0 by default.
Set-AzureRmSqlDatabaseBackupLongTermRetentionPolicy -ServerName $serverName -DatabaseName $dbName -ResourceGroupName $resourceGroup -WeeklyRetention P12W -YearlyRetention P5Y -WeekOfYear 16
```

### View LTR policies
This example shows how to list the LTR policies within a server

```powershell
# Get all LTR policies within a server
$ltrPolicies = Get-AzureRmSqlDatabase -ResourceGroupName Default-SQL-WestCentralUS -ServerName trgrie-ltr-server | Get-AzureRmSqlDatabaseLongTermRetentionPolicy -Current 

# Get the LTR policy of a specific database 
$ltrPolicies = Get-AzureRmSqlDatabaseBackupLongTermRetentionPolicy -ServerName $serverName -DatabaseName $dbName  -ResourceGroupName $resourceGroup -Current
```
### Clear an LTR policy
This example shows how to clear an LTR policy from a database

```powershell
Set-AzureRmSqlDatabaseBackupLongTermRetentionPolicy -ServerName $serverName -DatabaseName $dbName -ResourceGroupName $resourceGroup -RemovePolicy
```

### View LTR backups

This example shows how to list the LTR backups within a server. 

```powershell
# Get the list of all LTR backups in a specific Azure region 
# The backups are grouped by the logical database id.
# Within each group they are ordered by the timestamp, the earliest
# backup first.  
$ltrBackups = Get-AzureRmSqlDatabaseLongTermRetentionBackup -Location $server.Location 

# Get the list of LTR backups from the Azure region under 
# the named server. 
$ltrBackups = Get-AzureRmSqlDatabaseLongTermRetentionBackup -Location $server.Location -ServerName $serverName

# Get the LTR backups for a specific database from the Azure region under the named server 
$ltrBackups = Get-AzureRmSqlDatabaseLongTermRetentionBackup -Location $server.Location -ServerName $serverName -DatabaseName $dbName

# List LTR backups only from live databases (you have option to choose All/Live/Deleted)
$ltrBackups = Get-AzureRmSqlDatabaseLongTermRetentionBackup -Location $server.Location -DatabaseState Live

# Only list the latest LTR backup for each database 
$ltrBackups = Get-AzureRmSqlDatabaseLongTermRetentionBackup -Location $server.Location -ServerName $serverName -OnlyLatestPerDatabase
```

### Delete LTR backups

This example shows how to delete an LTR backup from the list of backups.

```powershell
# remove the earliest backup 
$ltrBackup = $ltrBackups[0]
Remove-AzureRmSqlDatabaseLongTermRetentionBackup -ResourceId $ltrBackup.ResourceId
```

### Restore from LTR backups
This example shows how to restore from an LTR backup. Note, this interface did not change but the resource id parameter now requires the LTR backup resource id. 

```powershell
# Restore LTR backup as an S3 database
Restore-AzureRmSqlDatabase -FromLongTermRetentionBackup -ResourceId $ltrBackup.ResourceId -ServerName $serverName -ResourceGroupName $resourceGroup -TargetDatabaseName $dbName -ServiceObjectiveName S3
```

> [!NOTE]
> From here, you can connect to the restored database using SQL Server Management Studio to perform needed tasks, such as to extract a bit of data from the restored database to copy into the existing database or to delete the existing database and rename the restored database to the existing database name. See [point in time restore](sql-database-recovery-using-backups.md#point-in-time-restore).

## Next steps

- To learn about service-generated automatic backups, see [automatic backups](sql-database-automated-backups.md)
- To learn about long-term backup retention, see [long-term backup retention](sql-database-long-term-retention.md)<|MERGE_RESOLUTION|>--- conflicted
+++ resolved
@@ -7,15 +7,10 @@
 ms.custom: 
 ms.devlang: 
 ms.topic: conceptual
-<<<<<<< HEAD
-ms.date: 09/19/2018
-=======
-author: anosov1960
->>>>>>> c8de911c
 ms.author: sashan
 ms.reviewer: carlrab
 manager: craigg
-ms.date: 09/18/2018
+ms.date: 09/19/2018
 ---
 # Manage Azure SQL Database long-term backup retention
 
