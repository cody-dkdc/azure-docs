<properties
	pageTitle="Monitor XTP in-memory storage | Microsoft Azure"
	description="Estimate and monitor XTP in-memory storage use, capacity; resolve capacity error 41823"
	services="sql-database"
	documentationCenter=""
	authors="jodebrui"
	manager="jhubbard"
	editor=""/>


<tags
	ms.service="sql-database"
	ms.workload="data-management"
	ms.tgt_pltfrm="na"
	ms.devlang="na"
	ms.topic="article"
	ms.date="02/11/2016"
	ms.author="jodebrui"/>


# Monitor In-Memory OLTP Storage

<<<<<<< HEAD
When using [In-Memory OLTP](sql-database-in-memory.md), data in memory-optimized tables and table variables resides in in-memory OLTP storage. Each Premium service tier has a maximum in-memory storage size, which is documented in the [SQL Database Service Tiers article](sql-database-service-tiers.md#service-tiers-for-single-databases). Once this limit is exceeded, insert and update operations may start failing (with error 41805). At that point you will need to either delete data to reclaim memory, or upgrade the performance tier of your database.
=======
When using [In-Memory OLTP](sql-database-in-memory.md), data in memory-optimized tables and table variables resides in in-memory OLTP storage. Each Premium service tier has a maximum in-memory storage size, which is documented in the [SQL Database Service Tiers article](sql-database-service-tiers.md#service-tiers-for-single-databases). Once this limit is exceeded, insert and update operations may start failing (with error 41823). At that point you will need to either delete data to reclaim memory, or upgrade the performance tier of your database.
>>>>>>> c4ea2467

## Determine whether data will fit within the in-memory storage cap

Determine the storage cap: consult the [SQL Database Service Tiers article](sql-database-service-tiers.md#service-tiers-for-single-databases) for the storage caps of the different Premium service tiers.

Estimating memory requirements for a memory-optimized table works the same way for SQL Server as it does in Azure SQL Database. Take a few minutes to review that topic on [MSDN](https://msdn.microsoft.com/library/dn282389.aspx).

Note that the table and table variable rows, as well as indexes, count toward the max user data size. In addition, ALTER TABLE needs enough room to create a new version of the entire table and its indexes.

## Monitoring and alerting

You can monitor in-memory storage use as a percentage of the [storage cap for your performance tier](sql-database-service-tiers.md#service-tiers-for-single-databases) in the Azure [portal](https://portal.azure.com/): 

- On the Database blade, locate the Resource utilization box and click on Edit.
- Then select the metric In-Memory OLTP Storage percentage.
- To add an alert, click on the Resource Utilization box to open the Metric blade, then click on Add alert.

Or use the following query to show the in-memory storage utilization:

    select xtp_storage_percent from sys.dm_db_resource_stats


## Correct out-of-memory situations - Error 41823

Running out-of-memory results in INSERT, UPDATE, and CREATE operations failing with error message 41823.

Error message 41823 indicates that the memory-optimized tables and table variables have exceeded the maximum size.

To resolve this error, either:


- Delete data from the memory-optimized tables, potentially offloading the data to traditional, disk-based tables; or,
- Upgrade the service tier to one with enough in-memory storage for the data you need to keep in memory-optimized tables.

## Next steps
Learn more about about [Monitoring Azure SQL Database using dynamic management views](sql-database-monitoring-with-dmvs.md)
<|MERGE_RESOLUTION|>--- conflicted
+++ resolved
@@ -1,63 +1,59 @@
-<properties
-	pageTitle="Monitor XTP in-memory storage | Microsoft Azure"
-	description="Estimate and monitor XTP in-memory storage use, capacity; resolve capacity error 41823"
-	services="sql-database"
-	documentationCenter=""
-	authors="jodebrui"
-	manager="jhubbard"
-	editor=""/>
-
-
-<tags
-	ms.service="sql-database"
-	ms.workload="data-management"
-	ms.tgt_pltfrm="na"
-	ms.devlang="na"
-	ms.topic="article"
-	ms.date="02/11/2016"
-	ms.author="jodebrui"/>
-
-
-# Monitor In-Memory OLTP Storage
-
-<<<<<<< HEAD
-When using [In-Memory OLTP](sql-database-in-memory.md), data in memory-optimized tables and table variables resides in in-memory OLTP storage. Each Premium service tier has a maximum in-memory storage size, which is documented in the [SQL Database Service Tiers article](sql-database-service-tiers.md#service-tiers-for-single-databases). Once this limit is exceeded, insert and update operations may start failing (with error 41805). At that point you will need to either delete data to reclaim memory, or upgrade the performance tier of your database.
-=======
-When using [In-Memory OLTP](sql-database-in-memory.md), data in memory-optimized tables and table variables resides in in-memory OLTP storage. Each Premium service tier has a maximum in-memory storage size, which is documented in the [SQL Database Service Tiers article](sql-database-service-tiers.md#service-tiers-for-single-databases). Once this limit is exceeded, insert and update operations may start failing (with error 41823). At that point you will need to either delete data to reclaim memory, or upgrade the performance tier of your database.
->>>>>>> c4ea2467
-
-## Determine whether data will fit within the in-memory storage cap
-
-Determine the storage cap: consult the [SQL Database Service Tiers article](sql-database-service-tiers.md#service-tiers-for-single-databases) for the storage caps of the different Premium service tiers.
-
-Estimating memory requirements for a memory-optimized table works the same way for SQL Server as it does in Azure SQL Database. Take a few minutes to review that topic on [MSDN](https://msdn.microsoft.com/library/dn282389.aspx).
-
-Note that the table and table variable rows, as well as indexes, count toward the max user data size. In addition, ALTER TABLE needs enough room to create a new version of the entire table and its indexes.
-
-## Monitoring and alerting
-
-You can monitor in-memory storage use as a percentage of the [storage cap for your performance tier](sql-database-service-tiers.md#service-tiers-for-single-databases) in the Azure [portal](https://portal.azure.com/): 
-
-- On the Database blade, locate the Resource utilization box and click on Edit.
-- Then select the metric In-Memory OLTP Storage percentage.
-- To add an alert, click on the Resource Utilization box to open the Metric blade, then click on Add alert.
-
-Or use the following query to show the in-memory storage utilization:
-
-    select xtp_storage_percent from sys.dm_db_resource_stats
-
-
-## Correct out-of-memory situations - Error 41823
-
-Running out-of-memory results in INSERT, UPDATE, and CREATE operations failing with error message 41823.
-
-Error message 41823 indicates that the memory-optimized tables and table variables have exceeded the maximum size.
-
-To resolve this error, either:
-
-
-- Delete data from the memory-optimized tables, potentially offloading the data to traditional, disk-based tables; or,
-- Upgrade the service tier to one with enough in-memory storage for the data you need to keep in memory-optimized tables.
-
-## Next steps
-Learn more about about [Monitoring Azure SQL Database using dynamic management views](sql-database-monitoring-with-dmvs.md)
+<properties
+	pageTitle="Monitor XTP in-memory storage | Microsoft Azure"
+	description="Estimate and monitor XTP in-memory storage use, capacity; resolve capacity error 41823"
+	services="sql-database"
+	documentationCenter=""
+	authors="jodebrui"
+	manager="jhubbard"
+	editor=""/>
+
+
+<tags
+	ms.service="sql-database"
+	ms.workload="data-management"
+	ms.tgt_pltfrm="na"
+	ms.devlang="na"
+	ms.topic="article"
+	ms.date="02/11/2016"
+	ms.author="jodebrui"/>
+
+
+# Monitor In-Memory OLTP Storage
+
+When using [In-Memory OLTP](sql-database-in-memory.md), data in memory-optimized tables and table variables resides in in-memory OLTP storage. Each Premium service tier has a maximum in-memory storage size, which is documented in the [SQL Database Service Tiers article](sql-database-service-tiers.md#service-tiers-for-single-databases). Once this limit is exceeded, insert and update operations may start failing (with error 41823). At that point you will need to either delete data to reclaim memory, or upgrade the performance tier of your database.
+
+## Determine whether data will fit within the in-memory storage cap
+
+Determine the storage cap: consult the [SQL Database Service Tiers article](sql-database-service-tiers.md#service-tiers-for-single-databases) for the storage caps of the different Premium service tiers.
+
+Estimating memory requirements for a memory-optimized table works the same way for SQL Server as it does in Azure SQL Database. Take a few minutes to review that topic on [MSDN](https://msdn.microsoft.com/library/dn282389.aspx).
+
+Note that the table and table variable rows, as well as indexes, count toward the max user data size. In addition, ALTER TABLE needs enough room to create a new version of the entire table and its indexes.
+
+## Monitoring and alerting
+
+You can monitor in-memory storage use as a percentage of the [storage cap for your performance tier](sql-database-service-tiers.md#service-tiers-for-single-databases) in the Azure [portal](https://portal.azure.com/): 
+
+- On the Database blade, locate the Resource utilization box and click on Edit.
+- Then select the metric In-Memory OLTP Storage percentage.
+- To add an alert, click on the Resource Utilization box to open the Metric blade, then click on Add alert.
+
+Or use the following query to show the in-memory storage utilization:
+
+    select xtp_storage_percent from sys.dm_db_resource_stats
+
+
+## Correct out-of-memory situations - Error 41823
+
+Running out-of-memory results in INSERT, UPDATE, and CREATE operations failing with error message 41823.
+
+Error message 41823 indicates that the memory-optimized tables and table variables have exceeded the maximum size.
+
+To resolve this error, either:
+
+
+- Delete data from the memory-optimized tables, potentially offloading the data to traditional, disk-based tables; or,
+- Upgrade the service tier to one with enough in-memory storage for the data you need to keep in memory-optimized tables.
+
+## Next steps
+Learn more about about [Monitoring Azure SQL Database using dynamic management views](sql-database-monitoring-with-dmvs.md)