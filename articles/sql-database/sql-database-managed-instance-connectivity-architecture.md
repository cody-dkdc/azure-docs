---
title: Connectivity architecture for a managed instance in Azure SQL Database  | Microsoft Docs
description: Learn about Azure SQL Database managed instance communication and connectivity architecture as well as how the components direct traffic to the managed instance.
services: sql-database
ms.service: sql-database
ms.subservice: managed-instance
ms.custom: 
ms.devlang: 
ms.topic: conceptual
author: srdan-bozovic-msft
ms.author: srbozovi
ms.reviewer: bonova, carlrab
manager: craigg
ms.date: 02/26/2019
---

# Connectivity architecture for a managed instance in Azure SQL Database 

This article explains communication in an Azure SQL Database managed instance. It also describes connectivity architecture and how the components direct traffic to the managed instance.  

The SQL Database managed instance is placed inside the Azure virtual network and the subnet that's dedicated to managed instances. This deployment provides:

- A secure private IP address.
- The ability to connect an on-premises network to a managed instance.
- The ability to connect a managed instance to a linked server or another on-premises data store.
- The ability to connect a managed instance to Azure resources.

## Communication overview

The following diagram shows entities that connect to a managed instance. It also shows the resources that need to communicate with the managed instance. The communication process at the bottom of the diagram represents customer applications and tools that connect to the managed instance as data sources.  

![Entities in connectivity architecture](./media/managed-instance-connectivity-architecture/connectivityarch001.png)

A managed instance is a platform as a service (PaaS) offering. Microsoft uses automated agents (management, deployment, and maintenance) to manage this service based on telemetry data streams. Because Microsoft is responsible for management, customers can't access the managed instance virtual cluster machines through Remote Desktop Protocol (RDP).

Some SQL Server operations started by end users or applications might require managed instances to interact with the platform. One case is the creation of a managed instance database. This resource is exposed through the Azure portal, PowerShell, Azure CLI, and the REST API.

Managed instances depend on Azure services such as Azure Storage for backups, Azure Service Bus for telemetry, Azure Active Directory for authentication, and Azure Key Vault for Transparent Data Encryption (TDE). The managed instances make connections to these services.

All communications use certificates for encryption and signing. To check the trustworthiness of communicating parties, managed instances constantly verify these certificates by contacting a certificate authority. If the certificates are revoked or can't be verified, the managed instance closes the connections to protect the data.

## High-level connectivity architecture

At a high level, a managed instance is a set of service components. These components are hosted on a dedicated set of isolated virtual machines that run inside the customer's virtual network subnet. These machines form a virtual cluster.

A virtual cluster can host multiple managed instances. If needed, the cluster automatically expands or contracts when the customer changes the number of provisioned instances in the subnet.

Customer applications can connect to managed instances and can query and update databases only if they run inside the virtual network, peered virtual network, or network connected by VPN or Azure ExpressRoute. This network must use an endpoint and a private IP address.  

![Connectivity architecture diagram](./media/managed-instance-connectivity-architecture/connectivityarch002.png)

Microsoft management and deployment services run outside the virtual network. A managed instance and Microsoft services connect over the endpoints that have public IP addresses. When a managed instance creates an outbound connection, on receiving end Network Address Translation (NAT) makes the connection look like it’s coming from this public IP address.

Management traffic flows through the customer's virtual network. That means that elements of the virtual network's infrastructure can harm management traffic by making the instance fail and become unavailable.

> [!IMPORTANT]
> To improve customer experience and service availability, Microsoft applies a network intent policy on Azure virtual network infrastructure elements. The policy can affect how the managed instance works. This platform mechanism transparently communicates networking requirements to users. The policy's main goal is to prevent network misconfiguration and to ensure normal managed instance operations. When you delete a managed instance, the network intent policy is also removed.

## Virtual cluster connectivity architecture

Let’s take a deeper dive into connectivity architecture for managed instances. The following diagram shows the conceptual layout of the virtual cluster.

![Connectivity architecture of the virtual cluster](./media/managed-instance-connectivity-architecture/connectivityarch003.png)

Clients connect to a managed instance by using a host name that has the form `<mi_name>.<dns_zone>.database.windows.net`. This host name resolves to a private IP address although it's registered in a public Domain Name System (DNS) zone and is publicly resolvable. The `zone-id` is automatically generated when you create the cluster. If a newly created cluster hosts a secondary managed instance, it shares its zone ID with the primary cluster. For more information, see [Use autofailover groups to enable transparent and coordinated failover of multiple databases](sql-database-auto-failover-group.md##enabling-geo-replication-between-managed-instances-and-their-vnets).

This private IP address belongs to the managed instance's internal load balancer. The load balancer directs traffic to the managed instance's gateway. Because multiple managed instances can run inside the same cluster, the gateway uses the managed instance's host name to redirect traffic to the correct SQL engine service.

Management and deployment services connect to a managed instance by using a [management endpoint](#management-endpoint) that maps to an external load balancer. Traffic is routed to the nodes only if it's received on a predefined set of ports that only the managed instance's management components use. A built-in firewall on the nodes is set up to allow traffic only from Microsoft IP ranges. Certificates mutually authenticate all communication between management components and the management plane.

## Management endpoint

Microsoft manages the managed instance by using a management endpoint. This endpoint is inside the instance's virtual cluster. The management endpoint is protected by a built-in firewall on the network level. On the application level, it's protected by mutual certificate verification. To find the endpoint's IP address, see [Determine the management endpoint's IP address](sql-database-managed-instance-find-management-endpoint-ip-address.md).

When connections start inside the managed instance (as with backups and audit logs), traffic appears to start from the management endpoint's public IP address. You can limit access to public services from a managed instance by setting firewall rules to allow only the managed instance's IP address. For more information, see [Verify the managed instance's built-in firewall](sql-database-managed-instance-management-endpoint-verify-built-in-firewall.md).

> [!NOTE]
> Unlike the firewall for connections that start inside the managed instance, the Azure services that are inside the managed instance's region have a firewall that's optimized for the traffic that goes between these services.

## Network requirements

Deploy a managed instance in a dedicated subnet inside the virtual network. The subnet must have these characteristics:

- **Dedicated subnet:** The managed instance's subnet can't contain any other cloud service that's associated with it, and it can't be a gateway subnet. The subnet can't contain any resource but the managed instance, and you can't later add resources in the subnet.
- **Network security group (NSG):** An NSG that's associated with the virtual network must  define [inbound security rules](#mandatory-inbound-security-rules) and [outbound security rules](#mandatory-outbound-security-rules) before any other rules. You can use an NSG to control access to the managed instance's data endpoint by filtering traffic on port 1433.
- **User defined route (UDR) table:** A UDR table that's associated with the virtual network must include specific [entries](#user-defined-routes).
- **No service endpoints:** No service endpoint should be associated with the managed instance's subnet. Make sure that the service endpoints option is disabled when you create the virtual network.
- **Sufficient IP addresses:** The managed instance subnet must have at least 16 IP addresses. The recommended minimum is 32 IP addresses. For more information, see [Determine the size of the subnet for managed instances](sql-database-managed-instance-determine-size-vnet-subnet.md). You can deploy managed instances in [the existing network](sql-database-managed-instance-configure-vnet-subnet.md) after you configure it to satisfy [the networking requirements for managed instances](#network-requirements). Otherwise, create a [new network and subnet](sql-database-managed-instance-create-vnet-subnet.md).

> [!IMPORTANT]
> You can't deploy a new managed instance if the destination subnet lacks these characteristics. When you create a managed instance, a network intent policy is applied on the subnet to prevent noncompliant changes to networking setup. After the last instance is removed from the subnet, the network intent policy is also removed.

### Mandatory inbound security rules

| Name       |Port                        |Protocol|Source           |Destination|Action|
|------------|----------------------------|--------|-----------------|-----------|------|
|management  |9000, 9003, 1438, 1440, 1452|TCP     |Any              |Any        |Allow |
|mi_subnet   |Any                         |Any     |MI SUBNET        |Any        |Allow |
|health_probe|Any                         |Any     |AzureLoadBalancer|Any        |Allow |

### Mandatory outbound security rules

| Name       |Port          |Protocol|Source           |Destination|Action|
|------------|--------------|--------|-----------------|-----------|------|
|management  |80, 443, 12000|TCP     |Any              |Internet   |Allow |
|mi_subnet   |Any           |Any     |Any              |MI SUBNET*  |Allow |

\* MI SUBNET refers to the IP address range for the subnet in the form 10.x.x.x/y. You can find this information in the Azure portal, in subnet properties.

> [!IMPORTANT]
> Although required inbound security rules allow traffic from _any_ source on ports 9000, 9003, 1438, 1440, and 1452, these ports are protected by a built-in firewall. For more information, see [Determine the management endpoint address](sql-database-managed-instance-find-management-endpoint-ip-address.md).

> [!NOTE]
> If you use transactional replication in a managed instance, and if you use any instance database as a publisher or a distributor, open port 445 (TCP outbound) in the subnet's security rules. This port will allow access to the Azure file share.

### User defined routes

|Name|Address prefix|Net Hop|
|----|--------------|-------|
|subnet_to_vnetlocal|[mi_subnet]|Virtual network|
|mi-0-5-next-hop-internet|0.0.0.0/5|Internet|
|mi-11-8-nexthop-internet|11.0.0.0/8|Internet|
|mi-12-6-nexthop-internet|12.0.0.0/6|Internet|
|mi-128-3-nexthop-internet|128.0.0.0/3|Internet|
|mi-16-4-nexthop-internet|16.0.0.0/4|Internet|
|mi-160-5-nexthop-internet|160.0.0.0/5|Internet|
|mi-168-6-nexthop-internet|168.0.0.0/6|Internet|
|mi-172-12-nexthop-internet|172.0.0.0/12|Internet|
|mi-172-128-9-nexthop-internet|172.128.0.0/9|Internet|
|mi-172-32-11-nexthop-internet|172.32.0.0/11|Internet|
|mi-172-64-10-nexthop-internet|172.64.0.0/10|Internet|
|mi-173-8-nexthop-internet|173.0.0.0/8|Internet|
|mi-174-7-nexthop-internet|174.0.0.0/7|Internet|
|mi-176-4-nexthop-internet|176.0.0.0/4|Internet|
|mi-192-128-11-nexthop-internet|192.128.0.0/11|Internet|
|mi-192-160-13-nexthop-internet|192.160.0.0/13|Internet|
|mi-192-169-16-nexthop-internet|192.169.0.0/16|Internet|
|mi-192-170-15-nexthop-internet|192.170.0.0/15|Internet|
|mi-192-172-14-nexthop-internet|192.172.0.0/14|Internet|
|mi-192-176-12-nexthop-internet|192.176.0.0/12|Internet|
|mi-192-192-10-nexthop-internet|192.192.0.0/10|Internet|
|mi-192-9-nexthop-internet|192.0.0.0/9|Internet|
|mi-193-8-nexthop-internet|193.0.0.0/8|Internet|
|mi-194-7-nexthop-internet|194.0.0.0/7|Internet|
|mi-196-6-nexthop-internet|196.0.0.0/6|Internet|
|mi-200-5-nexthop-internet|200.0.0.0/5|Internet|
|mi-208-4-nexthop-internet|208.0.0.0/4|Internet|
|mi-224-3-nexthop-internet|224.0.0.0/3|Internet|
|mi-32-3-nexthop-internet|32.0.0.0/3|Internet|
|mi-64-2-nexthop-internet|64.0.0.0/2|Internet|
|mi-8-7-nexthop-internet|8.0.0.0/7|Internet|
||||

<<<<<<< HEAD
You can also add entries for traffic routes that have on-premises private IP ranges. These routes go through the virtual network gateway or virtual network appliance.
=======
In addition, you can add entries to the route table to route traffic that has on-premises private IP ranges as a destination through virtual network gateway or virtual network appliance (NVA).
>>>>>>> aaff3157

If the virtual network includes a custom DNS, add an entry for the Azure recursive resolver IP address (such as 168.63.129.16). For more information, see [Set up a custom DNS](sql-database-managed-instance-custom-dns.md). The custom DNS server must be able to resolve host names in these domains and their subdomains: *microsoft.com*, *windows.net*, *windows.com*, *msocsp.com*, *digicert.com*, *live.com*, *microsoftonline.com*, and *microsoftonline-p.com*.

## Next steps

- For an overview, see [SQL Database advanced data security](sql-database-managed-instance.md).
- Learn how to [set up a new Azure virtual network](sql-database-managed-instance-create-vnet-subnet.md) or an [existing Azure virtual network](sql-database-managed-instance-configure-vnet-subnet.md) where you can deploy managed instances.
- [Calculate the size of the subnet](sql-database-managed-instance-determine-size-vnet-subnet.md) where you want to deploy the managed instances.
- Learn how to create a managed instance:
  - From the [Azure portal](sql-database-managed-instance-get-started.md).
  - By using [PowerShell](https://blogs.msdn.microsoft.com/sqlserverstorageengine/2018/06/27/quick-start-script-create-azure-sql-managed-instance-using-powershell/).
  - By using [an Azure Resource Manager template](https://azure.microsoft.com/resources/templates/101-sqlmi-new-vnet/).
  - By using [an Azure Resource Manager template (using JumpBox, with SSMS included)](https://portal.azure.com/).<|MERGE_RESOLUTION|>--- conflicted
+++ resolved
@@ -151,11 +151,7 @@
 |mi-8-7-nexthop-internet|8.0.0.0/7|Internet|
 ||||
 
-<<<<<<< HEAD
-You can also add entries for traffic routes that have on-premises private IP ranges. These routes go through the virtual network gateway or virtual network appliance.
-=======
-In addition, you can add entries to the route table to route traffic that has on-premises private IP ranges as a destination through virtual network gateway or virtual network appliance (NVA).
->>>>>>> aaff3157
+In addition, you can add entries to the route table to route traffic that has on-premises private IP ranges as a destination through the virtual network gateway or virtual network appliance (NVA).
 
 If the virtual network includes a custom DNS, add an entry for the Azure recursive resolver IP address (such as 168.63.129.16). For more information, see [Set up a custom DNS](sql-database-managed-instance-custom-dns.md). The custom DNS server must be able to resolve host names in these domains and their subdomains: *microsoft.com*, *windows.net*, *windows.com*, *msocsp.com*, *digicert.com*, *live.com*, *microsoftonline.com*, and *microsoftonline-p.com*.
 
