<properties
    pageTitle="Restore an Azure SQL Database from a geo-redundant backup (PowerShell) | Microsoft Azure"
    description="Restore an Azure SQL Database into a new server from a geo-redundant backup"
    services="sql-database"
    documentationCenter=""
    authors="stevestein"
    manager="jhubbard"
    editor=""/>

<tags
    ms.service="sql-database"
    ms.devlang="NA"
    ms.topic="article"
    ms.tgt_pltfrm="powershell"
<<<<<<< HEAD
    ms.workload="sqldb-bcdr"
    ms.date="06/17/2016"
=======
    ms.workload="NA" 
    ms.date="07/17/2016"
>>>>>>> 8d1b1efa
    ms.author="sstein"/>

# Restore an Azure SQL Database from a geo-redundant backup by using PowerShell


> [AZURE.SELECTOR]
- [Overview](sql-database-recovery-using-backups.md)
- [Geo-Restore: Azure Portal](sql-database-geo-restore-portal.md)

This article shows you how to restore your database into a new server by using geo-restore. This can be done through PowerShell.

[AZURE.INCLUDE [Start your PowerShell session](../../includes/sql-database-powershell.md)]

## Geo-restore your database into a standalone database

1. Get the geo-redundant backup of your database that you want to restore by using the [Get-AzureRmSqlDatabaseGeoBackup](https://msdn.microsoft.com/library/azure/mt693388.aspx) cmdlet.

        $GeoBackup = Get-AzureRmSqlDatabaseGeoBackup -ResourceGroupName "resourcegroup01" -ServerName "server01" -DatabaseName "database01"

2. Start the restore from the geo-redundant backup by using the [Restore-AzureRmSqlDatabase](https://msdn.microsoft.com/library/azure/mt693390.aspx) cmdlet.

        Restore-AzureRmSqlDatabase –FromGeoBackup -ResourceGroupName "TargetResourceGroup" -ServerName "TargetServer" -TargetDatabaseName "RestoredDatabase" –ResourceId $GeoBackup.ResourceID -Edition "Standard" -RequestedServiceObjectiveName "S2"


## Geo-restore your database into an elastic database pool

1. Get the geo-redundant backup of your database that you want to restore by using the [Get-AzureRmSqlDatabaseGeoBackup](https://msdn.microsoft.com/library/azure/mt693388.aspx) cmdlet.

        $GeoBackup = Get-AzureRmSqlDatabaseGeoBackup -ResourceGroupName "resourcegroup01" -ServerName "server01" -DatabaseName "database01"

2. Start the restore from the geo-redundant backup by using the [Restore-AzureRmSqlDatabase](https://msdn.microsoft.com/library/azure/mt693390.aspx) cmdlet. Specify the pool name you want to restore your database into.

        Restore-AzureRmSqlDatabase –FromGeoBackup -ResourceGroupName "TargetResourceGroup" -ServerName "TargetServer" -TargetDatabaseName "RestoredDatabase" –ResourceId $GeoBackup.ResourceID –ElasticPoolName "elasticpool01"  


## Next steps

<<<<<<< HEAD
- For a business continuity overview, see [Business continuity overview](sql-database-business-continuity.md).
- To learn about Azure SQL Database automated backups, see [SQL Database automated backups](sql-database-automated-backups.md).
- To learn about business continuity design and recovery scenarios, see [Continuity scenarios](sql-database-business-continuity-scenarios.md).
- To learn about using automated backups for recovery, see [restore a database from the service-initiated backups](sql-database-recovery-using-backups.md).
- To learn about faster recovery options, see [Active-Geo-Replication](sql-database-geo-replication-overview.md).  
- To learn about using automated backups for archiving, see [database copy](sql-database-copy.md).
=======
- For a business continuity overview and scenarios, see [Business continuity overview](sql-database-business-continuity.md)
- To learn about Azure SQL Database automated backups, see [SQL Database automated backups](sql-database-automated-backups.md)
- To learn about using automated backups for recovery, see [restore a database from the service-initiated backups](sql-database-recovery-using-backups.md)
- To learn about faster recovery options, see [Active-Geo-Replication](sql-database-geo-replication-overview.md)  
- To learn about using automated backups for archiving, see [database copy](sql-database-copy.md)
>>>>>>> 8d1b1efa
<|MERGE_RESOLUTION|>--- conflicted
+++ resolved
@@ -12,13 +12,8 @@
     ms.devlang="NA"
     ms.topic="article"
     ms.tgt_pltfrm="powershell"
-<<<<<<< HEAD
-    ms.workload="sqldb-bcdr"
-    ms.date="06/17/2016"
-=======
-    ms.workload="NA" 
+    ms.workload="NA"
     ms.date="07/17/2016"
->>>>>>> 8d1b1efa
     ms.author="sstein"/>
 
 # Restore an Azure SQL Database from a geo-redundant backup by using PowerShell
@@ -56,17 +51,8 @@
 
 ## Next steps
 
-<<<<<<< HEAD
-- For a business continuity overview, see [Business continuity overview](sql-database-business-continuity.md).
+- For a business continuity overview and scenarios, see [Business continuity overview](sql-database-business-continuity.md).
 - To learn about Azure SQL Database automated backups, see [SQL Database automated backups](sql-database-automated-backups.md).
-- To learn about business continuity design and recovery scenarios, see [Continuity scenarios](sql-database-business-continuity-scenarios.md).
 - To learn about using automated backups for recovery, see [restore a database from the service-initiated backups](sql-database-recovery-using-backups.md).
 - To learn about faster recovery options, see [Active-Geo-Replication](sql-database-geo-replication-overview.md).  
-- To learn about using automated backups for archiving, see [database copy](sql-database-copy.md).
-=======
-- For a business continuity overview and scenarios, see [Business continuity overview](sql-database-business-continuity.md)
-- To learn about Azure SQL Database automated backups, see [SQL Database automated backups](sql-database-automated-backups.md)
-- To learn about using automated backups for recovery, see [restore a database from the service-initiated backups](sql-database-recovery-using-backups.md)
-- To learn about faster recovery options, see [Active-Geo-Replication](sql-database-geo-replication-overview.md)  
-- To learn about using automated backups for archiving, see [database copy](sql-database-copy.md)
->>>>>>> 8d1b1efa
+- To learn about using automated backups for archiving, see [database copy](sql-database-copy.md).