- name: SQL DB Documentation
  href: index.md
- name: Overview
  items:
  - name: About SQL DB
    href: sql-database-technical-overview.md
  - name: Compare SQL DB
    href: sql-database-features.md
- name: Quickstart
  expanded: true
  items:
  - name: Create DB - Portal
    href: sql-database-get-started-portal.md
  - name: Create DB - Azure CLI
    href: sql-database-get-started-cli.md
  - name: Create DB - PowerShell
    href: sql-database-get-started-powershell.md
  - name: Manage
    items:
    - name: SSMS
      href: sql-database-connect-query-ssms.md
    - name: VS Code
      href: sql-database-connect-query-vscode.md
  - name: Connect
    items:
    - name: .NET
      href: sql-database-connect-query-dotnet.md
    - name: PHP
      href: sql-database-connect-query-php.md
    - name: Node.js
      href: sql-database-connect-query-nodejs.md
    - name: Java
      href: sql-database-connect-query-java.md
    - name: Python
      href: sql-database-connect-query-python.md
    - name: Ruby
      href: sql-database-connect-query-ruby.md
- name: Samples
  items:
  - name: Azure CLI
    href: sql-database-cli-samples.md
  - name: PowerShell
    href: sql-database-powershell-samples.md
- name: Tutorials
  items:
  - name: Design a database
    href: sql-database-design-first-database.md
  - name: Migrate a database
    href: sql-database-migrate-your-sql-server-database.md  
- name: Concepts
  items:
  - name: DBs and servers
    items:
    - name: Databases
      href: sql-database-overview.md
    - name: Servers
      href: sql-database-server-overview.md
    - name: Elastic pools
      href: sql-database-elastic-pool.md
    - name: Use elastic pool?
      href: sql-database-elastic-pool-guidance.md
  - name: Resources
    items:
    - name: Service tiers
      href: sql-database-service-tiers.md
    - name: DTUs and eDTUs
      href: sql-database-what-is-a-dtu.md
    - name: DTU benchmark
      href: sql-database-benchmark-overview.md
    - name: Limits
      href: sql-database-resource-limits.md
  - name: Tools
    href: sql-database-manage-overview.md
  - name: Partition data
    items:
    - name: Sharded databases
      href: sql-database-elastic-scale-introduction.md
    - name: Elastic client library
      href: sql-database-elastic-database-client-library.md
    - name: Shard maps
      href: sql-database-elastic-scale-shard-map-management.md
    - name: Query routing
      href: sql-database-elastic-scale-data-dependent-routing.md
    - name: Manage credentials
      href: sql-database-elastic-scale-manage-credentials.md
    - name: Shard querying
      href: sql-database-elastic-scale-multishard-querying.md
    - name: Elastic tools
      href: sql-database-elastic-scale-glossary.md
    - name: Move sharded data
      href: sql-database-elastic-scale-overview-split-and-merge.md
    - name: Elastic tools FAQ
      href: sql-database-elastic-scale-faq.md
  - name: Manage multiple DBs
    items:
    - name: Elastic queries
      href: sql-database-elastic-query-overview.md
    - name: Horizontal data
      href: sql-database-elastic-query-horizontal-partitioning.md
    - name: Vertical data
      href: sql-database-elastic-query-vertical-partitioning.md
    - name: Transactions
      href: sql-database-elastic-transactions-overview.md
    - name: Elastic jobs
      href: sql-database-elastic-jobs-overview.md
  - name: Security
    items:
    - name: Overview
      href: sql-database-security-overview.md
    - name: Access control
      href: sql-database-control-access.md
    - name: Firewall rules
      href: sql-database-firewall-configure.md
    - name: Azure AD
      href: sql-database-aad-authentication.md
    - name: Logins and users
      href: sql-database-manage-logins.md
    - name: Multi-factor auth
      href: sql-database-ssms-mfa-authentication.md
    - name: Auditing
      href: sql-database-auditing.md
    - name: Auditing and TDS
      href: sql-database-auditing-and-dynamic-data-masking-downlevel-clients.md
    - name: Threat detection
      href: sql-database-threat-detection.md
    - name: TDE with SQL DB
      href: https://msdn.microsoft.com/library/dn948096
    - name: Always encrypted
      href: https://msdn.microsoft.com/library/mt163865.aspx
    - name: Data masking
      href: sql-database-dynamic-data-masking-get-started.md
  - name: Business continuity
    items:
    - name: Overview
      href: sql-database-business-continuity.md
    - name: Database backups
      href: sql-database-automated-backups.md
    - name: Backup retention
      href: sql-database-long-term-retention.md
    - name: Database recovery
      href: sql-database-recovery-using-backups.md
    - name: Geo-replication
      href: sql-database-geo-replication-overview.md
    - name: Logins
      href: sql-database-geo-replication-security-config.md
    - name: App design
      href: sql-database-designing-cloud-solutions-for-disaster-recovery.md
    - name: Elastic pools
      href: sql-database-disaster-recovery-strategies-for-applications-with-elastic-pool.md
    - name: App upgrades
      href: sql-database-manage-application-rolling-upgrade.md
  - name: Development
    items:
    - name: Overview
      href: sql-database-develop-overview.md
    - name: Connectivity
      href: sql-database-libraries.md
    - name: App design - SaaS
      href: sql-database-design-patterns-multi-tenancy-saas-applications.md
    - name: Security - SaaS
      href: sql-database-elastic-tools-multi-tenant-row-level-security.md
    - name: Ports - ADO.NET
      href: sql-database-develop-direct-route-ports-adonet-v12.md
    - name: Authenticate App 
      href: sql-database-client-id-keys.md
    - name: Error messages
      href: sql-database-develop-error-messages.md
    - name: Dapper
      href: sql-database-elastic-scale-working-with-dapper.md
    - name: JSON data
      href: sql-database-json-features.md
    - name: In-memory
      href: sql-database-in-memory.md
    - name: Temporal tables 
      href: sql-database-temporal-tables.md
    - name: Retention policies
      href: sql-database-temporal-tables-retention-policy.md
  - name: Database migration
    items:
    - name: SQL Server DB
      href: sql-database-cloud-migrate.md
    - name: T-SQL changes
      href: sql-database-transact-sql-information.md
  - name: Data movement
    items:
    - name: Copy a DB
      href: sql-database-copy.md
    - name: Import a DB
      href: sql-database-import.md
    - name: Export a DB
      href: sql-database-export.md
  - name: Monitor and tune
    items:
    - name: Single databases
      href: sql-database-single-database-monitor.md
    - name: Database advisor
      href: sql-database-advisor.md
    - name: Query insight
      href: sql-database-query-performance.md
    - name: Operate query store
      href: sql-database-operate-query-store.md
    - name: DMVs
      href: sql-database-monitoring-with-dmvs.md
    - name: Perf guidance
      href: sql-database-performance-guidance.md
    - name: Batching
      href: sql-database-use-batching-to-improve-performance.md
    - name: Extended events
      href: sql-database-xevent-db-diff-from-svr.md
    - name: Compatibility levels
      href: sql-database-compatibility-level-query-performance-130.md
- name: How-to guides
  items:
  - name: Manage firewall
    items:
    - name: Portal
      href: sql-database-configure-firewall-settings.md
    - name: PowerShell
      href: sql-database-configure-firewall-settings-powershell.md
    - name: REST API
      href: sql-database-configure-firewall-settings-rest.md
    - name: Transact-SQL
      href: sql-database-configure-firewall-settings-tsql.md
  - name: Manage elastic pools
    items:
    - name: Portal
      href: sql-database-elastic-pool-manage-portal.md
    - name: PowerShell
      href: sql-database-elastic-pool-manage-powershell.md
    - name: Transact-SQL
      href: sql-database-elastic-pool-manage-tsql.md
    - name: C #
      href: sql-database-elastic-pool-manage-csharp.md
  - name: DB Access
    items:
    - name: SQL Server
      href: sql-database-control-access-sql-authentication-get-started.md
    - name: Azure AD
      href: sql-database-control-access-aad-authentication-get-started.md
  - name: Secure data
    items:
    - name: Azure AD auth
      href: sql-database-aad-authentication-configure.md
    - name: Auditing
      href: sql-database-auditing-portal.md
    - name: Threat detection
      href: sql-database-threat-detection-portal.md
    - name: Encrypt - cert store
      href: sql-database-always-encrypted.md
    - name: Encrypt - key vault
      href: sql-database-always-encrypted-azure-key-vault.md
    - name: Configure masking
      href: sql-database-dynamic-data-masking-get-started-portal.md
  - name: Recovery
    items:
    - name: Portal
      href: sql-database-get-started-backup-recovery-portal.md
    - name: PowerShell
      href: sql-database-get-started-backup-recovery-powershell.md
    - name: Single table
      href: sql-database-cloud-migrate-restore-single-table-azure-backup.md
  - name: Retention
    items:
    - name: Retention - Portal
      href: sql-database-manage-long-term-backup-retention-portal.md
    - name: Retention - PowerShell
      href: sql-database-manage-long-term-backup-retention-powershell.md
  - name: Geo-replicate data
    items:
    - name: Portal
      href: sql-database-geo-replication-portal.md
    - name: T-SQL - Configure
      href: sql-database-geo-replication-transact-sql.md
    - name: T-SQL - Failover
      href: sql-database-geo-replication-failover-transact-sql.md
    - name: Recover - outage
      href: sql-database-disaster-recovery.md
    - name: Perform drills
      href: sql-database-disaster-recovery-drills.md
  - name: Move data
    items:
<<<<<<< HEAD
    - name: Import - Portal
      href: sql-database-import-portal.md
    - name: Import - SQLPackage
      href: sql-database-import-sqlpackage.md
=======
>>>>>>> 3cf09cbd
    - name: Load data with BCP
      href: sql-database-load-from-csv-with-bcp.md
    - name: Load data with ADF
      href: ../data-factory/data-factory-copy-data-from-azure-blob-storage-to-sql-database.md
    - name: Sync data
      href: sql-database-get-started-sql-data-sync.md
  - name: Connect applications
    items:
    - name: C and C ++
      href: sql-database-develop-cplusplus-simple.md
    - name: Excel
      href: sql-database-connect-excel.md
    - name: Guidance
      href: sql-database-connectivity-issues.md
    - name: Issues
      href: sql-database-troubleshoot-common-connection-issues.md
    - name: Create DB with C #
      href: sql-database-get-started-csharp.md
  - name: Configure In-Memory
    href: sql-database-in-memory-oltp-migration.md
  - name: Manage multiple DBs
    items:
    - name: Create sharded app
      href: sql-database-elastic-scale-get-started.md
    - name: Move sharded data
      href: sql-database-elastic-scale-configure-deploy-split-and-merge.md
    - name: Security configuration
      href: sql-database-elastic-scale-split-merge-security-configuration.md
    - name: Add a shard
      href: sql-database-elastic-scale-add-a-shard.md
    - name: Fix shard map problems
      href: sql-database-elastic-database-recovery-manager.md
    - name: Migrate sharded DB
      href: sql-database-elastic-convert-to-use-elastic-tools.md
    - name: Create counters
      href: sql-database-elastic-database-perf-counters.md
    - name: Use entity framework
      href: sql-database-elastic-scale-use-entity-framework-applications-visual-studio.md
    - name: Upgrade clients
      href: sql-database-elastic-scale-upgrade-client-library.md
    - name: Install elastic job
      href: sql-database-elastic-jobs-service-installation.md
    - name: Create job - Portal
      href: sql-database-elastic-jobs-create-and-manage.md
    - name: Create job - PowerShell
      href: sql-database-elastic-jobs-powershell.md
    - name: Create job - Sample app
      href: sql-database-elastic-jobs-getting-started.md
    - name: Uninstall elastic job
      href: sql-database-elastic-jobs-uninstall.md
    - name: Query horizontal data
      href: sql-database-elastic-query-getting-started.md
    - name: Query vertical data
      href: sql-database-elastic-query-getting-started-vertical.md
  - name: Monitor and tune
    items:
    - name: Use Database Advisor
      href: sql-database-advisor-portal.md
    - name: Use QPI
      href: sql-database-performance.md
    - name: Evaluate and tune
      href: sql-database-troubleshoot-performance.md
    - name: Create alerts
      href: sql-database-insights-alerts-portal.md
    - name: Monitor in-memory
      href: sql-database-in-memory-oltp-monitoring.md
    - name: Extended events - event file
      href: sql-database-xevent-code-event-file.md
    - name: Extended events - ring buffer
      href: sql-database-xevent-code-ring-buffer.md
  - name: Manage
    items:
    - name: Azure Automation
      href: sql-database-manage-automation.md
    - name: Azure RemoteApp
      href: sql-database-ssms-remoteapp.md
    - name: SSMS - MFA
      href: sql-database-ssms-mfa-authentication-configure.md
- name: Reference
  items:
  - name: PowerShell
    href: /powershell/resourcemanager/azurerm.sql/v2.3.0/azurerm.sql
  - name: PowerShell (Elastic DB)
    href: /powershell/elasticdatabasejobs/v0.8.33/elasticdatabasejobs
  - name: Azure CLI 2.0
    href: /cli/azure/sql
  - name: .NET
    href: /dotnet/api/microsoft.azure.management.sql.models
  - name: Java
    href: /java/api/com.microsoft.azure.management.sql
  - name: Node.js
    href: https://msdn.microsoft.com/library/mt652093.aspx
  - name: Python
    href: https://msdn.microsoft.com/library/mt652092.aspx
  - name: Ruby
    href: https://msdn.microsoft.com/library/mt691981.aspx
  - name: PHP
    href: https://msdn.microsoft.com/library/dn865013.aspx
  - name: T-SQL
    href: https://msdn.microsoft.com/library/bb510741.aspx
  - name: REST
    href: https://msdn.microsoft.com/library/mt163571.aspx
  - name: SQL Server tools
    href: https://msdn.microsoft.com/library/mt238365.aspx
  - name: SQL Server Management Studio (SSMS)
    href: https://msdn.microsoft.com/library/mt238290.aspx
  - name: SQL Server Data Tools (SSDT)
    href: https://msdn.microsoft.com/library/mt204009.aspx
  - name: BCP
    href: https://msdn.microsoft.com/library/ms162802.aspx
  - name: SQLCMD
    href: https://msdn.microsoft.com/library/ms162773.aspx
  - name: SqlPackage
    href: https://msdn.microsoft.com/hh550080.aspx
  - name: SQL Database Management Library package
    href: https://www.nuget.org/packages/Microsoft.Azure.Management.Sql
  - name: SQL Server drivers
    href: https://msdn.microsoft.com/library/mt654049.aspx
    items:
    - name: ADO.NET
      href: https://msdn.microsoft.com/library/mt657768.aspx
    - name: JDBC
      href: https://msdn.microsoft.com/library/mt484311.aspx
    - name: ODBC
      href: https://msdn.microsoft.com/library/mt654048.aspx
- name: Resources
  items:
  - name: FAQ
    href: sql-database-faq.md
  - name: Troubleshoot connectivity
    href: https://support.microsoft.com/help/10085/troubleshooting-connectivity-issues-with-microsoft-azure-sql-database
  - name: Pricing
    href: https://azure.microsoft.com/pricing/details/sql-database/
  - name: MSDN forum
    href: https://social.msdn.microsoft.com/Forums/home?forum=ssdsgetstarted
  - name: Stack Overflow
    href: http://stackoverflow.com/questions/tagged/sql-azure
  - name: Videos
    href: https://azure.microsoft.com/documentation/videos/index/?services=sql-database
  - name: Service updates
    href: https://azure.microsoft.com/updates/?service=sql-database
  - name: Architecture guidance
    href: https://docs.microsoft.com/sql/#pivot=architecture
  - name: Customer implementations
    href: sql-database-customer-implementations.md
  - name: Sample applications
    items:
    - name: Tailspin Surveys
      href: https://github.com/Azure-Samples/guidance-identity-management-for-multitenant-apps/blob/master/docs/running-the-app.md
    - name: Contoso Clinic
      href: https://github.com/Microsoft/azure-sql-security-sample
    - name: Elastic pool telemetry
      href: https://github.com/Microsoft/sql-server-samples/tree/master/samples/manage/azure-sql-db-elastic-pools
    - name: Elastic pool custom dashboard
      href: https://github.com/Microsoft/sql-server-samples/tree/master/samples/manage/azure-sql-db-elastic-pools-custom-dashboard<|MERGE_RESOLUTION|>--- conflicted
+++ resolved
@@ -279,13 +279,6 @@
       href: sql-database-disaster-recovery-drills.md
   - name: Move data
     items:
-<<<<<<< HEAD
-    - name: Import - Portal
-      href: sql-database-import-portal.md
-    - name: Import - SQLPackage
-      href: sql-database-import-sqlpackage.md
-=======
->>>>>>> 3cf09cbd
     - name: Load data with BCP
       href: sql-database-load-from-csv-with-bcp.md
     - name: Load data with ADF
