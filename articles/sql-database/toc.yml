- name: SQL Database Documentation
  href: index.yml
- name: SQL Database Service
  items:
  - name: What is SQL Database
    href: sql-database-technical-overview.md
  - name: Choose a version of Azure SQL
    href: sql-database-paas-vs-sql-server-iaas.md
  - name: Release notes
    href: sql-database-release-notes.md 
- name: Quickstarts
  expanded: true
  items:
  - name: Single database quickstart guide
    href: sql-database-single-database-quickstart-guide.md
  - name: Managed instance quickstart guide
    href: sql-database-managed-instance-quickstart-guide.md
  - name: Create
    items: 
    - name: Single database - portal
      href: sql-database-single-database-get-started.md
    - name: Single database - template
      displayName: Azure Resource Manager template, ARM
      href: sql-database-single-database-get-started-template.md
    - name: Managed instance
      href: sql-database-managed-instance-get-started.md
  - name: Configure
    items:
    - name: Server-level IP firewall rules
      href: sql-database-server-level-firewall-rule.md
    - name: Client VM connection to a managed instance
      href: sql-database-managed-instance-configure-vm.md
    - name: Point-to-site connection to a managed instance
      href: sql-database-managed-instance-configure-p2s.md
  - name: Load data
    items:
    - name: Import BACPAC into a new database
      href: sql-database-import.md
    - name: Restore database backup to a managed instance
      href: sql-database-managed-instance-get-started-restore.md
  - name: Query
    href: sql-database-connect-query.md
    items:
    - name: SSMS
      href: sql-database-connect-query-ssms.md
    - name: Azure Data Studio
      href: https://docs.microsoft.com/sql/azure-data-studio/quickstart-sql-database?toc=/azure/sql-database/toc.json
    - name: Azure portal
      href: sql-database-connect-query-portal.md
    - name: VS Code
      href: sql-database-connect-query-vscode.md
    - name: .NET with Visual Studio
      href: sql-database-connect-query-dotnet-visual-studio.md
    - name: .NET core
      href: sql-database-connect-query-dotnet-core.md
    - name: .NET with Active Directory MFA
      href: active-directory-interactive-connect-azure-sql-db.md
    - name: Go
      href: sql-database-connect-query-go.md
    - name: Java
      href: sql-database-connect-query-java.md
    - name: Node.js
      href: sql-database-connect-query-nodejs.md
    - name: PHP
      href: sql-database-connect-query-php.md
    - name: Python
      href: sql-database-connect-query-python.md
    - name: Ruby
      href: sql-database-connect-query-ruby.md
    - name: R
      href: sql-database-connect-query-r.md
  - name: Machine Learning Services
    items:
    - name: Create R scripts
      href: sql-database-quickstart-r-create-script.md
    - name: Train and score a model
      href: sql-database-quickstart-r-train-score-model.md
- name: Tutorials
  items:
  - name: Design a database in SQL Database
    items:
    - name: Design database using SSMS
      href: sql-database-design-first-database.md
    - name: Design database using .NET
      href: sql-database-design-first-database-csharp.md
  - name: Migrate to SQL Database
    items:
    - name: Migrate to a single/pooled database using DMS
      href: ../dms/tutorial-sql-server-to-azure-sql.md?toc=/azure/sql-database/toc.json
    - name: Migrate to a managed instance using DMS
      href: ../dms/tutorial-sql-server-to-managed-instance.md?toc=/azure/sql-database/toc.json
  - name: Security in SQL Database
    items:
    - name: Single and pooled database security
      href: sql-database-security-tutorial.md
    - name: Managed instance security
      href: sql-database-managed-instance-aad-security-tutorial.md
  - name: Implement a geo-distributed database
    href: sql-database-implement-geo-distributed-database.md 
  - name: Set up Azure SQL Data Sync
    href: sql-database-get-started-sql-data-sync.md
  - name: Machine Learning Services
    items:
    - name: Build and deploy a predictive model in R
      items:
      - name: 1 - Prepare the data
        href: sql-database-tutorial-predictive-model-prepare-data.md
      - name: 2 - Create the model
        href: sql-database-tutorial-predictive-model-build-compare.md
      - name: 3 - Deploy the model
        href: sql-database-tutorial-predictive-model-deploy.md
- name: Samples
  items:
  - name: Code samples
    href: https://azure.microsoft.com/resources/samples/?service=sql-database
  - name: Azure CLI
    href: sql-database-cli-samples.md
  - name: Azure PowerShell
    href: sql-database-powershell-samples.md
  - name: Azure Resource Manager
    displayName: Resource Manager template
    href: sql-database-resource-manager-samples.md 
- name: Concepts
  items:
  - name: Purchasing models
    items: 
    - name: Overview 
      href: sql-database-purchase-models.md
    - name: vCore-based model
      href: sql-database-service-tiers-vcore.md
    - name: DTU service tiers
      href: sql-database-service-tiers-dtu.md
    - name: Serverless compute tier
      href: sql-database-serverless.md
    - name: Prepay for reserved capacity
      href: sql-database-reserved-capacity.md
    - name: Migrate from Premium RS service tier
      href: sql-database-service-tiers-prs.md
  - name: Compute & storage
    items:
    - name: Overview
      href: sql-database-service-tiers-general-purpose-business-critical.md
      displayName: provisioned compute tier  
    - name: General purpose / Standard service tiers
      href: sql-database-service-tier-general-purpose.md
    - name: Business critical / Premium service tiers
      href: sql-database-service-tier-business-critical.md
    - name: Hyperscale service tier
      href: sql-database-service-tier-hyperscale.md
    - name: Hyperscale FAQ
      href: sql-database-service-tier-hyperscale-faq.md
  - name: Single databases
    items:
    - name: Single database overview
      href: sql-database-single-index.yml
    - name: Single database capabilities
      href: sql-database-single-database.md  
    - name: Management API reference
      href: sql-database-single-databases-manage.md
    - name: T-SQL differences
      href: sql-database-transact-sql-information.md 
    - name: Database servers and resources
      items:
      - name: Database server overview
        href: sql-database-servers.md
      - name: Database server resource limits 
        href: sql-database-resource-limits-database-server.md
      - name: Connectivity architecture
        href: sql-database-connectivity-architecture.md 
    - name: Single database resources
      items:    
      - name: vCore-based resource limits
        href: sql-database-vcore-resource-limits-single-databases.md  
      - name: DTU-based resource limits
        href: sql-database-dtu-resource-limits-single-databases.md
      - name: Scale resources
        href: sql-database-single-database-scale.md
  - name: Elastic pools
    items:
    - name: Elastic pools
      href: sql-database-elastic-pool.md
    - name: Elastic pool resources
      items:
      - name: vCore-based resource limits
        href: sql-database-vcore-resource-limits-elastic-pools.md  
      - name: DTU-based resource limits
        href: sql-database-dtu-resource-limits-elastic-pools.md  
      - name: Scale resources
        href: sql-database-elastic-pool-scale.md
    - name: Manage pool resources
      href: sql-database-elastic-pool-manage.md
  - name: Managed instances
    items:
    - name: Managed instances overview
      href: sql-database-managed-instance-index.yml
    - name: Managed instance capabilities
      href: sql-database-managed-instance.md
    - name: Management API reference
      href: sql-database-managed-instance-create-manage.md
    - name: Resource limits
      href: sql-database-managed-instance-resource-limits.md
    - name: Connectivity architecture
      href: sql-database-managed-instance-connectivity-architecture.md 
    - name: T-SQL differences
      href: sql-database-managed-instance-transact-sql-information.md 
    - name: Time zone in Managed Instance
      href: sql-database-managed-instance-timezone.md
    - name: Secure public endpoints in managed instance
      href: sql-database-managed-instance-public-endpoint-securely.md
  - name: Platform as a Service
    items:
    - name: Platform as a Service overview
      href: sql-database-paas.yml
    - name: Business continuity
      href: sql-database-business-continuity.md
    - name: High availability
      href: sql-database-high-availability.md
    - name: Automated backups
      href: sql-database-automated-backups.md
    - name: Long-term backup retention
      href: sql-database-long-term-retention.md
    - name: Planned maintenance events
      href: sql-database-planned-maintenance.md  
    - name: Failover groups and geo-replication
      items: 
      - name: Active geo-replication
        href: sql-database-active-geo-replication.md
      - name: Auto-failover groups
        href: sql-database-auto-failover-group.md
      - name: Configure active geo-replication - Portal
        href: sql-database-active-geo-replication-portal.md
      - name: Configure security for replicas
        href: sql-database-geo-replication-security-config.md
    - name: Database recovery options
      items:
      - name: Recovery using backups
        href: sql-database-recovery-using-backups.md
      - name: Accelerated database recovery
        href: sql-database-accelerated-database-recovery.md
      - name: Outage recovery guidance
        href: sql-database-disaster-recovery.md
      - name: Recovery drills
        href: sql-database-disaster-recovery-drills.md
  - name: Security   
    items:
    - name: Security overview
      href: sql-database-security-overview.md
      displayName: compliance, fedramp, soc, fact, fisc, hitrust, pci, iso  
    - name: Advanced data security
      items:
      - name: Advanced data security
        href: sql-database-advanced-data-security.md
      - name: Data discovery and classification
        href: sql-database-data-discovery-and-classification.md
      - name: Vulnerability assessment
        href: sql-vulnerability-assessment.md
      - name: Advanced Threat Protection
        href: sql-database-threat-detection-overview.md
    - name: Server-level IP firewall rules
      items:
      - name: Create and manage
        href: sql-database-firewall-configure.md      
      - name: Virtual network endpoints
        href: sql-database-vnet-service-endpoint-rule-overview.md
      - name: Virtual network endpoints - PowerShell
        href: sql-database-vnet-service-endpoint-rule-powershell.md
    - name: Access control
      items:
      - name: Access control
        href: sql-database-control-access.md
      - name: Logins and users
        href: sql-database-manage-logins.md
    - name: Azure AD authentication
      href: sql-database-aad-authentication.md
    - name: Auditing
      items:
      - name: Get started with SQL Database auditing
        href: sql-database-auditing.md
      - name: Auditing - Managed instance
        href: sql-database-managed-instance-auditing.md
      - name: Audit Log Format
        href: sql-database-audit-log-format.md
    - name: Dynamic data masking
      href: sql-database-dynamic-data-masking-get-started.md
    - name: Always encrypted
      items:
      - name: Use the certificate store
        href: sql-database-always-encrypted.md
      - name: Use the Azure key vault
        href: sql-database-always-encrypted-azure-key-vault.md
    - name: Transparent Data Encryption (TDE)
      items:
      - name: TDE with Azure SQL  
        href: transparent-data-encryption-azure-sql.md
      - name: TDE with Bring Your Own Key
        href: transparent-data-encryption-byok-azure-sql.md
    - name: Security attributes
      href: sql-database-security-attributes.md
  - name: Scalability
    items:
    - name: Scalability overview
      href: sql-database-scalability-index.yml
    - name: Scale Up/Down
      href: sql-database-scale-resources.md
    - name: Read Scale-Out
      href: sql-database-read-scale-out.md
    - name: Database sharding
      items: 
      - name: Database sharding
        href: sql-database-elastic-scale-introduction.md
      - name: Glossary
        href: sql-database-elastic-scale-glossary.md
      - name: Elastic client library - consolidate
        href: sql-database-elastic-database-client-library.md
      - name: Shard maps
        href: sql-database-elastic-scale-shard-map-management.md
      - name: Query routing
        href: sql-database-elastic-scale-data-dependent-routing.md
      - name: Manage credentials
        href: sql-database-elastic-scale-manage-credentials.md
      - name: Move sharded data
        href: sql-database-elastic-scale-overview-split-and-merge.md
      - name: Elastic tools FAQ
        href: sql-database-elastic-scale-faq.md
    - name: Elastic queries
      href: sql-database-elastic-query-overview.md
    - name: Elastic transactions
      href: sql-database-elastic-transactions-overview.md
  - name: Monitoring and tuning
    items:
    - name: Monitoring and tuning overview
      href: sql-database-monitoring-tuning-index.yml
    - name: Monitoring and performance tuning
      href: sql-database-monitor-tune-overview.md
    - name: Performance monitoring
      items:
      - name: Query Performance Insight
        href: sql-database-query-performance.md
      - name: Azure SQL Analytics monitoring
        href: https://docs.microsoft.com/azure/log-analytics/log-analytics-azure-sql
      - name: Diagnostic telemetry logging
        href: sql-database-metrics-diag-logging.md
    - name: Intelligent performance
      items:
      - name: Automatic tuning
        href: sql-database-automatic-tuning.md
      - name: Intelligent insights into performance
        href: sql-database-intelligent-insights.md
      - name: Tuning actions and recommendations
        href: sql-database-performance.md
      - name: Database advisor performance recommendations
        href: sql-database-advisor.md
  - name: Databases features
    items:
    - name: Overview
      href: sql-database-features-index.yml
    - name: SQL features comparison
      href: sql-database-features.md
    - name: Multi-model capabilities
      href: sql-database-multi-model-features.md
    - name: In-memory
      href: sql-database-in-memory.md
    - name: Transactional replication
      href: sql-database-managed-instance-transactional-replication.md
    - name: SQL Data Sync
      href: sql-database-sync-data.md
    - name: Temporal tables 
      href: sql-database-temporal-tables.md
    - name: Job automation 
      href: sql-database-job-automation-overview.md
<<<<<<< HEAD
    - name: Machine learning
      items:
      - name: Machine learning overview
=======
    - name: Machine Learning Services
      items:
      - name: Overview
>>>>>>> 6a383dfd
        href: sql-database-machine-learning-services-overview.md
      - name: Key differences
        href: sql-database-machine-learning-services-differences.md
- name: How-to guides
  items:
  - name: Overview
    href: sql-database-howto.md
  - name: Single databases and elastic pools
    items: 
    - name: Overview
      href: sql-database-howto-single-database.md
    - name: Migrate to a single/pooled database
      href: sql-database-single-database-migrate.md
    - name: Manage SQL database after migration
      href: sql-database-manage-after-migration.md
    - name: Configure replication
      href: replication-to-sql-database.md
    - name: Configure threat detection
      href: sql-database-threat-detection.md
    - name: Configure backup retention using Azure Blob storage
      href: sql-database-long-term-backup-retention-configure.md
    - name: Configure Elastic Database jobs
      href: elastic-jobs-overview.md
    - name: Configure dynamic data masking
      href: sql-database-dynamic-data-masking-get-started-portal.md
    - name: Configure geo-replication - Portal
      href: sql-database-geo-replication-portal.md
    - name: Configure security for geo-replicas
      href: sql-database-geo-replication-security-config.md
    - name: Try in-memory features
      href: sql-database-in-memory-sample.md  
    - name: Enable automatic tuning
      href: sql-database-automatic-tuning-enable.md
    - name: Enable e-mail notifications for automatic tuning
      href: sql-database-automatic-tuning-email-notifications.md
    - name: Apply performance recommendations
      href: sql-database-advisor-portal.md
    - name: Create alerts
      href: sql-database-insights-alerts-portal.md
    - name: Troubleshoot connectivity
      href: sql-database-troubleshoot-common-connection-issues.md
    - name: Manage file space
      href: sql-database-file-space-management.md
    - name: Use Resource Health for connectivity issues
      href: sql-database-resource-health.md
    - name: Database sharding
      items:
      - name: Upgrade elastic database client library
        href: sql-database-elastic-scale-upgrade-client-library.md
      - name: Create sharded app
        href: sql-database-elastic-scale-get-started.md
      - name: Query horizontally-sharded data
        href: sql-database-elastic-query-getting-started.md
      - name: Multi-shard queries
        href: sql-database-elastic-scale-multishard-querying.md
      - name: Move sharded data
        href: sql-database-elastic-scale-configure-deploy-split-and-merge.md
      - name: Security configuration
        href: sql-database-elastic-scale-split-merge-security-configuration.md
      - name: Add a shard
        href: sql-database-elastic-scale-add-a-shard.md
      - name: Fix shard map problems
        href: sql-database-elastic-database-recovery-manager.md
      - name: Migrate sharded database
        href: sql-database-elastic-convert-to-use-elastic-tools.md
      - name: Create counters
        href: sql-database-elastic-database-perf-counters.md
      - name: Use entity framework
        href: sql-database-elastic-scale-use-entity-framework-applications-visual-studio.md
      - name: Use Dapper framework
        href: sql-database-elastic-scale-working-with-dapper.md
    - name: Query distributed data
      items:  
      - name: Query vertically partitioned data
        href: sql-database-elastic-query-getting-started-vertical.md
      - name: Report across scaled-out data tier
        href: sql-database-elastic-query-horizontal-partitioning.md
      - name: Query across tables with different schemas
        href: sql-database-elastic-query-vertical-partitioning.md
    - name: Elastic jobs
      items:
      - name: Create and manage (PowerShell)
        href: elastic-jobs-powershell.md
      - name: Create and manage (T-SQL)
        href: elastic-jobs-tsql.md
      - name: Migrate (from old Elastic jobs)
        href: elastic-jobs-migrate.md
  - name: Managed instances
    items:
    - name: Overview
      href: sql-database-howto-managed-instance.md
    - name: Migrate to Managed instance
      href: sql-database-managed-instance-migrate.md
    - name: Migrate TDE cert to Managed instance
      href: sql-database-managed-instance-migrate-tde-certificate.md
    - name: Determine size of managed instance subnet 
      href: sql-database-managed-instance-determine-size-vnet-subnet.md
    - name: Create new VNet and subnet for managed instance
      href: sql-database-managed-instance-create-vnet-subnet.md
    - name: Configure existing VNet and subnet for managed instance
      href: sql-database-managed-instance-configure-vnet-subnet.md
    - name: Delete subnet after deleting managed instance
      href: sql-database-managed-instance-delete-virtual-cluster.md
    - name: Configure custom DNS
      href: sql-database-managed-instance-custom-dns.md
    - name: Sync network configuration
      href: sql-database-managed-instance-sync-network-configuration.md
    - name: Find management endpoint IP address
      href: sql-database-managed-instance-find-management-endpoint-ip-address.md
    - name: Verify built-in firewall protection
      href: sql-database-managed-instance-management-endpoint-verify-built-in-firewall.md
    - name: Transactional replication
      href: replication-with-sql-database-managed-instance.md
    - name: Configure threat detection
      href: sql-database-managed-instance-threat-detection.md
    - name: Connect applications
      href: sql-database-managed-instance-connect-app.md
    - name: Configure public endpoint
      href: sql-database-managed-instance-public-endpoint-configure.md
  - name: Load and move data
    items:
    - name: Copy a database within Azure
      href: sql-database-copy.md
    - name: Import a database from a BACPAC file
      href: sql-database-import.md
    - name: Export a database to a BACPAC file
      href: sql-database-export.md
    - name: Data sync
      items:
      - name: Data Sync Agent
        href: sql-database-data-sync-agent.md
      - name: Replicate schema changes
        href: sql-database-update-sync-schema.md
      - name: Monitor with OMS
        href: sql-database-sync-monitor-oms.md
      - name: Best practices for Data Sync
        href: sql-database-best-practices-data-sync.md
      - name: Troubleshoot Data Sync
        href: sql-database-troubleshoot-data-sync.md
    - name: Load data with BCP
      href: sql-database-load-from-csv-with-bcp.md
    - name: Load data with ADF
      href: ../data-factory/connector-azure-sql-database.md?toc=/azure/sql-database/toc.json
  - name: Monitor and tune database
    items:
    - name: Manual tuning
      href: sql-database-performance-guidance.md
    - name: Use DMVs to monitor performance
      href: sql-database-monitoring-with-dmvs.md
    - name: Use Query store to monitor performance
      href: sql-database-operate-query-store.md   
    - name: Troubleshoot performance with Intelligent Insights
      href: sql-database-intelligent-insights-troubleshoot-performance.md
    - name: Use Intelligent Insights diagnostics log
      href: sql-database-intelligent-insights-use-diagnostics-log.md
    - name: Monitor In-memory OLTP space
      href: sql-database-in-memory-oltp-monitoring.md
    - name: Extended events
      items:
      - name: Extended events
        href: sql-database-xevent-db-diff-from-svr.md
      - name: Extended events - event file
        href: sql-database-xevent-code-event-file.md
      - name: Extended events - ring buffer
        href: sql-database-xevent-code-ring-buffer.md
  - name: Configure features
    items:
    - name: Configure Azure AD auth
      href: sql-database-aad-authentication-configure.md
    - name: Conditional access
      href: sql-database-conditional-access.md
    - name: Multi-factor AAD auth
      href: sql-database-ssms-mfa-authentication.md
    - name: Configure multi-factor auth
      href: sql-database-ssms-mfa-authentication-configure.md
    - name: Configure temporal retention policy
      href: sql-database-temporal-tables-retention-policy.md
    - name: Configure TDE with BYOK
      href: transparent-data-encryption-byok-azure-sql-configure.md
    - name: Rotate TDE BYOK keys
      href: transparent-data-encryption-byok-azure-sql-key-rotation.md
    - name: Remove TDE protector
      href: transparent-data-encryption-byok-azure-sql-remove-tde-protector.md
    - name: Configure In-Memory OLTP
      href: sql-database-in-memory-oltp-migration.md
    - name: Azure Automation
      href: sql-database-manage-automation.md
  - name: Develop apps
    items:
    - name: Overview
      href: sql-database-develop-overview.md
    - name: Working with JSON data
      href: sql-database-json-features.md
    - name: Use ASP.NET App Service
      href: /azure/app-service/app-service-web-tutorial-dotnet-sqldatabase?toc=/azure/sql-database/toc.json
    - name: Use Azure Functions
      href: ../azure-functions/functions-scenario-database-table-cleanup.md?toc=/azure/sql-database/toc.json
    - name: Use Azure Logic Apps
      href: /azure/connectors/connectors-create-api-sqlazure?toc=/azure/sql-database/toc.json
    - name: Use Spark Connector
      href: sql-database-spark-connector.md
    - name: Index with Azure Search
      href: /azure/search/search-howto-connecting-azure-sql-database-to-azure-search-using-indexers?toc=/azure/sql-database/toc.json
    - name: Authenticate app 
      href: sql-database-client-id-keys.md
    - name: Error messages
      href: sql-database-develop-error-messages.md
    - name: Batching for perf
      href: sql-database-use-batching-to-improve-performance.md
    - name: Connectivity guidance
      href: sql-database-connectivity-issues.md
    - name: DNS aliases
      href: dns-alias-overview.md
    - name: DNS alias PowerShell
      href: dns-alias-powershell.md
    - name: Ports - ADO.NET
      href: sql-database-develop-direct-route-ports-adonet-v12.md
    - name: C and C ++
      href: sql-database-develop-cplusplus-simple.md
    - name: Excel
      href: sql-database-connect-excel.md
    - name: Java
      items:
      - name: Use Spring Data JDBC
        href: /java/azure/spring-framework/configure-spring-data-jdbc-with-azure-sql-server 
      - name: Use Spring Data JPA
        href: /java/azure/spring-framework/configure-spring-data-jpa-with-azure-sql-server
  - name: Design applications
    items:
    - name: Design for disaster recovery
      href: sql-database-designing-cloud-solutions-for-disaster-recovery.md
    - name: Design for elastic pools
      href: sql-database-disaster-recovery-strategies-for-applications-with-elastic-pool.md
    - name: Design for app upgrades
      href: sql-database-manage-application-rolling-upgrade.md  
    - name: Multi-tenant SaaS
      items:
      - name: SaaS design patterns
        href: saas-tenancy-app-design-patterns.md
      - name: SaaS video indexer
        href: saas-tenancy-video-index-wingtip-brk3120-20171011.md
      - name: SaaS app security
        href: saas-tenancy-elastic-tools-multi-tenant-row-level-security.md
      - name: Multi-tenant SaaS sample application
        items:
        - name: Wingtip Tickets sample
          href: saas-tenancy-welcome-wingtip-tickets-app.md
        - name: General guidance
          href: saas-tenancy-wingtip-app-guidance-tips.md
        - name: Single application
          items:
          - name: Deploy example app
            href: saas-standaloneapp-get-started-deploy.md
          - name: Provision tenants
            href: saas-standaloneapp-provision-and-catalog.md
        - name: Database per tenant
          items:
          - name: Tutorial intro
            href: saas-dbpertenant-wingtip-app-overview.md
          - name: Deploy example app
            href: saas-dbpertenant-get-started-deploy.md
          - name: Provision tenants
            href: saas-dbpertenant-provision-and-catalog.md
          - name: Monitor database performance
            href: saas-dbpertenant-performance-monitoring.md
          - name: Monitor with Azure Monitor logs
            href: saas-dbpertenant-log-analytics.md
          - name: Restore one tenant
            href: saas-dbpertenant-restore-single-tenant.md
          - name: Manage tenant schema
            href: saas-tenancy-schema-management.md
          - name: Cross-tenant reporting
            href: saas-tenancy-cross-tenant-reporting.md
          - name: Tenant analytics
            items:
            - name: With SQL Database
              href: saas-tenancy-tenant-analytics.md
            - name: With SQL Data Warehouse
              href: saas-tenancy-tenant-analytics-adf.md
        - name: Disaster recovery using geo-restore
          href: saas-dbpertenant-dr-geo-restore.md
        - name: Disaster recovery using database geo-replication
          href: saas-dbpertenant-dr-geo-replication.md
      - name: Multi-tenant database
        items:
        - name: Deploy example app
          href: saas-multitenantdb-get-started-deploy.md
        - name: Provision tenants
          href: saas-multitenantdb-provision-and-catalog.md
        - name: Monitor database performance
          href: saas-multitenantdb-performance-monitoring.md
        - name: Run ad-hoc queries
          href: saas-multitenantdb-adhoc-reporting.md
        - name: Manage tenant schema
          href: saas-multitenantdb-schema-management.md
        - name: ETL for analytics
          href: saas-multitenantdb-tenant-analytics.md
  - name: Machine Learning Services
    items:
      - name: Write advanced R functions
        href: sql-database-machine-learning-services-functions.md
      - name: Work with R and SQL data
        href: sql-database-machine-learning-services-data-issues.md
<<<<<<< HEAD
=======
      - name: Add R packages
        href: sql-database-machine-learning-services-add-r-packages.md
>>>>>>> 6a383dfd
- name: Reference
  items:
  - name: Azure PowerShell
    href: /powershell/module/az.sql
  - name: Azure CLI
    href: /cli/azure/sql
  - name: .NET
    href: /dotnet/api/microsoft.azure.management.sql.models
  - name: Java
    href: /java/api/com.microsoft.azure.management.sql
  - name: Node.js
    href: /sql/connect/node-js/node-js-driver-for-sql-server
  - name: Python
    href: /sql/connect/python/python-driver-for-sql-server
  - name: Ruby
    href: /sql/connect/ruby/ruby-driver-for-sql-server
  - name: PHP
    href: /sql/connect/php/microsoft-php-driver-for-sql-server
  - name: T-SQL
    href: /sql/t-sql/language-reference
  - name: REST
    href: /rest/api/sql/
  - name: Resource Manager templates for SQL
    displayName: ARM
    href: /azure/templates/microsoft.sql/allversions
  - name: SQL Server tools
    href: /sql/tools/overview-sql-tools
  - name: SQL Server Management Studio (SSMS)
    href: /sql/ssms/download-sql-server-management-studio-ssms
  - name: SQL Server Data Tools (SSDT)
    href: /sql/ssdt/download-sql-server-data-tools-ssdt
  - name: BCP
    href: /sql/tools/bcp-utility
  - name: SQLCMD
    href: /sql/tools/sqlcmd-utility
  - name: SqlPackage
    href: https://docs.microsoft.com/sql/tools/sqlpackage?toc=/azure/sql-database/toc.json
  - name: SQL Database Management Library package
    href: https://www.nuget.org/packages/Microsoft.Azure.Management.Sql
  - name: SQL Server drivers
    href: /sql/connect/sql-server-drivers
    items:
    - name: ADO.NET
      href: /sql/connect/ado-net/microsoft-ado-net-for-sql-server
    - name: JDBC
      href: /sql/connect/jdbc/microsoft-jdbc-driver-for-sql-server
    - name: ODBC
      href: /sql/connect/odbc/microsoft-odbc-driver-for-sql-server
- name: Resources
  items:
  - name: Glossary of terms
    href: sql-database-glossary-terms.md
  - name: Build your skills with Microsoft Learn
    href: /learn/browse/?products=azure-sql-database
  - name: SQL Server Blog
    href: https://cloudblogs.microsoft.com/sqlserver/?product=azure-sql-database
  - name: Microsoft Azure Blog
    href: https://azure.microsoft.com/blog/
  - name: Azure Roadmap
    href: https://azure.microsoft.com/roadmap/
  - name: Public data sets
    href: sql-database-public-data-sets.md  
  - name: Troubleshoot connectivity
    href: https://support.microsoft.com/help/10085/troubleshooting-connectivity-issues-with-microsoft-azure-sql-database
  - name: Pricing
    href: https://azure.microsoft.com/pricing/details/sql-database/
  - name: MSDN forum
    href: https://social.msdn.microsoft.com/Forums/home?forum=ssdsgetstarted
  - name: Stack Overflow
    href: https://stackoverflow.com/questions/tagged/sql-azure
  - name: Videos
    href: https://azure.microsoft.com/documentation/videos/index/?services=sql-database
  - name: Service updates
    href: https://azure.microsoft.com/updates/?service=sql-database
  - name: Architecture center
    href: /azure/architecture/
  - name: Customer stories
    href: https://customers.microsoft.com/en-us/search?sq=%22Azure%20SQL%20Database%22&ff=&p=0&so=story_publish_date%20desc
  - name: Elastic jobs (deprecated)
    items:
    - name: Elastic jobs (deprecated)
      href: sql-database-elastic-jobs-overview.md
    - name: Install elastic job (deprecated)
      href: sql-database-elastic-jobs-service-installation.md
    - name: Create job - Portal (deprecated)
      href: sql-database-elastic-jobs-create-and-manage.md
    - name: Create job - Azure PowerShell (deprecated)
      href: sql-database-elastic-jobs-powershell.md
    - name: Create job - Sample app (deprecated)
      href: sql-database-elastic-jobs-getting-started.md
    - name: Uninstall elastic job (deprecated)
      href: sql-database-elastic-jobs-uninstall.md<|MERGE_RESOLUTION|>--- conflicted
+++ resolved
@@ -368,15 +368,9 @@
       href: sql-database-temporal-tables.md
     - name: Job automation 
       href: sql-database-job-automation-overview.md
-<<<<<<< HEAD
-    - name: Machine learning
-      items:
-      - name: Machine learning overview
-=======
     - name: Machine Learning Services
       items:
       - name: Overview
->>>>>>> 6a383dfd
         href: sql-database-machine-learning-services-overview.md
       - name: Key differences
         href: sql-database-machine-learning-services-differences.md
@@ -680,11 +674,8 @@
         href: sql-database-machine-learning-services-functions.md
       - name: Work with R and SQL data
         href: sql-database-machine-learning-services-data-issues.md
-<<<<<<< HEAD
-=======
       - name: Add R packages
         href: sql-database-machine-learning-services-add-r-packages.md
->>>>>>> 6a383dfd
 - name: Reference
   items:
   - name: Azure PowerShell
