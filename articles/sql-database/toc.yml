- name: SQL DB Documentation
  href: index.yml
- name: SQL Database Service
  items:
  - name: What is SQL Database
    href: sql-database-technical-overview.md
  - name: Choose a version of Azure SQL
    href: sql-database-paas-vs-sql-server-iaas.md  
- name: Quickstarts
  expanded: true
  items:
  - name: Single database quickstart guide
    href: sql-database-quickstart-guide.md
  - name: Managed Instance quickstart guide
    href: sql-database-managed-instance-quickstart-guide.md
  - name: Create
    items: 
    - name: Single database
      href: sql-database-get-started-portal.md
    - name: Managed instance
      href: sql-database-managed-instance-get-started.md
  - name: Configure
    items:
    - name: SQL Database server firewall rules
      href: sql-database-get-started-portal-firewall.md
    - name: Client VM connection to a Managed Instance
      href: sql-database-managed-instance-configure-vm.md
    - name: Point-to-site connection to a Managed Instance
      href: sql-database-managed-instance-configure-p2s.md
  - name: Load data
    items:
    - name: Import BACPAC into a new database
      href: sql-database-import.md
    - name: Restore database backup to a managed instance
      href: sql-database-managed-instance-get-started-restore.md
  - name: Query
    href: sql-database-connect-query.md
    items:
    - name: SSMS
      href: sql-database-connect-query-ssms.md
    - name: Azure Data Studio
      href: https://docs.microsoft.com/sql/azure-data-studio/quickstart-sql-database?toc=/azure/sql-database/toc.json
    - name: Azure portal
      href: sql-database-connect-query-portal.md
    - name: VS Code
      href: sql-database-connect-query-vscode.md
    - name: .NET with Visual Studio
      href: sql-database-connect-query-dotnet-visual-studio.md
    - name: .NET core
      href: sql-database-connect-query-dotnet-core.md
    - name: .NET with Active Directory MFA
      href: active-directory-interactive-connect-azure-sql-db.md
    - name: Go
      href: sql-database-connect-query-go.md
    - name: Java
      href: sql-database-connect-query-java.md
    - name: Node.js
      href: sql-database-connect-query-nodejs.md
    - name: PHP
      href: sql-database-connect-query-php.md
    - name: Python
      href: sql-database-connect-query-python.md
    - name: Ruby
      href: sql-database-connect-query-ruby.md
    - name: R
      href: sql-database-connect-query-r.md
- name: Tutorials
  items:
  - name: Design Azure SQL Database
    items:
    - name: Design database using SSMS
      href: sql-database-design-first-database.md
    - name: Design database using .NET
      href: sql-database-design-first-database-csharp.md
  - name: Migrate to Azure SQL Database
    items:
    - name: Migrate to a single/pooled database using DMS
      href: ../dms/tutorial-sql-server-to-azure-sql.md?toc=/azure/sql-database/toc.json
    - name: Migrate to a managed instance using DMS
      href: ../dms/tutorial-sql-server-to-managed-instance.md?toc=/azure/sql-database/toc.json
  - name: Security in Azure SQL Database
    items:
    - name: Single database security
      href: sql-database-security-tutorial.md
    - name: Managed Instance security with Azure AD logins
      href: sql-database-managed-instance-aad-security-tutorial.md
  - name: Implement a geo-distributed database
    href: sql-database-implement-geo-distributed-database.md 
  - name: Set up Azure SQL Data Sync
    href: sql-database-get-started-sql-data-sync.md
- name: Samples
  items:
  - name: Code samples
    href: https://azure.microsoft.com/resources/samples/?service=sql-database
  - name: Azure CLI
    href: sql-database-cli-samples.md
  - name: Azure PowerShell
    href: sql-database-powershell-samples.md 
- name: Concepts
  items:
  - name: Purchasing models
    items: 
    - name: Overview 
      href: sql-database-service-tiers.md
    - name: vCore-based model
      href: sql-database-service-tiers-vcore.md
    - name: DTU model
      href: sql-database-service-tiers-dtu.md
    - name: Prepay for reserved capacity
      href: sql-database-reserved-capacity.md
    - name: Migrate from Premium RS service tier
      href: sql-database-service-tiers-prs.md
  - name: Compute & storage
    items:
    - name: Overview
      href: sql-database-service-tiers-general-purpose-business-critical.md
    - name: General purpose / Standard service tiers
      href: sql-database-service-tier-general-purpose.md
    - name: Business critical / Premium service tiers
      href: sql-database-service-tier-business-critical.md
    - name: Hyperscale service tier
      href: sql-database-service-tier-hyperscale.md
    - name: Hyperscale FAQ
      href: sql-database-service-tier-hyperscale-faq.md
  - name: Single databases
    items:
    - name: Single database overview
      href: sql-database-single-index.yml
<<<<<<< HEAD
    - name: Single database capabilities
      href: sql-database-single-database.md  
    - name: Management API reference
=======
    - name: SQL Database servers
      items:
      - name: Database server overview
        href: sql-database-servers.md
      - name: Database server resource limits 
        href: sql-database-resource-limits-database-server.md
    - name: Single database resources
      items:    
      - name: vCore-based resource limits
        href: sql-database-vcore-resource-limits-single-databases.md  
      - name: DTU-based resource limits
        href: sql-database-dtu-resource-limits-single-databases.md
      - name: Scale resources
        href: sql-database-single-database-scale.md
    - name: Create and manage servers and databases
>>>>>>> 7c0e98db
      href: sql-database-single-databases-manage.md
    - name: Connectivity architecture
      href: sql-database-connectivity-architecture.md 
    - name: T-SQL differences
      href: sql-database-transact-sql-information.md 
  - name: Elastic pools
    items:
    - name: Elastic pools
      href: sql-database-elastic-pool.md
    - name: Elastic pool resources
      items:
      - name: vCore-based resource limits
        href: sql-database-vcore-resource-limits-elastic-pools.md  
      - name: DTU-based resource limits
        href: sql-database-dtu-resource-limits-elastic-pools.md  
      - name: Scale resources
        href: sql-database-elastic-pool-scale.md
    - name: Create and manage
      href: sql-database-elastic-pool-manage.md
  - name: Managed instances
    items:
    - name: Managed instances overview
      href: sql-database-managed-instance-index.yml
    - name: Managed instance capabilities
      href: sql-database-managed-instance.md
    - name: Management API reference
      href: sql-database-managed-instance-create-manage.md
    - name: Resource limits
      href: sql-database-managed-instance-resource-limits.md
    - name: Connectivity architecture
      href: sql-database-managed-instance-connectivity-architecture.md 
    - name: T-SQL differences
      href: sql-database-managed-instance-transact-sql-information.md
  - name: Platform as a Service
    items:
    - name: Platform as a Service overview
      href: sql-database-paas.yml
    - name: Business continuity
      href: sql-database-business-continuity.md
    - name: High availability
      href: sql-database-high-availability.md
    - name: Automated backups
      href: sql-database-automated-backups.md
    - name: Long-term backup retention
      href: sql-database-long-term-retention.md
    - name: Failover groups and geo-replication
      items: 
      - name: Active geo-replication
        href: sql-database-active-geo-replication.md
      - name: Auto-failover groups
        href: sql-database-auto-failover-group.md
      - name: Configure active geo-replication - Portal
        href: sql-database-active-geo-replication-portal.md
      - name: Configure security for replicas
        href: sql-database-geo-replication-security-config.md
    - name: Database recovery options
      items:
      - name: Recovery using backups
        href: sql-database-recovery-using-backups.md
      - name: Accelerated database recovery
        href: sql-database-accelerated-database-recovery.md
      - name: Outage recovery guidance
        href: sql-database-disaster-recovery.md
      - name: Recovery drills
        href: sql-database-disaster-recovery-drills.md
  - name: Security   
    items:
    - name: Security overview
      href: sql-database-security-index.yml
    - name: Security capabilities
      href: sql-database-security-overview.md
    - name: Advanced Data Security
      items:
      - name: Advanced Data Security
        href: sql-advanced-threat-protection.md
      - name: Data discovery and classification
        href: sql-database-data-discovery-and-classification.md
      - name: Vulnerability assessment
        href: sql-vulnerability-assessment.md
      - name: Threat detection
        href: sql-database-threat-detection-overview.md
    - name: Database server IP firewall rules
      items:
      - name: Create and manage
        href: sql-database-firewall-configure.md      
      - name: Virtual network endpoints
        href: sql-database-vnet-service-endpoint-rule-overview.md
      - name: Virtual network endpoints - PowerShell
        href: sql-database-vnet-service-endpoint-rule-powershell.md
    - name: Access control
      items:
      - name: Access control
        href: sql-database-control-access.md
      - name: Logins and users
        href: sql-database-manage-logins.md
    - name: Azure AD authentication
      href: sql-database-aad-authentication.md
    - name: Auditing
      items:
      - name: Auditing - Single databases / elastic pools
        href: sql-database-auditing.md
      - name: Auditing - Managed Instance
        href: sql-database-managed-instance-auditing.md
      - name: Table auditing (deprecated)
        href: sql-database-auditing-and-dynamic-data-masking-downlevel-clients.md
    - name: Dynamic data masking
      href: sql-database-dynamic-data-masking-get-started.md
    - name: Always encrypted
      items:
      - name: Use the certificate store
        href: sql-database-always-encrypted.md
      - name: Use the Azure key vault
        href: sql-database-always-encrypted-azure-key-vault.md
    - name: Transparent Data Encryption (TDE)
      items:
      - name: TDE with Azure SQL  
        href: transparent-data-encryption-azure-sql.md
      - name: TDE with Bring Your Own Key
        href: transparent-data-encryption-byok-azure-sql.md
  - name: Scalability
    items:
    - name: Scalability overview
      href: sql-database-scalability-index.yml
    - name: Scale Up/Down
      href: sql-database-scale-resources.md
    - name: Read Scale-Out
      href: sql-database-read-scale-out.md
    - name: Database sharding
      items: 
      - name: Database sharding
        href: sql-database-elastic-scale-introduction.md
      - name: Glossary
        href: sql-database-elastic-scale-glossary.md
      - name: Elastic client library - consolidate
        href: sql-database-elastic-database-client-library.md
      - name: Shard maps
        href: sql-database-elastic-scale-shard-map-management.md
      - name: Query routing
        href: sql-database-elastic-scale-data-dependent-routing.md
      - name: Manage credentials
        href: sql-database-elastic-scale-manage-credentials.md
      - name: Move sharded data
        href: sql-database-elastic-scale-overview-split-and-merge.md
      - name: Elastic tools FAQ
        href: sql-database-elastic-scale-faq.md
    - name: Elastic queries
      href: sql-database-elastic-query-overview.md
    - name: Elastic transactions
      href: sql-database-elastic-transactions-overview.md
  - name: SQL features comparison
    href: sql-database-features.md
  - name: Monitoring and tuning
    items:
    - name: Monitoring and tuning overview
      href: sql-database-monitoring-tuning-index.yml
    - name: Monitoring and performance tuning
      href: sql-database-monitor-tune-overview.md
    - name: Performance monitoring
      items:
      - name: Query Performance Insight
        href: sql-database-query-performance.md
      - name: Azure SQL Analytics monitoring
        href: https://docs.microsoft.com/azure/log-analytics/log-analytics-azure-sql
      - name: Diagnostic telemetry logging
        href: sql-database-metrics-diag-logging.md
    - name: Intelligent performance
      items:
      - name: Automatic tuning
        href: sql-database-automatic-tuning.md
      - name: Intelligent insights into performance
        href: sql-database-intelligent-insights.md
      - name: Tuning actions and recommendations
        href: sql-database-performance.md
      - name: Database advisor performance recommendations
        href: sql-database-advisor.md
  - name: Load and move data
    items: 
      - name: SQL Data Sync
        href: sql-database-sync-data.md
      - name: Transactional replication
        href: sql-database-managed-instance-transactional-replication.md
  - name: Databases features
    items:
    - name: Databases features
      href: sql-database-develop-overview.md
    - name: Multi-model capabilities
      href: sql-database-multi-model-features.md
    - name: In-memory
      href: sql-database-in-memory.md
    - name: Temporal tables 
      href: sql-database-temporal-tables.md
    - name: Job automation 
      href: sql-database-job-automation-overview.md
- name: How-to guides
  items:
  - name: Overview
    href: sql-database-howto.md
  - name: Single database 
    items: 
    - name: Overview
      href: sql-database-howto-single-database.md
    - name: Migrate to SQL Database
      href: sql-database-cloud-migrate.md
    - name: Manage SQL database after migration
      href: sql-database-manage-after-migration.md
    - name: Configure replication
      href: replication-to-sql-database.md
    - name: Configure threat detection
      href: sql-database-threat-detection.md
    - name: Configure backup retention using Azure blob storage
      href: sql-database-long-term-backup-retention-configure.md
    - name: Configure Elastic Database jobs
      href: elastic-jobs-overview.md
    - name: Configure dynamic data masking
      href: sql-database-dynamic-data-masking-get-started-portal.md
    - name: Configure geo-replication - Portal
      href: sql-database-geo-replication-portal.md
    - name: Configure security for geo-replicas
      href: sql-database-geo-replication-security-config.md
    - name: Try in-memory features
      href: sql-database-in-memory-sample.md  
    - name: Enable automatic tuning
      href: sql-database-automatic-tuning-enable.md
    - name: Enable e-mail notifications for automatic tuning
      href: sql-database-automatic-tuning-email-notifications.md
    - name: Apply performance recommendations
      href: sql-database-advisor-portal.md
    - name: Create alerts
      href: sql-database-insights-alerts-portal.md
    - name: Troubleshoot connectivity
      href: sql-database-troubleshoot-common-connection-issues.md
    - name: Configure backup retention using Azure vault (deprecated)
      href: sql-database-long-term-backup-retention-configure-vault.md
    - name: Manage file space
      href: sql-database-file-space-management.md
    - name: Use Resource Health for connectivity issues
      href: sql-database-resource-health.md
    - name: Database sharding
      items:
      - name: Upgrade elastic database client library
        href: sql-database-elastic-scale-upgrade-client-library.md
      - name: Create sharded app
        href: sql-database-elastic-scale-get-started.md
      - name: Query horizontally-sharded data
        href: sql-database-elastic-query-getting-started.md
      - name: Multi-shard queries
        href: sql-database-elastic-scale-multishard-querying.md
      - name: Move sharded data
        href: sql-database-elastic-scale-configure-deploy-split-and-merge.md
      - name: Security configuration
        href: sql-database-elastic-scale-split-merge-security-configuration.md
      - name: Add a shard
        href: sql-database-elastic-scale-add-a-shard.md
      - name: Fix shard map problems
        href: sql-database-elastic-database-recovery-manager.md
      - name: Migrate sharded DB
        href: sql-database-elastic-convert-to-use-elastic-tools.md
      - name: Create counters
        href: sql-database-elastic-database-perf-counters.md
      - name: Use entity framework
        href: sql-database-elastic-scale-use-entity-framework-applications-visual-studio.md
      - name: Use Dapper framework
        href: sql-database-elastic-scale-working-with-dapper.md
    - name: Query distributed data
      items:  
      - name: Query vertically partitioned data
        href: sql-database-elastic-query-getting-started-vertical.md
      - name: Report across scaled-out data tier
        href: sql-database-elastic-query-horizontal-partitioning.md
      - name: Query across tables with different schemas
        href: sql-database-elastic-query-vertical-partitioning.md
    - name: Elastic Database Jobs
      items:
      - name: Create and manage (PowerShell)
        href: elastic-jobs-powershell.md
      - name: Create and manage (T-SQL)
        href: elastic-jobs-tsql.md
      - name: Migrate (from old Elastic jobs)
        href: elastic-jobs-migrate.md
  - name: Managed instance
    items:
    - name: Overview
      href: sql-database-howto-managed-instance.md
    - name: Migrate to Managed instance
      href: sql-database-managed-instance-migrate.md
    - name: Migrate TDE cert to Managed instance
      href: sql-database-managed-instance-migrate-tde-certificate.md
    - name: Determine size of Managed Instance subnet 
      href: sql-database-managed-instance-determine-size-vnet-subnet.md
    - name: Create new VNet and subnet for Managed Instance
      href: sql-database-managed-instance-create-vnet-subnet.md
    - name: Configure existing VNet and subnet for Managed Instance
      href: sql-database-managed-instance-configure-vnet-subnet.md
    - name: Configure custom DNS
      href: sql-database-managed-instance-custom-dns.md
    - name: Sync network configuration
      href: sql-database-managed-instance-sync-network-configuration.md
    - name: Find management endpoint IP address
      href: sql-database-managed-instance-find-management-endpoint-ip-address.md
    - name: Verify built-in firewall protection
      href: sql-database-managed-instance-management-endpoint-verify-built-in-firewall.md
    - name: Transactional replication
      href: replication-with-sql-database-managed-instance.md
    - name: Configure threat detection
      href: sql-database-managed-instance-threat-detection.md
    - name: Connect applications
      href: sql-database-managed-instance-connect-app.md
  - name: Load and move data
    items:
    - name: Copy a DB within Azure
      href: sql-database-copy.md
    - name: Import a DB from a BACPAC
      href: sql-database-import.md
    - name: Export a DB to BACPAC
      href: sql-database-export.md
    - name: Data sync
      items:
      - name: Data Sync Agent
        href: sql-database-data-sync-agent.md
      - name: Replicate schema changes
        href: sql-database-update-sync-schema.md
      - name: Monitor with OMS
        href: sql-database-sync-monitor-oms.md
      - name: Best practices for Data Sync
        href: sql-database-best-practices-data-sync.md
      - name: Troubleshoot Data Sync
        href: sql-database-troubleshoot-data-sync.md
    - name: Load data with BCP
      href: sql-database-load-from-csv-with-bcp.md
    - name: Load data with ADF
      href: ../data-factory/connector-azure-sql-database.md?toc=/azure/sql-database/toc.json
  - name: Monitor and tune database
    items:
    - name: Manual tuning
      href: sql-database-performance-guidance.md
    - name: Use DMVs to monitor performance
      href: sql-database-monitoring-with-dmvs.md
    - name: Use Query store to monitor performance
      href: sql-database-operate-query-store.md   
    - name: Troubleshoot performance with Intelligent Insights
      href: sql-database-intelligent-insights-troubleshoot-performance.md
    - name: Use Intelligent Insights diagnostics log
      href: sql-database-intelligent-insights-use-diagnostics-log.md
    - name: Monitor In-memory OLTP space
      href: sql-database-in-memory-oltp-monitoring.md
    - name: Extended events
      items:
      - name: Extended events
        href: sql-database-xevent-db-diff-from-svr.md
      - name: Extended events - event file
        href: sql-database-xevent-code-event-file.md
      - name: Extended events - ring buffer
        href: sql-database-xevent-code-ring-buffer.md
  - name: Configure features
    items:
    - name: Configure Azure AD auth
      href: sql-database-aad-authentication-configure.md
    - name: Conditional access
      href: sql-database-conditional-access.md
    - name: Multi-factor AAD auth
      href: sql-database-ssms-mfa-authentication.md
    - name: Configure multi-factor auth
      href: sql-database-ssms-mfa-authentication-configure.md
    - name: Configure temporal retention policy
      href: sql-database-temporal-tables-retention-policy.md
    - name: Configure TDE with BYOK
      href: transparent-data-encryption-byok-azure-sql-configure.md
    - name: Rotate TDE BYOK keys
      href: transparent-data-encryption-byok-azure-sql-key-rotation.md
    - name: Remove TDE protector
      href: transparent-data-encryption-byok-azure-sql-remove-tde-protector.md
    - name: Configure In-Memory OLTP
      href: sql-database-in-memory-oltp-migration.md
    - name: Azure Automation
      href: sql-database-manage-automation.md
  - name: Develop apps
    items:
    - name: Connectivity
      href: sql-database-libraries.md
    - name: Working with JSON data
      href: sql-database-json-features.md
    - name: Use Spark Connector
      href: sql-database-spark-connector.md
    - name: Authenticate app 
      href: sql-database-client-id-keys.md
    - name: Error messages
      href: sql-database-develop-error-messages.md
    - name: Batching for perf
      href: sql-database-use-batching-to-improve-performance.md
    - name: Connectivity guidance
      href: sql-database-connectivity-issues.md
    - name: DNS aliases
      href: dns-alias-overview.md
    - name: DNS alias PowerShell
      href: dns-alias-powershell.md
    - name: Ports - ADO.NET
      href: sql-database-develop-direct-route-ports-adonet-v12.md
    - name: C and C ++
      href: sql-database-develop-cplusplus-simple.md
    - name: Excel
      href: sql-database-connect-excel.md
  - name: Design applications
    items:
    - name: Design for disaster recovery
      href: sql-database-designing-cloud-solutions-for-disaster-recovery.md
    - name: Design for elastic pools
      href: sql-database-disaster-recovery-strategies-for-applications-with-elastic-pool.md
    - name: Design for app upgrades
      href: sql-database-manage-application-rolling-upgrade.md  
    - name: Multi-tenant SaaS
      items:
      - name: SaaS design patterns
        href: saas-tenancy-app-design-patterns.md
      - name: SaaS video indexer
        href: saas-tenancy-video-index-wingtip-brk3120-20171011.md
      - name: SaaS app security
        href: saas-tenancy-elastic-tools-multi-tenant-row-level-security.md
      - name: Multi-tenant SaaS sample application
        items:
        - name: Wingtip Tickets sample
          href: saas-tenancy-welcome-wingtip-tickets-app.md
        - name: General guidance
          href: saas-tenancy-wingtip-app-guidance-tips.md
        - name: Single application
          items:
          - name: Deploy example app
            href: saas-standaloneapp-get-started-deploy.md
          - name: Provision tenants
            href: saas-standaloneapp-provision-and-catalog.md
        - name: Database per tenant
          items:
          - name: Tutorial intro
            href: saas-dbpertenant-wingtip-app-overview.md
          - name: Deploy example app
            href: saas-dbpertenant-get-started-deploy.md
          - name: Provision tenants
            href: saas-dbpertenant-provision-and-catalog.md
          - name: Monitor database performance
            href: saas-dbpertenant-performance-monitoring.md
          - name: Monitor with log analytics
            href: saas-dbpertenant-log-analytics.md
          - name: Restore one tenant
            href: saas-dbpertenant-restore-single-tenant.md
          - name: Manage tenant schema
            href: saas-tenancy-schema-management.md
          - name: Cross-tenant reporting
            href: saas-tenancy-cross-tenant-reporting.md
          - name: Tenant analytics
            items:
            - name: With SQL DB
              href: saas-tenancy-tenant-analytics.md
            - name: With SQL DW
              href: saas-tenancy-tenant-analytics-adf.md
        - name: Disaster recovery using geo-restore
          href: saas-dbpertenant-dr-geo-restore.md
        - name: Disaster recovery using database geo-replication
          href: saas-dbpertenant-dr-geo-replication.md
      - name: Multi-tenant database
        items:
        - name: Deploy example app
          href: saas-multitenantdb-get-started-deploy.md
        - name: Provision tenants
          href: saas-multitenantdb-provision-and-catalog.md
        - name: Monitor database performance
          href: saas-multitenantdb-performance-monitoring.md
        - name: Run ad-hoc queries
          href: saas-multitenantdb-adhoc-reporting.md
        - name: Manage tenant schema
          href: saas-multitenantdb-schema-management.md
        - name: ETL for analytics
          href: saas-multitenantdb-tenant-analytics.md
- name: Reference
  items:
  - name: Azure PowerShell
    href: /powershell/module/azurerm.sql/#sql
  - name: Azure CLI
    href: /cli/azure/sql
  - name: .NET
    href: /dotnet/api/microsoft.azure.management.sql.models
  - name: Java
    href: /java/api/com.microsoft.azure.management.sql
  - name: Node.js
    href: /sql/connect/node-js/node-js-driver-for-sql-server
  - name: Python
    href: /sql/connect/python/python-driver-for-sql-server
  - name: Ruby
    href: /sql/connect/ruby/ruby-driver-for-sql-server
  - name: PHP
    href: /sql/connect/php/microsoft-php-driver-for-sql-server
  - name: T-SQL
    href: /sql/t-sql/language-reference
  - name: REST
    href: /rest/api/sql/
  - name: Resource Manager templates for SQL
    href: /azure/templates/microsoft.sql/allversions
  - name: SQL Server tools
    href: /sql/tools/overview-sql-tools
  - name: SQL Server Management Studio (SSMS)
    href: /sql/ssms/download-sql-server-management-studio-ssms
  - name: SQL Server Data Tools (SSDT)
    href: /sql/ssdt/download-sql-server-data-tools-ssdt
  - name: BCP
    href: /sql/tools/bcp-utility
  - name: SQLCMD
    href: /sql/tools/sqlcmd-utility
  - name: SqlPackage
    href: https://docs.microsoft.com/sql/tools/sqlpackage?toc=/azure/sql-database/toc.json
  - name: SQL Database Management Library package
    href: https://www.nuget.org/packages/Microsoft.Azure.Management.Sql
  - name: SQL Server drivers
    href: /sql/connect/sql-server-drivers
    items:
    - name: ADO.NET
      href: /sql/connect/ado-net/microsoft-ado-net-for-sql-server
    - name: JDBC
      href: /sql/connect/jdbc/microsoft-jdbc-driver-for-sql-server
    - name: ODBC
      href: /sql/connect/odbc/microsoft-odbc-driver-for-sql-server
- name: Resources
  items:
  - name: Build your skills with Microsoft Learn
    href: /learn/browse/?products=azure-sql-database
  - name: Azure Roadmap
    href: https://azure.microsoft.com/roadmap/
  - name: FAQ
    href: sql-database-faq.md
  - name: Public data sets
    href: sql-database-public-data-sets.md  
  - name: Troubleshoot connectivity
    href: https://support.microsoft.com/help/10085/troubleshooting-connectivity-issues-with-microsoft-azure-sql-database
  - name: Pricing
    href: https://azure.microsoft.com/pricing/details/sql-database/
  - name: MSDN forum
    href: https://social.msdn.microsoft.com/Forums/home?forum=ssdsgetstarted
  - name: Stack Overflow
    href: http://stackoverflow.com/questions/tagged/sql-azure
  - name: Videos
    href: https://azure.microsoft.com/documentation/videos/index/?services=sql-database
  - name: Service updates
    href: https://azure.microsoft.com/updates/?service=sql-database
  - name: Architecture center
    href: /azure/architecture/
  - name: Customer stories
    href: http://customers.microsoft.com/en-us/search?sq=%22Azure%20SQL%20Database%22&ff=&p=0&so=story_publish_date%20desc
  - name: Elastic jobs (deprecated)
    items:
    - name: Elastic jobs (deprecated)
      href: sql-database-elastic-jobs-overview.md
    - name: Install elastic job (deprecated)
      href: sql-database-elastic-jobs-service-installation.md
    - name: Create job - Portal (deprecated)
      href: sql-database-elastic-jobs-create-and-manage.md
    - name: Create job - Azure PowerShell (deprecated)
      href: sql-database-elastic-jobs-powershell.md
    - name: Create job - Sample app (deprecated)
      href: sql-database-elastic-jobs-getting-started.md
    - name: Uninstall elastic job (deprecated)
      href: sql-database-elastic-jobs-uninstall.md<|MERGE_RESOLUTION|>--- conflicted
+++ resolved
@@ -126,17 +126,20 @@
     items:
     - name: Single database overview
       href: sql-database-single-index.yml
-<<<<<<< HEAD
     - name: Single database capabilities
       href: sql-database-single-database.md  
     - name: Management API reference
-=======
-    - name: SQL Database servers
+      href: sql-database-single-databases-manage.md
+    - name: T-SQL differences
+      href: sql-database-transact-sql-information.md 
+    - name: Database servers and resources
       items:
       - name: Database server overview
         href: sql-database-servers.md
       - name: Database server resource limits 
         href: sql-database-resource-limits-database-server.md
+      - name: Connectivity architecture
+        href: sql-database-connectivity-architecture.md 
     - name: Single database resources
       items:    
       - name: vCore-based resource limits
@@ -145,13 +148,6 @@
         href: sql-database-dtu-resource-limits-single-databases.md
       - name: Scale resources
         href: sql-database-single-database-scale.md
-    - name: Create and manage servers and databases
->>>>>>> 7c0e98db
-      href: sql-database-single-databases-manage.md
-    - name: Connectivity architecture
-      href: sql-database-connectivity-architecture.md 
-    - name: T-SQL differences
-      href: sql-database-transact-sql-information.md 
   - name: Elastic pools
     items:
     - name: Elastic pools
