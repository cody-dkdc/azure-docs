--- conflicted
+++ resolved
@@ -83,13 +83,9 @@
     - name: DTU model
       href: sql-database-service-tiers-dtu.md
     - name: Resource limits
-<<<<<<< HEAD
       href: sql-database-resource-limits.md
     - name: Prepay for reserved capacity
       href: sql-database-reserved-capacity.md
-  - name: Logical servers and single DBs
-=======
-      href: sql-database-resource-limits.md  
   - name: Logical servers
     items: 
     - name: Create and manage
@@ -99,7 +95,6 @@
     - name: T-SQL differences
       href: sql-database-transact-sql-information.md
   - name: Single databases
->>>>>>> 8572886b
     items:
     - name: Create and manage
       href: sql-database-single-databases-manage.md
