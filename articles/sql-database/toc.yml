- name: SQL DB Documentation
  href: index.yml
- name: SQL Database Service
  items:
  - name: What is SQL DB
    href: sql-database-technical-overview.md
  - name: Choose a version of Azure SQL
    href: sql-database-paas-vs-sql-server-iaas.md  
- name: Quickstarts
  expanded: true
  items:
  - name: Create
    items: 
    - name: Single database
      href: sql-database-get-started-portal.md
    - name: Managed Instance
      href: sql-database-managed-instance-get-started.md
  - name: Configure
    items:
    - name: Logical server firewall rule
      href: sql-database-get-started-portal-firewall.md
    - name: Client VM connection to a Managed Instance
      href: sql-database-managed-instance-configure-vm.md
    - name: Point-to-site connection to a Managed Instance
      href: sql-database-managed-instance-configure-p2s.md
  - name: Load data
    items:
    - name: Import BACPAC into a single database
      href: sql-database-import.md
    - name: Restore a database backup to a Managed Instance
      href: sql-database-managed-instance-get-started-restore.md
  - name: Query
    href: sql-database-connect-query.md
    items:
    - name: SSMS
      href: sql-database-connect-query-ssms.md
    - name: Azure Data Studio
      href: https://docs.microsoft.com/sql/azure-data-studio/quickstart-sql-database?toc=/azure/sql-database/toc.json
    - name: Azure portal
      href: sql-database-connect-query-portal.md
    - name: VS Code
      href: sql-database-connect-query-vscode.md
    - name: .NET with Visual Studio
      href: sql-database-connect-query-dotnet-visual-studio.md
    - name: .NET core
      href: sql-database-connect-query-dotnet-core.md
    - name: .NET with Active Directory MFA
      href: active-directory-interactive-connect-azure-sql-db.md
    - name: Go
      href: sql-database-connect-query-go.md
    - name: Java
      href: sql-database-connect-query-java.md
    - name: Node.js
      href: sql-database-connect-query-nodejs.md
    - name: PHP
      href: sql-database-connect-query-php.md
    - name: Python
      href: sql-database-connect-query-python.md
    - name: Ruby
      href: sql-database-connect-query-ruby.md
    - name: R
      href: sql-database-connect-query-r.md
- name: Tutorials
  items:
  - name: 1 - Design DB using SSMS
    href: sql-database-design-first-database.md
  - name: 2 - Design DB using .NET
    href: sql-database-design-first-database-csharp.md
  - name: 3 - Migrate to a single Azure SQL database using DMS
    href: ../dms/tutorial-sql-server-to-azure-sql.md?toc=/azure/sql-database/toc.json
  - name: 4 - Secure your SQL DB
    href: sql-database-security-tutorial.md
  - name: 5 - Implement a geo-distributed database
    href: sql-database-implement-geo-distributed-database.md 
  - name: 6 - Migrate to a Managed Instance using DMS
    href: ../dms/tutorial-sql-server-to-managed-instance.md?toc=/azure/sql-database/toc.json
  - name: 7 - Set up Azure SQL Data Sync
    href: sql-database-get-started-sql-data-sync.md
- name: Samples
  items:
  - name: Code samples
    href: https://azure.microsoft.com/resources/samples/?service=sql-database
  - name: Azure CLI
    href: sql-database-cli-samples.md
  - name: Azure PowerShell
    href: sql-database-powershell-samples.md 
- name: Concepts
  items:
  - name: Purchasing models
    items: 
    - name: vCore vs. DTU 
      href: sql-database-service-tiers.md
    - name: vCore-based purchasing model
      items:
      - name: Choosing a vCore service tier
        href: sql-database-service-tiers-vcore.md
      - name: General Purpose / Business Critical
        href: sql-database-service-tiers-general-purpose-business-critical.md
      - name: Hyperscale
        href: sql-database-service-tier-hyperscale.md
      - name: Hyperscale FAQ
        href: sql-database-service-tier-hyperscale-faq.md
    - name: DTU service tiers
      href: sql-database-service-tiers-dtu.md
    - name: Prepay for reserved capacity
      href: sql-database-reserved-capacity.md
  - name: Logical servers
    items: 
    - name: Create and manage
      href: sql-database-logical-servers.md
    - name: Resource limits
      href: sql-database-resource-limits-logical-server.md
    - name: Connectivity architecture
      href: sql-database-connectivity-architecture.md 
    - name: T-SQL differences
      href: sql-database-transact-sql-information.md
    - name: Transactional replication - single DBs and elastic pools
      href: replication-to-sql-database.md  
  - name: Single databases
    items:
    - name: Create and manage
      href: sql-database-single-databases-manage.md
    - name: vCore-based resource limits
      href: sql-database-vcore-resource-limits-single-databases.md  
    - name: DTU-based resource limits
      href: sql-database-dtu-resource-limits-single-databases.md
    - name: Scale resources
      href: sql-database-single-database-scale.md
  - name: Elastic pools
    items:
    - name: Elastic pools
      href: sql-database-elastic-pool.md
    - name: Create and manage
      href: sql-database-elastic-pool-manage.md
    - name: vCore-based resource limits
      href: sql-database-vcore-resource-limits-elastic-pools.md  
    - name: DTU-based resource limits
      href: sql-database-dtu-resource-limits-elastic-pools.md  
    - name: Scale resources
      href: sql-database-elastic-pool-scale.md
  - name: Managed instances
    items:
    - name: Managed instances
      href: sql-database-managed-instance-index.yml
    - name: Managed Instance overview
      href: sql-database-managed-instance.md
    - name: Create and manage
      href: sql-database-managed-instance-create-manage.md
    - name: Resource limits
      href: sql-database-managed-instance-resource-limits.md
    - name: VNet Integration
      items:
      - name: VNet configuration
        href: sql-database-managed-instance-vnet-configuration.md
      - name: Custom DNS
        href: sql-database-managed-instance-custom-dns.md
      - name: Sync network configuration
        href: sql-database-managed-instance-sync-network-configuration.md
      - name: Connectivity architecture
        href: sql-database-managed-instance-connectivity-architecture.md
<<<<<<< HEAD
      - name: Management endpoints
        href: sql-database-managed-instance-management-endpoint.md        
=======
      - name: Management endpoints 
        href: sql-database-managed-instance-management-endpoint.md   
>>>>>>> 81ff82e4
      - name: Connect applications
        href: sql-database-managed-instance-connect-app.md
    - name: T-SQL differences
      href: sql-database-managed-instance-transact-sql-information.md
    - name: Transactional replication
      href: replication-with-sql-database-managed-instance.md
  - name: Platform as a Service
    items:
    - name: Platform as a Service
      href: sql-database-paas.yml
    - name: Business continuity
      href: sql-database-business-continuity.md
    - name: High availability
      href: sql-database-high-availability.md
    - name: Automated backups
      href: sql-database-automated-backups.md
    - name: Long-term backup retention
      items:
      - name: Long-term backup retention
        href: sql-database-long-term-retention.md
      - name: Configure using Azure blob storage
        href: sql-database-long-term-backup-retention-configure.md
      - name: Configure using Azure vault (deprecated)
        href: sql-database-long-term-backup-retention-configure-vault.md
    - name: Failover groups and geo-replication
      items: 
      - name: Failover groups and geo-replication
        href: sql-database-geo-replication-overview.md
      - name: Configure geo-replication - Portal
        href: sql-database-geo-replication-portal.md
      - name: Configure security for replicas
        href: sql-database-geo-replication-security-config.md
    - name: Database recovery options
      items:
      - name: Recovery using backups
        href: sql-database-recovery-using-backups.md
      - name: Accelerated database recovery
        href: sql-database-accelerated-database-recovery.md
      - name: Outage recovery guidance
        href: sql-database-disaster-recovery.md
      - name: Recovery drills
        href: sql-database-disaster-recovery-drills.md
    - name: App design
      items:
      - name: Design for disaster recovery
        href: sql-database-designing-cloud-solutions-for-disaster-recovery.md
      - name: Design for elastic pools
        href: sql-database-disaster-recovery-strategies-for-applications-with-elastic-pool.md
      - name: Design for app upgrades
        href: sql-database-manage-application-rolling-upgrade.md
  - name: Security   
    items:
    - name: Security
      href: sql-database-security-index.yml
    - name: Security overview
      href: sql-database-security-overview.md
    - name: Advanced Threat Protection
      items:
      - name: Advanced Threat Protection
        href: sql-advanced-threat-protection.md
      - name: Data discovery and classification
        href: sql-database-data-discovery-and-classification.md
      - name: Vulnerability assessment
        href: sql-vulnerability-assessment.md
      - name: Threat detection - SQL Database
        href: sql-database-threat-detection.md
      - name: Threat detection - Managed Instance
        href: sql-database-managed-instance-threat-detection.md
    - name: Firewall rules
      items:
      - name: Create and manage
        href: sql-database-firewall-configure.md      
      - name: Virtual network endpoints
        href: sql-database-vnet-service-endpoint-rule-overview.md
      - name: Virtual network endpoints - PowerShell
        href: sql-database-vnet-service-endpoint-rule-powershell.md
    - name: Access control
      items:
      - name: Access control
        href: sql-database-control-access.md
      - name: Logins and users
        href: sql-database-manage-logins.md
    - name: Azure AD authentication
      items:
      - name: Azure AD authentication
        href: sql-database-aad-authentication.md
      - name: Configure Azure AD auth
        href: sql-database-aad-authentication-configure.md
      - name: Conditional access
        href: sql-database-conditional-access.md
      - name: Multi-factor auth
        href: sql-database-ssms-mfa-authentication.md
      - name: Configure multi-factor auth
        href: sql-database-ssms-mfa-authentication-configure.md
    - name: Auditing
      items:
      - name: Auditing - Servers, pools, and databases
        href: sql-database-auditing.md
      - name: Auditing - Managed Instance
        href: sql-database-managed-instance-auditing.md
      - name: Table auditing (deprecated)
        href: sql-database-auditing-and-dynamic-data-masking-downlevel-clients.md
    - name: Dynamic data masking
      items:
      - name: Dynamic data masking
        href: sql-database-dynamic-data-masking-get-started.md
      - name: Configure masking
        href: sql-database-dynamic-data-masking-get-started-portal.md
    - name: Always encrypted
      items:
      - name: Use the certificate store
        href: sql-database-always-encrypted.md
      - name: Use the Azure key vault
        href: sql-database-always-encrypted-azure-key-vault.md
    - name: TDE with Azure SQL
      items:
      - name: TDE with Azure SQL  
        href: transparent-data-encryption-azure-sql.md
      - name: TDE with Bring Your Own Key
        href: transparent-data-encryption-byok-azure-sql.md
      - name: Configure TDE with BYOK
        href: transparent-data-encryption-byok-azure-sql-configure.md
      - name: Rotate TDE BYOK keys
        href: transparent-data-encryption-byok-azure-sql-key-rotation.md
      - name: Remove TDE protector
        href: transparent-data-encryption-byok-azure-sql-remove-tde-protector.md
  - name: Elastic scalability
    items:
    - name: Resource scalability
      href: sql-database-scale-resources.md
    - name: Read Scale-Out
      href: sql-database-read-scale-out.md
    - name: Database sharding
      items: 
      - name: Database sharding
        href: sql-database-elastic-scale-introduction.md
      - name: Elastic client library - consolidate
        href: sql-database-elastic-database-client-library.md
      - name: Upgrade elastic database client library
        href: sql-database-elastic-scale-upgrade-client-library.md
      - name: Shard maps
        href: sql-database-elastic-scale-shard-map-management.md
      - name: Query routing
        href: sql-database-elastic-scale-data-dependent-routing.md
      - name: Manage credentials
        href: sql-database-elastic-scale-manage-credentials.md
      - name: Shard querying
        href: sql-database-elastic-scale-multishard-querying.md
      - name: Elastic tools
        href: sql-database-elastic-scale-glossary.md
      - name: Move sharded data
        href: sql-database-elastic-scale-overview-split-and-merge.md
      - name: Elastic client library - Dapper
        href: sql-database-elastic-scale-working-with-dapper.md
      - name: Elastic tools FAQ
        href: sql-database-elastic-scale-faq.md
      - name: Create sharded app
        href: sql-database-elastic-scale-get-started.md
      - name: Query horizontally-sharded data
        href: sql-database-elastic-query-getting-started.md
      - name: Move sharded data
        href: sql-database-elastic-scale-configure-deploy-split-and-merge.md
      - name: Security configuration
        href: sql-database-elastic-scale-split-merge-security-configuration.md
      - name: Add a shard
        href: sql-database-elastic-scale-add-a-shard.md
      - name: Fix shard map problems
        href: sql-database-elastic-database-recovery-manager.md
      - name: Migrate sharded DB
        href: sql-database-elastic-convert-to-use-elastic-tools.md
      - name: Create counters
        href: sql-database-elastic-database-perf-counters.md
      - name: Use entity framework
        href: sql-database-elastic-scale-use-entity-framework-applications-visual-studio.md
  - name: SQL features comparison
    href: sql-database-features.md
  - name: Monitoring and performance tuning
    items:
    - name: Monitoring and tuning overview
      href: sql-database-monitor-tune-overview.md
    - name: Intelligent performance
      items:
      - name: Tuning advisors
        items:
        - name: Tuning actions and recommendations
          href: sql-database-performance.md
        - name: Query Performance Insight
          href: sql-database-query-performance.md
        - name: Database advisor performance recommendations
          href: sql-database-advisor.md
        - name: Apply performance recommendations
          href: sql-database-advisor-portal.md
      - name: Advanced monitoring
        items:
        - name: Azure SQL Analytics monitoring
          href: https://docs.microsoft.com/azure/log-analytics/log-analytics-azure-sql
        - name: Diagnostic telemetry logging
          href: sql-database-metrics-diag-logging.md
      - name: Automated troubleshooting
        items:
        - name: Intelligent insights into performance
          href: sql-database-intelligent-insights.md
        - name: Troubleshoot performance with Intelligent Insights
          href: sql-database-intelligent-insights-troubleshoot-performance.md
        - name: Use Intelligent Insights diagnostics log
          href: sql-database-intelligent-insights-use-diagnostics-log.md
      - name: Automatic tuning
        items:
        - name: Automatic tuning overview
          href: sql-database-automatic-tuning.md
        - name: Enable automatic tuning
          href: sql-database-automatic-tuning-enable.md
        - name: Enable E-mail notifications
          href: sql-database-automatic-tuning-email-notifications.md
      - name: Intelligent query processing
        items:
        - name: Intelligent query processing
          href: https://docs.microsoft.com/sql/relational-databases/performance/intelligent-query-processing?toc=/azure/sql-database/toc.json
        - name: Adaptive query processing
          href: https://docs.microsoft.com/sql/relational-databases/performance/adaptive-query-processing?toc=/azure/sql-database/toc.json
    - name: Manual tuning
      items:
      - name: Manual tuning
        href: sql-database-performance-guidance.md
      - name: Use DMVs to monitor performance
        href: sql-database-monitoring-with-dmvs.md
      - name: Operate query store
        href: sql-database-operate-query-store.md
      - name: In-memory
        href: sql-database-in-memory-oltp-monitoring.md
      - name: Extended events
        items:
        - name: Extended events
          href: sql-database-xevent-db-diff-from-svr.md
        - name: Extended events - event file
          href: sql-database-xevent-code-event-file.md
        - name: Extended events - ring buffer
          href: sql-database-xevent-code-ring-buffer.md
    - name: Create alerts
      href: sql-database-insights-alerts-portal.md
    - name: Troubleshoot connectivity
      href: sql-database-troubleshoot-common-connection-issues.md
    - name: Azure Automation
      href: sql-database-manage-automation.md
  - name: Cross-database operations
    items:
    - name: Elastic Database jobs
      items:
      - name: Elastic Database jobs
        href: elastic-jobs-overview.md
      - name: Create and manage (PowerShell)
        href: elastic-jobs-powershell.md
      - name: Create and manage (T-SQL)
        href: elastic-jobs-tsql.md
      - name: Migrate (from old Elastic jobs)
        href: elastic-jobs-migrate.md
      - name: Elastic jobs (deprecated)
        items:
        - name: Elastic jobs (deprecated)
          href: sql-database-elastic-jobs-overview.md
        - name: Install elastic job (deprecated)
          href: sql-database-elastic-jobs-service-installation.md
        - name: Create job - Portal (deprecated)
          href: sql-database-elastic-jobs-create-and-manage.md
        - name: Create job - Azure PowerShell (deprecated)
          href: sql-database-elastic-jobs-powershell.md
        - name: Create job - Sample app (deprecated)
          href: sql-database-elastic-jobs-getting-started.md
        - name: Uninstall elastic job (deprecated)
          href: sql-database-elastic-jobs-uninstall.md
    - name: Elastic queries
      items:
      - name: Elastic queries
        href: sql-database-elastic-query-overview.md
      - name: Query vertically partitioned data
        href: sql-database-elastic-query-getting-started-vertical.md
      - name: Report across scaled-out data tier
        href: sql-database-elastic-query-horizontal-partitioning.md
      - name: Query across tables with different schemas
        href: sql-database-elastic-query-vertical-partitioning.md
    - name: Elastic transactions
      href: sql-database-elastic-transactions-overview.md
  - name: Multi-tenant SaaS
    items:
    - name: SaaS design patterns
      href: saas-tenancy-app-design-patterns.md
    - name: SaaS video indexer
      href: saas-tenancy-video-index-wingtip-brk3120-20171011.md
    - name: SaaS app security
      href: saas-tenancy-elastic-tools-multi-tenant-row-level-security.md
  - name: Develop databases
    items:
    - name: Develop databases
      href: sql-database-develop-overview.md
    - name: JSON data
      href: sql-database-json-features.md
    - name: In-memory
      href: sql-database-in-memory.md
    - name: Temporal tables 
      href: sql-database-temporal-tables.md
    - name: Retention policies
      href: sql-database-temporal-tables-retention-policy.md
    - name: Configure In-Memory
      href: sql-database-in-memory-oltp-migration.md
- name: How-to guides
  items:
  - name: Migrate to SQL Database
    items:
    - name: Migrate to SQL Database
      href: sql-database-cloud-migrate.md
    - name: Migrate to Managed Instance
      href: sql-database-managed-instance-migrate.md
    - name: Migrate TDE cert to Managed Instance
      href: sql-database-managed-instance-migrate-tde-certificate.md
    - name: Manage SQL Database after migration
      href: sql-database-manage-after-migration.md
  - name: Load and move data
    items:
    - name: Copy a DB within Azure
      href: sql-database-copy.md
    - name: Import a DB from a BACPAC
      href: sql-database-import.md
    - name: Export a DB to BACPAC
      href: sql-database-export.md
    - name: Data sync
      items:
      - name: SQL Data Sync
        href: sql-database-sync-data.md
      - name: Data Sync Agent
        href: sql-database-data-sync-agent.md
      - name: Replicate schema changes
        href: sql-database-update-sync-schema.md
      - name: Monitor with OMS
        href: sql-database-sync-monitor-oms.md
      - name: Best practices for Data Sync
        href: sql-database-best-practices-data-sync.md
      - name: Troubleshoot Data Sync
        href: sql-database-troubleshoot-data-sync.md
    - name: Load data with BCP
      href: sql-database-load-from-csv-with-bcp.md
    - name: Load data with ADF
      href: ../data-factory/connector-azure-sql-database.md?toc=/azure/sql-database/toc.json
  - name: Manage file space
    href: sql-database-file-space-management.md
  - name: Use Resource Health for connectivity issues
    href: sql-database-resource-health.md
  - name: Develop apps
    items:
    - name: Connectivity
      href: sql-database-libraries.md
    - name: Use Spark Connector
      href: sql-database-spark-connector.md
    - name: Authenticate app 
      href: sql-database-client-id-keys.md
    - name: Error messages
      href: sql-database-develop-error-messages.md
    - name: Batching for perf
      href: sql-database-use-batching-to-improve-performance.md
    - name: Connectivity guidance
      href: sql-database-connectivity-issues.md
    - name: DNS aliases
      href: dns-alias-overview.md
    - name: DNS alias PowerShell
      href: dns-alias-powershell.md
    - name: Ports - ADO.NET
      href: sql-database-develop-direct-route-ports-adonet-v12.md
    - name: C and C ++
      href: sql-database-develop-cplusplus-simple.md
    - name: Excel
      href: sql-database-connect-excel.md
  - name: Multi-tenant SaaS sample application
    items:
    - name: Wingtip Tickets sample
      href: saas-tenancy-welcome-wingtip-tickets-app.md
    - name: General guidance
      href: saas-tenancy-wingtip-app-guidance-tips.md
    - name: Standalone application
      items:
      - name: Deploy example app
        href: saas-standaloneapp-get-started-deploy.md
      - name: Provision tenants
        href: saas-standaloneapp-provision-and-catalog.md
    - name: Database per tenant
      items:
      - name: Tutorial intro
        href: saas-dbpertenant-wingtip-app-overview.md
      - name: Deploy example app
        href: saas-dbpertenant-get-started-deploy.md
      - name: Provision tenants
        href: saas-dbpertenant-provision-and-catalog.md
      - name: Monitor database performance
        href: saas-dbpertenant-performance-monitoring.md
      - name: Monitor with log analytics
        href: saas-dbpertenant-log-analytics.md
      - name: Restore one tenant
        href: saas-dbpertenant-restore-single-tenant.md
      - name: Manage tenant schema
        href: saas-tenancy-schema-management.md
      - name: Cross-tenant reporting
        href: saas-tenancy-cross-tenant-reporting.md
      - name: Tenant analytics
        items:
        - name: With SQL DB
          href: saas-tenancy-tenant-analytics.md
        - name: With SQL DW
          href: saas-tenancy-tenant-analytics-adf.md
      - name: Disaster recovery using geo-restore
        href: saas-dbpertenant-dr-geo-restore.md
      - name: Disaster recovery using database geo-replication
        href: saas-dbpertenant-dr-geo-replication.md
    - name: Multi-tenant database
      items:
      - name: Deploy example app
        href: saas-multitenantdb-get-started-deploy.md
      - name: Provision tenants
        href: saas-multitenantdb-provision-and-catalog.md
      - name: Monitor database performance
        href: saas-multitenantdb-performance-monitoring.md
      - name: Run ad-hoc queries
        href: saas-multitenantdb-adhoc-reporting.md
      - name: Manage tenant schema
        href: saas-multitenantdb-schema-management.md
      - name: ETL for analytics
        href: saas-multitenantdb-tenant-analytics.md
- name: Reference
  items:
  - name: Azure PowerShell
    href: /powershell/module/azurerm.sql/#sql
  - name: Azure CLI
    href: /cli/azure/sql
  - name: .NET
    href: /dotnet/api/microsoft.azure.management.sql.models
  - name: Java
    href: /java/api/com.microsoft.azure.management.sql
  - name: Node.js
    href: /sql/connect/node-js/node-js-driver-for-sql-server
  - name: Python
    href: /sql/connect/python/python-driver-for-sql-server
  - name: Ruby
    href: /sql/connect/ruby/ruby-driver-for-sql-server
  - name: PHP
    href: /sql/connect/php/microsoft-php-driver-for-sql-server
  - name: T-SQL
    href: /sql/t-sql/language-reference
  - name: REST
    href: /rest/api/sql/
  - name: SQL Server tools
    href: /sql/tools/overview-sql-tools
  - name: SQL Server Management Studio (SSMS)
    href: /sql/ssms/download-sql-server-management-studio-ssms
  - name: SQL Server Data Tools (SSDT)
    href: /sql/ssdt/download-sql-server-data-tools-ssdt
  - name: BCP
    href: /sql/tools/bcp-utility
  - name: SQLCMD
    href: /sql/tools/sqlcmd-utility
  - name: SqlPackage
    href: https://docs.microsoft.com/sql/tools/sqlpackage?toc=/azure/sql-database/toc.json
  - name: SQL Database Management Library package
    href: https://www.nuget.org/packages/Microsoft.Azure.Management.Sql
  - name: SQL Server drivers
    href: /sql/connect/sql-server-drivers
    items:
    - name: ADO.NET
      href: /sql/connect/ado-net/microsoft-ado-net-for-sql-server
    - name: JDBC
      href: /sql/connect/jdbc/microsoft-jdbc-driver-for-sql-server
    - name: ODBC
      href: /sql/connect/odbc/microsoft-odbc-driver-for-sql-server
- name: Resources
  items:
  - name: Build your skills with Microsoft Learn
    href: /learn/browse/?products=azure-sql-database
  - name: Azure Roadmap
    href: https://azure.microsoft.com/roadmap/
  - name: FAQ
    href: sql-database-faq.md
  - name: Public data sets
    href: sql-database-public-data-sets.md  
  - name: Troubleshoot connectivity
    href: https://support.microsoft.com/help/10085/troubleshooting-connectivity-issues-with-microsoft-azure-sql-database
  - name: Pricing
    href: https://azure.microsoft.com/pricing/details/sql-database/
  - name: MSDN forum
    href: https://social.msdn.microsoft.com/Forums/home?forum=ssdsgetstarted
  - name: Stack Overflow
    href: http://stackoverflow.com/questions/tagged/sql-azure
  - name: Videos
    href: https://azure.microsoft.com/documentation/videos/index/?services=sql-database
  - name: Service updates
    href: https://azure.microsoft.com/updates/?service=sql-database
  - name: Architecture center
    href: /azure/architecture/
  - name: Customer stories
    href: http://customers.microsoft.com/en-us/search?sq=%22Azure%20SQL%20Database%22&ff=&p=0&so=story_publish_date%20desc<|MERGE_RESOLUTION|>--- conflicted
+++ resolved
@@ -158,13 +158,8 @@
         href: sql-database-managed-instance-sync-network-configuration.md
       - name: Connectivity architecture
         href: sql-database-managed-instance-connectivity-architecture.md
-<<<<<<< HEAD
-      - name: Management endpoints
-        href: sql-database-managed-instance-management-endpoint.md        
-=======
       - name: Management endpoints 
         href: sql-database-managed-instance-management-endpoint.md   
->>>>>>> 81ff82e4
       - name: Connect applications
         href: sql-database-managed-instance-connect-app.md
     - name: T-SQL differences
