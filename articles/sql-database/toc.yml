--- conflicted
+++ resolved
@@ -402,25 +402,6 @@
         href: sql-database-elastic-query-vertical-partitioning.md
     - name: Elastic transactions
       href: sql-database-elastic-transactions-overview.md
-<<<<<<< HEAD
-=======
-    - name: Shard maps
-      href: sql-database-elastic-scale-shard-map-management.md
-    - name: Query routing
-      href: sql-database-elastic-scale-data-dependent-routing.md
-    - name: Manage credentials
-      href: sql-database-elastic-scale-manage-credentials.md
-    - name: Shard querying
-      href: sql-database-elastic-scale-multishard-querying.md
-    - name: Elastic tools
-      href: sql-database-elastic-scale-glossary.md
-    - name: Move sharded data
-      href: sql-database-elastic-scale-overview-split-and-merge.md
-    - name: Elastic client library - Dapper
-      href: sql-database-elastic-scale-working-with-dapper.md
-    - name: Elastic tools FAQ
-      href: sql-database-elastic-scale-faq.md
->>>>>>> 06f51c7c
   - name: Multi-tenant SaaS
     items:
     - name: SaaS design patterns
@@ -469,61 +450,6 @@
       href: sql-database-connect-excel.md
 - name: How-to guides
   items:
-<<<<<<< HEAD
-=======
-  - name: Service features
-    items:
-    - name: Upgrade elastic database client library
-      href: sql-database-elastic-scale-upgrade-client-library.md
-    - name: Query vertically partitioned data
-      href: sql-database-elastic-query-getting-started-vertical.md
-    - name: Report across scaled-out data tier
-      href: sql-database-elastic-query-horizontal-partitioning.md
-    - name: Query across tables with different schemas
-      href: sql-database-elastic-query-vertical-partitioning.md
-  - name: Managed Instance
-    items:
-    - name: VNet configuration
-      href: sql-database-managed-instance-vnet-configuration.md
-    - name: Custom DNS
-      href: sql-database-managed-instance-custom-dns.md
-    - name: Connect applications
-      href: sql-database-managed-instance-connect-app.md
-    - name: Sync network configuration
-      href: sql-database-managed-instance-sync-network-configuration.md
-  - name: Security
-    items:
-    - name: Configure Azure AD auth
-      href: sql-database-aad-authentication-configure.md
-    - name: Conditional access
-      href: sql-database-conditional-access.md
-    - name: Always encrypted cert store
-      href: sql-database-always-encrypted.md
-    - name: Always encrypted key vault
-      href: sql-database-always-encrypted-azure-key-vault.md
-    - name: Configure masking
-      href: sql-database-dynamic-data-masking-get-started-portal.md
-    - name: Configure multi-factor auth
-      href: sql-database-ssms-mfa-authentication-configure.md
-    - name: Virtual network rules by PowerShell
-      href: sql-database-vnet-service-endpoint-rule-powershell.md
-  - name: Business continuity
-    items:
-    - name: Geo-replicate - Portal
-      href: sql-database-geo-replication-portal.md
-    - name: Configure long-term backup retention - SQL storage
-      href: sql-database-long-term-backup-retention-configure.md
-    - name: Configure long-term backup retention - Azure vault
-      href: sql-database-long-term-backup-retention-configure-vault.md
-  - name: Load & move data
-    items:
-    - name: Load data with BCP
-      href: sql-database-load-from-csv-with-bcp.md
-    - name: Load data with ADF
-      href: ../data-factory/connector-azure-sql-database.md?toc=/azure/sql-database/toc.json
-    - name: Sync data
-      href: sql-database-get-started-sql-data-sync.md
->>>>>>> 06f51c7c
   - name: Monitor & tune
     items:
     - name: Monitor & improve performance
