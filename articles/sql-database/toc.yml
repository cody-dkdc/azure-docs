- name: SQL DB Documentation
  href: index.yml
- name: SQL Database Service
  items:
  - name: What is SQL DB
    href: sql-database-technical-overview.md
  - name: Choose a version of Azure SQL
    href: sql-database-paas-vs-sql-server-iaas.md  
- name: Quickstarts
  expanded: true
  items:
  - name: Create
    items: 
    - name: Single database
      href: sql-database-get-started-portal.md
    - name: Managed Instance
      href: sql-database-managed-instance-get-started.md
  - name: Configure
    items:
    - name: Logical server firewall rule
      href: sql-database-get-started-portal-firewall.md
    - name: Client VM connection to a Managed Instance
      href: sql-database-managed-instance-configure-vm.md
    - name: Point-to-site connection to a Managed Instance
      href: sql-database-managed-instance-configure-p2s.md
  - name: Load data
    items:
    - name: Import BACPAC into a single database
      href: sql-database-import.md
    - name: Restore a database backup to a Managed Instance
      href: sql-database-managed-instance-get-started-restore.md
  - name: Query
    href: sql-database-connect-query.md
    items:
    - name: SSMS
      href: sql-database-connect-query-ssms.md
    - name: Azure Data Studio
      href: https://docs.microsoft.com/sql/azure-data-studio/quickstart-sql-database?toc=/azure/sql-database/toc.json
    - name: Azure portal
      href: sql-database-connect-query-portal.md
    - name: VS Code
      href: sql-database-connect-query-vscode.md
    - name: .NET with Visual Studio
      href: sql-database-connect-query-dotnet-visual-studio.md
    - name: .NET core
      href: sql-database-connect-query-dotnet-core.md
    - name: .NET with Active Directory MFA
      href: active-directory-interactive-connect-azure-sql-db.md
    - name: Go
      href: sql-database-connect-query-go.md
    - name: Java
      href: sql-database-connect-query-java.md
    - name: Node.js
      href: sql-database-connect-query-nodejs.md
    - name: PHP
      href: sql-database-connect-query-php.md
    - name: Python
      href: sql-database-connect-query-python.md
    - name: Ruby
      href: sql-database-connect-query-ruby.md
    - name: R
      href: sql-database-connect-query-r.md
- name: Tutorials
  items:
  - name: Design Azure SQL Database
    items:
    - name: Design database using SSMS
      href: sql-database-design-first-database.md
    - name: Design database using .NET
      href: sql-database-design-first-database-csharp.md
  - name: Migrate to Azure SQL Database
    items:
    - name: Migrate to a Single Database using DMS
      href: ../dms/tutorial-sql-server-to-azure-sql.md?toc=/azure/sql-database/toc.json
    - name: Migrate to a Managed Instance using DMS
      href: ../dms/tutorial-sql-server-to-managed-instance.md?toc=/azure/sql-database/toc.json
  - name: Secure your database
    href: sql-database-security-tutorial.md
  - name: Implement a geo-distributed database
    href: sql-database-implement-geo-distributed-database.md 
  - name: Set up Azure SQL Data Sync
    href: sql-database-get-started-sql-data-sync.md
- name: Samples
  items:
  - name: Code samples
    href: https://azure.microsoft.com/resources/samples/?service=sql-database
  - name: Azure CLI
    href: sql-database-cli-samples.md
  - name: Azure PowerShell
    href: sql-database-powershell-samples.md 
- name: Concepts
  items:
  - name: Purchasing models
    items: 
    - name: Overview 
      href: sql-database-service-tiers.md
    - name: vCore-based model
      href: sql-database-service-tiers-vcore.md
    - name: DTU model
      href: sql-database-service-tiers-dtu.md
    - name: Prepay for reserved capacity
      href: sql-database-reserved-capacity.md
  - name: Compute & storage
    items:
    - name: Overview
      href: sql-database-service-tiers-general-purpose-business-critical.md
    - name: General Purpose / Standard
      href: sql-database-service-tier-general-purpose.md
    - name: Business Critical / Premium
      href: sql-database-service-tier-business-critical.md
    - name: Hyperscale
      href: sql-database-service-tier-hyperscale.md
    - name: Hyperscale FAQ
      href: sql-database-service-tier-hyperscale-faq.md
  - name: Single databases
    items:
    - name: Single database
      href: sql-database-single-index.yml
    - name: Create and manage
      href: sql-database-single-databases-manage.md
    - name: Logical servers
      items: 
        - name: Create and manage
          href: sql-database-logical-servers.md
        - name: Resource limits
          href: sql-database-resource-limits-logical-server.md
        - name: Connectivity architecture
          href: sql-database-connectivity-architecture.md 
        - name: T-SQL differences
          href: sql-database-transact-sql-information.md 
    - name: Elastic pools
      items:
      - name: Elastic pools
        href: sql-database-elastic-pool.md
      - name: Create and manage
        href: sql-database-elastic-pool-manage.md
      - name: vCore-based resource limits
        href: sql-database-vcore-resource-limits-elastic-pools.md  
      - name: DTU-based resource limits
        href: sql-database-dtu-resource-limits-elastic-pools.md  
      - name: Scale resources
        href: sql-database-elastic-pool-scale.md
    - name: vCore-based resource limits
      href: sql-database-vcore-resource-limits-single-databases.md  
    - name: DTU-based resource limits
      href: sql-database-dtu-resource-limits-single-databases.md
    - name: Scale resources
      href: sql-database-single-database-scale.md
  - name: Managed instances
    items:
    - name: Managed instances
      href: sql-database-managed-instance-index.yml
    - name: Managed instance overview
      href: sql-database-managed-instance.md
    - name: Create and manage
      href: sql-database-managed-instance-create-manage.md
    - name: Resource limits
      href: sql-database-managed-instance-resource-limits.md
    - name: VNet configuration
      items:
      - name: VNet configuration
        href: sql-database-managed-instance-vnet-configuration.md
      - name: Connectivity architecture
        href: sql-database-managed-instance-connectivity-architecture.md
      - name: Management endpoint
        href: sql-database-managed-instance-management-endpoint.md  
    - name: T-SQL differences
      href: sql-database-managed-instance-transact-sql-information.md
  - name: Platform as a Service
    items:
    - name: Platform as a Service
      href: sql-database-paas.yml
    - name: Business continuity
      href: sql-database-business-continuity.md
    - name: High availability
      href: sql-database-high-availability.md
    - name: Automated backups
      href: sql-database-automated-backups.md
    - name: Long-term backup retention
      href: sql-database-long-term-retention.md
    - name: Failover groups and geo-replication
      items: 
      - name: Active geo-replication
        href: sql-database-active-geo-replication.md
      - name: Auto-failover groups
        href: sql-database-auto-failover-group.md
      - name: Configure active geo-replication - Portal
        href: sql-database-active-geo-replication-portal.md
      - name: Configure security for replicas
        href: sql-database-geo-replication-security-config.md
    - name: Database recovery options
      items:
      - name: Recovery using backups
        href: sql-database-recovery-using-backups.md
      - name: Accelerated database recovery
        href: sql-database-accelerated-database-recovery.md
      - name: Outage recovery guidance
        href: sql-database-disaster-recovery.md
      - name: Recovery drills
        href: sql-database-disaster-recovery-drills.md
  - name: Security   
    items:
    - name: Security
      href: sql-database-security-index.yml
    - name: Security overview
      href: sql-database-security-overview.md
    - name: Advanced Threat Protection
      items:
      - name: Advanced Threat Protection
        href: sql-advanced-threat-protection.md
      - name: Data discovery and classification
        href: sql-database-data-discovery-and-classification.md
      - name: Vulnerability assessment
        href: sql-vulnerability-assessment.md
      - name: Threat detection
        href: sql-database-threat-detection-overview.md
    - name: Firewall rules
      items:
      - name: Create and manage
        href: sql-database-firewall-configure.md      
      - name: Virtual network endpoints
        href: sql-database-vnet-service-endpoint-rule-overview.md
      - name: Virtual network endpoints - PowerShell
        href: sql-database-vnet-service-endpoint-rule-powershell.md
    - name: Access control
      items:
      - name: Access control
        href: sql-database-control-access.md
      - name: Logins and users
        href: sql-database-manage-logins.md
    - name: Azure AD authentication
      href: sql-database-aad-authentication.md
    - name: Auditing
      items:
      - name: Auditing - Servers, pools, and databases
        href: sql-database-auditing.md
      - name: Auditing - Managed Instance
        href: sql-database-managed-instance-auditing.md
      - name: Table auditing (deprecated)
        href: sql-database-auditing-and-dynamic-data-masking-downlevel-clients.md
    - name: Dynamic data masking
      href: sql-database-dynamic-data-masking-get-started.md
    - name: Always encrypted
      items:
      - name: Use the certificate store
        href: sql-database-always-encrypted.md
      - name: Use the Azure key vault
        href: sql-database-always-encrypted-azure-key-vault.md
    - name: Transparent Data Encryption (TDE)
      items:
      - name: TDE with Azure SQL  
        href: transparent-data-encryption-azure-sql.md
      - name: TDE with Bring Your Own Key
        href: transparent-data-encryption-byok-azure-sql.md
  - name: Scalability
    items:
    - name: Scalability
      href: sql-database-scalability-index.yml
    - name: Scale Up/Down
      href: sql-database-scale-resources.md
    - name: Read Scale-Out
      href: sql-database-read-scale-out.md
    - name: Database sharding
      items: 
      - name: Database sharding
        href: sql-database-elastic-scale-introduction.md
      - name: Glossary
        href: sql-database-elastic-scale-glossary.md
      - name: Elastic client library - consolidate
        href: sql-database-elastic-database-client-library.md
      - name: Shard maps
        href: sql-database-elastic-scale-shard-map-management.md
      - name: Query routing
        href: sql-database-elastic-scale-data-dependent-routing.md
      - name: Manage credentials
        href: sql-database-elastic-scale-manage-credentials.md
      - name: Move sharded data
        href: sql-database-elastic-scale-overview-split-and-merge.md
      - name: Elastic tools FAQ
        href: sql-database-elastic-scale-faq.md
    - name: Elastic queries
      href: sql-database-elastic-query-overview.md
    - name: Elastic transactions
      href: sql-database-elastic-transactions-overview.md
    - name: Elastic Database jobs
      href: elastic-jobs-overview.md
  - name: SQL features comparison
    href: sql-database-features.md
  - name: Monitoring and performance tuning
    items:
    - name: Monitoring and tuning overview
      href: sql-database-monitor-tune-overview.md
    - name: Intelligent performance
      items:
<<<<<<< HEAD
      - name: Tuning actions and recommendations
        href: sql-database-performance.md
      - name: Query Performance Insight
        href: sql-database-query-performance.md
      - name: Database advisor performance recommendations
        href: sql-database-advisor.md
    - name: Advanced monitoring
      items:
      - name: Azure SQL Analytics monitoring
        href: https://docs.microsoft.com/azure/log-analytics/log-analytics-azure-sql
      - name: Diagnostic telemetry logging
        href: sql-database-metrics-diag-logging.md
    - name: Intelligent insights into performance
      href: sql-database-intelligent-insights.md
    - name: Automatic tuning
      href: sql-database-automatic-tuning.md
    - name: Intelligent query processing
      items:
      - name: Intelligent query processing
        href: https://docs.microsoft.com/sql/relational-databases/performance/intelligent-query-processing?toc=/azure/sql-database/toc.json
      - name: Adaptive query processing
        href: https://docs.microsoft.com/sql/relational-databases/performance/adaptive-query-processing?toc=/azure/sql-database/toc.json
  - name: Cross-database operations
    items:
    - name: Elastic Database jobs
      items:
      - name: Elastic Database jobs
        href: elastic-jobs-overview.md
      - name: Create and manage (PowerShell)
        href: elastic-jobs-powershell.md
      - name: Create and manage (T-SQL)
        href: elastic-jobs-tsql.md
      - name: Migrate (from old Elastic jobs)
        href: elastic-jobs-migrate.md
      - name: Elastic jobs (deprecated)
        items:
        - name: Elastic jobs (deprecated)
          href: sql-database-elastic-jobs-overview.md
        - name: Install elastic job (deprecated)
          href: sql-database-elastic-jobs-service-installation.md
        - name: Create job - Portal (deprecated)
          href: sql-database-elastic-jobs-create-and-manage.md
        - name: Create job - Azure PowerShell (deprecated)
          href: sql-database-elastic-jobs-powershell.md
        - name: Create job - Sample app (deprecated)
          href: sql-database-elastic-jobs-getting-started.md
        - name: Uninstall elastic job (deprecated)
          href: sql-database-elastic-jobs-uninstall.md
    - name: Elastic queries
      items:
      - name: Elastic queries
        href: sql-database-elastic-query-overview.md
      - name: Query vertically partitioned data
        href: sql-database-elastic-query-getting-started-vertical.md
      - name: Report across scaled-out data tier
        href: sql-database-elastic-query-horizontal-partitioning.md
      - name: Query across tables with different schemas
        href: sql-database-elastic-query-vertical-partitioning.md
    - name: Elastic transactions
      href: sql-database-elastic-transactions-overview.md
=======
      - name: Tuning advisors
        items:
        - name: Tuning actions and recommendations
          href: sql-database-performance.md
        - name: Query Performance Insight
          href: sql-database-query-performance.md
        - name: Database advisor performance recommendations
          href: sql-database-advisor.md
        - name: Apply performance recommendations
          href: sql-database-advisor-portal.md
      - name: Advanced monitoring
        items:
        - name: Azure SQL Analytics monitoring
          href: https://docs.microsoft.com/azure/log-analytics/log-analytics-azure-sql
        - name: Diagnostic telemetry logging
          href: sql-database-metrics-diag-logging.md
      - name: Automated troubleshooting
        items:
        - name: Intelligent insights into performance
          href: sql-database-intelligent-insights.md
        - name: Troubleshoot performance with Intelligent Insights
          href: sql-database-intelligent-insights-troubleshoot-performance.md
        - name: Use Intelligent Insights diagnostics log
          href: sql-database-intelligent-insights-use-diagnostics-log.md
      - name: Automatic tuning
        items:
        - name: Automatic tuning overview
          href: sql-database-automatic-tuning.md
        - name: Enable automatic tuning
          href: sql-database-automatic-tuning-enable.md
        - name: Enable E-mail notifications
          href: sql-database-automatic-tuning-email-notifications.md
      - name: Intelligent query processing
        items:
        - name: Intelligent query processing
          href: https://docs.microsoft.com/sql/relational-databases/performance/intelligent-query-processing?toc=/azure/sql-database/toc.json
        - name: Adaptive query processing
          href: https://docs.microsoft.com/sql/relational-databases/performance/adaptive-query-processing?toc=/azure/sql-database/toc.json
    - name: Azure Automation
      href: sql-database-manage-automation.md
>>>>>>> 02e822d2
  - name: Databases features
    items:
    - name: Databases features
      href: sql-database-develop-overview.md
    - name: JSON data
      href: sql-database-json-features.md
    - name: In-memory
      href: sql-database-in-memory.md
    - name: Temporal tables 
      href: sql-database-temporal-tables.md
- name: How-to guides
  items:
  - name: Single database 
    items: 
    - name: Migrate to SQL Database
      href: sql-database-cloud-migrate.md
    - name: Manage SQL database after migration
      href: sql-database-manage-after-migration.md
    - name: Configure transactional replication
      href: replication-to-sql-database.md
    - name: Configure threat detection
      href: sql-database-threat-detection.md
    - name: Configure backup retention using Azure blob storage
      href: sql-database-long-term-backup-retention-configure.md
    - name: Configure dynamic data masking
      href: sql-database-dynamic-data-masking-get-started-portal.md
    - name: Configure geo-replication - Portal
      href: sql-database-geo-replication-portal.md
    - name: Configure security for geo-replicas
      href: sql-database-geo-replication-security-config.md  
    - name: Enable automatic tuning
      href: sql-database-automatic-tuning-enable.md
    - name: Enable E-mail notifications for automatic tuning
      href: sql-database-automatic-tuning-email-notifications.md
    - name: Apply performance recommendations
      href: sql-database-advisor-portal.md
    - name: Create alerts
      href: sql-database-insights-alerts-portal.md
    - name: Troubleshoot connectivity
      href: sql-database-troubleshoot-common-connection-issues.md
    - name: Configure backup retention using Azure vault (deprecated)
      href: sql-database-long-term-backup-retention-configure-vault.md
    - name: Manage file space
      href: sql-database-file-space-management.md
    - name: Use Resource Health for connectivity issues
      href: sql-database-resource-health.md
    - name: Database sharding
      items:
      - name: Upgrade elastic database client library
        href: sql-database-elastic-scale-upgrade-client-library.md
      - name: Create sharded app
        href: sql-database-elastic-scale-get-started.md
      - name: Query horizontally-sharded data
        href: sql-database-elastic-query-getting-started.md
      - name: Multi-shard queries
        href: sql-database-elastic-scale-multishard-querying.md
      - name: Move sharded data
        href: sql-database-elastic-scale-configure-deploy-split-and-merge.md
      - name: Security configuration
        href: sql-database-elastic-scale-split-merge-security-configuration.md
      - name: Add a shard
        href: sql-database-elastic-scale-add-a-shard.md
      - name: Fix shard map problems
        href: sql-database-elastic-database-recovery-manager.md
      - name: Migrate sharded DB
        href: sql-database-elastic-convert-to-use-elastic-tools.md
      - name: Create counters
        href: sql-database-elastic-database-perf-counters.md
      - name: Use entity framework
        href: sql-database-elastic-scale-use-entity-framework-applications-visual-studio.md
      - name: Use Dapper framework
        href: sql-database-elastic-scale-working-with-dapper.md
    - name: Query distributed data
      items:  
      - name: Query vertically partitioned data
        href: sql-database-elastic-query-getting-started-vertical.md
      - name: Report across scaled-out data tier
        href: sql-database-elastic-query-horizontal-partitioning.md
      - name: Query across tables with different schemas
        href: sql-database-elastic-query-vertical-partitioning.md
    - name: Elastic Database Jobs
      items:
      - name: Create and manage (PowerShell)
        href: elastic-jobs-powershell.md
      - name: Create and manage (T-SQL)
        href: elastic-jobs-tsql.md
      - name: Migrate (from old Elastic jobs)
        href: elastic-jobs-migrate.md
  - name: Managed instance
    items:
    - name: Migrate to Managed instance
      href: sql-database-managed-instance-migrate.md
    - name: Migrate TDE cert to Managed instance
      href: sql-database-managed-instance-migrate-tde-certificate.md
    - name: Configure custom DNS
      href: sql-database-managed-instance-custom-dns.md
    - name: Sync network configuration
      href: sql-database-managed-instance-sync-network-configuration.md
    - name: Transactional replication
      href: replication-with-sql-database-managed-instance.md
    - name: Configure threat detection
      href: sql-database-managed-instance-threat-detection.md
    - name: Connect applications
      href: sql-database-managed-instance-connect-app.md
  - name: Load and move data
    items:
    - name: Copy a DB within Azure
      href: sql-database-copy.md
    - name: Import a DB from a BACPAC
      href: sql-database-import.md
    - name: Export a DB to BACPAC
      href: sql-database-export.md
    - name: Data sync
      items:
      - name: SQL Data Sync
        href: sql-database-sync-data.md
      - name: Data Sync Agent
        href: sql-database-data-sync-agent.md
      - name: Replicate schema changes
        href: sql-database-update-sync-schema.md
      - name: Monitor with OMS
        href: sql-database-sync-monitor-oms.md
      - name: Best practices for Data Sync
        href: sql-database-best-practices-data-sync.md
      - name: Troubleshoot Data Sync
        href: sql-database-troubleshoot-data-sync.md
    - name: Load data with BCP
      href: sql-database-load-from-csv-with-bcp.md
    - name: Load data with ADF
      href: ../data-factory/connector-azure-sql-database.md?toc=/azure/sql-database/toc.json
  - name: Monitor and tune database
    items:
    - name: Manual tuning
      href: sql-database-performance-guidance.md
    - name: Use DMVs to monitor performance
      href: sql-database-monitoring-with-dmvs.md
    - name: Use Query store to monitor performance
      href: sql-database-operate-query-store.md   
    - name: Troubleshoot performance with Intelligent Insights
      href: sql-database-intelligent-insights-troubleshoot-performance.md
    - name: Use Intelligent Insights diagnostics log
      href: sql-database-intelligent-insights-use-diagnostics-log.md
    - name: Monitor In-memory OLTP space
      href: sql-database-in-memory-oltp-monitoring.md
    - name: Extended events
      items:
      - name: Extended events
        href: sql-database-xevent-db-diff-from-svr.md
      - name: Extended events - event file
        href: sql-database-xevent-code-event-file.md
      - name: Extended events - ring buffer
        href: sql-database-xevent-code-ring-buffer.md
  - name: Configure features
    items:
    - name: Configure Azure AD auth
      href: sql-database-aad-authentication-configure.md
    - name: Conditional access
      href: sql-database-conditional-access.md
    - name: Multi-factor AAD auth
      href: sql-database-ssms-mfa-authentication.md
    - name: Configure multi-factor auth
      href: sql-database-ssms-mfa-authentication-configure.md
    - name: Configure temporal retention policy
      href: sql-database-temporal-tables-retention-policy.md
    - name: Configure TDE with BYOK
      href: transparent-data-encryption-byok-azure-sql-configure.md
    - name: Rotate TDE BYOK keys
      href: transparent-data-encryption-byok-azure-sql-key-rotation.md
    - name: Remove TDE protector
      href: transparent-data-encryption-byok-azure-sql-remove-tde-protector.md
    - name: Configure In-Memory OLTP
      href: sql-database-in-memory-oltp-migration.md
    - name: Azure Automation
      href: sql-database-manage-automation.md
  - name: Develop apps
    items:
    - name: Connectivity
      href: sql-database-libraries.md
    - name: Use Spark Connector
      href: sql-database-spark-connector.md
    - name: Authenticate app 
      href: sql-database-client-id-keys.md
    - name: Error messages
      href: sql-database-develop-error-messages.md
    - name: Batching for perf
      href: sql-database-use-batching-to-improve-performance.md
    - name: Connectivity guidance
      href: sql-database-connectivity-issues.md
    - name: DNS aliases
      href: dns-alias-overview.md
    - name: DNS alias PowerShell
      href: dns-alias-powershell.md
    - name: Ports - ADO.NET
      href: sql-database-develop-direct-route-ports-adonet-v12.md
    - name: C and C ++
      href: sql-database-develop-cplusplus-simple.md
    - name: Excel
      href: sql-database-connect-excel.md
  - name: Design applications
    items:
    - name: Design for disaster recovery
      href: sql-database-designing-cloud-solutions-for-disaster-recovery.md
    - name: Design for elastic pools
      href: sql-database-disaster-recovery-strategies-for-applications-with-elastic-pool.md
    - name: Design for app upgrades
      href: sql-database-manage-application-rolling-upgrade.md  
    - name: Multi-tenant SaaS
      items:
      - name: SaaS design patterns
        href: saas-tenancy-app-design-patterns.md
      - name: SaaS video indexer
        href: saas-tenancy-video-index-wingtip-brk3120-20171011.md
      - name: SaaS app security
        href: saas-tenancy-elastic-tools-multi-tenant-row-level-security.md
      - name: Multi-tenant SaaS sample application
        items:
        - name: Wingtip Tickets sample
          href: saas-tenancy-welcome-wingtip-tickets-app.md
        - name: General guidance
          href: saas-tenancy-wingtip-app-guidance-tips.md
        - name: Standalone application
          items:
          - name: Deploy example app
            href: saas-standaloneapp-get-started-deploy.md
          - name: Provision tenants
            href: saas-standaloneapp-provision-and-catalog.md
        - name: Database per tenant
          items:
          - name: Tutorial intro
            href: saas-dbpertenant-wingtip-app-overview.md
          - name: Deploy example app
            href: saas-dbpertenant-get-started-deploy.md
          - name: Provision tenants
            href: saas-dbpertenant-provision-and-catalog.md
          - name: Monitor database performance
            href: saas-dbpertenant-performance-monitoring.md
          - name: Monitor with log analytics
            href: saas-dbpertenant-log-analytics.md
          - name: Restore one tenant
            href: saas-dbpertenant-restore-single-tenant.md
          - name: Manage tenant schema
            href: saas-tenancy-schema-management.md
          - name: Cross-tenant reporting
            href: saas-tenancy-cross-tenant-reporting.md
          - name: Tenant analytics
            items:
            - name: With SQL DB
              href: saas-tenancy-tenant-analytics.md
            - name: With SQL DW
              href: saas-tenancy-tenant-analytics-adf.md
        - name: Disaster recovery using geo-restore
          href: saas-dbpertenant-dr-geo-restore.md
        - name: Disaster recovery using database geo-replication
          href: saas-dbpertenant-dr-geo-replication.md
      - name: Multi-tenant database
        items:
        - name: Deploy example app
          href: saas-multitenantdb-get-started-deploy.md
        - name: Provision tenants
          href: saas-multitenantdb-provision-and-catalog.md
        - name: Monitor database performance
          href: saas-multitenantdb-performance-monitoring.md
        - name: Run ad-hoc queries
          href: saas-multitenantdb-adhoc-reporting.md
        - name: Manage tenant schema
          href: saas-multitenantdb-schema-management.md
        - name: ETL for analytics
          href: saas-multitenantdb-tenant-analytics.md
- name: Reference
  items:
  - name: Azure PowerShell
    href: /powershell/module/azurerm.sql/#sql
  - name: Azure CLI
    href: /cli/azure/sql
  - name: .NET
    href: /dotnet/api/microsoft.azure.management.sql.models
  - name: Java
    href: /java/api/com.microsoft.azure.management.sql
  - name: Node.js
    href: /sql/connect/node-js/node-js-driver-for-sql-server
  - name: Python
    href: /sql/connect/python/python-driver-for-sql-server
  - name: Ruby
    href: /sql/connect/ruby/ruby-driver-for-sql-server
  - name: PHP
    href: /sql/connect/php/microsoft-php-driver-for-sql-server
  - name: T-SQL
    href: /sql/t-sql/language-reference
  - name: REST
    href: /rest/api/sql/
  - name: SQL Server tools
    href: /sql/tools/overview-sql-tools
  - name: SQL Server Management Studio (SSMS)
    href: /sql/ssms/download-sql-server-management-studio-ssms
  - name: SQL Server Data Tools (SSDT)
    href: /sql/ssdt/download-sql-server-data-tools-ssdt
  - name: BCP
    href: /sql/tools/bcp-utility
  - name: SQLCMD
    href: /sql/tools/sqlcmd-utility
  - name: SqlPackage
    href: https://docs.microsoft.com/sql/tools/sqlpackage?toc=/azure/sql-database/toc.json
  - name: SQL Database Management Library package
    href: https://www.nuget.org/packages/Microsoft.Azure.Management.Sql
  - name: SQL Server drivers
    href: /sql/connect/sql-server-drivers
    items:
    - name: ADO.NET
      href: /sql/connect/ado-net/microsoft-ado-net-for-sql-server
    - name: JDBC
      href: /sql/connect/jdbc/microsoft-jdbc-driver-for-sql-server
    - name: ODBC
      href: /sql/connect/odbc/microsoft-odbc-driver-for-sql-server
- name: Resources
  items:
  - name: Build your skills with Microsoft Learn
    href: /learn/browse/?products=azure-sql-database
  - name: Azure Roadmap
    href: https://azure.microsoft.com/roadmap/
  - name: FAQ
    href: sql-database-faq.md
  - name: Public data sets
    href: sql-database-public-data-sets.md  
  - name: Troubleshoot connectivity
    href: https://support.microsoft.com/help/10085/troubleshooting-connectivity-issues-with-microsoft-azure-sql-database
  - name: Pricing
    href: https://azure.microsoft.com/pricing/details/sql-database/
  - name: MSDN forum
    href: https://social.msdn.microsoft.com/Forums/home?forum=ssdsgetstarted
  - name: Stack Overflow
    href: http://stackoverflow.com/questions/tagged/sql-azure
  - name: Videos
    href: https://azure.microsoft.com/documentation/videos/index/?services=sql-database
  - name: Service updates
    href: https://azure.microsoft.com/updates/?service=sql-database
  - name: Architecture center
    href: /azure/architecture/
  - name: Customer stories
    href: http://customers.microsoft.com/en-us/search?sq=%22Azure%20SQL%20Database%22&ff=&p=0&so=story_publish_date%20desc
  - name: Elastic jobs (deprecated)
    items:
    - name: Elastic jobs (deprecated)
      href: sql-database-elastic-jobs-overview.md
    - name: Install elastic job (deprecated)
      href: sql-database-elastic-jobs-service-installation.md
    - name: Create job - Portal (deprecated)
      href: sql-database-elastic-jobs-create-and-manage.md
    - name: Create job - Azure PowerShell (deprecated)
      href: sql-database-elastic-jobs-powershell.md
    - name: Create job - Sample app (deprecated)
      href: sql-database-elastic-jobs-getting-started.md
    - name: Uninstall elastic job (deprecated)
      href: sql-database-elastic-jobs-uninstall.md<|MERGE_RESOLUTION|>--- conflicted
+++ resolved
@@ -292,7 +292,6 @@
       href: sql-database-monitor-tune-overview.md
     - name: Intelligent performance
       items:
-<<<<<<< HEAD
       - name: Tuning actions and recommendations
         href: sql-database-performance.md
       - name: Query Performance Insight
@@ -315,86 +314,6 @@
         href: https://docs.microsoft.com/sql/relational-databases/performance/intelligent-query-processing?toc=/azure/sql-database/toc.json
       - name: Adaptive query processing
         href: https://docs.microsoft.com/sql/relational-databases/performance/adaptive-query-processing?toc=/azure/sql-database/toc.json
-  - name: Cross-database operations
-    items:
-    - name: Elastic Database jobs
-      items:
-      - name: Elastic Database jobs
-        href: elastic-jobs-overview.md
-      - name: Create and manage (PowerShell)
-        href: elastic-jobs-powershell.md
-      - name: Create and manage (T-SQL)
-        href: elastic-jobs-tsql.md
-      - name: Migrate (from old Elastic jobs)
-        href: elastic-jobs-migrate.md
-      - name: Elastic jobs (deprecated)
-        items:
-        - name: Elastic jobs (deprecated)
-          href: sql-database-elastic-jobs-overview.md
-        - name: Install elastic job (deprecated)
-          href: sql-database-elastic-jobs-service-installation.md
-        - name: Create job - Portal (deprecated)
-          href: sql-database-elastic-jobs-create-and-manage.md
-        - name: Create job - Azure PowerShell (deprecated)
-          href: sql-database-elastic-jobs-powershell.md
-        - name: Create job - Sample app (deprecated)
-          href: sql-database-elastic-jobs-getting-started.md
-        - name: Uninstall elastic job (deprecated)
-          href: sql-database-elastic-jobs-uninstall.md
-    - name: Elastic queries
-      items:
-      - name: Elastic queries
-        href: sql-database-elastic-query-overview.md
-      - name: Query vertically partitioned data
-        href: sql-database-elastic-query-getting-started-vertical.md
-      - name: Report across scaled-out data tier
-        href: sql-database-elastic-query-horizontal-partitioning.md
-      - name: Query across tables with different schemas
-        href: sql-database-elastic-query-vertical-partitioning.md
-    - name: Elastic transactions
-      href: sql-database-elastic-transactions-overview.md
-=======
-      - name: Tuning advisors
-        items:
-        - name: Tuning actions and recommendations
-          href: sql-database-performance.md
-        - name: Query Performance Insight
-          href: sql-database-query-performance.md
-        - name: Database advisor performance recommendations
-          href: sql-database-advisor.md
-        - name: Apply performance recommendations
-          href: sql-database-advisor-portal.md
-      - name: Advanced monitoring
-        items:
-        - name: Azure SQL Analytics monitoring
-          href: https://docs.microsoft.com/azure/log-analytics/log-analytics-azure-sql
-        - name: Diagnostic telemetry logging
-          href: sql-database-metrics-diag-logging.md
-      - name: Automated troubleshooting
-        items:
-        - name: Intelligent insights into performance
-          href: sql-database-intelligent-insights.md
-        - name: Troubleshoot performance with Intelligent Insights
-          href: sql-database-intelligent-insights-troubleshoot-performance.md
-        - name: Use Intelligent Insights diagnostics log
-          href: sql-database-intelligent-insights-use-diagnostics-log.md
-      - name: Automatic tuning
-        items:
-        - name: Automatic tuning overview
-          href: sql-database-automatic-tuning.md
-        - name: Enable automatic tuning
-          href: sql-database-automatic-tuning-enable.md
-        - name: Enable E-mail notifications
-          href: sql-database-automatic-tuning-email-notifications.md
-      - name: Intelligent query processing
-        items:
-        - name: Intelligent query processing
-          href: https://docs.microsoft.com/sql/relational-databases/performance/intelligent-query-processing?toc=/azure/sql-database/toc.json
-        - name: Adaptive query processing
-          href: https://docs.microsoft.com/sql/relational-databases/performance/adaptive-query-processing?toc=/azure/sql-database/toc.json
-    - name: Azure Automation
-      href: sql-database-manage-automation.md
->>>>>>> 02e822d2
   - name: Databases features
     items:
     - name: Databases features
