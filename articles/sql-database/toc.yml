- name: SQL DB Documentation
  href: index.yml
- name: SQL Database Service
  items:
  - name: What is SQL DB
    href: sql-database-technical-overview.md
  - name: Choose a version of Azure SQL
    href: sql-database-paas-vs-sql-server-iaas.md  
- name: Quickstarts
  expanded: true
  items:
  - name: Create
    items: 
    - name: Single database
      href: sql-database-get-started-portal.md
    - name: Managed Instance
      href: sql-database-managed-instance-get-started.md
  - name: Configure
    items:
    - name: Logical server firewall rule
      href: sql-database-get-started-portal-firewall.md
    - name: Client VM connection to a Managed Instance
      href: sql-database-managed-instance-configure-vm.md
    - name: Point-to-site connection to a Managed Instance
      href: sql-database-managed-instance-configure-p2s.md
  - name: Load data
    items:
    - name: Import BACPAC into a single database
      href: sql-database-import.md
    - name: Restore a database backup to a Managed Instance
      href: sql-database-managed-instance-get-started-restore.md
  - name: Query
    href: sql-database-connect-query.md
    items:
    - name: SSMS
      href: sql-database-connect-query-ssms.md
    - name: Azure Data Studio
      href: https://docs.microsoft.com/sql/azure-data-studio/quickstart-sql-database?toc=/azure/sql-database/toc.json
    - name: Azure portal
      href: sql-database-connect-query-portal.md
    - name: VS Code
      href: sql-database-connect-query-vscode.md
    - name: .NET with Visual Studio
      href: sql-database-connect-query-dotnet-visual-studio.md
    - name: .NET core
      href: sql-database-connect-query-dotnet-core.md
    - name: .NET with Active Directory MFA
      href: active-directory-interactive-connect-azure-sql-db.md
    - name: Go
      href: sql-database-connect-query-go.md
    - name: Java
      href: sql-database-connect-query-java.md
    - name: Node.js
      href: sql-database-connect-query-nodejs.md
    - name: PHP
      href: sql-database-connect-query-php.md
    - name: Python
      href: sql-database-connect-query-python.md
    - name: Ruby
      href: sql-database-connect-query-ruby.md
    - name: R
      href: sql-database-connect-query-r.md
- name: Tutorials
  items:
  - name: 1 - Design DB using SSMS
    href: sql-database-design-first-database.md
  - name: 2 - Design DB using .NET
    href: sql-database-design-first-database-csharp.md
  - name: 3 - Migrate to a single Azure SQL database using DMS
    href: ../dms/tutorial-sql-server-to-azure-sql.md?toc=/azure/sql-database/toc.json
  - name: 4 - Secure your SQL DB
    href: sql-database-security-tutorial.md
  - name: 5 - Implement a geo-distributed database
    href: sql-database-implement-geo-distributed-database.md 
  - name: 6 - Migrate to a Managed Instance using DMS
    href: ../dms/tutorial-sql-server-to-managed-instance.md?toc=/azure/sql-database/toc.json
  - name: 7 - Set up Azure SQL Data Sync
    href: sql-database-get-started-sql-data-sync.md
- name: Samples
  items:
  - name: Code samples
    href: https://azure.microsoft.com/resources/samples/?service=sql-database
  - name: Azure CLI
    href: sql-database-cli-samples.md
  - name: Azure PowerShell
    href: sql-database-powershell-samples.md 
- name: Concepts
  items:
  - name: Purchasing models
    items: 
    - name: vCore vs. DTU 
      href: sql-database-service-tiers.md
    - name: vCore-based purchasing model
      items:
      - name: Choosing a vCore service tier
        href: sql-database-service-tiers-vcore.md
      - name: General Purpose / Business Critical
        href: sql-database-service-tiers-general-purpose-business-critical.md
      - name: Hyperscale
        href: sql-database-service-tier-hyperscale.md
      - name: Hyperscale FAQ
        href: sql-database-service-tier-hyperscale-faq.md
    - name: DTU service tiers
      href: sql-database-service-tiers-dtu.md
    - name: Prepay for reserved capacity
      href: sql-database-reserved-capacity.md
  - name: Logical servers
    items: 
    - name: Create and manage
      href: sql-database-logical-servers.md
    - name: Resource limits
      href: sql-database-resource-limits-logical-server.md
    - name: Connectivity architecture
      href: sql-database-connectivity-architecture.md 
    - name: T-SQL differences
      href: sql-database-transact-sql-information.md
    - name: Transactional replication - single DBs and elastic pools
      href: replication-to-sql-database.md  
  - name: Single databases
    items:
    - name: Create and manage
      href: sql-database-single-databases-manage.md
    - name: vCore-based resource limits
      href: sql-database-vcore-resource-limits-single-databases.md  
    - name: DTU-based resource limits
      href: sql-database-dtu-resource-limits-single-databases.md
    - name: Scale resources
      href: sql-database-single-database-scale.md
  - name: Elastic pools
    items:
    - name: Elastic pools
      href: sql-database-elastic-pool.md
    - name: Create and manage
      href: sql-database-elastic-pool-manage.md
    - name: vCore-based resource limits
      href: sql-database-vcore-resource-limits-elastic-pools.md  
    - name: DTU-based resource limits
      href: sql-database-dtu-resource-limits-elastic-pools.md  
    - name: Scale resources
      href: sql-database-elastic-pool-scale.md
  - name: Managed instances
    items:
    - name: Managed instances
      href: sql-database-managed-instance-index.yml
    - name: Overview
      href: sql-database-managed-instance.md
    - name: Resource limits
      href: sql-database-managed-instance-resource-limits.md
<<<<<<< HEAD
    - name: VNet configuration
      href: sql-database-managed-instance-vnet-configuration.md
    - name: Custom DNS
      href: sql-database-managed-instance-custom-dns.md
    - name: Sync network configuration
      href: sql-database-managed-instance-sync-network-configuration.md
    - name: Connectivity architecture
      href: sql-database-managed-instance-connectivity-architecture.md
    - name: Management endpoints
      href: sql-database-managed-instance-management-endpoint.md
    - name: Connect applications
      href: sql-database-managed-instance-connect-app.md
=======
    - name: VNet Integration
      items:
      - name: VNet configuration
        href: sql-database-managed-instance-vnet-configuration.md
      - name: Custom DNS
        href: sql-database-managed-instance-custom-dns.md
      - name: Sync network configuration
        href: sql-database-managed-instance-sync-network-configuration.md
      - name: Connectivity architecture
        href: sql-database-managed-instance-connectivity-architecture.md
      - name: Connect applications
        href: sql-database-managed-instance-connect-app.md
>>>>>>> ee1cb396
    - name: T-SQL differences
      href: sql-database-managed-instance-transact-sql-information.md
    - name: Transactional replication
      href: replication-with-sql-database-managed-instance.md
  - name: Platform as a Service
    items:
    - name: Platform as a Service
      href: sql-database-paas.yml
    - name: Business continuity
      href: sql-database-business-continuity.md
    - name: High availability
      href: sql-database-high-availability.md
    - name: Automated backups
      href: sql-database-automated-backups.md
    - name: Long-term backup retention
      items:
      - name: Long-term backup retention
        href: sql-database-long-term-retention.md
      - name: Configure using Azure blob storage
        href: sql-database-long-term-backup-retention-configure.md
      - name: Configure using Azure vault (deprecated)
        href: sql-database-long-term-backup-retention-configure-vault.md
    - name: Failover groups and geo-replication
      items: 
      - name: Failover groups and geo-replication
        href: sql-database-geo-replication-overview.md
      - name: Configure geo-replication - Portal
        href: sql-database-geo-replication-portal.md
      - name: Configure security for replicas
        href: sql-database-geo-replication-security-config.md
    - name: Database recovery options
      items:
      - name: Recovery using backups
        href: sql-database-recovery-using-backups.md
      - name: Accelerated database recovery
        href: sql-database-accelerated-database-recovery.md
      - name: Outage recovery guidance
        href: sql-database-disaster-recovery.md
      - name: Recovery drills
        href: sql-database-disaster-recovery-drills.md
    - name: App design
      items:
      - name: Design for disaster recovery
        href: sql-database-designing-cloud-solutions-for-disaster-recovery.md
      - name: Design for elastic pools
        href: sql-database-disaster-recovery-strategies-for-applications-with-elastic-pool.md
      - name: Design for app upgrades
        href: sql-database-manage-application-rolling-upgrade.md
  - name: Security   
    items:
    - name: Security
      href: sql-database-security-index.yml
    - name: Overview
      href: sql-database-security-overview.md
    - name: Advanced Threat Protection
      items:
      - name: Advanced Threat Protection
        href: sql-advanced-threat-protection.md
      - name: Data discovery and classification
        href: sql-database-data-discovery-and-classification.md
      - name: Vulnerability assessment
        href: sql-vulnerability-assessment.md
      - name: Threat detection - SQL Database
        href: sql-database-threat-detection.md
      - name: Threat detection - Managed Instance
        href: sql-database-managed-instance-threat-detection.md
    - name: Firewall rules
      items:
      - name: Create and manage
        href: sql-database-firewall-configure.md      
      - name: Virtual network endpoints
        href: sql-database-vnet-service-endpoint-rule-overview.md
      - name: Virtual network endpoints - PowerShell
        href: sql-database-vnet-service-endpoint-rule-powershell.md
    - name: Access control
      items:
      - name: Access control
        href: sql-database-control-access.md
      - name: Logins and users
        href: sql-database-manage-logins.md
    - name: Azure AD authentication
      items:
      - name: Azure AD authentication
        href: sql-database-aad-authentication.md
      - name: Configure Azure AD auth
        href: sql-database-aad-authentication-configure.md
      - name: Conditional access
        href: sql-database-conditional-access.md
      - name: Multi-factor auth
        href: sql-database-ssms-mfa-authentication.md
      - name: Configure multi-factor auth
        href: sql-database-ssms-mfa-authentication-configure.md
    - name: Auditing
      items:
      - name: Auditing - Servers, pools, and databases
        href: sql-database-auditing.md
      - name: Auditing - Managed Instance
        href: sql-database-managed-instance-auditing.md
      - name: Table auditing (deprecated)
        href: sql-database-auditing-and-dynamic-data-masking-downlevel-clients.md
    - name: Dynamic data masking
      items:
      - name: Dynamic data masking
        href: sql-database-dynamic-data-masking-get-started.md
      - name: Configure masking
        href: sql-database-dynamic-data-masking-get-started-portal.md
    - name: Always encrypted
      items:
      - name: Use the certificate store
        href: sql-database-always-encrypted.md
      - name: Use the Azure key vault
        href: sql-database-always-encrypted-azure-key-vault.md
    - name: TDE with Azure SQL
      items:
      - name: TDE with Azure SQL  
        href: transparent-data-encryption-azure-sql.md
      - name: TDE with Bring Your Own Key
        href: transparent-data-encryption-byok-azure-sql.md
      - name: Configure TDE with BYOK
        href: transparent-data-encryption-byok-azure-sql-configure.md
      - name: Rotate TDE BYOK keys
        href: transparent-data-encryption-byok-azure-sql-key-rotation.md
      - name: Remove TDE protector
        href: transparent-data-encryption-byok-azure-sql-remove-tde-protector.md
  - name: Elastic scalability
    items:
    - name: Resource scalability
      href: sql-database-scale-resources.md
    - name: Read Scale-Out
      href: sql-database-read-scale-out.md
    - name: Database sharding
      items: 
      - name: Database sharding
        href: sql-database-elastic-scale-introduction.md
      - name: Elastic client library - consolidate
        href: sql-database-elastic-database-client-library.md
      - name: Upgrade elastic database client library
        href: sql-database-elastic-scale-upgrade-client-library.md
      - name: Shard maps
        href: sql-database-elastic-scale-shard-map-management.md
      - name: Query routing
        href: sql-database-elastic-scale-data-dependent-routing.md
      - name: Manage credentials
        href: sql-database-elastic-scale-manage-credentials.md
      - name: Shard querying
        href: sql-database-elastic-scale-multishard-querying.md
      - name: Elastic tools
        href: sql-database-elastic-scale-glossary.md
      - name: Move sharded data
        href: sql-database-elastic-scale-overview-split-and-merge.md
      - name: Elastic client library - Dapper
        href: sql-database-elastic-scale-working-with-dapper.md
      - name: Elastic tools FAQ
        href: sql-database-elastic-scale-faq.md
      - name: Create sharded app
        href: sql-database-elastic-scale-get-started.md
      - name: Query horizontally-sharded data
        href: sql-database-elastic-query-getting-started.md
      - name: Move sharded data
        href: sql-database-elastic-scale-configure-deploy-split-and-merge.md
      - name: Security configuration
        href: sql-database-elastic-scale-split-merge-security-configuration.md
      - name: Add a shard
        href: sql-database-elastic-scale-add-a-shard.md
      - name: Fix shard map problems
        href: sql-database-elastic-database-recovery-manager.md
      - name: Migrate sharded DB
        href: sql-database-elastic-convert-to-use-elastic-tools.md
      - name: Create counters
        href: sql-database-elastic-database-perf-counters.md
      - name: Use entity framework
        href: sql-database-elastic-scale-use-entity-framework-applications-visual-studio.md
  - name: SQL features comparison
    href: sql-database-features.md
  - name: Monitoring and performance tuning
    items:
    - name: Monitoring and tuning overview
      href: sql-database-monitor-tune-overview.md
    - name: Intelligent performance
      items:
      - name: Tuning advisors
        items:
        - name: Tuning actions and recommendations
          href: sql-database-performance.md
        - name: Query Performance Insight
          href: sql-database-query-performance.md
        - name: Database advisor performance recommendations
          href: sql-database-advisor.md
        - name: Apply performance recommendations
          href: sql-database-advisor-portal.md
      - name: Advanced monitoring
        items:
        - name: Azure SQL Analytics monitoring
          href: https://docs.microsoft.com/azure/log-analytics/log-analytics-azure-sql
        - name: Diagnostic telemetry logging
          href: sql-database-metrics-diag-logging.md
      - name: Automated troubleshooting
        items:
        - name: Intelligent insights into performance
          href: sql-database-intelligent-insights.md
        - name: Troubleshoot performance with Intelligent Insights
          href: sql-database-intelligent-insights-troubleshoot-performance.md
        - name: Use Intelligent Insights diagnostics log
          href: sql-database-intelligent-insights-use-diagnostics-log.md
      - name: Automatic tuning
        items:
        - name: Automatic tuning overview
          href: sql-database-automatic-tuning.md
        - name: Enable automatic tuning
          href: sql-database-automatic-tuning-enable.md
        - name: Enable E-mail notifications
          href: sql-database-automatic-tuning-email-notifications.md
      - name: Intelligent query processing
        items:
        - name: Intelligent query processing
          href: https://docs.microsoft.com/sql/relational-databases/performance/intelligent-query-processing?toc=/azure/sql-database/toc.json
        - name: Adaptive query processing
          href: https://docs.microsoft.com/sql/relational-databases/performance/adaptive-query-processing?toc=/azure/sql-database/toc.json
    - name: Manual tuning
      items:
      - name: Manual tuning
        href: sql-database-performance-guidance.md
      - name: Use DMVs to monitor performance
        href: sql-database-monitoring-with-dmvs.md
      - name: Operate query store
        href: sql-database-operate-query-store.md
      - name: In-memory
        href: sql-database-in-memory-oltp-monitoring.md
      - name: Extended events
        items:
        - name: Extended events
          href: sql-database-xevent-db-diff-from-svr.md
        - name: Extended events - event file
          href: sql-database-xevent-code-event-file.md
        - name: Extended events - ring buffer
          href: sql-database-xevent-code-ring-buffer.md
    - name: Create alerts
      href: sql-database-insights-alerts-portal.md
    - name: Troubleshoot connectivity
      href: sql-database-troubleshoot-common-connection-issues.md
    - name: Azure Automation
      href: sql-database-manage-automation.md
  - name: Cross-database operations
    items:
    - name: Elastic Database jobs
      items:
      - name: Elastic Database jobs
        href: elastic-jobs-overview.md
      - name: Create and manage (PowerShell)
        href: elastic-jobs-powershell.md
      - name: Create and manage (T-SQL)
        href: elastic-jobs-tsql.md
      - name: Migrate (from old Elastic jobs)
        href: elastic-jobs-migrate.md
      - name: Elastic jobs (deprecated)
        items:
        - name: Elastic jobs (deprecated)
          href: sql-database-elastic-jobs-overview.md
        - name: Install elastic job (deprecated)
          href: sql-database-elastic-jobs-service-installation.md
        - name: Create job - Portal (deprecated)
          href: sql-database-elastic-jobs-create-and-manage.md
        - name: Create job - Azure PowerShell (deprecated)
          href: sql-database-elastic-jobs-powershell.md
        - name: Create job - Sample app (deprecated)
          href: sql-database-elastic-jobs-getting-started.md
        - name: Uninstall elastic job (deprecated)
          href: sql-database-elastic-jobs-uninstall.md
    - name: Elastic queries
      items:
      - name: Elastic queries
        href: sql-database-elastic-query-overview.md
      - name: Query vertically partitioned data
        href: sql-database-elastic-query-getting-started-vertical.md
      - name: Report across scaled-out data tier
        href: sql-database-elastic-query-horizontal-partitioning.md
      - name: Query across tables with different schemas
        href: sql-database-elastic-query-vertical-partitioning.md
    - name: Elastic transactions
      href: sql-database-elastic-transactions-overview.md
  - name: Multi-tenant SaaS
    items:
    - name: SaaS design patterns
      href: saas-tenancy-app-design-patterns.md
    - name: SaaS video indexer
      href: saas-tenancy-video-index-wingtip-brk3120-20171011.md
    - name: SaaS app security
      href: saas-tenancy-elastic-tools-multi-tenant-row-level-security.md
  - name: Develop databases
    items:
    - name: Develop databases
      href: sql-database-develop-overview.md
    - name: JSON data
      href: sql-database-json-features.md
    - name: In-memory
      href: sql-database-in-memory.md
    - name: Temporal tables 
      href: sql-database-temporal-tables.md
    - name: Retention policies
      href: sql-database-temporal-tables-retention-policy.md
    - name: Configure In-Memory
      href: sql-database-in-memory-oltp-migration.md
- name: How-to guides
  items:
  - name: Migrate to SQL Database
    items:
    - name: Migrate to SQL Database
      href: sql-database-cloud-migrate.md
    - name: Migrate to Managed Instance
      href: sql-database-managed-instance-migrate.md
    - name: Migrate TDE cert to Managed Instance
      href: sql-database-managed-instance-migrate-tde-certificate.md
    - name: Manage SQL Database after migration
      href: sql-database-manage-after-migration.md
  - name: Load and move data
    items:
    - name: Copy a DB within Azure
      href: sql-database-copy.md
    - name: Import a DB from a BACPAC
      href: sql-database-import.md
    - name: Export a DB to BACPAC
      href: sql-database-export.md
    - name: Data sync
      items:
      - name: SQL Data Sync
        href: sql-database-sync-data.md
      - name: Data Sync Agent
        href: sql-database-data-sync-agent.md
      - name: Replicate schema changes
        href: sql-database-update-sync-schema.md
      - name: Monitor with OMS
        href: sql-database-sync-monitor-oms.md
      - name: Best practices for Data Sync
        href: sql-database-best-practices-data-sync.md
      - name: Troubleshoot Data Sync
        href: sql-database-troubleshoot-data-sync.md
    - name: Load data with BCP
      href: sql-database-load-from-csv-with-bcp.md
    - name: Load data with ADF
      href: ../data-factory/connector-azure-sql-database.md?toc=/azure/sql-database/toc.json
  - name: Manage file space
    href: sql-database-file-space-management.md
  - name: Use Resource Health for connectivity issues
    href: sql-database-resource-health.md
  - name: Develop apps
    items:
    - name: Connectivity
      href: sql-database-libraries.md
    - name: Use Spark Connector
      href: sql-database-spark-connector.md
    - name: Authenticate app 
      href: sql-database-client-id-keys.md
    - name: Error messages
      href: sql-database-develop-error-messages.md
    - name: Batching for perf
      href: sql-database-use-batching-to-improve-performance.md
    - name: Connectivity guidance
      href: sql-database-connectivity-issues.md
    - name: DNS aliases
      href: dns-alias-overview.md
    - name: DNS alias PowerShell
      href: dns-alias-powershell.md
    - name: Ports - ADO.NET
      href: sql-database-develop-direct-route-ports-adonet-v12.md
    - name: C and C ++
      href: sql-database-develop-cplusplus-simple.md
    - name: Excel
      href: sql-database-connect-excel.md
  - name: Multi-tenant SaaS sample application
    items:
    - name: Wingtip Tickets sample
      href: saas-tenancy-welcome-wingtip-tickets-app.md
    - name: General guidance
      href: saas-tenancy-wingtip-app-guidance-tips.md
    - name: Standalone application
      items:
      - name: Deploy example app
        href: saas-standaloneapp-get-started-deploy.md
      - name: Provision tenants
        href: saas-standaloneapp-provision-and-catalog.md
    - name: Database per tenant
      items:
      - name: Tutorial intro
        href: saas-dbpertenant-wingtip-app-overview.md
      - name: Deploy example app
        href: saas-dbpertenant-get-started-deploy.md
      - name: Provision tenants
        href: saas-dbpertenant-provision-and-catalog.md
      - name: Monitor database performance
        href: saas-dbpertenant-performance-monitoring.md
      - name: Monitor with log analytics
        href: saas-dbpertenant-log-analytics.md
      - name: Restore one tenant
        href: saas-dbpertenant-restore-single-tenant.md
      - name: Manage tenant schema
        href: saas-tenancy-schema-management.md
      - name: Cross-tenant reporting
        href: saas-tenancy-cross-tenant-reporting.md
      - name: Tenant analytics
        items:
        - name: With SQL DB
          href: saas-tenancy-tenant-analytics.md
        - name: With SQL DW
          href: saas-tenancy-tenant-analytics-adf.md
      - name: Disaster recovery using geo-restore
        href: saas-dbpertenant-dr-geo-restore.md
      - name: Disaster recovery using database geo-replication
        href: saas-dbpertenant-dr-geo-replication.md
    - name: Multi-tenant database
      items:
      - name: Deploy example app
        href: saas-multitenantdb-get-started-deploy.md
      - name: Provision tenants
        href: saas-multitenantdb-provision-and-catalog.md
      - name: Monitor database performance
        href: saas-multitenantdb-performance-monitoring.md
      - name: Run ad-hoc queries
        href: saas-multitenantdb-adhoc-reporting.md
      - name: Manage tenant schema
        href: saas-multitenantdb-schema-management.md
      - name: ETL for analytics
        href: saas-multitenantdb-tenant-analytics.md
- name: Reference
  items:
  - name: Azure PowerShell
    href: /powershell/module/azurerm.sql/#sql
  - name: Azure CLI
    href: /cli/azure/sql
  - name: .NET
    href: /dotnet/api/microsoft.azure.management.sql.models
  - name: Java
    href: /java/api/com.microsoft.azure.management.sql
  - name: Node.js
    href: /sql/connect/node-js/node-js-driver-for-sql-server
  - name: Python
    href: /sql/connect/python/python-driver-for-sql-server
  - name: Ruby
    href: /sql/connect/ruby/ruby-driver-for-sql-server
  - name: PHP
    href: /sql/connect/php/microsoft-php-driver-for-sql-server
  - name: T-SQL
    href: /sql/t-sql/language-reference
  - name: REST
    href: /rest/api/sql/
  - name: SQL Server tools
    href: /sql/tools/overview-sql-tools
  - name: SQL Server Management Studio (SSMS)
    href: /sql/ssms/download-sql-server-management-studio-ssms
  - name: SQL Server Data Tools (SSDT)
    href: /sql/ssdt/download-sql-server-data-tools-ssdt
  - name: BCP
    href: /sql/tools/bcp-utility
  - name: SQLCMD
    href: /sql/tools/sqlcmd-utility
  - name: SqlPackage
    href: https://docs.microsoft.com/sql/tools/sqlpackage?toc=/azure/sql-database/toc.json
  - name: SQL Database Management Library package
    href: https://www.nuget.org/packages/Microsoft.Azure.Management.Sql
  - name: SQL Server drivers
    href: /sql/connect/sql-server-drivers
    items:
    - name: ADO.NET
      href: /sql/connect/ado-net/microsoft-ado-net-for-sql-server
    - name: JDBC
      href: /sql/connect/jdbc/microsoft-jdbc-driver-for-sql-server
    - name: ODBC
      href: /sql/connect/odbc/microsoft-odbc-driver-for-sql-server
- name: Resources
  items:
  - name: Build your skills with Microsoft Learn
    href: /learn/browse/?products=azure-sql-database
  - name: Azure Roadmap
    href: https://azure.microsoft.com/roadmap/
  - name: FAQ
    href: sql-database-faq.md
  - name: Public data sets
    href: sql-database-public-data-sets.md  
  - name: Troubleshoot connectivity
    href: https://support.microsoft.com/help/10085/troubleshooting-connectivity-issues-with-microsoft-azure-sql-database
  - name: Pricing
    href: https://azure.microsoft.com/pricing/details/sql-database/
  - name: MSDN forum
    href: https://social.msdn.microsoft.com/Forums/home?forum=ssdsgetstarted
  - name: Stack Overflow
    href: http://stackoverflow.com/questions/tagged/sql-azure
  - name: Videos
    href: https://azure.microsoft.com/documentation/videos/index/?services=sql-database
  - name: Service updates
    href: https://azure.microsoft.com/updates/?service=sql-database
  - name: Architecture center
    href: /azure/architecture/
  - name: Customer stories
    href: http://customers.microsoft.com/en-us/search?sq=%22Azure%20SQL%20Database%22&ff=&p=0&so=story_publish_date%20desc<|MERGE_RESOLUTION|>--- conflicted
+++ resolved
@@ -146,20 +146,6 @@
       href: sql-database-managed-instance.md
     - name: Resource limits
       href: sql-database-managed-instance-resource-limits.md
-<<<<<<< HEAD
-    - name: VNet configuration
-      href: sql-database-managed-instance-vnet-configuration.md
-    - name: Custom DNS
-      href: sql-database-managed-instance-custom-dns.md
-    - name: Sync network configuration
-      href: sql-database-managed-instance-sync-network-configuration.md
-    - name: Connectivity architecture
-      href: sql-database-managed-instance-connectivity-architecture.md
-    - name: Management endpoints
-      href: sql-database-managed-instance-management-endpoint.md
-    - name: Connect applications
-      href: sql-database-managed-instance-connect-app.md
-=======
     - name: VNet Integration
       items:
       - name: VNet configuration
@@ -170,9 +156,10 @@
         href: sql-database-managed-instance-sync-network-configuration.md
       - name: Connectivity architecture
         href: sql-database-managed-instance-connectivity-architecture.md
+      - name: Management endpoints
+        href: sql-database-managed-instance-management-endpoint.md        
       - name: Connect applications
         href: sql-database-managed-instance-connect-app.md
->>>>>>> ee1cb396
     - name: T-SQL differences
       href: sql-database-managed-instance-transact-sql-information.md
     - name: Transactional replication
