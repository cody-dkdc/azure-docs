- name: SQL DB Documentation
  href: index.yml
- name: Overview
  items:
  - name: About SQL DB
    href: sql-database-technical-overview.md
- name: Quickstarts
  expanded: true
  items:
  - name: Create DB - Portal
    href: sql-database-get-started-portal.md
  - name: Create DB - Azure CLI
    href: sql-database-get-started-cli.md
  - name: Create DB - PowerShell
    href: sql-database-get-started-powershell.md
  - name: Connect & query
    items:
    - name: SSMS
      href: sql-database-connect-query-ssms.md
    - name: VS Code
      href: sql-database-connect-query-vscode.md
    - name: .NET with Visual Studio
      href: sql-database-connect-query-dotnet-visual-studio.md
    - name: .NET core
      href: sql-database-connect-query-dotnet-core.md
    - name: PHP
      href: sql-database-connect-query-php.md
    - name: Node.js
      href: sql-database-connect-query-nodejs.md
    - name: Java
      href: sql-database-connect-query-java.md
    - name: Python
      href: sql-database-connect-query-python.md
    - name: Ruby
      href: sql-database-connect-query-ruby.md
- name: Tutorials
  items:
  - name: 1 - Design DB using SSMS
    href: sql-database-design-first-database.md
  - name: 1 - Design DB using .NET
    href: sql-database-design-first-database-csharp.md
  - name: 2 - Migrate SQL Server DB
    href: sql-database-migrate-your-sql-server-database.md
  - name: 3 - Secure your SQL DB
    href: sql-database-security-tutorial.md
  - name: 4 - Improve SQL DB performance
    href: sql-database-performance-tutorial.md
  - name: 5 - Implement multi-tenant app
    href: sql-database-multi-tenant-application.md
  - name: 6 - Implement a geo-distributed database
    href: sql-database-implement-geo-distributed-database.md 
- name: Samples
  items:
  - name: Code samples
    href: https://azure.microsoft.com/resources/samples/?service=sql-database
  - name: Azure CLI
    href: sql-database-cli-samples.md
  - name: PowerShell
    href: sql-database-powershell-samples.md 
- name: Concepts
  items:
<<<<<<< HEAD
  - name: Databases & servers
=======
  - name: Service features
>>>>>>> 7e950a10
    items:
    - name: Overview
      href: sql-database-servers-databases.md
    - name: Service tiers
      href: sql-database-service-tiers.md
    - name: Elastic pools
      href: sql-database-elastic-pool.md
    - name: Connectivity architecture
      href: sql-database-connectivity-architecture.md 
<<<<<<< HEAD
=======
    - name: Firewall rules
      href: sql-database-firewall-configure.md      
>>>>>>> 7e950a10
    - name: DTUs and eDTUs
      href: sql-database-what-is-a-dtu.md
    - name: DTU benchmark
      href: sql-database-benchmark-overview.md
    - name: Limits
      href: sql-database-resource-limits.md
    - name: PaaS or IaaS
      href: sql-database-paas-vs-sql-server-iaas.md  
<<<<<<< HEAD
    - name: Features
=======
    - name: Auditing
      href: sql-database-auditing.md
    - name: Threat detection
      href: sql-database-threat-detection.md
    - name: Database backups
      href: sql-database-automated-backups.md
    - name: Backup retention
      href: sql-database-long-term-retention.md
    - name: Failover groups
      href: sql-database-geo-replication-overview.md
    - name: Elastic client library
      href: sql-database-elastic-database-client-library.md
    - name: Elastic queries
      href: sql-database-elastic-query-overview.md
    - name: Elastic transactions
      href: sql-database-elastic-transactions-overview.md
    - name: Elastic jobs
      href: sql-database-elastic-jobs-overview.md
    - name: SQL Server common features
>>>>>>> 7e950a10
      href: sql-database-features.md
  - name: Security
    items:
    - name: Overview
      href: sql-database-security-overview.md
    - name: Access control
      href: sql-database-control-access.md
    - name: Azure AD
      href: sql-database-aad-authentication.md
    - name: Logins and users
      href: sql-database-manage-logins.md
    - name: Multi-factor auth
      href: sql-database-ssms-mfa-authentication.md
    - name: Table auditing & TDS
      href: sql-database-auditing-and-dynamic-data-masking-downlevel-clients.md
<<<<<<< HEAD
    - name: Threat detection
      href: sql-database-threat-detection.md
=======
>>>>>>> 7e950a10
    - name: Data masking
      href: sql-database-dynamic-data-masking-get-started.md
  - name: Business continuity
    items:
    - name: Overview
      href: sql-database-business-continuity.md
    - name: Database recovery
      href: sql-database-recovery-using-backups.md
<<<<<<< HEAD
    - name: Failover groups
      href: sql-database-geo-replication-overview.md
=======
>>>>>>> 7e950a10
    - name: Configure security
      href: sql-database-geo-replication-security-config.md
    - name: App design & recovery
      href: sql-database-designing-cloud-solutions-for-disaster-recovery.md
    - name: App design & pools
      href: sql-database-disaster-recovery-strategies-for-applications-with-elastic-pool.md
    - name: App design & app upgrades
      href: sql-database-manage-application-rolling-upgrade.md
    - name: Recover from outage
      href: sql-database-disaster-recovery.md
    - name: Perform recovery drill
      href: sql-database-disaster-recovery-drills.md
  - name: Load & move data
    items:
    - name: Migrate SQL Server DB
      href: sql-database-cloud-migrate.md
    - name: T-SQL changes
      href: sql-database-transact-sql-information.md
    - name: Copy a DB
      href: sql-database-copy.md
    - name: Import a DB
      href: sql-database-import.md
    - name: Export a DB
      href: sql-database-export.md
    - name: Sync data
      href: sql-database-sync-data.md
  - name: Monitor & tune
    items:
    - name: Overview
      href: sql-database-troubleshoot-performance.md
    - name: Perf monitoring 
      href: sql-database-single-database-monitor.md
    - name: Perf recommendations
      href: sql-database-advisor.md
    - name: Automatic tuning
      href: sql-database-automatic-tuning.md
    - name: Manual tuning
      href: sql-database-performance-guidance.md
    - name: Operate query store
      href: sql-database-operate-query-store.md
    - name: Extended events
      href: sql-database-xevent-db-diff-from-svr.md
    - name: Compatibility levels
      href: sql-database-compatibility-level-query-performance-130.md
    - name: Monitor in-memory
      href: sql-database-in-memory-oltp-monitoring.md
<<<<<<< HEAD
  - name: Scale out apps
    items:
    - name: Overview
      href: sql-database-elastic-scale-introduction.md
    - name: SaaS design patterns
      href: sql-database-design-patterns-multi-tenancy-saas-applications.md
    - name: SaaS app security
      href: sql-database-elastic-tools-multi-tenant-row-level-security.md
    - name: Elastic client library
      href: sql-database-elastic-database-client-library.md
=======
  - name: Scale out
    items:
    - name: Overview
      href: sql-database-elastic-scale-introduction.md
>>>>>>> 7e950a10
    - name: Shard maps
      href: sql-database-elastic-scale-shard-map-management.md
    - name: Query routing
      href: sql-database-elastic-scale-data-dependent-routing.md
    - name: Manage credentials
      href: sql-database-elastic-scale-manage-credentials.md
    - name: Shard querying
      href: sql-database-elastic-scale-multishard-querying.md
    - name: Elastic tools
      href: sql-database-elastic-scale-glossary.md
    - name: Move sharded data
      href: sql-database-elastic-scale-overview-split-and-merge.md
    - name: Elastic client library - Dapper
      href: sql-database-elastic-scale-working-with-dapper.md
    - name: Elastic tools FAQ
      href: sql-database-elastic-scale-faq.md
<<<<<<< HEAD
    - name: Elastic queries
      href: sql-database-elastic-query-overview.md
    - name: Horizontal data
      href: sql-database-elastic-query-horizontal-partitioning.md
    - name: Vertical data
      href: sql-database-elastic-query-vertical-partitioning.md
    - name: Transactions
      href: sql-database-elastic-transactions-overview.md
    - name: Elastic jobs
      href: sql-database-elastic-jobs-overview.md
  - name: Develop databases
    items:
    - name: JSON data
      href: sql-database-json-features.md
    - name: In-memory
      href: sql-database-in-memory.md
    - name: Temporal tables 
      href: sql-database-temporal-tables.md
    - name: Retention policies
      href: sql-database-temporal-tables-retention-policy.md
    - name: Configure In-Memory
      href: sql-database-in-memory-oltp-migration.md
  - name: Develop apps
    items:
    - name: Overview
      href: sql-database-develop-overview.md
    - name: Connectivity
      href: sql-database-libraries.md
    - name: Authenticate app 
      href: sql-database-client-id-keys.md
    - name: Error messages
      href: sql-database-develop-error-messages.md
    - name: Batching for perf
      href: sql-database-use-batching-to-improve-performance.md
    - name: Connectivity guidance
      href: sql-database-connectivity-issues.md
    - name: Ports - ADO.NET
      href: sql-database-develop-direct-route-ports-adonet-v12.md
- name: How-to guides
  items:
=======
  - name: Multi-tenant SaaS
    items:
    - name: SaaS design patterns
      href: sql-database-design-patterns-multi-tenancy-saas-applications.md
    - name: SaaS app security
      href: sql-database-elastic-tools-multi-tenant-row-level-security.md
  - name: Develop databases
    items:
    - name: JSON data
      href: sql-database-json-features.md
    - name: In-memory
      href: sql-database-in-memory.md
    - name: Temporal tables 
      href: sql-database-temporal-tables.md
    - name: Retention policies
      href: sql-database-temporal-tables-retention-policy.md
    - name: Configure In-Memory
      href: sql-database-in-memory-oltp-migration.md
  - name: Develop apps
    items:
    - name: Overview
      href: sql-database-develop-overview.md
    - name: Connectivity
      href: sql-database-libraries.md
    - name: Authenticate app 
      href: sql-database-client-id-keys.md
    - name: Error messages
      href: sql-database-develop-error-messages.md
    - name: Batching for perf
      href: sql-database-use-batching-to-improve-performance.md
    - name: Connectivity guidance
      href: sql-database-connectivity-issues.md
    - name: Ports - ADO.NET
      href: sql-database-develop-direct-route-ports-adonet-v12.md
- name: How-to guides
  items:
  - name: Service features
    items:
    - name: Upgrade elastic database client library
      href: sql-database-elastic-scale-upgrade-client-library.md
    - name: Install elastic job
      href: sql-database-elastic-jobs-service-installation.md
    - name: Create job - Portal
      href: sql-database-elastic-jobs-create-and-manage.md
    - name: Create job - PowerShell
      href: sql-database-elastic-jobs-powershell.md
    - name: Create job - Sample app
      href: sql-database-elastic-jobs-getting-started.md
    - name: Uninstall elastic job
      href: sql-database-elastic-jobs-uninstall.md
    - name: Query vertically partitioned data
      href: sql-database-elastic-query-getting-started-vertical.md
    - name: Report across scaled-out data tier
      href: sql-database-elastic-query-horizontal-partitioning.md
    - name: Query across tables with different schemas
      href: sql-database-elastic-query-vertical-partitioning.md
>>>>>>> 7e950a10
  - name: Security
    items:
    - name: Configure Azure AD auth
      href: sql-database-aad-authentication-configure.md
    - name: Conditional access
      href: sql-database-conditional-access.md
    - name: Always encrypted cert store
      href: sql-database-always-encrypted.md
    - name: Always encrypted key vault
      href: sql-database-always-encrypted-azure-key-vault.md
    - name: Configure masking
      href: sql-database-dynamic-data-masking-get-started-portal.md
    - name: Configure multi-factor auth
      href: sql-database-ssms-mfa-authentication-configure.md
  - name: Business continuity
    items:
    - name: Configure vault - backups
      href: sql-database-long-term-backup-retention-configure.md
    - name: Geo-replicate - Portal
      href: sql-database-geo-replication-portal.md
    - name: Geo-replicate- T-SQL - Configure
      href: sql-database-geo-replication-transact-sql.md
    - name: Geo-replicate - T-SQL - Failover
      href: sql-database-geo-replication-failover-transact-sql.md
    - name: Recover single table
      href: sql-database-cloud-migrate-restore-single-table-azure-backup.md
  - name: Load & move data
    items:
    - name: Load data with BCP
      href: sql-database-load-from-csv-with-bcp.md
    - name: Load data with ADF
      href: ../data-factory/data-factory-copy-data-from-azure-blob-storage-to-sql-database.md
    - name: Sync data
      href: sql-database-get-started-sql-data-sync.md
  - name: Monitor & tune
    items:
    - name: Monitor & improve performance
      href: sql-database-performance.md
    - name: Use Query Performance Insight
      href: sql-database-query-performance.md
    - name: Apply performance recommendations
      href: sql-database-advisor-portal.md
    - name: Enable automatic tuning
      href: sql-database-automatic-tuning-enable.md
    - name: Use DMVs to monitor perf
      href: sql-database-monitoring-with-dmvs.md
    - name: Create alerts
      href: sql-database-insights-alerts-portal.md
    - name: Extended events - event file
      href: sql-database-xevent-code-event-file.md
    - name: Extended events - ring buffer
      href: sql-database-xevent-code-ring-buffer.md
    - name: Diagnostic logging
      href: sql-database-metrics-diag-logging.md
    - name: Troubleshoot connectivity
      href: sql-database-troubleshoot-common-connection-issues.md
    - name: Azure Automation
      href: sql-database-manage-automation.md
    - name: Azure RemoteApp
      href: sql-database-ssms-remoteapp.md
<<<<<<< HEAD
  - name: Scale out apps
=======
  - name: Scale out
>>>>>>> 7e950a10
    items:
    - name: Create sharded app
      href: sql-database-elastic-scale-get-started.md
    - name: Query horizontally-sharded data
      href: sql-database-elastic-query-getting-started.md
    - name: Move sharded data
      href: sql-database-elastic-scale-configure-deploy-split-and-merge.md
    - name: Security configuration
      href: sql-database-elastic-scale-split-merge-security-configuration.md
    - name: Add a shard
      href: sql-database-elastic-scale-add-a-shard.md
    - name: Fix shard map problems
      href: sql-database-elastic-database-recovery-manager.md
    - name: Migrate sharded DB
      href: sql-database-elastic-convert-to-use-elastic-tools.md
    - name: Create counters
      href: sql-database-elastic-database-perf-counters.md
    - name: Use entity framework
      href: sql-database-elastic-scale-use-entity-framework-applications-visual-studio.md
<<<<<<< HEAD
    - name: Upgrade clients
      href: sql-database-elastic-scale-upgrade-client-library.md
    - name: Install elastic job
      href: sql-database-elastic-jobs-service-installation.md
    - name: Create job - Portal
      href: sql-database-elastic-jobs-create-and-manage.md
    - name: Create job - PowerShell
      href: sql-database-elastic-jobs-powershell.md
    - name: Create job - Sample app
      href: sql-database-elastic-jobs-getting-started.md
    - name: Uninstall elastic job
      href: sql-database-elastic-jobs-uninstall.md
    - name: Query horizontal data
      href: sql-database-elastic-query-getting-started.md
    - name: Query vertical data
      href: sql-database-elastic-query-getting-started-vertical.md
    - name: SaaS app tutorial
      href: sql-database-wtp-overview.md
=======
  - name: Multi-tenant SaaS
    items:
    - name: Tutorial intro
      href: sql-database-wtp-overview.md
    - name: Deploy example app
      href: sql-database-saas-tutorial.md
    - name: Provision tenants
      href: sql-database-saas-tutorial-provision-and-catalog.md
    - name: Monitor database performance
      href: sql-database-saas-tutorial-performance-monitoring.md 
    - name: Monitor with log analytics
      href: sql-database-saas-tutorial-log-analytics.md 
    - name: Restore single tenant
      href: sql-database-saas-tutorial-restore-single-tenant.md 
    - name: Manage tenant schema
      href: sql-database-saas-tutorial-schema-management.md 
    - name: Run ad-hoc queries
      href: sql-database-saas-tutorial-adhoc-analytics.md 
    - name: ETL for analysis
      href: sql-database-saas-tutorial-tenant-analytics.md 
>>>>>>> 7e950a10
  - name: Develop apps
    items:
    - name: C and C ++
      href: sql-database-develop-cplusplus-simple.md
    - name: Excel
      href: sql-database-connect-excel.md
- name: Reference
  items:
  - name: PowerShell
    href: /powershell/module/azurerm.sql/#sql
  - name: PowerShell (Elastic DB)
    href: /powershell/module/elasticdatabasejobs/#elasticdatabasejobs
  - name: Azure CLI 2.0
    href: /cli/azure/sql
  - name: .NET
    href: /dotnet/api/microsoft.azure.management.sql.models
  - name: Java
    href: /java/api/com.microsoft.azure.management.sql
  - name: Node.js
    href: /sql/connect/node-js/node-js-driver-for-sql-server
  - name: Python
    href: /sql/connect/python/python-driver-for-sql-server
  - name: Ruby
    href: /sql/connect/ruby/ruby-driver-for-sql-server
  - name: PHP
    href: /sql/connect/php/microsoft-php-driver-for-sql-server
  - name: T-SQL
    href: /sql/t-sql/language-reference
  - name: REST
    href: /rest/api/sql/
  - name: SQL Server tools
    href: /sql/tools/overview-sql-tools
  - name: SQL Server Management Studio (SSMS)
    href: /sql/ssms/download-sql-server-management-studio-ssms
  - name: SQL Server Data Tools (SSDT)
    href: /sql/ssdt/download-sql-server-data-tools-ssdt
  - name: BCP
    href: /sql/tools/bcp-utility
  - name: SQLCMD
    href: /sql/tools/sqlcmd-utility
  - name: SqlPackage
    href: https://msdn.microsoft.com/hh550080.aspx
  - name: SQL Database Management Library package
    href: https://www.nuget.org/packages/Microsoft.Azure.Management.Sql
  - name: SQL Server drivers
    href: /sql/connect/sql-server-drivers
    items:
    - name: ADO.NET
      href: /sql/connect/ado-net/microsoft-ado-net-for-sql-server
    - name: JDBC
      href: /sql/connect/jdbc/microsoft-jdbc-driver-for-sql-server
    - name: ODBC
      href: /sql/connect/odbc/microsoft-odbc-driver-for-sql-server
- name: Resources
  items:
  - name: Azure Roadmap
    href: https://azure.microsoft.com/roadmap/
  - name: FAQ
    href: sql-database-faq.md
  - name: Public data sets
    href: sql-database-public-data-sets.md  
  - name: Troubleshoot connectivity
    href: https://support.microsoft.com/help/10085/troubleshooting-connectivity-issues-with-microsoft-azure-sql-database
  - name: Pricing
    href: https://azure.microsoft.com/pricing/details/sql-database/
  - name: MSDN forum
    href: https://social.msdn.microsoft.com/Forums/home?forum=ssdsgetstarted
  - name: Stack Overflow
    href: http://stackoverflow.com/questions/tagged/sql-azure
  - name: Videos
    href: https://azure.microsoft.com/documentation/videos/index/?services=sql-database
  - name: Service updates
    href: https://azure.microsoft.com/updates/?service=sql-database
  - name: Architecture guidance
    href: /azure/architecture/guide/
  - name: Customer stories
    href: https://customers.microsoft.com/en-us/search?sq=%22Azure%20SQL%20Database%22&ff=&p=0&so=story_publish_date%20desc
  <|MERGE_RESOLUTION|>--- conflicted
+++ resolved
@@ -59,11 +59,7 @@
     href: sql-database-powershell-samples.md 
 - name: Concepts
   items:
-<<<<<<< HEAD
-  - name: Databases & servers
-=======
   - name: Service features
->>>>>>> 7e950a10
     items:
     - name: Overview
       href: sql-database-servers-databases.md
@@ -73,11 +69,8 @@
       href: sql-database-elastic-pool.md
     - name: Connectivity architecture
       href: sql-database-connectivity-architecture.md 
-<<<<<<< HEAD
-=======
     - name: Firewall rules
       href: sql-database-firewall-configure.md      
->>>>>>> 7e950a10
     - name: DTUs and eDTUs
       href: sql-database-what-is-a-dtu.md
     - name: DTU benchmark
@@ -86,9 +79,6 @@
       href: sql-database-resource-limits.md
     - name: PaaS or IaaS
       href: sql-database-paas-vs-sql-server-iaas.md  
-<<<<<<< HEAD
-    - name: Features
-=======
     - name: Auditing
       href: sql-database-auditing.md
     - name: Threat detection
@@ -108,7 +98,6 @@
     - name: Elastic jobs
       href: sql-database-elastic-jobs-overview.md
     - name: SQL Server common features
->>>>>>> 7e950a10
       href: sql-database-features.md
   - name: Security
     items:
@@ -124,11 +113,6 @@
       href: sql-database-ssms-mfa-authentication.md
     - name: Table auditing & TDS
       href: sql-database-auditing-and-dynamic-data-masking-downlevel-clients.md
-<<<<<<< HEAD
-    - name: Threat detection
-      href: sql-database-threat-detection.md
-=======
->>>>>>> 7e950a10
     - name: Data masking
       href: sql-database-dynamic-data-masking-get-started.md
   - name: Business continuity
@@ -137,11 +121,6 @@
       href: sql-database-business-continuity.md
     - name: Database recovery
       href: sql-database-recovery-using-backups.md
-<<<<<<< HEAD
-    - name: Failover groups
-      href: sql-database-geo-replication-overview.md
-=======
->>>>>>> 7e950a10
     - name: Configure security
       href: sql-database-geo-replication-security-config.md
     - name: App design & recovery
@@ -188,23 +167,10 @@
       href: sql-database-compatibility-level-query-performance-130.md
     - name: Monitor in-memory
       href: sql-database-in-memory-oltp-monitoring.md
-<<<<<<< HEAD
-  - name: Scale out apps
+  - name: Scale out
     items:
     - name: Overview
       href: sql-database-elastic-scale-introduction.md
-    - name: SaaS design patterns
-      href: sql-database-design-patterns-multi-tenancy-saas-applications.md
-    - name: SaaS app security
-      href: sql-database-elastic-tools-multi-tenant-row-level-security.md
-    - name: Elastic client library
-      href: sql-database-elastic-database-client-library.md
-=======
-  - name: Scale out
-    items:
-    - name: Overview
-      href: sql-database-elastic-scale-introduction.md
->>>>>>> 7e950a10
     - name: Shard maps
       href: sql-database-elastic-scale-shard-map-management.md
     - name: Query routing
@@ -221,48 +187,6 @@
       href: sql-database-elastic-scale-working-with-dapper.md
     - name: Elastic tools FAQ
       href: sql-database-elastic-scale-faq.md
-<<<<<<< HEAD
-    - name: Elastic queries
-      href: sql-database-elastic-query-overview.md
-    - name: Horizontal data
-      href: sql-database-elastic-query-horizontal-partitioning.md
-    - name: Vertical data
-      href: sql-database-elastic-query-vertical-partitioning.md
-    - name: Transactions
-      href: sql-database-elastic-transactions-overview.md
-    - name: Elastic jobs
-      href: sql-database-elastic-jobs-overview.md
-  - name: Develop databases
-    items:
-    - name: JSON data
-      href: sql-database-json-features.md
-    - name: In-memory
-      href: sql-database-in-memory.md
-    - name: Temporal tables 
-      href: sql-database-temporal-tables.md
-    - name: Retention policies
-      href: sql-database-temporal-tables-retention-policy.md
-    - name: Configure In-Memory
-      href: sql-database-in-memory-oltp-migration.md
-  - name: Develop apps
-    items:
-    - name: Overview
-      href: sql-database-develop-overview.md
-    - name: Connectivity
-      href: sql-database-libraries.md
-    - name: Authenticate app 
-      href: sql-database-client-id-keys.md
-    - name: Error messages
-      href: sql-database-develop-error-messages.md
-    - name: Batching for perf
-      href: sql-database-use-batching-to-improve-performance.md
-    - name: Connectivity guidance
-      href: sql-database-connectivity-issues.md
-    - name: Ports - ADO.NET
-      href: sql-database-develop-direct-route-ports-adonet-v12.md
-- name: How-to guides
-  items:
-=======
   - name: Multi-tenant SaaS
     items:
     - name: SaaS design patterns
@@ -319,7 +243,6 @@
       href: sql-database-elastic-query-horizontal-partitioning.md
     - name: Query across tables with different schemas
       href: sql-database-elastic-query-vertical-partitioning.md
->>>>>>> 7e950a10
   - name: Security
     items:
     - name: Configure Azure AD auth
@@ -380,11 +303,7 @@
       href: sql-database-manage-automation.md
     - name: Azure RemoteApp
       href: sql-database-ssms-remoteapp.md
-<<<<<<< HEAD
-  - name: Scale out apps
-=======
   - name: Scale out
->>>>>>> 7e950a10
     items:
     - name: Create sharded app
       href: sql-database-elastic-scale-get-started.md
@@ -404,26 +323,6 @@
       href: sql-database-elastic-database-perf-counters.md
     - name: Use entity framework
       href: sql-database-elastic-scale-use-entity-framework-applications-visual-studio.md
-<<<<<<< HEAD
-    - name: Upgrade clients
-      href: sql-database-elastic-scale-upgrade-client-library.md
-    - name: Install elastic job
-      href: sql-database-elastic-jobs-service-installation.md
-    - name: Create job - Portal
-      href: sql-database-elastic-jobs-create-and-manage.md
-    - name: Create job - PowerShell
-      href: sql-database-elastic-jobs-powershell.md
-    - name: Create job - Sample app
-      href: sql-database-elastic-jobs-getting-started.md
-    - name: Uninstall elastic job
-      href: sql-database-elastic-jobs-uninstall.md
-    - name: Query horizontal data
-      href: sql-database-elastic-query-getting-started.md
-    - name: Query vertical data
-      href: sql-database-elastic-query-getting-started-vertical.md
-    - name: SaaS app tutorial
-      href: sql-database-wtp-overview.md
-=======
   - name: Multi-tenant SaaS
     items:
     - name: Tutorial intro
@@ -444,7 +343,6 @@
       href: sql-database-saas-tutorial-adhoc-analytics.md 
     - name: ETL for analysis
       href: sql-database-saas-tutorial-tenant-analytics.md 
->>>>>>> 7e950a10
   - name: Develop apps
     items:
     - name: C and C ++
