<properties
   pageTitle="Migrate existing databases to scale-out | Microsoft Azure"
   description="Convert sharded databases to use elastic database tools by creating a shard map manager"
   services="sql-database"
   documentationCenter=""
   authors="SilviaDoomra"
   manager="jhubbard"
   editor=""/>

<tags
   ms.service="sql-database"
   ms.devlang="NA"
   ms.topic="article"
   ms.tgt_pltfrm="NA"
   ms.workload="data-management"
<<<<<<< HEAD
   ms.date="04/01/2016"
=======
   ms.date="04/26/2016"
>>>>>>> c186bb0b
   ms.author="SilviaDoomra"/>

# Migrate existing databases to scale-out

<<<<<<< HEAD
If you have an existing scaled-out, sharded solution, you can take advantage of the Elastic database tools, like [Elastic Database client library](sql-database-elastic-database-client-library.md) and the [split-merge tool](sql-database-elastic-scale-overview-split-and-merge.md), by using the techniques described here. 

These techniques can be implemented using either the [.NET Framework client library](http://www.nuget.org/packages/Microsoft.Azure.SqlDatabase.ElasticScale.Client/), or the PowerShell scripts found at [Azure SQL DB - Elastic Database tools scripts](https://gallery.technet.microsoft.com/scriptcenter/Azure-SQL-DB-Elastic-731883db). The examples here use the PowerShell scripts.

Note that you must create the databases before executing the Add-Shard and New-ShardMapManager cmdlets. The cmdlets do not create databases for you.

There are four steps:
=======
Easily manage your existing scaled-out sharded databases using Azure SQL Database database tools (such as the [Elastic Database client library](sql-database-elastic-database-client-library.md)). You must first convert an existing set of databases to use the [shard map manager](sql-database-elastic-scale-shard-map-management.md). 

## Overview
To migrate an existing sharded database: 
>>>>>>> c186bb0b

1. Prepare the [shard map manager database](sql-database-elastic-scale-shard-map-management.md).
2. Create the shard map.
3. Prepare the individual shards.  
2. Add mappings to the shard map.

These techniques can be implemented using either the [.NET Framework client library](http://www.nuget.org/packages/Microsoft.Azure.SqlDatabase.ElasticScale.Client/), or the PowerShell scripts found at [Azure SQL DB - Elastic Database tools scripts](https://gallery.technet.microsoft.com/scriptcenter/Azure-SQL-DB-Elastic-731883db). The examples here use the PowerShell scripts.

For more information about the ShardMapManager, see [Shard map management](sql-database-elastic-scale-shard-map-management.md). For an overview of the elastic database tools, see [Elastic Database features overview](sql-database-elastic-scale-introduction.md).

<<<<<<< HEAD
## Preparation of the shard map manager database
You can use a new or existing database as the shard map manager. 
=======
## Prepare the shard map manager database

The shard map manager is a special database that contains the data to manage scaled-out databases. You can use an existing database, or create a new database. Note that a database acting as shard map manager should not be the same database as a shard. Also note that the PowerShell script does not create the database for you. 
>>>>>>> c186bb0b

## Step 1: create a shard map manager

	# Create a shard map manager. 
	New-ShardMapManager -UserName '<user_name>' 
	-Password '<password>' 
	-SqlServerName '<server_name>' 
	-SqlDatabaseName '<smm_db_name>' 
	#<server_name> and <smm_db_name> are the server name and database name 
	# for the new or existing database that should be used for storing 
	# tenant-database mapping information.

### To retrieve the shard map manager

After creation, you can retrieve the shard map manager with this cmdlet. This step is needed every time you need to use the ShardMapManager object.

	# Try to get a reference to the Shard Map Manager  
	$ShardMapManager = Get-ShardMapManager -UserName '<user_name>' 
	-Password '<password>' 
	-SqlServerName '<server_name>' 
	-SqlDatabaseName '<smm_db_name>' 

  
## Step 2: create the shard map

You must select the type of shard map to create. The choice depends on the database architecture: 

1. Single tenant per database (For terms, see the [glossary](sql-database-elastic-scale-glossary.md).) 
2. Multiple tenants per database (two types):
	3. List mapping
	4. Range mapping
 

For a single-tenant model, create a **list mapping** shard map. The single-tenant model assigns one database per tenant. This is an effective model for SaaS developers as it simplifies management.

![List mapping][1]

The multi-tenant model assigns several tenants to a single database (and you can distribute groups of tenants across multiple databases). Use this model when you expect each tenant to have small data needs. In this model, we assign a range of tenants to a database using **range mapping**. 
 

![Range mapping][2]

Or you can implement a multi-tenant database model using a *list mapping* to assign multiple tenants to a single database. For example, DB1 is used to store information about tenant id 1 and 5, and DB2 stores data for tenant 7 and tenant 10. 

![Muliple tenants on single DB][3] 

**Based on your choice, choose one of these options:**

### Option 1: create a shard map for a list mapping
Create a shard map using the ShardMapManager object. 

	# $ShardMapManager is the shard map manager object. 
	$ShardMap = New-ListShardMap -KeyType $([int]) 
	-ListShardMapName 'ListShardMap' 
	-ShardMapManager $ShardMapManager 
 
 
### Option 2: create a shard map for a range mapping

Note that to utilize this mapping pattern, tenant id values needs to be continuous ranges, and it is acceptable to have gap in the ranges by simply skipping the range when creating the databases.

	# $ShardMapManager is the shard map manager object 
	# 'RangeShardMap' is the unique identifier for the range shard map.  
	$ShardMap = New-RangeShardMap 
	-KeyType $([int]) 
	-RangeShardMapName 'RangeShardMap' 
	-ShardMapManager $ShardMapManager 

### Option 3: List mappings on a single database
Setting up this pattern also requires creation of a list map as shown in step 2, option 1.

## Step 3: Prepare individual shards

Add each shard (database) to the shard map manager. This prepares the individual databases for storing mapping information. Execute this method on each shard.
	 
	Add-Shard 
	-ShardMap $ShardMap 
	-SqlServerName '<shard_server_name>' 
	-SqlDatabaseName '<shard_database_name>'
	# The $ShardMap is the shard map created in step 2.
 

## Step 4: Add mappings

The addition of mappings depends on the kind of shard map you created. If you created a list map, you add list mappings. If you created a range map, you add range mappings.

### Option 1: map the data for a list mapping

Map the data by adding a list mapping for each tenant.  

	# Create the mappings and associate it with the new shards 
	Add-ListMapping 
	-KeyType $([int]) 
	-ListPoint '<tenant_id>' 
	-ListShardMap $ShardMap 
	-SqlServerName '<shard_server_name>' 
	-SqlDatabaseName '<shard_database_name>' 

### Option 2: map the data for a range mapping

Add the range mappings for all the tenant id range – database associations:

	# Create the mappings and associate it with the new shards 
	Add-RangeMapping 
	-KeyType $([int]) 
	-RangeHigh '5' 
	-RangeLow '1' 
	-RangeShardMap $ShardMap 
	-SqlServerName '<shard_server_name>' 
	-SqlDatabaseName '<shard_database_name>' 


### Step 4 option 3: map the data for multiple tenants on a single database

For each tenant, run the Add-ListMapping (option 1, above). 


## Checking the mappings

Information about the existing shards and the mappings associated with them can be queried using following commands:  

	# List the shards and mappings 
	Get-Shards -ShardMap $ShardMap 
	Get-Mappings -ShardMap $ShardMap 

## Summary

Once you have completed the setup, you can begin to use the Elastic Database client library. You can also use [data dependent routing](sql-database-elastic-scale-data-dependent-routing.md) and [multi-shard query](sql-database-elastic-scale-multishard-querying.md).

## Next steps


Get the PowerShell scripts from [Azure SQL DB-Elastic Database tools sripts](https://gallery.technet.microsoft.com/scriptcenter/Azure-SQL-DB-Elastic-731883db).

The tools are also on GitHub: [Azure/elastic-db-tools](https://github.com/Azure/elastic-db-tools).

Use the split-merge tool to move data to or from a multi-tenant model to a single tenant model. See [Split merge tool](sql-database-elastic-scale-get-started.md).

## Additional resources

For information on common data architecture patterns of multi-tenant software-as-a-service (SaaS) database applications, see [Design Patterns for Multi-tenant SaaS Applications with Azure SQL Database](sql-database-design-patterns-multi-tenancy-saas-applications.md).

## Questions and Feature Requests

For questions, please reach out to us on the [SQL Database forum](http://social.msdn.microsoft.com/forums/azure/home?forum=ssdsgetstarted) and for feature requests, please add them to the [SQL Database feedback forum](https://feedback.azure.com/forums/217321-sql-database/).

<!--Image references-->
[1]: ./media/sql-database-elastic-convert-to-use-elastic-tools/listmapping.png
[2]: ./media/sql-database-elastic-convert-to-use-elastic-tools/rangemapping.png
[3]: ./media/sql-database-elastic-convert-to-use-elastic-tools/multipleonsingledb.png
 <|MERGE_RESOLUTION|>--- conflicted
+++ resolved
@@ -13,29 +13,15 @@
    ms.topic="article"
    ms.tgt_pltfrm="NA"
    ms.workload="data-management"
-<<<<<<< HEAD
-   ms.date="04/01/2016"
-=======
    ms.date="04/26/2016"
->>>>>>> c186bb0b
    ms.author="SilviaDoomra"/>
 
 # Migrate existing databases to scale-out
 
-<<<<<<< HEAD
-If you have an existing scaled-out, sharded solution, you can take advantage of the Elastic database tools, like [Elastic Database client library](sql-database-elastic-database-client-library.md) and the [split-merge tool](sql-database-elastic-scale-overview-split-and-merge.md), by using the techniques described here. 
-
-These techniques can be implemented using either the [.NET Framework client library](http://www.nuget.org/packages/Microsoft.Azure.SqlDatabase.ElasticScale.Client/), or the PowerShell scripts found at [Azure SQL DB - Elastic Database tools scripts](https://gallery.technet.microsoft.com/scriptcenter/Azure-SQL-DB-Elastic-731883db). The examples here use the PowerShell scripts.
-
-Note that you must create the databases before executing the Add-Shard and New-ShardMapManager cmdlets. The cmdlets do not create databases for you.
-
-There are four steps:
-=======
 Easily manage your existing scaled-out sharded databases using Azure SQL Database database tools (such as the [Elastic Database client library](sql-database-elastic-database-client-library.md)). You must first convert an existing set of databases to use the [shard map manager](sql-database-elastic-scale-shard-map-management.md). 
 
 ## Overview
 To migrate an existing sharded database: 
->>>>>>> c186bb0b
 
 1. Prepare the [shard map manager database](sql-database-elastic-scale-shard-map-management.md).
 2. Create the shard map.
@@ -46,14 +32,9 @@
 
 For more information about the ShardMapManager, see [Shard map management](sql-database-elastic-scale-shard-map-management.md). For an overview of the elastic database tools, see [Elastic Database features overview](sql-database-elastic-scale-introduction.md).
 
-<<<<<<< HEAD
-## Preparation of the shard map manager database
-You can use a new or existing database as the shard map manager. 
-=======
 ## Prepare the shard map manager database
 
 The shard map manager is a special database that contains the data to manage scaled-out databases. You can use an existing database, or create a new database. Note that a database acting as shard map manager should not be the same database as a shard. Also note that the PowerShell script does not create the database for you. 
->>>>>>> c186bb0b
 
 ## Step 1: create a shard map manager
 
