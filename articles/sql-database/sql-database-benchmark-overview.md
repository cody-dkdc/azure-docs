<properties
	pageTitle="Azure SQL Database benchmark overview"
	description="This topic describes the Azure SQL Database Benchmark used in measuring the performance of Azure SQL Database."
	services="sql-database"
	documentationCenter="na"
<<<<<<< HEAD
	authors="rothja"
=======
	authors="CarlRabeler"
>>>>>>> c186bb0b
	manager="jhubbard"
	editor="monicar" />


<tags
	ms.service="sql-database"
	ms.devlang="na"
	ms.topic="article"
	ms.tgt_pltfrm="na"
	ms.workload="data-management"
<<<<<<< HEAD
	ms.date="04/04/2016"
	ms.author="jroth" />
=======
	ms.date="06/21/2016"
	ms.author="carlrab" />
>>>>>>> c186bb0b

# Azure SQL Database benchmark overview

## Overview
Microsoft Azure SQL Database offers three [service tiers](sql-database-service-tiers.md) with multiple performance levels. Each performance level provides an increasing set of resources, or ‘power’, designed to deliver increasingly higher throughput.

It is important to be able to quantify how the increasing power of each performance level translates into increased database performance. To do this Microsoft has developed the Azure SQL Database Benchmark (ASDB). The benchmark exercises a mix of basic operations found in all OLTP workloads. We measure the throughput achieved for databases running in each performance level.

The resources and power of each service tier and performance level are expressed in terms of [Database Transaction Units (DTUs)](sql-database-technical-overview.md#understand-dtus). DTUs provide a way to describe the relative capacity of a performance level based on a blended measure of CPU, memory, and read and write rates offered by each performance level. Doubling the DTU rating of a database equates to doubling the database power. The benchmark allows us to assess the impact on database performance of the increasing power offered by each performance level by exercising actual database operations, while scaling database size, number of users, and transaction rates in proportion to the resources provided to the database.

By expressing the throughput of the Basic service tier using transactions per-hour, the Standard service tier using transactions per-minute, and the Premium service tier using transactions per-second, it makes it easier to quickly relate the performance potential of each service tier to the requirements of an application.

## Correlating benchmark results to real world database performance
It is important to understand that ASDB, like all benchmarks, is representative and indicative only. The transaction rates achieved with the benchmark application will not be the same as those that might be achieved with other applications. The benchmark comprises a collection of different transaction types run against a schema containing a range of tables and data types. While the benchmark exercises the same basic operations that are common to all OLTP workloads, it does not represent any specific class of database or application. The goal of the benchmark is to provide a reasonable guide to the relative performance of a database that might be expected when scaling up or down between performance levels. In reality, databases are of different sizes and complexity, encounter different mixes of workloads, and will respond in different ways. For example, an IO-intensive application may hit IO thresholds sooner, or a CPU-intensive application may hit CPU limits sooner. There is no guarantee that any particular database will scale in the same way as the benchmark under increasing load.

The benchmark and its methodology are described in more detail below.

## Benchmark summary
ASDB measures the performance of a mix of basic database operations which occur most frequently in online transaction processing (OLTP) workloads. Although the benchmark is designed with cloud computing in mind, the database schema, data population, and transactions have been designed to be broadly representative of the basic elements most commonly used in OLTP workloads.

## Schema
The schema is designed to have enough variety and complexity to support a broad range of operations. The benchmark runs against a database comprised of six tables. The tables fall into three categories: fixed-size, scaling, and growing. There are two fixed-size tables; three scaling tables; and one growing table. Fixed-size tables have a constant number of rows. Scaling tables have a cardinality that is proportional to database performance, but doesn’t change during the benchmark. The growing table is sized like a scaling table on initial load, but then the cardinality changes in the course of running the benchmark as rows are inserted and deleted.

The schema includes a mix of data types, including integer, numeric, character, and date/time. The schema includes primary and secondary keys, but not any foreign keys – that is, there are no referential integrity constraints between tables.

A data generation program generates the data for the initial database. Integer and numeric data is generated with various strategies. In some cases, values are distributed randomly over a range. In other cases, a set of values is randomly permuted to ensure that a specific distribution is maintained. Text fields are generated from a weighted list of words to produce realistic looking data.

The database is sized based on a “scale factor.” The scale factor (abbreviated as SF) determines the cardinality of the scaling and growing tables. As described below in the section Users and Pacing, the database size, number of users, and maximum performance all scale in proportion to each other.

## Transactions
The workload consists of nine transaction types, as shown in the table below. Each transaction is designed to highlight a particular set of system characteristics in the database engine and system hardware, with high contrast from the other transactions. This approach makes it easier to assess the impact of different components to overall performance. For example, the transaction “Read Heavy” produces a significant number of read operations from disk.

| Transaction Type | Description |
|---|---|
| Read Lite | SELECT; in-memory; read-only |
| Read Medium | SELECT; mostly in-memory; read-only |
| Read Heavy | SELECT; mostly not in-memory; read-only |
| Update Lite | UPDATE; in-memory; read-write |
| Update Heavy | UPDATE; mostly not in-memory; read-write |
| Insert Lite | INSERT; in-memory; read-write |
| Insert Heavy | INSERT; mostly not in-memory; read-write |
| Delete | DELETE; mix of in-memory and not in-memory; read-write |
| CPU Heavy | SELECT; in-memory; relatively heavy CPU load; read-only |

## Workload mix
Transactions are selected at random from a weighted distribution with the following overall mix. The overall mix has a read/write ratio of approximately 2:1.

| Transaction Type | % of Mix |
|---|---|
| Read Lite | 35 |
| Read Medium | 20 |
| Read Heavy | 5 |
| Update Lite | 20 |
| Update Heavy | 3 |
| Insert Lite | 3 |
| Insert Heavy | 2 |
| Delete | 2 |
| CPU Heavy | 10 |

## Users and pacing
The benchmark workload is driven from a tool that submits transactions across a set of connections to simulate the behavior of a number of concurrent users. Although all of the connections and transactions are machine generated, for simplicity we refer to these connections as “users.” Although each user operates independently of all other users, all users perform the same cycle of steps shown below:

1. Establish a database connection.
2. Repeat until signaled to exit:
	- Select a transaction at random (from a weighted distribution).
	- Perform the selected transaction and measure the response time.
	- Wait for a pacing delay.
3. Close the database connection.
4. Exit.

The pacing delay (in step 2c) is selected at random, but with a distribution that has an average of 1.0 second. Thus each user can, on average, generate at most one transaction per second.

## Scaling rules
The number of users is determined by the database size (in scale-factor units). There is one user for every five scale-factor units. Because of the pacing delay, one user can generate at most one transaction per second, on average.

For example, a scale-factor of 500 (SF=500) database will have 100 users and can achieve a maximum rate of 100 TPS. To drive a higher TPS rate requires more users and a larger database.

The table below shows the number of users actually sustained for each service tier and performance level.

| Service Tier (Performance Level) | Users | Database Size |
|---|---|---|
| Basic | 5 | 720 MB |
| Standard (S0) | 10 | 1 GB |
| Standard (S1) | 20 | 2.1 GB |
| Standard (S2) | 50 | 7.1 GB |
| Premium (P1) | 100 | 14 GB |
| Premium (P2) | 200 | 28 GB |
| Premium (P6/P3) | 800 | 114 GB |

## Measurement duration
A valid benchmark run requires a steady-state measurement duration of at least one hour.

## Metrics
The key metrics in the benchmark are throughput and response time.

- Throughput is the essential performance measure in the benchmark. Throughput is reported in transactions per unit-of-time, counting all transaction types.
- Response time is a measure of performance predictability. The response time constraint varies with class of service, with higher classes of service having a more stringent response time requirement, as shown below.

| Class of Service  | Throughput Measure | Response Time Requirement |
|---|---|---|
| Premium | Transactions per second | 95th percentile at 0.5 seconds |
| Standard | Transactions per minute | 90th percentile at 1.0 seconds |
| Basic | Transactions per hour | 80th percentile at 2.0 seconds |

## Conclusion
The Azure SQL Database Benchmark measures the relative performance of Azure SQL Database running across the range of available service tiers and performance levels. The benchmark exercises a mix of basic database operations which occur most frequently in online transaction processing (OLTP) workloads. By measuring actual performance, the benchmark provides a more meaningful assessment of the impact on throughput of changing the performance level than is possible by just listing the resources provided by each level such as CPU speed, memory size, and IOPS. In the future, we will continue to evolve the benchmark to broaden its scope and expand the data provided.

## Resources
[Introduction to SQL Database](sql-database-technical-overview.md)

[Service tiers and performance levels](sql-database-service-tiers.md)

[Performance guidance for single databases](sql-database-performance-guidance.md)<|MERGE_RESOLUTION|>--- conflicted
+++ resolved
@@ -3,11 +3,7 @@
 	description="This topic describes the Azure SQL Database Benchmark used in measuring the performance of Azure SQL Database."
 	services="sql-database"
 	documentationCenter="na"
-<<<<<<< HEAD
-	authors="rothja"
-=======
 	authors="CarlRabeler"
->>>>>>> c186bb0b
 	manager="jhubbard"
 	editor="monicar" />
 
@@ -18,13 +14,8 @@
 	ms.topic="article"
 	ms.tgt_pltfrm="na"
 	ms.workload="data-management"
-<<<<<<< HEAD
-	ms.date="04/04/2016"
-	ms.author="jroth" />
-=======
 	ms.date="06/21/2016"
 	ms.author="carlrab" />
->>>>>>> c186bb0b
 
 # Azure SQL Database benchmark overview
 
