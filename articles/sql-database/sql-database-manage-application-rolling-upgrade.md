---
title: Rolling application upgrades - Azure SQL Database | Microsoft Docs
description: Learn how to use Azure SQL Database geo-replication to support online upgrades of your cloud application.
services: sql-database
ms.service: sql-database
ms.subservice: high-availability
ms.custom: 
ms.devlang: 
ms.topic: conceptual
author: anosov1960
ms.author: sashan
ms.reviewer: mathoma, carlrab
manager: craigg
<<<<<<< HEAD
ms.date: 01/30/2019
=======
ms.date: 02/13/2019
>>>>>>> c6369979
---
# Managing rolling upgrades of cloud applications using SQL Database active geo-replication

Learn how to use [active geo-replication](sql-database-auto-failover-group.md) in SQL Database to enable rolling upgrades of your cloud application. Because upgrade is a disruptive operation, it should be part of your business continuity planning and design. In this article we look at two different methods of orchestrating the upgrade process, and discuss the benefits and trade-offs of each option. For the purposes of this article, we will use an application that consists of a web site connected to a single database as its data tier. Our goal is to upgrade version 1 of the application to version 2 without any significant impact on the end-user experience.

When evaluating the upgrade options, you should consider the following factors:

* Impact on application availability during upgrades. How long the application function may be limited or degraded.
* Ability to rollback if upgrade fails.
* Vulnerability of the application if an unrelated catastrophic failure occurs during the upgrade.
* Total dollar cost, including additional database redundancy and incremental costs of the temporary components  used by the upgrade process.

## Upgrading applications that rely on database backups for disaster recovery

If your application relies on automatic database backups and uses geo-restore for disaster recovery, it is deployed to a single Azure region. To minimize the end-user disruption, you will create a staging environment in that region with all the application components involved in the upgrade. The following diagram illustrates the operational environment prior to the upgrade process. The endpoint `contoso.azurewebsites.net` represents a production slot of the web application. To enable the ability to rollback the upgrade, you need create a staging environment with a fully synchronized copy of the database. The following steps will create staging environment for the upgrade:

1. Create a secondary database in the same Azure region. Monitor the secondary to see if the seeding process is completed (1).
2. Create a new deployment slot for your web application called 'Staging'. It will be registered in DNS with URL  `contoso-staging.azurewebsites.net` (2).

> [!NOTE]
> Note the preparation steps will not impact the production slot and it can function in full access mode.
>  

![SQL Database Go-Replication configuration. Cloud disaster recovery.](media/sql-database-manage-application-rolling-upgrade/option1-1.png)

Once the preparation steps are completed, the application is ready for the actual upgrade. The following diagram illustrates the steps involved in the upgrade process.

1. Set the primary database to read-only mode (3). This mode will guarantee that the production slot of the web application (V1) will remain read-only during the upgrade thus preventing the data divergence between the V1 and V2 database instances.  
2. Disconnect the secondary database using the planned termination mode (4). It will create a fully synchronized independent copy of the primary database. This database will be upgraded.
3. Turn the secondary database to read-write mode and run the upgrade script (5).

![SQL Database geo-replication configuration. Cloud disaster recovery.](media/sql-database-manage-application-rolling-upgrade/option1-2.png)

If the upgrade completed successfully, you are now ready to switch the end users to the upgraded copy the application. It will now become a  production slot.  The switching involves a few more steps as illustrated on the following diagram.

1. Activate a swap operation between production and staging slots of the web application (6). It will switch the URLs of the two slots. Now `contoso.azurewebsites.net` will point to V2 version of the web site and the database (production environment).  
2. If you no longer need the V1 version, which became a staging copy after the swap,  you can decommission the staging environment (7).

![SQL Database geo-replication configuration. Cloud disaster recovery.](media/sql-database-manage-application-rolling-upgrade/option1-3.png)

If the upgrade process is unsuccessful, for example due to an error in the upgrade script, the stage slot should be considered compromised. To rollback the application to the pre-upgrade state, you revert the application in the production slot to full access. The steps involved are shown on the next diagram.

1. Set the database copy to read-write mode (8). It will restore the full V1 functionally of the production copy.
2. Perform the root cause analysis and decommission the staging environment (9).

At this point, the application is fully functional and the upgrade steps can be repeated.

> [!NOTE]
> The rollback does not require DNS changes as you did not yet perform a swap operation.

![SQL Database geo-replication configuration. Cloud disaster recovery.](media/sql-database-manage-application-rolling-upgrade/option1-4.png)

The key **advantage** of this option is that you can upgrade an application in a single region using a set of simple steps. The dollar cost of the upgrade is relatively low. The main **tradeoff** is that if a catastrophic failure occurs during the upgrade the recovery to the pre-upgrade state will involve redeployment of the application in a different region and restoring the database from backup using geo-restore. This process will result in significant downtime.

## Upgrading applications that rely on database geo-replication for disaster recovery

If your application leverages Active geo-replication or Failover groups for business continuity, it is deployed  to at least two different regions with an active primary database in Primary region and a read-only secondary database in Backup region. In addition to the factors mentioned earlier, the upgrade process must guarantee that:

* The application remains protected from catastrophic failures at all times during the upgrade process
* The geo-redundant components of the application are upgraded in parallel with the active components

To achieve these goals, in addition to using the Web App deployment slots, you will leverage Azure Traffic Manager (ATM) using a failover profile with one active and one backup endpoint.  The following diagram illustrates the operational environment prior to the upgrade process. The web sites `contoso-1.azurewebsites.net` and `contoso-dr.azurewebsites.net` represent a production environment of the application with full geographic redundancy. The production environment includes the following components:

1. Production slot of the web application `contoso-1.azurewebsites.net` in the primary region (1)
2. Primary database in the primary region (2) 
3. A stand-by instance of the web application in the backup region (3)
4. Geo-replicated secondary database in the backup region (4)
5. Azure traffic manager performance profile with online endpoint `contoso-1.azurewebsites.net` and offline endpoint `contoso-dr.azurewebsites.net`

To enable the ability to rollback the upgrade, you need create a staging environment with a fully synchronized copy of the application. Because you need to ensure that the application can quickly recover in case a catastrophic failure occurs during the upgrade process, the staging environment needs to be geo-redundant as well. The following steps are required to create a staging environment for the upgrade:

1. Deploy a staging slot of the web application in the primary region (6)
2. Create a secondary database in the primary Azure region (7). Configure the staging slot of the web application to connect to it. 
3. Create another geo-redundant secondary database in the backup region by replicating the secondary database in the primary region (this is called "chained geo-replication") (8).
3. Deploy a staging slot of the web application instance in the backup region (9) and configure it to connect the geo-secondary created in step (9).


> [!NOTE]
> Note the preparation steps will not impact the application in the production slot and it will remain fully functional in read-write mode.

![SQL Database geo-replication configuration. Cloud disaster recovery.](media/sql-database-manage-application-rolling-upgrade/option2-1.png)

Once the preparation steps are completed, the staging environment is ready for the upgrade. The following diagram illustrates the upgrade steps.

1. Set the primary database in the production slot to read-only mode (10). This mode will guarantee that the production database (V1) will not change during the upgrade thus preventing the data divergence between the V1 and V2 database instances.  
2. Disconnect the secondary database in the same region using the planned termination mode (11). It will create an independent but fully synchronized copy of the production database. This database will be upgraded.
3. Run the  upgrade script against `contoso-1-staging.azurewebsites.net`, `contoso-dr-staging.azurewebsites.net` and the staging primary database (12). The database changes will be automatically replicated to the staging secondary 

![SQL Database geo-replication configuration. Cloud disaster recovery.](media/sql-database-manage-application-rolling-upgrade/option2-2.png)

If the upgrade completed successfully, you are now ready to switch the end users to the V2 version of the application. The following diagram illustrates the steps involved.

1. Activate a swap operation between production and staging slots of the web application in the primary region (13) and in the backup region (14). V2 of the application now becomes a production slot with a redundant copy in the backup region.
2. You can decommission the staging environment if you no longer need the V1 application (15 and 16).  

![SQL Database geo-replication configuration. Cloud disaster recovery.](media/sql-database-manage-application-rolling-upgrade/option2-3.png)

If the upgrade process is unsuccessful, for example due to an error in the upgrade script, the staging environment be considered in inconsistent state. To rollback the application to the pre-upgrade state, you revert to using V1 of the application in production environment. The required steps are shown on the next diagram.

1. Set the primary database copy in the production slot to read-write mode (17). It will restore the full V1 functionally in the production slot.
2. Perform the root cause analysis and repair or remove the staging environment (18 and 19).

At this point, the application is fully functional and the upgrade steps can be repeated.

> [!NOTE]
> The rollback does not require DNS changes because you did not perform a swap operation.

![SQL Database geo-replication configuration. Cloud disaster recovery.](media/sql-database-manage-application-rolling-upgrade/option2-4.png)

The key **advantage** of this option is that you can upgrade both the application and its geo-redundant copy in parallel without compromising your business continuity during the upgrade. The main **tradeoff** is that it requires double redundancy of each application component and therefore incurs higher dollar cost. It also involves a more complicated workflow.

## Summary

The two upgrade methods described in the article differ in complexity and the dollar cost but they both focus on minimizing the time when the end user is limited to read-only operations. That time is directly defined by the duration of the upgrade script. It does not depend on the database size, the service tier you chose, the web site configuration and other factors that you cannot easily control. All the preparation steps are decoupled from the upgrade steps and do not impact the production application. The efficiency of the upgrade script is a key factor that determines the end-user experience during upgrades. So the best way you can improve it is by focusing your efforts on making the upgrade script as efficient as possible.  

## Next steps

* For a business continuity overview and scenarios, see [Business continuity overview](sql-database-business-continuity.md).
* To learn about Azure SQL Database Active geo-replication, see [Create readable secondary databases using active geo-replication](sql-database-active-geo-replication.md).
* To learn about Azure SQL Database Failover groups, see [Use auto-failover groups to enable transparent and coordinated failover of multiple databases](sql-database-auto-failover-group.md).
* To learn about deployment slots and staging environment in Azure App Service, see [Set up staging environments in Azure App Service](../app-service/deploy-staging-slots.md).  
* To learn Azure traffic manager profiles, see [Manage an Azure Traffic Manager profile](../traffic-manager/traffic-manager-manage-profiles.md).  

<|MERGE_RESOLUTION|>--- conflicted
+++ resolved
@@ -11,12 +11,9 @@
 ms.author: sashan
 ms.reviewer: mathoma, carlrab
 manager: craigg
-<<<<<<< HEAD
-ms.date: 01/30/2019
-=======
 ms.date: 02/13/2019
->>>>>>> c6369979
 ---
+
 # Managing rolling upgrades of cloud applications using SQL Database active geo-replication
 
 Learn how to use [active geo-replication](sql-database-auto-failover-group.md) in SQL Database to enable rolling upgrades of your cloud application. Because upgrade is a disruptive operation, it should be part of your business continuity planning and design. In this article we look at two different methods of orchestrating the upgrade process, and discuss the benefits and trade-offs of each option. For the purposes of this article, we will use an application that consists of a web site connected to a single database as its data tier. Our goal is to upgrade version 1 of the application to version 2 without any significant impact on the end-user experience.
