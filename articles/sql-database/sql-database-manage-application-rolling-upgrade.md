--- conflicted
+++ resolved
@@ -13,36 +13,21 @@
 manager: craigg
 ms.date: 02/13/2019
 ---
-<<<<<<< HEAD
+
 # Manage rolling upgrades of cloud applications by using SQL Database active geo-replication
-=======
-
-# Managing rolling upgrades of cloud applications using SQL Database active geo-replication
->>>>>>> 43c5f27c
 
 Learn how to use [active geo-replication](sql-database-auto-failover-group.md) in Azure SQL Database to enable rolling upgrades of your cloud application. Because upgrades are disruptive operations, they should be part of your business-continuity planning and design. In this article, we look at two different methods of orchestrating the upgrade process and discuss the benefits and tradeoffs of each option. For the purposes of this article, we refer to an application that consists of a website that's connected to a single database as its data tier. Our goal is to upgrade version 1 (V1) of the application to version 2 (V2) without any significant impact on the user experience.
 
 When evaluating upgrade options, consider these factors:
 
-<<<<<<< HEAD
 * Impact on application availability during upgrades, such as how long application functions might be limited or degraded.
 * Ability to roll back if the upgrade fails.
 * Vulnerability of the application if an unrelated, catastrophic failure occurs during the upgrade.
-* Total dollar cost. This factor includes additional redundancy and incremental costs of the temporary components used by the upgrade process.
-=======
-* Impact on application availability during upgrades. How long the application function may be limited or degraded.
-* Ability to rollback if upgrade fails.
-* Vulnerability of the application if an unrelated catastrophic failure occurs during the upgrade.
-* Total dollar cost, including additional database redundancy and incremental costs of the temporary components  used by the upgrade process.
->>>>>>> 43c5f27c
+* Total dollar cost. This factor includes additional database redundancy and incremental costs of the temporary components used by the upgrade process.
 
 ## Upgrade applications that rely on database backups for disaster recovery
 
-<<<<<<< HEAD
 If your application relies on automatic database backups and uses geo-restore for disaster recovery, it's deployed to a single Azure region. To minimize user disruption, create a staging environment in that region with all the application components involved in the upgrade. The first diagram illustrates the operational environment before the upgrade process. The endpoint `contoso.azurewebsites.net` represents a production environment of the web app. To be able to roll back the upgrade, you must create a staging environment with a fully synchronized copy of the database. Follow these steps to create a staging environment for the upgrade:
-=======
-If your application relies on automatic database backups and uses geo-restore for disaster recovery, it is deployed to a single Azure region. To minimize the end-user disruption, you will create a staging environment in that region with all the application components involved in the upgrade. The following diagram illustrates the operational environment prior to the upgrade process. The endpoint `contoso.azurewebsites.net` represents a production slot of the web application. To enable the ability to rollback the upgrade, you need create a staging environment with a fully synchronized copy of the database. The following steps will create staging environment for the upgrade:
->>>>>>> 43c5f27c
 
 1. Create a secondary database in the same Azure region. Monitor the secondary to see if the seeding process is complete (1).
 2. Create a new environment for your web app and call it 'Staging'. It will be registered in Azure DNS with the URL `contoso-staging.azurewebsites.net` (2).
@@ -54,15 +39,9 @@
 
 When the preparation steps are complete, the application is ready for the actual upgrade. The next diagram illustrates the steps involved in the upgrade process:
 
-<<<<<<< HEAD
 1. Set the primary database to read-only mode (3). This mode guarantees that the production environment of the web app (V1) remains read-only during the upgrade, thus preventing data divergence between the V1 and V2 database instances.
 2. Disconnect the secondary database by using the planned termination mode (4). This action creates a fully synchronized, independent copy of the primary database. This database will be upgraded.
-3. Turn the primary database to read-write mode and run the upgrade script (5).
-=======
-1. Set the primary database to read-only mode (3). This mode will guarantee that the production slot of the web application (V1) will remain read-only during the upgrade thus preventing the data divergence between the V1 and V2 database instances.  
-2. Disconnect the secondary database using the planned termination mode (4). It will create a fully synchronized independent copy of the primary database. This database will be upgraded.
 3. Turn the secondary database to read-write mode and run the upgrade script (5).
->>>>>>> 43c5f27c
 
 ![SQL Database geo-replication configuration for cloud disaster recovery.](media/sql-database-manage-application-rolling-upgrade/option1-2.png)
 
@@ -78,11 +57,7 @@
 1. Set the database copy to read-write mode (8). This action restores the full V1 functionality of the production copy.
 2. Perform the root-cause analysis and decommission the staging environment (9).
 
-<<<<<<< HEAD
 At this point, the application is fully functional, and you can repeat the upgrade steps.
-=======
-At this point, the application is fully functional and the upgrade steps can be repeated.
->>>>>>> 43c5f27c
 
 > [!NOTE]
 > The rollback doesn't require DNS changes because you did not yet perform a swap operation.
@@ -97,12 +72,8 @@
 
 If your application uses active geo-replication or auto-failover groups for business continuity, it's deployed to at least two different regions. There's an active, primary database in a primary region and a read-only, secondary database in a backup region. Along with the factors mentioned at the beginning of this article, the upgrade process must also guarantee that:
 
-<<<<<<< HEAD
 * The application remains protected from catastrophic failures at all times during the upgrade process.
 * The geo-redundant components of the application are upgraded in parallel with the active components.
-=======
-To achieve these goals, in addition to using the Web App deployment slots, you will leverage Azure Traffic Manager (ATM) using a failover profile with one active and one backup endpoint.  The following diagram illustrates the operational environment prior to the upgrade process. The web sites `contoso-1.azurewebsites.net` and `contoso-dr.azurewebsites.net` represent a production environment of the application with full geographic redundancy. The production environment includes the following components:
->>>>>>> 43c5f27c
 
 To achieve these goals, in addition to using the Web Apps environments, you'll take advantage of Azure Traffic Manager by using a failover profile with one active endpoint and one backup endpoint. The next diagram illustrates the operational environment prior to the upgrade process. The web sites `contoso-1.azurewebsites.net` and `contoso-dr.azurewebsites.net` represent a production environment of the application with full geographic redundancy. The production environment includes the following components:
 
@@ -126,15 +97,9 @@
 
 When the preparation steps are complete, the staging environment is ready for the upgrade. The next diagram illustrates these upgrade steps:
 
-<<<<<<< HEAD
 1. Set the primary database in the production environment to read-only mode (10). This mode guarantees that the production database (V1) won't change during the upgrade, thus preventing the data divergence between the V1 and V2 database instances.
 2. Disconnect the secondary database in the same region by using the planned termination mode (11). This action creates an independent but fully synchronized copy of the production database. This database will be upgraded.
 3. Run the upgrade script against `contoso-1-staging.azurewebsites.net`, `contoso-dr-staging.azurewebsites.net`, and the staging primary database (12). The database changes will be replicated automatically to the staging secondary.
-=======
-1. Set the primary database in the production slot to read-only mode (10). This mode will guarantee that the production database (V1) will not change during the upgrade thus preventing the data divergence between the V1 and V2 database instances.  
-2. Disconnect the secondary database in the same region using the planned termination mode (11). It will create an independent but fully synchronized copy of the production database. This database will be upgraded.
-3. Run the  upgrade script against `contoso-1-staging.azurewebsites.net`, `contoso-dr-staging.azurewebsites.net` and the staging primary database (12). The database changes will be automatically replicated to the staging secondary 
->>>>>>> 43c5f27c
 
 ![SQL Database geo-replication configuration for cloud disaster recovery.](media/sql-database-manage-application-rolling-upgrade/option2-2.png)
 
@@ -145,11 +110,7 @@
 
 ![SQL Database geo-replication configuration for cloud disaster recovery.](media/sql-database-manage-application-rolling-upgrade/option2-3.png)
 
-<<<<<<< HEAD
 If the upgrade process is unsuccessful (for example, due to an error in the upgrade script), consider the staging environment to be in an inconsistent state. To roll back the application to the pre-upgrade state, revert to using V1 of the application in the production environment. The required steps are shown on the next diagram:
-=======
-If the upgrade process is unsuccessful, for example due to an error in the upgrade script, the staging environment be considered in inconsistent state. To rollback the application to the pre-upgrade state, you revert to using V1 of the application in production environment. The required steps are shown on the next diagram.
->>>>>>> 43c5f27c
 
 1. Set the primary database copy in the production environment to read-write mode (17). This action restores full V1 functionality in the production environment.
 2. Perform the root-cause analysis and repair or remove the staging environment (18 and 19).
@@ -175,5 +136,4 @@
 * To learn about Azure SQL Database active geo-replication, see [Create readable secondary databases using active geo-replication](sql-database-active-geo-replication.md).
 * To learn about Azure SQL Database auto-failover groups, see [Use auto-failover groups to enable transparent and coordinated failover of multiple databases](sql-database-auto-failover-group.md).
 * To learn about staging environments in Azure App Service, see [Set up staging environments in Azure App Service](../app-service/deploy-staging-slots.md).
-* To learn about Azure Traffic Manager profiles, see [Manage an Azure Traffic Manager profile](../traffic-manager/traffic-manager-manage-profiles.md).
-
+* To learn about Azure Traffic Manager profiles, see [Manage an Azure Traffic Manager profile](../traffic-manager/traffic-manager-manage-profiles.md).