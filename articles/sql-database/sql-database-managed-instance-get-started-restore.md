---
title: 'Restore a backup to Azure SQL Database Managed Instance | Microsoft Docs'
description: Restore a database backup to an Azure SQL Database Managed Instance using SSMS.
services: sql-database
ms.service: sql-database
ms.subservice: managed-instance
ms.custom: 
ms.devlang: 
ms.topic: quickstart
author: srdan-bozovic-msft
ms.author: srbozovi
ms.reviewer: carlrab, bonova
manager: craigg
ms.date: 09/20/2018
---
# Restore a database backup to an Azure SQL Database Managed Instance

This quickstart demonstrates how to restore a backup of a database stored in Azure blob storage into the Managed Instance using the Wide World Importers - Standard backup file. This method requires some downtime. 

> [!VIDEO https://www.youtube.com/embed/RxWYojo_Y3Q]

For a tutorial using the Azure Database Migration Service (DMS) for migration, see [Managed Instance migration using DMS](../dms/tutorial-sql-server-to-managed-instance.md). For a discussion of the various migration methods, see [SQL Server instance migration to Azure SQL Database Managed Instance](sql-database-managed-instance-migrate.md).

## Prerequisites

This quickstart:
- Uses as its starting point the resources created in this quickstart: [Create a Managed Instance](sql-database-managed-instance-get-started.md).
- Requires the newest version of [SQL Server Management Studio](https://docs.microsoft.com/sql/ssms/sql-server-management-studio-ssms) on your on-premises client computer
- Requires connectivity to your Managed Instance using SQL Server Management Studio. See these quickstarts for connectivity options:
  - [Connect to an Azure SQL Database Managed Instance from an Azure VM](sql-database-managed-instance-configure-vm.md)
  - [Connect to an Azure SQL Database Managed Instance from on-premises using a Point-to-Site connection](sql-database-managed-instance-configure-p2s.md).
- Uses a preconfigured Azure blob storage account containing the Wide World Importers - Standard backup file (downloaded from https://github.com/Microsoft/sql-server-samples/releases/download/wide-world-importers-v1.0/WideWorldImporters-Standard.bak).

> [!NOTE]
> For more information about backing up and rsstoring a SQL Server database using Azure blob storage and a Shared Access Signature (SAS), see [SQL Server Backup to URL](sql-database-managed-instance-get-started-restore.md).

## Restore the Wide World Importers database from a backup file

With SSMS, use the following steps to restore the Wide World Importers database to your Managed Instance from the backup file.

1. Open SQL Server Management Studio (SSMS) and connect to your Managed Instance.
2. In SSMS, open a new query window.
3. Use the following script to create a credential in the Managed Instance using the preconfigured storage account and SAS key.

   ```sql
   CREATE CREDENTIAL [https://mitutorials.blob.core.windows.net/databases] 
   WITH IDENTITY = 'SHARED ACCESS SIGNATURE'
   , SECRET = 'sv=2017-11-09&ss=bfqt&srt=sco&sp=rwdlacup&se=2028-09-06T02:52:55Z&st=2018-09-04T18:52:55Z&spr=https&sig=WOTiM%2FS4GVF%2FEEs9DGQR9Im0W%2BwndxW2CQ7%2B5fHd7Is%3D' 
   ```

    ![create credential](./media/sql-database-managed-instance-get-started-restore/credential.png)

    > [!NOTE]
    > Always remove the leading **?** from generated SAS key.
<<<<<<< HEAD

3. Use the following script to create the SAS credential and check the backup validity - providing the URL for the container with the backup file:
=======
  
3. Use the following script to check the SAS credential and backup validity - providing the URL for the container with the backup file:
>>>>>>> e877fcb1

   ```sql
   RESTORE FILELISTONLY FROM URL = 
      'https://mitutorials.blob.core.windows.net/databases/WideWorldImporters-Standard.bak'
   ```

    ![file list](./media/sql-database-managed-instance-get-started-restore/file-list.png)

4. Use the following script to restore the Wide World Importers database from a backup file - providing the URL for the container with the backup file:

   ```sql
   RESTORE DATABASE [Wide World Importers] FROM URL =
     'https://mitutorials.blob.core.windows.net/databases/WideWorldImporters-Standard.bak'
   ```

    ![restore](./media/sql-database-managed-instance-get-started-restore/restore.png)

5. To track the status of your restore, run the following query in a new query session:

   ```sql
   SELECT session_id as SPID, command, a.text AS Query, start_time, percent_complete
      , dateadd(second,estimated_completion_time/1000, getdate()) as estimated_completion_time 
   FROM sys.dm_exec_requests r 
   CROSS APPLY sys.dm_exec_sql_text(r.sql_handle) a 
   WHERE r.command in ('BACKUP DATABASE','RESTORE DATABASE')`
   ```

6. When the restore completes, view it in Object Explorer. 

## Next steps

- For troubleshooting backup to URL, see [SQL Server Backup to URL Best Practices and Troubleshooting](https://docs.microsoft.com/sql/relational-databases/backup-restore/sql-server-backup-to-url-best-practices-and-troubleshooting).
- For an overview of the connection options for applications, see [Connect your applications to Managed Instance](sql-database-managed-instance-connect-app.md).
- To query using one of your favorite tools or languages, see [connect and query](sql-database-connect-query.md).<|MERGE_RESOLUTION|>--- conflicted
+++ resolved
@@ -52,13 +52,8 @@
 
     > [!NOTE]
     > Always remove the leading **?** from generated SAS key.
-<<<<<<< HEAD
-
-3. Use the following script to create the SAS credential and check the backup validity - providing the URL for the container with the backup file:
-=======
   
 3. Use the following script to check the SAS credential and backup validity - providing the URL for the container with the backup file:
->>>>>>> e877fcb1
 
    ```sql
    RESTORE FILELISTONLY FROM URL = 
