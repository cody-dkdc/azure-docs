<properties 
	pageTitle="Manage Azure SQL Database with PowerShell" 
	description="Azure SQL Database Manage with PowerShell." 
	services="sql-database" 
	documentationCenter="" 
	authors="stevestein" 
	manager="jeffreyg" 
	editor="monicar"/>

<tags 
	ms.service="sql-database" 
	ms.workload="data-management" 
	ms.tgt_pltfrm="na" 
	ms.devlang="na" 
	ms.topic="article" 
<<<<<<< HEAD
	ms.date="09/11/2015" 
	ms.author="vinsonyu"/>
=======
	ms.date="12/01/2015" 
	ms.author="sstein"/>
>>>>>>> 08be3281

# Manage Azure SQL Database with PowerShell


> [AZURE.SELECTOR]
<<<<<<< HEAD
- [Azure Preview Portal](sql-database-manage-portal.md)
- [SSMS](sql-database-manage-azure-ssms.md)
- [PowerShell](sql-database-command-line-tools.md)

This topic provides PowerShell commands to perform many Azure SQL Database tasks using Azure Resource Manager cmdlets.
=======
- [Azure Portal](sql-database-manage-portal.md)
- [Transact-SQL (SSMS)](sql-database-manage-azure-ssms.md)
- [PowerShell](sql-database-command-line-tools.md)
>>>>>>> 08be3281

This topic provides PowerShell commands to perform many Azure SQL Database tasks.


To run PowerShell cmdlets, you need to have Azure PowerShell installed and running. For detailed information, see [How to install and configure Azure PowerShell](../powershell-install-configure.md).



## Configure your credentials

To run PowerShell cmdlets against your Azure subscription you must first establish access to your Azure account. Run the following and you will be presented with a sign in screen to enter your credentials. Use the same email and password that you use to sign in to the Azure Classic Portal.

	Add-AzureRmAccount

After successfully signing in you should see some information on screen that includes the Id you signed in with and the Azure subscriptions you have access to.


## Select your Azure subscription

To select the subscription you want to work with you need your subscription Id (**-SubscriptionId**) or subscription name (**-SubscriptionName**). You can copy it from the previous step, or if you have multiple subscriptions you can run the **Get-AzureSubscription** cmdlet and copy the desired subscription information from the resultset.

Run the following cmdlet with your subscription information to set your current subscription:

	Select-AzureRmSubscription -SubscriptionId 4cac86b0-1e56-bbbb-aaaa-000000000000

The following commands will be run against the subscription you just selected above.

## Create a resource group

Create the resource group that will contain the server. You can edit the next command to use any valid location. 

For a list of valid Azure SQL Database server locations run the following cmdlet:

	$AzureSQLLocations = (Get-AzureRmResourceProvider -ListAvailable | Where-Object {$_.ProviderNamespace -eq 'Microsoft.Sql'}).Locations

If you already have a resource group you can jump ahead to create a server, or you can edit and run the following command to create a new resource group:

	New-AzureRmResourceGroup -Name "resourcegroupJapanWest" -Location "Japan West"

## Create a server 

To create a new V12 server use the [New-AzureRmSqlServer](https://msdn.microsoft.com/library/azure/mt603715.aspx) cmdlet. Replace server12 with the name for your server. It must be unique to Azure SQL Servers so you will get an error here if the server name is already taken. Also worth noting is that this command may take several minutes to complete. The server details and PowerShell prompt will appear after the server is successfully created. You can edit the  command to use any valid location.

	New-AzureRmSqlServer -ResourceGroupName "resourcegroupJapanWest" -ServerName "server12" -Location "Japan West" -ServerVersion "12.0"

When you run this command a window opens asking for a **User name** and **Password**. This is  not your Azure credentials, enter the user name and password that will be the administrator credentials you want to create for the new server.

## Create a server firewall rule

To create a firewall rule to access the server use the [New-AzureRmSqlServerFirewallRule](https://msdn.microsoft.com/library/azure/mt603860.aspx) command. Run the following command replacing the start and end IP addresses with valid values for your client.

If your server needs to allow access to other Azure services, add the **-AllowAllAzureIPs** switch that will add a special firewall rule and allow all azure traffic access to the server.

	New-AzureRmSqlServerFirewallRule -ResourceGroupName "resourcegroupJapanWest" -ServerName "server12" -FirewallRuleName "clientFirewallRule1" -StartIpAddress "192.168.0.198" -EndIpAddress "192.168.0.199"

For more information, see [Azure SQL Database Firewall](https://msdn.microsoft.com/library/azure/ee621782.aspx).

## Create a SQL database

To create a database use the [New-AzureRmSqlDatabase](https://msdn.microsoft.com/library/azure/mt619339.aspx) command. You need a server to create a database. The following example creates a SQL database named TestDB12. The database is created as a Standard S1 database.

	New-AzureRmSqlDatabase -ResourceGroupName "resourcegroupJapanWest" -ServerName "server12" -DatabaseName "TestDB12" -Edition Standard -RequestedServiceObjectiveName "S1"


## Change the performance level of a SQL database

You can scale your database up or down with the [Set-AzureRmSqlDatabase](https://msdn.microsoft.com/library/azure/mt619433.aspx) command. The following example scales up a SQL database named TestDB12 from its current performance level to a Standard S3 level.

	Set-AzureRmSqlDatabase -ResourceGroupName "resourcegroupJapanWest" -ServerName "server12" -DatabaseName "TestDB12" -Edition Standard -RequestedServiceObjectiveName "S3"


## Delete a SQL database

You can delete a SQL database with the [Remove-AzureRmSqlDatabase](https://msdn.microsoft.com/library/azure/mt619368.aspx) command. The following example deletes a SQL database named TestDB12.

	Remove-AzureRmSqlDatabase -ResourceGroupName "resourcegroupJapanWest" -ServerName "server12" -DatabaseName "TestDB12"

## Delete a server

You can also delete a server with the [Remove-AzureRmSqlServer](https://msdn.microsoft.com/library/azure/mt603488.aspx) command. The following example deletes a server named server12.

	Remove-AzureRmSqlServer -ResourceGroupName "resourcegroupJapanWest" -ServerName "server12"



If you will be creating these Azure SQL resources again or a similar ones, you can: 

- Save this as a PowerShell script file (*.ps1)
- Save this as an Azure automation runbook in the Automation section of the Azure Classic Portal 

## Next Steps

Combine commands and automate. For example, replace everything within the quotes, including the < and > characters, with your values to create a server, firewall rule and database:


    New-AzureRmResourceGroup -Name "<resourceGroupName>" -Location "<Location>"
    New-AzureRmSqlServer -ResourceGroupName "<resourceGroupName>" -ServerName "<serverName>" -Location "<Location>" -ServerVersion "12.0"
    New-AzureRmSqlServerFirewallRule -ResourceGroupName "<resourceGroupName>" -ServerName "<serverName>" -FirewallRuleName "<firewallRuleName>" -StartIpAddress "<192.168.0.198>" -EndIpAddress "<192.168.0.199>"
    New-AzureRmSqlDatabase -ResourceGroupName "<resourceGroupName>" -ServerName "<serverName>" -DatabaseName "<databaseName>" -Edition <Standard> -RequestedServiceObjectiveName "<S1>"

## Related Information

- [Azure SQL Database Cmdlets](https://msdn.microsoft.com/library/azure/mt574084.aspx)<|MERGE_RESOLUTION|>--- conflicted
+++ resolved
@@ -13,29 +13,16 @@
 	ms.tgt_pltfrm="na" 
 	ms.devlang="na" 
 	ms.topic="article" 
-<<<<<<< HEAD
-	ms.date="09/11/2015" 
-	ms.author="vinsonyu"/>
-=======
 	ms.date="12/01/2015" 
 	ms.author="sstein"/>
->>>>>>> 08be3281
 
 # Manage Azure SQL Database with PowerShell
 
 
 > [AZURE.SELECTOR]
-<<<<<<< HEAD
-- [Azure Preview Portal](sql-database-manage-portal.md)
-- [SSMS](sql-database-manage-azure-ssms.md)
-- [PowerShell](sql-database-command-line-tools.md)
-
-This topic provides PowerShell commands to perform many Azure SQL Database tasks using Azure Resource Manager cmdlets.
-=======
 - [Azure Portal](sql-database-manage-portal.md)
 - [Transact-SQL (SSMS)](sql-database-manage-azure-ssms.md)
 - [PowerShell](sql-database-command-line-tools.md)
->>>>>>> 08be3281
 
 This topic provides PowerShell commands to perform many Azure SQL Database tasks.
 
