--- conflicted
+++ resolved
@@ -1,163 +1,159 @@
-<properties
-	pageTitle="Elastic database pool reference for SQL Database | Microsoft Azure" 
-	description="This reference provides links and details to elastic database pool articles and programmability information."
-	keywords="eDTU"
-	services="sql-database"
-	documentationCenter=""
-	authors="sidneyh"
-	manager="jhubbard"
-	editor=""/>
-
-<tags
-	ms.service="sql-database"
-	ms.devlang="NA"
-<<<<<<< HEAD
-	ms.date="02/17/2016"
-=======
-	ms.date="03/09/2016"
->>>>>>> c4ea2467
-	ms.author="sidneyh"
-	ms.workload="data-management"
-	ms.topic="article"
-	ms.tgt_pltfrm="NA"/>
-
-
-# SQL Database elastic database pool reference
-
-For SaaS developers who have tens, hundreds, or even thousands of databases, an [elastic database pool](sql-database-elastic-pool.md) simplifies the process of creating, maintaining, and managing both performance and cost across the entire group of databases.
-
-## Prerequisites for creating and managing elastic database pools
-
-- Elastic database pools are only available in Azure SQL Database V12 servers. To upgrade to V12 and migrate your databases directly into a pool, see [Upgrade to Azure SQL Database V12](sql-database-upgrade-server-powershell.md).
-- Creating and managing elastic database pools is supported using the [Azure portal](https://portal.azure.com), [PowerShell](sql-database-elastic-pool-powershell.md), and a .NET Client Library (Azure Resource Manager only); the [classic portal](https://manage.windowsazure.com/) and service management commands are not supported.
-- Additionally, creating new elastic databases, and moving existing databases in and out of elastic database pools is supported using [Transact-SQL](#transact-sql).
-
-
-## List of articles
-
-The following articles will help you get started using elastic databases and elastic jobs:
-
-| Article | Description |
-| :-- | :-- |
-| [SQL Database elastic database pools](sql-database-elastic-pool.md) | Overview of elastic  database pools |
-| [Price and performance considerations](sql-database-elastic-pool-guidance.md) | How to assess if using an elastic database pool is cost efficient |
-| [Create and manage a SQL Database elastic database pool with the Azure portal](sql-database-elastic-pool-portal.md) | How to create and manage an elastic database pool using the Azure portal |
-| [Create and manage a SQL Database elastic database pool with PowerShell](sql-database-elastic-pool-powershell.md) | How to create and manage an elastic database pool using PowerShell cmdlets |
-| [Create and manage a SQL Database with the Azure SQL Database Library for .NET](sql-database-elastic-pool-csharp.md) | How to create and manage an elastic database pool using C# |
-| [Elastic database jobs overview](sql-database-elastic-jobs-overview.md) | An overview of the elastic jobs service, that enables running T-SQL scripts across all elastic databases in a pool |
-| [Installing the elastic database job component](sql-database-elastic-jobs-service-installation.md) | How to install the elastic database job service |
-| [Securing your SQL Database](sql-database-security.md) | To run an elastic database job script, a user with the appropriate permissions must be added to every database in the pool. |
-| [How to uninstall the elastic database job components](sql-database-elastic-jobs-uninstall.md) | Recover from failures when attempting to install the elastic database job service |
-
-
-
-## Namespace and endpoint details
-An elastic database pool is an Azure Resource Manager resource of type “ElasticPool” in the Microsoft Azure SQL Database.
-
-- **namespace**: Microsoft.Sql/ElasticPool
-- **management-endpoint** for REST API calls (Resource Manager): https://management.azure.com
-
-
-
-## Elastic database pool properties
-
-| Property | Description |
-| :-- | :-- |
-| creationDate | Date the pool is created. |
-| databaseDtuMax | Maximum number of eDTUs that a single database in the pool may use.  The database eDTU max is not a resource guarantee. The eDTU max applies to all databases in the pool. |
-| databaseDtuMin | Minimum number of eDTUs that a single database in the pool is guaranteed. The database eDTU min may be set to 0. The eDTU min applies to all databases in the pool. Note that the product of the number of databases in the pool and the database eDTU min cannot exceed the eDTUs of the pool itself. |
-| Dtu | Number of eDTUs shared by all databases in the pool. |
-| edition | Service tier of the pool.  Every database within the pool has this edition. |
-| elasticPoolId | GUID of the instance of the pool. |
-| elasticPoolName | Name of the pool.  The name is unique relative to its parent server. |
-| location | Data center location where the pool was created. |
-| state | State is “Disabled” if payment of the bill for subscription is delinquent, and “Ready” otherwise. |
-| storageMB | Storage limit in MB for the pool. The total of storage used by all databases in the pool cannot exceed this pool limit.  |
-
-
-## eDTU and storage limits for elastic pools and elastic databases
-
-
-[AZURE.INCLUDE [SQL DB service tiers table for elastic databases](../../includes/sql-database-service-tiers-table-elastic-db-pools.md)]
-
-
-
-## Azure Resource Manager limitations
-
-Azure SQL Database V12 servers are located in resource groups.
-
-- Each resource group can have a maximum 800 servers.
-- Each server can have a maximum 800 elastic pools.
-
-
-## Latency of elastic pool operations
-
-- Changing the guaranteed eDTUs per database (databaseDtuMin) or maximum eDTUs per database (databaseDtuMax) typically completes in 5 minutes or less.
-- Changing the eDTU / storage limit (storageMB) of the pool depends on the total amount of space used by all databases in the pool. Changes average 90 minutes or less per 100 GB. For example, if the total space used by all databases in the pool is 200 GB, then the expected latency for changing the pool eDTU / storage limit is 3 hours or less.
-
-
-
-## PowerShell, REST API, and the .NET Client Library
-
-Several PowerShell cmdlets and REST API commands are available for creating and managing elastic pools. For details and code examples, see [Create and manage a SQL Database elastic database pool using PowerShell](sql-database-elastic-pool-powershell.md), and [Create and manage SQL Database with C#](sql-database-client-library.md).
-
-
-| [PowerShell cmdlets](https://msdn.microsoft.com/library/azure/mt574084.aspx) | [REST API commands](https://msdn.microsoft.com/library/mt163571.aspx) |
-| :-- | :-- |
-| [New-AzureRmSqlElasticPool](https://msdn.microsoft.com/library/azure/mt619378.aspx) | [Create an elastic database pool](https://msdn.microsoft.com/library/mt163596.aspx) |
-| [Set-AzureRmSqlElasticPool](https://msdn.microsoft.com/library/azure/mt603511.aspx) | [Set Performance Settings of an Elastic Database Pool](https://msdn.microsoft.com/library/mt163641.aspx) |
-| [Remove-AzureRmSqlElasticPool](https://msdn.microsoft.com/library/azure/mt619355.aspx) | [Delete an elastic database pool](https://msdn.microsoft.com/library/mt163672.aspx) |
-| [Get-AzureRMSqlElasticPool](https://msdn.microsoft.com/library/azure/mt603517.aspx) | [Gets elastic  database pools and their property values](https://msdn.microsoft.com/library/mt163646.aspx) |
-| [Get-AzureRmSqlElasticPoolActivity](https://msdn.microsoft.com/library/azure/mt603812.aspx) | [Get Status of Elastic Database Pool Operations](https://msdn.microsoft.com/library/mt163669.aspx) |
-| [Get-AzureRmSqlElasticPoolDatabase](https://msdn.microsoft.com/library/azure/mt619484.aspx) | [Get Databases in an Elastic Database Pool](https://msdn.microsoft.com/library/mt163646.aspx) |
-| [Get-AzureRmSqlElasticPoolDatabaseActivity]() | [Gets the status of moving databases in and out of a pool](https://msdn.microsoft.com/library/mt163669.aspx) |
-
-## Transact-SQL
-
-You can use Transact-SQL to do the following elastic database management tasks:
-
-| Task | Details |
-| :-- | :-- |
-| Create a new elastic database (directly in a pool) | [CREATE DATABASE (Azure SQL Database)](https://msdn.microsoft.com/library/dn268335.aspx) |
-| Move existing databases in and out of a pool | [ALTER DATABASE (Transact-SQL)](https://msdn.microsoft.com/library/mt574871.aspx) |
-| Get a pool's resource usage statistics | [sys.elastic_pool_resource_stats (Azure SQL Database)](https://msdn.microsoft.com/library/mt280062.aspx) |
-
-
-## Billing and pricing information
-
-Elastic database pools are billed per the following characteristics:
-
-- An elastic pool is billed upon its creation, even when there are no databases in the pool.
-- An elastic pool is billed hourly. This is the same metering frequency as for performance levels of single databases.
-- If an elastic pool is resized to a new amount of eDTUs, then the pool is not billed according to the new amount of eDTUS until the resizing operation completes. This follows the same pattern as changing the performance level of standalone databases.
-
-
-- The price of an elastic pool is based on the number of eDTUs of the pool. The price of an elastic pool is independent of the utilization of the elastic databases within it.
-- Price is computed by (number of pool eDTUs)x(unit price per eDTU).
-
-The unit eDTU price for an elastic pool is higher than the unit DTU price for a standalone database in the same service tier. For details, see [SQL Database pricing](https://azure.microsoft.com/pricing/details/sql-database/).  
-
-## Elastic database pool errors
-
-| ErrorNumber | ErrorSeverity | ErrorFormat | ErrorInserts | ErrorCause | ErrorCorrectiveAction |
-| :-- | :-- | :-- | :-- | :-- | :-- |
-| 1132 | EX_RESOURCE | The elastic pool has reached its storage limit. The storage usage for the elastic pool cannot exceed (%d) MBs. | Elastic pool space limit in MBs. | Attempting to write data to a database when the storage limit of the elastic pool has been reached. | Please consider increasing the DTUs of the elastic pool if possible in order to increase its storage limit, reduce the storage used by individual databases within the elastic pool, or remove databases from the elastic pool. |
-| 10929 | EX_USER | The %s minimum guarantee is %d, maximum limit is %d and the current usage for the database is %d. However, the server is currently too busy to support requests greater than %d for this database. See [http://go.microsoft.com/fwlink/?LinkId=267637](http://go.microsoft.com/fwlink/?LinkId=267637) for assistance. Otherwise, please try again later. | DTU min per database; DTU max per database | The total number of concurrent workers (requests) across all databases in the elastic pool attempted to exceed the pool limit. | Please consider increasing the DTUs of the elastic pool if possible in order to increase its worker limit, or remove databases from the elastic pool. |
-| 40844 | EX_USER | Database '%ls' on Server '%ls' is a '%ls' edition database in an elastic pool and cannot have a continuous copy relationship. | database name, database edition, server name | A StartDatabaseCopy command is issued for a non-premium db in an elastic pool. | Coming soon |
-| 40857 | EX_USER | Elastic pool not found for server: '%ls', elastic pool name: '%ls'. | name of server; elastic pool name | Specified elastic pool does not exist in the specified server. | Please provide a valid elastic pool name. |
-| 40858 | EX_USER | Elastic pool '%ls' already exists in server: '%ls' | elastic pool name, server name | Specified elastic pool already exists in the specified logical server. | Provide new elastic pool name. |
-| 40859 | EX_USER | Elastic pool does not support service tier '%ls'. | elastic pool service tier | Specified service tier is not supported for elastic pool provisioning. | Provide the correct edition or leave service tier blank to use the default service tier. |
-| 40860 | EX_USER | Elastic pool '%ls' and service objective '%ls' combination is invalid. | elastic pool name; service level objective name | Elastic pool and service objective can be specified together only if service objective is specified as 'ElasticPool'. | Please specify correct combination of elastic pool and service objective. |
-| 40861 | EX_USER | The database edition '%.*ls' cannot be different than the elastic pool service tier which is '%.*ls'. | database edition, elastic pool service tier | The database edition is different than the elastic pool service tier. | Please do not specify a database edition which is different than the elastic pool service tier.  Note that the database edition does not need to be specified. |
-| 40862 | EX_USER | Elastic pool name must be specified if the elastic pool service objective is specified. | None | Elastic pool service objective does not uniquely identify an elastic pool. | Please specify the elastic pool name if using the elastic pool service objective. |
-| 40864 | EX_USER | The DTUs for the elastic pool must be at least (%d) DTUs for service tier '%.*ls'. | DTUs for elastic pool; elastic pool service tier. | Attempting to set the DTUs for the elastic pool below the minimum limit. | Please retry setting the DTUs for the elastic pool to at least the minimum limit. |
-| 40865 | EX_USER | The DTUs for the elastic pool cannot exceed (%d) DTUs for service tier '%.*ls'. | DTUs for elastic pool; elastic pool service tier. | Attempting to set the DTUs for the elastic pool above the maximum limit. | Please retry setting the DTUs for the elastic pool to no greater than the maximum limit. |
-| 40867 | EX_USER | The DTU max per database must be at least (%d) for service tier '%.*ls'. | DTU max per database; elastic pool service tier | Attempting to set the DTU max per database below the supported limit. | Please consider using the elastic pool service tier that supports the desired setting. |
-| 40868 | EX_USER | The DTU max per database cannot exceed (%d) for service tier '%.*ls'. | DTU max per database; elastic pool service tier. | Attempting to set the DTU max per database beyond the supported limit. | Please consider using the elastic pool service tier that supports the desired setting. |
-| 40870 | EX_USER | The DTU min per database cannot exceed (%d) for service tier '%.*ls'. | DTU min per database; elastic pool service tier. | Attempting to set the DTU min per database beyond the supported limit. | Please consider using the elastic pool service tier that supports the desired setting. |
-| 40873 | EX_USER | The number of databases (%d) and DTU min per database (%d) cannot exceed the DTUs of the elastic pool (%d). | Number databases in elastic pool; DTU min per database; DTUs of elastic pool. | Attempting to specify DTU min for databases in the elastic pool that exceeds the DTUs of the elastic pool. | Please consider increasing the DTUs of the elastic pool, or decrease the DTU min per database, or decrease the number of databases in the elastic pool. |
-| 40877 | EX_USER | An elastic pool cannot be deleted unless it does not contain any databases. | None | The elastic pool contains one or more databases and therefore cannot be deleted. | Please remove databases from the elastic pool in order to delete it. |
-| 40881 | EX_USER | The elastic pool '%.*ls' has reached its database count limit.  The database count limit for the elastic pool cannot exceed (%d) for an elastic pool with (%d) DTUs. | Name of elastic pool; database count limit of elastic pool;e DTUs for resource pool. | Attempting to create or add database to elastic pool when the database count limit of the elastic pool has been reached. | Please consider increasing the DTUs of the elastic pool if possible in order to increase its database limit, or remove databases from the elastic pool. |
-| 40889 | EX_USER | The DTUs or storage limit for the elastic pool '%.*ls' cannot be decreased since that would not provide sufficient storage space for its databases. | Name of elastic pool. | Attempting to decrease the storage limit of the elastic pool below its storage usage. | Please consider reducing the storage usage of individual databases in the elastic pool or remove databases from the pool in order to reduce its DTUs or storage limit. |
-| 40891 | EX_USER | The DTU min per database (%d) cannot exceed the DTU max per database (%d). | DTU min per database; DTU max per database. | Attempting to set the DTU min per database higher than the DTU max per database. | Please ensure the DTU min per databases does not exceed the DTU max per database. |
-| TBD | EX_USER | The storage size for an individual database in a elastic pool cannot exceed the max size allowed by '%.*ls' service tier elastic pool. | elastic pool service tier | The max size for the database exceeds the max size allowed by the elastic pool service tier. | Please set the max size of the database within the limits of the max size allowed by the elastic pool service tier. |
+<properties
+	pageTitle="Elastic database pool reference for SQL Database | Microsoft Azure" 
+	description="This reference provides links and details to elastic database pool articles and programmability information."
+	keywords="eDTU"
+	services="sql-database"
+	documentationCenter=""
+	authors="sidneyh"
+	manager="jhubbard"
+	editor=""/>
+
+<tags
+	ms.service="sql-database"
+	ms.devlang="NA"
+	ms.date="03/09/2016"
+	ms.author="sidneyh"
+	ms.workload="data-management"
+	ms.topic="article"
+	ms.tgt_pltfrm="NA"/>
+
+
+# SQL Database elastic database pool reference
+
+For SaaS developers who have tens, hundreds, or even thousands of databases, an [elastic database pool](sql-database-elastic-pool.md) simplifies the process of creating, maintaining, and managing both performance and cost across the entire group of databases.
+
+## Prerequisites for creating and managing elastic database pools
+
+- Elastic database pools are only available in Azure SQL Database V12 servers. To upgrade to V12 and migrate your databases directly into a pool, see [Upgrade to Azure SQL Database V12](sql-database-upgrade-server-powershell.md).
+- Creating and managing elastic database pools is supported using the [Azure portal](https://portal.azure.com), [PowerShell](sql-database-elastic-pool-powershell.md), and a .NET Client Library (Azure Resource Manager only); the [classic portal](https://manage.windowsazure.com/) and service management commands are not supported.
+- Additionally, creating new elastic databases, and moving existing databases in and out of elastic database pools is supported using [Transact-SQL](#transact-sql).
+
+
+## List of articles
+
+The following articles will help you get started using elastic databases and elastic jobs:
+
+| Article | Description |
+| :-- | :-- |
+| [SQL Database elastic database pools](sql-database-elastic-pool.md) | Overview of elastic  database pools |
+| [Price and performance considerations](sql-database-elastic-pool-guidance.md) | How to assess if using an elastic database pool is cost efficient |
+| [Create and manage a SQL Database elastic database pool with the Azure portal](sql-database-elastic-pool-portal.md) | How to create and manage an elastic database pool using the Azure portal |
+| [Create and manage a SQL Database elastic database pool with PowerShell](sql-database-elastic-pool-powershell.md) | How to create and manage an elastic database pool using PowerShell cmdlets |
+| [Create and manage a SQL Database with the Azure SQL Database Library for .NET](sql-database-elastic-pool-csharp.md) | How to create and manage an elastic database pool using C# |
+| [Elastic database jobs overview](sql-database-elastic-jobs-overview.md) | An overview of the elastic jobs service, that enables running T-SQL scripts across all elastic databases in a pool |
+| [Installing the elastic database job component](sql-database-elastic-jobs-service-installation.md) | How to install the elastic database job service |
+| [Securing your SQL Database](sql-database-security.md) | To run an elastic database job script, a user with the appropriate permissions must be added to every database in the pool. |
+| [How to uninstall the elastic database job components](sql-database-elastic-jobs-uninstall.md) | Recover from failures when attempting to install the elastic database job service |
+
+
+
+## Namespace and endpoint details
+An elastic database pool is an Azure Resource Manager resource of type “ElasticPool” in the Microsoft Azure SQL Database.
+
+- **namespace**: Microsoft.Sql/ElasticPool
+- **management-endpoint** for REST API calls (Resource Manager): https://management.azure.com
+
+
+
+## Elastic database pool properties
+
+| Property | Description |
+| :-- | :-- |
+| creationDate | Date the pool is created. |
+| databaseDtuMax | Maximum number of eDTUs that a single database in the pool may use.  The database eDTU max is not a resource guarantee. The eDTU max applies to all databases in the pool. |
+| databaseDtuMin | Minimum number of eDTUs that a single database in the pool is guaranteed. The database eDTU min may be set to 0. The eDTU min applies to all databases in the pool. Note that the product of the number of databases in the pool and the database eDTU min cannot exceed the eDTUs of the pool itself. |
+| Dtu | Number of eDTUs shared by all databases in the pool. |
+| edition | Service tier of the pool.  Every database within the pool has this edition. |
+| elasticPoolId | GUID of the instance of the pool. |
+| elasticPoolName | Name of the pool.  The name is unique relative to its parent server. |
+| location | Data center location where the pool was created. |
+| state | State is “Disabled” if payment of the bill for subscription is delinquent, and “Ready” otherwise. |
+| storageMB | Storage limit in MB for the pool. The total of storage used by all databases in the pool cannot exceed this pool limit.  |
+
+
+## eDTU and storage limits for elastic pools and elastic databases
+
+
+[AZURE.INCLUDE [SQL DB service tiers table for elastic databases](../../includes/sql-database-service-tiers-table-elastic-db-pools.md)]
+
+
+
+## Azure Resource Manager limitations
+
+Azure SQL Database V12 servers are located in resource groups.
+
+- Each resource group can have a maximum 800 servers.
+- Each server can have a maximum 800 elastic pools.
+
+
+## Latency of elastic pool operations
+
+- Changing the guaranteed eDTUs per database (databaseDtuMin) or maximum eDTUs per database (databaseDtuMax) typically completes in 5 minutes or less.
+- Changing the eDTU / storage limit (storageMB) of the pool depends on the total amount of space used by all databases in the pool. Changes average 90 minutes or less per 100 GB. For example, if the total space used by all databases in the pool is 200 GB, then the expected latency for changing the pool eDTU / storage limit is 3 hours or less.
+
+
+
+## PowerShell, REST API, and the .NET Client Library
+
+Several PowerShell cmdlets and REST API commands are available for creating and managing elastic pools. For details and code examples, see [Create and manage a SQL Database elastic database pool using PowerShell](sql-database-elastic-pool-powershell.md), and [Create and manage SQL Database with C#](sql-database-client-library.md).
+
+
+| [PowerShell cmdlets](https://msdn.microsoft.com/library/azure/mt574084.aspx) | [REST API commands](https://msdn.microsoft.com/library/mt163571.aspx) |
+| :-- | :-- |
+| [New-AzureRmSqlElasticPool](https://msdn.microsoft.com/library/azure/mt619378.aspx) | [Create an elastic database pool](https://msdn.microsoft.com/library/mt163596.aspx) |
+| [Set-AzureRmSqlElasticPool](https://msdn.microsoft.com/library/azure/mt603511.aspx) | [Set Performance Settings of an Elastic Database Pool](https://msdn.microsoft.com/library/mt163641.aspx) |
+| [Remove-AzureRmSqlElasticPool](https://msdn.microsoft.com/library/azure/mt619355.aspx) | [Delete an elastic database pool](https://msdn.microsoft.com/library/mt163672.aspx) |
+| [Get-AzureRMSqlElasticPool](https://msdn.microsoft.com/library/azure/mt603517.aspx) | [Gets elastic  database pools and their property values](https://msdn.microsoft.com/library/mt163646.aspx) |
+| [Get-AzureRmSqlElasticPoolActivity](https://msdn.microsoft.com/library/azure/mt603812.aspx) | [Get Status of Elastic Database Pool Operations](https://msdn.microsoft.com/library/mt163669.aspx) |
+| [Get-AzureRmSqlElasticPoolDatabase](https://msdn.microsoft.com/library/azure/mt619484.aspx) | [Get Databases in an Elastic Database Pool](https://msdn.microsoft.com/library/mt163646.aspx) |
+| [Get-AzureRmSqlElasticPoolDatabaseActivity]() | [Gets the status of moving databases in and out of a pool](https://msdn.microsoft.com/library/mt163669.aspx) |
+
+## Transact-SQL
+
+You can use Transact-SQL to do the following elastic database management tasks:
+
+| Task | Details |
+| :-- | :-- |
+| Create a new elastic database (directly in a pool) | [CREATE DATABASE (Azure SQL Database)](https://msdn.microsoft.com/library/dn268335.aspx) |
+| Move existing databases in and out of a pool | [ALTER DATABASE (Transact-SQL)](https://msdn.microsoft.com/library/mt574871.aspx) |
+| Get a pool's resource usage statistics | [sys.elastic_pool_resource_stats (Azure SQL Database)](https://msdn.microsoft.com/library/mt280062.aspx) |
+
+
+## Billing and pricing information
+
+Elastic database pools are billed per the following characteristics:
+
+- An elastic pool is billed upon its creation, even when there are no databases in the pool.
+- An elastic pool is billed hourly. This is the same metering frequency as for performance levels of single databases.
+- If an elastic pool is resized to a new amount of eDTUs, then the pool is not billed according to the new amount of eDTUS until the resizing operation completes. This follows the same pattern as changing the performance level of standalone databases.
+
+
+- The price of an elastic pool is based on the number of eDTUs of the pool. The price of an elastic pool is independent of the utilization of the elastic databases within it.
+- Price is computed by (number of pool eDTUs)x(unit price per eDTU).
+
+The unit eDTU price for an elastic pool is higher than the unit DTU price for a standalone database in the same service tier. For details, see [SQL Database pricing](https://azure.microsoft.com/pricing/details/sql-database/).  
+
+## Elastic database pool errors
+
+| ErrorNumber | ErrorSeverity | ErrorFormat | ErrorInserts | ErrorCause | ErrorCorrectiveAction |
+| :-- | :-- | :-- | :-- | :-- | :-- |
+| 1132 | EX_RESOURCE | The elastic pool has reached its storage limit. The storage usage for the elastic pool cannot exceed (%d) MBs. | Elastic pool space limit in MBs. | Attempting to write data to a database when the storage limit of the elastic pool has been reached. | Please consider increasing the DTUs of the elastic pool if possible in order to increase its storage limit, reduce the storage used by individual databases within the elastic pool, or remove databases from the elastic pool. |
+| 10929 | EX_USER | The %s minimum guarantee is %d, maximum limit is %d and the current usage for the database is %d. However, the server is currently too busy to support requests greater than %d for this database. See [http://go.microsoft.com/fwlink/?LinkId=267637](http://go.microsoft.com/fwlink/?LinkId=267637) for assistance. Otherwise, please try again later. | DTU min per database; DTU max per database | The total number of concurrent workers (requests) across all databases in the elastic pool attempted to exceed the pool limit. | Please consider increasing the DTUs of the elastic pool if possible in order to increase its worker limit, or remove databases from the elastic pool. |
+| 40844 | EX_USER | Database '%ls' on Server '%ls' is a '%ls' edition database in an elastic pool and cannot have a continuous copy relationship. | database name, database edition, server name | A StartDatabaseCopy command is issued for a non-premium db in an elastic pool. | Coming soon |
+| 40857 | EX_USER | Elastic pool not found for server: '%ls', elastic pool name: '%ls'. | name of server; elastic pool name | Specified elastic pool does not exist in the specified server. | Please provide a valid elastic pool name. |
+| 40858 | EX_USER | Elastic pool '%ls' already exists in server: '%ls' | elastic pool name, server name | Specified elastic pool already exists in the specified logical server. | Provide new elastic pool name. |
+| 40859 | EX_USER | Elastic pool does not support service tier '%ls'. | elastic pool service tier | Specified service tier is not supported for elastic pool provisioning. | Provide the correct edition or leave service tier blank to use the default service tier. |
+| 40860 | EX_USER | Elastic pool '%ls' and service objective '%ls' combination is invalid. | elastic pool name; service level objective name | Elastic pool and service objective can be specified together only if service objective is specified as 'ElasticPool'. | Please specify correct combination of elastic pool and service objective. |
+| 40861 | EX_USER | The database edition '%.*ls' cannot be different than the elastic pool service tier which is '%.*ls'. | database edition, elastic pool service tier | The database edition is different than the elastic pool service tier. | Please do not specify a database edition which is different than the elastic pool service tier.  Note that the database edition does not need to be specified. |
+| 40862 | EX_USER | Elastic pool name must be specified if the elastic pool service objective is specified. | None | Elastic pool service objective does not uniquely identify an elastic pool. | Please specify the elastic pool name if using the elastic pool service objective. |
+| 40864 | EX_USER | The DTUs for the elastic pool must be at least (%d) DTUs for service tier '%.*ls'. | DTUs for elastic pool; elastic pool service tier. | Attempting to set the DTUs for the elastic pool below the minimum limit. | Please retry setting the DTUs for the elastic pool to at least the minimum limit. |
+| 40865 | EX_USER | The DTUs for the elastic pool cannot exceed (%d) DTUs for service tier '%.*ls'. | DTUs for elastic pool; elastic pool service tier. | Attempting to set the DTUs for the elastic pool above the maximum limit. | Please retry setting the DTUs for the elastic pool to no greater than the maximum limit. |
+| 40867 | EX_USER | The DTU max per database must be at least (%d) for service tier '%.*ls'. | DTU max per database; elastic pool service tier | Attempting to set the DTU max per database below the supported limit. | Please consider using the elastic pool service tier that supports the desired setting. |
+| 40868 | EX_USER | The DTU max per database cannot exceed (%d) for service tier '%.*ls'. | DTU max per database; elastic pool service tier. | Attempting to set the DTU max per database beyond the supported limit. | Please consider using the elastic pool service tier that supports the desired setting. |
+| 40870 | EX_USER | The DTU min per database cannot exceed (%d) for service tier '%.*ls'. | DTU min per database; elastic pool service tier. | Attempting to set the DTU min per database beyond the supported limit. | Please consider using the elastic pool service tier that supports the desired setting. |
+| 40873 | EX_USER | The number of databases (%d) and DTU min per database (%d) cannot exceed the DTUs of the elastic pool (%d). | Number databases in elastic pool; DTU min per database; DTUs of elastic pool. | Attempting to specify DTU min for databases in the elastic pool that exceeds the DTUs of the elastic pool. | Please consider increasing the DTUs of the elastic pool, or decrease the DTU min per database, or decrease the number of databases in the elastic pool. |
+| 40877 | EX_USER | An elastic pool cannot be deleted unless it does not contain any databases. | None | The elastic pool contains one or more databases and therefore cannot be deleted. | Please remove databases from the elastic pool in order to delete it. |
+| 40881 | EX_USER | The elastic pool '%.*ls' has reached its database count limit.  The database count limit for the elastic pool cannot exceed (%d) for an elastic pool with (%d) DTUs. | Name of elastic pool; database count limit of elastic pool;e DTUs for resource pool. | Attempting to create or add database to elastic pool when the database count limit of the elastic pool has been reached. | Please consider increasing the DTUs of the elastic pool if possible in order to increase its database limit, or remove databases from the elastic pool. |
+| 40889 | EX_USER | The DTUs or storage limit for the elastic pool '%.*ls' cannot be decreased since that would not provide sufficient storage space for its databases. | Name of elastic pool. | Attempting to decrease the storage limit of the elastic pool below its storage usage. | Please consider reducing the storage usage of individual databases in the elastic pool or remove databases from the pool in order to reduce its DTUs or storage limit. |
+| 40891 | EX_USER | The DTU min per database (%d) cannot exceed the DTU max per database (%d). | DTU min per database; DTU max per database. | Attempting to set the DTU min per database higher than the DTU max per database. | Please ensure the DTU min per databases does not exceed the DTU max per database. |
+| TBD | EX_USER | The storage size for an individual database in a elastic pool cannot exceed the max size allowed by '%.*ls' service tier elastic pool. | elastic pool service tier | The max size for the database exceeds the max size allowed by the elastic pool service tier. | Please set the max size of the database within the limits of the max size allowed by the elastic pool service tier. |