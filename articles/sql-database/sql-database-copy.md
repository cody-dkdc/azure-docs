---
title: Copy an Azure SQL database | Microsoft Docs
description: Create a copy of an Azure SQL database
services: sql-database
documentationcenter: ''
author: anosov1960
manager: jhubbard
editor: ''

ms.assetid: 5aaf6bcd-3839-49b5-8c77-cbdf786e359b
ms.service: sql-database
ms.custom: move data
ms.devlang: NA
ms.date: 04/05/2017
ms.author: sashan;carlrab
ms.workload: data-management
ms.topic: article
ms.tgt_pltfrm: NA

---
# Copy an Azure SQL database

<<<<<<< HEAD
Azure SQL Database provides several methods for creating a transactionally consistent copy of an existing SQL database on either the same server or a different server. You can copy a SQL database by using the [Azure portal](sql-database-copy.md#database-copy-using-the-azure-portal), [PowerShell](scripts/sql-database-copy-database-to-new-server-powershell.md), or [T-SQL](sql-database-copy.md#database-copy-using-transact-sql). 
=======
Azure SQL Database provides several methods for creating a transactionally consistent copy of an existing Azure SQL database on either the same server or a different server. You can copy a SQL database using the Azure portal, PowerShell, or T-SQL. 
>>>>>>> 683304ac

## Overview

A database copy is a snapshot of the source database as of the time of the copy request. You can select the same server or a different server, its service tier and performance level, or a different performance level within the same service tier (edition). After the copy is complete, it becomes a fully functional, independent database. At this point, you can upgrade or downgrade it to any edition. The logins, users, and permissions can be managed independently.  

## Logins in the database copy

When you copy a database to the same logical server, the same logins can be used on both databases. The security principal you use to copy the database becomes the database owner on the new database. All database users, their permissions, and their security identifiers (SIDs) are copied to the database copy.  

When you copy a database to a different logical server, the security principal on the new server becomes the database owner on the new database. If you use [contained database users](sql-database-manage-logins.md) for data access, ensure that both the primary and secondary databases always have the same user credentials, so that after the copy is complete you can immediately access it with the same credentials. 

If you use [Azure Active Directory](../active-directory/active-directory-whatis.md), you can completely eliminate the need for managing credentials in the copy. However, when you copy the database to a new server, the login-based access might not work, because the logins do not exist on the new server. To learn about managing logins when you copy a database to a different logical server, see [How to manage Azure SQL database security after disaster recovery](sql-database-geo-replication-security-config.md). 

After the copying succeeds and before other users are remapped, only the login that initiated the copying, the database owner, can log on to the new database. To resolve logins after the copying operation is complete, see [Resolve logins](sql-database-copy.md#resolve-logins.md).

## Copy a database by using the Azure portal

To copy a database by using the Azure portal, open the page for your database, and then click **Copy**. 

   ![Database copy](./media/sql-database-copy/database-copy.png)

<<<<<<< HEAD
## Copy a database by using Transact-SQL
=======
## Database copy using PowerShell

To copy a database using PowerShell, use the [New-AzureRmSqlDatabaseCopy](https://docs.microsoft.com/powershell/module/azurerm.sql/new-azurermsqldatabasecopy) cmdlet. 

```PowerShell
New-AzureRmSqlDatabaseCopy -ResourceGroupName "myResourceGroup" `
    -ServerName $sourceserver `
    -DatabaseName "MySampleDatabase" `
    -CopyResourceGroupName "myResourceGroup" `
    -CopyServerName $targetserver `
    -CopyDatabaseName "CopyOfMySampleDatabase"
```

For a complete sample script, see [Copy a database to a new server](scripts/sql-database-copy-database-to-new-server-powershell.md)

## Database copy using Transact-SQL
>>>>>>> 683304ac

Log on to the master database with the server-level principal login or the login that created the database you want to copy. For database copying to succeed, logins that are not the server-level principal must be members of the dbmanager role. For more information about logins and connecting to the server, see [Manage logins](sql-database-manage-logins.md).

Start copying the source database with the [CREATE DATABASE](https://msdn.microsoft.com/library/ms176061.aspx) statement. Executing this statement initiates the database copying process. Because copying a database is an asynchronous process, the CREATE DATABASE statement returns before the database copying is complete.

### Copy a SQL database to the same server
Log on to the master database with the server-level principal login or the login that created the database you want to copy. For database copying to succeed, logins that are not the server-level principal must be members of the dbmanager role.

This command copies Database1 to a new database named Database2 on the same server. Depending on the size of your database, the copying operation might take some time to complete.

    -- Execute on the master database.
    -- Start copying.
    CREATE DATABASE Database1_copy AS COPY OF Database1;

### Copy a SQL database to a different server

Log on to the master database of the destination server, the SQL database server where the new database is to be created. Use a login that has the same name and password as the database owner of the source database on the source SQL database server. The login on the destination server must also be a member of the dbmanager role or be the server-level principal login.

This command copies Database1 on server1 to a new database named Database2 on server2. Depending on the size of your database, the copying operation might take some time to complete.

    -- Execute on the master database of the target server (server2)
    -- Start copying from Server1 to Server2
    CREATE DATABASE Database1_copy AS COPY OF server1.Database1;


### Monitor the progress of the copying operation

Monitor the copying process by querying the sys.databases and sys.dm_database_copies views. While the copying is in progress, the **state_desc** column of the sys.databases view for the new database is set to **COPYING**.

* If the copying fails, the **state_desc** column of the sys.databases view for the new database is set to **SUSPECT**. Execute the DROP statement on the new database, and try again later.
* If the copying succeeds, the **state_desc** column of the sys.databases view for the new database is set to **ONLINE**. The copying is complete, and the new database is a regular database that can be changed independent of the source database.

> [!NOTE]
> If you decide to cancel the copying while it is in progress, execute the [DROP DATABASE](https://msdn.microsoft.com/library/ms178613.aspx) statement on the new database. Alternatively, executing the DROP DATABASE statement on the source database also cancels the copying process.
> 

## Resolve logins

After the new database is online on the destination server, use the [ALTER USER](https://msdn.microsoft.com/library/ms176060.aspx) statement to remap the users from the new database to logins on the destination server. To resolve orphaned users, see [Troubleshoot Orphaned Users](https://msdn.microsoft.com/library/ms175475.aspx). See also [How to manage Azure SQL database security after disaster recovery](sql-database-geo-replication-security-config.md).

All users in the new database retain the permissions that they had in the source database. The user who initiated the database copy becomes the database owner of the new database and is assigned a new security identifier (SID). After the copying succeeds and before other users are remapped, only the login that initiated the copying, the database owner, can log on to the new database.

To learn about managing users and logins when you copy a database to a different logical server, see [How to manage Azure SQL database security after disaster recovery](sql-database-geo-replication-security-config.md).

## Next steps

* For information about logins, see [Manage logins](sql-database-manage-logins.md) and [How to manage Azure SQL database security after disaster recovery](sql-database-geo-replication-security-config.md).
* To export a database, see [Export the database to a BACPAC](sql-database-export.md).<|MERGE_RESOLUTION|>--- conflicted
+++ resolved
@@ -20,11 +20,7 @@
 ---
 # Copy an Azure SQL database
 
-<<<<<<< HEAD
-Azure SQL Database provides several methods for creating a transactionally consistent copy of an existing SQL database on either the same server or a different server. You can copy a SQL database by using the [Azure portal](sql-database-copy.md#database-copy-using-the-azure-portal), [PowerShell](scripts/sql-database-copy-database-to-new-server-powershell.md), or [T-SQL](sql-database-copy.md#database-copy-using-transact-sql). 
-=======
-Azure SQL Database provides several methods for creating a transactionally consistent copy of an existing Azure SQL database on either the same server or a different server. You can copy a SQL database using the Azure portal, PowerShell, or T-SQL. 
->>>>>>> 683304ac
+Azure SQL Database provides several methods for creating a transactionally consistent copy of an existing Azure SQL database on either the same server or a different server. You can copy a SQL database by using the Azure portal, PowerShell, or T-SQL. 
 
 ## Overview
 
@@ -46,10 +42,7 @@
 
    ![Database copy](./media/sql-database-copy/database-copy.png)
 
-<<<<<<< HEAD
-## Copy a database by using Transact-SQL
-=======
-## Database copy using PowerShell
+## Copy a database by using PowerShell
 
 To copy a database using PowerShell, use the [New-AzureRmSqlDatabaseCopy](https://docs.microsoft.com/powershell/module/azurerm.sql/new-azurermsqldatabasecopy) cmdlet. 
 
@@ -64,8 +57,7 @@
 
 For a complete sample script, see [Copy a database to a new server](scripts/sql-database-copy-database-to-new-server-powershell.md)
 
-## Database copy using Transact-SQL
->>>>>>> 683304ac
+## Copy a database by using Transact-SQL
 
 Log on to the master database with the server-level principal login or the login that created the database you want to copy. For database copying to succeed, logins that are not the server-level principal must be members of the dbmanager role. For more information about logins and connecting to the server, see [Manage logins](sql-database-manage-logins.md).
 
