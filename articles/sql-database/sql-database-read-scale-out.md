--- conflicted
+++ resolved
@@ -106,11 +106,7 @@
 
 ## Using read scale-out with geo-replicated databases
 
-<<<<<<< HEAD
-If your are using read scale-out to load balance read-only workloads on a database that is geo-replicated (e.g. as a member of a failover group), make sure that read scale-out is enabled on both the primary and the geo-replicated secondary databases. This will ensure the same load-balancing effect when your application connects to the new primary after failover. If you are connecting to the geo-replicated secondary database with read-scale enabled, your sessions with `ApplicationIntent=ReadOnly` will be routed to one of the  replicas the same way we route connections on the primary database.  The sessions without `ApplicationIntent=ReadOnly` will be routed to the primary replica of the geo-replicated secondary, which is also read-only. 
-=======
 If your are using read scale-out to load balance read-only workloads on a database that is geo-replicated (e.g. as a member of a failover group), make sure that read scale-out is enabled on both the primary and the geo-replicated secondary databases. This will ensure the same load-balancing effect when your application connects to the new primary after failover. If you are connecting to the geo-replicated secondary database with read-scale enabled, your sessions with `ApplicationIntent=ReadOnly` will be routed to one of the  replicas the same way we route connections on the primary database.  The sessions without `ApplicationIntent=ReadOnly` will be routed to the primary replica of the geo-replicated secondary, which is also read-only. Because geo-replicated secondary database has a different end-point than the primary database, historically to access the secondary it wasn't required to set `ApplicationIntent=ReadOnly`. To ensure backward compatibility, `sys.geo_replication_links` DMV shows `secondary_allow_connections=2` (any client connection is allowed).
->>>>>>> 504bf520
 
 > [!NOTE]
 > During preview, we will not perform round-robin or any other load balanced routing between the local replicas of the secondary database. 
