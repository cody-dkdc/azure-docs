<properties
    pageTitle="Query across cloud databases with different schema | Microsoft Azure"
    description="how to set up cross-database queries over vertical partitions"    
    services="sql-database"
    documentationCenter=""  
    manager="jhubbard"
    authors="torsteng"/>

<tags
    ms.service="sql-database"
    ms.workload="sql-database"
    ms.tgt_pltfrm="na"
    ms.devlang="na"
    ms.topic="article"
    ms.date="04/11/2016"
    ms.author="torsteng;sidneyh" />

<<<<<<< HEAD
# Query across cloud databases with different schema (preview)
=======
# Query across cloud databases with different schemas (preview)
>>>>>>> e75a547e

![Query across tables in different databases][1]

Vertically-partitioned databases use different sets of tables on different databases. That means that the schema is different on different databases. For instance, all tables for inventory are on one database while all accounting-related tables are on a second database. 

## Prerequisites

* The user must possess ALTER ANY EXTERNAL DATA SOURCE permission. This permission is included with the ALTER DATABASE permission.
* ALTER ANY EXTERNAL DATA SOURCE permissions are needed to refer to the underlying data source.

## Overview

These statements create the metadata representation of your sharded data tier in the elastic query database. 

**NOTE**:  Unlike with horizontal partitioning, these DDL statements do not depend on defining a data tier with a shard map through the elastic database client library.

1. [CREATE MASTER KEY](https://msdn.microsoft.com/library/ms174382.aspx)
2. [CREATE DATABASE SCOPED CREDENTIAL](https://msdn.microsoft.com/library/mt270260.aspx)
3. [CREATE EXTERNAL DATA SOURCE](https://msdn.microsoft.com/library/dn935022.aspx)
4. [CREATE EXTERNAL TABLE](https://msdn.microsoft.com/library/dn935021.aspx) 


## 1.1 Create database scoped master key and credentials 

The credential is used by the elastic query to connect to your remote databases.  

    CREATE MASTER KEY ENCRYPTION BY PASSWORD = 'password';
    CREATE DATABASE SCOPED CREDENTIAL <credential_name>  WITH IDENTITY = '<username>',  
    SECRET = '<password>'
    [;]
 
**Note**    Ensure that the *<username>* does not include any *"@servername"* suffix. 

## 1.2 Create external data sources

Syntax:

    <External_Data_Source> ::=
    CREATE EXTERNAL DATA SOURCE <data_source_name> WITH 
               (TYPE = RDBMS,
                LOCATION = ’<fully_qualified_server_name>’,
                DATABASE_NAME = ‘<remote_database_name>’,  
                CREDENTIAL = <credential_name> 
                ) [;] 

**Important**   The TYPE parameter must be set to **RDBMS**. 

### Example 

The following example illustrates the use of the CREATE statement for external data sources. 

	CREATE EXTERNAL DATA SOURCE RemoteReferenceData 
	WITH 
	( 
		TYPE=RDBMS, 
		LOCATION='myserver.database.windows.net', 
		DATABASE_NAME='ReferenceData', 
		CREDENTIAL= SqlUser 
	); 
 
To retrieve the list of current external data sources: 

    select * from sys.external_data_sources; 

### 1.3 External Tables 

Syntax:

	CREATE EXTERNAL TABLE [ database_name . [ schema_name ] . | schema_name . ] table_name  
    ( { <column_definition> } [ ,...n ])     
	{ WITH ( <rdbms_external_table_options> ) } 
	)[;] 
	
	<rdbms_external_table_options> ::= 
      DATA_SOURCE = <External_Data_Source>, 
      [ SCHEMA_NAME = N'nonescaped_schema_name',] 
      [ OBJECT_NAME = N'nonescaped_object_name',] 

### Example  

	CREATE EXTERNAL TABLE [dbo].[customer]( 
		[c_id] int NOT NULL, 
		[c_firstname] nvarchar(256) NULL, 
		[c_lastname] nvarchar(256) NOT NULL, 
		[street] nvarchar(256) NOT NULL, 
		[city] nvarchar(256) NOT NULL, 
		[state] nvarchar(20) NULL, 
		[country] nvarchar(50) NOT NULL, 
	) 
	WITH 
	( 
	       DATA_SOURCE = RemoteReferenceData 
	); 

The following example shows how to retrieve the list of external tables from the current database: 

	select * from sys.external_tables; 

### Remarks

Elastic query extends the existing external table syntax to define external tables that use external data sources of type RDBMS. An external table definition for vertical partitioning covers the following aspects: 

* **Schema**: The external table DDL defines a schema that your queries can use. The schema provided in your external table definition needs to match the schema of the tables in the remote database where the actual data is stored. 

* **Remote database reference**: The external table DDL refers to an external data source. The external data source specifies the logical server name and database name of the remote database where the actual table data is stored. 

Using an external data source as outlined in the previous section, the syntax to create external tables is as follows: 

The DATA_SOURCE clause defines the external data source (i.e. the remote database in case of vertical partitioning) that is used for the external table.  

The SCHEMA_NAME and OBJECT_NAME clauses provide the ability to map the external table definition to a table in a different schema on the remote database, or to a table with a different name, respectively. This is useful is you want to define an external table to a catalog view or DMV on your remote database – or any other situation where the remote table name is already taken locally.  

The following DDL statement drops an existing external table definition from the local catalog. It does not impact the remote database. 

	DROP EXTERNAL TABLE [ database_name . [ schema_name ] . | schema_name. ] table_name[;]  

**Permissions for CREATE/DROP EXTERNAL TABLE**: ALTER ANY EXTERNAL DATA SOURCE permissions are needed for external table DDL which is also needed to refer to the underlying data source.  

## Security considerations
Users with access to the external table automatically gain access to the underlying remote tables under the credential given in the external data source definition. You should carefully manage access to the external table in order to avoid undesired elevation of privileges through the credential of the external data source. Regular SQL permissions can be used to GRANT or REVOKE access to an external table just as though it were a regular table.  


## Example: querying vertically partitioned databases 

The following query performs a three-way join between the two local tables for orders and order lines and the remote table for customers. This is an example of the reference data use case for elastic query: 

	SELECT  	
	 c_id as customer,
	 c_lastname as customer_name,
	 count(*) as cnt_orderline, 
	 max(ol_quantity) as max_quantity,
	 avg(ol_amount) as avg_amount,
	 min(ol_delivery_d) as min_deliv_date
	FROM customer 
	JOIN orders 
	ON c_id = o_c_id
	JOIN  order_line 
	ON o_id = ol_o_id and o_c_id = ol_c_id
	WHERE c_id = 100

  
## Connectivity for tools

You can use regular SQL Server connection strings to connect your BI and data integration tools to databases on the SQL DB server that has elastic query enabled and external tables defined. Make sure that SQL Server is supported as a data source for your tool. Then refer to the elastic query database and its external tables just like any other SQL Server database that you would connect to with your tool. 

## Best practices 
 
* Ensure that the elastic query endpoint database has been given access to the remote database by enabling access for Azure Services in its SQL DB firewall configuration. Also ensure that the credential provided in the external data source definition can successfully log into the remote database and has the permissions to access the remote table.  

* Elastic query works best for queries where most of the computation can be done on the remote databases. You typically get the best query performance with selective filter predicates that can be evaluated on the remote databases or joins that can be performed completely on the remote database. Other query patterns may need to load large amounts of data from the remote database and may perform poorly. 


## Next steps

To query horizontally partitioned databases (also knonw as sharded databases), see [Queries across sharded cloud databases (horizontally partitioned)](sql-database-elastic-query-horizontal-partitioning.md).

[AZURE.INCLUDE [elastic-scale-include](../../includes/elastic-scale-include.md)]


<!--Image references-->
[1]: ./media/sql-database-elastic-query-vertical-partitioning/verticalpartitioning.png


<!--anchors--><|MERGE_RESOLUTION|>--- conflicted
+++ resolved
@@ -15,11 +15,7 @@
     ms.date="04/11/2016"
     ms.author="torsteng;sidneyh" />
 
-<<<<<<< HEAD
-# Query across cloud databases with different schema (preview)
-=======
 # Query across cloud databases with different schemas (preview)
->>>>>>> e75a547e
 
 ![Query across tables in different databases][1]
 
