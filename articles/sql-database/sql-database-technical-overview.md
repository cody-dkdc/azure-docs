---
title: What is the Azure SQL Database service? | Microsoft Docs
description: 'Get an introduction to SQL Database: technical details and capabilities of Microsoft''s relational database management system (RDBMS) in the cloud.'
keywords: introduction to sql,intro to sql,what is sql database
services: sql-database
documentationcenter: ''
author: CarlRabeler
manager: jhubbard
editor: 
ms.assetid: c561f600-a292-4e3b-b1d4-8ab89b81db48
ms.service: sql-database
ms.custom: overview
ms.devlang: na
ms.topic: overview
ms.tgt_pltfrm: na
<<<<<<< HEAD
ms.date: 02/28/2018
=======
ms.date: 02/12/2018
>>>>>>> 7888b428
ms.workload: "Active"
ms.author: carlrab
ms.reviewer: carlrab
---
# What is the Azure SQL Database service? 

SQL Database is a general-purpose relational database managed service in Microsoft Azure that supports structures such as relational data, JSON, spatial, and XML. SQL Database offers managed [single SQL databases](sql-database-servers-databases.md), managed SQL databases in an [elastic pool](sql-database-elastic-pool.md), and managed SQL instances - called [SQL Database Managed Instance](sql-database-managed-instance.md) (in public preview). It delivers [dynamically scalable performance](sql-database-service-tiers.md) and provides options such as [columnstore indexes](https://docs.microsoft.com/sql/relational-databases/indexes/columnstore-indexes-overview) for extreme analytic analysis and reporting, and [in-memory OLTP](sql-database-in-memory.md) for extreme transactional processing. Microsoft handles all patching and updating of the SQL code base seamlessly and abstracts away all management of the underlying infrastructure. 

SQL Database shares its code base with the [Microsoft SQL Server database engine](https://docs.microsoft.com/sql/sql-server/sql-server-technical-documentation). With Microsoft's cloud-first strategy, the newest capabilities of SQL Server are released first to SQL Database, and then to SQL Server itself. This approach provides you with the newest SQL Server capabilities with no overhead for patching or upgrading - and with these new features tested across millions of databases. For information about new capabilities as they are announced, see:

- **[Azure Roadmap for SQL Database](https://azure.microsoft.com/roadmap/?category=databases)**: A place to find out what’s new and what’s coming next. 
- **[Azure SQL Database blog](https://azure.microsoft.com/blog/topics/database)**: A place where SQL Server product team members blog about SQL Database news and features. 

> [!IMPORTANT]
> To understand the feature differences between SQL Database and SQL Server, see [SQL features](sql-database-features.md). 

SQL Database delivers predictable performance at multiple service levels that provides dynamic scalability with no downtime, built-in intelligent optimization, global scalability and availability, and advanced security options — all with near-zero administration. These capabilities allow you to focus on rapid app development and accelerating your time to market, rather than allocating precious time and resources to managing virtual machines and infrastructure. The SQL Database service is currently in 38 data centers around the world, with more data centers coming online regularly, which enables you to run your database in a data center near you.

> [!IMPORATNT]
> SQL Database Managed Instance is currently in preview and is only available at a single service level. For more information, see [SQL Database Managed Instance](sql-database-managed-instance.md).
>

## Scalable performance and pools

With SQL Database, each database is isolated from each other and portable, each with its own [service tier](sql-database-service-tiers.md) with a guaranteed performance level. SQL Database provides different performance levels for different needs, and enables databases to be pooled to maximize the use of resources and save money.

With SQL Database Managed Instance, each instance is isolated from other instances with guaranteed resources. For more information, see [SQL Database Managed Instance](sql-database-managed-instance.md) 

### Adjust performance and scale without downtime

SQL Database offers four service tiers to support lightweight to heavyweight database workloads: Basic, Standard, and Premium. You can build your first app on a small, single database at a low cost per month and then change its service tier manually or programmatically at any time to meet the needs of your solution. You can adjust performance without downtime to your app or to your customers. Dynamic scalability enables your database to transparently respond to rapidly changing resource requirements and enables you to only pay for the resources that you need when you need them.

   ![scaling](./media/sql-database-what-is-a-dtu/single_db_dtus.png)

SQL Database Managed Instance is in preview and offers a single service tier. For more information, see [SQL Database Managed Instance](sql-database-managed-instance.md)

### Elastic pools to maximize resource utilization

For many businesses and applications, being able to create single databases and dial performance up or down on demand is enough, especially if usage patterns are relatively predictable. But if you have unpredictable usage patterns, it can make it hard to manage costs and your business model. [Elastic pools](sql-database-elastic-pool.md) are designed to solve this problem. The concept is simple. You allocate performance resources to a pool rather than an individual database, and pay for the collective performance resources of the pool rather than for single database performance. 

   ![elastic pools](./media/sql-database-what-is-a-dtu/sqldb_elastic_pools.png)

With elastic pools, you don’t need to focus on dialing database performance up and down as demand for resources fluctuates. The pooled databases consume the performance resources of the elastic pool as needed. Pooled databases consume but don’t exceed the limits of the pool, so your cost remains predictable even if individual database usage doesn’t. What’s more, you can [add and remove databases to the pool](sql-database-elastic-pool-manage-portal.md), scaling your app from a handful of databases to thousands, all within a budget that you control. You can also control the minimum and maximum resources available to databases in the pool to ensure that no database in the pool uses all the pool resources and that every pooled database has a guaranteed minimum amount of resources. To learn more about design patterns for SaaS applications using elastic pools, see [Design Patterns for Multi-tenant SaaS Applications with SQL Database](sql-database-design-patterns-multi-tenancy-saas-applications.md).

> [!IMPORTANT]
> SQL Database Managed Instance does not support elastic pools.

### Blend single databases with pooled databases

Either way you go — single databases or elastic pools — you are not locked in. You can blend single databases with elastic pools, and change the service tiers of single databases and elastic pools quickly and easily to adapt to your situation. With the power and reach of Azure, you can mix-and-match other Azure services with SQL Database to meet your unique app design needs, drive cost and resource efficiencies, and unlock new business opportunities.

### Extensive monitoring and alerting capabilities

But how can you compare the relative performance of single databases and elastic pools? How do you know the right click-stop when you dial up and down? You use the [built-in performance monitoring](sql-database-performance.md) and [alerting](sql-database-insights-alerts-portal.md) tools, combined with the performance ratings based on [Database Transaction Units (DTUs) for single databases and elastic DTUs (eDTUs) for elastic pools](sql-database-what-is-a-dtu.md). Using these tools, you can quickly assess the impact of scaling up or down based on your current or project performance needs. See [SQL Database options and performance: Understand what's available in each service tier](sql-database-service-tiers.md) for details.

Additionally, SQL Database can [emit metrics and diagnostic logs](sql-database-metrics-diag-logging.md) for easier monitoring. You can configure SQL Database to store resource usage, workers and sessions, and connectivity into one of these Azure resources:

- **Azure Storage**: For archiving vast amounts of telemetry for a small price
- **Azure Event Hub**: For integrating SQL Database telemetry with your custom monitoring solution or hot pipelines
- **Azure Log Analytics**: For built-in monitoring solution with reporting, alerting, and mitigating capabilities

    ![architecture](./media/sql-database-metrics-diag-logging/architecture.png)

## Availability capabilities

Azure's industry leading 99.99% availability service level agreement [(SLA)](http://azure.microsoft.com/support/legal/sla/), powered by a global network of Microsoft-managed datacenters, helps keep your app running 24/7. In addition, SQL Database provides built-in [business continuity and global scalability](sql-database-business-continuity.md) features, including:

- **[Automatic backups](sql-database-automated-backups.md)**: SQL Database automatically performs full, differential, and transaction log backups.
- **[Point-in-time restores](sql-database-recovery-using-backups.md)**: SQL Database supports recovery to any point in time within the automatic backup retention period.
- **[Active geo-replication](sql-database-geo-replication-overview.md)**: SQL Database allows you to configure up to four readable secondary databases in either the same or globally distributed Azure data centers.  For example, if you have a SaaS application with a catalog database that has a high volume of concurrent read-only transactions, use active geo-replication to enable global read scale and remove bottlenecks on the primary that are due to read workloads. 
- **[Failover groups](sql-database-geo-replication-overview.md)**: SQL Database allows you to enable high availability and load balancing at global scale, including transparent geo-replication and failover of large sets of databases and elastic pools. Failover groups and active geo-replication enables creation of globally distributed SaaS applications with minimal administration overhead leaving all the complex monitoring, routing, and failover orchestration to SQL Database.

## Built-in intelligence

With SQL Database, you get built-in intelligence that helps you dramatically reduce the costs of running and managing databases and maximizes both performance and security of your application. Running millions of customer workloads around-the-clock, SQL Database collects and processes a massive amount of telemetry data, while also fully respecting customer privacy behind the scenes. Various algorithms are continuously evaluating the telemetry data so that the service can learn and adapt with your application. Based on this analysis, the service comes up with performance improving recommendations tailored to your specific workload. 

### Automatic performance monitoring and tuning

SQL Database provides detailed insight into the queries that you need to monitor. SQL Database's learns about your database patterns and enables you to adapt your database schema to your workload. SQL Database provides [performance tuning recommendations](sql-database-advisor.md), where you can review tuning actions and apply them. 

However, constantly monitoring database is a hard and tedious task, especially when dealing with many databases. [Intelligent Insights](sql-database-intelligent-insights.md) does this job for you by automatically monitoring SQL Database performance at scale and it informs you of performance degradation issues, it identifies the root cause of the issue and provides performance improvement recommendations when possible.

Managing a huge number of databases might be impossible to do efficiently even with all available tools and reports that SQL Database and Azure portal provide. Instead of monitoring and tuning your database manually, you might consider delegating some of the monitoring and tuning actions to SQL Database using [automatic tuning](sql-database-automatic-tuning.md). SQL Database automatically apply recommendations, tests, and verifies each of its tuning actions to ensure the performance keeps improving. This way, SQL Database automatically adapts to your workload in controlled and safe way. Automatic tuning means that the performance of your database is carefully monitored and compared before and after every tuning action, and if the performance doesn’t improve, the tuning action is reverted.

Today, many of our partners running [SaaS multi-tenant apps](sql-database-design-patterns-multi-tenancy-saas-applications.md) on top of SQL Database are relying on automatic performance tuning to make sure their applications always have stable and predictable performance. For them, this feature tremendously reduces the risk of having a performance incident in the middle of the night. In addition, since part of their customer base also uses SQL Server, they are using the same indexing recommendations provided by SQL Database to help their SQL Server customers.

There are two automatic tuning aspects that are [available in SQL Database](sql-database-automatic-tuning.md):

- **Automatic index management**: Identifies indexes that should be added in your database, and indexes that should be removed.
- **Automatic plan correction**: Identifies problematic plans and fixes SQL plan performance problems (coming soon, already available in SQL Server 2017).

### Adaptive query processing

We are also adding the [adaptive query processing](/sql/relational-databases/performance/adaptive-query-processing) family of features to SQL Database, including interleaved execution for multi-statement table-valued functions, batch mode memory grant feedback, and batch mode adaptive joins. Each of these adaptive query processing features applies similar “learn and adapt” techniques, helping further address performance issues related to historically intractable query optimization problems.

### Intelligent threat detection

 [SQL Threat Detection](sql-database-threat-detection.md) leverages [SQL Database auditing](sql-database-auditing.md) to continuously monitor Azure SQL databases for potentially harmful attempts to access sensitive data. SQL threat detection provides a new layer of security, which enables customers to detect and respond to potential threats as they occur by providing security alerts on anomalous activities. Users receive alerts upon suspicious database activities, potential vulnerabilities, and SQL injection attacks, and anomalous database access patterns. SQL threat detection alerts provide details of suspicious activity and recommend action on how to investigate and mitigate the threat. Users can explore the suspicious events to determine if the event results from an attempt to access, breach, or exploit data in the database. Threat detection makes it simple to address potential threats to the database without the need to be a security expert or manage advanced security monitoring systems.

## Advanced security and compliance

SQL Database provides a range of [built-in security and compliance features](sql-database-security-overview.md) to help your application meet various security and compliance requirements. 

### Auditing for compliance and security

[SQL Database Auditing](sql-database-auditing.md) tracks database events and writes them to an audit log in your Azure storage account. Auditing can help you maintain regulatory compliance, understand database activity, and gain insight into discrepancies and anomalies that could indicate business concerns or suspected security violations.

### Data encryption at rest

SQL Database [transparent data encryption](/sql/relational-databases/security/encryption/transparent-data-encryption-azure-sql) helps protect against the threat of malicious activity by performing real-time encryption and decryption of the database, associated backups, and transaction log files at rest without requiring changes to the application. Starting in May 2017, all newly created Azure SQL databases are automatically protected with transparent data encryption (TDE). TDE is SQL’s proven encryption-at-rest technology that is required by many compliance standards to protect against theft of storage media. Customers can manage the TDE encryption keys and other secrets in a secure and compliant manner using Azure Key Vault.

### Data encryption in motion

SQL Database is the only database system to offer protection of sensitive data in flight, at rest and during query processing with [Always Encrypted](https://docs.microsoft.com/sql/relational-databases/security/encryption/always-encrypted-database-engine). Always Encrypted is an industry-first that offers unparalleled data security against breaches involving the theft of critical data. For example, with Always Encrypted, customers’ credit card numbers are stored encrypted in the database always, even during query processing, allowing decryption at the point of use by authorized staff or applications that need to process that data.

### Dynamic data masking

[SQL Database dynamic data masking](sql-database-dynamic-data-masking-get-started.md) limits sensitive data exposure by masking it to non-privileged users. Dynamic data masking helps prevent unauthorized access to sensitive data by enabling customers to designate how much of the sensitive data to reveal with minimal impact on the application layer. It’s a policy-based security feature that hides the sensitive data in the result set of a query over designated database fields, while the data in the database is not changed.

### Row-level security

[Row-level security](https://docs.microsoft.com/sql/relational-databases/security/row-level-security) enables customers to control access to rows in a database table based on the characteristics of the user executing a query (such as by group membership or execution context). Row-level security (RLS) simplifies the design and coding of security in your application. RLS enables you to implement restrictions on data row access. For example ensuring that workers can access only those data rows that are pertinent to their department, or restricting a customer's data access to only the data relevant to their company.

### Azure Active Directory integration and multi-factor authentication

SQL Database enables you to centrally manage identities of database user and other Microsoft services with [Azure Active Directory integration](sql-database-aad-authentication.md). This capability simplified permission management and enhances security. Azure Active Directory supports [multi-factor authentication](sql-database-ssms-mfa-authentication.md) (MFA) to increase data and application security while supporting a single sign-on process.

### Compliance certification

SQL Database participates in regular audits and has been certified against several compliance standards. For more information, see the [Microsoft Azure Trust Center](https://azure.microsoft.com/support/trust-center/), where you can find the most current list of [SQL Database compliance certifications](https://azure.microsoft.com/support/trust-center/services/).

## Easy-to-use tools

SQL Database makes building and maintaining applications easier and more productive. SQL Database allows you to focus on what you do best: building great apps. You can manage and develop in SQL Database using tools and skills you already have.

- **[The Azure portal](https://portal.azure.com/)**: A web-based application for managing all Azure services 
- **[SQL Server Management Studio](https://docs.microsoft.com/sql/ssms/download-sql-server-management-studio-ssms)**: A free, downloadable client application for managing any SQL infrastructure, from SQL Server to SQL Database
- **[SQL Server Data Tools in Visual Studio](https://docs.microsoft.com/sql/ssdt/download-sql-server-data-tools-ssdt)**: A free, downloadable client application for developing SQL Server relational databases, Azure SQL databases, Integration Services packages, Analysis Services data models, and Reporting Services reports.
- **[Visual Studio Code](https://code.visualstudio.com/docs)**: a free, downloadable, open source, code editor for Windows, macOS, and Linux that supports extensions, including the [mssql extension](https://aka.ms/mssql-marketplace) for querying Microsoft SQL Server, Azure SQL Database, and SQL Data Warehouse.

SQL Database supports building applications with Python, Java, Node.js, PHP, Ruby, and .NET on the MacOS, Linux, and Windows. SQL Database supports the same [connection libraries](sql-database-libraries.md) as SQL Server.

## Engage with the SQL Server engineering team

- [DBA Stack Exchange](https://dba.stackexchange.com/questions/tagged/sql-server): Ask database administration questions
- [Stack Overflow](http://stackoverflow.com/questions/tagged/sql-server): Ask development questions
- [MSDN Forums](https://social.msdn.microsoft.com/Forums/en-US/home?category=sqlserver): Ask technical questions
- [Feedback](http://aka.ms/sqlfeedback): Report bugs and request feature
- [Reddit](https://www.reddit.com/r/SQLServer/): Discuss SQL Server

## Next steps

- See the [pricing page](https://azure.microsoft.com/pricing/details/sql-database/) for single database and elastic pools cost comparisons and calculators.

- See these quick starts to get you started:

  - [Create a SQL database in the Azure portal](sql-database-get-started-portal.md)  
  - [Create a SQL database with the Azure CLI](sql-database-get-started-cli.md)
  - [Create a SQL database using PowerShell](sql-database-get-started-powershell.md)

- For a set of Azure CLI and PowerShell samples, see:
  - [Azure CLI samples for SQL Database](sql-database-cli-samples.md)
  - [Azure PowerShell samples for SQL Database](sql-database-powershell-samples.md)<|MERGE_RESOLUTION|>--- conflicted
+++ resolved
@@ -13,11 +13,7 @@
 ms.devlang: na
 ms.topic: overview
 ms.tgt_pltfrm: na
-<<<<<<< HEAD
 ms.date: 02/28/2018
-=======
-ms.date: 02/12/2018
->>>>>>> 7888b428
 ms.workload: "Active"
 ms.author: carlrab
 ms.reviewer: carlrab
