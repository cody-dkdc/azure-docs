--- conflicted
+++ resolved
@@ -7,11 +7,7 @@
 manager: craigg
 ms.service: sql-database
 ms.topic: overview
-<<<<<<< HEAD
 ms.date: 09/14/2018
-=======
-ms.date: 09/23/2018
->>>>>>> f489982b
 ms.author: carlrab
 ---
 # What is the Azure SQL Database service? 
@@ -35,14 +31,7 @@
 > [!IMPORTANT]
 > To understand the feature differences between SQL Database and SQL Server, see [SQL features](sql-database-features.md). 
 
-<<<<<<< HEAD
 SQL Database delivers predictable performance with multiple resource types, service tiers, and compute sizes that provides dynamic scalability with no downtime, built-in intelligent optimization, global scalability and availability, and advanced security options — all with near-zero administration. These capabilities allow you to focus on rapid app development and accelerating your time to market, rather than allocating precious time and resources to managing virtual machines and infrastructure. The SQL Database service is currently in 38 data centers around the world, with more data centers coming online regularly, which enables you to run your database in a data center near you.
-=======
-SQL Database delivers predictable performance at multiple service levels that provides dynamic scalability with no downtime, built-in intelligent optimization, global scalability and availability, and advanced security options — all with near-zero administration. These capabilities allow you to focus on rapid app development and accelerating your time to market, rather than allocating precious time and resources to managing virtual machines and infrastructure. The SQL Database service is currently in 38 data centers around the world, with more data centers coming online regularly, which enables you to run your database in a data center near you.
-
-> [!NOTE]
-> The Business Critical tier in Managed Instance is currently in public preview. For more information, see [SQL Database Managed Instance](sql-database-managed-instance.md).
->>>>>>> f489982b
 
 ## Scalable performance and pools
 
