--- conflicted
+++ resolved
@@ -15,11 +15,7 @@
 ms.topic: overview
 ms.tgt_pltfrm: na
 ms.workload: data-management
-<<<<<<< HEAD
 ms.date: 09/19/2017
-=======
-ms.date: 06/30/2017
->>>>>>> 49a055fb
 ms.author: carlrab
 ---
 # What is the Azure SQL Database service? 
@@ -55,7 +51,7 @@
 
 With elastic pools, you don’t need to focus on dialing database performance up and down as demand for resources fluctuates. The pooled databases consume the performance resources of the elastic pool as needed. Pooled databases consume but don’t exceed the limits of the pool, so your cost remains predictable even if individual database usage doesn’t. What’s more, you can [add and remove databases to the pool](sql-database-elastic-pool-manage-portal.md), scaling your app from a handful of databases to thousands, all within a budget that you control. You can also control the minimum and maximum resources available to databases in the pool to ensure that no database in the pool uses all the pool resources and that every pooled database has a guaranteed minimum amount of resources. To learn more about design patterns for SaaS applications using elastic pools, see [Design Patterns for Multi-tenant SaaS Applications with SQL Database](sql-database-design-patterns-multi-tenancy-saas-applications.md).
 
-### Blend single databases with pooled databases
+### Blend single databases with pooled database
 
 Either way you go — single databases or elastic pools — you are not locked in. You can blend single databases with elastic pools, and change the service tiers of single databases and elastic pools quickly and easily to adapt to your situation. With the power and reach of Azure, you can mix-and-match other Azure services with SQL Database to meet your unique app design needs, drive cost and resource efficiencies, and unlock new business opportunities.
 
@@ -64,7 +60,6 @@
 But how can you compare the relative performance of single databases and elastic pools? How do you know the right click-stop when you dial up and down? You use the [built-in performance monitoring](sql-database-performance.md) and [alerting](sql-database-insights-alerts-portal.md) tools, combined with the performance ratings based on [Database Transaction Units (DTUs) for single databases and elastic DTUs (eDTUs) for elastic pools](sql-database-what-is-a-dtu.md). Using these tools, you can quickly assess the impact of scaling up or down based on your current or project performance needs. See [SQL Database options and performance: Understand what's available in each service tier](sql-database-service-tiers.md) for details.
 
 Additionally, SQL Database can [emit metrics and diagnostic logs](sql-database-metrics-diag-logging.md) for easier monitoring. You can configure SQL Database to store resource usage, workers and sessions, and connectivity into one of these Azure resources:
-
 - **Azure Storage**: For archiving vast amounts of telemetry for a small price
 - **Azure Event Hub**: For integrating SQL Database telemetry with your custom monitoring solution or hot pipelines
 - **Azure Log Analytics**: For built-in monitoring solution with reporting, alerting, and mitigating capabilities
