--- conflicted
+++ resolved
@@ -11,11 +11,7 @@
 ms.author: sashan
 ms.reviewer: carlrab
 manager: craigg
-<<<<<<< HEAD
-ms.date: 10/23/2018
-=======
 ms.date: 10/24/2018
->>>>>>> 7e42af9e
 ---
 # Store Azure SQL Database backups for up to 10 years
 
@@ -27,12 +23,8 @@
 
 ## How SQL Database long-term retention works
 
-<<<<<<< HEAD
 Long-term backup retention (LTR) leverages the full database backups that are [automatically created](sql-database-automated-backups.md) to enable point-time restore (PITR). These backups are copied to different storage blobs if LTR policy is configured.
 You can configure a LTR policy for each SQL database and specify how frequently you need to copy the backups to the long-term storage blobs. To enable that flexibility you can define the policy using a combination of four parameters: weekly backup retention (W), monthly backup retention (M), yearly backup retention (Y) and week of year (WeekOfYear). If you specify W, one backup every week will be copied to the long-term storage. If you specify M, one backup during the first week of each month will be copied to the long-term storage. If you specify Y, one backup during the week specified by WeekOfYear will be copied to the long-term storage. Each backup will be kept in the long-term storage for the period specified by these parameters. 
-=======
-Long-term backup retention leverages the [automatic SQL Database backups](sql-database-automated-backups.md) created for point-time restore (PITR). You can configure a long term retention policy for each SQL database and specify how frequently you need to copy the backups to the long-term storage. To enable that flexibility you can define the policy using a combination of four parameters: weekly backup retention (W), monthly backup retention (M), yearly backup retention (Y) and week of year (WeekOfYear). If you specify W, one backup every week will be copied to the long-term storage. If you specify M, one backup during the first week of each month will be copied to the long-term storage. If you specify Y, one backup during the week specified by WeekOfYear will be copied to the long-term storage. Each backup will be kept in the long-term storage for the period specified by these parameters. 
->>>>>>> 7e42af9e
 
 Examples:
 
