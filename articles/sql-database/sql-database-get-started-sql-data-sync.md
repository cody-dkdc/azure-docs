---
title: Getting started with Azure SQL Data Sync (Preview) | Microsoft Docs
description: This tutorial helps you get started with Azure SQL Data Sync (Preview).
services: sql-database
documentationcenter: ''
author: douglaslms
manager: jhubbard
editor: ''

ms.assetid: a295a768-7ff2-4a86-a253-0090281c8efa
ms.service: sql-database
<<<<<<< HEAD
ms.custom: sync data
ms.workload: load & move data
=======
ms.custom: load & move data
ms.workload: na
>>>>>>> d4a275d9
ms.tgt_pltfrm: na
ms.devlang: na
ms.topic: article
ms.date: 07/11/2016
ms.author: douglasl

---
# Getting Started with Azure SQL Data Sync (Preview)
In this tutorial, you learn how to set up Azure SQL Data Sync.

> [!IMPORTANT]
> The Data Sync service update will be available for selected existing Data Sync customers starting June 1. It will be available for all customers by June 15. [Email us](mailto:DataSyncMigration@microsoft.com) with your subscription id for early access. For information about the original Data Sync service, see the [technical documentation for the original service](http://download.microsoft.com/download/4/E/3/4E394315-A4CB-4C59-9696-B25215A19CEF/SQL_Data_Sync_Preview.pdf).

This tutorial assumes that you have at least some prior experience with SQL Server and Azure SQL Database. In this tutorial, you create a hybrid sync group that contains SQL Server and SQL Database instances. The new sync group is fully configured and synchronizing on the schedule you set.

> [!NOTE]
> The complete technical documentation set for Azure SQL Data Sync, formerly located on MSDN, is available as a .pdf. Download it [here](https://github.com/Microsoft/sql-server-samples/raw/master/samples/features/sql-data-sync/Data_Sync_Preview_full_documentation.pdf?raw=true).

## Step 1 - Create sync group

### Locate the Data Sync settings

1.  In your browser, navigate to the Azure portal.

2.  In the portal, locate your SQL databases from your Dashboard or from the SQL Databases icon on the toolbar.

    ![List of Azure SQL databases](media/sql-database-get-started-sql-data-sync/datasync-preview-sqldbs.png)

3.  On the **SQL databases** blade, select the existing SQL database that you want to use as the hub database for Data Sync. The SQL database blade opens.

4.  On the SQL database blade for the selected database, select **Sync to other databases**. The Data Sync blade opens.

    ![Sync to other databases option](media/sql-database-get-started-sql-data-sync/datasync-preview-newsyncgroup.png)

### Create a new Sync Group

1.  On the Data Sync blade, select **New Sync Group**. The **New sync group** blade opens with Step 1, **Create sync group**, highlighted. The **Create Data Sync Group** blade also opens.

2.  On the **Create Data Sync Group** blade, do the following things:

    1.  In the **Sync Group Name** field, enter a name for the new sync group.

    2.  In the **Sync Metadata Database** section, choose whether to create a new database (recommended) or to use an existing database.

        If you chose **New database**, select **Create new database.** The **SQL Database** blade opens. On the **SQL Database** blade, name and configure the new database. Then select **OK**.

        If you chose **Use existing database**, select the database from the list.

    3.  In the **Automatic Sync** section, first select **On** or **Off**.

        If you chose **On**, in the **Sync Frequency** section, enter a number and select Seconds, Minutes, Hours, or Days.

        ![Specify sync frequency](media/sql-database-get-started-sql-data-sync/datasync-preview-syncfreq.png)

    4.  In the **Conflict Resolution** section, select "Hub wins" or "Member wins."

        ![Specify how conflicts are resolved](media/sql-database-get-started-sql-data-sync/datasync-preview-conflictres.png)

    5.  Select **OK** and wait for the new sync group to be created and deployed.

## Step 2 - Add sync members

After the new sync group is created and deployed, Step 2, **Add sync members**, is highlighted in the **New sync group** blade.

In the **Hub Database** section, enter the existing credentials for the SQL Database server on which the hub database is located. Don't enter *new* credentials in this section.

![Hub database has been added to sync group](media/sql-database-get-started-sql-data-sync/datasync-preview-hubadded.png)

## Add an Azure SQL Database

In the **Member Database** section, optionally add an Azure SQL Database to the sync group by selecting **Add an Azure Database**. The **Configure Azure Database** blade opens.

On the **Configure Azure Database** blade, do the following things:

1.  In the **Sync Member Name** field, provide a name for the new sync member. This name is distinct from the name of the database itself.

2.  In the **Subscription** field, select the associated Azure subscription for billing purposes.

3.  In the **Azure SQL Server** field, select the existing SQL database server.

4.  In the **Azure SQL Database** field, select the existing SQL database.

5.  In the **Sync Directions** field, select Bi-directional Sync, To the Hub, or From the Hub.

    ![Adding a new SQL Database sync member](media/sql-database-get-started-sql-data-sync/datasync-preview-memberadding.png)

6.  In the **Username** and **Password** fields, enter the existing credentials for the SQL Database server on which the member database is located. Don't enter *new* credentials in this section.

7.  Select **OK** and wait for the new sync member to be created and deployed.

    ![New SQL Database sync member has been added](media/sql-database-get-started-sql-data-sync/datasync-preview-memberadded.png)

## Add an on-premises SQL Server database

In the **Member Database** section, optionally add an on-premises SQL Server to the sync group by selecting **Add an On-Premises Database**. The **Configure On-Premises** blade opens.

On the **Configure On-Premises** blade, do the following things:

1.  Select **Choose the Sync Agent Gateway**. The **Select Sync Agent** blade opens.

    ![Choose the sync agent gateway](media/sql-database-get-started-sql-data-sync/datasync-preview-choosegateway.png)

2.  On the **Choose the Sync Agent Gateway** blade, choose whether to use an existing agent or create a new agent.

    If you chose **Existing agents**, select the existing agent from the list.

    If you chose **Create a new agent**, do the following things:

    1.  Download the client sync agent software from the link provided and install it on the computer where the SQL Server is located.

    2.  Enter a name for the agent.

    3.  Select **Create and Generate Key**.

    4.  Copy the agent key to the clipboard.
        
        ![Creating a new sync agent](media/sql-database-get-started-sql-data-sync/datasync-preview-selectsyncagent.png)

    5.  Select **OK** to close the **Select Sync Agent** blade.

    6.  On the SQL Server computer, locate and run the Client Sync Agent app.

        ![The data sync client agent app](media/sql-database-get-started-sql-data-sync/datasync-preview-clientagent.png)

    7.  In the sync agent app, select **Submit Agent Key**. The **Sync Metadata Database Configuration** dialog box opens.

    8.  In the **Sync Metadata Database Configuration** dialog box, paste in the agent key copied from the Azure portal. Also provide the existing credentials for the Azure SQL Database server on which the metadata database is located. (If you created a new metadata database, this database is on the same server as the hub database.) Select **OK** and wait for the configuration to finish.

        ![Enter the agent key and server credentials](media/sql-database-get-started-sql-data-sync/datasync-preview-agent-enterkey.png)

        >   [!NOTE] 
        >   If you get a firewall error at this point, you have to create a firewall rule on Azure to allow incoming traffic from the SQL Server computer. You can create the rule manually in the portal, but you may find it easier to create it in SQL Server Management Studio (SSMS). In SSMS, try to connect to the hub database on Azure. Enter its name as \<hub_database_name\>.database.windows.net. Follow the steps in the dialog box to configure the Azure firewall rule. Then return to the Client Sync Agent app.

    9.  In the Client Sync Agent app, click **Register** to register a SQL Server database with the agent. The **SQL Server Configuration** dialog box opens.

        ![Add and configure a SQL Server database](media/sql-database-get-started-sql-data-sync/datasync-preview-agent-adddb.png)

    10. In the **SQL Server Configuration** dialog box, choose whether to connect by using SQL Server authentication or Windows authentication. If you chose SQL Server authentication, enter the existing credentials. Provide the SQL Server name and the name of the database that you want to sync. Select **Test connection** to test your settings. Then select **Save**. The registered database appears in the list.

        ![SQL Server database is now registered](media/sql-database-get-started-sql-data-sync/datasync-preview-agent-dbadded.png)

    11. You can now close the Client Sync Agent app.

    12. In the portal, on the **Configure On-Premises** blade, select **Select the Database.** The **Select Database** blade opens.

    13. On the **Select Database** blade, in the **Sync Member Name** field, provide a name for the new sync member. This name is distinct from the name of the database itself. Select the database from the list. In the **Sync Directions** field, select Bi-directional Sync, To the Hub, or From the Hub.

        ![Select the on premises database](media/sql-database-get-started-sql-data-sync/datasync-preview-selectdb.png)

    14. Select **OK** to close the **Select Database** blade. Then select **OK** to close the **Configure On-Premises** blade and wait for the new sync member to be created and deployed. Finally, click **OK** to close the **Select sync members** blade.

        ![On premises database added to sync group](media/sql-database-get-started-sql-data-sync/datasync-preview-onpremadded.png)

## Step 3 - Configure sync group

After the new sync group members are created and deployed, Step 3, **Configure sync group**, is highlighted in the **New sync group** blade.

1.  On the **Tables** blade, select a database from the list of sync group members, and then select **Refresh schema**.

2.  From the list of available tables, select the tables that you want to sync.

    ![Select tables to sync](media/sql-database-get-started-sql-data-sync/datasync-preview-tables.png)

3.  By default, all columns in the table are selected. If you don't want to sync all the columns, disable the checkbox for the columns that you don't want to sync.

    ![Select fields to sync](media/sql-database-get-started-sql-data-sync/datasync-preview-tables2.png)

4.  Finally, select **Save**.

## Next steps
Congratulations. You have created a sync group that includes both a SQL Database instance and a SQL Server database.

For more info about SQL Database and SQL Data Sync, see:

-   [Download the complete SQL Data Sync technical documentation](https://github.com/Microsoft/sql-server-samples/raw/master/samples/features/sql-data-sync/Data_Sync_Preview_full_documentation.pdf?raw=true)
-   [Download the SQL Data Sync REST API documentation](https://github.com/Microsoft/sql-server-samples/raw/master/samples/features/sql-data-sync/Data_Sync_Preview_REST_API.pdf?raw=true)
-   [SQL Database Overview](sql-database-technical-overview.md)
-   [Database Lifecycle Management](https://msdn.microsoft.com/library/jj907294.aspx)<|MERGE_RESOLUTION|>--- conflicted
+++ resolved
@@ -9,13 +9,8 @@
 
 ms.assetid: a295a768-7ff2-4a86-a253-0090281c8efa
 ms.service: sql-database
-<<<<<<< HEAD
-ms.custom: sync data
-ms.workload: load & move data
-=======
 ms.custom: load & move data
 ms.workload: na
->>>>>>> d4a275d9
 ms.tgt_pltfrm: na
 ms.devlang: na
 ms.topic: article
