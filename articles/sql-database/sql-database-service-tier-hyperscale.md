---
title: Azure SQL Database Hyperscale Overview | Microsoft Docs
description: This article describes the Hyperscale service tier in the vCore-based purchasing model in Azure SQL Database and explains how it is different from the General Purpose and Business Critical service tiers.
services: sql-database
ms.service: sql-database
ms.subservice: 
ms.custom: 
ms.devlang: 
ms.topic: conceptual
author: CarlRabeler
ms.author: carlrab
ms.reviewer: 
manager: craigg
ms.date: 10/04/2018
---

# Hyperscale service tier (preview)

The Hyperscale service tier in Azure SQL Database is the newest service tier in the vCore-based purchasing model. This service tier is a highly scalable storage and compute performance tier that leverages the Azure architecture to scale out the storage and compute resources for an Azure SQL Database substantially beyond the limits available for the General Purpose and Business Critical service tiers.

> [!IMPORTANT]
> Hyperscale service tier is currently in public preview and available in limited Azure regions. For the full region list, see [Hyperscale service tier available regions](#available-regions). We don't recommend running any production workload in Hyperscale databases yet. You can't update a Hyperscale database to other service tiers. For test purpose, we recommend you make a copy of your current database, and update the copy to Hyperscale service tier.
> [!NOTE]
> For details on the General Purpose and Business Critical service tiers in the vCore-based purchasing model, see [General Purpose and Business Critical service tiers](sql-database-service-tiers-general-purpose-business-critical.md). For a comparison of the vCore-based purchasing model with the DTU-based purchasing model, see [Azure SQL Database purchasing models and resources](sql-database-service-tiers.md).
<<<<<<< HEAD
=======
> [!IMPORTANT]
> Hyperscale service tier is currently in public preview. We don't recommend running any production workload in Hyperscale databases yet. You can't update a Hyperscale database to other service tiers. For test purpose, we recommend you make a copy of your current database, and update the copy to Hyperscale service tier.
>>>>>>> 33d30d8a

## What are the capabilities of the Hyperscale service tier

The Hyperscale service tier in Azure SQL Database provides the following additional capabilities:

- Support for up to a 100 TB of database size
- Nearly instantaneous database backups (based on file snapshots stored in Azure Blob storage) regardless of size with no IO impact on Compute
- Fast database restores (based on file snapshots) in minutes rather than hours or days (not a size of data operation)
- Higher overall performance due to higher log throughput and faster transaction commit times regardless of data volumes
- Rapid scale out - you can provision one or more read-only nodes for offloading your read workload and for use as hot-standbys
- Rapid Scale up - you can, in constant time, scale up your compute resources to accommodate heavy workloads as and when needed, and then scale the compute resources back down when not needed.

The Hyperscale service tier removes many of the practical limits traditionally seen in cloud databases. Where most other databases are limited by the resources available in a single node, databases in the Hyperscale service tier have no such limits. With its flexible storage architecture, storage grows as needed. In fact, Hyperscale databases aren’t created with a defined max size. A Hyperscale database grows as needed - and you are billed only for the capacity you use. For read-intensive workloads, the Hyperscale service tier provides rapid scale-out by provisioning additional read replicas as needed for offloading read workloads.

Additionally, the time required to create database backups or to scale up or down is no longer tied to the volume of data in the database. Hyperscale databases can be backed up virtually instantaneously. You can also scale a database in the tens of terabytes up or down in minutes. This capability frees you from concerns about being boxed in by your initial configuration choices.

For more information about the compute sizes for the Hyperscale service tier, see [Service tier characteristics](sql-database-service-tiers-vcore.md#service-tier-characteristics).

## Who should consider the Hyperscale service tier

The Hyperscale service tier is primarily intended for customers who have large databases either on-premises and want to modernize their applications by moving to the cloud or for customers who are already in the cloud and are limited by the maximum database size restrictions (1-4 TB). It is also intended for customers who seek high performance and high scalability for storage and compute.

The Hyperscale service tier supports all SQL Server workloads, but it is primarily optimized for OLTP. The Hyperscale service tier also supports hybrid and analytical (data mart) workloads.

> [!IMPORTANT]
> Elastic pools do not support the Hyperscale service tier.

## Understand Hyperscale pricing

Hyperscale service tier is only available in [vCore model](sql-database-service-tiers-vcore.md). To align with the new architecture, the pricing model is slightly different from General Purpose or Business Critical service tiers:

- **Compute**:

  The Hyperscale compute unit price is per replica. The [Azure Hybrid Benifit](https://azure.microsoft.com/pricing/hybrid-benefit/) price is applied to read scale replicas automatically. In public preview, we create two replicas per Hyperscale database by default.

- **Storage**:

  You don't need to specify the max data size when configuring a Hyperscale database. In the hyperscale tier, you are charged for storage for your database based on actual usage. Storage is dynamically allocated between 5 GB and 100 TB, in 1 GB increments.  

For more information about Hyperscale pricing, see [Azure SQL Database Pricing](https://azure.microsoft.com/pricing/details/sql-database/single/)

## Architecture: Distributing functions to isolate capabilities

Unlike traditional database engines that have centralized all of the data management functions in one location/process (even so called distributed databases in production today have multiple copies of a monolithic data engine), a Hyperscale database separates the query processing engine, where the semantics of various data engines diverge, from the components that provide long-term storage and durability for the data. In this way, the storage capacity can be smoothly scaled out as far as needed (initial target is 100 TB). Read-only replicas share the same compute components so no data copy is required to spin up a new readable replica.

The following diagram illustrates the different types of nodes in a Hyperscale database:

![architecture](./media/sql-database-hyperscale/hyperscale-architecture.png)

A Hyperscale database contains the following different types of nodes:

### Compute node

The compute node is where the relational engine lives, so all the language elements, query processing, and so on, occur. All user interactions with a Hyperscale database happen through these compute nodes. Compute nodes have SSD-based caches (labeled RBPEX - Resilient Buffer Pool Extension in the preceding diagram) to minimize the number of network round trips required to fetch a page of data. There is one primary compute node where all the read-write workloads and transactions are processed. There are one or more secondary compute nodes that act as hot standby nodes for failover purposes, as well as act as read-only compute nodes for offloading read workloads (if this functionality is desired).

### Page server node

Page servers are systems representing a scaled-out storage engine.  Each page server is responsible for a subset of the pages in the database.  Nominally, each page server controls 1 terabyte of data. No data is shared on more than one page server (outside of replicas that are kept for redundancy and availability). The job of a page server is to serve database pages out to the compute nodes on demand, and to keep the pages updated as transactions update data. Page servers are kept up-to-date by playing log records from the log service. Page servers also maintain SSD-based caches to enhance performance. Long-term storage of data pages is kept in Azure Storage for additional reliability.

### Log service node

The log service node accepts log records from the primary compute node, persists them in a durable cache, and forwards the log records to the rest of the compute nodes (so they can update their caches) as well as the relevant page server(s), so that the data can be updated there. In this way, all data changes from the primary compute node are propagated through the log service to all the secondary compute nodes and page servers. Finally, the log record(s) are pushed out to long-term storage in Azure Storage, which is an infinite storage repository. This mechanism removes the necessity for frequent log truncation. The log service also has local cache to speed up access.

### Azure storage node

The Azure storage node is the final destination of data from page servers. This storage is used for backup purposes as well as for replication between Azure regions. Backups consist of snapshots of data files. Restore operation are fast from these snapshots and data can be restored to any point in time.

## Backup and restore

Backups are file-snapshot base and hence they are nearly instantaneous. Storage and compute separation enable pushing down the backup/restore operation to the storage layer to reduce the processing burden on the primary compute node. As a result, the backup of a large database does not impact the performance of the primary compute node. Similarly, restores are done by copying the file snapshot and as such are not a size of data operation. For restores within the same storage account, the restore operation is fast.

## Scale and performance advantages

With the ability to rapidly spin up/down additional read-only compute nodes, the Hyperscale architecture allows significant read scale capabilities and can also free up the primary compute node for serving more write requests. Also, the compute nodes can be scaled up/down rapidly due to the shared-storage architecture of the Hyperscale architecture.

## Available regions

Hyperscale service tier is currently in public preview and available in following Azure regions: EastUS1, EastUS2, WestUS2, CentralUS, NorthCentralUS, WestEurope, NorthEurope, UKWest, AustraliaEast, AustraliaSouthEast, SouthEastAsia, JapanEast, KoreaCentral

## Next steps

- For information about service tiers, see [Service tiers](sql-database-service-tiers.md)
- See [Overview of resource limits on a logical server](sql-database-resource-limits-logical-server.md) for information about limits at the server and subscription levels.
- For purchasing model limits for a single database, see [Azure SQL Database vCore-based purchasing model limits for a single database](sql-database-vcore-resource-limits-single-databases.md).
- For a features and comparison list, see [SQL common features](sql-database-features.md).<|MERGE_RESOLUTION|>--- conflicted
+++ resolved
@@ -22,11 +22,8 @@
 > Hyperscale service tier is currently in public preview and available in limited Azure regions. For the full region list, see [Hyperscale service tier available regions](#available-regions). We don't recommend running any production workload in Hyperscale databases yet. You can't update a Hyperscale database to other service tiers. For test purpose, we recommend you make a copy of your current database, and update the copy to Hyperscale service tier.
 > [!NOTE]
 > For details on the General Purpose and Business Critical service tiers in the vCore-based purchasing model, see [General Purpose and Business Critical service tiers](sql-database-service-tiers-general-purpose-business-critical.md). For a comparison of the vCore-based purchasing model with the DTU-based purchasing model, see [Azure SQL Database purchasing models and resources](sql-database-service-tiers.md).
-<<<<<<< HEAD
-=======
 > [!IMPORTANT]
 > Hyperscale service tier is currently in public preview. We don't recommend running any production workload in Hyperscale databases yet. You can't update a Hyperscale database to other service tiers. For test purpose, we recommend you make a copy of your current database, and update the copy to Hyperscale service tier.
->>>>>>> 33d30d8a
 
 ## What are the capabilities of the Hyperscale service tier
 
