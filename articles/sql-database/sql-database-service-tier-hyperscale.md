--- conflicted
+++ resolved
@@ -3,7 +3,7 @@
 description: This article describes the Hyperscale service tier in the vCore-based purchasing model in Azure SQL Database and explains how it is different from the General Purpose and Business Critical service tiers.
 services: sql-database
 ms.service: sql-database
-ms.subservice: service
+ms.subservice: 
 ms.custom: 
 ms.devlang: 
 ms.topic: conceptual
@@ -11,17 +11,12 @@
 ms.author: sstein
 ms.reviewer: 
 manager: craigg
-<<<<<<< HEAD
-ms.date: 04/04/2019
-=======
 ms.date: 05/06/2019
->>>>>>> 6a383dfd
 ---
 
 # Hyperscale service tier for up to 100 TB
 
 Azure SQL Database is based on SQL Server Database Engine architecture that is adjusted for the cloud environment in order to ensure 99.99% availability even in the cases of infrastructure failures. There are three architectural models that are used in Azure SQL Database:
-
 - General Purpose/Standard 
 -  Hyperscale
 -  Business Critical/Premium
@@ -30,12 +25,8 @@
 
 > 
 > [!NOTE]
-<<<<<<< HEAD
-> For details on the General Purpose and Business Critical service tiers in the vCore-based purchasing model, see [General Purpose](sql-database-service-tier-general-purpose.md) and [Business Critical](sql-database-service-tier-business-critical.md) service tiers. For a comparison of the vCore-based purchasing model with the DTU-based purchasing model, see [Azure SQL Database purchasing models and resources](sql-database-purchase-models.md).
-=======
 > For details on the General Purpose and Business Critical service tiers in the vCore-based purchasing model, see [General Purpose](sql-database-service-tier-general-purpose.md) and [Business Critical](sql-database-service-tier-business-critical.md) service tiers. For a comparison of the vCore-based purchasing model with the DTU-based purchasing model, see [Azure SQL Database purchasing models and resources](sql-database-service-tiers.md).
 
->>>>>>> 6a383dfd
 
 ## What are the Hyperscale capabilities
 
@@ -113,7 +104,7 @@
 
 ## Create a HyperScale database
 
-A HyperScale database can be created using the [Azure portal](https://portal.azure.com), [T-SQL](https://docs.microsoft.com/sql/t-sql/statements/create-database-transact-sql?view=azuresqldb-current), [PowerShell](https://docs.microsoft.com/powershell/module/az.sql/new-azsqldatabase) or [CLI](https://docs.microsoft.com/cli/azure/sql/db#az-sql-db-create). HyperScale databases are available only using the [vCore-based purchasing model](sql-database-service-tiers-vcore.md).
+A HyperScale database can be created using the [Azure portal](https://portal.azure.com), [T-SQL](https://docs.microsoft.com/sql/t-sql/statements/create-database-transact-sql?view=azuresqldb-current), [Powershell](https://docs.microsoft.com/powershell/module/azurerm.sql/new-azurermsqldatabase) or [CLI](https://docs.microsoft.com/cli/azure/sql/db#az-sql-db-create). HyperScale databases are available only using the [vCore-based purchasing model](sql-database-service-tiers-vcore.md).
 
 The following T-SQL command creates a Hyperscale database. You must specify both the edition and service objective in the `CREATE DATABASE` statement.
 
@@ -126,11 +117,7 @@
 
 ## Migrate an existing Azure SQL Database to the Hyperscale service tier
 
-<<<<<<< HEAD
-You can move your existing Azure SQL databases to Hyperscale using the [Azure portal](https://portal.azure.com), [T-SQL](https://docs.microsoft.com/sql/t-sql/statements/alter-database-transact-sql?view=azuresqldb-current), [PowerShell](https://docs.microsoft.com/powershell/module/az.sql/set-azsqldatabase) or [CLI](https://docs.microsoft.com/cli/azure/sql/db#az-sql-db-update). In public preview, this is a one-way migration. You can’t move databases from Hyperscale to another service tier. We recommend you make a copy of your production databases and migrate to Hyperscale for proof of concepts (POCs).
-=======
 You can move your existing Azure SQL databases to Hyperscale using the [Azure portal](https://portal.azure.com), [T-SQL](https://docs.microsoft.com/sql/t-sql/statements/alter-database-transact-sql?view=azuresqldb-current), [Powershell](https://docs.microsoft.com/powershell/module/azurerm.sql/set-azurermsqldatabase) or [CLI](https://docs.microsoft.com/cli/azure/sql/db#az-sql-db-update). At this time, this is a one-way migration. You can’t move databases from Hyperscale to another service tier. We recommend you make a copy of your production databases and migrate to Hyperscale for proof of concepts (POCs).
->>>>>>> 6a383dfd
 
 The following T-SQL command moves a database into the Hyperscale service tier. You must specify both the edition and service objective in the `ALTER DATABASE` statement.
 
@@ -199,9 +186,6 @@
 
 3. For **Issue Type**, select **Service and subscription limits (quotas)**
 
-<<<<<<< HEAD
-Hyperscale service tier is currently in public preview and available in following Azure regions: East US 1, East US 2, West US2 , Central US, North CentralU S, West Europe, North Europe, Australia East, Australia SouthEast, SouthEast Asia, Japan East, and Korea Central
-=======
 4. Choose the subscription you would use to create the database(s)
 
 5. For **Quota Type**, select **SQL database**
@@ -231,24 +215,19 @@
 11. Choose the appropriate contact method and fill in details.
 
 12. Click **Save** and **Continue**
->>>>>>> 6a383dfd
 
 ## Known limitations
 These are the current limitations to the Hyperscale service tier as of GA.  We are actively working to remove as many of these limitations as possible.
 
 | Issue | Description |
 | :---- | :--------- |
-| The Manage Backups pane for a SQL Database server does not show Hyperscale databases will be filtered from SQL server->  | Hyperscale has a separate method for managing backups, and as such the Long Term Retention and Point in Time backup Retention settings do not apply / are invalidated. Accordingly, Hyperscale databases do not appear in the Manage Backup pane. |
+| The Manage Backups pane for a logical server does not show Hyperscale databases will be filtered from SQL server->  | Hyperscale has a separate method for managing backups, and as such the Long Term Retention and Point in Time backup Retention settings do not apply / are invalidated. Accordingly, Hyperscale databases do not appear in the Manage Backup pane. |
 | Point-in-time restore | Once a database is migrated into the Hyperscale service tier, restore to a point-in-tIme prior to the migration is not supported.|
 | Restore of non-Hyperscale DB to Hypserscale and vice-versa | You cannot restore a Hyperscale database into a non-Hyperscale database, nor can you restore a non-Hyperscale database into a Hyperscale database.|
 | If a database file grows during migration due to an active workload and crosses the 1 TB per file boundary, the migration fails | Mitigations: <br> - If possible, migrate the database when there is no update workload running.<br> - Re-try the migration, it will succeed as long as the 1 TB boundary is not crossed during the migration.|
 | Managed Instance | Azure SQL Database Managed Instance is not currently supported with Hyperscale databases. |
 | Elastic Pools |  Elastic Pools are not currently supported with SQL Database Hyperscale.|
 | Migration to Hyperscale is currently a one-way operation | Once a database is migrated to Hyperscale, it cannot be migrated directly to a non-Hyperscale service tier. At present, the only way to migrate a database from Hyperscale to non-Hyperscale is to export/import using a BACPAC file.|
-<<<<<<< HEAD
-| Migration of databases with in-memory objects is not currently supported | In-Memory objects must be dropped and recreated as non-In-Memory objects before migrating a database to the Hyperscale service tier.|
-| Change Data Tracking is not currently supported. | You will not be able to use Change Data Tracking with Hyperscale databasess.
-=======
 | Migration of databases with in-memory objects | In-Memory objects must be dropped and recreated as non-In-Memory objects before migrating a database to the Hyperscale service tier.|
 | Change Data Tracking | You will not be able to use Change Data Tracking with Hyperscale databases. |
 | Geo Replication  | You cannot yet configure geo-replication for Azure SQL Database Hyperscale.  You can perform geo-restores (restoring the database in a different geography, for DR or other purposes) |
@@ -256,12 +235,11 @@
 |Intelligent Database Features | 1. Create Index, Drop Index adviser models are not trained for Hyperscale DBs. <br/>2. Schema Issue, DbParameterization - recently added advisers are not supported for Hyperscale Database.|
 
 
->>>>>>> 6a383dfd
 
 ## Next steps
 
 - For an FAQ on Hyperscale, see [Frequently asked questions about Hyperscale](sql-database-service-tier-hyperscale-faq.md).
-- For information about service tiers, see [Service tiers](sql-database-purchase-models.md)
-- See [Overview of resource limits on a SQL Database server](sql-database-resource-limits-database-server.md) for information about limits at the server and subscription levels.
+- For information about service tiers, see [Service tiers](sql-database-service-tiers.md)
+- See [Overview of resource limits on a logical server](sql-database-resource-limits-logical-server.md) for information about limits at the server and subscription levels.
 - For purchasing model limits for a single database, see [Azure SQL Database vCore-based purchasing model limits for a single database](sql-database-vcore-resource-limits-single-databases.md).
 - For a features and comparison list, see [SQL common features](sql-database-features.md).