<properties
    pageTitle="Reporting across scaled-out cloud databases | Microsoft Azure"
    description="how to set up elastic queries over horizontal partitions"    
    services="sql-database"
    documentationCenter=""  
    manager="jhubbard"
    authors="torsteng"/>

<tags
    ms.service="sql-database"
    ms.workload="sql-database"
    ms.tgt_pltfrm="na"
    ms.devlang="na"
    ms.topic="article"
    ms.date="05/27/2016"
    ms.author="torsteng" />

# Reporting across scaled-out cloud databases (preview)

![Query across shards][1]

Sharded databases distribute rows across a scaled out data tier. The schema is identical on all participating databases, also known as horizontal partitioning. Using an elastic query, you can create reports that span all databases in a sharded database.

For a quick start, see [Reporting across scaled-out cloud databases](sql-database-elastic-query-getting-started.md).

For non-sharded databases, see [Query across cloud databases with different schemas](sql-database-elastic-query-vertical-partitioning.md). 

 
## Prerequisites

* Create a shard map using the elastic database client library. see [Shard map management](sql-database-elastic-scale-shard-map-management.md). Or use the sample app in [Get started with elastic database tools](sql-database-elastic-scale-get-started.md).
* Alternatively, see [Migrate existing databases to scaled-out databases](sql-database-elastic-convert-to-use-elastic-tools.md).
* The user must possess ALTER ANY EXTERNAL DATA SOURCE permission. This permission is included with the ALTER DATABASE permission.
* ALTER ANY EXTERNAL DATA SOURCE permissions are needed to refer to the underlying data source.

## Overview

These statements create the metadata representation of your sharded data tier in the elastic query database. 


1. [CREATE MASTER KEY](https://msdn.microsoft.com/library/ms174382.aspx)
2. [CREATE DATABASE SCOPED CREDENTIAL](https://msdn.microsoft.com/library/mt270260.aspx)
3. [CREATE EXTERNAL DATA SOURCE](https://msdn.microsoft.com/library/dn935022.aspx)
4. [CREATE EXTERNAL TABLE](https://msdn.microsoft.com/library/dn935021.aspx) 

## 1.1 Create database scoped master key and credentials 

The credential is used by the elastic query to connect to your remote databases.  

    CREATE MASTER KEY ENCRYPTION BY PASSWORD = 'password';
    CREATE DATABASE SCOPED CREDENTIAL <credential_name>  WITH IDENTITY = '<username>',  
    SECRET = '<password>'
    [;]
 
<<<<<<< HEAD
**Note**    Ensure that the *"\<username\>"* does not include any *"@servername"* suffix. 
=======
**Note**    Ensure that the *\<username\>* does not include any *"@servername"* suffix. 
>>>>>>> a0390631

## 1.2 Create external data sources

Syntax:

	<External_Data_Source> ::=    
	CREATE EXTERNAL DATA SOURCE <data_source_name> WITH                               	           
			(TYPE = SHARD_MAP_MANAGER,
                   	LOCATION = '<fully_qualified_server_name>',
			DATABASE_NAME = ‘<shardmap_database_name>',
			CREDENTIAL = <credential_name>, 
			SHARD_MAP_NAME = ‘<shardmapname>’ 
                   ) [;] 

### Example 

	CREATE EXTERNAL DATA SOURCE MyExtSrc 
	WITH 
	( 
		TYPE=SHARD_MAP_MANAGER,
		LOCATION='myserver.database.windows.net', 
		DATABASE_NAME='ShardMapDatabase', 
		CREDENTIAL= SMMUser, 
		SHARD_MAP_NAME='ShardMap' 
	);
 
Retrieve the list of current external data sources: 

	select * from sys.external_data_sources; 

The external data source references your shard map. An elastic query then uses the external data source and the underlying shard map to enumerate the databases that participate in the data tier. 
The same credentials are used to read the shard map and to access the data on the shards during the processing of an elastic query. 

## 1.3 Create external tables 
 
Syntax:  

	CREATE EXTERNAL TABLE [ database_name . [ schema_name ] . | schema_name. ] table_name  
        ( { <column_definition> } [ ,...n ])     
	    { WITH ( <sharded_external_table_options> ) }
	) [;]  
	
	<sharded_external_table_options> ::= 
      DATA_SOURCE = <External_Data_Source>,       
	  [ SCHEMA_NAME = N'nonescaped_schema_name',] 
      [ OBJECT_NAME = N'nonescaped_object_name',] 
      DISTRIBUTION = SHARDED(<sharding_column_name>) | REPLICATED |ROUND_ROBIN

**Example**

	CREATE EXTERNAL TABLE [dbo].[order_line]( 
		 [ol_o_id] int NOT NULL, 
		 [ol_d_id] tinyint NOT NULL,
		 [ol_w_id] int NOT NULL, 
		 [ol_number] tinyint NOT NULL, 
		 [ol_i_id] int NOT NULL, 
		 [ol_delivery_d] datetime NOT NULL, 
		 [ol_amount] smallmoney NOT NULL, 
		 [ol_supply_w_id] int NOT NULL, 
		 [ol_quantity] smallint NOT NULL, 
		 [ol_dist_info] char(24) NOT NULL 
	) 
	
	WITH 
	( 
		DATA_SOURCE = MyExtSrc, 
	 	SCHEMA_NAME = 'orders', 
	 	OBJECT_NAME = 'order_details', 
		DISTRIBUTION=SHARDED(ol_w_id)
	); 

Retrieve the list of external tables from the current database: 

	SELECT * from sys.external_tables; 

To drop external tables:

	DROP EXTERNAL TABLE [ database_name . [ schema_name ] . | schema_name. ] table_name[;]

### Remarks

The DATA\_SOURCE clause defines the external data source (a shard map) that is used for the external table.  

The SCHEMA\_NAME and OBJECT\_NAME clauses map the external table definition to a table in a different schema. If omitted, the schema of the remote object is assumed to be “dbo” and its name is assumed to be identical to the external table name being defined. This is useful if the name of your remote table is already taken in the database where you want to create the external table. For  example, you want to define an external table to get an aggregate view of catalog views or DMVs on your scaled out data tier. Since catalog views and DMVs already exist locally, you cannot use their names for the external table definition. Instead, use a different name and use the catalog view’s or the DMV’s name in the SCHEMA\_NAME and/or OBJECT\_NAME clauses. (See the example below.) 

The DISTRIBUTION clause specifies the data distribution used for this table. The query processor utilizes the information provided in the DISTRIBUTION clause to build the most efficient query plans.  

1. **SHARDED** means data is horizontally partitioned across the databases. The partitioning key for the data distribution is the **<sharding_column_name>** parameter.
2. **REPLICATED** means that identical copies of the table are present on each database. It is your responsibility to ensure that the replicas are identical across the databases.
3. **ROUND\_ROBIN** means that the table is horizontally partitioned using an application-dependent distribution method. 

**Data tier reference**: The external table DDL refers to an external data source. The external data source specifies a shard map which provides the external table with the information necessary to locate all the databases in your data tier. 


### Security considerations 

Users with access to the external table automatically gain access to the underlying remote tables under the credential given in the external data source definition. Avoid undesired elevation of privileges through the credential of the external data source. Use GRANT or REVOKE for an external table just as though it were a regular table.  

Once you have defined your external data source and your external tables, you can now use full T-SQL over your external tables.

## Example: querying horizontal partitioned databases 

The following query performs a three-way join between warehouses, orders and order lines and uses several aggregates and a selective filter. It assumes (1) horizontal partitioning (sharding) and (2) that warehouses, orders and order lines are sharded by the warehouse id column, and that the elastic query can co-locate the joins on the shards and process the expensive part of the query on the shards in parallel. 

	select  
		 w_id as warehouse,
		 o_c_id as customer,
		 count(*) as cnt_orderline,
		 max(ol_quantity) as max_quantity,
		 avg(ol_amount) as avg_amount, 
		 min(ol_delivery_d) as min_deliv_date
	from warehouse 
	join orders 
	on w_id = o_w_id
	join order_line 
	on o_id = ol_o_id and o_w_id = ol_w_id 
	where w_id > 100 and w_id < 200 
	group by w_id, o_c_id 
 
## Stored procedure for remote T-SQL execution: sp\_execute_remote

Elastic query also introduces a stored procedure that provides direct access to the shards. The stored procedure is called [sp\_execute \_remote](https://msdn.microsoft.com/library/mt703714) and can be used to execute remote stored procedures or T-SQL code on the remote databases. It takes the following parameters: 

* Data source name (nvarchar): The name of the external data source of type RDBMS. 
* Query (nvarchar): The T-SQL query to be executed on each shard. 
* Parameter declaration (nvarchar) - optional: String with data type definitions for the parameters used in the Query parameter (like sp_executesql). 
* Parameter value list - optional: Comma-separated list of parameter values (like sp_executesql).

The sp\_execute\_remote uses the external data source provided in the invocation parameters to execute the given T-SQL statement on the remote databases. It uses the credential of the external data source to connect to the shardmap manager database and the remote databases.  

Example: 

	EXEC sp_execute_remote
		N'MyExtSrc',
		N'select count(w_id) as foo from warehouse' 

## Connectivity for tools  

Use regular SQL Server connection strings to connect your application, your BI and data integration tools to the database with your external table definitions. Make sure that SQL Server is supported as a data source for your tool. Then reference the elastic query database like any other SQL Server database connected to the tool, and use external tables from your tool or application as if they were local tables. 

## Best practices 

* Ensure that the elastic query endpoint database has been given access to the shardmap database and all shards through the SQL DB firewalls.  

* Validate or enforce the data distribution defined by the external table. If your actual data distribution is different from the distribution specified in your table definition, your queries may yield unexpected results. 

* Elastic query currently does not perform shard elimination when predicates over the sharding key would allow it to safely exclude certain shards from processing.

* Elastic query works best for queries where most of the computation can be done on the shards. You typically get the best query performance with selective filter predicates that can be evaluated on the shards or joins over the partitioning keys that can be performed in a partition-aligned way on all shards. Other query patterns may need to load large amounts of data from the shards to the head node and may perform poorly

[AZURE.INCLUDE [elastic-scale-include](../../includes/elastic-scale-include.md)]

<!--Image references-->
[1]: ./media/sql-database-elastic-query-horizontal-partitioning/horizontalpartitioning.png
<!--anchors--><|MERGE_RESOLUTION|>--- conflicted
+++ resolved
@@ -52,11 +52,7 @@
     SECRET = '<password>'
     [;]
  
-<<<<<<< HEAD
-**Note**    Ensure that the *"\<username\>"* does not include any *"@servername"* suffix. 
-=======
-**Note**    Ensure that the *\<username\>* does not include any *"@servername"* suffix. 
->>>>>>> a0390631
+>[AZURE.NOTE] Make sure that the *"\<username\>"* does not include any *"@servername"* suffix. 
 
 ## 1.2 Create external data sources
 
