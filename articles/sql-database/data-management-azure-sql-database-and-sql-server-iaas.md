--- conflicted
+++ resolved
@@ -21,15 +21,9 @@
 
 Azure has two options for hosting SQL Server workloads in Microsoft Azure:
 
-<<<<<<< HEAD
-* [Azure SQL Database](https://azure.microsoft.com/services/sql-database/): A [SQL database](sql-database-technical-overview.md) native to Microsoft Azure, also known as a platform as a service (PaaS) database or a database as a service (DBaaS) that is optimized for [software-as-a-service (SaaS) app development](sql-database-design-patterns-multi-tenancy-saas-applications.md). It offers compatibility with the majority of SQL Server features.
+* [Azure SQL Database](https://azure.microsoft.com/services/sql-database/): A SQL database native to the cloud, also known as a platform as a service (PaaS) database or a database as a service (DBaaS) that is optimized for software-as-a-service (SaaS) app development. It offers compatibility with the majority of SQL Server features.
 * [SQL Server on Azure Virtual Machines](https://azure.microsoft.com/services/virtual-machines/sql-server/): SQL Server installed and hosted in the cloud on Windows Server Virtual Machines (VMs) running on Azure, also known as an infrastructure as a service (IaaS).
 
-=======
-* [Azure SQL Database](https://azure.microsoft.com/services/sql-database/): A managed SQL database native to the cloud, also known as a platform as a service (PaaS) database or a database as a service (DBaaS) that is optimized for software-as-a-service (SaaS) app development. It offers compatibility with SQL Server database-level features.
-* [SQL Server on Azure Virtual Machines](https://azure.microsoft.com/services/virtual-machines/sql-server/): SQL Server installed and hosted in Virtual Machines (VMs) running on Azure, also known as an infrastructure as a service (IaaS). This is exactly the same SQL Server that you know and love, with 100% compatibility, plus  Azure simplifies many common operations for you.
-* 
->>>>>>> f2d0d954
 Learn how each option fits into the Microsoft data platform and get help matching the right option to your business requirements. Whether you prioritize cost savings or minimal administration ahead of everything else, this article can help you decide which approach delivers against the business requirements you care about most.
 
 
