---
<<<<<<< HEAD
title: 'PowerShell: Export an Azure SQL database to a BACPAC file | Microsoft Docs'
description: Export an Azure SQL database to a BACPAC file by using PowerShell
services: sql-database
documentationcenter: ''
author: stevestein
manager: jhubbard
editor: ''

ms.assetid: 9439dd83-812f-4688-97ea-2a89a864d1f3
ms.service: sql-database
ms.custom: migrate and move
ms.devlang: NA
ms.date: 02/07/2017
ms.author: sstein
ms.workload: data-management
ms.topic: article
ms.tgt_pltfrm: NA

---
# Export an Azure SQL database or a SQL Server to a BACPAC file by using PowerShell

This article provides directions for exporting your Azure SQL database or a SQL Server database to a BACPAC file (stored in Azure Blob storage) using PowerShell. For an overview of exporting to a BACPAC file, see [Export to a BACPAC](sql-database-export.md).

> [!NOTE]
> You can also export your Azure SQL database file to a BACPAC file using the [Azure portal](sql-database-export-portal.md), [SQL Server Management Studio](sql-database-export-ssms.md), or [SQLPackage](sql-database-export-sqlpackage.md).
>

## Prerequisites

To complete this article, you need the following:

* An Azure subscription.
* An Azure SQL database.
* An [Azure Standard Storage account](../storage/storage-create-storage-account.md), with a blob container to store the BACPAC in standard storage.

[!INCLUDE [Start your PowerShell session](../../includes/sql-database-powershell.md)]

## Export your database
The [New-AzureRmSqlDatabaseExport](https://docs.microsoft.com/powershell/resourcemanager/azurerm.sql/v2.7.0/new-azurermsqldatabaseexport) cmdlet submits an export database request to the service. Depending on the size of your database, the export operation may take some time to complete.

> [!IMPORTANT]
> To guarantee a transactionally consistent BACPAC file, you should first [create a copy of your database](scripts/sql-database-copy-database-to-new-server-powershell.md), and then export the database copy.
> 
> 

     $exportRequest = New-AzureRmSqlDatabaseExport -ResourceGroupName $ResourceGroupName -ServerName $ServerName `
       -DatabaseName $DatabaseName -StorageKeytype $StorageKeytype -StorageKey $StorageKey -StorageUri $BacpacUri `
       -AdministratorLogin $creds.UserName -AdministratorLoginPassword $creds.Password


## Monitor the progress of the export operation
After running [New-AzureRmSqlDatabaseExport](https://docs.microsoft.com//powershell/resourcemanager/azurerm.sql/v2.7.0/new-azurermsqldatabaseexport), you can check the status of the request by running [Get-AzureRmSqlDatabaseImportExportStatus](https://docs.microsoft.com/powershell/resourcemanager/azurerm.sql/v2.7.0/get-azurermsqldatabaseimportexportstatus). Running this immediately after the request usually returns **Status : InProgress**. When you see **Status: Succeeded** the export is complete.

    Get-AzureRmSqlDatabaseImportExportStatus -OperationStatusLink $exportRequest.OperationStatusLink



## Export SQL database example
The following example exports an existing SQL database to a BACPAC and then shows how to check the status of the export operation.

To run the example, there are a few variables you need to replace with the specific values for your database and storage account. In the [Azure portal](https://portal.azure.com), browse to your storage account to get the storage account name, blob container name, and key value. You can find the key by clicking **Access keys** on your storage account blade.

Replace the following `VARIABLE-VALUES` with values for your specific Azure resources. The database name is the existing database you want to export.

    $subscriptionId = "YOUR AZURE SUBSCRIPTION ID"

    Login-AzureRmAccount
    Set-AzureRmContext -SubscriptionId $subscriptionId

    # Database to export
    $DatabaseName = "DATABASE-NAME"
    $ResourceGroupName = "RESOURCE-GROUP-NAME"
    $ServerName = "SERVER-NAME"
    $serverAdmin = "ADMIN-NAME"
    $serverPassword = "ADMIN-PASSWORD" 
    $securePassword = ConvertTo-SecureString -String $serverPassword -AsPlainText -Force
    $creds = New-Object -TypeName System.Management.Automation.PSCredential -ArgumentList $serverAdmin, $securePassword

    # Generate a unique filename for the BACPAC
    $bacpacFilename = $DatabaseName + (Get-Date).ToString("yyyyMMddHHmm") + ".bacpac"

    # Storage account info for the BACPAC
    $BaseStorageUri = "https://STORAGE-NAME.blob.core.windows.net/BLOB-CONTAINER-NAME/"
    $BacpacUri = $BaseStorageUri + $bacpacFilename
    $StorageKeytype = "StorageAccessKey"
    $StorageKey = "YOUR STORAGE KEY"

    $exportRequest = New-AzureRmSqlDatabaseExport -ResourceGroupName $ResourceGroupName -ServerName $ServerName `
       -DatabaseName $DatabaseName -StorageKeytype $StorageKeytype -StorageKey $StorageKey -StorageUri $BacpacUri `
       -AdministratorLogin $creds.UserName -AdministratorLoginPassword $creds.Password
    $exportRequest

    # Check status of the export
    Get-AzureRmSqlDatabaseImportExportStatus -OperationStatusLink $exportRequest.OperationStatusLink

## Automate export using Azure Automation

Azure SQL Database Automated Export is now in preview and will be retired on March 1, 2017. Starting December 1, 2016, you will no longer be able to configure automated export on any SQL database. All your existing automated export jobs will continue to work until March 1, 2017. After December 1, 2016, you can use [long-term backup retention](sql-database-long-term-retention.md) or [Azure Automation](../automation/automation-intro.md) to archive SQL databases periodically using PowerShell periodically according to a schedule of your choice. For a sample script, you can download the [sample script from GitHub](https://github.com/Microsoft/sql-server-samples/tree/master/samples/manage/azure-automation-automated-export). 


## Next steps
* To learn how to import an Azure SQL database by using Powershell, see [Import a BACPAC using PowerShell](scripts/sql-database-import-from-bacpac-powershell.md).
* To learn about importing a BACPAC using SQLPackage, see [Import a BACPAC to Azure SQL Database using SqlPackage](sql-database-import-sqlpackage.md)
* To learn about importing a BACPAC using the Azure portal, see [Import a BACPAC to Azure SQL Database using the Azure portal](sql-database-import-portal.md)
* For a discussion of the entire SQL Server database migration process, including performance recommendations, see [Migrate a SQL Server database to Azure SQL Database](sql-database-cloud-migrate.md).
* To learn about long-term backup retention of an Azure SQL database backup as an alternative to exported a database for archive purposes, see [Long term backup retention](sql-database-long-term-retention.md)
* To learn about importing a BACPAC to a SQL Server database, see [Import a BACPCAC to a SQL Server database](https://msdn.microsoft.com/library/hh710052.aspx)



## Additional resources
* [New-AzureRmSqlDatabaseExport](https://docs.microsoft.com/powershell/resourcemanager/azurerm.sql/v2.7.0/new-azurermsqldatabaseexport)
* [Get-AzureRmSqlDatabaseImportExportStatus](https://docs.microsoft.com/powershell/resourcemanager/azurerm.sql/v2.7.0/get-azurermsqldatabaseimportexportstatus)
=======
redirect_url: /azure/sql-database/sql-database-export
--- 
>>>>>>> a42dbad0
<|MERGE_RESOLUTION|>--- conflicted
+++ resolved
@@ -1,119 +1,3 @@
 ---
-<<<<<<< HEAD
-title: 'PowerShell: Export an Azure SQL database to a BACPAC file | Microsoft Docs'
-description: Export an Azure SQL database to a BACPAC file by using PowerShell
-services: sql-database
-documentationcenter: ''
-author: stevestein
-manager: jhubbard
-editor: ''
-
-ms.assetid: 9439dd83-812f-4688-97ea-2a89a864d1f3
-ms.service: sql-database
-ms.custom: migrate and move
-ms.devlang: NA
-ms.date: 02/07/2017
-ms.author: sstein
-ms.workload: data-management
-ms.topic: article
-ms.tgt_pltfrm: NA
-
----
-# Export an Azure SQL database or a SQL Server to a BACPAC file by using PowerShell
-
-This article provides directions for exporting your Azure SQL database or a SQL Server database to a BACPAC file (stored in Azure Blob storage) using PowerShell. For an overview of exporting to a BACPAC file, see [Export to a BACPAC](sql-database-export.md).
-
-> [!NOTE]
-> You can also export your Azure SQL database file to a BACPAC file using the [Azure portal](sql-database-export-portal.md), [SQL Server Management Studio](sql-database-export-ssms.md), or [SQLPackage](sql-database-export-sqlpackage.md).
->
-
-## Prerequisites
-
-To complete this article, you need the following:
-
-* An Azure subscription.
-* An Azure SQL database.
-* An [Azure Standard Storage account](../storage/storage-create-storage-account.md), with a blob container to store the BACPAC in standard storage.
-
-[!INCLUDE [Start your PowerShell session](../../includes/sql-database-powershell.md)]
-
-## Export your database
-The [New-AzureRmSqlDatabaseExport](https://docs.microsoft.com/powershell/resourcemanager/azurerm.sql/v2.7.0/new-azurermsqldatabaseexport) cmdlet submits an export database request to the service. Depending on the size of your database, the export operation may take some time to complete.
-
-> [!IMPORTANT]
-> To guarantee a transactionally consistent BACPAC file, you should first [create a copy of your database](scripts/sql-database-copy-database-to-new-server-powershell.md), and then export the database copy.
-> 
-> 
-
-     $exportRequest = New-AzureRmSqlDatabaseExport -ResourceGroupName $ResourceGroupName -ServerName $ServerName `
-       -DatabaseName $DatabaseName -StorageKeytype $StorageKeytype -StorageKey $StorageKey -StorageUri $BacpacUri `
-       -AdministratorLogin $creds.UserName -AdministratorLoginPassword $creds.Password
-
-
-## Monitor the progress of the export operation
-After running [New-AzureRmSqlDatabaseExport](https://docs.microsoft.com//powershell/resourcemanager/azurerm.sql/v2.7.0/new-azurermsqldatabaseexport), you can check the status of the request by running [Get-AzureRmSqlDatabaseImportExportStatus](https://docs.microsoft.com/powershell/resourcemanager/azurerm.sql/v2.7.0/get-azurermsqldatabaseimportexportstatus). Running this immediately after the request usually returns **Status : InProgress**. When you see **Status: Succeeded** the export is complete.
-
-    Get-AzureRmSqlDatabaseImportExportStatus -OperationStatusLink $exportRequest.OperationStatusLink
-
-
-
-## Export SQL database example
-The following example exports an existing SQL database to a BACPAC and then shows how to check the status of the export operation.
-
-To run the example, there are a few variables you need to replace with the specific values for your database and storage account. In the [Azure portal](https://portal.azure.com), browse to your storage account to get the storage account name, blob container name, and key value. You can find the key by clicking **Access keys** on your storage account blade.
-
-Replace the following `VARIABLE-VALUES` with values for your specific Azure resources. The database name is the existing database you want to export.
-
-    $subscriptionId = "YOUR AZURE SUBSCRIPTION ID"
-
-    Login-AzureRmAccount
-    Set-AzureRmContext -SubscriptionId $subscriptionId
-
-    # Database to export
-    $DatabaseName = "DATABASE-NAME"
-    $ResourceGroupName = "RESOURCE-GROUP-NAME"
-    $ServerName = "SERVER-NAME"
-    $serverAdmin = "ADMIN-NAME"
-    $serverPassword = "ADMIN-PASSWORD" 
-    $securePassword = ConvertTo-SecureString -String $serverPassword -AsPlainText -Force
-    $creds = New-Object -TypeName System.Management.Automation.PSCredential -ArgumentList $serverAdmin, $securePassword
-
-    # Generate a unique filename for the BACPAC
-    $bacpacFilename = $DatabaseName + (Get-Date).ToString("yyyyMMddHHmm") + ".bacpac"
-
-    # Storage account info for the BACPAC
-    $BaseStorageUri = "https://STORAGE-NAME.blob.core.windows.net/BLOB-CONTAINER-NAME/"
-    $BacpacUri = $BaseStorageUri + $bacpacFilename
-    $StorageKeytype = "StorageAccessKey"
-    $StorageKey = "YOUR STORAGE KEY"
-
-    $exportRequest = New-AzureRmSqlDatabaseExport -ResourceGroupName $ResourceGroupName -ServerName $ServerName `
-       -DatabaseName $DatabaseName -StorageKeytype $StorageKeytype -StorageKey $StorageKey -StorageUri $BacpacUri `
-       -AdministratorLogin $creds.UserName -AdministratorLoginPassword $creds.Password
-    $exportRequest
-
-    # Check status of the export
-    Get-AzureRmSqlDatabaseImportExportStatus -OperationStatusLink $exportRequest.OperationStatusLink
-
-## Automate export using Azure Automation
-
-Azure SQL Database Automated Export is now in preview and will be retired on March 1, 2017. Starting December 1, 2016, you will no longer be able to configure automated export on any SQL database. All your existing automated export jobs will continue to work until March 1, 2017. After December 1, 2016, you can use [long-term backup retention](sql-database-long-term-retention.md) or [Azure Automation](../automation/automation-intro.md) to archive SQL databases periodically using PowerShell periodically according to a schedule of your choice. For a sample script, you can download the [sample script from GitHub](https://github.com/Microsoft/sql-server-samples/tree/master/samples/manage/azure-automation-automated-export). 
-
-
-## Next steps
-* To learn how to import an Azure SQL database by using Powershell, see [Import a BACPAC using PowerShell](scripts/sql-database-import-from-bacpac-powershell.md).
-* To learn about importing a BACPAC using SQLPackage, see [Import a BACPAC to Azure SQL Database using SqlPackage](sql-database-import-sqlpackage.md)
-* To learn about importing a BACPAC using the Azure portal, see [Import a BACPAC to Azure SQL Database using the Azure portal](sql-database-import-portal.md)
-* For a discussion of the entire SQL Server database migration process, including performance recommendations, see [Migrate a SQL Server database to Azure SQL Database](sql-database-cloud-migrate.md).
-* To learn about long-term backup retention of an Azure SQL database backup as an alternative to exported a database for archive purposes, see [Long term backup retention](sql-database-long-term-retention.md)
-* To learn about importing a BACPAC to a SQL Server database, see [Import a BACPCAC to a SQL Server database](https://msdn.microsoft.com/library/hh710052.aspx)
-
-
-
-## Additional resources
-* [New-AzureRmSqlDatabaseExport](https://docs.microsoft.com/powershell/resourcemanager/azurerm.sql/v2.7.0/new-azurermsqldatabaseexport)
-* [Get-AzureRmSqlDatabaseImportExportStatus](https://docs.microsoft.com/powershell/resourcemanager/azurerm.sql/v2.7.0/get-azurermsqldatabaseimportexportstatus)
-=======
 redirect_url: /azure/sql-database/sql-database-export
---- 
->>>>>>> a42dbad0
+--- 