--- conflicted
+++ resolved
@@ -71,20 +71,13 @@
     style: unordered
     items:
     - html: (Preview) <a href="https://docs.microsoft.com/azure/sql-database/sql-database-managed-instance-timezone">Configure time zone</a> during instance creation.
-<<<<<<< HEAD
-=======
     - html: Create instances with <a href="https://aka.ms/managed-instance-collation">server-level collation of your choice</a>. 
->>>>>>> 6a383dfd
     - html: Geo-restore functionality enables you to <a href="https://medium.com/@jocapc/geo-restore-your-databases-on-azure-sql-instances-1451480e90fa">restore your database to another data center using PowerShell</a>.
     - html: (Preview) <a href="https://medium.com/@jocapc/re-create-dropped-databases-in-azure-sql-managed-instance-dc369ed60266">Re-create dropped databases using PowerShell</a> 
     - html: Managed instances are protected with <a href="sql-database-managed-instance-management-endpoint-verify-built-in-firewall.md">built-in firewall</a>.
     - html: (Preview) <a href="https://aka.ms/managed-instance-tde-byok">Bring your own encryption keys</a> while migrating on-premises databases that already have enabled Transparent Data Encryption (TDE).
     - html: (Preview) Use <a href="https://aka.ms/managed-instance-failover-groups">Geo-distributed failover groups</a> to keep a copy of the instance in the another region and ensure that your data will be available even in the regional disaster scenario.
     - html: <a href="https://aka.ms/managed-instance-configurable-backup-retention">Configure backup retention up to 35 days</a> for Point-in-time restore. Note that Long-term backup retention (up to 10 years) is still not enabled so you can use <a href="https://docs.microsoft.com/sql/relational-databases/backup-restore/copy-only-backups-sql-server">Copy-only backups</a> as an alternative.
-<<<<<<< HEAD
-    - html: (Preview) Create instances with <a href="https://aka.ms/managed-instance-collation">server-level collation of your choice</a>.
-=======
->>>>>>> 6a383dfd
     - html: (Preview) Create <a href="https://aka.ms/managed-instance-aadlogins">Instance-level Azure AD server principals (logins)</a> using <a href="https://docs.microsoft.com/sql/t-sql/statements/create-login-transact-sql?view=azuresqldb-mi-current">CREATE LOGIN FROM EXTERNAL PROVIDER</a> .
 - title: 5-Minute Quickstarts
   items:
@@ -130,22 +123,17 @@
           - href: https://medium.com/azure-sqldb-managed-instance/working-with-sql-managed-instance-using-azure-cli-611795fe0b44
           - href: /powershell/module/az.sql/restore-azsqlinstancedatabase#examples
           - href:
-<<<<<<< HEAD
-=======
       - title: Restore database to another instance
         values:
           - href: 
           - href: https://blogs.msdn.microsoft.com/sqlserverstorageengine/2018/06/07/cross-instance-point-in-time-restore-in-azure-sql-database-managed-instance/
           - href: https://docs.microsoft.com/powershell/module/az.sql/restore-azsqlinstancedatabase?view=azps-2.0.0#examples
           - href:
->>>>>>> 6a383dfd
       - title: Restore dropped database
         values:
           - href: 
           - href: 
           - href: https://techcommunity.microsoft.com/t5/Azure-SQL-Database/Recreate-dropped-database-on-Azure-SQL-Managed-Instance/ba-p/386285
-<<<<<<< HEAD
-=======
           - href: 
       - title: Geo-Restore database
         values:
@@ -158,7 +146,6 @@
           - href: sql-database-managed-instance-public-endpoint-configure.md#enabling-public-endpoint-for-a-managed-instance-in-the-azure-portal
           - href: 
           - href: sql-database-managed-instance-public-endpoint-configure.md#enabling-public-endpoint-for-a-managed-instance-using-powershell
->>>>>>> 6a383dfd
           - href: 
 - title: Step-by-Step tutorials and learning materials
   items:
@@ -171,11 +158,7 @@
     - html: Learn about <a href="/azure/sql-database/sql-database-managed-instance-resource-limits">hardware characteristics and limitations</a>, <a href="/azure/sql-database/sql-database-managed-instance-transact-sql-information">Transact-SQL language differences</a>, and <a href="/azure/sql-database/sql-database-managed-instance-create-manage">Transact-SQL, PowerShell, Azure CLI API for configuring managed instance<a/>.
     - html: <a href="https://medium.com/azure-sqldb-managed-instance/the-ultimate-guide-for-creating-and-configuring-azure-sql-managed-instance-environment-91ff58c0be01">Configure</a> Azure VNet where the managed instance will be deployed.
     - html: <a href="https://docs.microsoft.com/azure/sql-database/sql-database-managed-instance-vnet-configuration#validate-and-modify-an-existing-virtual-network">Validate</a> that your existing Azure VNet can be used to deploy managed instances.
-<<<<<<< HEAD
-    - html: Connect to your instance using <a href="https://techcommunity.microsoft.com/t5/Azure-SQL-Database/The-easiest-way-to-create-Azure-VM-that-can-access-your-Azure/ba-p/386247">Azure Virtual Machine</a> or <a href="/azure/sql-database/sql-database-managed-instance-configure-p2s">Point-to-site connection</a>, or <a href="https://docs.microsoft.com/azure/sql-database/sql-database-managed-instance-connect-app">Applications</a>.
-=======
     - html: Connect to your instance using <a href="sql-database-managed-instance-public-endpoint-securely">Public IP endpoint</a>, <a href="https://techcommunity.microsoft.com/t5/Azure-SQL-Database/The-easiest-way-to-create-Azure-VM-that-can-access-your-Azure/ba-p/386247">Azure Virtual Machine</a> or <a href="/azure/sql-database/sql-database-managed-instance-configure-p2s">Point-to-site connection</a>, or <a href="https://docs.microsoft.com/azure/sql-database/sql-database-managed-instance-connect-app">Applications</a>.
->>>>>>> 6a383dfd
     - html: Verify that your database can be migrated using <a href="https://www.microsoft.com/download/details.aspx?id=53595">Data Migration Assistant</a> or <a href="https://blogs.msdn.microsoft.com/datamigration/20../../release-database-experimentation-assistant-dea-v2-6/">Database Experimentation Assistant</a>.
     - html: Bring your databases to managed instance using <a href="/azure/sql-database/sql-database-managed-instance-get-started-restore">Native restore</a> or <a href="/azure/dms/tutorial-sql-server-managed-instance-online">Data Migration Service</a>.
     - html: Move your SSIS packages to <a href="/azure/data-factory/tutorial-deploy-ssis-packages-azure">Azure Data Factory</a>, SSAS tabular models to <a href="https://azure.microsoft.com/resources/videos/azure-analysis-services-moving-models/">Azure Analysis Service</a>, and SSRS reports to <a href="https://docs.microsoft.com/business-applications-release-notes/april18/power-bi/service/sql-server-reporting-services-ssrs-reports-power-bi-premium">PowerBI Premium</a>.
