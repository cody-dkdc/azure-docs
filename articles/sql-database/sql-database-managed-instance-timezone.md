--- conflicted
+++ resolved
@@ -87,15 +87,8 @@
 
 ## Limitations
 
-<<<<<<< HEAD
-- The time zone of the existing managed instance can't be changed. 
+- The time zone of the existing managed instance can't be changed.
 - External processes launched from the SQL Server Agent jobs don't observe the time zone of the instance.
-- The native [New-AzSqlInstance](https://docs.microsoft.com/powershell/module/az.sql/new-azsqlinstance) PowerShell cmdlet for Managed Instance doesn't support passing the time zone parameter yet. Use a PowerShell wrapper with a [Resource Manager template](https://aka.ms/sql-mi-create-arm-posh) instead.
-- The CLI command [az sql mi create](https://docs.microsoft.com/cli/azure/sql/mi?view=azure-cli-latest#az-sql-mi-create) doesn't support the time zone parameter yet.
-=======
-- Time zone of the existing managed instance cannot be changed.
-- External processes launched from the SQL Agent jobs do not observe time zone of the instance.
->>>>>>> 57d7ff8f
 
 ## List of supported time zones
 
