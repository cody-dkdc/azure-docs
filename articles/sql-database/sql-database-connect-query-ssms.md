--- conflicted
+++ resolved
@@ -16,19 +16,13 @@
 ms.tgt_pltfrm: na
 ms.devlang: na
 ms.topic: hero-article
-<<<<<<< HEAD
-ms.date: 05/24/2017
-=======
 ms.date: 05/26/2017
->>>>>>> ced78c66
 ms.author: carlrab
 
 ---
 # Azure SQL Database: Use SQL Server Management Studio to connect and query data
 
 [SQL Server Management Studio](https://msdn.microsoft.com/library/ms174173.aspx) (SSMS) is an integrated environment for managing any SQL infrastructure, from SQL Server to SQL Database for Microsoft Windows. This quick start demonstrates how to use SSMS to connect to an Azure SQL database, and then use Transact-SQL statements to query, insert, update, and delete data in the database. 
-
-## Prerequisites
 
 ## Prerequisites
 
