---
title: 'SSMS: Connect and query data in Azure SQL Database | Microsoft Docs'
description: Learn how to connect to SQL Database on Azure by using SQL Server Management Studio (SSMS). Then, run Transact-SQL (T-SQL) statements to query and edit data.
metacanonical: ''
keywords: connect to sql database,sql server management studio
services: sql-database
documentationcenter: ''
author: CarlRabeler
manager: jhubbard
editor: ''

ms.assetid: 7cd2a114-c13c-4ace-9088-97bd9d68de12
ms.service: sql-database
ms.custom: quick start manage
ms.workload: data-management
ms.tgt_pltfrm: na
ms.devlang: na
ms.topic: hero-article
ms.date: 03/15/2017
ms.author: carlrab

---
# Azure SQL Database: Use SQL Server Management Studio to connect and query data

<<<<<<< HEAD
Use [SQL Server Management Studio](https://msdn.microsoft.com/library/ms174173.aspx) (SSMS) to create and manage SQL Server resources from the user interface or in scripts. This quick start details using SSMS to connect to an Azure SQL database, and then execute query, insert, update, and delete statements.
=======
[SQL Server Management Studio](https://msdn.microsoft.com/library/ms174173.aspx) (SSMS) is a management tool used to create and manage SQL Server resources from the user interface or in scripts. This quick start demonstrates how to use SSMS to connect to an Azure SQL database, and then use Transact-SQL statements to query, insert, update, and delete data in the database. 
>>>>>>> a42dbad0

This quick start uses as its starting point the resources created in one of these quick starts:

- [Create DB - Portal](sql-database-get-started-portal.md)
- [Create DB - CLI](sql-database-get-started-cli.md)

Before you start, make sure you have installed the newest version of [SSMS](https://msdn.microsoft.com/library/mt238290.aspx). 

## Get connection information

Get the connection information needed to connect to the Azure SQL database. You will need the fully qualified server name, database name, and login information in the next procedures.

1. Log in to the [Azure portal](https://portal.azure.com/).
2. Select **SQL Databases** from the left-hand menu, and click your database on the **SQL databases** page. 
3. On the **Overview** page for your database, review the fully qualified server name as shown in the image below. You can hover over the server name to bring up the **Click to copy** option.

   ![connection information](./media/sql-database-connect-query-ssms/connection-information.png) 

<<<<<<< HEAD
## Connect to the server and your new database

Use SQL Server Management Studio to establish a connection to your Azure SQL Database server. 

=======
4. If you have forgotten the login information for your Azure SQL Database server, navigate to the SQL Database server page to view the server admin name and, if necessary, reset the password. 

## Connect to your database in the SQL Database logical server

Use SQL Server Management Studio to establish a connection to your Azure SQL Database server. 

>>>>>>> a42dbad0
> [!IMPORTANT]
> An Azure SQL Database logical server listens on port 1433. If you are attempting to connect to an Azure SQL Database logical server from within a corporate firewall, this port must be open in the corporate firewall for you to successfully connect.
>

1. Open SQL Server Management Studio.

2. In the **Connect to Server** dialog box, enter the following information:
   - **Server type**: Specify Database engine
   - **Server name**: Enter your fully qualified server name, such as **mynewserver20170313.database.windows.net**
   - **Authentication**: Specify SQL Server Authentication
   - **Login**: Enter your server admin account
   - **Password**: Enter the password for your server admin account

   ![connect to server](./media/sql-database-connect-query-ssms/connect.png)  

3. Click **Options** in the **Connect to server** dialog box. In the **Connect to database** section, enter **mySampleDatabase** to connect to this database.

   ![connect to db on server](./media/sql-database-connect-query-ssms/options-connect-to-db.png)  

4. Click **Connect**. The Object Explorer window opens in SSMS. 

   ![connected to server](./media/sql-database-connect-query-ssms/connected.png)  

5. In Object Explorer, expand **Databases** and then expand **mySampleDatabase** to view the objects in the sample database.

## Query data

Use the following code to query for the top 20 products by category using the [SELECT](https://msdn.microsoft.com/library/ms189499.aspx) Transact-SQL statement.

1. In Object Explorer, right-click **mySampleDatabase** and click **New Query**. A blank query window opens that is connected to your database.
2. In the query window, enter the following query:

   ```sql
   SELECT pc.Name as CategoryName, p.name as ProductName
   FROM [SalesLT].[ProductCategory] pc
   JOIN [SalesLT].[Product] p
   ON pc.productcategoryid = p.productcategoryid;
   ```

3. On the toolbar, click **Execute** to retrieve data from the Product and ProductCategory tables.

    ![query](./media/sql-database-connect-query-ssms/query.png)

## Insert data

Use the following code to insert a new product into the SalesLT.Product table using the [INSERT](https://msdn.microsoft.com/library/ms174335.aspx) Transact-SQL statement.

1. In the query window, replace the previous query with the following query:

   ```sql
   INSERT INTO [SalesLT].[Product]
           ( [Name]
           , [ProductNumber]
           , [Color]
           , [ProductCategoryID]
		   , [StandardCost]
		   , [ListPrice]
		   , [SellStartDate]
		   )
     VALUES
           ('myNewProduct'
           ,123456789
           ,'NewColor'
           ,1
		   ,100
		   ,100
		   ,GETDATE() );
   ```

2. On the toolbar, click **Execute**  to insert a new row in the Product table.

    <img src="./media/sql-database-connect-query-ssms/insert.png" alt="insert" style="width: 780px;" />

## Update data

Use the following code to update the new product that you previously added using the [UPDATE](https://msdn.microsoft.com/library/ms177523.aspx) Transact-SQL statement.

1. In the query window, replace the previous query with the following query:

   ```sql
   UPDATE [SalesLT].[Product]
   SET [ListPrice] = 125
   WHERE Name = 'myNewProduct';
   ```

2. On the toolbar, click **Execute** to update the specified row in the Product table.

    <img src="./media/sql-database-connect-query-ssms/update.png" alt="update" style="width: 780px;" />

## Delete data

Use the following code to delete the new product that you previously added using the [DELETE](https://msdn.microsoft.com/library/ms189835.aspx) Transact-SQL statement.

1. In the query window, replace the previous query with the following query:

   ```sql
   DELETE FROM [SalesLT].[Product]
   WHERE Name = 'myNewProduct';
   ```

2. On the toolbar, click **Execute** to delete the specified row in the Product table.

    <img src="./media/sql-database-connect-query-ssms/delete.png" alt="delete" style="width: 780px;" />

## Next steps

- For information about SSMS, see [Use SQL Server Management Studio](https://msdn.microsoft.com/library/ms174173.aspx).
- To connect and query using Visual Studio Code, see [Connect and query with Visual Studio Code](sql-database-connect-query-vscode.md).
- To connect and query using .NET, see [Connect and query with .NET](sql-database-connect-query-dotnet.md).
- To connect and query using PHP, see [Connect and query with PHP](sql-database-connect-query-php.md).
- To connect and query using Node.js, see [Connect and query with Node.js](sql-database-connect-query-nodejs.md).
- To connect and query using Java, see [Connect and query with Java](sql-database-connect-query-java.md).
- To connect and query using Python, see [Connect and query with Python](sql-database-connect-query-python.md).
- To connect and query using Ruby, see [Connect and query with Ruby](sql-database-connect-query-ruby.md).<|MERGE_RESOLUTION|>--- conflicted
+++ resolved
@@ -22,11 +22,7 @@
 ---
 # Azure SQL Database: Use SQL Server Management Studio to connect and query data
 
-<<<<<<< HEAD
-Use [SQL Server Management Studio](https://msdn.microsoft.com/library/ms174173.aspx) (SSMS) to create and manage SQL Server resources from the user interface or in scripts. This quick start details using SSMS to connect to an Azure SQL database, and then execute query, insert, update, and delete statements.
-=======
 [SQL Server Management Studio](https://msdn.microsoft.com/library/ms174173.aspx) (SSMS) is a management tool used to create and manage SQL Server resources from the user interface or in scripts. This quick start demonstrates how to use SSMS to connect to an Azure SQL database, and then use Transact-SQL statements to query, insert, update, and delete data in the database. 
->>>>>>> a42dbad0
 
 This quick start uses as its starting point the resources created in one of these quick starts:
 
@@ -45,19 +41,12 @@
 
    ![connection information](./media/sql-database-connect-query-ssms/connection-information.png) 
 
-<<<<<<< HEAD
-## Connect to the server and your new database
-
-Use SQL Server Management Studio to establish a connection to your Azure SQL Database server. 
-
-=======
 4. If you have forgotten the login information for your Azure SQL Database server, navigate to the SQL Database server page to view the server admin name and, if necessary, reset the password. 
 
 ## Connect to your database in the SQL Database logical server
 
 Use SQL Server Management Studio to establish a connection to your Azure SQL Database server. 
 
->>>>>>> a42dbad0
 > [!IMPORTANT]
 > An Azure SQL Database logical server listens on port 1433. If you are attempting to connect to an Azure SQL Database logical server from within a corporate firewall, this port must be open in the corporate firewall for you to successfully connect.
 >
