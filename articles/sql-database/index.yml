### YamlMime:YamlDocument
documentType: LandingData
title: Azure SQL Database Documentation
metadata:
  document_id: 36d89c48-3646-380e-34a0-ae3ac62e2641
  title: Azure SQL Database Documentation - Tutorials, API Reference
  meta.description: Learn how to use Azure SQL databases.
  services: sql-database
  author: CarlRabeler
  manager: craigg
  ms.service: sql-database
  ms.subservice: service
  ms.tgt_pltfrm: na
  ms.devlang:
  ms.topic: overview
  ms.date: 01/25/2019
  ms.author: carlrab
abstract:
  description: Azure SQL Database is a relational database-as-a-service (DBaaS) based on the latest stable version of Microsoft SQL Server Database Engine. SQL Database is a high-performance, reliable, and secure database you can use to build data-driven applications and websites in the programming language of your choice, without needing to manage infrastructure. Learn how to use SQL Database with our quickstarts, tutorials, and samples.
  aside:
    image:
      alt: 
      height: 110
      src: https://docs.microsoft.com/azure/sql-database/media/index/create-sql-database-on-azure.png
      width: 250  
    title: Create a SQL database on Azure. (3:12)
    href: https://azure.microsoft.com/resources/videos/create-sql-database-on-azure/
    width: 250
sections:

- items:
  - type: list
    style: cards
    className: cardsM
    columns: 3
    items:
      - href: /azure/sql-database/sql-database-technical-overview
        html: <p>PaaS database that is always running on the latest stable version of SQL Server Database Engine and patched OS with 99.99% availability.</p>
        image:
          src: media/index/i_managed.svg
        title: Fully managed
      - href: /azure/sql-database/sql-database-service-tiers
        html: <p>Tailor price/performance ratio to your needs with flexible service tiers that span from affordable $5/month to powerful 80-core databases.</p>
        image:
          src: media/index/i_perftier.svg
        title: Price/service tiers
      - href: /azure/sql-database/sql-database-scalability-index
        html: <p>Easily scale up, scale out, or shard your databases depending on your needs to improve performance of your application.</p>
        image:
          src: media/index/i_scale.svg
        title: Scalability
      - href: /azure/sql-database/sql-database-single-index
<<<<<<< HEAD
        html: <p>Use the single database managed by a SQL Database server for your SaaS aplications and microservices that need a single database with the predictable performances.</p>
=======
        html: <p>Use the Single database hosted in logical servers for your SaaS applications and microservices that need a single database with the predictable performances.</p>
>>>>>>> 7f42110c
        image:
          src: media/index/i_db.svg
        title: Single database
      - href: /azure/sql-database/sql-database-elastic-pool
        html: <p>SQL Database elastic pools are a simple, cost-effective solution for managing and scaling multiple databases that have varying and unpredictable usage demands.</p>
        image:
          src: media/index/i_elasticpool.svg
        title: Elastic pools
      - href: /azure/sql-database/sql-database-managed-instance-index
        html: <p>Use the Managed Instance to easily migrate your on-premises databases to the fully managed Azure PaaS database service with minimal or no database code changes.</p>
        image:
          src: media/index/i_mi.svg
        title: Managed Instance
      - href: /azure/sql-database/sql-database-paas
        html: <p>Built-in High-availability, automated backups, and geo-replication, will prevent maintenance operations, infrastructure or hardware failures from stopping your business.</p>
        image:
          src: media/index/gear.svg
        title: Platform as a Service
      - href: /azure/sql-database/sql-database-security-index
        html: <p>Secure your database with Azure AD authentication, Virtual Networks, Firewalls, Always Encrypted connections. Identify threats and vulnerabilities with built-in security.</p>
        image:
          src: media/index/i_security.svg
        title: Advanced security
      - href: /azure/sql-database/sql-database-monitoring-tuning-index
        html: <p>Built-in monitoring and intelligent tuning help you dramatically reduce the costs of running and managing databases and maximizes performance of your application.</p>
        image:
          src: media/index/i_intelligence.svg
        title: Monitoring and tuning

- title: 5-Minute Quickstarts
  items:
  - type: paragraph
    text: 'Azure SQL Database enables you to easily perform basic management tasks using the Azure portal, Azure CLI, and Azure PowerShell. Learn how to perform basic management tasks using the following quickstart samples:'
  - type: table
    style: dataMatrix
    columns:
      - image:
          src: media/index/portal.svg
        title: The Azure portal
      - image:
          src: media/index/cli.svg
        title: Azure CLI
      - image:
          src: media/index/logo_powershell.svg
        title: PowerShell
      - image:
          src: media/index/logo_arm.svg
        title: Azure Resource Manager template
    rows:
      - title: Create single database
        values:
          - href: /azure/sql-database/sql-database-get-started-portal
          - href: /azure/sql-database/scripts/sql-database-create-and-configure-database-cli
          - href: /azure/sql-database/scripts/sql-database-create-and-configure-database-powershell
          - href:
      - title: Create managed instance
        values:
          - href: /azure/sql-database/sql-database-managed-instance-get-started
          - href: https://medium.com/azure-sqldb-managed-instance/working-with-sql-managed-instance-using-azure-cli-611795fe0b44
          - href: https://blogs.msdn.microsoft.com/sqlserverstorageengine/2018/06/27/quick-start-script-create-azure-sql-managed-instance-using-powershell/
          - href: https://github.com/Azure/azure-quickstart-templates/tree/master/101-sqlmi-new-vnet
      - title: Create elastic pool
        values:
          - href: 
          - href: /azure/sql-database/scripts/sql-database-move-database-between-pools-cli
          - href: /azure/sql-database/scripts/sql-database-move-database-between-pools-powershell
          - href: https://github.com/Azure/azure-quickstart-templates/tree/master/101-sql-elastic-pool-create
      - title: Scale single database
        values:
          - href: 
          - href: /azure/sql-database/scripts/sql-database-monitor-and-scale-database-cli
          - href: /azure/sql-database/scripts/sql-database-monitor-and-scale-database-powershell
          - href:
      - title: Scale elastic pool
        values:
          - href: 
          - href: /azure/sql-database/scripts/sql-database-scale-pool-cli
          - href: /azure/sql-database/scripts/sql-database-monitor-and-scale-pool-powershell
      - title: Scale managed instance
        values:
          - href: 
          - href: https://medium.com/azure-sqldb-managed-instance/working-with-sql-managed-instance-using-azure-cli-611795fe0b44
          - href: https://blogs.msdn.microsoft.com/sqlserverstorageengine/2018/05/31/change-size-azure-sql-managed-instance-using-powershell/
          - href:
      - title: Configure Azure network for Managed Instance
        values:
          - href: /azure/sql-database/sql-database-managed-instance-get-started
          - href: 
          - href: https://blogs.msdn.microsoft.com/sqlserverstorageengine/2018/06/25/quick-start-script-setup-azure-network-environment-for-azure-sql-managed-instance/
          - href: https://github.com/Azure/azure-quickstart-templates/tree/master/101-sql-managed-instance-azure-environment

- title: Step-by-Step Tutorials
  items:
  - type: paragraph
    text: Learn how to create, manage, and migrate databases using SQL Database
  - type: list
    style: ordered
    items:
    - html: Create and design the schema for a new single database using <a href="/azure/sql-database/sql-database-design-first-database">SSMS</a> or <a href="/azure/sql-database/sql-database-design-first-database-csharp">.NET</a>
    - html: Migrate an existing database to Azure using <a href="/azure/sql-database/sql-database-managed-instance-get-started-restore">Database RESTORE</a>, <a href="/azure/sql-database/sql-database-migrate-your-sql-server-database">Database Migration Assistant</a>, or <a href="/azure/sql-database/sql-database-import">BACPAC Import</a>
    - html: <a href="/azure/sql-database/sql-database-security-tutorial">Secure your SQL Database</a>
    - html: Distribute your data globally using <a href="/azure/sql-database/sql-database-implement-geo-distributed-database">Geo-distributed database</a>
- title: Build your skills with Microsoft Learn
  items:
  - type: list
    style: cards
    className: cardsFTitle
    items:
    - title: Provision an Azure SQL Database to store application data
      href: /learn/modules/provision-azure-sql-db/
      image: 
        src: /learn/achievements/provision-azure-sql-db.svg
        href: /learn/modules/provision-azure-sql-db/
  - type: paragraph
    text: <a href="/learn/browse/?products=azure-sql-database">More interactive learning...</a>
- title: Free Pluralsight Video Training
  items:
  - type: list
    style: cards
    className: cardsFTitle
    items:
    - title: Developing with .NET on Azure
      href: https://www.pluralsight.com/courses/developing-dotnet-microsoft-azure-getting-started?twoid=FEED65A23CB221A7
      image: 
        src: https://docs.microsoft.com/media/logos/logo_pluralsight.svg
        href: https://www.pluralsight.com/courses/developing-dotnet-microsoft-azure-getting-started?twoid=FEED65A23CB221A7
- title: Samples
  items:
  - type: paragraph
    text: Find scripts to manage common tasks.
  - type: list
    style: unordered
    className: spaced noBullet
    items:
    - html: <a href="/azure/sql-database/sql-database-powershell-samples">Azure PowerShell</a>
    - html: <a href="/azure/sql-database/sql-database-cli-samples">Azure CLI</a>
- title: Reference
  items:
  - type: list
    style: cards
    className: cardsD
    items:
    - title: Command-Line
      html: <p><a href="/powershell/module/azurerm.sql/#sql">Azure PowerShell</a></p><p><a href="/powershell/module/elasticdatabasejobs/#elasticdatabasejobs">Azure PowerShell (Elastic DB)</a></p><p><a href="/cli/azure/sql">Azure CLI</a></p>
    - title: Languages
      html: <p><a href="/dotnet/api/microsoft.azure.management.sql.models">.NET</a></p><p><a href="/java/api/com.microsoft.azure.management.sql">Java</a></p><p><a href="https://msdn.microsoft.com/library/mt652093.aspx">Node.js</a></p><p><a href="https://msdn.microsoft.com/library/mt652092.aspx">Python</a></p><p><a href="https://msdn.microsoft.com/library/mt691981.aspx">Ruby</a></p><p><a href="https://msdn.microsoft.com/library/dn865013.aspx">PHP</a></p><p><a href="https://msdn.microsoft.com/library/azure/bb510741.aspx">T-SQL</a></p>
    - title: REST
      html: <p><a href="/rest/api/sql/">REST API Reference</a></p>
    - title: SQL Server Tools
      html: <p><a href="https://msdn.microsoft.com/library/mt238365.aspx">SQL Server Tools</a></p><p><a href="https://msdn.microsoft.com/library/mt238290.aspx">SQL Server Management Studio (SSMS)</a></p><p><a href="https://msdn.microsoft.com/library/mt204009.aspx">SQL Server Data Tools (SSDT)</a></p><p><a href="https://msdn.microsoft.com/library/ms162802.aspx">BCP</a></p><p><a href="https://msdn.microsoft.com/library/ms162773.aspx">SQLCMD</a></p><p><a href="https://docs.microsoft.com/sql/tools/sqlpackage">SqlPackage</a></p><p><a href="https://www.nuget.org/packages/Microsoft.Azure.Management.Sql">SQL Database Management Library package</a></p>
    - title: SQL Server Drivers
      html: <p><a href="https://msdn.microsoft.com/library/mt654049.aspx">SQL Server Drivers</a></p><p><a href="https://msdn.microsoft.com/library/mt657768.aspx">ADO.NET</a></p><p><a href="https://msdn.microsoft.com/library/mt484311.aspx">JDBC</a></p><p><a href="https://msdn.microsoft.com/library/mt654048.aspx">ODBC</a></p><|MERGE_RESOLUTION|>--- conflicted
+++ resolved
@@ -50,11 +50,7 @@
           src: media/index/i_scale.svg
         title: Scalability
       - href: /azure/sql-database/sql-database-single-index
-<<<<<<< HEAD
-        html: <p>Use the single database managed by a SQL Database server for your SaaS aplications and microservices that need a single database with the predictable performances.</p>
-=======
-        html: <p>Use the Single database hosted in logical servers for your SaaS applications and microservices that need a single database with the predictable performances.</p>
->>>>>>> 7f42110c
+        html: <p>Use the single database managed by a SQL Database server for your SaaS applications and microservices that need a single database with the predictable performances.</p>
         image:
           src: media/index/i_db.svg
         title: Single database
