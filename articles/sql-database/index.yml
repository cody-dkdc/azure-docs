--- conflicted
+++ resolved
@@ -14,11 +14,7 @@
   ms.devlang:
   ms.topic: overview
   ms.date: 03/04/2019
-<<<<<<< HEAD
-  ms.author: carlrab
-=======
   ms.author: sstein
->>>>>>> 6a383dfd
 abstract:
   description: Azure SQL Database is a general-purpose relational database-as-a-service (DBaaS) based on the latest stable version of Microsoft SQL Server Database Engine. SQL Database is a high-performance, reliable, and secure cloud database that you can use to build data-driven applications and websites in the programming language of your choice, without needing to manage infrastructure. Learn how to use SQL Database with our quickstarts, tutorials, and samples.
   aside:
