--- conflicted
+++ resolved
@@ -105,56 +105,19 @@
           - href: /azure/sql-database/sql-database-single-database-get-started
           - href: /azure/sql-database/scripts/sql-database-create-and-configure-database-cli
           - href: /azure/sql-database/scripts/sql-database-create-and-configure-database-powershell
-<<<<<<< HEAD
           - href: https://github.com/Azure/azure-quickstart-templates/tree/master/201-sql-database-transparent-encryption-create
-=======
-          - href:
+      - title: Create elastic pool
+        values:
+          - href: /azure/sql-database/sql-database-elastic-pool-manage
+          - href: /azure/sql-database/scripts/sql-database-move-database-between-pools-cli
+          - href: /azure/sql-database/scripts/sql-database-move-database-between-pools-powershell
+          - href: https://github.com/Azure/azure-quickstart-templates/tree/master/101-sql-elastic-pool-create
       - title: Create managed instance
         values:
           - href: /azure/sql-database/sql-database-managed-instance-get-started
           - href: https://medium.com/azure-sqldb-managed-instance/working-with-sql-managed-instance-using-azure-cli-611795fe0b44
           - href: https://blogs.msdn.microsoft.com/sqlserverstorageengine/20../../quick-start-script-create-azure-sql-managed-instance-using-powershell/
           - href: https://github.com/Azure/azure-quickstart-templates/tree/master/101-sqlmi-new-vnet
->>>>>>> 4601a914
-      - title: Create elastic pool
-        values:
-          - href: /azure/sql-database/sql-database-elastic-pool-manage
-          - href: /azure/sql-database/scripts/sql-database-move-database-between-pools-cli
-          - href: /azure/sql-database/scripts/sql-database-move-database-between-pools-powershell
-          - href: https://github.com/Azure/azure-quickstart-templates/tree/master/101-sql-elastic-pool-create
-<<<<<<< HEAD
-      - title: Create managed instance
-        values:
-          - href: /azure/sql-database/sql-database-managed-instance-get-started
-          - href: https://medium.com/azure-sqldb-managed-instance/working-with-sql-managed-instance-using-azure-cli-611795fe0b44
-          - href: https://blogs.msdn.microsoft.com/sqlserverstorageengine/2018/06/27/quick-start-script-create-azure-sql-managed-instance-using-powershell/
-          - href: https://github.com/Azure/azure-quickstart-templates/tree/master/101-sqlmi-new-vnet
-=======
-      - title: Scale single database
-        values:
-          - href: 
-          - href: /azure/sql-database/scripts/sql-database-monitor-and-scale-database-cli
-          - href: /azure/sql-database/scripts/sql-database-monitor-and-scale-database-powershell
-          - href:
-      - title: Scale elastic pool
-        values:
-          - href: 
-          - href: /azure/sql-database/scripts/sql-database-scale-pool-cli
-          - href: /azure/sql-database/scripts/sql-database-monitor-and-scale-pool-powershell
-      - title: Scale managed instance
-        values:
-          - href: 
-          - href: https://medium.com/azure-sqldb-managed-instance/working-with-sql-managed-instance-using-azure-cli-611795fe0b44
-          - href: https://blogs.msdn.microsoft.com/sqlserverstorageengine/20../../change-size-azure-sql-managed-instance-using-powershell/
-          - href:
-      - title: Configure Azure network for Managed Instance
-        values:
-          - href: /azure/sql-database/sql-database-managed-instance-get-started
-          - href: 
-          - href: https://blogs.msdn.microsoft.com/sqlserverstorageengine/20../../quick-start-script-setup-azure-network-environment-for-azure-sql-managed-instance/
-          - href: https://github.com/Azure/azure-quickstart-templates/tree/master/101-sql-managed-instance-azure-environment
-
->>>>>>> 4601a914
 - title: Step-by-Step Tutorials
   items:
   - type: paragraph
