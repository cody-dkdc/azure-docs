<properties
	pageTitle="Troubleshoot Azure SQL database permissions and access"
	description="Quick steps to troubleshoot common permissions, access, user, and login issues"
	services="sql-database"
	documentationCenter=""
<<<<<<< HEAD
	authors="dalechen"
=======
	authors="v-shysun"
>>>>>>> a3c102f7
	manager="msmets"
	editor=""/>

<tags
	ms.service="sql-database"
	ms.workload="data-management"
	ms.tgt_pltfrm="na"
	ms.devlang="na"
	ms.topic="article"
<<<<<<< HEAD
	ms.date="12/10/2015"
	ms.author="daleche"/>
=======
	ms.date="12/11/2015"
	ms.author="v-shysun"/>
>>>>>>> a3c102f7

#Troubleshoot common Azure SQL database permissions and access issues
Use this topic for quick steps to grant and remove access to an Azure SQL database. For more comprehensive information, see:

- [Managing databases and logins in Azure SQL Database](sql-database-manage-logins.md)
- [Securing your SQL database](sql-database-security)
- [Security Center for SQL Server Database Engine and Azure SQL Database](https://msdn.microsoft.com/library/bb510589)

##To change the administrative password for a logical server
- In the [Azure Portal](https://portal.azure.com) click **SQL Servers**, select the server from the list, and then click **Reset Password**.
##To help make sure only authorized IP addresses are allowed to access the server
- See [How to: Configure firewall settings on SQL Database](sql-database-configure-firewall-settings.md).

##To create contained database users in the user database
- Use the [CREATE USER](https://msdn.microsoft.com/library/ms173463.aspx) statement and see Contained Database [Users - Making Your Database Portable](https://msdn.microsoft.com/library/ff929188.aspx).

## To authenticate contained database users by using your Azure Active Directory
- See Connecting to [SQL Database By Using Azure Active Directory Authentication](sql-database-aad-authentication.md).

## To create additional logins for high-privileged users in the virtual master database
-Use the [CREATE LOGIN](https://msdn.microsoft.com/library/ms189751.aspx) statement, and see the Managing Logins section of [Managing databases and logins in Azure SQL Database](sql-database-manage-logins.md) for more detail.<|MERGE_RESOLUTION|>--- conflicted
+++ resolved
@@ -3,11 +3,7 @@
 	description="Quick steps to troubleshoot common permissions, access, user, and login issues"
 	services="sql-database"
 	documentationCenter=""
-<<<<<<< HEAD
-	authors="dalechen"
-=======
 	authors="v-shysun"
->>>>>>> a3c102f7
 	manager="msmets"
 	editor=""/>
 
@@ -17,13 +13,8 @@
 	ms.tgt_pltfrm="na"
 	ms.devlang="na"
 	ms.topic="article"
-<<<<<<< HEAD
-	ms.date="12/10/2015"
-	ms.author="daleche"/>
-=======
 	ms.date="12/11/2015"
 	ms.author="v-shysun"/>
->>>>>>> a3c102f7
 
 #Troubleshoot common Azure SQL database permissions and access issues
 Use this topic for quick steps to grant and remove access to an Azure SQL database. For more comprehensive information, see:
