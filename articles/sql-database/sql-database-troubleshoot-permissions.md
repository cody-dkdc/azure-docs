---
<<<<<<< HEAD
title: How to do admin tasks, e.g. reset admin password | Microsoft Docs
description: Describes how to perform common administrative tasks in SQL Database. For example, resetting admin password, granting and removing access.
services: sql-database
documentationcenter: ''
author: v-shysun
manager: felixwu
editor: ''
keywords: reset admin password

ms.assetid: 9803fdcf-6501-4ac4-8cd0-f80071e052e1
ms.service: sql-database
ms.custom: troubleshoot
ms.workload: data-management
ms.tgt_pltfrm: na
ms.devlang: na
ms.topic: article
ms.date: 09/13/2016
ms.author: v-shysun

---
# How to perform common administrative tasks such as resetting admin password in Azure SQL Database
Use this topic for quick steps to grant and remove access to an Azure SQL database. For more comprehensive information, see:

* [Managing databases and logins in Azure SQL Database](sql-database-manage-logins.md)
* [Securing your SQL database](sql-database-security-overview.md)
* [Security Center for SQL Server Database Engine and Azure SQL Database](https://msdn.microsoft.com/library/bb510589)

[!INCLUDE [support-disclaimer](../../includes/support-disclaimer.md)]

## To reset admin password for a logical server
* In the [Azure Portal](https://portal.azure.com) click **SQL Servers**, select the server from the list, and then click **Reset Password**.

## To help make sure only authorized IP addresses are allowed to access the server
* See [How to: Configure firewall settings on SQL Database](sql-database-configure-firewall-settings.md).

## To create contained database users in the user database
* Use the [CREATE USER](https://msdn.microsoft.com/library/ms173463.aspx) statement and see [Contained Database Users - Making Your Database Portable](https://msdn.microsoft.com/library/ff929188.aspx).

## To authenticate contained database users by using your Azure Active Directory
* See [Connecting to SQL Database By Using Azure Active Directory Authentication](sql-database-aad-authentication.md).

## To create additional logins for high-privileged users in the virtual master database
* Use the [CREATE LOGIN](https://msdn.microsoft.com/library/ms189751.aspx) statement, and see the Managing Logins section of [Managing databases and logins in Azure SQL Database](sql-database-manage-logins.md) for more detail.
=======
redirect_url: /azure/sql-database/sql-database-faq
--- 
>>>>>>> e8cfaf0d
<|MERGE_RESOLUTION|>--- conflicted
+++ resolved
@@ -1,49 +1,3 @@
 ---
-<<<<<<< HEAD
-title: How to do admin tasks, e.g. reset admin password | Microsoft Docs
-description: Describes how to perform common administrative tasks in SQL Database. For example, resetting admin password, granting and removing access.
-services: sql-database
-documentationcenter: ''
-author: v-shysun
-manager: felixwu
-editor: ''
-keywords: reset admin password
-
-ms.assetid: 9803fdcf-6501-4ac4-8cd0-f80071e052e1
-ms.service: sql-database
-ms.custom: troubleshoot
-ms.workload: data-management
-ms.tgt_pltfrm: na
-ms.devlang: na
-ms.topic: article
-ms.date: 09/13/2016
-ms.author: v-shysun
-
----
-# How to perform common administrative tasks such as resetting admin password in Azure SQL Database
-Use this topic for quick steps to grant and remove access to an Azure SQL database. For more comprehensive information, see:
-
-* [Managing databases and logins in Azure SQL Database](sql-database-manage-logins.md)
-* [Securing your SQL database](sql-database-security-overview.md)
-* [Security Center for SQL Server Database Engine and Azure SQL Database](https://msdn.microsoft.com/library/bb510589)
-
-[!INCLUDE [support-disclaimer](../../includes/support-disclaimer.md)]
-
-## To reset admin password for a logical server
-* In the [Azure Portal](https://portal.azure.com) click **SQL Servers**, select the server from the list, and then click **Reset Password**.
-
-## To help make sure only authorized IP addresses are allowed to access the server
-* See [How to: Configure firewall settings on SQL Database](sql-database-configure-firewall-settings.md).
-
-## To create contained database users in the user database
-* Use the [CREATE USER](https://msdn.microsoft.com/library/ms173463.aspx) statement and see [Contained Database Users - Making Your Database Portable](https://msdn.microsoft.com/library/ff929188.aspx).
-
-## To authenticate contained database users by using your Azure Active Directory
-* See [Connecting to SQL Database By Using Azure Active Directory Authentication](sql-database-aad-authentication.md).
-
-## To create additional logins for high-privileged users in the virtual master database
-* Use the [CREATE LOGIN](https://msdn.microsoft.com/library/ms189751.aspx) statement, and see the Managing Logins section of [Managing databases and logins in Azure SQL Database](sql-database-manage-logins.md) for more detail.
-=======
 redirect_url: /azure/sql-database/sql-database-faq
---- 
->>>>>>> e8cfaf0d
+--- 