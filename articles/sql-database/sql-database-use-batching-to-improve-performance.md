---
title: How to use batching to improve Azure SQL Database application performance
description: The topic provides evidence that batching database operations greatly improves the speed and scalability of your Azure SQL Database applications. Although these batching techniques work for any SQL Server database, the focus of the article is on Azure.
services: sql-database
ms.service: sql-database
ms.subservice: development
ms.custom: 
ms.devlang: 
ms.topic: conceptual
author: stevestein
ms.author: sstein
ms.reviewer: genemi
manager: craigg
ms.date: 01/25/2019
---
# How to use batching to improve SQL Database application performance

Batching operations to Azure SQL Database significantly improves the performance and scalability of your applications. In order to understand the benefits, the first part of this article covers some sample test results that compare sequential and batched requests to a SQL Database. The remainder of the article shows the techniques, scenarios, and considerations to help you to use batching successfully in your Azure applications.

## Why is batching important for SQL Database

Batching calls to a remote service is a well-known strategy for increasing performance and scalability. There are fixed processing costs to any interactions with a remote service, such as serialization, network transfer, and deserialization. Packaging many separate transactions into a single batch minimizes these costs.

In this paper, we want to examine various SQL Database batching strategies and scenarios. Although these strategies are also important for on-premises applications that use SQL Server, there are several reasons for highlighting the use of batching for SQL Database:

* There is potentially greater network latency in accessing SQL Database, especially if you are accessing SQL Database from outside the same Microsoft Azure datacenter.
* The multitenant characteristics of SQL Database means that the efficiency of the data access layer correlates to the overall scalability of the database. SQL Database must prevent any single tenant/user from monopolizing database resources to the detriment of other tenants. In response to usage in excess of predefined quotas, SQL Database can reduce throughput or respond with throttling exceptions. Efficiencies, such as batching, enable you to do more work on SQL Database before reaching these limits. 
* Batching is also effective for architectures that use multiple databases (sharding). The efficiency of your interaction with each database unit is still a key factor in your overall scalability. 

One of the benefits of using SQL Database is that you don’t have to manage the servers that host the database. However, this managed infrastructure also means that you have to think differently about database optimizations. You can no longer look to improve the database hardware or network infrastructure. Microsoft Azure controls those environments. The main area that you can control is how your application interacts with SQL Database. Batching is one of these optimizations. 

The first part of the paper examines various batching techniques for .NET applications that use SQL Database. The last two sections cover batching guidelines and scenarios.

## Batching strategies

### Note about timing results in this article

> [!NOTE]
> Results are not benchmarks but are meant to show **relative performance**. Timings are based on an average of at least 10 test runs. Operations are inserts into an empty table. These tests were measured pre-V12, and they do not necessarily correspond to throughput that you might experience in a V12 database using the new [DTU service tiers](sql-database-service-tiers-dtu.md) or [vCore service tiers](sql-database-service-tiers-vcore.md). The relative benefit of the batching technique should be similar.

### Transactions

It seems strange to begin a review of batching by discussing transactions. But the use of client-side transactions has a subtle server-side batching effect that improves performance. And transactions can be added with only a few lines of code, so they provide a fast way to improve performance of sequential operations.

Consider the following C# code that contains a sequence of insert and update operations on a simple table.

```csharp
List<string> dbOperations = new List<string>();
dbOperations.Add("update MyTable set mytext = 'updated text' where id = 1");
dbOperations.Add("update MyTable set mytext = 'updated text' where id = 2");
dbOperations.Add("update MyTable set mytext = 'updated text' where id = 3");
dbOperations.Add("insert MyTable values ('new value',1)");
dbOperations.Add("insert MyTable values ('new value',2)");
dbOperations.Add("insert MyTable values ('new value',3)");
```
The following ADO.NET code sequentially performs these operations.

```csharp
using (SqlConnection connection = new SqlConnection(CloudConfigurationManager.GetSetting("Sql.ConnectionString")))
{
    conn.Open();

    foreach(string commandString in dbOperations)
    {
        SqlCommand cmd = new SqlCommand(commandString, conn);
        cmd.ExecuteNonQuery();
    }
}
```

The best way to optimize this code is to implement some form of client-side batching of these calls. But there is a simple way to increase the performance of this code by simply wrapping the sequence of calls in a transaction. Here is the same code that uses a transaction.

```csharp
using (SqlConnection connection = new SqlConnection(CloudConfigurationManager.GetSetting("Sql.ConnectionString")))
{
    conn.Open();
    SqlTransaction transaction = conn.BeginTransaction();

    foreach (string commandString in dbOperations)
    {
        SqlCommand cmd = new SqlCommand(commandString, conn, transaction);
        cmd.ExecuteNonQuery();
    }

    transaction.Commit();
}
```

Transactions are actually being used in both of these examples. In the first example, each individual call is an implicit transaction. In the second example, an explicit transaction wraps all of the calls. Per the documentation for the [write-ahead transaction log](https://msdn.microsoft.com/library/ms186259.aspx), log records are flushed to the disk when the transaction commits. So by including more calls in a transaction, the write to the transaction log can delay until the transaction is committed. In effect, you are enabling batching for the writes to the server’s transaction log.

The following table shows some ad-hoc testing results. The tests performed the same sequential inserts with and without transactions. For more perspective, the first set of tests ran remotely from a laptop to the database in Microsoft Azure. The second set of tests ran from a cloud service and database that both resided within the same Microsoft Azure datacenter (West US). The following table shows the duration in milliseconds of sequential inserts with and without transactions.

**On-Premises to Azure**:

| Operations | No Transaction (ms) | Transaction (ms) |
| --- | --- | --- |
| 1 |130 |402 |
| 10 |1208 |1226 |
| 100 |12662 |10395 |
| 1000 |128852 |102917 |

**Azure to Azure (same datacenter)**:

| Operations | No Transaction (ms) | Transaction (ms) |
| --- | --- | --- |
| 1 |21 |26 |
| 10 |220 |56 |
| 100 |2145 |341 |
| 1000 |21479 |2756 |

> [!NOTE]
> Results are not benchmarks. See the [note about timing results in this article](#note-about-timing-results-in-this-article).

Based on the previous test results, wrapping a single operation in a transaction actually decreases performance. But as you increase the number of operations within a single transaction, the performance improvement becomes more marked. The performance difference is also more noticeable when all operations occur within the Microsoft Azure datacenter. The increased latency of using SQL Database from outside the Microsoft Azure datacenter overshadows the performance gain of using transactions.

Although the use of transactions can increase performance, continue to [observe best practices for transactions and connections](https://msdn.microsoft.com/library/ms187484.aspx). Keep the transaction as short as possible, and close the database connection after the work completes. The using statement in the previous example assures that the connection is closed when the subsequent code block completes.

The previous example demonstrates that you can add a local transaction to any ADO.NET code with two lines. Transactions offer a quick way to improve the performance of code that makes sequential insert, update, and delete operations. However, for the fastest performance, consider changing the code further to take advantage of client-side batching, such as table-valued parameters.

For more information about transactions in ADO.NET, see [Local Transactions in ADO.NET](https://docs.microsoft.com/dotnet/framework/data/adonet/local-transactions).

### Table-valued parameters

Table-valued parameters support user-defined table types as parameters in Transact-SQL statements, stored procedures, and functions. This client-side batching technique allows you to send multiple rows of data within the table-valued parameter. To use table-valued parameters, first define a table type. The following Transact-SQL statement creates a table type named **MyTableType**.

```sql
    CREATE TYPE MyTableType AS TABLE 
    ( mytext TEXT,
      num INT );
```

In code, you create a **DataTable** with the exact same names and types of the table type. Pass this **DataTable** in a parameter in a text query or stored procedure call. The following example shows this technique:

```csharp
using (SqlConnection connection = new SqlConnection(CloudConfigurationManager.GetSetting("Sql.ConnectionString")))
{
    connection.Open();

    DataTable table = new DataTable();
    // Add columns and rows. The following is a simple example.
    table.Columns.Add("mytext", typeof(string));
    table.Columns.Add("num", typeof(int));
    for (var i = 0; i < 10; i++)
    {
        table.Rows.Add(DateTime.Now.ToString(), DateTime.Now.Millisecond);
    }

    SqlCommand cmd = new SqlCommand(
        "INSERT INTO MyTable(mytext, num) SELECT mytext, num FROM @TestTvp",
        connection);

    cmd.Parameters.Add(
        new SqlParameter()
        {
            ParameterName = "@TestTvp",
            SqlDbType = SqlDbType.Structured,
            TypeName = "MyTableType",
            Value = table,
        });

    cmd.ExecuteNonQuery();
}
```

In the previous example, the **SqlCommand** object inserts rows from a table-valued parameter, **@TestTvp**. The previously created **DataTable** object is assigned to this parameter with the **SqlCommand.Parameters.Add** method. Batching the inserts in one call significantly increases the performance over sequential inserts.

To improve the previous example further, use a stored procedure instead of a text-based command. The following Transact-SQL command creates a stored procedure that takes the **SimpleTestTableType** table-valued parameter.

```sql
CREATE PROCEDURE [dbo].[sp_InsertRows] 
@TestTvp as MyTableType READONLY
AS
BEGIN
INSERT INTO MyTable(mytext, num) 
SELECT mytext, num FROM @TestTvp
END
GO
```

Then change the **SqlCommand** object declaration in the previous code example to the following.

```csharp
SqlCommand cmd = new SqlCommand("sp_InsertRows", connection);
cmd.CommandType = CommandType.StoredProcedure;
```

In most cases, table-valued parameters have equivalent or better performance than other batching techniques. Table-valued parameters are often preferable, because they are more flexible than other options. For example, other techniques, such as SQL bulk copy, only permit the insertion of new rows. But with table-valued parameters, you can use logic in the stored procedure to determine which rows are updates and which are inserts. The table type can also be modified to contain an “Operation” column that indicates whether the specified row should be inserted, updated, or deleted.

The following table shows ad-hoc test results for the use of table-valued parameters in milliseconds.

| Operations | On-Premises to Azure (ms) | Azure same datacenter (ms) |
| --- | --- | --- |
| 1 |124 |32 |
| 10 |131 |25 |
| 100 |338 |51 |
| 1000 |2615 |382 |
| 10000 |23830 |3586 |

> [!NOTE]
> Results are not benchmarks. See the [note about timing results in this article](#note-about-timing-results-in-this-article).
> 
> 

The performance gain from batching is immediately apparent. In the previous sequential test, 1000 operations took 129 seconds outside the datacenter and 21 seconds from within the datacenter. But with table-valued parameters, 1000 operations take only 2.6 seconds outside the datacenter and 0.4 seconds within the datacenter.

For more information on table-valued parameters, see [Table-Valued Parameters](https://msdn.microsoft.com/library/bb510489.aspx).

### SQL bulk copy

SQL bulk copy is another way to insert large amounts of data into a target database. .NET applications can use the **SqlBulkCopy** class to perform bulk insert operations. **SqlBulkCopy** is similar in function to the command-line tool, **Bcp.exe**, or the Transact-SQL statement, **BULK INSERT**. The following code example shows how to bulk copy the rows in the source **DataTable**, table, to the destination table in SQL Server, MyTable.

```csharp
using (SqlConnection connection = new SqlConnection(CloudConfigurationManager.GetSetting("Sql.ConnectionString")))
{
    connection.Open();

    using (SqlBulkCopy bulkCopy = new SqlBulkCopy(connection))
    {
        bulkCopy.DestinationTableName = "MyTable";
        bulkCopy.ColumnMappings.Add("mytext", "mytext");
        bulkCopy.ColumnMappings.Add("num", "num");
        bulkCopy.WriteToServer(table);
    }
}
```

There are some cases where bulk copy is preferred over table-valued parameters. See the comparison table of Table-Valued parameters versus BULK INSERT operations in the article [Table-Valued Parameters](https://msdn.microsoft.com/library/bb510489.aspx).

The following ad-hoc test results show the performance of batching with **SqlBulkCopy** in milliseconds.

| Operations | On-Premises to Azure (ms) | Azure same datacenter (ms) |
| --- | --- | --- |
| 1 |433 |57 |
| 10 |441 |32 |
| 100 |636 |53 |
| 1000 |2535 |341 |
| 10000 |21605 |2737 |

> [!NOTE]
> Results are not benchmarks. See the [note about timing results in this article](#note-about-timing-results-in-this-article).
> 
> 

In smaller batch sizes, the use table-valued parameters outperformed the **SqlBulkCopy** class. However, **SqlBulkCopy** performed 12-31% faster than table-valued parameters for the tests of 1,000 and 10,000 rows. Like table-valued parameters, **SqlBulkCopy** is a good option for batched inserts, especially when compared to the performance of non-batched operations.

For more information on bulk copy in ADO.NET, see [Bulk Copy Operations in SQL Server](https://msdn.microsoft.com/library/7ek5da1a.aspx).

### Multiple-row Parameterized INSERT statements

One alternative for small batches is to construct a large parameterized INSERT statement that inserts multiple rows. The following code example demonstrates this technique.

```csharp
using (SqlConnection connection = new SqlConnection(CloudConfigurationManager.GetSetting("Sql.ConnectionString")))
{
    connection.Open();

    string insertCommand = "INSERT INTO [MyTable] ( mytext, num ) " +
        "VALUES (@p1, @p2), (@p3, @p4), (@p5, @p6), (@p7, @p8), (@p9, @p10)";

    SqlCommand cmd = new SqlCommand(insertCommand, connection);

    for (int i = 1; i <= 10; i += 2)
    {
        cmd.Parameters.Add(new SqlParameter("@p" + i.ToString(), "test"));
        cmd.Parameters.Add(new SqlParameter("@p" + (i+1).ToString(), i));
    }

    cmd.ExecuteNonQuery();
}
```

This example is meant to show the basic concept. A more realistic scenario would loop through the required entities to construct the query string and the command parameters simultaneously. You are limited to a total of 2100 query parameters, so this limits the total number of rows that can be processed in this manner.

The following ad-hoc test results show the performance of this type of insert statement in milliseconds.

| Operations | Table-valued parameters (ms) | Single-statement INSERT (ms) |
| --- | --- | --- |
| 1 |32 |20 |
| 10 |30 |25 |
| 100 |33 |51 |

> [!NOTE]
> Results are not benchmarks. See the [note about timing results in this article](#note-about-timing-results-in-this-article).
> 
> 

This approach can be slightly faster for batches that are less than 100 rows. Although the improvement is small, this technique is another option that might work well in your specific application scenario.

### DataAdapter

The **DataAdapter** class allows you to modify a **DataSet** object and then submit the changes as INSERT, UPDATE, and DELETE operations. If you are using the **DataAdapter** in this manner, it is important to note that separate calls are made for each distinct operation. To improve performance, use the **UpdateBatchSize** property to the number of operations that should be batched at a time. For more information, see [Performing Batch Operations Using DataAdapters](https://msdn.microsoft.com/library/aadf8fk2.aspx).

### Entity framework

Entity Framework does not currently support batching. Different developers in the community have attempted to demonstrate workarounds, such as override the **SaveChanges** method. But the solutions are typically complex and customized to the application and data model. The Entity Framework codeplex project currently has a discussion page on this feature request. To view this discussion, see [Design Meeting Notes - August 2, 2012](http://entityframework.codeplex.com/wikipage?title=Design%20Meeting%20Notes%20-%20August%202%2c%202012).

### XML

For completeness, we feel that it is important to talk about XML as a batching strategy. However, the use of XML has no advantages over other methods and several disadvantages. The approach is similar to table-valued parameters, but an XML file or string is passed to a stored procedure instead of a user-defined table. The stored procedure parses the commands in the stored procedure.

There are several disadvantages to this approach:

* Working with XML can be cumbersome and error prone.
* Parsing the XML on the database can be CPU-intensive.
* In most cases, this method is slower than table-valued parameters.

For these reasons, the use of XML for batch queries is not recommended.

## Batching considerations

The following sections provide more guidance for the use of batching in SQL Database applications.

### Tradeoffs

Depending on your architecture, batching can involve a tradeoff between performance and resiliency. For example, consider the scenario where your role unexpectedly goes down. If you lose one row of data, the impact is smaller than the impact of losing a large batch of unsubmitted rows. There is a greater risk when you buffer rows before sending them to the database in a specified time window.

Because of this tradeoff, evaluate the type of operations that you batch. Batch more aggressively (larger batches and longer time windows) with data that is less critical.

### Batch size

In our tests, there was typically no advantage to breaking large batches into smaller chunks. In fact, this subdivision often resulted in slower performance than submitting a single large batch. For example, consider a scenario where you want to insert 1000 rows. The following table shows how long it takes to use table-valued parameters to insert 1000 rows when divided into smaller batches.

| Batch size | Iterations | Table-valued parameters (ms) |
| --- | --- | --- |
| 1000 |1 |347 |
| 500 |2 |355 |
| 100 |10 |465 |
| 50 |20 |630 |

> [!NOTE]
> Results are not benchmarks. See the [note about timing results in this article](#note-about-timing-results-in-this-article).
> 
> 

You can see that the best performance for 1000 rows is to submit them all at once. In other tests (not shown here), there was a small performance gain to break a 10000 row batch into two batches of 5000. But the table schema for these tests is relatively simple, so you should perform tests on your specific data and batch sizes to verify these findings.

Another factor to consider is that if the total batch becomes too large, SQL Database might throttle and refuse to commit the batch. For the best results, test your specific scenario to determine if there is an ideal batch size. Make the batch size configurable at runtime to enable quick adjustments based on performance or errors.

Finally, balance the size of the batch with the risks associated with batching. If there are transient errors or the role fails, consider the consequences of retrying the operation or of losing the data in the batch.

### Parallel processing

What if you took the approach of reducing the batch size but used multiple threads to execute the work? Again, our tests showed that several smaller multithreaded batches typically performed worse than a single larger batch. The following test attempts to insert 1000 rows in one or more parallel batches. This test shows how more simultaneous batches actually decreased performance.

| Batch size [Iterations] | Two threads (ms) | Four threads (ms) | Six threads (ms) |
| --- | --- | --- | --- |
| 1000 [1] |277 |315 |266 |
| 500 [2] |548 |278 |256 |
| 250 [4] |405 |329 |265 |
| 100 [10] |488 |439 |391 |

> [!NOTE]
> Results are not benchmarks. See the [note about timing results in this article](#note-about-timing-results-in-this-article).
> 
> 

There are several potential reasons for the degradation in performance due to parallelism:

* There are multiple simultaneous network calls instead of one.
* Multiple operations against a single table can result in contention and blocking.
* There are overheads associated with multithreading.
* The expense of opening multiple connections outweighs the benefit of parallel processing.

If you target different tables or databases, it is possible to see some performance gain with this strategy. Database sharding or federations would be a scenario for this approach. Sharding uses multiple databases and routes different data to each database. If each small batch is going to a different database, then performing the operations in parallel can be more efficient. However, the performance gain is not significant enough to use as the basis for a decision to use database sharding in your solution.

In some designs, parallel execution of smaller batches can result in improved throughput of requests in a system under load. In this case, even though it is quicker to process a single larger batch, processing multiple batches in parallel might be more efficient.

If you do use parallel execution, consider controlling the maximum number of worker threads. A smaller number might result in less contention and a faster execution time. Also, consider the additional load that this places on the target database both in connections and transactions.

### Related performance factors

Typical guidance on database performance also affects batching. For example, insert performance is reduced for tables that have a large primary key or many nonclustered indexes.

If table-valued parameters use a stored procedure, you can use the command **SET NOCOUNT ON** at the beginning of the procedure. This statement suppresses the return of the count of the affected rows in the procedure. However, in our tests, the use of **SET NOCOUNT ON** either had no effect or decreased performance. The test stored procedure was simple with a single **INSERT** command from the table-valued parameter. It is possible that more complex stored procedures would benefit from this statement. But don’t assume that adding **SET NOCOUNT ON** to your stored procedure automatically improves performance. To understand the effect, test your stored procedure with and without the **SET NOCOUNT ON** statement.

## Batching scenarios

The following sections describe how to use table-valued parameters in three application scenarios. The first scenario shows how buffering and batching can work together. The second scenario improves performance by performing master-detail operations in a single stored procedure call. The final scenario shows how to use table-valued parameters in an “UPSERT” operation.

### Buffering

Although there are some scenarios that are obvious candidate for batching, there are many scenarios that could take advantage of batching by delayed processing. However, delayed processing also carries a greater risk that the data is lost in the event of an unexpected failure. It is important to understand this risk and consider the consequences.

For example, consider a web application that tracks the navigation history of each user. On each page request, the application could make a database call to record the user’s page view. But higher performance and scalability can be achieved by buffering the users’ navigation activities and then sending this data to the database in batches. You can trigger the database update by elapsed time and/or buffer size. For example, a rule could specify that the batch should be processed after 20 seconds or when the buffer reaches 1000 items.

The following code example uses [Reactive Extensions - Rx](https://msdn.microsoft.com/data/gg577609) to process buffered events raised by a monitoring class. When the buffer fills or a timeout is reached, the batch of user data is sent to the database with a table-valued parameter.

The following NavHistoryData class models the user navigation details. It contains basic information such as the user identifier, the URL accessed, and the access time.

<<<<<<< HEAD
```c#
    public class NavHistoryData
    {
        public NavHistoryData(int userId, string url, DateTime accessTime)
        { UserId = userId; URL = url; AccessTime = accessTime; }
        public int UserId { get; set; }
        public string URL { get; set; }
        public DateTime AccessTime { get; set; }
    }
=======
```csharp
public class NavHistoryData
{
    public NavHistoryData(int userId, string url, DateTime accessTime)
    { UserId = userId; URL = url; AccessTime = accessTime; }
    public int UserId { get; set; }
    public string URL { get; set; }
    public DateTime AccessTime { get; set; }
}
>>>>>>> 12c48da7
```

The NavHistoryDataMonitor class is responsible for buffering the user navigation data to the database. It contains a method, RecordUserNavigationEntry, which responds by raising an **OnAdded** event. The following code shows the constructor logic that uses Rx to create an observable collection based on the event. It then subscribes to this observable collection with the Buffer method. The overload specifies that the buffer should be sent every 20 seconds or 1000 entries.

<<<<<<< HEAD
```c#
=======
```csharp
public NavHistoryDataMonitor()
{
    var observableData =
        Observable.FromEventPattern<NavHistoryDataEventArgs>(this, "OnAdded");

    observableData.Buffer(TimeSpan.FromSeconds(20), 1000).Subscribe(Handler);
}
```

The handler converts all of the buffered items into a table-valued type and then passes this type to a stored procedure that processes the batch. The following code shows the complete definition for both the NavHistoryDataEventArgs and the NavHistoryDataMonitor classes.

```csharp
public class NavHistoryDataEventArgs : System.EventArgs
{
    public NavHistoryDataEventArgs(NavHistoryData data) { Data = data; }
    public NavHistoryData Data { get; set; }
}

public class NavHistoryDataMonitor
{
    public event EventHandler<NavHistoryDataEventArgs> OnAdded;

>>>>>>> 12c48da7
    public NavHistoryDataMonitor()
    {
        var observableData =
            Observable.FromEventPattern<NavHistoryDataEventArgs>(this, "OnAdded");

        observableData.Buffer(TimeSpan.FromSeconds(20), 1000).Subscribe(Handler);
    }
```

<<<<<<< HEAD
The handler converts all of the buffered items into a table-valued type and then passes this type to a stored procedure that processes the batch. The following code shows the complete definition for both the NavHistoryDataEventArgs and the NavHistoryDataMonitor classes.

```c#
    public class NavHistoryDataEventArgs : System.EventArgs
=======
    public void RecordUserNavigationEntry(NavHistoryData data)
>>>>>>> 12c48da7
    {
        if (OnAdded != null)
            OnAdded(this, new NavHistoryDataEventArgs(data));
    }

    protected void Handler(IList<EventPattern<NavHistoryDataEventArgs>> items)
    {
        DataTable navHistoryBatch = new DataTable("NavigationHistoryBatch");
        navHistoryBatch.Columns.Add("UserId", typeof(int));
        navHistoryBatch.Columns.Add("URL", typeof(string));
        navHistoryBatch.Columns.Add("AccessTime", typeof(DateTime));
        foreach (EventPattern<NavHistoryDataEventArgs> item in items)
        {
            NavHistoryData data = item.EventArgs.Data;
            navHistoryBatch.Rows.Add(data.UserId, data.URL, data.AccessTime);
        }

        using (SqlConnection connection = new SqlConnection(CloudConfigurationManager.GetSetting("Sql.ConnectionString")))
        {
            connection.Open();

            SqlCommand cmd = new SqlCommand("sp_RecordUserNavigation", connection);
            cmd.CommandType = CommandType.StoredProcedure;

            cmd.Parameters.Add(
                new SqlParameter()
                {
                    ParameterName = "@NavHistoryBatch",
                    SqlDbType = SqlDbType.Structured,
                    TypeName = "NavigationHistoryTableType",
                    Value = navHistoryBatch,
                });

            cmd.ExecuteNonQuery();
        }
    }
<<<<<<< HEAD
=======
}
>>>>>>> 12c48da7
```

To use this buffering class, the application creates a static NavHistoryDataMonitor object. Each time a user accesses a page, the application calls the NavHistoryDataMonitor.RecordUserNavigationEntry method. The buffering logic proceeds to take care of sending these entries to the database in batches.

### Master detail

Table-valued parameters are useful for simple INSERT scenarios. However, it can be more challenging to batch inserts that involve more than one table. The “master/detail” scenario is a good example. The master table identifies the primary entity. One or more detail tables store more data about the entity. In this scenario, foreign key relationships enforce the relationship of details to a unique master entity. Consider a simplified version of a PurchaseOrder table and its associated OrderDetail table. The following Transact-SQL creates the PurchaseOrder table with four columns: OrderID, OrderDate, CustomerID, and Status.

```sql
<<<<<<< HEAD
    CREATE TABLE [dbo].[PurchaseOrder](
    [OrderID] [int] IDENTITY(1,1) NOT NULL,
    [OrderDate] [datetime] NOT NULL,
    [CustomerID] [int] NOT NULL,
    [Status] [nvarchar](50) NOT NULL,
     CONSTRAINT [PrimaryKey_PurchaseOrder] 
    PRIMARY KEY CLUSTERED ( [OrderID] ASC ))
=======
CREATE TABLE [dbo].[PurchaseOrder](
[OrderID] [int] IDENTITY(1,1) NOT NULL,
[OrderDate] [datetime] NOT NULL,
[CustomerID] [int] NOT NULL,
[Status] [nvarchar](50) NOT NULL,
CONSTRAINT [PrimaryKey_PurchaseOrder] 
PRIMARY KEY CLUSTERED ( [OrderID] ASC ))
>>>>>>> 12c48da7
```

Each order contains one or more product purchases. This information is captured in the PurchaseOrderDetail table. The following Transact-SQL creates the PurchaseOrderDetail table with five columns: OrderID, OrderDetailID, ProductID, UnitPrice, and OrderQty.

```sql
<<<<<<< HEAD
    CREATE TABLE [dbo].[PurchaseOrderDetail](
    [OrderID] [int] NOT NULL,
    [OrderDetailID] [int] IDENTITY(1,1) NOT NULL,
    [ProductID] [int] NOT NULL,
    [UnitPrice] [money] NULL,
    [OrderQty] [smallint] NULL,
     CONSTRAINT [PrimaryKey_PurchaseOrderDetail] PRIMARY KEY CLUSTERED 
    ( [OrderID] ASC, [OrderDetailID] ASC ))
=======
CREATE TABLE [dbo].[PurchaseOrderDetail](
[OrderID] [int] NOT NULL,
[OrderDetailID] [int] IDENTITY(1,1) NOT NULL,
[ProductID] [int] NOT NULL,
[UnitPrice] [money] NULL,
[OrderQty] [smallint] NULL,
CONSTRAINT [PrimaryKey_PurchaseOrderDetail] PRIMARY KEY CLUSTERED 
( [OrderID] ASC, [OrderDetailID] ASC ))
>>>>>>> 12c48da7
```

The OrderID column in the PurchaseOrderDetail table must reference an order from the PurchaseOrder table. The following definition of a foreign key enforces this constraint.

```sql
<<<<<<< HEAD
    ALTER TABLE [dbo].[PurchaseOrderDetail]  WITH CHECK ADD 
    CONSTRAINT [FK_OrderID_PurchaseOrder] FOREIGN KEY([OrderID])
    REFERENCES [dbo].[PurchaseOrder] ([OrderID])
=======
ALTER TABLE [dbo].[PurchaseOrderDetail]  WITH CHECK ADD 
CONSTRAINT [FK_OrderID_PurchaseOrder] FOREIGN KEY([OrderID])
REFERENCES [dbo].[PurchaseOrder] ([OrderID])
>>>>>>> 12c48da7
```

In order to use table-valued parameters, you must have one user-defined table type for each target table.

```sql
<<<<<<< HEAD
    CREATE TYPE PurchaseOrderTableType AS TABLE 
    ( OrderID INT,
      OrderDate DATETIME,
      CustomerID INT,
      Status NVARCHAR(50) );
    GO

    CREATE TYPE PurchaseOrderDetailTableType AS TABLE 
    ( OrderID INT,
      ProductID INT,
      UnitPrice MONEY,
      OrderQty SMALLINT );
    GO
=======
CREATE TYPE PurchaseOrderTableType AS TABLE 
( OrderID INT,
    OrderDate DATETIME,
    CustomerID INT,
    Status NVARCHAR(50) );
GO

CREATE TYPE PurchaseOrderDetailTableType AS TABLE 
( OrderID INT,
    ProductID INT,
    UnitPrice MONEY,
    OrderQty SMALLINT );
GO
>>>>>>> 12c48da7
```

Then define a stored procedure that accepts tables of these types. This procedure allows an application to locally batch a set of orders and order details in a single call. The following Transact-SQL provides the complete stored procedure declaration for this purchase order example.

```sql
<<<<<<< HEAD
    CREATE PROCEDURE sp_InsertOrdersBatch (
    @orders as PurchaseOrderTableType READONLY,
    @details as PurchaseOrderDetailTableType READONLY )
    AS
    SET NOCOUNT ON;

    -- Table that connects the order identifiers in the @orders
    -- table with the actual order identifiers in the PurchaseOrder table
    DECLARE @IdentityLink AS TABLE ( 
    SubmittedKey int, 
    ActualKey int, 
    RowNumber int identity(1,1)
    );

          -- Add new orders to the PurchaseOrder table, storing the actual
    -- order identifiers in the @IdentityLink table   
    INSERT INTO PurchaseOrder ([OrderDate], [CustomerID], [Status])
    OUTPUT inserted.OrderID INTO @IdentityLink (ActualKey)
    SELECT [OrderDate], [CustomerID], [Status] FROM @orders ORDER BY OrderID;

    -- Match the passed-in order identifiers with the actual identifiers
    -- and complete the @IdentityLink table for use with inserting the details
    WITH OrderedRows As (
    SELECT OrderID, ROW_NUMBER () OVER (ORDER BY OrderID) As RowNumber 
    FROM @orders
    )
    UPDATE @IdentityLink SET SubmittedKey = M.OrderID
    FROM @IdentityLink L JOIN OrderedRows M ON L.RowNumber = M.RowNumber;

    -- Insert the order details into the PurchaseOrderDetail table, 
          -- using the actual order identifiers of the master table, PurchaseOrder
    INSERT INTO PurchaseOrderDetail (
    [OrderID],
    [ProductID],
    [UnitPrice],
    [OrderQty] )
    SELECT L.ActualKey, D.ProductID, D.UnitPrice, D.OrderQty
    FROM @details D
    JOIN @IdentityLink L ON L.SubmittedKey = D.OrderID;
    GO
=======
CREATE PROCEDURE sp_InsertOrdersBatch (
@orders as PurchaseOrderTableType READONLY,
@details as PurchaseOrderDetailTableType READONLY )
AS
SET NOCOUNT ON;

-- Table that connects the order identifiers in the @orders
-- table with the actual order identifiers in the PurchaseOrder table
DECLARE @IdentityLink AS TABLE ( 
SubmittedKey int, 
ActualKey int, 
RowNumber int identity(1,1)
);

-- Add new orders to the PurchaseOrder table, storing the actual
-- order identifiers in the @IdentityLink table   
INSERT INTO PurchaseOrder ([OrderDate], [CustomerID], [Status])
OUTPUT inserted.OrderID INTO @IdentityLink (ActualKey)
SELECT [OrderDate], [CustomerID], [Status] FROM @orders ORDER BY OrderID;

-- Match the passed-in order identifiers with the actual identifiers
-- and complete the @IdentityLink table for use with inserting the details
WITH OrderedRows As (
SELECT OrderID, ROW_NUMBER () OVER (ORDER BY OrderID) As RowNumber 
FROM @orders
)
UPDATE @IdentityLink SET SubmittedKey = M.OrderID
FROM @IdentityLink L JOIN OrderedRows M ON L.RowNumber = M.RowNumber;

-- Insert the order details into the PurchaseOrderDetail table, 
-- using the actual order identifiers of the master table, PurchaseOrder
INSERT INTO PurchaseOrderDetail (
[OrderID],
[ProductID],
[UnitPrice],
[OrderQty] )
SELECT L.ActualKey, D.ProductID, D.UnitPrice, D.OrderQty
FROM @details D
JOIN @IdentityLink L ON L.SubmittedKey = D.OrderID;
GO
>>>>>>> 12c48da7
```

In this example, the locally defined @IdentityLink table stores the actual OrderID values from the newly inserted rows. These order identifiers are different from the temporary OrderID values in the @orders and @details table-valued parameters. For this reason, the @IdentityLink table then connects the OrderID values from the @orders parameter to the real OrderID values for the new rows in the PurchaseOrder table. After this step, the @IdentityLink table can facilitate inserting the order details with the actual OrderID that satisfies the foreign key constraint.

This stored procedure can be used from code or from other Transact-SQL calls. See the table-valued parameters section of this paper for a code example. The following Transact-SQL shows how to call the sp_InsertOrdersBatch.

```sql
<<<<<<< HEAD
    declare @orders as PurchaseOrderTableType
    declare @details as PurchaseOrderDetailTableType
=======
declare @orders as PurchaseOrderTableType
declare @details as PurchaseOrderDetailTableType
>>>>>>> 12c48da7

INSERT @orders 
([OrderID], [OrderDate], [CustomerID], [Status])
VALUES(1, '1/1/2013', 1125, 'Complete'),
(2, '1/13/2013', 348, 'Processing'),
(3, '1/12/2013', 2504, 'Shipped')

INSERT @details
([OrderID], [ProductID], [UnitPrice], [OrderQty])
VALUES(1, 10, $11.50, 1),
(1, 12, $1.58, 1),
(2, 23, $2.57, 2),
(3, 4, $10.00, 1)

<<<<<<< HEAD
    exec sp_InsertOrdersBatch @orders, @details
=======
exec sp_InsertOrdersBatch @orders, @details
>>>>>>> 12c48da7
```

This solution allows each batch to use a set of OrderID values that begin at 1. These temporary OrderID values describe the relationships in the batch, but the actual OrderID values are determined at the time of the insert operation. You can run the same statements in the previous example repeatedly and generate unique orders in the database. For this reason, consider adding more code or database logic that prevents duplicate orders when using this batching technique.

This example demonstrates that even more complex database operations, such as master-detail operations, can be batched using table-valued parameters.

### UPSERT

Another batching scenario involves simultaneously updating existing rows and inserting new rows. This operation is sometimes referred to as an “UPSERT” (update + insert) operation. Rather than making separate calls to INSERT and UPDATE, the MERGE statement is best suited to this task. The MERGE statement can perform both insert and update operations in a single call.

Table-valued parameters can be used with the MERGE statement to perform updates and inserts. For example, consider a simplified Employee table that contains the following columns: EmployeeID, FirstName, LastName, SocialSecurityNumber:

```sql
<<<<<<< HEAD
    CREATE TABLE [dbo].[Employee](
    [EmployeeID] [int] IDENTITY(1,1) NOT NULL,
    [FirstName] [nvarchar](50) NOT NULL,
    [LastName] [nvarchar](50) NOT NULL,
    [SocialSecurityNumber] [nvarchar](50) NOT NULL,
     CONSTRAINT [PrimaryKey_Employee] PRIMARY KEY CLUSTERED 
    ([EmployeeID] ASC ))
=======
CREATE TABLE [dbo].[Employee](
[EmployeeID] [int] IDENTITY(1,1) NOT NULL,
[FirstName] [nvarchar](50) NOT NULL,
[LastName] [nvarchar](50) NOT NULL,
[SocialSecurityNumber] [nvarchar](50) NOT NULL,
CONSTRAINT [PrimaryKey_Employee] PRIMARY KEY CLUSTERED 
([EmployeeID] ASC ))
>>>>>>> 12c48da7
```

In this example, you can use the fact that the SocialSecurityNumber is unique to perform a MERGE of multiple employees. First, create the user-defined table type:

```sql
<<<<<<< HEAD
    CREATE TYPE EmployeeTableType AS TABLE 
    ( Employee_ID INT,
      FirstName NVARCHAR(50),
      LastName NVARCHAR(50),
      SocialSecurityNumber NVARCHAR(50) );
    GO
=======
CREATE TYPE EmployeeTableType AS TABLE 
( Employee_ID INT,
    FirstName NVARCHAR(50),
    LastName NVARCHAR(50),
    SocialSecurityNumber NVARCHAR(50) );
GO
>>>>>>> 12c48da7
```

Next, create a stored procedure or write code that uses the MERGE statement to perform the update and insert. The following example uses the MERGE statement on a table-valued parameter, @employees, of type EmployeeTableType. The contents of the @employees table are not shown here.

```sql
<<<<<<< HEAD
    MERGE Employee AS target
    USING (SELECT [FirstName], [LastName], [SocialSecurityNumber] FROM @employees) 
    AS source ([FirstName], [LastName], [SocialSecurityNumber])
    ON (target.[SocialSecurityNumber] = source.[SocialSecurityNumber])
    WHEN MATCHED THEN 
    UPDATE SET
    target.FirstName = source.FirstName, 
    target.LastName = source.LastName
    WHEN NOT MATCHED THEN
       INSERT ([FirstName], [LastName], [SocialSecurityNumber])
       VALUES (source.[FirstName], source.[LastName], source.[SocialSecurityNumber]);
=======
MERGE Employee AS target
USING (SELECT [FirstName], [LastName], [SocialSecurityNumber] FROM @employees) 
AS source ([FirstName], [LastName], [SocialSecurityNumber])
ON (target.[SocialSecurityNumber] = source.[SocialSecurityNumber])
WHEN MATCHED THEN 
UPDATE SET
target.FirstName = source.FirstName, 
target.LastName = source.LastName
WHEN NOT MATCHED THEN
    INSERT ([FirstName], [LastName], [SocialSecurityNumber])
    VALUES (source.[FirstName], source.[LastName], source.[SocialSecurityNumber]);
>>>>>>> 12c48da7
```

For more information, see the documentation and examples for the MERGE statement. Although the same work could be performed in a multiple-step stored procedure call with separate INSERT and UPDATE operations, the MERGE statement is more efficient. Database code can also construct Transact-SQL calls that use the MERGE statement directly without requiring two database calls for INSERT and UPDATE.

## Recommendation summary

The following list provides a summary of the batching recommendations discussed in this article:

* Use buffering and batching to increase the performance and scalability of SQL Database applications.
* Understand the tradeoffs between batching/buffering and resiliency. During a role failure, the risk of losing an unprocessed batch of business-critical data might outweigh the performance benefit of batching.
* Attempt to keep all calls to the database within a single datacenter to reduce latency.
* If you choose a single batching technique, table-valued parameters offer the best performance and flexibility.
* For the fastest insert performance, follow these general guidelines but test your scenario:
  * For < 100 rows, use a single parameterized INSERT command.
  * For < 1000 rows, use table-valued parameters.
  * For >= 1000 rows, use SqlBulkCopy.
* For update and delete operations, use table-valued parameters with stored procedure logic that determines the correct operation on each row in the table parameter.
* Batch size guidelines:
  * Use the largest batch sizes that make sense for your application and business requirements.
  * Balance the performance gain of large batches with the risks of temporary or catastrophic failures. What is the consequence of retries or loss of the data in the batch? 
  * Test the largest batch size to verify that SQL Database does not reject it.
  * Create configuration settings that control batching, such as the batch size or the buffering time window. These settings provide flexibility. You can change the batching behavior in production without redeploying the cloud service.
* Avoid parallel execution of batches that operate on a single table in one database. If you do choose to divide a single batch across multiple worker threads, run tests to determine the ideal number of threads. After an unspecified threshold, more threads will decrease performance rather than increase it.
* Consider buffering on size and time as a way of implementing batching for more scenarios.

## Next steps

This article focused on how database design and coding techniques related to batching can improve your application performance and scalability. But this is just one factor in your overall strategy. For more ways to improve performance and scalability, see [Azure SQL Database performance guidance for single databases](sql-database-performance-guidance.md) and [Price and performance considerations for an elastic pool](sql-database-elastic-pool-guidance.md).
<|MERGE_RESOLUTION|>--- conflicted
+++ resolved
@@ -387,17 +387,6 @@
 
 The following NavHistoryData class models the user navigation details. It contains basic information such as the user identifier, the URL accessed, and the access time.
 
-<<<<<<< HEAD
-```c#
-    public class NavHistoryData
-    {
-        public NavHistoryData(int userId, string url, DateTime accessTime)
-        { UserId = userId; URL = url; AccessTime = accessTime; }
-        public int UserId { get; set; }
-        public string URL { get; set; }
-        public DateTime AccessTime { get; set; }
-    }
-=======
 ```csharp
 public class NavHistoryData
 {
@@ -407,14 +396,10 @@
     public string URL { get; set; }
     public DateTime AccessTime { get; set; }
 }
->>>>>>> 12c48da7
 ```
 
 The NavHistoryDataMonitor class is responsible for buffering the user navigation data to the database. It contains a method, RecordUserNavigationEntry, which responds by raising an **OnAdded** event. The following code shows the constructor logic that uses Rx to create an observable collection based on the event. It then subscribes to this observable collection with the Buffer method. The overload specifies that the buffer should be sent every 20 seconds or 1000 entries.
 
-<<<<<<< HEAD
-```c#
-=======
 ```csharp
 public NavHistoryDataMonitor()
 {
@@ -438,7 +423,6 @@
 {
     public event EventHandler<NavHistoryDataEventArgs> OnAdded;
 
->>>>>>> 12c48da7
     public NavHistoryDataMonitor()
     {
         var observableData =
@@ -448,14 +432,10 @@
     }
 ```
 
-<<<<<<< HEAD
 The handler converts all of the buffered items into a table-valued type and then passes this type to a stored procedure that processes the batch. The following code shows the complete definition for both the NavHistoryDataEventArgs and the NavHistoryDataMonitor classes.
 
-```c#
+```csharp
     public class NavHistoryDataEventArgs : System.EventArgs
-=======
-    public void RecordUserNavigationEntry(NavHistoryData data)
->>>>>>> 12c48da7
     {
         if (OnAdded != null)
             OnAdded(this, new NavHistoryDataEventArgs(data));
@@ -492,10 +472,7 @@
             cmd.ExecuteNonQuery();
         }
     }
-<<<<<<< HEAD
-=======
-}
->>>>>>> 12c48da7
+}
 ```
 
 To use this buffering class, the application creates a static NavHistoryDataMonitor object. Each time a user accesses a page, the application calls the NavHistoryDataMonitor.RecordUserNavigationEntry method. The buffering logic proceeds to take care of sending these entries to the database in batches.
@@ -505,15 +482,6 @@
 Table-valued parameters are useful for simple INSERT scenarios. However, it can be more challenging to batch inserts that involve more than one table. The “master/detail” scenario is a good example. The master table identifies the primary entity. One or more detail tables store more data about the entity. In this scenario, foreign key relationships enforce the relationship of details to a unique master entity. Consider a simplified version of a PurchaseOrder table and its associated OrderDetail table. The following Transact-SQL creates the PurchaseOrder table with four columns: OrderID, OrderDate, CustomerID, and Status.
 
 ```sql
-<<<<<<< HEAD
-    CREATE TABLE [dbo].[PurchaseOrder](
-    [OrderID] [int] IDENTITY(1,1) NOT NULL,
-    [OrderDate] [datetime] NOT NULL,
-    [CustomerID] [int] NOT NULL,
-    [Status] [nvarchar](50) NOT NULL,
-     CONSTRAINT [PrimaryKey_PurchaseOrder] 
-    PRIMARY KEY CLUSTERED ( [OrderID] ASC ))
-=======
 CREATE TABLE [dbo].[PurchaseOrder](
 [OrderID] [int] IDENTITY(1,1) NOT NULL,
 [OrderDate] [datetime] NOT NULL,
@@ -521,22 +489,11 @@
 [Status] [nvarchar](50) NOT NULL,
 CONSTRAINT [PrimaryKey_PurchaseOrder] 
 PRIMARY KEY CLUSTERED ( [OrderID] ASC ))
->>>>>>> 12c48da7
 ```
 
 Each order contains one or more product purchases. This information is captured in the PurchaseOrderDetail table. The following Transact-SQL creates the PurchaseOrderDetail table with five columns: OrderID, OrderDetailID, ProductID, UnitPrice, and OrderQty.
 
 ```sql
-<<<<<<< HEAD
-    CREATE TABLE [dbo].[PurchaseOrderDetail](
-    [OrderID] [int] NOT NULL,
-    [OrderDetailID] [int] IDENTITY(1,1) NOT NULL,
-    [ProductID] [int] NOT NULL,
-    [UnitPrice] [money] NULL,
-    [OrderQty] [smallint] NULL,
-     CONSTRAINT [PrimaryKey_PurchaseOrderDetail] PRIMARY KEY CLUSTERED 
-    ( [OrderID] ASC, [OrderDetailID] ASC ))
-=======
 CREATE TABLE [dbo].[PurchaseOrderDetail](
 [OrderID] [int] NOT NULL,
 [OrderDetailID] [int] IDENTITY(1,1) NOT NULL,
@@ -545,41 +502,19 @@
 [OrderQty] [smallint] NULL,
 CONSTRAINT [PrimaryKey_PurchaseOrderDetail] PRIMARY KEY CLUSTERED 
 ( [OrderID] ASC, [OrderDetailID] ASC ))
->>>>>>> 12c48da7
 ```
 
 The OrderID column in the PurchaseOrderDetail table must reference an order from the PurchaseOrder table. The following definition of a foreign key enforces this constraint.
 
 ```sql
-<<<<<<< HEAD
-    ALTER TABLE [dbo].[PurchaseOrderDetail]  WITH CHECK ADD 
-    CONSTRAINT [FK_OrderID_PurchaseOrder] FOREIGN KEY([OrderID])
-    REFERENCES [dbo].[PurchaseOrder] ([OrderID])
-=======
 ALTER TABLE [dbo].[PurchaseOrderDetail]  WITH CHECK ADD 
 CONSTRAINT [FK_OrderID_PurchaseOrder] FOREIGN KEY([OrderID])
 REFERENCES [dbo].[PurchaseOrder] ([OrderID])
->>>>>>> 12c48da7
 ```
 
 In order to use table-valued parameters, you must have one user-defined table type for each target table.
 
 ```sql
-<<<<<<< HEAD
-    CREATE TYPE PurchaseOrderTableType AS TABLE 
-    ( OrderID INT,
-      OrderDate DATETIME,
-      CustomerID INT,
-      Status NVARCHAR(50) );
-    GO
-
-    CREATE TYPE PurchaseOrderDetailTableType AS TABLE 
-    ( OrderID INT,
-      ProductID INT,
-      UnitPrice MONEY,
-      OrderQty SMALLINT );
-    GO
-=======
 CREATE TYPE PurchaseOrderTableType AS TABLE 
 ( OrderID INT,
     OrderDate DATETIME,
@@ -593,54 +528,11 @@
     UnitPrice MONEY,
     OrderQty SMALLINT );
 GO
->>>>>>> 12c48da7
 ```
 
 Then define a stored procedure that accepts tables of these types. This procedure allows an application to locally batch a set of orders and order details in a single call. The following Transact-SQL provides the complete stored procedure declaration for this purchase order example.
 
 ```sql
-<<<<<<< HEAD
-    CREATE PROCEDURE sp_InsertOrdersBatch (
-    @orders as PurchaseOrderTableType READONLY,
-    @details as PurchaseOrderDetailTableType READONLY )
-    AS
-    SET NOCOUNT ON;
-
-    -- Table that connects the order identifiers in the @orders
-    -- table with the actual order identifiers in the PurchaseOrder table
-    DECLARE @IdentityLink AS TABLE ( 
-    SubmittedKey int, 
-    ActualKey int, 
-    RowNumber int identity(1,1)
-    );
-
-          -- Add new orders to the PurchaseOrder table, storing the actual
-    -- order identifiers in the @IdentityLink table   
-    INSERT INTO PurchaseOrder ([OrderDate], [CustomerID], [Status])
-    OUTPUT inserted.OrderID INTO @IdentityLink (ActualKey)
-    SELECT [OrderDate], [CustomerID], [Status] FROM @orders ORDER BY OrderID;
-
-    -- Match the passed-in order identifiers with the actual identifiers
-    -- and complete the @IdentityLink table for use with inserting the details
-    WITH OrderedRows As (
-    SELECT OrderID, ROW_NUMBER () OVER (ORDER BY OrderID) As RowNumber 
-    FROM @orders
-    )
-    UPDATE @IdentityLink SET SubmittedKey = M.OrderID
-    FROM @IdentityLink L JOIN OrderedRows M ON L.RowNumber = M.RowNumber;
-
-    -- Insert the order details into the PurchaseOrderDetail table, 
-          -- using the actual order identifiers of the master table, PurchaseOrder
-    INSERT INTO PurchaseOrderDetail (
-    [OrderID],
-    [ProductID],
-    [UnitPrice],
-    [OrderQty] )
-    SELECT L.ActualKey, D.ProductID, D.UnitPrice, D.OrderQty
-    FROM @details D
-    JOIN @IdentityLink L ON L.SubmittedKey = D.OrderID;
-    GO
-=======
 CREATE PROCEDURE sp_InsertOrdersBatch (
 @orders as PurchaseOrderTableType READONLY,
 @details as PurchaseOrderDetailTableType READONLY )
@@ -681,7 +573,6 @@
 FROM @details D
 JOIN @IdentityLink L ON L.SubmittedKey = D.OrderID;
 GO
->>>>>>> 12c48da7
 ```
 
 In this example, the locally defined @IdentityLink table stores the actual OrderID values from the newly inserted rows. These order identifiers are different from the temporary OrderID values in the @orders and @details table-valued parameters. For this reason, the @IdentityLink table then connects the OrderID values from the @orders parameter to the real OrderID values for the new rows in the PurchaseOrder table. After this step, the @IdentityLink table can facilitate inserting the order details with the actual OrderID that satisfies the foreign key constraint.
@@ -689,13 +580,8 @@
 This stored procedure can be used from code or from other Transact-SQL calls. See the table-valued parameters section of this paper for a code example. The following Transact-SQL shows how to call the sp_InsertOrdersBatch.
 
 ```sql
-<<<<<<< HEAD
-    declare @orders as PurchaseOrderTableType
-    declare @details as PurchaseOrderDetailTableType
-=======
 declare @orders as PurchaseOrderTableType
 declare @details as PurchaseOrderDetailTableType
->>>>>>> 12c48da7
 
 INSERT @orders 
 ([OrderID], [OrderDate], [CustomerID], [Status])
@@ -710,11 +596,7 @@
 (2, 23, $2.57, 2),
 (3, 4, $10.00, 1)
 
-<<<<<<< HEAD
-    exec sp_InsertOrdersBatch @orders, @details
-=======
 exec sp_InsertOrdersBatch @orders, @details
->>>>>>> 12c48da7
 ```
 
 This solution allows each batch to use a set of OrderID values that begin at 1. These temporary OrderID values describe the relationships in the batch, but the actual OrderID values are determined at the time of the insert operation. You can run the same statements in the previous example repeatedly and generate unique orders in the database. For this reason, consider adding more code or database logic that prevents duplicate orders when using this batching technique.
@@ -728,15 +610,6 @@
 Table-valued parameters can be used with the MERGE statement to perform updates and inserts. For example, consider a simplified Employee table that contains the following columns: EmployeeID, FirstName, LastName, SocialSecurityNumber:
 
 ```sql
-<<<<<<< HEAD
-    CREATE TABLE [dbo].[Employee](
-    [EmployeeID] [int] IDENTITY(1,1) NOT NULL,
-    [FirstName] [nvarchar](50) NOT NULL,
-    [LastName] [nvarchar](50) NOT NULL,
-    [SocialSecurityNumber] [nvarchar](50) NOT NULL,
-     CONSTRAINT [PrimaryKey_Employee] PRIMARY KEY CLUSTERED 
-    ([EmployeeID] ASC ))
-=======
 CREATE TABLE [dbo].[Employee](
 [EmployeeID] [int] IDENTITY(1,1) NOT NULL,
 [FirstName] [nvarchar](50) NOT NULL,
@@ -744,45 +617,22 @@
 [SocialSecurityNumber] [nvarchar](50) NOT NULL,
 CONSTRAINT [PrimaryKey_Employee] PRIMARY KEY CLUSTERED 
 ([EmployeeID] ASC ))
->>>>>>> 12c48da7
 ```
 
 In this example, you can use the fact that the SocialSecurityNumber is unique to perform a MERGE of multiple employees. First, create the user-defined table type:
 
 ```sql
-<<<<<<< HEAD
-    CREATE TYPE EmployeeTableType AS TABLE 
-    ( Employee_ID INT,
-      FirstName NVARCHAR(50),
-      LastName NVARCHAR(50),
-      SocialSecurityNumber NVARCHAR(50) );
-    GO
-=======
 CREATE TYPE EmployeeTableType AS TABLE 
 ( Employee_ID INT,
     FirstName NVARCHAR(50),
     LastName NVARCHAR(50),
     SocialSecurityNumber NVARCHAR(50) );
 GO
->>>>>>> 12c48da7
 ```
 
 Next, create a stored procedure or write code that uses the MERGE statement to perform the update and insert. The following example uses the MERGE statement on a table-valued parameter, @employees, of type EmployeeTableType. The contents of the @employees table are not shown here.
 
 ```sql
-<<<<<<< HEAD
-    MERGE Employee AS target
-    USING (SELECT [FirstName], [LastName], [SocialSecurityNumber] FROM @employees) 
-    AS source ([FirstName], [LastName], [SocialSecurityNumber])
-    ON (target.[SocialSecurityNumber] = source.[SocialSecurityNumber])
-    WHEN MATCHED THEN 
-    UPDATE SET
-    target.FirstName = source.FirstName, 
-    target.LastName = source.LastName
-    WHEN NOT MATCHED THEN
-       INSERT ([FirstName], [LastName], [SocialSecurityNumber])
-       VALUES (source.[FirstName], source.[LastName], source.[SocialSecurityNumber]);
-=======
 MERGE Employee AS target
 USING (SELECT [FirstName], [LastName], [SocialSecurityNumber] FROM @employees) 
 AS source ([FirstName], [LastName], [SocialSecurityNumber])
@@ -794,7 +644,6 @@
 WHEN NOT MATCHED THEN
     INSERT ([FirstName], [LastName], [SocialSecurityNumber])
     VALUES (source.[FirstName], source.[LastName], source.[SocialSecurityNumber]);
->>>>>>> 12c48da7
 ```
 
 For more information, see the documentation and examples for the MERGE statement. Although the same work could be performed in a multiple-step stored procedure call with separate INSERT and UPDATE operations, the MERGE statement is more efficient. Database code can also construct Transact-SQL calls that use the MERGE statement directly without requiring two database calls for INSERT and UPDATE.
