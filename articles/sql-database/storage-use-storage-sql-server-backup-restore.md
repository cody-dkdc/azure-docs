<properties
	pageTitle="How to use Azure storage for SQL Server backup and restore | Microsoft Azure"
	description="Backup SQL Server and SQL Database to Azure Storage. Explains the benefits of backing up SQL databases to Azure Storage, and which SQL Server and Azure Storage components are required"
	services="sql-database, virtual-machines"
	documentationCenter=""
	authors="carlrabeler"
	manager="jeffreyg"
	editor="tysonn"/>

<tags
	ms.service="sql-database"
	ms.workload="data-management"
	ms.tgt_pltfrm="na"
	ms.devlang="vm-windows-sql-server"
	ms.topic="article"
<<<<<<< HEAD
	ms.date="02/05/2015"
=======
	ms.date="02/16/2016"
>>>>>>> abb96edc
	ms.author="carlrab"/>



# How to Use Azure Storage for SQL Server Backup and Restore

## Overview

The feature that provides the ability to write SQL Server backups to the Azure Blob storage service was released in SQL Server 2012 SP1 CU2. You can use this functionality to back up to and restore from the Azure Blob service with an on-premises SQL Server database or a SQL Server database in an Azure virtual machine. Backup to cloud offers benefits of availability, limitless geo-replicated off-site storage, and ease of migration of data to and from the cloud.   You can issue BACKUP or RESTORE statements by using Transact-SQL or SMO. Furthermore, when database files are stored in an Azure blob and you are using SQL Server 2016, you can use [file-snapshot backup](http://msdn.microsoft.com/library/mt169363.aspx) to perform nearly instantaneous backups and incredibly quick restores.

## Benefits of Using the Azure Blob Service for SQL Server Backups

Storage management, risk of storage failure, access to off-site storage, and configuring devices are some of the general backup challenges. These challenges exist for both on-premises database instances and Azure virtual machine database instances. The following lists some of the key benefits of using the Azure Blob storage service storage for SQL Server backups:

* Flexible, reliable, and limitless off-site storage: Storing your backups in Azure blobs can be a convenient, flexible, and easy to access off-site option. Creating off-site storage for your SQL Server backups can be as easy as modifying your existing scripts/jobs to use the **BACKUP TO URL** syntax. Off-site storage should typically be far enough from the production database location to prevent a single disaster that might impact both the off-site and production database locations. By choosing to [geo-replicate your Azure blobs](../storage/storage-redundancy.md), you have an extra layer of protection in the event of a disaster that could affect the whole region. 
* Backup Archive: The Azure Blob Storage service offers a better alternative to the often used tape option to archive backups. Tape storage might require physical transportation to an off-site facility and measures to protect the media. Storing your backups in Azure Blob Storage provides an instant, highly available, and a durable archiving option.
* No overhead of hardware management: There is no overhead of hardware management with Azure services. Azure services manage the hardware and provide geo-replication for redundancy and protection against hardware failures.
* Currently for instances of SQL Server running in an Azure virtual machine, backing up to Azure Blob storage services can be done by creating attached disks. However, there is a limit to the number of disks you can attach to an Azure virtual machine for backups. This limit is 16 disks for an extra large instance and fewer for smaller instances. By enabling a direct backup to Azure blobse, you have access to virtually unlimited storage.
* Backups stored in Azure blobs are available from anywhere and at any time and can easily be accessed for restores to either an on-premises SQL Server or another SQL Server running in an Azure Virtual Machine, without the need for database attach/detach or downloading and attaching the VHD.
* Cost Benefits: Pay only for the service that is used. Can be cost-effective as an off-site and backup archive option. See the [Azure pricing calculator](http://go.microsoft.com/fwlink/?LinkId=277060 "Pricing Calculator"), and the [Azure Pricing article](http://go.microsoft.com/fwlink/?LinkId=277059 "Pricing article") for more information.
* Leverage storage snapshots: When database files are stored in an Azure blob and you are using SQL Server 2016, you can use [file-snapshot backup](http://msdn.microsoft.com/library/mt169363.aspx) to perform nearly instantaneous backups and incredibly quick restores.

For more details, see [SQL Server Backup and Restore with Azure Blob Storage Service](http://go.microsoft.com/fwlink/?LinkId=271617).

The following two sections introduce the Azure Blob storage service, and the SQL Server components used when backing up to or restoring from the Azure Blob storage service. It is important to understand the components and the interaction between them to do a backup to or restore from the Azure Blob storage service.

Creating an Azure account is the first step to this process. For a complete walkthrough of creating a storage account and performing a simple restore using SQL Server 2014, see [Getting Started with Azure Storage Service for SQL Server Backup and Restore](https://msdn.microsoft.com/library/jj720558\(v=sql.120\).aspx). For a complete walkthrough of creating a storage account and performing a simple restore using SQL Server 2014, see [Tutorial: Using the Microsoft Azure Blob storage service with SQL Server 2016 databases](https://msdn.microsoft.com/library/dn466438.aspx).

## Azure Blob Storage Service Components

* Storage Account: The storage account is the starting point for all storage services. To access an Azure Blob Storage service, first create an Azure Storage account. For more information about Azure Blob storage service, see [How to use the Azure Blob Storage Service](https://azure.microsoft.com/develop/net/how-to-guides/blob-storage/)

* Container: A container provides a grouping of a set of blobs, and can store an unlimited number of Blobs. To write a SQL Server backup to an Azure Blob service, you must have at least the root container created.

* Blob: A file of any type and size. Blobs are addressable using the following URL format: `https://<storage account>.blob.core.windows.net/<container>/<blob>`
For more information about page Blobs, see [Understanding Block and Page Blobs](http://msdn.microsoft.com/library/azure/ee691964.aspx)

## SQL Server Components

* URL: A URL specifies a Uniform Resource Identifier (URI) to a unique backup file. The URL is used to provide the location and name of the SQL Server backup file. The URL must point to an actual blob, not just a container. If the blob does not exist, it is created. If an existing blob is specified, BACKUP fails, unless the > WITH FORMAT option is specified.
Following is an example of the URL you would specify in the BACKUP command:
**`http[s]://ACCOUNTNAME.Blob.core.windows.net/<CONTAINER>/<FILENAME.bak>`

<b>Note:</b> HTTPS is not required, but is recommended.
<b>Important</b>
If you choose to copy and upload a backup file to the Azure Blob storage service, you must use a page blob type as your storage option if you are planning to use this file for restore operations. RESTORE from a block blob type will fail with an error.

* Credential: The information that is required to connect and authenticate to Azure Blob storage service is stored as a Credential.  In order for SQL Server to write backups to an Azure Blob or restore from it, a SQL Server credential must be created. For more information, see [SQL Server Credential](https://msdn.microsoft.com/library/ms189522.aspx).

## SQL Server Database Backups and Restore with Azure Blobs- Concepts and Tasks:

**Concepts, Considerations, and Code samples:**

[SQL Server Backup and Restore with Azure Blob Storage Service](http://go.microsoft.com/fwlink/?LinkId=271617)

**Getting Started Tutorial:**

[Tutorial: Using the Microsoft Azure Blob storage service with SQL Server 2016 databases](https://msdn.microsoft.com/library/dn466438.aspx)

**Best Practices, Troubleshooting:**

[Back and Restore Best Practices (Azure Blob Storage Service)](http://go.microsoft.com/fwlink/?LinkId=272394)
<|MERGE_RESOLUTION|>--- conflicted
+++ resolved
@@ -1,82 +1,78 @@
-<properties
-	pageTitle="How to use Azure storage for SQL Server backup and restore | Microsoft Azure"
-	description="Backup SQL Server and SQL Database to Azure Storage. Explains the benefits of backing up SQL databases to Azure Storage, and which SQL Server and Azure Storage components are required"
-	services="sql-database, virtual-machines"
-	documentationCenter=""
-	authors="carlrabeler"
-	manager="jeffreyg"
-	editor="tysonn"/>
-
-<tags
-	ms.service="sql-database"
-	ms.workload="data-management"
-	ms.tgt_pltfrm="na"
-	ms.devlang="vm-windows-sql-server"
-	ms.topic="article"
-<<<<<<< HEAD
-	ms.date="02/05/2015"
-=======
-	ms.date="02/16/2016"
->>>>>>> abb96edc
-	ms.author="carlrab"/>
-
-
-
-# How to Use Azure Storage for SQL Server Backup and Restore
-
-## Overview
-
-The feature that provides the ability to write SQL Server backups to the Azure Blob storage service was released in SQL Server 2012 SP1 CU2. You can use this functionality to back up to and restore from the Azure Blob service with an on-premises SQL Server database or a SQL Server database in an Azure virtual machine. Backup to cloud offers benefits of availability, limitless geo-replicated off-site storage, and ease of migration of data to and from the cloud.   You can issue BACKUP or RESTORE statements by using Transact-SQL or SMO. Furthermore, when database files are stored in an Azure blob and you are using SQL Server 2016, you can use [file-snapshot backup](http://msdn.microsoft.com/library/mt169363.aspx) to perform nearly instantaneous backups and incredibly quick restores.
-
-## Benefits of Using the Azure Blob Service for SQL Server Backups
-
-Storage management, risk of storage failure, access to off-site storage, and configuring devices are some of the general backup challenges. These challenges exist for both on-premises database instances and Azure virtual machine database instances. The following lists some of the key benefits of using the Azure Blob storage service storage for SQL Server backups:
-
-* Flexible, reliable, and limitless off-site storage: Storing your backups in Azure blobs can be a convenient, flexible, and easy to access off-site option. Creating off-site storage for your SQL Server backups can be as easy as modifying your existing scripts/jobs to use the **BACKUP TO URL** syntax. Off-site storage should typically be far enough from the production database location to prevent a single disaster that might impact both the off-site and production database locations. By choosing to [geo-replicate your Azure blobs](../storage/storage-redundancy.md), you have an extra layer of protection in the event of a disaster that could affect the whole region. 
-* Backup Archive: The Azure Blob Storage service offers a better alternative to the often used tape option to archive backups. Tape storage might require physical transportation to an off-site facility and measures to protect the media. Storing your backups in Azure Blob Storage provides an instant, highly available, and a durable archiving option.
-* No overhead of hardware management: There is no overhead of hardware management with Azure services. Azure services manage the hardware and provide geo-replication for redundancy and protection against hardware failures.
-* Currently for instances of SQL Server running in an Azure virtual machine, backing up to Azure Blob storage services can be done by creating attached disks. However, there is a limit to the number of disks you can attach to an Azure virtual machine for backups. This limit is 16 disks for an extra large instance and fewer for smaller instances. By enabling a direct backup to Azure blobse, you have access to virtually unlimited storage.
-* Backups stored in Azure blobs are available from anywhere and at any time and can easily be accessed for restores to either an on-premises SQL Server or another SQL Server running in an Azure Virtual Machine, without the need for database attach/detach or downloading and attaching the VHD.
-* Cost Benefits: Pay only for the service that is used. Can be cost-effective as an off-site and backup archive option. See the [Azure pricing calculator](http://go.microsoft.com/fwlink/?LinkId=277060 "Pricing Calculator"), and the [Azure Pricing article](http://go.microsoft.com/fwlink/?LinkId=277059 "Pricing article") for more information.
-* Leverage storage snapshots: When database files are stored in an Azure blob and you are using SQL Server 2016, you can use [file-snapshot backup](http://msdn.microsoft.com/library/mt169363.aspx) to perform nearly instantaneous backups and incredibly quick restores.
-
-For more details, see [SQL Server Backup and Restore with Azure Blob Storage Service](http://go.microsoft.com/fwlink/?LinkId=271617).
-
-The following two sections introduce the Azure Blob storage service, and the SQL Server components used when backing up to or restoring from the Azure Blob storage service. It is important to understand the components and the interaction between them to do a backup to or restore from the Azure Blob storage service.
-
-Creating an Azure account is the first step to this process. For a complete walkthrough of creating a storage account and performing a simple restore using SQL Server 2014, see [Getting Started with Azure Storage Service for SQL Server Backup and Restore](https://msdn.microsoft.com/library/jj720558\(v=sql.120\).aspx). For a complete walkthrough of creating a storage account and performing a simple restore using SQL Server 2014, see [Tutorial: Using the Microsoft Azure Blob storage service with SQL Server 2016 databases](https://msdn.microsoft.com/library/dn466438.aspx).
-
-## Azure Blob Storage Service Components
-
-* Storage Account: The storage account is the starting point for all storage services. To access an Azure Blob Storage service, first create an Azure Storage account. For more information about Azure Blob storage service, see [How to use the Azure Blob Storage Service](https://azure.microsoft.com/develop/net/how-to-guides/blob-storage/)
-
-* Container: A container provides a grouping of a set of blobs, and can store an unlimited number of Blobs. To write a SQL Server backup to an Azure Blob service, you must have at least the root container created.
-
-* Blob: A file of any type and size. Blobs are addressable using the following URL format: `https://<storage account>.blob.core.windows.net/<container>/<blob>`
-For more information about page Blobs, see [Understanding Block and Page Blobs](http://msdn.microsoft.com/library/azure/ee691964.aspx)
-
-## SQL Server Components
-
-* URL: A URL specifies a Uniform Resource Identifier (URI) to a unique backup file. The URL is used to provide the location and name of the SQL Server backup file. The URL must point to an actual blob, not just a container. If the blob does not exist, it is created. If an existing blob is specified, BACKUP fails, unless the > WITH FORMAT option is specified.
-Following is an example of the URL you would specify in the BACKUP command:
-**`http[s]://ACCOUNTNAME.Blob.core.windows.net/<CONTAINER>/<FILENAME.bak>`
-
-<b>Note:</b> HTTPS is not required, but is recommended.
-<b>Important</b>
-If you choose to copy and upload a backup file to the Azure Blob storage service, you must use a page blob type as your storage option if you are planning to use this file for restore operations. RESTORE from a block blob type will fail with an error.
-
-* Credential: The information that is required to connect and authenticate to Azure Blob storage service is stored as a Credential.  In order for SQL Server to write backups to an Azure Blob or restore from it, a SQL Server credential must be created. For more information, see [SQL Server Credential](https://msdn.microsoft.com/library/ms189522.aspx).
-
-## SQL Server Database Backups and Restore with Azure Blobs- Concepts and Tasks:
-
-**Concepts, Considerations, and Code samples:**
-
-[SQL Server Backup and Restore with Azure Blob Storage Service](http://go.microsoft.com/fwlink/?LinkId=271617)
-
-**Getting Started Tutorial:**
-
-[Tutorial: Using the Microsoft Azure Blob storage service with SQL Server 2016 databases](https://msdn.microsoft.com/library/dn466438.aspx)
-
-**Best Practices, Troubleshooting:**
-
-[Back and Restore Best Practices (Azure Blob Storage Service)](http://go.microsoft.com/fwlink/?LinkId=272394)
+<properties
+	pageTitle="How to use Azure storage for SQL Server backup and restore | Microsoft Azure"
+	description="Backup SQL Server and SQL Database to Azure Storage. Explains the benefits of backing up SQL databases to Azure Storage, and which SQL Server and Azure Storage components are required"
+	services="sql-database, virtual-machines"
+	documentationCenter=""
+	authors="carlrabeler"
+	manager="jeffreyg"
+	editor="tysonn"/>
+
+<tags
+	ms.service="sql-database"
+	ms.workload="data-management"
+	ms.tgt_pltfrm="na"
+	ms.devlang="vm-windows-sql-server"
+	ms.topic="article"
+	ms.date="02/16/2016"
+	ms.author="carlrab"/>
+
+
+
+# How to Use Azure Storage for SQL Server Backup and Restore
+
+## Overview
+
+The feature that provides the ability to write SQL Server backups to the Azure Blob storage service was released in SQL Server 2012 SP1 CU2. You can use this functionality to back up to and restore from the Azure Blob service with an on-premises SQL Server database or a SQL Server database in an Azure virtual machine. Backup to cloud offers benefits of availability, limitless geo-replicated off-site storage, and ease of migration of data to and from the cloud.   You can issue BACKUP or RESTORE statements by using Transact-SQL or SMO. Furthermore, when database files are stored in an Azure blob and you are using SQL Server 2016, you can use [file-snapshot backup](http://msdn.microsoft.com/library/mt169363.aspx) to perform nearly instantaneous backups and incredibly quick restores.
+
+## Benefits of Using the Azure Blob Service for SQL Server Backups
+
+Storage management, risk of storage failure, access to off-site storage, and configuring devices are some of the general backup challenges. These challenges exist for both on-premises database instances and Azure virtual machine database instances. The following lists some of the key benefits of using the Azure Blob storage service storage for SQL Server backups:
+
+* Flexible, reliable, and limitless off-site storage: Storing your backups in Azure blobs can be a convenient, flexible, and easy to access off-site option. Creating off-site storage for your SQL Server backups can be as easy as modifying your existing scripts/jobs to use the **BACKUP TO URL** syntax. Off-site storage should typically be far enough from the production database location to prevent a single disaster that might impact both the off-site and production database locations. By choosing to [geo-replicate your Azure blobs](../storage/storage-redundancy.md), you have an extra layer of protection in the event of a disaster that could affect the whole region. 
+* Backup Archive: The Azure Blob Storage service offers a better alternative to the often used tape option to archive backups. Tape storage might require physical transportation to an off-site facility and measures to protect the media. Storing your backups in Azure Blob Storage provides an instant, highly available, and a durable archiving option.
+* No overhead of hardware management: There is no overhead of hardware management with Azure services. Azure services manage the hardware and provide geo-replication for redundancy and protection against hardware failures.
+* Currently for instances of SQL Server running in an Azure virtual machine, backing up to Azure Blob storage services can be done by creating attached disks. However, there is a limit to the number of disks you can attach to an Azure virtual machine for backups. This limit is 16 disks for an extra large instance and fewer for smaller instances. By enabling a direct backup to Azure blobse, you have access to virtually unlimited storage.
+* Backups stored in Azure blobs are available from anywhere and at any time and can easily be accessed for restores to either an on-premises SQL Server or another SQL Server running in an Azure Virtual Machine, without the need for database attach/detach or downloading and attaching the VHD.
+* Cost Benefits: Pay only for the service that is used. Can be cost-effective as an off-site and backup archive option. See the [Azure pricing calculator](http://go.microsoft.com/fwlink/?LinkId=277060 "Pricing Calculator"), and the [Azure Pricing article](http://go.microsoft.com/fwlink/?LinkId=277059 "Pricing article") for more information.
+* Leverage storage snapshots: When database files are stored in an Azure blob and you are using SQL Server 2016, you can use [file-snapshot backup](http://msdn.microsoft.com/library/mt169363.aspx) to perform nearly instantaneous backups and incredibly quick restores.
+
+For more details, see [SQL Server Backup and Restore with Azure Blob Storage Service](http://go.microsoft.com/fwlink/?LinkId=271617).
+
+The following two sections introduce the Azure Blob storage service, and the SQL Server components used when backing up to or restoring from the Azure Blob storage service. It is important to understand the components and the interaction between them to do a backup to or restore from the Azure Blob storage service.
+
+Creating an Azure account is the first step to this process. For a complete walkthrough of creating a storage account and performing a simple restore using SQL Server 2014, see [Getting Started with Azure Storage Service for SQL Server Backup and Restore](https://msdn.microsoft.com/library/jj720558\(v=sql.120\).aspx). For a complete walkthrough of creating a storage account and performing a simple restore using SQL Server 2014, see [Tutorial: Using the Microsoft Azure Blob storage service with SQL Server 2016 databases](https://msdn.microsoft.com/library/dn466438.aspx).
+
+## Azure Blob Storage Service Components
+
+* Storage Account: The storage account is the starting point for all storage services. To access an Azure Blob Storage service, first create an Azure Storage account. For more information about Azure Blob storage service, see [How to use the Azure Blob Storage Service](https://azure.microsoft.com/develop/net/how-to-guides/blob-storage/)
+
+* Container: A container provides a grouping of a set of blobs, and can store an unlimited number of Blobs. To write a SQL Server backup to an Azure Blob service, you must have at least the root container created.
+
+* Blob: A file of any type and size. Blobs are addressable using the following URL format: `https://<storage account>.blob.core.windows.net/<container>/<blob>`
+For more information about page Blobs, see [Understanding Block and Page Blobs](http://msdn.microsoft.com/library/azure/ee691964.aspx)
+
+## SQL Server Components
+
+* URL: A URL specifies a Uniform Resource Identifier (URI) to a unique backup file. The URL is used to provide the location and name of the SQL Server backup file. The URL must point to an actual blob, not just a container. If the blob does not exist, it is created. If an existing blob is specified, BACKUP fails, unless the > WITH FORMAT option is specified.
+Following is an example of the URL you would specify in the BACKUP command:
+**`http[s]://ACCOUNTNAME.Blob.core.windows.net/<CONTAINER>/<FILENAME.bak>`
+
+<b>Note:</b> HTTPS is not required, but is recommended.
+<b>Important</b>
+If you choose to copy and upload a backup file to the Azure Blob storage service, you must use a page blob type as your storage option if you are planning to use this file for restore operations. RESTORE from a block blob type will fail with an error.
+
+* Credential: The information that is required to connect and authenticate to Azure Blob storage service is stored as a Credential.  In order for SQL Server to write backups to an Azure Blob or restore from it, a SQL Server credential must be created. For more information, see [SQL Server Credential](https://msdn.microsoft.com/library/ms189522.aspx).
+
+## SQL Server Database Backups and Restore with Azure Blobs- Concepts and Tasks:
+
+**Concepts, Considerations, and Code samples:**
+
+[SQL Server Backup and Restore with Azure Blob Storage Service](http://go.microsoft.com/fwlink/?LinkId=271617)
+
+**Getting Started Tutorial:**
+
+[Tutorial: Using the Microsoft Azure Blob storage service with SQL Server 2016 databases](https://msdn.microsoft.com/library/dn466438.aspx)
+
+**Best Practices, Troubleshooting:**
+
+[Back and Restore Best Practices (Azure Blob Storage Service)](http://go.microsoft.com/fwlink/?LinkId=272394)