--- conflicted
+++ resolved
@@ -19,7 +19,6 @@
 
 For more information about MFA support for SQL tools, see [Azure Active Directory support in SQL Server Data Tools (SSDT)](https://docs.microsoft.com/sql/ssdt/azure-active-directory).
 
-
 ## Multi-factor authentication for Azure SQL Database
 
 Starting in .NET Framework version 4.7.2, the enum [`SqlAuthenticationMethod`](https://docs.microsoft.com/dotnet/api/system.data.sqlclient.sqlauthenticationmethod) has a new value - `ActiveDirectoryInteractive`. In a client C# program, the enum value directs the system to use the Azure AD interactive mode supporting MFA to connect to an Azure SQL Database. The user who runs the program sees the following dialog boxes:
@@ -47,15 +46,7 @@
 >
 > [https://docs.microsoft.com/dotnet/api/?term=SqlAuthenticationMethod](https://docs.microsoft.com/dotnet/api/?term=SqlAuthenticationMethod)
 
-<<<<<<< HEAD
-## Preparations for C#, by using the Azure portal
-
-We assume that you already have an [Azure SQL Database server created](sql-database-single-database-get-started.md) and available.
-
-### A. Create an app registration
-=======
 ## Configure your C# application in the Azure portal
->>>>>>> d85b83f6
 
 Before you begin, you should have an [Azure SQL Database server](sql-database-get-started-portal.md) created and available.
 
