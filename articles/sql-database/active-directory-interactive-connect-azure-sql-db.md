--- conflicted
+++ resolved
@@ -19,7 +19,7 @@
 
 For more information about MFA support for SQL tools, see [Azure Active Directory support in SQL Server Data Tools (SSDT)](https://docs.microsoft.com/sql/ssdt/azure-active-directory).
 
-<<<<<<< HEAD
+
 ## Multi-factor authentication for Azure SQL Database
 
 Starting in .NET Framework version 4.7.2, the enum [`SqlAuthenticationMethod`](https://docs.microsoft.com/dotnet/api/system.data.sqlclient.sqlauthenticationmethod) has a new value - `ActiveDirectoryInteractive`. In a client C# program, the enum value directs the system to use the Azure AD interactive mode supporting MFA to connect to an Azure SQL Database. The user who runs the program sees the following dialog boxes:
@@ -27,9 +27,6 @@
 1. A dialog box that displays an Azure AD user name and asks for the user's password.
 
    If the user's domain is federated with Azure AD, then this dialog box doesn't appear as no password is needed.
-=======
-## SqlAuthenticationMethod .ActiveDirectoryInteractive enum value
->>>>>>> be5159e0
 
    If the Azure AD policy imposes MFA on the user, then the next two dialog boxes are displayed.
 
@@ -50,23 +47,17 @@
 >
 > [https://docs.microsoft.com/dotnet/api/?term=SqlAuthenticationMethod](https://docs.microsoft.com/dotnet/api/?term=SqlAuthenticationMethod)
 
-<<<<<<< HEAD
 ## Configure your C# application in the Azure portal
 
 Before you begin, you should have an [Azure SQL Database server](sql-database-get-started-portal.md) created and available.
-=======
-## Preparations for C#, by using the Azure portal
->>>>>>> be5159e0
 
 ### Register your app and set permissions
 
-<<<<<<< HEAD
+
 To use Azure AD authentication, your C# program has to register as an AD application. To register an app, you need to be either an AD admin or a user assigned the AD *Application Developer* role. For more information about assigning roles, see [Assign administrator and non-administrator roles to users with Azure Active Directory.](https://docs.microsoft.com/azure/active-directory/fundamentals/active-directory-users-assign-role-azure-portal)
 
  Completing an app registration generates and displays an **Application ID**. Your program has to include this ID to connect.
-=======
-### A. Create an app registration
->>>>>>> be5159e0
+
 
 To register and set necessary permissions for your application:
 
@@ -92,13 +83,8 @@
 
 ### Set an Azure AD admin for your SQL Database server
 
-<<<<<<< HEAD
+
 For your C# program to run, an Azure SQL server admin needs to assign an Azure AD admin for your Azure SQL server. 
-=======
-### B. Set Azure AD admin on your SQL Database server
-
-Each Azure SQL single database and elastic pool has its own SQL Database server of Azure AD. For our C# scenario, you must set an Azure AD administrator for your Azure SQL server.
->>>>>>> be5159e0
 
  * **SQL Server** > **Active Directory admin** > **Set admin**
 
