--- conflicted
+++ resolved
@@ -15,23 +15,13 @@
 ms.tgt_pltfrm: na
 ms.devlang: na
 ms.topic: article
-<<<<<<< HEAD
-ms.date: 07/26/2017
-=======
 ms.date: 08/11/2017
->>>>>>> 7e950a10
 ms.author: sstein
 
 ---
 # Provision new tenants and register them in the catalog
 
-<<<<<<< HEAD
-In this tutorial, you provision new tenants in the Wingtip SaaS application. You create tenants by provisioning tenant databases, and registering them in the catalog. The *catalog* is a database that maintains the mapping between a SaaS application's tenants and their data.
-
-Use these scripts to explore the provision and catalog patterns used, and how registering new tenants in the catalog is implemented. The catalog plays an important role directing application requests to the correct database.
-=======
 In this tutorial, you learn about the provision and catalog SaaS patterns, and how they are implemented in the Wingtip SaaS application. You create and initialize new tenant databases, and register them in the application’s tenant catalog. The catalog is a database that maintains the mapping between the SaaS application's many tenants and their data. The catalog plays an important role directing application requests to the correct database.  
->>>>>>> 7e950a10
 
 In this tutorial, you learn how to:
 
@@ -39,10 +29,6 @@
 
 > * Provision a single new tenant, including stepping through how this is implemented
 > * Provision a batch of additional tenants
-<<<<<<< HEAD
-> * Step into the details of provisioning tenants, and registering them into the catalog
-=======
->>>>>>> 7e950a10
 
 
 To complete this tutorial, make sure the following prerequisites are completed:
@@ -52,54 +38,27 @@
 
 ## Introduction to the SaaS Catalog pattern
 
-<<<<<<< HEAD
-In a database-backed multi-tenant SaaS application, it's important to know where information for each tenant is stored. In the SaaS catalog pattern, a catalog database is used to hold the mapping between tenants and where their data is stored. The Wingtip SaaS app uses a single-tenant per database architecture, but the basic pattern of storing tenant-to-database mapping in a catalog applies whether a multi-tenant or single-tenant database is used.
-=======
 In a database-backed multi-tenant SaaS application, it's important to know where information for each tenant is stored. In the SaaS catalog pattern, a catalog database is used to hold the mapping between each tenant and where their data is stored. The Wingtip SaaS app uses a single-tenant per database architecture, but the basic pattern of storing tenant-to-database mapping in a catalog applies whether a multi-tenant or single-tenant database is used.
->>>>>>> 7e950a10
 
 Each tenant is assigned a key that identifies them in the catalog and which is mapped to the location of the appropriate database. In the Wingtip SaaS app, the key is formed from a hash of the tenant’s name. This allows the tenant name portion of the application URL to be used to construct the key. Other tenant key schemes could be used.  
 
-<<<<<<< HEAD
-The catalog in the app is implemented using Shard Management technology in the [Elastic Database Client Library (EDCL)](sql-database-elastic-database-client-library.md). EDCL is responsible for creating and managing a database-backed *catalog* where a *shard map* is maintained. The catalog contains the mapping between keys (tenants) and their shards (databases).
-=======
 The catalog allows the name or location of the database to be changed with minimal impact on the application.  In a multi-tenant database model, this also accommodates ‘moving’ a tenant between databases.  The catalog can also be used to indicate whether a tenant or database is offline for maintenance or other actions. This is explored in the [restore single tenant tutorial](sql-database-saas-tutorial-restore-single-tenant.md).
->>>>>>> 7e950a10
 
 In addition, the catalog, which is in effect a management database for a SaaS application, can store additional tenant or database metadata, such as the tier or edition of a database, schema version, service plan, or SLAs offered to tenants, and other info that enables application management, customer support, or devops processes.  
 
-<<<<<<< HEAD
-
-=======
 Beyond the SaaS application, the catalog can enable database tools.  In the Wingtip SaaS sample, the catalog is used to enable cross-tenant query, explored in the [ad hoc analytics tutorial](sql-database-saas-tutorial-adhoc-analytics.md). Cross-database job management is explored in the [schema management](sql-database-saas-tutorial-schema-management.md) and [tenant analytics](sql-database-saas-tutorial-tenant-analytics.md) tutorials. 
->>>>>>> 7e950a10
 
 In the Wingtip SaaS app, the catalog is implemented using the Shard Management features of the [Elastic Database Client Library (EDCL)](sql-database-elastic-database-client-library.md). The EDCL enables an application to create, manage, and use a database-backed shard map. A shard map contains a list of shards (databases) and the mapping between keys (tenants) and databases.  EDCL functions can be used from applications or PowerShell scripts during tenant provisioning to create the entries in the shard map, and from applications to efficiently connect to the correct database. EDCL caches connection information to minimize the traffic to the catalog database and speed up the application.  
 
-<<<<<<< HEAD
-The Wingtip SaaS scripts and application source code are available in the [WingtipSaaS](https://github.com/Microsoft/WingtipSaaS) github repo. [Steps to download the Wingtip SaaS scripts](sql-database-wtp-overview.md#download-and-unblock-the-wingtip-saas-scripts).
-
-## Provision one new tenant
-
-If you already created a tenant in the [first Wingtip SaaS tutorial](sql-database-saas-tutorial.md), feel free to skip to the next section where you [provision a batch of tenants](#provision-a-batch-of-tenants).
-=======
 > [!IMPORTANT]
 > The mapping data is accessible in the catalog database, but *don't edit it*! Edit mapping data using Elastic Database Client Library APIs only. Directly manipulating the mapping data risks corrupting the catalog and is not supported.
 
 
 ## Introduction to the SaaS Provisioning pattern
->>>>>>> 7e950a10
 
 When onboarding a new tenant in a SaaS application that uses a single-tenant database model a new tenant database must be provisioned.  It must be created in the appropriate location and service tier, initialized with appropriate schema and reference data, and then registered in the catalog under the appropriate tenant key.  
 
-<<<<<<< HEAD
-1. Open **Demo-ProvisionAndCatalog.ps1** in the PowerShell ISE and set the following values:
-   * **$TenantName** = the name of the new venue (for example, *Bushwillow Blues*).
-   * **$VenueType** = one of the pre-defined venue types: blues, classicalmusic, dance, jazz, judo, motorracing, multipurpose, opera, rockmusic, soccer.
-   * **$DemoScenario** = 1, Leave this set to _1_ to *Provision a single tenant*.
-=======
 Different approaches can be used to database provisioning, which could include executing SQL scripts, deploying a bacpac, or copying a 'golden' template database.  
->>>>>>> 7e950a10
 
 The provisioning approach you use must be comprehended in your overall schema management strategy, which must ensure that new databases are provisioned with the latest schema.  This is explored in the [schema management tutorial](sql-database-saas-tutorial-schema-management.md).  
 
@@ -108,21 +67,6 @@
 
 ## Get the Wingtip application scripts
 
-<<<<<<< HEAD
-## Provision a batch of tenants
-
-This exercise provisions a batch of additional tenants. It’s recommended you provision a batch of tenants before completing other Wingtip SaaS tutorials so there's more than just a few databases to work with.
-
-1. Open ...\\Learning Modules\\Utilities\\*Demo-ProvisionAndCatalog.ps1* in the *PowerShell ISE* and change the *$DemoScenario* parameter to 3:
-   * **$DemoScenario** = **3**, change to **3** to *Provision a batch of tenants*.
-1. Press **F5** and run the script.
-
-The script deploys a batch of additional tenants. It uses an [Azure Resource Manager template](../azure-resource-manager/resource-manager-template-walkthrough.md) that controls the batch and then delegates provisioning of each database to a linked template. Using templates in this way allows Azure Resource Manager to broker the provisioning process for your script. Templates provision databases in parallel where it can, and handles retries if needed, optimizing the overall process. The script is idempotent so if it fails or stops for any reason, run it again.
-
-### Verify the batch of tenants successfully deployed
-
-* Open the *tenants1* server by browsing to your list of servers in the [Azure portal](https://portal.azure.com), click **SQL databases**, and verify the batch of 17 additional databases are now in the list:
-=======
 The Wingtip SaaS scripts and application source code are available in the [WingtipSaaS](https://github.com/Microsoft/WingtipSaaS) github repo. [Steps to download the Wingtip SaaS scripts](sql-database-wtp-overview.md#download-and-unblock-the-wingtip-saas-scripts).
 
 
@@ -134,49 +78,28 @@
    * **$TenantName** = the name of the new venue (for example, *Bushwillow Blues*).
    * **$VenueType** = one of the pre-defined venue types: *blues*, classicalmusic, dance, jazz, judo, motorracing, multipurpose, opera, rockmusic, soccer.
    * **$DemoScenario** = **1**, Set to **1** to *Provision a single tenant*.
->>>>>>> 7e950a10
 
 1. Add a breakpoint by putting your cursor anywhere on line 48, the line that says: *New-Tenant `*, and press **F9**.
 
    ![break point](media/sql-database-saas-tutorial-provision-and-catalog/breakpoint.png)
 
-<<<<<<< HEAD
-## Provision and catalog details
-=======
 1. To run the script press **F5**.
->>>>>>> 7e950a10
 
 1. After the script execution stops at the breakpoint, press **F11** to step into the code.
 
-<<<<<<< HEAD
-1. Open ...\\Learning Modules\Utilities\_Demo-ProvisionAndCatalog.ps1_ and set the following parameters:
-   * **$TenantName** = tenant names must be unique, so set to a different name than any existing tenants (for example, *Hackberry Hitters*).
-   * **$VenueType** = use one of the pre-defined venue types (for example, *judo*).
-   * **$DemoScenario** = **1**, Set to **1** to *Provision a single tenant*.
-=======
    ![break point](media/sql-database-saas-tutorial-provision-and-catalog/debug.png)
->>>>>>> 7e950a10
 
 
 
-<<<<<<< HEAD
-1. To run the script press **F5**. When the breakpoint is hit, press **F11** to step in. Trace the script's execution using the Debug menu options - **F10** and **F11** to step over or into the called functions. For more information about debugging PowerShell scripts, see [Tips on working with and debugging PowerShell scripts](https://msdn.microsoft.com/powershell/scripting/core-powershell/ise/how-to-debug-scripts-in-windows-powershell-ise).
-=======
 Trace the script's execution using the **Debug** menu options - **F10** and **F11** to step over or into the called functions. For more information about debugging PowerShell scripts, see [Tips on working with and debugging PowerShell scripts](https://msdn.microsoft.com/powershell/scripting/core-powershell/ise/how-to-debug-scripts-in-windows-powershell-ise).
->>>>>>> 7e950a10
 
 
 The following are not steps to explicitly follow, but an explanation of the workflow you step through while debugging the script:
 
 1. **Import the SubscriptionManagement.psm1** module that contains functions for signing in to Azure and selecting the Azure subscription you are working with.
 1. **Import the CatalogAndDatabaseManagement.psm1** module that provides a catalog and tenant-level abstraction over the [Shard Management](sql-database-elastic-scale-shard-map-management.md) functions. This is an important module that encapsulates much of the catalog pattern and is worth exploring.
-<<<<<<< HEAD
-1. **Get configuration details**. Step into *Get-Configuration* (with **F11**) and see how the app config is specified. Resource names and other app-specific values are defined here, but do not change any of these values until you are familiar with the scripts.
-1. **Get the catalog object**. Step into *Get-Catalog* to see how the catalog is initialized using the Shard Management functions that are imported from **AzureShardManagement.psm1**. The catalog is composed of the following objects:
-=======
 1. **Get configuration details**. Step into Get-Configuration (with F11) and see how the app config is specified. Resource names and other app-specific values are defined here, but do not change any of these values until you are familiar with the scripts.
 1. **Get the catalog object**. Step into Get-Catalog which composes and returns a catalog object that is used in the higher-level script.  This function uses Shard Management functions that are imported from **AzureShardManagement.psm1**. The catalog object is composed of the following:
->>>>>>> 7e950a10
    * $catalogServerFullyQualifiedName is constructed using the standard stem plus your User name: _catalog-\<user\>.database.windows.net_.
    * $catalogDatabaseName is retrieved from the config: *tenantcatalog*.
    * $shardMapManager object is initialized from the catalog database.
@@ -184,18 +107,10 @@
    A catalog object is composed and returned, and used in the higher-level script.
 1. **Calculate the new tenant key**. A hash function is used to create the tenant key from the tenant name.
 1. **Check if the tenant key already exists**. The catalog is checked to ensure the key is available.
-<<<<<<< HEAD
-1. **The tenant database is provisioned with New-TenantDatabase.** Use **F11** to step in and see how the database is provisioned using a Resource Manager template.
-
-The database name is constructed from the tenant name to make it clear which shard belongs to which tenant. (Other strategies for database naming could easily be used.)
-
-A Resource Manager template is used to create a tenant database by copying a *golden* database (basetenantdb) on the catalog server.  An alternative approach could be to create an empty database and then initialize it by importing a bacpac.
-=======
 1. **The tenant database is provisioned with New-TenantDatabase.** Use **F11** to step in and see how the database is provisioned using an [Azure Resource Manager template](../azure-resource-manager/resource-manager-template-walkthrough.md).
 
 The database name is constructed from the tenant name to make it clear which shard belongs to which tenant. (Other strategies for database naming could easily be used.)+ 
 A Resource Manager template is used to create a tenant database by copying a golden database (baseTenantDB) on the catalog server. An alternative approach could be to create an empty database and then initialize it by importing a bacpac, or to execute an initialization script from a well-known location.  
->>>>>>> 7e950a10
 
 The Resource Manager template is in the …\Learning Modules\Common\ folder: *tenantdatabasecopytemplate.json*
 
@@ -204,16 +119,9 @@
 The **tenant database is registered in the catalog** with *Add-TenantDatabaseToCatalog* using the tenant key. Use **F11** to step into the details:
 
 * The catalog database is added to the shard map (the list of known databases).
-<<<<<<< HEAD
-* The mapping that links the key value (tenant) to the shard (database) is created.
-* Additional meta data about the tenant is added.
-
-After provisioning completes, execution returns to the original *Demo-ProvisionAndCatalog* script, and the **Events** page for the new tenant opens in the browser:
-=======
 * The mapping that links the key value to the shard is created.
 * Additional meta data (the venue's name) about the tenant is added to the Tenants table in the catalog.  The Tenants table is not part of the ShardManagement schema and is not installed by the EDCL.  This table illustrates how the Catalog database can be extended to support additional application-specific data.   
 
->>>>>>> 7e950a10
 
 After provisioning completes, execution returns to the original *Demo-ProvisionAndCatalog* script, which opens the **Events** page for the new tenant in the browser:
 
@@ -230,9 +138,6 @@
 
 The script deploys a batch of additional tenants. It uses an [Azure Resource Manager template](../azure-resource-manager/resource-manager-template-walkthrough.md) that controls the batch and then delegates provisioning of each database to a linked template. Using templates in this way allows Azure Resource Manager to broker the provisioning process for your script. Templates provision databases in parallel where it can, and handles retries if needed, optimizing the overall process. The script is idempotent so if it fails or stops for any reason, run it again.
 
-<<<<<<< HEAD
-**Pre-provisioning databases.** The pre-provisioning pattern exploits the fact that databases in an elastic pool do not add extra cost. Billing is for the elastic pool, not the databases, and idle databases consume no resources. By pre-provisioning databases in a pool and allocating them when needed, tenant onboarding time can be significantly reduced. The number of databases pre-provisioned could be adjusted as needed to keep a buffer suitable for the anticipated provisioning rate.
-=======
 ### Verify the batch of tenants successfully deployed
 
 * Open the *tenants1* server by browsing to your list of servers in the [Azure portal](https://portal.azure.com), click **SQL databases**, and verify the batch of 17 additional databases are now in the list:
@@ -246,7 +151,6 @@
 Other provisioning patterns not included in this tutorial include:
 
 **Pre-provisioning databases.** The pre-provisioning pattern exploits the fact that databases in an elastic pool do not add extra cost. Billing is for the elastic pool, not the databases, and idle databases consume no resources. By pre-provisioning databases in a pool and allocating them when needed, tenant onboarding time can be reduced significantly. The number of databases pre-provisioned could be adjusted as needed to keep a buffer suitable for the anticipated provisioning rate.
->>>>>>> 7e950a10
 
 **Auto-provisioning.** In the auto-provisioning pattern, a dedicated provisioning service is used to provision servers, pools, and databases automatically as needed – including pre-provisioning databases in elastic pools if desired. And if databases are de-commissioned and deleted, gaps in elastic pools can be filled by the provisioning service as desired. Such a service could be simple or complex – for example, handling provisioning across multiple geographies, and could set up geo-replication automatically if that strategy is being used for disaster recovery. With the auto-provisioning pattern, a client application or script would submit a provisioning request to a queue to be processed by the provisioning service, and would then poll the service to determine completion. If pre-provisioning is used, requests would be handled quickly with the service managing provisioning of a replacement database running in the background.
 
