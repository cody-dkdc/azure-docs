---
title: High availability - Azure SQL Database service | Microsoft Docs
description: Learn about the Azure SQL Database service high availability capabilities and features
keywords: 
services: sql-database
author: anosov1960
manager: jhubbard
ms.service: sql-database
ms.custom: 
ms.devlang: na
ms.topic: article
ms.tgt_pltfrm: na
<<<<<<< HEAD
ms.workload: "Active"
=======
>>>>>>> 94807955
ms.date: 03/05/2018
ms.author: sashan
ms.reviewer: carlrab
---
# High-availability and Azure SQL Database
Since the inception of the Azure SQL Database PaaS offering, Microsoft has made the promise to its customers that High Availability (HA) is built in to the service and the customers are not required to operate, add special logic to, or make decisions around HA. Microsoft maintains full control over the HA system configuration and operation, offering customers an SLA. The HA SLA applies to a SQL database in a region and does not provide protection in cases of a total region failure that is due to factors outside of Microsoft's reasonable control (for example, natural disaster, war, acts of terrorism, riots, government action, or a network or device failure external to Microsoft's data centers, including at customer sites or between customer sites and Microsoft's data center).

To simplify the problem space of HA, Microsoft uses the following assumptions:
1.	Hardware and software failures are inevitable
2.	Operational staff make mistakes that lead to failures
3.	Planned servicing operations cause outages 

While such individual events are infrequent, at cloud scale, they every week if not every day. 

## Fault-tolerant SQL databases
Customers are most interested in the resiliency of their own databases and are less interested in the resiliency of the SQL Database service as a whole. 99.99% uptime for a service is meaningless if “my database” is part of the 0.01% of databases that are down. Each and every database needs to be fault-tolerant and fault mitigation should never result in the loss of a committed transaction. 

For data, SQL Database uses both local storage (LS) based on direct attached disks/VHDs and remote storage (RS) based on Azure Premium Storage page blobs. 
- Local storage is used in the Premium databases and pools, which are designed for mission critical OLTP applications with high IOPS requirements. 
- Remote storage is used for Basic and Standard service tiers, designed for budget oriented business workloads that require storage and compute power to scale independently. They use a single page blob for database and log files, and built-in storage replication and failover mechanisms.

In both cases, the replication, failure detection, and failover mechanisms of SQL Database are fully automated and operate without human intervention. This architecture is designed to ensure that committed data is never lost and that data durability takes precedence over all else.

Key benefits:
- Customers get the full benefit of replicated databases without having to configure or maintain complicated hardware, software, operating systems, or virtualization environments.
- Full ACID properties of relational databases are maintained by the system.
- Failovers are fully automated without loss of any committed data.
- Routing of connections to the primary replica is dynamically managed by the service with no application logic required.
- The high level of automated redundancy is provided at no extra charge.

> [!NOTE]
> The described high availability architecture is subject to change without notice. 

## Data redundancy

The high availability solution in SQL Database is based on [AlwaysON](/sql/database-engine/availability-groups/windows/always-on-availability-groups-sql-server) technology from SQL Server and makes it work for both LS and RS databases with minimal differences. In LS configuration, Always ON is used for persistence while in RS is it used for availability (low RTO). 

## Local storage configuration

In this configuration, each database is brought online by the management service (MS) within the control ring. One primary replica and at least two secondary replicas (quorum-set) are located within a tenant ring that spans three independent physical subsystems within the same datacenter. All reads and writes are sent by the gateway (GW) to the primary replica and the writes are asynchronously replicated to the secondary replicas. SQL Database uses a quorum-based commit scheme where data is written to the primary and at least one secondary replica before the transaction commits.

The [Service Fabric](/azure/service-fabric/service-fabric-overview.md) failover system automatically rebuilds replicas as nodes fail and maintains quorum-set membership as nodes depart and join the system. Planned maintenance is carefully coordinated to prevent the quorum-set going down below a minimum replica count (generally 2). This model works well for Premium databases, but it requires redundancy of both compute and storage components, and results in a higher cost.

## Remote storage configuration

For remote storage configurations (Basic and Standard tiers), exactly one copy is maintained in remote blob storage, using the storage systems capabilities for durability, redundancy, and bit-rot detection. 

The high availability architecture is illustrated by following diagram:
 
![high availability architecture](./media/sql-database-high-availability/high-availability-architecture.png)

## Failure detection and recovery 
A large-scale distributed system needs a highly reliable failure detection system that can detect failures reliably, quickly, and as close as possible to the customer. For SQL Database, this system is based on Azure Service Fabric. 

With the primary replica, it is immediately evident if and when the primary replica has failed and work cannot continue because all reads and writes take place on the primary replica first. This process of promoting a secondary replica to the status of primary has recovery time objective (RTO)=30 sec and recovery point objective (RPO)=0. To mitigate the impact of the 30 sec RTO, the best practice is to try to reconnect several times with a smaller wait time for connection failure attempts.

When a secondary replica fails, the database is down to a minimal quorum-set, with no spares. Service fabric initiates the reconfiguration process similar to the process that follows failure of the primary replica, so after a short wait to determine whether the failure is permanent, another secondary replica is created. In cases of temporary out-of-service state, such as an operating system failure or an upgrade, a new replica is not built immediately to allow the failed node to restart instead. 

For the remote storage configurations, SQL Database uses Always ON functionality to failover databases during upgrades. To do that, a new SQL instance is spun off in advance as part of the planned upgrade event, and it attaches and recovers the database file from remote storage. In case of process crashes or other unplanned events, Windows Fabric manages the instance availability and, as a last step of recovery, attaches the remote database file.

<<<<<<< HEAD
## Availability Zones
=======
## Zone redundant configuration (preview)

>>>>>>> 94807955
By default, the quorum-set replicas for the local storage configurations are created in the same datacenter. With the introduction of [Azure Availability Zones](/azure/availability-zones/az-overview.md), you have the ability to place the different replicas in the quorum-sets to different availability zones in the same region. To eliminate a single point of failure, the control ring is also duplicated across multiple zones as three gateway rings (GW). The routing to a specific gateway ring is controlled by [Azure Traffic Manager](/traffic-manager/traffic-manager-overview.md) (ATM). Because the zone redundant configuration does not create additional database redundancy, the use of Availability Zones in the Premium service tier is available at no extra cost. By selecting a zone redundant database, you can make your Premium databases resilient to a much larger set of failures, including catastrophic datacenter outages, without any changes of the application logic. You can also convert any existing Premium database or pool to the zone redundant configuration.

Because the zone redundant quorum-set has replicas in different datacenters with some distance between them, the increased network latency may increase the commit time and thus impact the performance of some OLTP workloads. You can always return to the single-zone configuration by disabling the zone redundancy setting. This process is a size of data operation and is similar to the regular service level objective (SLO) update. At the end of the process, the database or pool is migrated from a zone redundant ring to a single zone ring or vice versa.

<<<<<<< HEAD
> [!NOTE]
> In public preview of Availability Zones, only LS configurations (the Premium databases and pools) are supported.
=======
> [!IMPORTANT]
> Zone redundant databases and elastic pools are only supported in the Premium service tier. During public preview, backups and audit records are stored in RA-GRS storage and therefore may not be automatically available in case of a zone-wide outage. 
>>>>>>> 94807955

The zone redundant version of the high availability architecture is illustrated by the following diagram:
 
![high availability architecture zone redundant](./media/sql-database-high-availability/high-availability-architecture-zone-redundant.png)

## Conclusion
Azure SQL Database is deeply integrated with the Azure platform and is highly dependent on Service Fabric for failure detection and recovery, on Azure Storage Blobs for data protection and Availability Zones for higher fault tolerance. At the same time, Azure SQL database fully leverages the Always On technology from SQL Server box product for replication and failover. The combination of these technologies enables the applications to fully realize the benefits of a mixed storage model and support the most demanding SLAs. 

## Next steps

- Learn about [Azure Availability Zones](/azure/availability-zones/az-overview.md)
- Learn about [Service Fabric](/azure/service-fabric/service-fabric-overview.md)
- Learn about [Azure Traffic Manager](/traffic-manager/traffic-manager-overview.md) <|MERGE_RESOLUTION|>--- conflicted
+++ resolved
@@ -10,10 +10,6 @@
 ms.devlang: na
 ms.topic: article
 ms.tgt_pltfrm: na
-<<<<<<< HEAD
-ms.workload: "Active"
-=======
->>>>>>> 94807955
 ms.date: 03/05/2018
 ms.author: sashan
 ms.reviewer: carlrab
@@ -74,23 +70,14 @@
 
 For the remote storage configurations, SQL Database uses Always ON functionality to failover databases during upgrades. To do that, a new SQL instance is spun off in advance as part of the planned upgrade event, and it attaches and recovers the database file from remote storage. In case of process crashes or other unplanned events, Windows Fabric manages the instance availability and, as a last step of recovery, attaches the remote database file.
 
-<<<<<<< HEAD
-## Availability Zones
-=======
 ## Zone redundant configuration (preview)
 
->>>>>>> 94807955
 By default, the quorum-set replicas for the local storage configurations are created in the same datacenter. With the introduction of [Azure Availability Zones](/azure/availability-zones/az-overview.md), you have the ability to place the different replicas in the quorum-sets to different availability zones in the same region. To eliminate a single point of failure, the control ring is also duplicated across multiple zones as three gateway rings (GW). The routing to a specific gateway ring is controlled by [Azure Traffic Manager](/traffic-manager/traffic-manager-overview.md) (ATM). Because the zone redundant configuration does not create additional database redundancy, the use of Availability Zones in the Premium service tier is available at no extra cost. By selecting a zone redundant database, you can make your Premium databases resilient to a much larger set of failures, including catastrophic datacenter outages, without any changes of the application logic. You can also convert any existing Premium database or pool to the zone redundant configuration.
 
 Because the zone redundant quorum-set has replicas in different datacenters with some distance between them, the increased network latency may increase the commit time and thus impact the performance of some OLTP workloads. You can always return to the single-zone configuration by disabling the zone redundancy setting. This process is a size of data operation and is similar to the regular service level objective (SLO) update. At the end of the process, the database or pool is migrated from a zone redundant ring to a single zone ring or vice versa.
 
-<<<<<<< HEAD
-> [!NOTE]
-> In public preview of Availability Zones, only LS configurations (the Premium databases and pools) are supported.
-=======
 > [!IMPORTANT]
 > Zone redundant databases and elastic pools are only supported in the Premium service tier. During public preview, backups and audit records are stored in RA-GRS storage and therefore may not be automatically available in case of a zone-wide outage. 
->>>>>>> 94807955
 
 The zone redundant version of the high availability architecture is illustrated by the following diagram:
  
