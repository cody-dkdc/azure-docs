--- conflicted
+++ resolved
@@ -16,16 +16,9 @@
 
 Azure platform fully manages every Azure SQL Database and guarantees no data loss and a high percentage of data availability. Azure automatically handles patching, backups, replication, failure detection, underlying potential hardware, software or network failures, deploying bug fixes, failovers, database upgrades, and other maintenance tasks. SQL Server engineers have implemented the best-known practices, ensuring that all the maintenance operations are completed in less than 0.01% time of your database life. This architecture is designed to ensure that committed data is never lost and that maintenance operations are performed without affecting workload. There are no maintenance windows or downtimes that should require you to stop the workload while the database is upgraded or maintained. Built-in high availability in Azure SQL Database guarantees that database will never be single point of failure in your software architecture.
 
-<<<<<<< HEAD
-There are two high-availability models applied in Azure SQL:
-
-- Standard/general purpose model that provides 99.99% of availability but with some potential performance degradation during maintenance activities.
-- Premium/business critical model that also provides 99.99% availability with minimal performance impact on your workload even during maintenance activities.
-=======
 Azure SQL Database is based on SQL Server Database Engine architecture that is adjusted for the cloud environment in order to ensure 99.99% availability even in the cases of infrastructure failures. There are two high-availability architectural models that are used in Azure SQL Database (both of them ensuring 99.99% availability):
 - Standard/general purpose model that is based on a separation of compute and storage. This architectural model relies on high availability and reliability of storage tier, but it might have some potential performance degradation during maintenance activities.
 - Premium/business critical model that is based on a cluster of database engine processes. This architectural model relies on a fact that there is always a quorum of available database engine nodes and has minimal performance impact on your workload even during maintenance activities.
->>>>>>> 298ea922
 
 Azure upgrades and patches underlying operating system, drivers, and SQL Server Database Engine transparently with the minimal down-time for end users. Azure SQL Database runs on the latest stable version of SQL Server Database Engine and Windows OS, and most of the users would not notice that the upgrades are performed continuously.
 
