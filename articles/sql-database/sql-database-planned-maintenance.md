---
title: Planning for Azure maintenance events- Azure SQL Database | Microsoft Docs
description: Learn how to prepare for planned maintenance events to your Azure SQL Database.
services: sql-database
ms.service: sql-database
ms.subservice: operations
ms.custom: 
ms.devlang: 
ms.topic: conceptual
author: aamalvea
ms.author: aamalvea
ms.reviewer: carlrab
manager: craigg
ms.date: 01/30/2019
---

# Planning for Azure maintenance events in Azure SQL Database

Learn how to prepare for planned maintenance events on your Azure SQL database.

## What is a planned maintenance event

<<<<<<< HEAD
The Azure infrastructure periodically performs planned maintenance – upgrade of hardware or software components in the data center. While the database undergoes maintenance, SQL may terminate some existing connections and refuse new ones. The login failures experienced during planned maintenance are typically transient and [retry logic](sql-database-connectivity-issues.md#retry-logic-for-transient-errors) helps reduce the impact. If you continue to experience login errors, please contact support.
=======
For each database, Azure SQL DB maintains a quorum of database replicas where one replica is the primary. At all times a primary replica must be online servicing, and at least one secondary replica must be healthy. During planned maintenance, members of the database quorum will go offline one at a time, with the intent that there is one responding primary replica and at least one secondary replica online to ensure no client downtime. When the primary replica needs to be brought offline, a reconfiguration/failover process will occur in which one secondary replica will become the new primary.  

## What to expect during a planned maintenance event

Reconfigurations/failovers generally complete within 30 seconds – the average is 8 seconds. If already connected, your application must reconnect to the healthy copy new primary replica of your database. If a new connection is attempted while the database is undergoing a reconfiguration before the new primary replica is online, you get error 40613 (Database Unavailable): “Database '{databasename}' on server '{servername}' is not currently available. Please retry the connection later.”. If your database has a long running query, this query will be interrupted during a reconfiguration and will need to be restarted.

## Retry Logic

Any client production application that connects to a cloud database service should implement a robust connection [retry logic](sql-database-connectivity-issues.md#retry-logic-for-transient-errors). This will help mitigate these situations and should generally make the errors transparent to the end user.
>>>>>>> fe83108a

## Frequency

On average, 1.7 planned maintenance events occur each month.

## Resource Health

<<<<<<< HEAD
If your SQL database is experiencing login failures, check the Resource Health blade in the [Azure portal](https://portal.azure.com) for the current status of your database. The Health History section contains the downtime reason for each event (when available).

## Retry logic

Any client production application that connects to a cloud database service should implement a robust connection [retry logic](sql-database-connectivity-issues.md#retry-logic-for-transient-errors), as it would help mitigate these situations and should generally make the errors transparent to the end user.
=======
If your SQL database is experiencing login failures, check the [Resource Health](../service-health/resource-health-overview.md#getting-started) window in the [Azure portal](https://portal.azure.com) for the current status. The Health History section contains the downtime reason for each event (when available).

>>>>>>> fe83108a

## Next steps

- Learn more about [Resource Health](sql-database-resource-health.md) for SQL Database
- For more information about retry logic, see [Retry logic for transient errors](sql-database-connectivity-issues.md#retry-logic-for-transient-errors)<|MERGE_RESOLUTION|>--- conflicted
+++ resolved
@@ -20,9 +20,6 @@
 
 ## What is a planned maintenance event
 
-<<<<<<< HEAD
-The Azure infrastructure periodically performs planned maintenance – upgrade of hardware or software components in the data center. While the database undergoes maintenance, SQL may terminate some existing connections and refuse new ones. The login failures experienced during planned maintenance are typically transient and [retry logic](sql-database-connectivity-issues.md#retry-logic-for-transient-errors) helps reduce the impact. If you continue to experience login errors, please contact support.
-=======
 For each database, Azure SQL DB maintains a quorum of database replicas where one replica is the primary. At all times a primary replica must be online servicing, and at least one secondary replica must be healthy. During planned maintenance, members of the database quorum will go offline one at a time, with the intent that there is one responding primary replica and at least one secondary replica online to ensure no client downtime. When the primary replica needs to be brought offline, a reconfiguration/failover process will occur in which one secondary replica will become the new primary.  
 
 ## What to expect during a planned maintenance event
@@ -32,7 +29,6 @@
 ## Retry Logic
 
 Any client production application that connects to a cloud database service should implement a robust connection [retry logic](sql-database-connectivity-issues.md#retry-logic-for-transient-errors). This will help mitigate these situations and should generally make the errors transparent to the end user.
->>>>>>> fe83108a
 
 ## Frequency
 
@@ -40,16 +36,8 @@
 
 ## Resource Health
 
-<<<<<<< HEAD
-If your SQL database is experiencing login failures, check the Resource Health blade in the [Azure portal](https://portal.azure.com) for the current status of your database. The Health History section contains the downtime reason for each event (when available).
-
-## Retry logic
-
-Any client production application that connects to a cloud database service should implement a robust connection [retry logic](sql-database-connectivity-issues.md#retry-logic-for-transient-errors), as it would help mitigate these situations and should generally make the errors transparent to the end user.
-=======
 If your SQL database is experiencing login failures, check the [Resource Health](../service-health/resource-health-overview.md#getting-started) window in the [Azure portal](https://portal.azure.com) for the current status. The Health History section contains the downtime reason for each event (when available).
 
->>>>>>> fe83108a
 
 ## Next steps
 
