--- conflicted
+++ resolved
@@ -177,15 +177,9 @@
 1.	In PowerShell, **register your SQL Database server** with Azure Active Directory (AAD):
 
     ```powershell
-<<<<<<< HEAD
-    Add-AzureRmAccount
-    Select-AzureRmSubscription -SubscriptionId your-subscriptionId
-    Set-AzureRmSqlServer -ResourceGroupName your-database-server-resourceGroup -ServerName your-database-servername -AssignIdentity
-=======
-    Add-AzAccount
+    Connect-AzAccount
     Select-AzSubscription -SubscriptionId your-subscriptionId
-    Set-AzSqlServer -ResourceGroupName your-logical-server-resourceGroup -ServerName your-logical-servername -AssignIdentity
->>>>>>> 9ec362c4
+    Set-AzSqlServer -ResourceGroupName your-database-server-resourceGroup -ServerName your-database-servername -AssignIdentity
     ```
     
  1.	Create a **general-purpose v2 Storage Account** using this [guide](https://docs.microsoft.com/azure/storage/common/storage-quickstart-create-account).
