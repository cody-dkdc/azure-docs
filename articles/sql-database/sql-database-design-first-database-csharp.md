---
title: Design your first Azure SQL database - C# | Microsoft Docs
description: Learn to design your first Azure SQL database and connect to it with a C# program using ADO.NET.
services: sql-database
author: MightyPen
manager: craigg-msft
ms.reviewer: 'CarlRabeler'
ms.service: sql-database
ms.custom: develop databases, mvc, devcenter
ms.topic: tutorial
<<<<<<< HEAD
ms.date: 03/14/2018
=======
ms.date: 03/15/2018
>>>>>>> 0591e679
ms.author: genemi
---
# Design an Azure SQL database and connect with C&#x23; and ADO.NET

Azure SQL Database is a relational database-as-a service (DBaaS) in the Microsoft Cloud (Azure). In this tutorial, you learn how to use the Azure portal and ADO.NET with Visual Studio to: 

> [!div class="checklist"]
> * Create a database in the Azure portal
> * Set up a server-level firewall rule in the Azure portal
> * Connect to the database with ADO.NET and Visual Studio
> * Create tables with ADO.NET
> * Insert, update, and delete data with ADO.NET 
> * Query data ADO.NET

If you don't have an Azure subscription, [create a free account](https://azure.microsoft.com/free/) before you begin.

## Prerequisites

An installation of [Visual Studio Community 2017, Visual Studio Professional 2017, or Visual Studio Enterprise 2017](https://www.visualstudio.com/downloads/).

<!-- The following included .md, sql-database-tutorial-portal-create-firewall-connection-1.md, is long.
And it starts with a ## H2.
-->

[!INCLUDE [sql-database-tutorial-portal-create-firewall-connection-1](../../includes/sql-database-tutorial-portal-create-firewall-connection-1.md)]


<!-- The following included .md, sql-database-csharp-adonet-create-query-2.md, is long.
And it starts with a ## H2.
-->

[!INCLUDE [sql-database-csharp-adonet-create-query-2](../../includes/sql-database-csharp-adonet-create-query-2.md)]


## Next steps

In this tutorial, you learned basic database tasks such as create a database and tables, load and query data, and restore the database to a previous point in time. You learned how to:
> [!div class="checklist"]
> * Create a database
> * Set up a firewall rule
> * Connect to the database with [Visual Studio and C#](sql-database-connect-query-dotnet-visual-studio.md)
> * Create tables
> * Insert, update, and delete data
> * Query data

Advance to the next tutorial to learn about migrating your data.

> [!div class="nextstepaction"]
>[Migrate your SQL Server database to Azure SQL Database](sql-database-migrate-your-sql-server-database.md)
<|MERGE_RESOLUTION|>--- conflicted
+++ resolved
@@ -8,12 +8,7 @@
 ms.service: sql-database
 ms.custom: develop databases, mvc, devcenter
 ms.topic: tutorial
-<<<<<<< HEAD
-ms.date: 03/14/2018
-=======
 ms.date: 03/15/2018
->>>>>>> 0591e679
-ms.author: genemi
 ---
 # Design an Azure SQL database and connect with C&#x23; and ADO.NET
 
