---
title: Explore Azure SQL Database Tutorials | Microsoft Docs
description: Learn about SQL Database features and capabilities
keywords: ''
services: sql-database
documentationcenter: ''
author: CarlRabeler
manager: jhubbard
editor: ''

ms.assetid: 04c0fd7f-d260-4e43-a4f0-41cdcd5e3786
ms.service: sql-database
ms.custom: overview
ms.devlang: NA
ms.topic: article
ms.tgt_pltfrm: NA
ms.workload: data-management
ms.date: 12/08/2016
ms.author: carlrab

---
# Explore Azure SQL Database tutorials
The links in the following tables take you to an overview of each listed feature area and a simple step-by-start tutorial for each area. For solution-scoped quick starts that demonstrate the use of SQL Database in a complete solution based on real world scenarios, see [Azure SQL Database Solution Quick Starts](sql-database-solution-quick-starts.md).

## Create servers, databases and server-level firewall rules
In the following tutorials, you create servers, databases, and server-level firewall rules - and learn to connect and query servers and databases.

| Tutorial | Description |
| --- | --- | 
| [Quick start tutorial: Your first Azure SQL database](sql-database-get-started.md) | When you finish this quick start tutorial, you have a sample database and a blank database running in an Azure resource group and attached to a logical server. You also have two server-level firewall rules configured to enable the server-level principal to log in to the server from two specified IP addresses. Finally, you learn know how to query a database in the Azure portal and to connect and query using SQL Server Management Studio. |
| [Tutorial: Provision and access an Azure SQL database using PowerShell](sql-database-get-started-powershell.md) | When you finish this tutorial, you have a sample database and a blank database running in an Azure resource group and attached to a logical server. You also have a server-level firewall rule configured to enable the server-level principal to log in to the server from a specified IP address (or IP address range). |
| [Use C# to create a SQL database with the SQL Database Library for .NET](sql-database-get-started-csharp.md)| In this tutorial, you use the C# to create a SQL Database server, firewall rule, and SQL database. You also create an Active Directory (AD) application and the service principal needed to authenticate the C# app. |
|  | |

## Backup and recovery
In the following tutorial, you restore a database to a point in time, configure long-term backup retention, and restore a database from retention in the Azure Recovery Services vault. 

| Tutorial | Description |
| --- | --- | 
| [Tutorial: Back up and restore an Azure SQL Database using the Azure portal](sql-database-get-started-backup-recovery.md)| In this tutorial, you use the Azure portal to restore a database to a point in time, configure long-term backup retention, and restore a database from retention in the Azure Recovery Services vault. |
 [Tutorial: Back up and restore an Azure SQL Database using PowerShell](sql-database-get-started-backup-recovery-powershell.md)| In this tutorial, you use PowerShell to restore a database to a point in time, configure long-term backup retention, and restore a database from retention in the Azure Recovery Services vault. |
|  | |

## Sharded databases
In the following tutorials, you learn how to [Scale out databases with the shard map manager](sql-database-elastic-scale-shard-map-management.md).

| Tutorial | Description |
| --- | --- | 
| [Create a sharded application](sql-database-elastic-scale-get-started.md) |In this tutorial, you learn how to use the capabilities of elastic database tools using a simple sharded application. |
| [Deploy a split-merge service](sql-database-elastic-scale-configure-deploy-split-and-merge.md) |In this tutorial, you learn how to move data between sharded databases. |
|  | |

## Elastic database jobs
In the following tutorials, you learn about using [elastic database jobs](sql-database-elastic-jobs-overview.md).

| Tutorial | Description |
| --- | --- | 
| [Get started with Azure SQL Database elastic jobs](sql-database-elastic-jobs-getting-started.md) |In this tutorial, you learn how to create and manage jobs that manage a group of related databases. |
|  | |

## Elastic queries
In the following tutorials, you learn about running [elastic queries](sql-database-elastic-query-overview.md).

| Tutorial | Description |
| --- | --- | 
<<<<<<< HEAD
| [Querying across a horizontally partitioned (sharded) database)](sql-database-elastic-query-getting-started.md) |In this tutorial, you learn how to create reports from all databases in a horizontally partitioned (sharded) database using [elastic query](sql-database-elastic-query-overview.md) |
| [Querying across a vertically partitioned database)](sql-database-elastic-query-getting-started-vertical.md#create-database-objects) |In this tutorial, you learn how to create reports from all databases in a vertically database using [elastic query](sql-database-elastic-query-overview.md) |
| [Migrate an existing database to scale-out](sql-database-elastic-convert-to-use-elastic-tools.md) |In this tutorial, you learn to horizontally scale (shard) an Azure SQL database. |
|  | |

## Performance optimization
In the following tutorials, you will learn about optimizing the [performance of standalone databases](sql-database-performance-guidance.md). For optimizing the performance of multiple databases, see [Elastic pools](#elastic-pools).

| Tutorial | Description |
| --- | --- | 
| [Change the service tier and performance level of your database](sql-database-scale-up.md#change-the-service-tier-and-performance-level-of-your-database) |In this tutorial, you learn how to scale up or scale down the performance of an Azure SQL database using service tiers. |
| [SQL Database Advisor Query Performance Insight](sql-database-performance.md#performance-overview) |In this tutorial, you learn how to open and use SQL Database Advisor Query Performance Insight. |
| [SQL Database Advisor performance recommendations](sql-database-advisor.md) |In this tutorial, you learn how to view and apply SQL Database Advisor performance recommendations. |
| [Review top CPU consuming queries](sql-database-query-performance.md#review-top-cpu-consuming-queries) |In this tutorial, you learn how to use SQL Database Advisor Query Performance Insight to review top CPU consuming queries. |
| [Viewing individual query details](sql-database-query-performance.md#viewing-individual-query-details) |In this tutorial, you learn how to use SQL Database Advisor Query Performance Insight to view individual query performance details. |
|  | |

## SQL Database migration and archive
In the following tutorials, you will learn about [migrating an existing SQL Server database to Azure SQL Database](sql-database-cloud-migrate.md).

| Tutorial | Description |
| --- | --- | 
| [Detecting Compatibility Issues Using SQL Server Data Tools for Visual Studio](sql-database-cloud-migrate-fix-compatibility-issues-ssdt.md#detecting-compatibility-issues-using-sql-server-data-tools-for-visual-studio) |In this tutorial, you learn how to use SQL Server Data Tools for Visual Studio to determine Azure SQL Database compatibility. |
| [Fixing Compatibility Issues Using SQL Server Data Tools for Visual Studio](sql-database-cloud-migrate-fix-compatibility-issues-ssdt.md#fixing-compatibility-issues-using-sql-server-data-tools-for-visual-studio) |In this tutorial, you learn how to use SQL Server Data Tools for Visual Studio to fix Azure SQL Database compatibility issues. |
| [Determine SQL Database compatibility using SqlPackage.exe](sql-database-cloud-migrate-determine-compatibility-sqlpackage.md#using-sqlpackageexe) |In this tutorial, you learn how to use the SQLPackage.exe command-line utility to determine Azure SQL Database compatibility. |
| [Determine SQL Database compatibility using SSMS](sql-database-cloud-migrate-determine-compatibility-ssms.md#using-sql-server-management-studio) |In this tutorial, you learn how to use SQL Server Management Studio to determine Azure SQL Database compatibility. |
| [Migrate SQL Server database to SQL Database using Deploy Database to Microsoft Azure Database Wizard](sql-database-cloud-migrate-compatible-using-ssms-migration-wizard.md#use-the-deploy-database-to-microsoft-azure-database-wizard) |In this tutorial, you will learn how to migrate a compatible SQL Server database to Azure SQL Database using the Deploy Database to Microsoft Azure Database Wizard in SQL Server Management Studio. |
| [Export a SQL Server database to a BACPAC file using SSMS](sql-database-cloud-migrate-compatible-export-bacpac-ssms.md) |In this tutorial, you will learn how to export a compatible SQL Server database to a BACPAC file using the Export Data Tier Application Wizard in SQL Server Management Studio. |
| [Export a SQL Server database to a BACPAC file using SqlPackage](sql-database-export-sqlpackage.md) |In this tutorial, you will learn how to export a compatible SQL Server database to a BACPAC file using the SQLPackage.exe command-line utility. |
| [Import a BACPAC file into Azure SQL Database using SSMS](sql-database-cloud-migrate-compatible-import-bacpac-ssms.md) |In this tutorial, you will learn how to import a database into Azure SQL Database from a BACPAC file using the Export Data Tier Application Wizard in SQL Server Management Studio. |
| [Import a BACPAC file into Azure SQL Database using SqlPackage](sql-database-import-sqlpackage.md#import-from-a-bacpac-file-into-azure-sql-database-using-sqlpackage) |In this tutorial, you will learn how to import a database into Azure SQL Database from a BACPAC file using the SQLPackage command-line utility. |
| [Import a BACPAC file into Azure SQL Database using the Azure portal](sql-database-import.md) |In this tutorial, you will learn how to import a database into Azure SQL Database from a BACPAC file that is stored in an Azure blob using the Azure Portal. |
| [Import a BACPAC file into Azure SQL Database using PowerShell](sql-database-import-powershell.md) |In this tutorial, you will learn how to import a database into Azure SQL Database from a BACPAC file using PowerShell. |
| [Archive an Azure SQL database using the Azure portal](sql-database-export.md#export-your-database) |In this tutorial, you learn how to archive an Azure SQL database to a BACPAC file using the Azure portal. |
| [Archive an Azure SQL database using PowerShell](sql-database-export-powershell.md) |In this tutorial, you learn how to archive an Azure SQL database to a BACPAC file using PowerShell. |
| [Copy an Azure SQL database using the Azure portal](sql-database-copy.md) |In this tutorial, you learn how to copy an Azure SQL database using the Azure portal. |
| [Copy an Azure SQL database using PowerShell](sql-database-copy-powershell.md) |In this tutorial, you learn how to copy an Azure SQL database using PowerShell. |
| [Copy an Azure SQL database using Transact-SQL](sql-database-copy-transact-sql.md#copy-your-sql-database) |In this tutorial, you learn how to copy an Azure SQL database using Transact-SQL. |
|  | |

## Develop
In the following tutorials, you will learn about [SQL Database Development](sql-database-develop-overview.md) and using [connectivity libraries](sql-database-libraries.md).

| Tutorial | Description |
| --- | --- | 
| [Connect to SQL Database by using .NET (C#)](sql-database-develop-dotnet-simple.md) |In this tutorial, you learn how to connect to an Azure SQL database using C#. |
| [Connect to SQL Database by using Java](sql-database-develop-java-simple.md) |In this tutorial, you learn how to connect to an Azure SQL database using Java. |
| [Connect to SQL Database by using Node.js](sql-database-develop-nodejs-simple.md) |In this tutorial, you learn how to connect to an Azure SQL database using Node.js. |
| [Connect to SQL Database by using PHP](sql-database-develop-php-simple.md) |In this tutorial, you learn how to connect to an Azure SQL database using PHP. |
| [Connect to SQL Database by using Python](sql-database-develop-python-simple.md) |In this tutorial, you learn how to connect to an Azure SQL database using Python. |
| [Connect to SQL Database by using Ruby](sql-database-develop-ruby-simple.md) |In this tutorial, you learn how to connect to an Azure SQL database using Ruby. |
=======
| [Create elastic queries)](sql-database-elastic-query-getting-started-vertical.md) | In this tutorial, you learn how to run T-SQL queries that span multiple databases using a single connection point |
| [Report across scaled-out cloud databases](sql-database-elastic-query-getting-started.md) |In this tutorial, you learn how to create reports from all databases in a horizontally partitioned (sharded) database |
| [Query across cloud databases with different schemas](sql-database-elastic-query-vertical-partitioning.md) | In this tutorial, you learn how to run T-SQL queries that span multiple databases with different schemas |
| [Reporting across scaled-out cloud databases](sql-database-elastic-query-horizontal-partitioning.md) |In this tutorial, you learn to create reports that span all databases in a sharded database. |
>>>>>>> 527830a0
|  | |

## Database authentication and authorization
In the following tutorials, you learn about [creating and managing logins and users](sql-database-manage-logins.md).

| Tutorial | Description |
| --- | --- | --- |
| [SQL authentication and authorization](sql-database-control-access-sql-authentication-get-started.md) | In this tutorial, you learn about creating logins and users using SQL Server authentication, and adding them to roles as well as granting them permissions |
| [Azure AD authentication and authorization](sql-database-control-access-aad-authentication-get-started.md) | In this tutorial, you learn about creating logins and users using Azure Active Directory authentication |
|  | |

## Secure and protect data
In the following tutorials, you learn about [securing Azure SQL Database data](sql-database-security-overview.md).

| Tutorial | Description |
| --- | --- | 
| [Secure sensitive data using Always Encrypted ](sql-database-always-encrypted-azure-key-vault.md) |In this tutorial, you use the Always Encrypted wizard to secure sensitive data in an Azure SQL database. |
|  | |

## Backups, long-term retention, and database recovery
In the following tutorials, you learn about using [database backups](sql-database-automated-backups.md), [long-term backup retention](sql-database-long-term-retention.md), and [database recovery using backups](sql-database-recovery-using-backups.md).

| Tutorial | Description |
| --- | --- | 
| [Back up and restore using the Azure portal](sql-database-get-started-backup-recovery.md) | In this tutorial, you learn how to use the Azure portal to view backups, recover to a point in time, configure long-term backup retention, and recover from a backup in the Azure Recovery Services vault
| [Back up and restore using PowerShell](sql-database-get-started-backup-recovery-powershell.md) | In this tutorial, you learn how to use PowerShell to view backups, recover to a point in time, configure long-term backup retention, and recover from a backup in the Azure Recovery Services vault
|  | |

## Develop
In the following tutorials, you learn about application and database development.

| Tutorial | Description |
| --- | --- | 
| [Create a report using Excel](sql-database-connect-excel.md) |In this tutorial, you learn how to connect Excel to a SQL database in the cloud so you can import data and create tables and charts based on values in the database. |
| [Build an app using SQL Server](https://www.microsoft.com/sql-server/developer-get-started/) |In this tutorial, you learn how to build an application using SQL Server |
| [Use entity framework with elastic tools](sql-database-elastic-scale-use-entity-framework-applications-visual-studio.md) |In this tutorial, you learn the changes in an Entity Framework application that are needed to integrate with the Elastic Database tools. |
| [Adopt in-memory OLTP](sql-database-in-memory-oltp-migration.md) | In this tutorial, you learn how to use [in-memory OLTP](sql-database-in-memory.md) to improve the performance of transaction processing. |
|  | |

## Data sync
In this tutorial, you learn about [Data Sync](http://download.microsoft.com/download/4/E/3/4E394315-A4CB-4C59-9696-B25215A19CEF/SQL_Data_Sync_Preview.pdf).

| Tutorial | Description |
| --- | --- | 
| [Getting Started with Azure SQL Data Sync (Preview)](sql-database-get-started-sql-data-sync.md) |In this tutorial, you learn the fundamentals of Azure SQL Data Sync using the Azure Classic Portal. |
|  | |

## Next steps
[Explore Azure SQL Database Solution Quick Starts](sql-database-solution-quick-starts.md)<|MERGE_RESOLUTION|>--- conflicted
+++ resolved
@@ -1,24 +1,3 @@
----
-title: Explore Azure SQL Database Tutorials | Microsoft Docs
-description: Learn about SQL Database features and capabilities
-keywords: ''
-services: sql-database
-documentationcenter: ''
-author: CarlRabeler
-manager: jhubbard
-editor: ''
-
-ms.assetid: 04c0fd7f-d260-4e43-a4f0-41cdcd5e3786
-ms.service: sql-database
-ms.custom: overview
-ms.devlang: NA
-ms.topic: article
-ms.tgt_pltfrm: NA
-ms.workload: data-management
-ms.date: 12/08/2016
-ms.author: carlrab
-
----
 # Explore Azure SQL Database tutorials
 The links in the following tables take you to an overview of each listed feature area and a simple step-by-start tutorial for each area. For solution-scoped quick starts that demonstrate the use of SQL Database in a complete solution based on real world scenarios, see [Azure SQL Database Solution Quick Starts](sql-database-solution-quick-starts.md).
 
@@ -32,13 +11,13 @@
 | [Use C# to create a SQL database with the SQL Database Library for .NET](sql-database-get-started-csharp.md)| In this tutorial, you use the C# to create a SQL Database server, firewall rule, and SQL database. You also create an Active Directory (AD) application and the service principal needed to authenticate the C# app. |
 |  | |
 
-## Backup and recovery
-In the following tutorial, you restore a database to a point in time, configure long-term backup retention, and restore a database from retention in the Azure Recovery Services vault. 
+## Backups, long-term retention, and database recovery
+In the following tutorials, you learn about using [database backups](sql-database-automated-backups.md), [long-term backup retention](sql-database-long-term-retention.md), and [database recovery using backups](sql-database-recovery-using-backups.md).
 
 | Tutorial | Description |
 | --- | --- | 
-| [Tutorial: Back up and restore an Azure SQL Database using the Azure portal](sql-database-get-started-backup-recovery.md)| In this tutorial, you use the Azure portal to restore a database to a point in time, configure long-term backup retention, and restore a database from retention in the Azure Recovery Services vault. |
- [Tutorial: Back up and restore an Azure SQL Database using PowerShell](sql-database-get-started-backup-recovery-powershell.md)| In this tutorial, you use PowerShell to restore a database to a point in time, configure long-term backup retention, and restore a database from retention in the Azure Recovery Services vault. |
+| [Back up and restore using the Azure portal](sql-database-get-started-backup-recovery.md) | In this tutorial, you learn how to use the Azure portal to view backups, recover to a point in time, configure long-term backup retention, and recover from a backup in the Azure Recovery Services vault
+| [Back up and restore using PowerShell](sql-database-get-started-backup-recovery-powershell.md) | In this tutorial, you learn how to use PowerShell to view backups, recover to a point in time, configure long-term backup retention, and recover from a backup in the Azure Recovery Services vault
 |  | |
 
 ## Sharded databases
@@ -63,64 +42,10 @@
 
 | Tutorial | Description |
 | --- | --- | 
-<<<<<<< HEAD
-| [Querying across a horizontally partitioned (sharded) database)](sql-database-elastic-query-getting-started.md) |In this tutorial, you learn how to create reports from all databases in a horizontally partitioned (sharded) database using [elastic query](sql-database-elastic-query-overview.md) |
-| [Querying across a vertically partitioned database)](sql-database-elastic-query-getting-started-vertical.md#create-database-objects) |In this tutorial, you learn how to create reports from all databases in a vertically database using [elastic query](sql-database-elastic-query-overview.md) |
-| [Migrate an existing database to scale-out](sql-database-elastic-convert-to-use-elastic-tools.md) |In this tutorial, you learn to horizontally scale (shard) an Azure SQL database. |
-|  | |
-
-## Performance optimization
-In the following tutorials, you will learn about optimizing the [performance of standalone databases](sql-database-performance-guidance.md). For optimizing the performance of multiple databases, see [Elastic pools](#elastic-pools).
-
-| Tutorial | Description |
-| --- | --- | 
-| [Change the service tier and performance level of your database](sql-database-scale-up.md#change-the-service-tier-and-performance-level-of-your-database) |In this tutorial, you learn how to scale up or scale down the performance of an Azure SQL database using service tiers. |
-| [SQL Database Advisor Query Performance Insight](sql-database-performance.md#performance-overview) |In this tutorial, you learn how to open and use SQL Database Advisor Query Performance Insight. |
-| [SQL Database Advisor performance recommendations](sql-database-advisor.md) |In this tutorial, you learn how to view and apply SQL Database Advisor performance recommendations. |
-| [Review top CPU consuming queries](sql-database-query-performance.md#review-top-cpu-consuming-queries) |In this tutorial, you learn how to use SQL Database Advisor Query Performance Insight to review top CPU consuming queries. |
-| [Viewing individual query details](sql-database-query-performance.md#viewing-individual-query-details) |In this tutorial, you learn how to use SQL Database Advisor Query Performance Insight to view individual query performance details. |
-|  | |
-
-## SQL Database migration and archive
-In the following tutorials, you will learn about [migrating an existing SQL Server database to Azure SQL Database](sql-database-cloud-migrate.md).
-
-| Tutorial | Description |
-| --- | --- | 
-| [Detecting Compatibility Issues Using SQL Server Data Tools for Visual Studio](sql-database-cloud-migrate-fix-compatibility-issues-ssdt.md#detecting-compatibility-issues-using-sql-server-data-tools-for-visual-studio) |In this tutorial, you learn how to use SQL Server Data Tools for Visual Studio to determine Azure SQL Database compatibility. |
-| [Fixing Compatibility Issues Using SQL Server Data Tools for Visual Studio](sql-database-cloud-migrate-fix-compatibility-issues-ssdt.md#fixing-compatibility-issues-using-sql-server-data-tools-for-visual-studio) |In this tutorial, you learn how to use SQL Server Data Tools for Visual Studio to fix Azure SQL Database compatibility issues. |
-| [Determine SQL Database compatibility using SqlPackage.exe](sql-database-cloud-migrate-determine-compatibility-sqlpackage.md#using-sqlpackageexe) |In this tutorial, you learn how to use the SQLPackage.exe command-line utility to determine Azure SQL Database compatibility. |
-| [Determine SQL Database compatibility using SSMS](sql-database-cloud-migrate-determine-compatibility-ssms.md#using-sql-server-management-studio) |In this tutorial, you learn how to use SQL Server Management Studio to determine Azure SQL Database compatibility. |
-| [Migrate SQL Server database to SQL Database using Deploy Database to Microsoft Azure Database Wizard](sql-database-cloud-migrate-compatible-using-ssms-migration-wizard.md#use-the-deploy-database-to-microsoft-azure-database-wizard) |In this tutorial, you will learn how to migrate a compatible SQL Server database to Azure SQL Database using the Deploy Database to Microsoft Azure Database Wizard in SQL Server Management Studio. |
-| [Export a SQL Server database to a BACPAC file using SSMS](sql-database-cloud-migrate-compatible-export-bacpac-ssms.md) |In this tutorial, you will learn how to export a compatible SQL Server database to a BACPAC file using the Export Data Tier Application Wizard in SQL Server Management Studio. |
-| [Export a SQL Server database to a BACPAC file using SqlPackage](sql-database-export-sqlpackage.md) |In this tutorial, you will learn how to export a compatible SQL Server database to a BACPAC file using the SQLPackage.exe command-line utility. |
-| [Import a BACPAC file into Azure SQL Database using SSMS](sql-database-cloud-migrate-compatible-import-bacpac-ssms.md) |In this tutorial, you will learn how to import a database into Azure SQL Database from a BACPAC file using the Export Data Tier Application Wizard in SQL Server Management Studio. |
-| [Import a BACPAC file into Azure SQL Database using SqlPackage](sql-database-import-sqlpackage.md#import-from-a-bacpac-file-into-azure-sql-database-using-sqlpackage) |In this tutorial, you will learn how to import a database into Azure SQL Database from a BACPAC file using the SQLPackage command-line utility. |
-| [Import a BACPAC file into Azure SQL Database using the Azure portal](sql-database-import.md) |In this tutorial, you will learn how to import a database into Azure SQL Database from a BACPAC file that is stored in an Azure blob using the Azure Portal. |
-| [Import a BACPAC file into Azure SQL Database using PowerShell](sql-database-import-powershell.md) |In this tutorial, you will learn how to import a database into Azure SQL Database from a BACPAC file using PowerShell. |
-| [Archive an Azure SQL database using the Azure portal](sql-database-export.md#export-your-database) |In this tutorial, you learn how to archive an Azure SQL database to a BACPAC file using the Azure portal. |
-| [Archive an Azure SQL database using PowerShell](sql-database-export-powershell.md) |In this tutorial, you learn how to archive an Azure SQL database to a BACPAC file using PowerShell. |
-| [Copy an Azure SQL database using the Azure portal](sql-database-copy.md) |In this tutorial, you learn how to copy an Azure SQL database using the Azure portal. |
-| [Copy an Azure SQL database using PowerShell](sql-database-copy-powershell.md) |In this tutorial, you learn how to copy an Azure SQL database using PowerShell. |
-| [Copy an Azure SQL database using Transact-SQL](sql-database-copy-transact-sql.md#copy-your-sql-database) |In this tutorial, you learn how to copy an Azure SQL database using Transact-SQL. |
-|  | |
-
-## Develop
-In the following tutorials, you will learn about [SQL Database Development](sql-database-develop-overview.md) and using [connectivity libraries](sql-database-libraries.md).
-
-| Tutorial | Description |
-| --- | --- | 
-| [Connect to SQL Database by using .NET (C#)](sql-database-develop-dotnet-simple.md) |In this tutorial, you learn how to connect to an Azure SQL database using C#. |
-| [Connect to SQL Database by using Java](sql-database-develop-java-simple.md) |In this tutorial, you learn how to connect to an Azure SQL database using Java. |
-| [Connect to SQL Database by using Node.js](sql-database-develop-nodejs-simple.md) |In this tutorial, you learn how to connect to an Azure SQL database using Node.js. |
-| [Connect to SQL Database by using PHP](sql-database-develop-php-simple.md) |In this tutorial, you learn how to connect to an Azure SQL database using PHP. |
-| [Connect to SQL Database by using Python](sql-database-develop-python-simple.md) |In this tutorial, you learn how to connect to an Azure SQL database using Python. |
-| [Connect to SQL Database by using Ruby](sql-database-develop-ruby-simple.md) |In this tutorial, you learn how to connect to an Azure SQL database using Ruby. |
-=======
 | [Create elastic queries)](sql-database-elastic-query-getting-started-vertical.md) | In this tutorial, you learn how to run T-SQL queries that span multiple databases using a single connection point |
 | [Report across scaled-out cloud databases](sql-database-elastic-query-getting-started.md) |In this tutorial, you learn how to create reports from all databases in a horizontally partitioned (sharded) database |
 | [Query across cloud databases with different schemas](sql-database-elastic-query-vertical-partitioning.md) | In this tutorial, you learn how to run T-SQL queries that span multiple databases with different schemas |
 | [Reporting across scaled-out cloud databases](sql-database-elastic-query-horizontal-partitioning.md) |In this tutorial, you learn to create reports that span all databases in a sharded database. |
->>>>>>> 527830a0
 |  | |
 
 ## Database authentication and authorization
@@ -138,15 +63,6 @@
 | Tutorial | Description |
 | --- | --- | 
 | [Secure sensitive data using Always Encrypted ](sql-database-always-encrypted-azure-key-vault.md) |In this tutorial, you use the Always Encrypted wizard to secure sensitive data in an Azure SQL database. |
-|  | |
-
-## Backups, long-term retention, and database recovery
-In the following tutorials, you learn about using [database backups](sql-database-automated-backups.md), [long-term backup retention](sql-database-long-term-retention.md), and [database recovery using backups](sql-database-recovery-using-backups.md).
-
-| Tutorial | Description |
-| --- | --- | 
-| [Back up and restore using the Azure portal](sql-database-get-started-backup-recovery.md) | In this tutorial, you learn how to use the Azure portal to view backups, recover to a point in time, configure long-term backup retention, and recover from a backup in the Azure Recovery Services vault
-| [Back up and restore using PowerShell](sql-database-get-started-backup-recovery-powershell.md) | In this tutorial, you learn how to use PowerShell to view backups, recover to a point in time, configure long-term backup retention, and recover from a backup in the Azure Recovery Services vault
 |  | |
 
 ## Develop
