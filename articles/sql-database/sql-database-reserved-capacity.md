---
title: Prepay for Azure SQL Database vCores to save money | Microsoft Docs
description: Learn how to buy Azure SQL Database reserved capacity to save on your compute costs.
services: sql-database
ms.service: sql-database
ms.subservice: service
ms.custom:
ms.devlang:
ms.topic: conceptual
author: anosov1960
ms.author: sashan
ms.reviewer: sstein, carlrab
manager: craigg
<<<<<<< HEAD
ms.date: 05/06/2019
=======
ms.date: 04/26/2019
>>>>>>> 6a383dfd
---
# Prepay for SQL Database compute resources with Azure SQL Database reserved capacity

Save money with Azure SQL Database by prepaying for compute resources compared to pay-as-you-go prices. With Azure SQL Database reserved capacity, you make an upfront commitment on SQL Database for a period of one or three years to get a significant discount on the compute costs. To purchase SQL Database reserved capacity, you need to specify the Azure region, deployment type, performance tier, and term.

<<<<<<< HEAD
> [!IMPORTANT]
> SQL Database reserved capacity is not available in the [serverless compute tier](sql-database-serverless.md).
=======
>>>>>>> 6a383dfd

You do not need to assign the reservation to specific SQL Database instances (single databases, elastic pools, or managed instances). Matching SQL Database instances, that are already running or ones that are newly deployed, will automatically get the benefit. By purchasing a reservation, you are pre-paying for the compute costs for a period of one or three years. As soon as you buy a reservation, the SQL Database compute charges that match the reservation attributes are no longer charged at the pay-as-you go rates. A reservation does not cover software, networking, or storage charges associated with the SQL Database instance. At the end of the reservation term, the billing benefit expires and the SQL Databases are billed at the pay-as-you go price. Reservations do not auto-renew. For pricing information, see the [SQL Database reserved capacity offering](https://azure.microsoft.com/pricing/details/sql-database/managed/).

You can buy Azure SQL Database reserved capacity in the [Azure portal](https://portal.azure.com). To buy SQL Database reserved capacity:

- You must be in the owner role for at least one Enterprise or Pay-As-You-Go subscription.
- For Enterprise subscriptions, **Add Reserved Instances** must be enabled in the [EA portal](https://ea.azure.com). Or, if that setting is disabled, you must be an EA Admin on the subscription.
- For Cloud Solution Provider (CSP) program, only the admin agents or sales agents can purchase SQL Database reserved capacity.

The details on how enterprise customers and Pay-As-You-Go customers are charged for reservation purchases, see [understand Azure reservation usage for your Enterprise enrollment](../billing/billing-understand-reserved-instance-usage-ea.md) and [understand Azure reservation usage for your Pay-As-You-Go subscription](../billing/billing-understand-reserved-instance-usage.md).

## Determine the right SQL size before purchase

The size of reservation should be based on the total amount of compute used by the existing or soon-to-be-deployed single databases, elastic pools, or managed instances within a specific region and using the same performance tier and hardware generation.

For example, let's suppose that you are running one general purpose, Gen5 – 16 vCore elastic pool, and two business critical, Gen5 – 4 vCore single databases. Further, let's supposed that you plan to deploy within the next month an additional general purpose, Gen5 – 16 vCore elastic pool, and one business critical, Gen5 – 32 vCore elastic pool. Also, let's suppose that you know that you will need these resources for at least 1 year. In this case, you should purchase a 32 (2x16) vCores, 1 year reservation for single database/elastic pool general purpose - Gen5 and a 40 (2x4 + 32) vCore 1 year reservation for single database/elastic pool business critical - Gen5.

## Buy SQL Database reserved capacity

1. Sign in to the [Azure portal](https://portal.azure.com).
2. Select **All services** > **Reservations**.
3. Select **Add** and then in the Select Product Type pane, select **SQL Database** to purchase a new reservation for SQL Database.
4. Fill in the required fields. Existing or new single databases, elastic pools, or managed instances that match the attributes you select qualify to get the reserved capacity discount. The actual number of your SQL Database instances that get the discount depend on the scope and quantity selected.

   ![Screenshot before submitting the SQL Database reserved capacity purchase](./media/sql-database-reserved-vcores/sql-reserved-vcores-purchase.png)

    | Field      | Description|
    |:------------|:--------------|
    |Name        |The name of this reservation.|
    |Subscription|The subscription used to pay for the SQL Database reserved capacity reservation. The payment method on the subscription is charged the upfront costs for the SQL Database reserved capacity reservation. The subscription type must be an enterprise agreement (offer numbers: MS-AZR-0017P or MS-AZR-0148P) or Pay-As-You-Go (offer numbers: MS-AZR-0003P or MS-AZR-0023P). For an enterprise subscription, the charges are deducted from the enrollment's monetary commitment balance or charged as overage. For Pay-As-You-Go subscription, the charges are billed to the credit card or invoice payment method on the subscription.|
    |Scope       |The vCore reservation’s scope can cover one subscription or multiple subscriptions (shared scope). If you select: <br/><br/>**Single subscription** - The vCore reservation discount is applied to SQL Database instances in this subscription. <br/><br/>**Shared subscription** - The vCore reservation discount is applied to SQL Database instances running in any subscriptions within your billing context. For enterprise customers, the shared scope is the enrollment and includes all subscriptions within the enrollment. For Pay-As-You-Go customers, the shared scope is all Pay-As-You-Go subscriptions created by the account administrator.|
    |Region      |The Azure region that’s covered by the SQL Database reserved capacity reservation.|
    |Deployment Type|The SQL resource type that you want to buy the reservation for.|
    |Performance Tier|The service tier for the SQL Database instances.
    |Term        |One year or three years.|
    |Quantity    |The number of instances being purchased within the SQL Database reserved capacity reservation. The quantity is the number of running SQL Database instances that can get the billing discount. For example, if you are running 10 SQL Database instances in the East US, then you would specify quantity as 10 to maximize the benefit for all running machines. |
    |||

5. Review the cost of the SQL Database reserved capacity reservation in the **Costs** section.
6. Select **Purchase**.
7. Select **View this Reservation** to see the status of your purchase.

## Cancellations and exchanges

If you need to cancel your SQL Database reserved capacity reservation, there may be a 12% early termination fee. Refunds are based on the lowest price of either your purchase price or the current price of the reservation. Refunds are limited to $50,000 per year. The refund you receive is the remaining pro-rated balance minus the 12% early termination fee. To request a cancellation, go to the reservation in the Azure portal and select **Refund** to create a support request.

If you need to change your SQL Database reserved capacity reservation to another region, deployment type, performance tier, or term, you can exchange it for another reservation that's of equal or greater value. The term start date for the new reservation doesn't carry over from the exchanged reservation. The 1 or 3 year term starts from when you create the new reservation. To request an exchange, go to the reservation in the Azure portal, and select **Exchange** to create a support request.

For more information about how to exchange or refund reservations, see [Reservation exchanges and refunds](../billing/billing-azure-reservations-self-service-exchange-and-refund.md).

## vCore size flexibility

vCore size flexibility helps you scale up or down within a performance tier and region, without losing the reserved capacity benefit. SQL Database reserved capacity also provides you with the flexibility to temporarily move your hot databases between pools and single databases as part of your normal operations (within the same region and performance tier) without losing the reserved capacity benefit. By keeping an un-applied buffer in your reservation, you can effectively manage the performance spikes without exceeding your budget.

## Next steps

The vCore reservation discount is applied automatically to the number of SQL Database instances that match the SQL Database reserved capacity reservation scope and attributes. You can update the scope of the SQL Database reserved capacity reservation through [Azure portal](https://portal.azure.com), PowerShell, CLI or through the API.

To learn how to manage the SQL Database reserved capacity reservation, see [manage SQL Database reserved capacity](../billing/billing-manage-reserved-vm-instance.md).

To learn more about Azure Reservations, see the following articles:

- [What are Azure Reservations?](../billing/billing-save-compute-costs-reservations.md)
- [Manage Azure Reservations](../billing/billing-manage-reserved-vm-instance.md)
- [Understand Azure Reservations discount](../billing/billing-understand-reservation-charges.md)
- [Understand reservation usage for your Pay-As-You-Go subscription](../billing/billing-understand-reserved-instance-usage.md)
- [Understand reservation usage for your Enterprise enrollment](../billing/billing-understand-reserved-instance-usage-ea.md)
- [Azure Reservations in Partner Center Cloud Solution Provider (CSP) program](https://docs.microsoft.com/partner-center/azure-reservations)

## Need help? Contact us

If you have questions or need help, [create a support request](https://portal.azure.com/#blade/Microsoft_Azure_Support/HelpAndSupportBlade/newsupportrequest).<|MERGE_RESOLUTION|>--- conflicted
+++ resolved
@@ -11,21 +11,12 @@
 ms.author: sashan
 ms.reviewer: sstein, carlrab
 manager: craigg
-<<<<<<< HEAD
-ms.date: 05/06/2019
-=======
 ms.date: 04/26/2019
->>>>>>> 6a383dfd
 ---
 # Prepay for SQL Database compute resources with Azure SQL Database reserved capacity
 
 Save money with Azure SQL Database by prepaying for compute resources compared to pay-as-you-go prices. With Azure SQL Database reserved capacity, you make an upfront commitment on SQL Database for a period of one or three years to get a significant discount on the compute costs. To purchase SQL Database reserved capacity, you need to specify the Azure region, deployment type, performance tier, and term.
 
-<<<<<<< HEAD
-> [!IMPORTANT]
-> SQL Database reserved capacity is not available in the [serverless compute tier](sql-database-serverless.md).
-=======
->>>>>>> 6a383dfd
 
 You do not need to assign the reservation to specific SQL Database instances (single databases, elastic pools, or managed instances). Matching SQL Database instances, that are already running or ones that are newly deployed, will automatically get the benefit. By purchasing a reservation, you are pre-paying for the compute costs for a period of one or three years. As soon as you buy a reservation, the SQL Database compute charges that match the reservation attributes are no longer charged at the pay-as-you go rates. A reservation does not cover software, networking, or storage charges associated with the SQL Database instance. At the end of the reservation term, the billing benefit expires and the SQL Databases are billed at the pay-as-you go price. Reservations do not auto-renew. For pricing information, see the [SQL Database reserved capacity offering](https://azure.microsoft.com/pricing/details/sql-database/managed/).
 
