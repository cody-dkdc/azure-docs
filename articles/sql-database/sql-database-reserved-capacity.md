--- conflicted
+++ resolved
@@ -12,11 +12,6 @@
 ms.reviewer: carlrab
 manager: craigg
 ms.date: 02/08/2019
-<<<<<<< HEAD
-
-
-=======
->>>>>>> ad83120f
 ---
 # Prepay for SQL Database compute resources with Azure SQL Database reserved capacity
 
@@ -36,11 +31,7 @@
 
 The size of reservation should be based on the total amount of compute used by the existing or soon-to-be-deployed single databases, elastic pools, or managed instances within a specific region and using the same performance tier and hardware generation.
 
-<<<<<<< HEAD
-For example, let's suppose that you are running one general purpose, Gen5 – 16 vCore elastic pool, and two business critical, Gen5 – 4 vCore single databases. Further, let's supposed that you plan to deploy within the next month an additional general purpose, Gen5 – 16 vCore elastic pool, and one business critical, Gen5 – 32 vCore elastic pool. Also, let's suppose that you know that you will need these resources for at least 1 year. In this case, you should purchase a 32 (2x16) vCores, 1 year reservation for single database/elastic pool general purpose - Gen5 and a 40 (2x4 + 32) vCore 1 year reservation for single database/elastic pool Business Critical - Gen5.
-=======
-For example, let's suppose that you are running one general purpose, Gen5 – 16 vCore elastic pool, and two business critical, Gen5 – 4 vCore single databases. Further, let's supposed that you plan to deploy within the next month an additional general purpose, Gen5 – 16 vCore elastic pool, and one business critical, Gen5 – 32 vCore elastic pool. Also, let's suppose that you know that you will need these resources for at least 1 year. In this case you should purchase a 32 (2x16) vCores, 1 year reservation for SQL Database single/elastic pool General Purpose - Compute Gen5 and a 40 (2x4 + 32) vCore 1 year reservation for SQL Database single/elastic pool Business Critical - Compute Gen5.
->>>>>>> ad83120f
+For example, let's suppose that you are running one general purpose, Gen5 – 16 vCore elastic pool, and two business critical, Gen5 – 4 vCore single databases. Further, let's supposed that you plan to deploy within the next month an additional general purpose, Gen5 – 16 vCore elastic pool, and one business critical, Gen5 – 32 vCore elastic pool. Also, let's suppose that you know that you will need these resources for at least 1 year. In this case, you should purchase a 32 (2x16) vCores, 1 year reservation for single database/elastic pool general purpose - Gen5 and a 40 (2x4 + 32) vCore 1 year reservation for single database/elastic pool business critical - Gen5.
 
 ## Buy SQL Database reserved capacity
 
