---
title: Use Azure SQL Database geo-redundant backups for disaster recovery of SaaS apps  | Microsoft Docs
description: "Learn to use Azure SQL Database geo-redundant backups to recover a multitenant SaaS app in the event of an outage"
keywords: sql database tutorial
services: sql-database
author: stevestein
manager: craigg
ms.service: sql-database
ms.custom: saas apps
ms.topic: article
ms.date: 04/16/2018
ms.author: ayolubek
---
# Use geo-restore to recover a multitenant SaaS application from database backups

This tutorial explores a full disaster recovery scenario for a multitenant SaaS application implemented with the database per tenant model. You use [geo-restore](https://docs.microsoft.com/en-us/azure/sql-database/sql-database-recovery-using-backups) to recover the catalog and tenant databases from automatically maintained geo-redundant backups into an alternate recovery region. After the outage is resolved, you use [geo-replication](https://docs.microsoft.com/en-us/azure/sql-database/sql-database-geo-replication-overview) to repatriate changed databases to their original region.

![Geo-restore-architecture](media/saas-dbpertenant-dr-geo-restore/geo-restore-architecture.png)

Geo-restore is the lowest-cost disaster recovery solution for Azure SQL Database. However, restoring from geo-redundant backups can result in data loss of up to one hour. It can take considerable time, depending on the size of each database. 

> [!NOTE]
> To recover applications with the lowest possible RPO and RTO, use geo-replication instead of geo-restore.

This tutorial explores both restore and repatriation workflows. You learn how to:
> [!div class="checklist"]

>* Sync database and elastic pool configuration info into the tenant catalog.
>* Set up a mirror image environment in a recovery region that includes application, servers, and pools.   
>* Use geo-restore to recover catalog and tenant databases.
>* Use geo-replication to repatriate the tenant catalog and changed tenant databases after the outage is resolved.
>* Update the catalog as each database is restored (or repatriated) to track the current location of the active copy of each tenant's database.
>* Ensure that the application and tenant database are always co-located in the same Azure region to reduce latency. 
 

Before you start this tutorial, complete the following prerequisites:
* Deploy the Wingtip Tickets SaaS database per tenant app. To deploy in less than five minutes, see [Deploy and explore the Wingtip Tickets SaaS database per tenant application](saas-dbpertenant-get-started-deploy.md). 
* Install Azure PowerShell. For details, see [Getting started with Azure PowerShell](https://docs.microsoft.com/powershell/azure/get-started-azureps).

## Introduction to the geo-restore recovery pattern

Disaster recovery (DR) is an important consideration for many applications, whether for compliance reasons or business continuity. If there's a prolonged service outage, a well-prepared DR plan can minimize business disruption. A DR plan based on geo-restore must accomplish several goals:
 * Reserve all needed capacity in the chosen recovery region as quickly as possible to ensure that it's available to restore tenant databases.
 * Establish a mirror image recovery environment that reflects the original pool and database configuration. 
 * Allow cancelation of the restore process in mid-flight if the original region comes back online.
 * Enable tenant provisioning quickly so new tenant onboarding can restart as soon as possible.
 * Be optimized to restore tenants in priority order.
 * Be optimized to get tenants online as soon as possible by doing steps in parallel where practical.
 * Be resilient to failure, restartable, and idempotent.
 * Repatriate databases to their original region with minimal impact to tenants when the outage is resolved.  

> [!NOTE]
> The application is recovered into the paired region of the region in which the application is deployed. For more information, see [Azure paired regions](https://docs.microsoft.com/en-us/azure/best-practices-availability-paired-regions).   

This tutorial uses features of Azure SQL Database and the Azure platform to address these challenges:

* [Azure Resource Manager templates](https://docs.microsoft.com/azure/azure-resource-manager/resource-manager-create-first-template), to reserve all needed capacity as quickly as possible. Azure Resource Manager templates are used to provision a mirror image of the original servers and elastic pools in the recovery region. A separate server and pool are also created for provisioning new tenants.
* [Elastic Database Client Library](https://docs.microsoft.com/en-us/azure/sql-database/sql-database-elastic-database-client-library) (EDCL), to create and maintain a tenant database catalog. The extended catalog includes periodically refreshed pool and database configuration information.
* [Shard management recovery features](https://docs.microsoft.com/azure/sql-database/sql-database-elastic-database-recovery-manager) of the EDCL, to maintain database location entries in the catalog during recovery and repatriation.  
* [Geo-restore](https://docs.microsoft.com/azure/sql-database/sql-database-disaster-recovery), to recover the catalog and tenant databases from automatically maintained geo-redundant backups. 
* [Asynchronous restore operations](https://docs.microsoft.com/azure/azure-resource-manager/resource-manager-async-operations), sent in tenant-priority order, are queued for each pool by the system and processed in batches so the pool isn't overloaded. These operations can be canceled before or during execution if necessary.   
* [Geo-replication](https://docs.microsoft.com/azure/sql-database/sql-database-geo-replication-overview), to repatriate databases to the original region after the outage. There is no data loss and minimal impact on the tenant when you use geo-replication.
* [SQL server DNS aliases](https://docs.microsoft.com/azure/sql-database/dns-alias-overview), to allow the catalog sync process to connect to the active catalog regardless of its location.  

## Get the disaster recovery scripts

The DR scripts in this tutorial are available in the [Wingtip Tickets SaaS database per tenant GitHub repository](https://github.com/Microsoft/WingtipTicketsSaaS-DbPerTenant/tree/feature-DR-georestore). For steps to download and unblock the Wingtip Tickets management scripts, see the [general guidance](saas-tenancy-wingtip-app-guidance-tips.md).

<<<<<<< HEAD
=======
The DR scripts used in this tutorial are available in the [Wingtip Tickets SaaS database per tenant GitHub repository](https://github.com/Microsoft/WingtipTicketsSaaS-DbPerTenant). Check out the [general guidance](saas-tenancy-wingtip-app-guidance-tips.md) for steps to download and unblock the Wingtip Tickets management scripts.
>>>>>>> b24e23d5
> [!IMPORTANT]
> Like all the Wingtip Tickets management scripts, the DR scripts are sample quality and are not to be used in production.

## Review the healthy state of the application
Before you start the recovery process, review the normal healthy state of the application.

1. In your web browser, open the Wingtip Tickets events hub (http://events.wingtip-dpt.&lt;user&gt;.trafficmanager.net, replace &lt;user&gt; with your deployment's user value).
	
	Scroll to the bottom of the page and notice the catalog server name and location in the footer. The location is the region in which you deployed the app.	

> [!TIP]
> Hover the mouse over the location to enlarge the display.

	![Events hub healthy state in original region](media/saas-dbpertenant-dr-geo-restore/events-hub-original-region.png)

2. Select the Contoso Concert Hall tenant and open its event page.

	In the footer, notice the tenant's server name. The location is the same as the catalog server's location.

	![Contoso Concert Hall original region](media/saas-dbpertenant-dr-geo-restore/contoso-original-location.png)	

3. In the [Azure portal](https://portal.azure.com), review and open the resource group in which you deployed the app.

	Notice the resources and the region in which the app service components and SQL Database servers are deployed.

## Sync the tenant configuration into the catalog

In this task, you start a process to sync the configuration of the servers, elastic pools, and databases into the tenant catalog. This information is used later to configure a mirror image environment in the recovery region.

> [!IMPORTANT]
> For simplicity, the sync process and other long-running recovery and repatriation processes are implemented in these samples as local PowerShell jobs or sessions that run under your client user login. The authentication tokens issued when you log in expire after several hours, and the jobs will then fail. 
> In a production scenario, long-running processes should be implemented as reliable Azure services of some kind, running under a service principal. See [Use Azure PowerShell to create a service principal with a certificate](https://docs.microsoft.com/en-us/azure/azure-resource-manager/resource-group-authenticate-service-principal). 

1. In the PowerShell ISE, open the ...\Learning Modules\UserConfig.psm1 file. Replace `<resourcegroup>` and `<user>` on lines 10 and 11 with the value used when you deployed the app. Save the file.

2. In the PowerShell ISE, open the ...\Learning Modules\Business Continuity and Disaster Recovery\DR-RestoreFromBackup\Demo-RestoreFromBackup.ps1 script.

	In this tutorial, you run each of the scenarios in this PowerShell script, so keep this file open.

3. Set the following:

	$DemoScenario = 1: Start a background job that syncs tenant server and pool configuration info into the catalog.

4. To run the sync script, select F5. 

	This information is used later to ensure that recovery creates a mirror image of the servers, pools, and databases in the recovery region.  

	![Sync process](media/saas-dbpertenant-dr-geo-restore/sync-process.png)

Leave the PowerShell window running in the background and continue with the rest of this tutorial.

> [!NOTE]
> The sync process connects to the catalog via a DNS alias. The alias is modified during restore and repatriation to point to the active catalog. The sync process keeps the catalog up to date with any database or pool configuration changes made in the recovery region. During repatriation, these changes are applied to the equivalent resources in the original region.

## Geo-restore recovery process overview

The geo-restore recovery process deploys the application and restores databases from backups into the recovery region.

The recovery process does the following:

1. Disables the Traffic Manager endpoint for the web app in the original region. Disabling the endpoint prevents users from connecting to the app in an invalid state should the original region come online during recovery.

2. Provisions a recovery catalog server in the recovery region, geo-restores the catalog database, and updates the activecatalog alias to point to the restored catalog server. Changing the catalog alias ensures that the catalog sync process always syncs to the active catalog.

3. Marks all existing tenants in the recovery catalog as offline to prevent access to tenant databases before they are restored.

4. Provisions an instance of the app in the recovery region and configures it to use the restored catalog in that region. To keep latency to a minimum, the sample app is designed to always connect to a tenant database in the same region.

5. Provisions a server and elastic pool in which new tenants are provisioned. Creating these resources ensures that provisioning new tenants doesn't interfere with the recovery of existing tenants.

6. Updates the new tenant alias to point to the server for new tenant databases in the recovery region. Changing this alias ensures that databases for any new tenants are provisioned in the recovery region.
		
7. Provisions servers and elastic pools in the recovery region for restoring tenant databases. These servers and pools are a mirror image of the configuration in the original region. Provisioning pools up front reserves the capacity needed to restore all the databases.

	An outage in a region can place significant pressure on the resources available in the paired region. If you rely on geo-restore for DR, then reserving resources quickly is recommended. Consider geo-replication if it's critical that an application is recovered in a specific region. 

8. Enables the Traffic Manager endpoint for the web app in the recovery region. Enabling this endpoint allows the application to provision new tenants. At this stage, existing tenants are still offline.

9. Submits batches of requests to restore databases in priority order. 

	* Batches are organized so that databases are restored in parallel across all pools.  

	* Restore requests are submitted asynchronously so they are submitted quickly and queued for execution in each pool.

	* Because restore requests are processed in parallel across all pools, it's better to distribute important tenants across many pools. 

10. Monitors the SQL Database service to determine when databases are restored. Once a tenant database is restored, it's marked online in the catalog, and a rowversion sum for the tenant database is recorded. 

	* Tenant databases can be accessed by the application as soon as they're marked online in the catalog.

	* A sum of rowversion values in the tenant database is stored in the catalog. This sum acts as a fingerprint that allows the repatriation process to determine if the database was updated in the recovery region.   	 

## Run the recovery script

> [!IMPORTANT]
> This tutorial restores databases from geo-redundant backups. Although these backups are typically available within 10 minutes, it can take up to an hour. The script pauses until they're available.

Imagine there's an outage in the region in which the application is deployed, and run the recovery script:

1. In the PowerShell ISE, in the ...\Learning Modules\Business Continuity and Disaster Recovery\DR-RestoreFromBackup\Demo-RestoreFromBackup.ps1 script, set the following value:

	$DemoScenario = 2: Recover the app into a recovery region by restoring from geo-redundant backups.

2. To run the script, select F5.  

	* The script opens in a new PowerShell window and then starts a set of PowerShell jobs that run in parallel. These jobs restore servers, pools, and databases to the recovery region.

	* The recovery region is the paired region associated with the Azure region in which you deployed the application. For more information, see [Azure paired regions](https://docs.microsoft.com/en-us/azure/best-practices-availability-paired-regions). 

3. Monitor the status of the recovery process in the PowerShell window.

	![Recovery process](media/saas-dbpertenant-dr-geo-restore/dr-in-progress.png)

> [!NOTE]
> To explore the code for the recovery jobs, review the PowerShell scripts in the ...\Learning Modules\Business Continuity and Disaster Recovery\DR-RestoreFromBackup\RecoveryJobs folder.

## Review the application state during recovery
While the application endpoint is disabled in Traffic Manager, the application is unavailable. The catalog is restored, and all the tenants are marked offline. The application endpoint in the recovery region is then enabled, and the application is back online. Although the application is available, tenants appear offline in the Events Hub until their databases are restored. It's important to design your application to handle offline tenant databases.

1. After the catalog database has been recovered but before the tenants are back online, refresh the Wingtip Tickets events hub in your web browser.

	* In the footer, notice that the catalog server name now has a -recovery suffix and is located in the recovery region.

	* Notice that tenants that are not yet restored are marked as offline and are not selectable.   
 
	![Recovery process](media/saas-dbpertenant-dr-geo-restore/events-hub-tenants-offline-in-recovery-region.png)	

	* If you open a tenant's events page directly while the tenant is offline, the page displays a tenant offline notification. For example, if Contoso Concert Hall is offline, try to open http://events.wingtip-dpt.&lt;user&gt;.trafficmanager.net/contosoconcerthall.

	![Recovery process](media/saas-dbpertenant-dr-geo-restore/dr-in-progress-offline-contosoconcerthall.png)

## Provision a new tenant in the recovery region
Even before tenant databases are restored, you can provision new tenants in the recovery region. New tenant databases provisioned in the recovery region are repatriated with the recovered databases later.   

1. In the PowerShell ISE, in the ...\Learning Modules\Business Continuity and Disaster Recovery\DR-RestoreFromBackup\Demo-RestoreFromBackup.ps1 script, set the following property:

	$DemoScenario = 3: Provision a new tenant in the recovery region.

2. To run the script, select F5.

3. The Hawthorn Hall events page opens in the browser when provisioning completes. 

	Notice that the Hawthorn Hall database is located in the recovery region.

	![Hawthorn Hall provisioned in the recovery region](media/saas-dbpertenant-dr-geo-restore/hawthorn-hall-provisioned-in-recovery-region.png)

4. In the browser, refresh the Wingtip Tickets events hub page to see Hawthorn Hall included. 

	If you provisioned Hawthorn Hall without waiting for the other tenants to restore, other tenants could still be offline.

## Review the recovered state of the application

When the recovery process completes, the application and all tenants are fully functional in the recovery region. 

1. Once the display in the PowerShell console window indicates all the tenants are recovered, refresh the events hub. 

	The tenants all appear online, including the new tenant, Hawthorn Hall.

	![Recovered and new tenants in the events hub](media/saas-dbpertenant-dr-geo-restore/events-hub-with-hawthorn-hall.png)

2. Click on Contoso Concert Hall and open its events page. 

	In the footer, notice that the database is located on the recovery server located in the recovery region.

	![Contoso in the recovery region](media/saas-dbpertenant-dr-geo-restore/contoso-recovery-location.png)

3. In the [Azure portal](https://portal.azure.com), open the list of resource groups.  

	Notice the resource group that you deployed, plus the recovery resource group, with the -recovery suffix. The recovery resource group contains all the resources created during the recovery process, plus new resources created during the outage. 

4. Open the recovery resource group and notice the following items:

	* The recovery versions of the catalog and tenants1 servers, with the -recovery suffix. The restored catalog and tenant databases on these servers all have the names used in the original region.

	* The tenants2-dpt-&lt;user&gt;-recovery SQL server. This server is used for provisioning new tenants during the outage.

	* The app service named events-wingtip-dpt-&lt;recoveryregion&gt;-&lt;user&gt;, which is the recovery instance of the events app.

	![Contoso resources in the recovery region](media/saas-dbpertenant-dr-geo-restore/resources-in-recovery-region.png)	
	
5. Open the tenants2-dpt-&lt;user&gt;-recovery SQL server. Notice that it contains the database hawthornhall and the elastic pool Pool1. The hawthornhall database is configured as an elastic database in the Pool1 elastic pool.

## Change the tenant data 
In this task, you update one of the restored tenant databases. The repatriation process copies restored databases that have been changed to the original region. 

1. In your browser, find the events list for the Contoso Concert Hall, scroll through the events, and notice the last event, Seriously Strauss.

2. In the PowerShell ISE, in the ...\Learning Modules\Business Continuity and Disaster Recovery\DR-RestoreFromBackup\Demo-RestoreFromBackup.ps1 script, set the following value:

	$DemoScenario = 4: Delete an event from a tenant in the recovery region.

3. To execute the script, select F5.

4. Refresh the Contoso Concert Hall events page (http://events.wingtip-dpt.&lt;user&gt;.trafficmanager.net/contosoconcerthall), and notice that the event Seriously Strauss, is missing.

At this point in the tutorial, you have recovered the application, which is now running in the recovery region. You have provisioned a new tenant in the recovery region and modified data of one of the restored tenants.  

> [!NOTE]
> Other tutorials in the sample are not designed to run with the app in the recovery state. If you want to explore other tutorials, be sure to repatriate the application first.

## Repatriation process overview

The repatriation process reverts the application and its databases to its original region after an outage is resolved.

![Geo-restore repatriation](media/saas-dbpertenant-dr-geo-restore/geo-restore-repatriation.png)	

The process:

1. Stops any ongoing restore activity and cancels any outstanding or in-flight database restore requests.

2. Reactivates in the original region tenant databases that have not been changed since the outage. These databases include those not recovered yet and those recovered but not changed afterward. The reactivated databases are exactly as last accessed by their tenants.

3. Provisions a mirror image of the new tenant's server and elastic pool in the original region. After this action is complete, the new tenant alias is updated to point to this server. Updating the alias causes new tenant onboarding to occur in the original region instead of the recovery region.

3. Uses geo-replication to move the catalog to the original region from the recovery region.

4. Updates pool configuration in the original region so it's consistent with changes that were made in the recovery region during the outage.

5. Creates the required servers and pools to host any new databases created during the outage.

6. Uses geo-replication to repatriate restored tenant databases that have been updated post-restore and all new tenant databases provisioned during the outage. 

7. Cleans up resources created in the recovery region during the restore process.

To limit the number of tenant databases that need to be repatriated, steps 1 to 3 are done promptly.  

Step 4 is only done if the catalog in the recovery region has been modified during the outage. The catalog is updated if new tenants are created or if any database or pool configuration is changed in the recovery region.

It's important that step 7 causes minimal disruption to tenants and no data is lost. To achieve this goal, the process uses geo-replication.

Before each database is geo-replicated, the corresponding database in the original region is deleted. The database in the recovery region is then geo-replicated, creating a secondary replica in the original region. Once replication is complete, the tenant is marked offline in the catalog, which breaks any connections to the database in the recovery region. The database is then failed over, causing any pending transactions to process on the secondary so no data is lost. 

On failover, the database roles are reversed. The secondary in the original region becomes the primary read-write database, and the database in the recovery region becomes a read-only secondary. The tenant entry in the catalog is updated to reference the database in the original region, and the tenant is marked online. At this point, repatriation of the database is complete. 

Applications should be written with retry logic to ensure that they reconnect automatically when connections are broken. When they use the catalog to broker the reconnection, they connect to the repatriated database in the original region. Although the brief disconnect is often not noticed, you could choose to repatriate databases out of business hours.

Once a database is repatriated, the secondary database in the recovery region can be deleted. The database in the original region then relies again on geo-restore for DR protection.

In step 8, resources in the recovery region, including the recovery servers and pools, are deleted.

## Run the repatriation script
Let's imagine the outage is resolved and run the repatriation script.

If you've followed the tutorial, the script immediately reactivates Fabrikam Jazz Club and Dogwood Dojo in the original region because they're unchanged. It then repatriates the new tenant, Hawthorn Hall, and Contoso Concert Hall because it has been modified. The script also repatriates the catalog, which was updated when Hawthorn Hall was provisioned.
  
1. In the PowerShell ISE, in the ...\Learning Modules\Business Continuity and Disaster Recovery\DR-RestoreFromBackup\Demo-RestoreFromBackup.ps1 script, verify that the Catalog Sync process is still running in its PowerShell instance. If necessary, restart it by setting:

	$DemoScenario = 1: Start synchronizing tenant server, pool, and database configuration info into the catalog.

	To run the script, select F5.

2.  Then to start the repatriation process, set:

	$DemoScenario = 5: Repatriate the app into its original region.

	To run the recovery script in a new PowerShell window, select F5. Repatriation takes several minutes and can be monitored in the PowerShell window.

3. While the script is running, refresh the events hub page (http://events.wingtip-dpt.&lt;user&gt;.trafficmanager.net).

	Notice that all the tenants are online and accessible throughout this process.

4. Select the Fabrikam Jazz Club to open it. If you didn't modify this tenant, notice from the footer that the server is already reverted to the original server.

5. Open or refresh the Contoso Concert Hall events page. Notice from the footer that, initially, the database is still on the -recovery server. 

6. Refresh the Contoso Concert Hall events page when the repatriation process completes, and notice that the database is now in your original region.

7. Refresh the events hub again and open Hawthorn Hall. Notice that its database is also located in the original region. 

## Clean up recovery region resources after repatriation
Once repatriation is complete, it's safe to delete the resources in the recovery region. 

> [!IMPORTANT]
> Delete these resources promptly to stop all billing for them.

The restore process creates all the recovery resources in a recovery resource group. The cleanup process deletes this resource group and removes all references to the resources from the catalog. 

1. In the PowerShell ISE, in the ...\Learning Modules\Business Continuity and Disaster Recovery\DR-RestoreFromBackup\Demo-RestoreFromBackup.ps1 script, set:
	
	$DemoScenario = 6: Delete obsolete resources from the recovery region.

2. To run the script, select F5.

After cleaning up the scripts, the application is back where it started. At this point, you could run the script again or try out other tutorials.

## Designing the application to ensure that the app and the database are co-located 
The application is designed to always connect from an instance in the same region as the tenant's database. This design reduces latency between the application and the database. This optimization assumes the app-to-database interaction is chattier than the user-to-app interaction.  

Tenant databases could be spread across recovery and original regions for some time during repatriation. For each database, the app looks up the region in which the database is located by doing a DNS lookup on the tenant server name. In SQL Database, the server name is an alias. The aliased server name contains the region name. If the application isn't in the same region as the database, it redirects to the instance in the same region as the database server. Redirecting to the instance in the same region as the database minimizes latency between the app and the database.  

## Next steps

In this tutorial, you learned how to:
> [!div class="checklist"]

>* Use the tenant catalog to hold periodically refreshed configuration information, which allows a mirror image recovery environment to be created in another region.
>* Use geo-restore to recover Azure SQL databases into the recovery region.
>* Update the tenant catalog to reflect restored tenant database locations. 
>* Use a DNS alias to enable an application to connect to the tenant catalog throughout without reconfiguration.
>* Use geo-replication to repatriate recovered databases to their original region after an outage is resolved.

Try the [Disaster recovery for a multitenant SaaS application using database geo-replication](saas-dbpertenant-dr-geo-replication.md) to learn how to use geo-replication to dramatically reduce the time needed to recover a large-scale multitenant application.

## Additional resources

[Additional tutorials that build upon the Wingtip SaaS application](https://docs.microsoft.com/en-us/azure/sql-database/sql-database-wtp-overview#sql-database-wingtip-saas-tutorials)<|MERGE_RESOLUTION|>--- conflicted
+++ resolved
@@ -20,14 +20,14 @@
 Geo-restore is the lowest-cost disaster recovery solution for Azure SQL Database. However, restoring from geo-redundant backups can result in data loss of up to one hour. It can take considerable time, depending on the size of each database. 
 
 > [!NOTE]
-> To recover applications with the lowest possible RPO and RTO, use geo-replication instead of geo-restore.
+> Recover applications with the lowest possible RPO and RTO by using geo-replication instead of geo-restore.
 
 This tutorial explores both restore and repatriation workflows. You learn how to:
 > [!div class="checklist"]
 
 >* Sync database and elastic pool configuration info into the tenant catalog.
 >* Set up a mirror image environment in a recovery region that includes application, servers, and pools.   
->* Use geo-restore to recover catalog and tenant databases.
+>* Recover catalog and tenant databases by using geo-restore.
 >* Use geo-replication to repatriate the tenant catalog and changed tenant databases after the outage is resolved.
 >* Update the catalog as each database is restored (or repatriated) to track the current location of the active copy of each tenant's database.
 >* Ensure that the application and tenant database are always co-located in the same Azure region to reduce latency. 
@@ -66,10 +66,7 @@
 
 The DR scripts in this tutorial are available in the [Wingtip Tickets SaaS database per tenant GitHub repository](https://github.com/Microsoft/WingtipTicketsSaaS-DbPerTenant/tree/feature-DR-georestore). For steps to download and unblock the Wingtip Tickets management scripts, see the [general guidance](saas-tenancy-wingtip-app-guidance-tips.md).
 
-<<<<<<< HEAD
-=======
 The DR scripts used in this tutorial are available in the [Wingtip Tickets SaaS database per tenant GitHub repository](https://github.com/Microsoft/WingtipTicketsSaaS-DbPerTenant). Check out the [general guidance](saas-tenancy-wingtip-app-guidance-tips.md) for steps to download and unblock the Wingtip Tickets management scripts.
->>>>>>> b24e23d5
 > [!IMPORTANT]
 > Like all the Wingtip Tickets management scripts, the DR scripts are sample quality and are not to be used in production.
 
@@ -304,7 +301,7 @@
 
 On failover, the database roles are reversed. The secondary in the original region becomes the primary read-write database, and the database in the recovery region becomes a read-only secondary. The tenant entry in the catalog is updated to reference the database in the original region, and the tenant is marked online. At this point, repatriation of the database is complete. 
 
-Applications should be written with retry logic to ensure that they reconnect automatically when connections are broken. When they use the catalog to broker the reconnection, they connect to the repatriated database in the original region. Although the brief disconnect is often not noticed, you could choose to repatriate databases out of business hours.
+Applications should be written with retry logic to ensure that they reconnect automatically when connections are broken. When they use the catalog to broker the reconnection, they connect to the repatriated database in the original region. Although the brief disconnect is often not noticed, you can choose to repatriate databases out of business hours.
 
 Once a database is repatriated, the secondary database in the recovery region can be deleted. The database in the original region then relies again on geo-restore for DR protection.
 
@@ -353,12 +350,12 @@
 
 2. To run the script, select F5.
 
-After cleaning up the scripts, the application is back where it started. At this point, you could run the script again or try out other tutorials.
+After cleaning up the scripts, the application is back where it started. At this point, you can run the script again or try out other tutorials.
 
 ## Designing the application to ensure that the app and the database are co-located 
 The application is designed to always connect from an instance in the same region as the tenant's database. This design reduces latency between the application and the database. This optimization assumes the app-to-database interaction is chattier than the user-to-app interaction.  
 
-Tenant databases could be spread across recovery and original regions for some time during repatriation. For each database, the app looks up the region in which the database is located by doing a DNS lookup on the tenant server name. In SQL Database, the server name is an alias. The aliased server name contains the region name. If the application isn't in the same region as the database, it redirects to the instance in the same region as the database server. Redirecting to the instance in the same region as the database minimizes latency between the app and the database.  
+Tenant databases can be spread across recovery and original regions for some time during repatriation. For each database, the app looks up the region in which the database is located by doing a DNS lookup on the tenant server name. In SQL Database, the server name is an alias. The aliased server name contains the region name. If the application isn't in the same region as the database, it redirects to the instance in the same region as the database server. Redirecting to the instance in the same region as the database minimizes latency between the app and the database.  
 
 ## Next steps
 
@@ -366,7 +363,7 @@
 > [!div class="checklist"]
 
 >* Use the tenant catalog to hold periodically refreshed configuration information, which allows a mirror image recovery environment to be created in another region.
->* Use geo-restore to recover Azure SQL databases into the recovery region.
+>* Recover Azure SQL databases into the recovery region by using geo-restore.
 >* Update the tenant catalog to reflect restored tenant database locations. 
 >* Use a DNS alias to enable an application to connect to the tenant catalog throughout without reconfiguration.
 >* Use geo-replication to repatriate recovered databases to their original region after an outage is resolved.
