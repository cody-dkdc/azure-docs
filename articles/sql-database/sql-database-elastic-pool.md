--- conflicted
+++ resolved
@@ -19,29 +19,23 @@
 ms.tgt_pltfrm: NA
 
 ---
-<<<<<<< HEAD
+
 # How elastic pools help you manage and scale multiple SQL databases
 
-SQL Database elastic pools are a simple, cost-effective solution for managing and scaling multiple databases that have varying and unpredictable usage demands. The databases in an elastic pool share a set number of resources at a set price, and are located together on a single logical server in Azure.
+SQL Database elastic pools are a simple, cost-effective solution for managing and scaling multiple databases that have varying and unpredictable usage demands. The databases in an elastic pool are on a single Azure SQL Database server and share a set number of resources at a set price.
 
 You can create and manage an elastic pool using the [Azure portal](sql-database-elastic-pool-manage-portal.md), [PowerShell](sql-database-elastic-pool-manage-powershell.md), [Transact-SQL](sql-database-elastic-pool-manage-tsql.md), [C#](sql-database-elastic-pool-manage-csharp.md), and the REST API. Elastic pool resources are measured in [eDTUs](sql-database-what-is-a-dtu.md).
-=======
-# What is an Azure SQL Database an Azure SQL elastic pool?
-A SQL Database elastic pool is given a set number of eDTUs, for a set price, on a SQL Database server. These eDTUs are shared among a pool of databases on that server. SQL Database elastic pools provide a simple cost effective solution to manage the performance goals for multiple databases that have widely varying and unpredictable usage patterns. You can create and manage an elastic pool using the [Azure portal](sql-database-elastic-pool-manage-portal.md), [PowerShell](sql-database-elastic-pool-manage-powershell.md), [Transact-SQL](sql-database-elastic-pool-manage-tsql.md), [C#](sql-database-elastic-pool-manage-csharp.md), and the REST API.
->>>>>>> 0d34d2c6
+
 
 > [!NOTE]
 > Elastic pools are generally available (GA) in all Azure regions except West India where it is currently in preview.  GA of elastic pools in this region will occur as soon as possible.
 >
 >
 
-<<<<<<< HEAD
-## How do elastic pools help database resource management?
-A common SaaS application pattern is the single-tenant database model: each customer is given their own database. Each customer (database) has unpredictable resource requirements for memory, IO, and CPU. With these peaks and valleys of demand, how do you allocate resources efficiently and cost-effectively? Traditionally, you had two options: (1) over-provision resources based on peak usage and over pay, or (2) under-provision to save cost, at the expense of performance and customer satisfaction during peaks. Elastic pools solve this problem by ensuring that databases get the performance resources they need and when they need it. They provide a simple resource allocation mechanism within a predictable budget. To learn more about design patterns for SaaS applications using elastic pools, see [Design Patterns for Multi-tenant SaaS Applications with Azure SQL Database](sql-database-design-patterns-multi-tenancy-saas-applications.md).
-=======
-## How it works
+
+## How do elastic pools help manage database resources?
+
 A common SaaS application pattern is the single-tenant database model: each customer (database) is given their own database. Each customer has unpredictable resource requirements for memory, IO, and CPU. With these peaks and valleys of demand, how do you allocate resources efficiently and cost-effectively? Traditionally, you had two options: (1) over-provision resources based on peak usage and over pay, or (2) under-provision to save cost, at the expense of performance and customer satisfaction during peaks. Elastic pools solve this problem by ensuring that databases get the performance resources they need and when they need it. They provide a simple resource allocation mechanism within a predictable budget. To learn more about design patterns for SaaS applications using elastic pools, see [Design Patterns for Multi-tenant SaaS Applications with Azure SQL Database](sql-database-design-patterns-multi-tenancy-saas-applications.md).
->>>>>>> 0d34d2c6
 
 > [!VIDEO https://channel9.msdn.com/Blogs/Azure/Elastic-databases-helps-SaaS-developers-tame-explosive-growth/player]
 >
