<properties
   pageTitle="SQL Database Service Tiers"
   description="Compare performance and business continuity features of Azure SQL Database service tiers to find the right balance of cost and capability as you scale on demand with no downtime."
   services="sql-database"
   documentationCenter=""
   authors="shontnew"
   manager="jeffreyg"
   editor="monicar"/>

<tags
   ms.service="sql-database"
   ms.devlang="na"
   ms.topic="article"
   ms.tgt_pltfrm="na"
   ms.workload="data-management"
<<<<<<< HEAD
   ms.date="09/11/2015"
=======
   ms.date="09/10/2015"
>>>>>>> d82c33b1
   ms.author="shkurhek"/>

# Service Tiers

## Overview
[SQL Database](sql-database-technical-overview.md) Azure SQL Database provides multiple service tiers to handle different types of workloads. You have the option of creating a single database with defined characteristics and pricing. Or you can create multiple databases in an elastic database pool. In both cases, the tiers include **Basic**, **Standard**, and **Premium**. But the characteristics of these tiers vary based on whether you are creating an individual database or a database within an elastic database pool. This article provides an overview of service tiers in both contexts.

## Service tiers
Basic, Standard, and Premium service tiers all have an uptime SLA of 99.99% and offer predictable performance, flexible business continuity options, security features, and hourly billing. The following table provides examples of the tiers best suited for different application workloads.

| Service tier | Target workloads |
|---|---|
| **Basic** | Best suited for a small size database, supporting typically one single active operation at a given time. Examples include databases used for development or testing, or small scale infrequently used applications. |
| **Standard** | The go-to option for most cloud applications, supporting multiple concurrent queries. Examples include workgroup or web applications. |
| **Premium** | Designed for high transactional volume, supporting a large number of concurrent users and requiring the highest level of business continuity capabilities. Examples are databases supporting mission critical applications. |

>[AZURE.NOTE] Web and Business editions are being retired. Find out how to [upgrade Web and Business editions](sql-database-upgrade-new-service-tiers.md). Please read the [Sunset FAQ](http://azure.microsoft.com/pricing/details/sql-database/web-business/) if you plan to continue using Web and Business Editions.

### Service tiers for single databases
For single databases there are multiple performance levels within each service tier, you have the flexibility to choose the level that best meets your workload’s demands. If you need to scale up or down, you can easily change the tiers of your database in the Azure Portal, with zero-downtime for your application. See [Changing Database Service Tiers and Performance Levels](sql-database-scale-up.md) for details.

Performance characteristics listed here apply to databases created using [SQL Database V12](sql-database-v12-whats-new.md). 

[AZURE.INCLUDE [SQL DB service tiers table](../../includes/sql-database-service-tiers-table.md)]

### Service tiers for elastic database pools
In addition to creating and scaling a single database, you also have the option of managing multiple databases within an [elastic database pool](sql-database-elastic-pool.md). All of the databases in an elastic database pool share a common set of resources. The performance characteristics are measured by *elastic Database Transaction Units* (eDTUs). As with single databases, elastic database pools come in three performance tiers: **Basic**, **Standard**, and **Premium**. For elastic databases these three service tiers still define the overall performance limits and several features.  

Elastic database pools allow these databases to share and consume DTU resources without needing to assign a specific performance level to the databases in the pool. For example, a single database in a Standard pool can go from using 0 eDTUs to the maximum database eDTU (either 100 eDTUs defined by the service tier or a custom number that you configure). This allows multiple databases with varying workloads to efficiently use eDTU resources available to the entire pool. 

The following table describes the characteristics of the elastic database pool service tiers.

[AZURE.INCLUDE [SQL DB service tiers table for elastic databases](../../includes/sql-database-service-tiers-table-elastic-db-pools.md)]

>[AZURE.NOTE] Unless otherwise stated, the limits above relate to the shared resources for the pool. For example, the Basic pool has a max sessions of 2400 – 28800 for the pool, but an individual database within that pool has a database limit of 300 sessions (the Basic limit for a single database as specified in the previous section of this topic).

## Understanding DTUs

[AZURE.INCLUDE [SQL DB DTU description](../../includes/sql-database-understanding-dtus.md)]

## Monitoring performance
Monitoring the performance of a SQL Database starts with monitoring the resource utilization relative to the performance level you chose for your database. This relevant data is exposed in the following ways:

1.	The Microsoft Azure Management Portal.

2.	Dynamic Management Views in the user database, and in the master database of the server that contains the user database.

In the [Azure Preview portal](https://portal.azure.com/), you can monitor a single database’s utilization by selecting your database and clicking the **Monitoring** chart. This brings up a **Metric** window that you can change by clicking the **Edit chart** button. Add the following metrics:

- CPU Percentage
- DTU Percentage
- Data IO Percentage
- Storage Percentage

Once you’ve added these metrics, you can continue to view them in the **Monitoring** chart with more details on the **Metric** window. All four metrics show the average utilization percentage relative to the **DTU** of your database.

![service tier monitoring](./media/sql-database-service-tiers/sqldb_service_tier_monitoring.png)

You can also configure alerts on the performance metrics. Click the **Add alert** button in the **Metric** window. Follow the wizard to configure your alert. You have the option to alert if the metrics exceeds a certain threshold or if the metric falls below a certain threshold.

<<<<<<< HEAD
For example, if you expect the workload on your database to grow, you can choose to configure an email alert whenever your database reaches 80% on any of the performance metrics. You can use this as an early warning to figure out when you might have to switch to the next higher performance level.
=======
| Service Tier | Premium P1 | Premium P2 | Premium P4 | Premium P6 (formerly P3) | Premium P11 |
| :-- | :-- | :-- | :-- | :-- | :-- |
| Database Throughput Units (DTUs) | 125 | 250 | 500 | 1000 | 1750 |
| Maximum Database Size | 500 GB | 500 GB | 500 GB | 500 GB | 1 TB |
>>>>>>> d82c33b1

The performance metrics can also help you determine if you are able to downgrade to a lower performance level. Assume you are using a Standard S2 database and all performance metrics show that the database on average does not use more than 10% at any given time. It is likely that the database will work well in Standard S1. However, be aware of workloads that spike or fluctuate before making the decision to move to a lower performance level. 

<<<<<<< HEAD
The same metrics that are exposed in the portal are also available through system views: [sys.resource_stats](https://msdn.microsoft.com/library/dn269979.aspx) in the logical master database of your server, and [sys.dm_db_resource_stats](https://msdn.microsoft.com/library/dn800981.aspx) in the user database (**sys.dm_db_resource_stats** is created in each Basic, Standard, and Premium user database. Web and Business edition databases return an empty result set). Use **sys.resource_stats** if you need to monitor less granular data across a longer period of time. Use **sys.dm_db_resource_stats** if you need to monitor more granular data within a smaller timeframe. For more information, see [Azure SQL Database Performance Guidance](https://msdn.microsoft.com/library/azure/dn369873.aspx).
=======
**Features**


| Service Tier | Premium (P1, P2, P4, P6, P11) |
| :-- | :-- |
| Point-in-time Restore (PITR) | Up to millisecond within last 35 days |
| Disaster Recovery | Active geo-replication, up to 4 online readable secondaries |
| Performance Objectives | Transaction rate per second |
>>>>>>> d82c33b1

For elastic database pools, you can monitor individual databases in the pool with the techniques described in this section. But you can also monitor the pool as a whole. For information, see [Monitor and manage an elastic database pool](sql-database-elastic-pool-portal.md#monitor-and-manage-an-elastic-database-pool).

## Next Steps
Find out more about the pricing for these tiers on [SQL Database Pricing](http://azure.microsoft.com/pricing/details/sql-database/).

If you are interested in managing multiple databases as a group, consider [elastic database pools](sql-database-elastic-pool-guidance.md) along with the associated [price and performance considerations for elastic database pools](sql-database-elastic-pool-guidance.md).

Now that you know about the SQL Database tiers, try them out with a [free trial](http://azure.microsoft.com/pricing/free-trial/) and learn [how to create your first SQL database](sql-database-get-started.md)!
 <|MERGE_RESOLUTION|>--- conflicted
+++ resolved
@@ -13,11 +13,7 @@
    ms.topic="article"
    ms.tgt_pltfrm="na"
    ms.workload="data-management"
-<<<<<<< HEAD
-   ms.date="09/11/2015"
-=======
-   ms.date="09/10/2015"
->>>>>>> d82c33b1
+   ms.date="09/11/2015"
    ms.author="shkurhek"/>
 
 # Service Tiers
@@ -74,33 +70,15 @@
 
 Once you’ve added these metrics, you can continue to view them in the **Monitoring** chart with more details on the **Metric** window. All four metrics show the average utilization percentage relative to the **DTU** of your database.
 
-![service tier monitoring](./media/sql-database-service-tiers/sqldb_service_tier_monitoring.png)
+![service tier monitoring](./media/sql-database-service-tiers/sqldb_service_tier_monitoring.png)
 
 You can also configure alerts on the performance metrics. Click the **Add alert** button in the **Metric** window. Follow the wizard to configure your alert. You have the option to alert if the metrics exceeds a certain threshold or if the metric falls below a certain threshold.
 
-<<<<<<< HEAD
 For example, if you expect the workload on your database to grow, you can choose to configure an email alert whenever your database reaches 80% on any of the performance metrics. You can use this as an early warning to figure out when you might have to switch to the next higher performance level.
-=======
-| Service Tier | Premium P1 | Premium P2 | Premium P4 | Premium P6 (formerly P3) | Premium P11 |
-| :-- | :-- | :-- | :-- | :-- | :-- |
-| Database Throughput Units (DTUs) | 125 | 250 | 500 | 1000 | 1750 |
-| Maximum Database Size | 500 GB | 500 GB | 500 GB | 500 GB | 1 TB |
->>>>>>> d82c33b1
 
 The performance metrics can also help you determine if you are able to downgrade to a lower performance level. Assume you are using a Standard S2 database and all performance metrics show that the database on average does not use more than 10% at any given time. It is likely that the database will work well in Standard S1. However, be aware of workloads that spike or fluctuate before making the decision to move to a lower performance level. 
 
-<<<<<<< HEAD
-The same metrics that are exposed in the portal are also available through system views: [sys.resource_stats](https://msdn.microsoft.com/library/dn269979.aspx) in the logical master database of your server, and [sys.dm_db_resource_stats](https://msdn.microsoft.com/library/dn800981.aspx) in the user database (**sys.dm_db_resource_stats** is created in each Basic, Standard, and Premium user database. Web and Business edition databases return an empty result set). Use **sys.resource_stats** if you need to monitor less granular data across a longer period of time. Use **sys.dm_db_resource_stats** if you need to monitor more granular data within a smaller timeframe. For more information, see [Azure SQL Database Performance Guidance](https://msdn.microsoft.com/library/azure/dn369873.aspx).
-=======
-**Features**
-
-
-| Service Tier | Premium (P1, P2, P4, P6, P11) |
-| :-- | :-- |
-| Point-in-time Restore (PITR) | Up to millisecond within last 35 days |
-| Disaster Recovery | Active geo-replication, up to 4 online readable secondaries |
-| Performance Objectives | Transaction rate per second |
->>>>>>> d82c33b1
+The same metrics that are exposed in the portal are also available through system views: [sys.resource_stats](https://msdn.microsoft.com/library/dn269979.aspx) in the logical master database of your server, and [sys.dm_db_resource_stats](https://msdn.microsoft.com/library/dn800981.aspx) in the user database (**sys.dm_db_resource_stats** is created in each Basic, Standard, and Premium user database. Web and Business edition databases return an empty result set). Use **sys.resource_stats** if you need to monitor less granular data across a longer period of time. Use **sys.dm_db_resource_stats** if you need to monitor more granular data within a smaller timeframe. For more information, see [Azure SQL Database Performance Guidance](https://msdn.microsoft.com/library/azure/dn369873.aspx).
 
 For elastic database pools, you can monitor individual databases in the pool with the techniques described in this section. But you can also monitor the pool as a whole. For information, see [Monitor and manage an elastic database pool](sql-database-elastic-pool-portal.md#monitor-and-manage-an-elastic-database-pool).
 
