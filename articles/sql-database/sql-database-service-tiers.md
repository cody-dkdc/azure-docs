---
title: 'Azure SQL Database purchasing models | Microsoft Docs'
description: Learn about the purchasing models model that are available databases in the Azure SQL Database service.  
services: sql-database
author: CarlRabeler
ms.service: sql-database
ms.custom: DBs & servers
ms.topic: conceptual
<<<<<<< HEAD
ms.date: 09/14/2018
=======
ms.date: 09/23/2018
>>>>>>> f489982b
manager: craigg
ms.author: carlrab

---
# Azure SQL Database purchasing models and resources 

Azure SQL Database enables you to easily purchase fully managed PaaS database engine that fits your performance and cost needs. Depending on the deployment model of Azure SQL Database, you can select the purchasing model that fits your needs: 
 - [Logical servers](sql-database-logical-servers.md) in [Azure SQL Database](sql-database-technical-overview.md) offers two purchasing models for compute, storage, and IO resources: a [DTU-based purchasing model](sql-database-service-tiers-dtu.md) and a [vCore-based purchasing model](sql-database-service-tiers-vcore.md). Within this purchasing model, you can choose [single databases](sql-database-single-databases-manage.md) or [elastic pools](sql-database-elastic-pool.md).
 - [Managed Instances](sql-database-managed-instance.md) in Azure SQL Database only offer the [vCore-based purchasing model](sql-database-service-tiers-vcore.md).

> [!IMPORTANT]
> [Hyperscale databases (preview)](sql-database-hyperscale.md) are only available with the vCore-based purchasing model for single databases with a logical server or within a Managed Instance. 

The following table and chart compare and contrast these two purchasing models.

|**Purchasing model**|**Description**|**Best for**|
|---|---|---|
<<<<<<< HEAD
|DTU-based model|This model is based on a bundled measure of compute, storage, and IO resources. Compute sizes are expressed in terms of Database Transaction Units (DTUs) for single databases and elastic Database Transaction Units (eDTUs) for elastic pools. For more on DTUs and eDTUs, see [What are DTUs and eDTUs](sql-database-service-tiers.md#what-are-database-transaction-units-dtus)?|Best for customers who want simple, pre-configured resource options.| 
|vCore-based model|This model allows you to independently choose compute and storage resources. It also allows you to use Azure Hybrid Benefit for SQL Server to gain cost savings.|Best for customers who value flexibility, control, and transparency.|
=======
|[DTU-based purchasing model](sql-database-service-tiers-dtu.md)|This model is based on a bundled measure of compute, storage, and IO resources. Performance levels are expressed in terms of Database Transaction Units (DTUs) for single databases and elastic Database Transaction Units (eDTUs) for elastic pools. For more on DTUs and eDTUs, see [What are DTUs and eDTUs](sql-database-service-tiers.md#what-are-database-transaction-units-dtus)?|Best for customers who want simple, pre-configured resource options.| 
|[vCore-based purchasing model](sql-database-service-tiers-vcore.md)|This model allows you to independently choose compute and storage resources. It also allows you to use Azure Hybrid Benefit for SQL Server to gain cost savings.|Best for customers who value flexibility, control, and transparency.|
>>>>>>> f489982b
||||  

![pricing model](./media/sql-database-service-tiers/pricing-model.png)

## vCore-based purchasing model 

A virtual core represents the logical CPU offered with an option to choose between generations of hardware and physical characteristics of hardware (for example, number of cores, memory, storage size). The vCore-based purchasing model gives your flexibility, control, transparency of individual resource consumption and a straightforward way to translate on-premises workload requirements to the cloud. This model allows you to choose compute, memory, and storage based upon their workload needs. In the vCore-based purchasing model, you can choose between [General Purpose](sql-database-high-availability.md#standardgeneral-purpose-availability) and [Business critical](sql-database-high-availability.md#premiumbusiness-critical-availability) service tiers for both [single databases](sql-database-single-database-scale.md), [managed instances](sql-database-managed-instance.md), and [elastic pools](sql-database-elastic-pool.md). For single databases, you can also choose the [Hyperscale (preview)](sql-database-hyperscale.md) service tier.

The vCore-based purchasing model enables you to independently choose compute and storage resources, match on-premises performance, and optimize price. In the vCore-based purchasing model, customers pay for:
- Compute (service tier + number of vCores and amount of memory + generation of hardware)
- Type and amount of data and log storage 
- Backup storage (RA-GRS) 

> [!IMPORTANT]
> Compute, IOs, data and log storage are charged per database or elastic pool. Backups storage is charged per each database. For details of Managed Instance charges, refer to [Azure SQL Database Managed Instance](sql-database-managed-instance.md).
> **Region limitations:** The vCore-based purchasing model is not yet available in the following regions: West Europe, France Central, UK South, UK West and Australia Southeast.

If your database or elastic pool consumes more than 300 DTU conversion to vCore may reduce your cost. You can convert using your API of choice or using the Azure portal, with no downtime. However, conversion is not required. If the DTU purchasing model meets your performance and business requirements, you should continue using it. If you decide to convert from the DTU-model to vCore-model, you should select the compute size using the following rule of thumb: each 100 DTU in Standard tier requires at least 1 vCore in General Purpose tier; each 125 DTU in Premium tier requires at least 1 vCore in Business Critical tier.

## DTU-based purchasing model

The Database Transaction Unit (DTU) represents a blended measure of CPU, memory, reads, and writes. The DTU-based purchasing model offers a set of preconfigured bundles of compute resources and included storage to drive different levels of application performance. Customers who prefer the simplicity of a preconfigured bundle and fixed payments each month, may find the DTU-based model more suitable for their needs. In the DTU-based purchasing model, customers can choose between **Basic**, **Standard**, and **Premium** service tiers for both [single databases](sql-database-single-database-scale.md) and [elastic pools](sql-database-elastic-pool.md). This purchase model is not available in [managed instances](sql-database-managed-instance.md).

### What are Database Transaction Units (DTUs)?
For a single Azure SQL database at a specific compute size within a [service tier](sql-database-single-database-scale.md), Microsoft guarantees a certain level of resources for that database (independent of any other database in the Azure cloud), providing a predictable level of performance. The amount of resources is calculated as a number of Database Transaction Units or DTUs and is a bundled measure of compute, storage, and IO resources. The ratio amongst these resources was originally determined by an [OLTP benchmark workload](sql-database-benchmark-overview.md), designed to be typical of real-world OLTP workloads. When your workload exceeds the amount of any of these resources, your throughput is throttled - resulting in slower performance and timeouts. The resources used by your workload do not impact the resources available to other SQL databases in the Azure cloud, and the resources used by other workloads do not impact the resources available to your SQL database.

![bounding box](./media/sql-database-what-is-a-dtu/bounding-box.png)

DTUs are most useful for understanding the relative amount of resources between Azure SQL databases at different compute sizes and service tiers. For example, doubling the DTUs by increasing the compute size of a database equates to doubling the set of resources available to that database. For example, a Premium P11 database with 1750 DTUs provides 350x more DTU compute power than a Basic database with 5 DTUs.  

To gain deeper insight into the resource (DTU) consumption of your workload, use [Azure SQL Database Query Performance Insight](sql-database-query-performance.md) to:

- Identify the top queries by CPU/Duration/Execution count that can potentially be tuned for improved performance. For example, an IO intensive query might benefit from the use of [in-memory optimization techniques](sql-database-in-memory.md) to make better use of the available memory at a certain service tier and compute size.
- Drill down into the details of a query, view its text and history of resource utilization.
- Access performance tuning recommendations that show actions performed by [SQL Database Advisor](sql-database-advisor.md).

### What are elastic Database Transaction Units (eDTUs)?
Rather than provide a dedicated set of resources (DTUs) that may not always be needed for a SQL Database that is always available, you can place databases into an [elastic pool](sql-database-elastic-pool.md) on a SQL Database server that shares a pool of resources among those databases. The shared resources in an elastic pool are measured by elastic Database Transaction Units or eDTUs. Elastic pools provide a simple cost effective solution to manage the performance goals for multiple databases having widely varying and unpredictable usage patterns. An elastic pool guarantees resources cannot be consumed by one database in the pool, while ensuring each database in the pool always has a minimum amount of necessary resources available. 

![Intro to SQL Database: eDTUs by tier and level](./media/sql-database-what-is-a-dtu/sqldb_elastic_pools.png)

A pool is given a set number of eDTUs for a set price. Within the elastic pool, individual databases are given the flexibility to auto-scale within the configured boundaries. A database under heavier load will consume more eDTUs to meet demand. Databases under lighter loads will consume less eDTUs. Databases with no load will consume no eDTUs. By provisioning resources for the entire pool, rather than per database, management tasks are simplified, providing a predictable budget for the pool.

Additional eDTUs can be added to an existing pool with no database downtime and with no impact on the databases in the pool. Similarly, if extra eDTUs are no longer needed, they can be removed from an existing pool at any point in time. You can add or subtract databases to the pool or limit the amount of eDTUs a database can use under heavy load to reserve eDTUs for other databases. If a database is predictably under-utilizing resources, you can move it out of the pool and configure it as a single database with a predictable amount of required resources.

### How can I determine the number of DTUs needed by my workload?
If you are looking to migrate an existing on-premises or SQL Server virtual machine workload to Azure SQL Database, you can use the [DTU Calculator](http://dtucalculator.azurewebsites.net/) to approximate the number of DTUs needed. For an existing Azure SQL Database workload, you can use [SQL Database Query Performance Insight](sql-database-query-performance.md) to understand your database resource consumption (DTUs) to gain deeper insight for optimizing your workload. You can also use the [sys.dm_db_ resource_stats](https://msdn.microsoft.com/library/dn800981.aspx) DMV to view resource consumption for the last hour. Alternatively, the catalog view [sys.resource_stats](http://msdn.microsoft.com/library/dn269979.aspx) displays resource consumption for the last 14 days, but at a lower fidelity of five-minute averages.

### How do I know if I could benefit from an elastic pool of resources?
Pools are suited for a large number of databases with specific utilization patterns. For a given database, this pattern is characterized by a low utilization average with relatively infrequent utilization spikes. SQL Database automatically evaluates the historical resource usage of databases in an existing SQL Database server and recommends the appropriate pool configuration in the Azure portal. For more information, see [when should an elastic pool be used?](sql-database-elastic-pool.md)


## Next steps

- For vCore-based purchasing model, see [vCore-based purchasing model](sql-database-service-tiers-vcore.md)
- For the DTU-based purchasing model, see [DTU-based purchasing model](sql-database-service-tiers-dtu.md).<|MERGE_RESOLUTION|>--- conflicted
+++ resolved
@@ -6,11 +6,7 @@
 ms.service: sql-database
 ms.custom: DBs & servers
 ms.topic: conceptual
-<<<<<<< HEAD
 ms.date: 09/14/2018
-=======
-ms.date: 09/23/2018
->>>>>>> f489982b
 manager: craigg
 ms.author: carlrab
 
@@ -28,13 +24,8 @@
 
 |**Purchasing model**|**Description**|**Best for**|
 |---|---|---|
-<<<<<<< HEAD
 |DTU-based model|This model is based on a bundled measure of compute, storage, and IO resources. Compute sizes are expressed in terms of Database Transaction Units (DTUs) for single databases and elastic Database Transaction Units (eDTUs) for elastic pools. For more on DTUs and eDTUs, see [What are DTUs and eDTUs](sql-database-service-tiers.md#what-are-database-transaction-units-dtus)?|Best for customers who want simple, pre-configured resource options.| 
 |vCore-based model|This model allows you to independently choose compute and storage resources. It also allows you to use Azure Hybrid Benefit for SQL Server to gain cost savings.|Best for customers who value flexibility, control, and transparency.|
-=======
-|[DTU-based purchasing model](sql-database-service-tiers-dtu.md)|This model is based on a bundled measure of compute, storage, and IO resources. Performance levels are expressed in terms of Database Transaction Units (DTUs) for single databases and elastic Database Transaction Units (eDTUs) for elastic pools. For more on DTUs and eDTUs, see [What are DTUs and eDTUs](sql-database-service-tiers.md#what-are-database-transaction-units-dtus)?|Best for customers who want simple, pre-configured resource options.| 
-|[vCore-based purchasing model](sql-database-service-tiers-vcore.md)|This model allows you to independently choose compute and storage resources. It also allows you to use Azure Hybrid Benefit for SQL Server to gain cost savings.|Best for customers who value flexibility, control, and transparency.|
->>>>>>> f489982b
 ||||  
 
 ![pricing model](./media/sql-database-service-tiers/pricing-model.png)
