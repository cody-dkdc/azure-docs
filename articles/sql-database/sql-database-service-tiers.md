--- conflicted
+++ resolved
@@ -20,11 +20,8 @@
 
 ---
 # SQL Database options and performance: Understand what's available in each service tier
-<<<<<<< HEAD
-[Azure SQL Database](sql-database-technical-overview.md) offers three service tiers, **Basic**, **Standard**, and **Premium**, with multiple performance levels to handle different workloads. Higher performance levels provide increased resources designed to deliver increasingly higher throughput. You can change [service tiers and performance levels dynamically](sql-database-service-tiers.md) without downtime. Basic, Standard, and Premium service tiers all have an uptime SLA of 99.99%, flexible business continuity options, security features, and hourly billing. 
-=======
+
 [Azure SQL Database](sql-database-technical-overview.md) offers three [service tiers](sql-database-service-tiers.md), **Basic**, **Standard**, and **Premium**, with multiple performance levels to handle different workloads. Higher performance levels provide increasings resources designed to deliver increasingly higher throughput. You can change service tiers and performance levels dynamically without downtime. Basic, Standard, and Premium service tiers all have an uptime SLA of 99.99%, flexible business continuity options, security features, and hourly billing. 
->>>>>>> 9717ce32
 
 You can create single databases with dedicated resources on the [performance level](sql-database-service-tiers.md#single-database-service-tiers-and-performance-levels) selected. You can also manage multiple databases in an [elastic pool](sql-database-service-tiers.md#elastic-pool-service-tiers-and-performance-in-edtus) in which the resources are shared across the databases. The resources available for single databases are expressed in terms of Database Transaction Units (DTUs) and for elastic pools in terms of elastic DTUs (eDTUs). For more on DTUs and eDTUs, see [What is a DTU?](sql-database-what-is-a-dtu.md) 
 
