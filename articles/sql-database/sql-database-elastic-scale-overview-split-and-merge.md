--- conflicted
+++ resolved
@@ -62,11 +62,7 @@
 
 **Consistent shardlet connections**
 
-<<<<<<< HEAD
 When data movement starts for a new batch of shardlets, any shard-map provided data-dependent routing connections to the shard storing the shardlet are killed and subsequent connections from the shard map APIs to the shardlets are blocked while the data movement is in progress in order to avoid inconsistencies. Connections to other shardlets on the same shard will also get killed, but will succeed again immediately on retry. Once the batch is moved, the shardlets are marked online again for the target shard and the source data is removed from the source shard. The service goes through these steps for every batch until all shardlets have been moved. This will lead to several connection kill operations during the course of the complete split/merge/move operation.  
-=======
-When data movement starts for a new batch of shardlets, any shard-map provided data-dependent routing connections to the shard storing the shardlet are killed and subsequent connections from the shard map APIs to these shardlets are blocked while the data movement is in progress in order to avoid inconsistencies. Connections to other shardlets on the same shard will also get killed, but will succeed again immediately on retry. Once the batch is moved, the shardlets are marked online again for the target shard and the source data is removed from the source shard. The service goes through these steps for every batch until all shardlets have been moved. This will lead to several connection kill operations during the course of the complete split/merge/move operation.  
->>>>>>> f2acfe39
 
 **Managing shardlet availability**
 
@@ -142,11 +138,7 @@
 * **Timestamp**: The time and date when the request was started.
 * **OperationId**: A GUID that uniquely identifies the request. This request can also be used to cancel the operation while it is still ongoing.
 * **Status**: The current state of the request. For ongoing requests, it also lists the current phase in which the request is.
-<<<<<<< HEAD
 * **CancelRequest**: A flag that indicates whether the request has been canceled.
-=======
-* **CancelRequest**: A flag that indicates whether the request has been ed.
->>>>>>> f2acfe39
 * **Progress**: A percentage estimate of completion for the operation. A value of 50 indicates that the operation is approximately 50% complete.
 * **Details**: An XML value that provides a more detailed progress report. The progress report is periodically updated as sets of rows are copied from source to target. In case of failures or exceptions, this column also includes more detailed information about the failure.
 
