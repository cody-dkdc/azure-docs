--- conflicted
+++ resolved
@@ -67,11 +67,7 @@
 - Grant the SQL Database server access to the key vault using its Azure Active Directory (Azure AD) Identity.  When using the Portal UI, the Azure AD identity gets automatically created and the key vault access permissions are granted to the server.  Using PowerShell to configure TDE with BYOK, the Azure AD identity must be created and completion should be verified. See [Configure TDE with BYOK](transparent-data-encryption-byok-azure-sql-configure.md) and [Configure TDE with BYOK for Managed Instance](https://aka.ms/sqlmibyoktdepowershell) for detailed step-by-step instructions when using PowerShell.
 
   > [!NOTE]
-<<<<<<< HEAD
-  > If the Azure AD Identity **is accidentally deleted or the server’s permissions are revoked** using the key vault’s access policy, the  server loses access to the key vault, and TDE encrypted databases are inaccessible within 24 hours.
-=======
   > If the Azure AD Identity **is accidentally deleted or the server’s permissions are revoked** using the key vault’s access policy or inadvertently by moving the server to a different subscription, the  server loses access to the key vault, and TDE encrypted databases are inaccessible within 24 hours.  
->>>>>>> 6a383dfd
 
 - When using firewalls and virtual networks with Azure Key Vault, you must configure the following: 
   - Allow trusted Microsoft services to bypass this firewall – chose YES
