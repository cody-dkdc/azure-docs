--- conflicted
+++ resolved
@@ -11,22 +11,13 @@
 ms.author: moslake
 ms.reviewer: genemi,amagarwa,maboja, jrasnick
 manager: craigg
-<<<<<<< HEAD
-ms.date: 03/12/2019
-=======
 ms.date: 05/14/2019
->>>>>>> 6a383dfd
 ---
 # PowerShell for DNS Alias to Azure SQL Database
 
 This article provides a PowerShell script that demonstrates how you can manage a DNS alias for Azure SQL Database. The script runs the following cmdlets which takes the following actions:
 
 [!INCLUDE [updated-for-az](../../includes/updated-for-az.md)]
-<<<<<<< HEAD
-> [!IMPORTANT]
-> The PowerShell Azure Resource Manager module is still supported by Azure SQL Database, but all future development is for the Az.Sql module. For these cmdlets, see [AzureRM.Sql](https://docs.microsoft.com/powershell/module/AzureRM.Sql/). The arguments for the commands in the Az module and in the AzureRm modules are substantially identical.
-=======
->>>>>>> 6a383dfd
 
 The cmdlets used in the code example are the following:
 
