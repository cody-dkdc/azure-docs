---
title: Azure SQL Database In-Memory technologies | Microsoft Docs
description: Azure SQL Database In-Memory technologies greatly improve the performance of transactional and analytics workloads. Learn how to take advantage of these technologies.
services: sql-database
documentationCenter: ''
author: jodebrui
manager: jhubbard
editor: ''

ms.assetid: 250ef341-90e5-492f-b075-b4750d237c05
ms.service: sql-database
ms.custom: development
ms.workload: data-management
ms.tgt_pltfrm: na
ms.devlang: na
ms.topic: article
ms.date: 12/07/2016
ms.author: jodebrui
---

# Optimize performance by using In-Memory technologies in SQL Database

By using In-Memory technologies in Azure SQL Database, you can achieve performance improvements with various workloads: transactional (online transactional processing (OLTP)), analytics (online analytical processing (OLAP)), and mixed (hybrid transaction/analytical processing (HTAP)). Because of the more efficient query and transaction processing, In-Memory technologies also help you to reduce cost. You typically don't need to upgrade the pricing tier of the database to achieve performance gains. In some cases, you might even be able reduce the pricing tier, while still seeing performance improvements with In-Memory technologies.

Here are two examples of how In-Memory OLTP helped to significantly improve performance:

- By using In-Memory OLTP, [Quorum Business Solutions was able to double their workload while improving DTUs (i.e., resource consumption) by 70%](https://customers.microsoft.com/en-US/story/quorum-doubles-key-databases-workload-while-lowering-dtu-with-sql-database).
- The following video demonstrates significant improvement in resource consumption with a sample workload: [In-Memory OLTP in Azure SQL Database](https://channel9.msdn.com/Shows/Data-Exposed/In-Memory-OTLP-in-Azure-SQL-DB).

In-Memory technologies are available in all databases in the Premium tier, including databases in Premium elastic pools.
<<<<<<< HEAD

The following video explains potential performance gains with In-Memory technologies in Azure SQL Database. Remember that the performance gain that you see always depends on many factors, including the nature of the workload and data, access pattern of the database, and so on.

> [!VIDEO https://channel9.msdn.com/Blogs/Windows-Azure/Azure-SQL-Database-In-Memory-Technologies/player]
=======

The following video explains potential performance gains with In-Memory technologies in Azure SQL Database. Remember that the performance gain that you see always depends on many factors, including the nature of the workload and data, access pattern of the database, and so on.

> [!VIDEO https://channel9.msdn.com/Blogs/Azure/Azure-SQL-Database-In-Memory-Technologies/player]
>>>>>>> e8cfaf0d
>
>

Azure SQL Database has the following In-Memory technologies:

- *In-Memory OLTP* increases throughput and reduces latency for transaction processing. Scenarios that benefit from In-Memory OLTP are: high-throughput transaction processing such as trading and gaming, data ingestion from events or IoT devices, caching, data load, and temporary table and table variable scenarios.
- *Clustered columnstore indexes* reduce your storage footprint (up to 10 times) and improve performance for reporting and analytics queries. You can use it with fact tables in your data marts to fit more data in your database and improve performance. Also, you can use it with historical data in your operational database to archive and be able to query up to 10 times more data.
- *Nonclustered columnstore indexes* for HTAP help you to gain real-time insights into your business through querying the operational database directly, without the need to run an expensive extract, transform, and load (ETL) process and wait for the data warehouse to be populated. Nonclustered columnstore indexes allow very fast execution of analytics queries on the OLTP database, while reducing the impact on the operational workload.
- You can also combine In-Memory OLTP and columnstore indexes. You can have a memory-optimized table with a columnstore index. This allows you to both perform very fast transaction processing and run analytics queries very quickly on the same data.

Both columnstore indexes and In-Memory OLTP have been part of the SQL Server product since 2012 and 2014, respectively. Azure SQL Database and SQL Server share the same implementation of In-Memory technologies. Going forward, new capabilities for these technologies are released in Azure SQL Database first, before they are released in SQL Server.

This topic describes aspects of In-Memory OLTP and columnstore indexes that are specific to Azure SQL Database and also includes samples. First, you'll see the impact of these technologies on storage and data size limits. Then, you'll see how to manage the movement of databases that use these technologies between the different pricing tiers. Finally, you'll see two samples that illustrate the use of In-Memory OLTP, as well as columnstore indexes in Azure SQL Database.

See the following resources for more information.

In-depth information about the technologies:

- [In-Memory OLTP Overview and Usage Scenarios](https://msdn.microsoft.com/library/mt774593.aspx) (includes references to customer case studies and information to get started)
- [Documentation for In-Memory OLTP](http://msdn.microsoft.com/library/dn133186.aspx)
- [Columnstore Indexes Guide](https://msdn.microsoft.com/library/gg492088.aspx)
- Hybrid transactional/analytical processing (HTAP), also known as [real-time operational analytics](https://msdn.microsoft.com/library/dn817827.aspx)

A quick primer on In-Memory OLTP: [Quick Start 1: In-Memory OLTP Technologies for Faster T-SQL Performance](http://msdn.microsoft.com/library/mt694156.aspx) (another article to help you get started)

In-depth videos about the technologies:

- [In-Memory OLTP in Azure SQL Database](https://channel9.msdn.com/Shows/Data-Exposed/In-Memory-OTLP-in-Azure-SQL-DB) (which contains a demo of performance benefits and steps to reproduce these results yourself)
- [In-Memory OLTP Videos: What it is and When/How to use it](https://blogs.msdn.microsoft.com/sqlserverstorageengine/2016/10/03/in-memory-oltp-video-what-it-is-and-whenhow-to-use-it/)
- [Columnstore Index: In-Memory Analytics (i.e. columnstore index) Videos from Ignite 2016](https://blogs.msdn.microsoft.com/sqlserverstorageengine/2016/10/04/columnstore-index-in-memory-analytics-i-e-columnstore-index-videos-from-ignite-2016/)

## Storage and data size

### Data size and storage cap for In-Memory OLTP

In-Memory OLTP includes memory-optimized tables, which are used for storing user data. These tables are required to fit in memory. Because you manage memory directly in the SQL Database service, we have the  concept of a quota for user data. This idea is referred to as *In-Memory OLTP storage*.

Each supported standalone database pricing tier and each elastic pool pricing tier includes a certain amount of In-Memory OLTP storage. At the time of writing, you get a gigabyte of storage for every 125 database transaction units (DTUs) or elastic database transaction units (eDTUs).

The [SQL Database service tiers](sql-database-service-tiers.md) article has the official list of the In-Memory OLTP storage that is available for each supported standalone database and elastic pool pricing tier.

The following counts toward your In-Memory OLTP storage cap:

- Active user data rows in memory-optimized tables and table variables. Note that old row versions don't count toward the cap.
- Indexes on memory-optimized tables.
- Operational overhead of ALTER TABLE operations.

If you hit the cap, you'll receive an out-of-quota error and will no longer be able to insert or update data. To mitigate this, delete data or increase the pricing tier of the database or pool.

For details about monitoring In-Memory OLTP storage utilization and configuring alerts when you almost hit the cap, see [Monitor In-Memory storage](sql-database-in-memory-oltp-monitoring.md).

#### About elastic pools

With elastic pools, the In-Memory OLTP storage is shared across all databases in the pool. Therefore, the usage in one database can potentially affect other databases. Two mitigations for this are:

- Configure a Max-eDTU for databases that is lower than the eDTU count for the pool as a whole. This caps the In-Memory OLTP storage utilization in any database in the pool to the size that corresponds to the eDTU count.
- Configure a Min-eDTU that is greater than 0. This guarantees that each database in the pool has the amount of available In-Memory OLTP storage that corresponds to the configured Min-eDTU.

### Data size and storage for columnstore indexes

Columnstore indexes aren't required to fit in memory. Therefore, the only cap on the size of the indexes is the maximum overall database size, which is documented in the [SQL Database service tiers](sql-database-service-tiers.md) article.

When you use clustered columnstore indexes, columnar compression is used for the base table storage. This can significantly reduce the storage footprint of your user data, which means that you can fit more data in the database. And this can be further increased with [columnar archival compression](https://msdn.microsoft.com/library/cc280449.aspx#Using Columnstore and Columnstore Archive Compression). The amount of compression that you can achieve depends on the nature of the data, but 10 times the compression is not uncommon.

For example, if you have a database with a maximum size of 1 terabyte (TB) and you achieve 10 times the compression by using columnstore indexes, you can fit a total of 10 TB of user data in the database.

When you use nonclustered columnstore indexes, the base table is still stored in the traditional rowstore format. Therefore, the storage savings aren't as big as with clustered columnstore indexes. However, if you're replacing a number of traditional nonclustered indexes with a single columnstore index, you can still see an overall savings in the storage footprint for the table.

## Moving databases that use In-Memory technologies between pricing tiers

You don't need to have special considerations for increasing the pricing tier for a database that uses In-Memory technologies because higher pricing tiers always have more functionality and more resources. Decreasing the pricing tier can have implications for your database. This is especially true when you're moving from Premium to Standard or Basic, and when you're moving a database that uses In-Memory OLTP to a lower Premium tier. The same considerations apply when you're lowering the pricing tier of an elastic pool or moving databases with In-Memory technologies into a Standard or Basic elastic pool.

### In-Memory OLTP

*Downgrading to Basic/Standard*: In-Memory OLTP isn't supported in databases in the Standard or Basic tier. In addition, it isn't possible to move a database that has any In-Memory OLTP objects to the Standard or Basic tier.

Before you downgrade the database to Standard/Basic, remove all memory-optimized tables and table types, as well as all natively compiled T-SQL modules.

There is a programmatic way to understand whether a given database supports In-Memory OLTP. You can execute the following Transact-SQL query:

```
SELECT DatabasePropertyEx(DB_NAME(), 'IsXTPSupported');
```

If the query returns **1**, In-Memory OLTP is supported in this database.


*Downgrading to a lower Premium tier*: Data in memory-optimized tables must fit within the In-Memory OLTP storage that is associated with the pricing tier of the database or is available in the elastic pool. If you try to lower the pricing tier or move the database into a pool that doesn't have enough available In-Memory OLTP storage, the operation will fail.

### Columnstore indexes

*Downgrading to Basic/Standard*: Columnstore indexes aren't supported in databases in the Standard or Basic tier. When you downgrade a database to Standard/Basic, columnstore indexes will become unavailable. If you use a clustered columnstore index, this means that the table as a whole becomes unavailable.

Before you downgrade the database to Standard/Basic, drop all clustered columnstore indexes.

*Downgrading to a lower Premium tier*: This will succeed as long as the database as a whole fits within the maximum database size for the target pricing tier or available storage in the elastic pool. There is no specific impact from the columnstore indexes.


<a id="install_oltp_manuallink" name="install_oltp_manuallink"></a>

&nbsp;

## 1. Install the In-Memory OLTP sample

You can create the AdventureWorksLT [V12] sample database with a few clicks in the [Azure portal](https://portal.azure.com/). Then, the steps in this section explain how you can enrich your AdventureWorksLT database with In-Memory OLTP objects and demonstrate performance benefits.

For a more simplistic, but more visually appealing performance demo for In-Memory OLTP, see:

- Release: [in-memory-oltp-demo-v1.0](https://github.com/Microsoft/sql-server-samples/releases/tag/in-memory-oltp-demo-v1.0)
- Source code: [in-memory-oltp-demo-source-code](https://github.com/Microsoft/sql-server-samples/tree/master/samples/features/in-memory/ticket-reservations)

#### Installation steps

1. In the [Azure portal](https://portal.azure.com/), create a Premium database on a V12 server. Set the **Source** to the AdventureWorksLT [V12] sample database. For detailed instructions, see [Create your first Azure SQL database](sql-database-get-started.md).

2. Connect to the database with SQL Server Management Studio [(SSMS.exe)](http://msdn.microsoft.com/library/mt238290.aspx).

3. Copy the [In-Memory OLTP Transact-SQL script](https://raw.githubusercontent.com/Microsoft/sql-server-samples/master/samples/features/in-memory/t-sql-scripts/sql_in-memory_oltp_sample.sql) to your clipboard. The T-SQL script creates the necessary In-Memory objects in the AdventureWorksLT sample database that you created in step 1.

4. Paste the T-SQL script into SSMS, and then execute the script. The `MEMORY_OPTIMIZED = ON` clause CREATE TABLE statements are crucial. For example:


```
CREATE TABLE [SalesLT].[SalesOrderHeader_inmem](
	[SalesOrderID] int IDENTITY NOT NULL PRIMARY KEY NONCLUSTERED ...,
	...
) WITH (MEMORY_OPTIMIZED = ON);
```


#### Error 40536


If you get error 40536 when you run the T-SQL script, run the following T-SQL script to verify whether the database supports In-Memory:


```
SELECT DatabasePropertyEx(DB_Name(), 'IsXTPSupported');
```


A result of **0** means that In-Memory isn't supported, and **1** means that it is supported. To diagnose the problem, ensure that the database is at the Premium service tier.


#### About the created memory-optimized items

**Tables**: The sample contains the following memory-optimized tables:

- SalesLT.Product_inmem
- SalesLT.SalesOrderHeader_inmem
- SalesLT.SalesOrderDetail_inmem
- Demo.DemoSalesOrderHeaderSeed
- Demo.DemoSalesOrderDetailSeed


You can inspect memory-optimized tables through the **Object Explorer** in SSMS. Right-click **Tables** > **Filter** > **Filter Settings** > **Is Memory Optimized**. The value equals 1.


Or you can query the catalog views, such as:


```
SELECT is_memory_optimized, name, type_desc, durability_desc
	FROM sys.tables
	WHERE is_memory_optimized = 1;
```


**Natively compiled stored procedure**: You can inspect SalesLT.usp_InsertSalesOrder_inmem through a catalog view query:


```
SELECT uses_native_compilation, OBJECT_NAME(object_id), definition
	FROM sys.sql_modules
	WHERE uses_native_compilation = 1;
```


&nbsp;

### Run the sample OLTP workload

The only difference between the following two *stored procedures* is that the first procedure uses memory-optimized versions of the tables, while the second procedure uses the regular on-disk tables:

- SalesLT**.**usp_InsertSalesOrder**_inmem**
- SalesLT**.**usp_InsertSalesOrder**_ondisk**


In this section, you see how to use the handy **ostress.exe** utility to execute the two stored procedures at stressful levels. You can compare how long it takes for the two stress runs to finish.


When you run ostress.exe, we recommend that you pass parameter values designed for both of the following:

- Run a large number of concurrent connections, by using -n100.
- Have each connection loop hundreds of times, by using -r500.


However, you might want to start with much smaller values like -n10 and -r50 to ensure that everything is working.


### Script for ostress.exe


This section displays the T-SQL script that is embedded in our ostress.exe command line. The script uses items that were created by the T-SQL script that you installed earlier.


The following script inserts a sample sales order with five line items into the following memory-optimized *tables*:

- SalesLT.SalesOrderHeader_inmem
- SalesLT.SalesOrderDetail_inmem


```
DECLARE
	@i int = 0,
	@od SalesLT.SalesOrderDetailType_inmem,
	@SalesOrderID int,
	@DueDate datetime2 = sysdatetime(),
	@CustomerID int = rand() * 8000,
	@BillToAddressID int = rand() * 10000,
	@ShipToAddressID int = rand() * 10000;

INSERT INTO @od
	SELECT OrderQty, ProductID
	FROM Demo.DemoSalesOrderDetailSeed
	WHERE OrderID= cast((rand()*60) as int);

WHILE (@i < 20)
begin;
	EXECUTE SalesLT.usp_InsertSalesOrder_inmem @SalesOrderID OUTPUT,
		@DueDate, @CustomerID, @BillToAddressID, @ShipToAddressID, @od;
	SET @i = @i + 1;
end
```


To make the *_ondisk* version of the preceding T-SQL script for ostress.exe, you would simply replace both occurrences of the *_inmem* substring with *_ondisk*. These replacements affect the names of tables and stored procedures.


### Install RML utilities and ostress


Ideally, you would plan to run ostress.exe on an Azure virtual machine (VM). You would create an [Azure VM](https://azure.microsoft.com/documentation/services/virtual-machines/) in the same Azure geographic region where your AdventureWorksLT database resides. But you can run ostress.exe on your laptop instead.


On the VM, or on whatever host you choose, install the Replay Markup Language (RML) utilities. The utilities include ostress.exe.

For more information, see:
- The ostress.exe discussion in [Sample Database for In-Memory OLTP](http://msdn.microsoft.com/library/mt465764.aspx).
- [Sample Database for In-Memory OLTP](http://msdn.microsoft.com/library/mt465764.aspx).
- The [blog for installing ostress.exe](http://blogs.msdn.com/b/psssql/archive/2013/10/29/cumulative-update-2-to-the-rml-utilities-for-microsoft-sql-server-released.aspx).



<!--
dn511655.aspx is for SQL 2014,
[Extensions to AdventureWorks to Demonstrate In-Memory OLTP]
(http://msdn.microsoft.com/library/dn511655&#x28;v=sql.120&#x29;.aspx)

whereas for SQL 2016+
[Sample Database for In-Memory OLTP]
(http://msdn.microsoft.com/library/mt465764.aspx)
-->



### Run the *_inmem* stress workload first


You can use an *RML Cmd Prompt* window to run our ostress.exe command line. The command-line parameters direct ostress to:

- Run 100 connections concurrently (-n100).
- Have each connection run the T-SQL script 50 times (-r50).


```
ostress.exe -n100 -r50 -S<servername>.database.windows.net -U<login> -P<password> -d<database> -q -Q"DECLARE @i int = 0, @od SalesLT.SalesOrderDetailType_inmem, @SalesOrderID int, @DueDate datetime2 = sysdatetime(), @CustomerID int = rand() * 8000, @BillToAddressID int = rand() * 10000, @ShipToAddressID int = rand()* 10000; INSERT INTO @od SELECT OrderQty, ProductID FROM Demo.DemoSalesOrderDetailSeed WHERE OrderID= cast((rand()*60) as int); WHILE (@i < 20) begin; EXECUTE SalesLT.usp_InsertSalesOrder_inmem @SalesOrderID OUTPUT, @DueDate, @CustomerID, @BillToAddressID, @ShipToAddressID, @od; set @i += 1; end"
```


To run the preceding ostress.exe command line:


1. Reset the database data content by running the following command in SSMS to delete all the data that was inserted by any previous runs:
```
EXECUTE Demo.usp_DemoReset;
```

2. Copy the text of the preceding ostress.exe command line to your clipboard.

3. Replace the `<placeholders>` for the parameters -S -U -P -d with the correct real values.

4. Run your edited command line in an RML Cmd window.


#### Result is a duration


When ostress.exe finishes, it writes the run duration as its final line of output in the RML Cmd window. For example, a shorter test run lasted about 1.5 minutes:

`11/12/15 00:35:00.873 [0x000030A8] OSTRESS exiting normally, elapsed time: 00:01:31.867`


#### Reset, edit for *_ondisk*, then rerun


After you have the result from the *_inmem* run, perform the following steps for the *_ondisk* run:


1. Reset the database by running the following command in SSMS to delete all the data that was inserted by the previous run:
```
EXECUTE Demo.usp_DemoReset;
```

2. Edit the ostress.exe command line to replace all *_inmem* with *_ondisk*.

3. Rerun ostress.exe for the second time, and capture the duration result.

4. Again, reset the database (for responsibly deleting what can be a large amount of test data).


#### Expected comparison results

Our In-Memory tests have shown that performance improved by **nine times** for this simplistic workload, with ostress running on an Azure VM in the same Azure region as the database.

<a id="install_analytics_manuallink" name="install_analytics_manuallink"></a>

&nbsp;

## 2. Install the In-Memory Analytics sample


In this section, you compare the IO and statistics results when you're using a columnstore index versus a traditional b-tree index.


For real-time analytics on an OLTP workload, it's often best to use a nonclustered columnstore index. For details, see [Columnstore Indexes Described](http://msdn.microsoft.com/library/gg492088.aspx).



### Prepare the columnstore analytics test


1. Use the Azure portal to create a fresh AdventureWorksLT database from the sample.
 - Use that exact name.
 - Choose any Premium service tier.

2. Copy the [sql_in-memory_analytics_sample](https://raw.githubusercontent.com/Microsoft/sql-server-samples/master/samples/features/in-memory/t-sql-scripts/sql_in-memory_analytics_sample.sql) to your clipboard.
 - The T-SQL script creates the necessary In-Memory objects in the AdventureWorksLT sample database that you created in step 1.
 - The script creates the Dimension table and two fact tables. The fact tables are populated with 3.5 million rows each.
 - The script might take 15 minutes to complete.

3. Paste the T-SQL script into SSMS, and then execute the script. The **COLUMNSTORE** keyword in the **CREATE INDEX** statement is crucial, as in:<br/>`CREATE NONCLUSTERED COLUMNSTORE INDEX ...;`

4. Set AdventureWorksLT to compatibility level 130:<br/>`ALTER DATABASE AdventureworksLT SET compatibility_level = 130;`

    Level 130 is not directly related to In-Memory features. But level 130 generally provides faster query performance than 120.


#### Key tables and columnstore indexes


- dbo.FactResellerSalesXL_CCI is a table that has a clustered columnstore index, which has advanced compression at the *data* level.

- dbo.FactResellerSalesXL_PageCompressed is a table that has an equivalent regular clustered index, which is compressed only at the *page* level.


#### Key queries to compare the columnstore index


There are [several T-SQL query types that you can run](https://raw.githubusercontent.com/Microsoft/sql-server-samples/master/samples/features/in-memory/t-sql-scripts/clustered_columnstore_sample_queries.sql) to see performance improvements. In step 2 in the T-SQL script, pay attention to this pair of queries. They differ only on one line:


- `FROM FactResellerSalesXL_PageCompressed a`
- `FROM FactResellerSalesXL_CCI a`


A clustered columnstore index is in the FactResellerSalesXL\_CCI table.

The following T-SQL script excerpt prints statistics for IO and TIME for the query of each table.


```
/*********************************************************************
Step 2 -- Overview
-- Page Compressed BTree table v/s Columnstore table performance differences
-- Enable actual Query Plan in order to see Plan differences when Executing
*/
-- Ensure Database is in 130 compatibility mode
ALTER DATABASE AdventureworksLT SET compatibility_level = 130
GO

-- Execute a typical query that joins the Fact Table with dimension tables
-- Note this query will run on the Page Compressed table, Note down the time
SET STATISTICS IO ON
SET STATISTICS TIME ON
GO

SELECT c.Year
	,e.ProductCategoryKey
	,FirstName + ' ' + LastName AS FullName
	,count(SalesOrderNumber) AS NumSales
	,sum(SalesAmount) AS TotalSalesAmt
	,Avg(SalesAmount) AS AvgSalesAmt
	,count(DISTINCT SalesOrderNumber) AS NumOrders
	,count(DISTINCT a.CustomerKey) AS CountCustomers
FROM FactResellerSalesXL_PageCompressed a
INNER JOIN DimProduct b ON b.ProductKey = a.ProductKey
INNER JOIN DimCustomer d ON d.CustomerKey = a.CustomerKey
Inner JOIN DimProductSubCategory e on e.ProductSubcategoryKey = b.ProductSubcategoryKey
INNER JOIN DimDate c ON c.DateKey = a.OrderDateKey
GROUP BY e.ProductCategoryKey,c.Year,d.CustomerKey,d.FirstName,d.LastName
GO
SET STATISTICS IO OFF
SET STATISTICS TIME OFF
GO


-- This is the same Prior query on a table with a clustered columnstore index CCI
-- The comparison numbers are even more dramatic the larger the table is (this is an 11 million row table only)
SET STATISTICS IO ON
SET STATISTICS TIME ON
GO
SELECT c.Year
	,e.ProductCategoryKey
	,FirstName + ' ' + LastName AS FullName
	,count(SalesOrderNumber) AS NumSales
	,sum(SalesAmount) AS TotalSalesAmt
	,Avg(SalesAmount) AS AvgSalesAmt
	,count(DISTINCT SalesOrderNumber) AS NumOrders
	,count(DISTINCT a.CustomerKey) AS CountCustomers
FROM FactResellerSalesXL_CCI a
INNER JOIN DimProduct b ON b.ProductKey = a.ProductKey
INNER JOIN DimCustomer d ON d.CustomerKey = a.CustomerKey
Inner JOIN DimProductSubCategory e on e.ProductSubcategoryKey = b.ProductSubcategoryKey
INNER JOIN DimDate c ON c.DateKey = a.OrderDateKey
GROUP BY e.ProductCategoryKey,c.Year,d.CustomerKey,d.FirstName,d.LastName
GO

SET STATISTICS IO OFF
SET STATISTICS TIME OFF
GO
```

In a database with the P2 pricing tier, you can expect about nine times the performance gain for this query by using the clustered columnstore index compared with the traditional index. With P15, you can expect about 57 times the performance gain by using the columnstore index.



## Next steps

- [Quick Start 1: In-Memory OLTP Technologies for Faster T-SQL Performance](http://msdn.microsoft.com/library/mt694156.aspx)

- [Use In-Memory OLTP in an existing Azure SQL application](sql-database-in-memory-oltp-migration.md)

- [Monitor In-Memory OLTP storage](sql-database-in-memory-oltp-monitoring.md) for In-Memory OLTP


## Additional resources

#### Deeper information

- [Learn how Quorum doubles key database’s workload while lowering DTU by 70% with In-Memory OLTP in SQL Database](https://customers.microsoft.com/en-US/story/quorum-doubles-key-databases-workload-while-lowering-dtu-with-sql-database)

- [Learn about In-Memory OLTP](http://msdn.microsoft.com/library/dn133186.aspx)

- [Learn about columnstore indexes](https://msdn.microsoft.com/library/gg492088.aspx)

- [Learn about real-time operational analytics](http://msdn.microsoft.com/library/dn817827.aspx)

- See [Common Workload Patterns and Migration Considerations](http://msdn.microsoft.com/library/dn673538.aspx) (which describes workload patterns where In-Memory OLTP commonly provides significant performance gains)

#### Application design

- [In-Memory OLTP (In-Memory Optimization)](http://msdn.microsoft.com/library/dn133186.aspx)

- [Use In-Memory OLTP in an existing Azure SQL application](sql-database-in-memory-oltp-migration.md)

#### Tools

- [Azure portal](https://portal.azure.com/)

- [SQL Server Management Studio (SSMS)](https://msdn.microsoft.com/library/mt238290.aspx)

- [SQL Server Data Tools (SSDT)](http://msdn.microsoft.com/library/mt204009.aspx)<|MERGE_RESOLUTION|>--- conflicted
+++ resolved
@@ -28,17 +28,10 @@
 - The following video demonstrates significant improvement in resource consumption with a sample workload: [In-Memory OLTP in Azure SQL Database](https://channel9.msdn.com/Shows/Data-Exposed/In-Memory-OTLP-in-Azure-SQL-DB).
 
 In-Memory technologies are available in all databases in the Premium tier, including databases in Premium elastic pools.
-<<<<<<< HEAD
 
 The following video explains potential performance gains with In-Memory technologies in Azure SQL Database. Remember that the performance gain that you see always depends on many factors, including the nature of the workload and data, access pattern of the database, and so on.
 
-> [!VIDEO https://channel9.msdn.com/Blogs/Windows-Azure/Azure-SQL-Database-In-Memory-Technologies/player]
-=======
-
-The following video explains potential performance gains with In-Memory technologies in Azure SQL Database. Remember that the performance gain that you see always depends on many factors, including the nature of the workload and data, access pattern of the database, and so on.
-
 > [!VIDEO https://channel9.msdn.com/Blogs/Azure/Azure-SQL-Database-In-Memory-Technologies/player]
->>>>>>> e8cfaf0d
 >
 >
 
