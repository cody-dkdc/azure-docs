<properties
   pageTitle="Azure SQL Database Transact-SQL Information | Microsoft Azure"
   description="Transact-SQL statements in Azure SQL Database"
   services="sql-database"
   documentationCenter=""
   authors="BYHAM"
   manager="jeffreyg"
   editor=""
   tags=""/>

<tags
   ms.service="sql-database"
   ms.devlang="na"
   ms.topic="article"
   ms.tgt_pltfrm="na"
   ms.workload="data-management"
<<<<<<< HEAD
   ms.date="11/02/2015"
=======
   ms.date="11/09/2015"
>>>>>>> e21c384c
   ms.author="rick.byham@microsoft.com"/>

# Azure SQL Database Transact-SQL information

Most SQL Server 2016 Transact-SQL statements are fully supported in Microsoft Azure SQL Database. This includes the SQL Server data types, operators, and the string, arithmetic, logical, cursor functions, and the other Transact-SQL elements that most applications depend upon. Partially or unsupported functions are usually related to differences in how SQL Database manages the database (such as file, high availability, and security features) or for special purpose features such as service broker. Because SQL Database isolates many features from dependency on the master database, many server-level activities are inappropriate and unsupported. Features deprecated in SQL Server are generally not supported in SQL Database.

## Upgrading to SQL Database V12

This topic discusses the features that are available with SQL Database when upgraded to the free SQL Database V12. For more information about V12, see [SQL Database V12 What's New](sql-database-v12-whats-new.md). SQL Database V12 adds performance and manageability improvements, as well as support for additional features. The added features are listed below, separated into the features that are fully supported, and the features that are partially supported. 

## Features that are partially supported in SQL Database V12

SQL Database V12 supports some but not all of the arguments that exist in the corresponding SQL Server 2016 Transact-SQL statements. For example, the CREATE PROCEDURE statement is available however the WITH ENCRYPTION option of CREATE PROCEDURE is not available. Refer to the linked syntax topics for details about the supported areas of each statement.

- Databases: [CREATE](https://msdn.microsoft.com/library/dn268335.aspx )/[ALTER](https://msdn.microsoft.com/library/ms174269.aspx)
- DMV's are generally available for features that are available
- Functions: [CREATE](https://msdn.microsoft.com/library/ms186755.aspx)/[ALTER FUNCTION](https://msdn.microsoft.com/library/ms186967.aspx)
- [KILL](https://msdn.microsoft.com/library/ms173730.aspx) 
- Logins: [CREATE](https://msdn.microsoft.com/library/ms189751.aspx)/[ALTER LOGIN](https://msdn.microsoft.com/library/ms189828.aspx)
- Stored procedures: [CREATE](https://msdn.microsoft.com/library/ms187926.aspx)/[ALTER PROCEDURE](https://msdn.microsoft.com/library/ms189762.aspx)
- Tables: [CREATE](https://msdn.microsoft.com/library/dn305849.aspx)/[ALTER](https://msdn.microsoft.com/library/ms190273.aspx)
- Types (custom): [CREATE TYPE](https://msdn.microsoft.com/library/ms175007.aspx)
- Users: [CREATE](https://msdn.microsoft.com/library/ms173463.aspx)/[ALTER USER](https://msdn.microsoft.com/library/ms176060.aspx)
- Views: [CREATE](https://msdn.microsoft.com/library/ms187956.aspx)/[ALTER VIEW](https://msdn.microsoft.com/library/ms173846.aspx)

## Features that are not supported in SQL Database

- Collation of system objects
- Connection related: Endpoint statements, ORIGINAL_DB_NAME. Windows authentication is not available for logins or contained database users.
- Cross database queries, cross database ownership chaining, TRUSTWORTHY setting
- Data Collector
- Database Diagrams
- Database Mail
- DATABASEPROPERTY (use DATABASEPROPERTYEX instead)
- Distributed transactions
- EXECUTE AS logins
- Encryption: extensible key management
- Eventing: events, event notifications, query notifications
- Features related to database file placement, size, and database files which are automatically managed by Microsoft Azure.
- Features that relate to high availability which is managed through your Microsoft Azure account: backup, restore, AlwaysOn, database mirroring, log shipping, recovery modes. For more information, see Azure SQL Database Backup and Restore.
- Features that rely upon the log reader: Replication, Change Data Capture.
- Features that rely upon the SQL Server Agent or the MSDB database: jobs, alerts, operators, Policy-Based Management, database mail, central management servers.
- FILESTREAM
- Functions: fn_get_sql, fn_virtualfilestats, fn_virtualservernodes
- Global temporary tables
- Hardware related server settings: memory, worker threads, CPU affinity, trace flags, etc. Use service levels instead.
- HAS_DBACCESS
- KILL STATS JOB
- Linked servers, OPENQUERY, OPENROWSET, OPENDATASOURCE, BULK INSERT, 3 and 4 part names
- Master/target servers
- Resource governor
- Semantic search
- Server credentials
- Sever-level items: Server roles, IS_SRVROLEMEMBER, sys.login_token. Server level permissions are not available though some are replaced by database-level permissions. Some server-level DMV's are not available though some are replaced by database-level DMV's.
- Serverless express: localdb, user instances
- Service broker
- SET REMOTE_PROC_TRANSACTIONS
- SHUTDOWN
- sp_addmessage
- sp_configure options and RECONFIGURE
- sp_helpuser
<<<<<<< HEAD
=======
- sp_migrate_user_to_contained
>>>>>>> e21c384c
- SQL Server audit (use SQL Database auditing instead)
- SQL Server Profiler
- SQL Server trace
- Trace flags
- Transact-SQL debugging
- Triggers: Server-scoped or logon triggers
- USE statement

## Full Transact-SQL reference

For more information about Transact-SQL grammar, usage, and examples, see [Transact-SQL Reference (Database Engine)](https://msdn.microsoft.com/library/bb510741.aspx) in SQL Server Books Online. 

### About the "Applies to" tags

The Transact-SQL reference includes topics related to SQL Server 2008, SQL Server 2008 R2, SQL Server 2012, SQL Server 2014, and Microsoft Azure SQL Database. Near the top of each topic is a section indicating which products support the subject of the topic. If a product is omitted, then the feature described by the topic is not available in that product. For example, availability groups were introduced in SQL Server 2012. The **CREATE AVAILABILTY GROUP** topic indicates it applies to **SQL Server (SQL Server 2012 through current version)** because it does not apply to SQL Server 2008, SQL Server 2008 R2, or Microsoft Azure SQL Database.

In some cases, the general subject of topic can be used in a product, but all of the arguments are not supported. For example, contained database users were introduced in SQL Server 2012. The **CREATE USER** statement can be used in any SQL Server product, however the **WITH PASSWORD** syntax cannot be used with older versions. In this case, additional **Applies to** sections are inserted into the appropriate argument descriptions in the body of the topic.<|MERGE_RESOLUTION|>--- conflicted
+++ resolved
@@ -14,11 +14,7 @@
    ms.topic="article"
    ms.tgt_pltfrm="na"
    ms.workload="data-management"
-<<<<<<< HEAD
-   ms.date="11/02/2015"
-=======
    ms.date="11/09/2015"
->>>>>>> e21c384c
    ms.author="rick.byham@microsoft.com"/>
 
 # Azure SQL Database Transact-SQL information
@@ -80,10 +76,7 @@
 - sp_addmessage
 - sp_configure options and RECONFIGURE
 - sp_helpuser
-<<<<<<< HEAD
-=======
 - sp_migrate_user_to_contained
->>>>>>> e21c384c
 - SQL Server audit (use SQL Database auditing instead)
 - SQL Server Profiler
 - SQL Server trace
