--- conflicted
+++ resolved
@@ -14,11 +14,7 @@
    ms.topic="article"
    ms.tgt_pltfrm="na"
    ms.workload="data-management"
-<<<<<<< HEAD
-   ms.date="02/01/2016"
-=======
    ms.date="02/18/2016"
->>>>>>> abb96edc
    ms.author="rick.byham@microsoft.com"/>
 
 # Azure SQL Database Transact-SQL differences
