<properties 
    pageTitle="Manage an elastic database pool (PowerShell) | Microsoft Azure" 
    description="Learn how to use PowerShell to manage an elastic database pool."  
	services="sql-database" 
    documentationCenter="" 
    authors="srinia" 
    manager="jhubbard" 
    editor=""/>

<tags
    ms.service="sql-database"
    ms.devlang="NA"
    ms.topic="article"
    ms.tgt_pltfrm="powershell"
    ms.workload="data-management" 
<<<<<<< HEAD
    ms.date="05/10/2016"
    ms.author="sidneyh"/>
=======
    ms.date="05/27/2016"
    ms.author="srinia"/>
>>>>>>> 128f2377

# Monitor and manage an elastic database pool with PowerShell 

> [AZURE.SELECTOR]
- [Azure portal](sql-database-elastic-pool-manage-portal.md)
- [PowerShell](sql-database-elastic-pool-manage-powershell.md)
- [C#](sql-database-elastic-pool-manage-csharp.md)
- [T-SQL](sql-database-elastic-pool-manage-tsql.md)

Manage an [elastic database pool](sql-database-elastic-pool.md) using PowerShell cmdlets. 

For common error codes, see [SQL error codes for SQL Database client applications: Database connection error and other issues](sql-database-develop-error-messages.md).

Values for pools can be found in [eDTU and storage limits](sql-database-elastic-pool.md#eDTU-and-storage-limits-for-elastic-pools-and-elastic-databases). 

## Prerequisites

* Azure PowerShell 1.0 or higher. For detailed information, see [How to install and configure Azure PowerShell](../powershell-install-configure.md).
* Elastic database pools are only available with SQL Database V12 servers. If you have a SQL Database V11 server, [use PowerShell to upgrade to V12 and create a pool](sql-database-upgrade-server-portal.md) in one step.


## Move a database into an elastic pool

You can move a database into or out of a pool with the [Set-AzureRmSqlDatabase](https://msdn.microsoft.com/library/azure/mt619433.aspx). 

	Set-AzureRmSqlDatabase -ResourceGroupName "resourcegroup1" -ServerName "server1" -DatabaseName "database1" -ElasticPoolName "elasticpool1"

## Change performance settings of a pool

When performance suffers, you can change the settings of the pool to accommodate growth. Use the [Set-AzureRmSqlElasticPool](https://msdn.microsoft.com/library/azure/mt603511.aspx) cmdlet. Set the -Dtu parameter to the eDTUs per pool. See [eDTU and storage limits](sql-database-elastic-pool.md#eDTU-and-storage-limits-for-elastic-pools-and-elastic-databases) for possible values.  

    Set-AzureRmSqlElasticPool –ResourceGroupName “resourcegroup1” –ServerName “server1” –ElasticPoolName “elasticpool1” –Dtu 1200 –DatabaseDtuMax 100 –DatabaseDtuMin 50 


## Get the status of pool operations

Creating a pool can take time. To track the status of pool operations including creation and updates, use the [Get-AzureRmSqlElasticPoolActivity](https://msdn.microsoft.com/library/azure/mt603812.aspx) cmdlet.

	Get-AzureRmSqlElasticPoolActivity –ResourceGroupName “resourcegroup1” –ServerName “server1” –ElasticPoolName “elasticpool1” 


## Get the status of moving an elastic database into and out of a pool

Moving a database can take time. Track a move status using the [Get-AzureRmSqlDatabaseActivity](https://msdn.microsoft.com/library/azure/mt603687.aspx) cmdlet.

	Get-AzureRmSqlDatabaseActivity -ResourceGroupName "resourcegroup1" -ServerName "server1" -DatabaseName "database1" -ElasticPoolName "elasticpool1"

## Get resource usage data for a pool

Metrics that can be retrieved as a percentage of the resource pool limit:   


| Metric name | Description |
| :-- | :-- |
| cpu\_percent | Average compute utilization in percentage of the limit of the pool. |
| physical\_data\_read\_percent | Average I/O utilization in percentage based on the limit of the pool. |
| log\_write\_percent | Average write resource utilization in percentage of the limit of the pool. | 
| DTU\_consumption\_percent | Average eDTU utilization in percentage of eDTU limit for the pool | 
| storage\_percent | Average storage utilization in percentage of the storage limit of the pool. |  
| workers\_percent | Maximum concurrent workers (requests) in percentage based on the limit of the pool. |  
| sessions\_percent | Maximum concurrent sessions in percentage based on the limit of the pool. | 
| eDTU_limit | Current max elastic pool DTU setting for this elastic pool during this interval. |
| storage\_limit | Current max elastic pool storage limit setting for this elastic pool in megabytes during this interval. |
| eDTU\_used | Average eDTUs used by the pool in this interval. |
| storage\_used | Average storage used by the pool in this interval in bytes |

**Metrics granularity/retention periods:**

* Data will be returned at 5 minute granularity.  
* Data retention is 14 days.  

This cmdlet and API limits the number of rows that can be retrieved in one call to 1000 rows (about 3 days of data at 5 minute granularity). But this command can be called multiple times with different start/end time intervals to retrieve more data 

To retrieve the metrics:

	$metrics = (Get-AzureRmMetric -ResourceId /subscriptions/<subscriptionId>/resourceGroups/FabrikamData01/providers/Microsoft.Sql/servers/fabrikamsqldb02/elasticPools/franchisepool -TimeGrain ([TimeSpan]::FromMinutes(5)) -StartTime "4/18/2015" -EndTime "4/21/2015")  


## Get resource usage data for an elastic database

These APIs are the same as the current (V12) APIs used for monitoring the resource utilization of a standalone database, except for the following semantic difference. 

For this API, metrics retrieved are expressed as a percentage of the per max eDTUs (or equivalent cap for the underlying metric like CPU, IO etc) set for that pool. For example, 50% utilization of any of these metrics indicates that the specific resource consumption is at 50% of the per database cap limit for that resource in the parent pool. 

To retrieve the metrics:

    $metrics = (Get-AzureRmMetric -ResourceId /subscriptions/<subscriptionId>/resourceGroups/FabrikamData01/providers/Microsoft.Sql/servers/fabrikamsqldb02/databases/myDB -TimeGrain ([TimeSpan]::FromMinutes(5)) -StartTime "4/18/2015" -EndTime "4/21/2015") 

<<<<<<< HEAD
=======
## Add an alert to a pool resource

You can add alert rules to resources to send email notifications or alert strings to [URL endpoints](https://msdn.microsoft.com/library/mt718036.aspx) when the resource hits a utilization threshold that you set up. Use the Add-AzureRmMetricAlertRule cmdlet. 

This example adds an alert for getting notified when a pool’s eDTU consumption goes above certain threshold.

    # Set up your resource ID configurations
    $subscriptionId = '<Azure subscription id>'      # Azure subscription ID
    $location =  '<location'                         # Azure region
    $resourceGroupName = '<resource group name>'     # Resource Group
    $serverName = '<server name>'                    # server name
    $poolName = '<elastic pool name>'                # pool name 

    #$Target Resource ID
    $ResourceID = '/subscriptions/' + $subscriptionId + '/resourceGroups/' +$resourceGroupName + '/providers/Microsoft.Sql/servers/' + $serverName + '/elasticpools/' + $poolName

    # Create an email action
    $actionEmail = New-AzureRmAlertRuleEmail -SendToServiceOwners -CustomEmail JohnDoe@contoso.com

    # create a unique rule name
    $alertName = $poolName + "- DTU consumption rule"

    # Create an alert rule for DTU_consumption_percent
    Add-AzureRMMetricAlertRule -Name $alertName -Location $location -ResourceGroup $resourceGroupName -TargetResourceId $ResourceID -MetricName "DTU_consumption_percent"  -Operator GreaterThan -Threshold 80 -TimeAggregationOperator Average -WindowSize 00:05:00 -Actions $actionEmail 

## Add alerts to all databases in a pool

You can add alert rules to all database in an elastic pool to send email notifications or alert strings to [URL endpoints](https://msdn.microsoft.com/library/mt718036.aspx) when a resource hits a utilization threshold set up by the alert. 

This example adds an alert to each of the databases in a pool for getting notified when that database’s DTU consumption goes above certain threshold.

    # Set up your resource ID configurations
    $subscriptionId = '<Azure subscription id>'      # Azure subscription ID
    $location = '<location'                          # Azure region
    $resourceGroupName = '<resource group name>'     # Resource Group
    $serverName = '<server name>'                    # server name
    $poolName = '<elastic pool name>'                # pool name 

    # Get the list of databases in this pool.
    $dbList = Get-AzureRmSqlElasticPoolDatabase -ResourceGroupName $resourceGroupName -ServerName $serverName -ElasticPoolName $poolName

    # Create an email action
    $actionEmail = New-AzureRmAlertRuleEmail -SendToServiceOwners -CustomEmail JohnDoe@contoso.com

    # Get resource usage metrics for a database in an elastic database for the specified time interval.
    foreach ($db in $dbList)
    {
    $dbResourceId = '/subscriptions/' + $subscriptionId + '/resourceGroups/' + $resourceGroupName + '/providers/Microsoft.Sql/servers/' + $serverName + '/databases/' + $db.DatabaseName

    # create a unique rule name
    $alertName = $db.DatabaseName + "- DTU consumption rule"

    # Create an alert rule for DTU_consumption_percent
    Add-AzureRMMetricAlertRule -Name $alertName  -Location $location -ResourceGroup $resourceGroupName -TargetResourceId $dbResourceId -MetricName "dtu_consumption_percent"  -Operator GreaterThan -Threshold 80 -TimeAggregationOperator Average -WindowSize 00:05:00 -Actions $actionEmail

    # drop the alert rule
    #Remove-AzureRmAlertRule -ResourceGroup $resourceGroupName -Name $alertName
    } 



>>>>>>> 128f2377
## Collect and monitor resource usage data across multiple pools in a subscription

When you have a large number of databases in a subscription, it is cumbersome to monitor each elastic pool separately. Instead, SQL database PowerShell cmdlets and T-SQL queries can be combined to collect resource usage data from multiple pools and their databases for monitoring and analysis of resource usage. A [sample implementation](https://github.com/Microsoft/sql-server-samples/tree/master/samples/manage/azure-sql-db-elastic-pools) of such a set of powershell scripts can be found in the GitHub SQL Server samples repository along with documentation on what it does and how to use it.

To use this sample implementation follow these steps listed below.


1. Download the [scripts and documentation](https://github.com/Microsoft/sql-server-samples/tree/master/samples/manage/azure-sql-db-elastic-pools):
2. Modify the scripts for your environment. Specify one or more servers on which elastic pools are hosted.
3. Specify a telemetry database where the collected metrics are to be stored. 
4. Customize the script to specify the duration of the scripts' execution.

At a high level, the scripts do the following:

*	Enumerates all servers in a given Azure subscription (or a specified list of servers).
*	Runs a background job for each server. The job runs in a loop at regular intervals and collects telemetry data for all the pools in the server. It then loads the collected data into the specified telemetry database.
*	Enumerates a list of databases in each pool to collect the database resource usage data. It then loads the collected data into the telemetry database.

The collected metrics in the telemetry database can be analyzed to monitor the health of elastic pools and the databases in it. The script also installs a pre-defined Table-Value function (TVF) in the telemetry database to help aggregate the metrics for a specified time window. For example, results of the TVF can be used to show “top N elastic pools with the maximum eDTU utilization in a given time window.” Optionally, use analytic tools like Excel or Power BI to query and analyze the collected data.

## Example: retrieve resource consumption metrics for a pool and its databases

This example retrieves the consumption metrics for a given elastic pool and all its databases. Collected data is formatted and written to a .csv formatted file. The file can be browsed with Excel.

	$subscriptionId = '<Azure subscription id>'	      # Azure subscription ID
	$resourceGroupName = '<resource group name>'             # Resource Group
	$serverName = <server name>                              # server name
	$poolName = <elastic pool name>                          # pool name
		
	# Login to Azure account and select the subscription.
	Login-AzureRmAccount
	Set-AzureRmContext -SubscriptionId $subscriptionId
	
	# Get resource usage metrics for an elastic pool for the specified time interval.
	$startTime = '4/27/2016 00:00:00'  # start time in UTC
	$endTime = '4/27/2016 01:00:00'    # end time in UTC
	
	# Construct the pool resource ID and retrive pool metrics at 5 minute granularity.
	$poolResourceId = '/subscriptions/' + $subscriptionId + '/resourceGroups/' + $resourceGroupName + '/providers/Microsoft.Sql/servers/' + $serverName + '/elasticPools/' + $poolName
	$poolMetrics = (Get-AzureRmMetric -ResourceId $poolResourceId -TimeGrain ([TimeSpan]::FromMinutes(5)) -StartTime $startTime -EndTime $endTime) 
	
	# Get the list of databases in this pool.
	$dbList = Get-AzureRmSqlElasticPoolDatabase -ResourceGroupName $resourceGroupName -ServerName $serverName -ElasticPoolName $poolName
	
	# Get resource usage metrics for a database in an elastic database for the specified time interval.
	$dbMetrics = @()
	foreach ($db in $dbList)
	{
	    $dbResourceId = '/subscriptions/' + $subscriptionId + '/resourceGroups/' + $resourceGroupName + '/providers/Microsoft.Sql/servers/' + $serverName + '/databases/' + $db.DatabaseName
	    $dbMetrics = $dbMetrics + (Get-AzureRmMetric -ResourceId $dbResourceId -TimeGrain ([TimeSpan]::FromMinutes(5)) -StartTime $startTime -EndTime $endTime)
	}
	
	#Optionally you can format the metrics and output as .csv file using the following script block.
	$command = {
    param($metricList, $outputFile)

    # Format metrics into a table.
    $table = @()
    foreach($metric in $metricList) { 
      foreach($metricValue in $metric.MetricValues) {
        $sx = New-Object PSObject -Property @{
            Timestamp = $metricValue.Timestamp.ToString()
            MetricName = $metric.Name; 
            Average = $metricValue.Average;
            ResourceID = $metric.ResourceId 
          }
          $table = $table += $sx
      }
    }
    
    # Output the metrics into a .csv file.
    write-output $table | Export-csv -Path $outputFile -Append -NoTypeInformation
	}
	
	# Format and output pool metrics
	Invoke-Command -ScriptBlock $command -ArgumentList $poolMetrics,c:\temp\poolmetrics.csv
	
	# Format and output database metrics
	Invoke-Command -ScriptBlock $command -ArgumentList $dbMetrics,c:\temp\dbmetrics.csv



## Latency of elastic pool operations

- Changing the min eDTUs per database or max eDTUs per database typically completes in 5 minutes or less.
- Changing the eDTUs per pool depends on the total amount of space used by all databases in the pool. Changes average 90 minutes or less per 100 GB. For example, if the total space used by all databases in the pool is 200 GB, then the expected latency for changing the pool eDTU per pool is 3 hours or less.

## Migrate from V11 to V12 servers

PowerShell cmdlets are available to start, stop, or monitor an upgrade to Azure SQL Database V12 from V11 or any other pre-V12 version.

- [Upgrade to SQL Database V12 using PowerShell](sql-database-upgrade-server-powershell.md)

For reference documentation about these PowerShell cmdlets, see:


- [Get-AzureRMSqlServerUpgrade](https://msdn.microsoft.com/library/azure/mt603582.aspx)
- [Start-AzureRMSqlServerUpgrade](https://msdn.microsoft.com/library/azure/mt619403.aspx)
- [Stop-AzureRMSqlServerUpgrade](https://msdn.microsoft.com/library/azure/mt603589.aspx)


The Stop- cmdlet means cancel, not pause. There is no way to resume an upgrade, other than starting again from the beginning. The Stop- cmdlet cleans up and releases all appropriate resources.

## Next steps

- [Create elastic jobs](sql-database-elastic-jobs-overview.md) Elastic jobs let you run T-SQL scripts against any number of databases in the pool.
- See [Scaling out with Azure SQL Database](sql-database-elastic-scale-introduction.md): use elastic database tools to scale-out, move data, query, or create transactions.<|MERGE_RESOLUTION|>--- conflicted
+++ resolved
@@ -13,13 +13,8 @@
     ms.topic="article"
     ms.tgt_pltfrm="powershell"
     ms.workload="data-management" 
-<<<<<<< HEAD
-    ms.date="05/10/2016"
-    ms.author="sidneyh"/>
-=======
     ms.date="05/27/2016"
     ms.author="srinia"/>
->>>>>>> 128f2377
 
 # Monitor and manage an elastic database pool with PowerShell 
 
@@ -108,8 +103,6 @@
 
     $metrics = (Get-AzureRmMetric -ResourceId /subscriptions/<subscriptionId>/resourceGroups/FabrikamData01/providers/Microsoft.Sql/servers/fabrikamsqldb02/databases/myDB -TimeGrain ([TimeSpan]::FromMinutes(5)) -StartTime "4/18/2015" -EndTime "4/21/2015") 
 
-<<<<<<< HEAD
-=======
 ## Add an alert to a pool resource
 
 You can add alert rules to resources to send email notifications or alert strings to [URL endpoints](https://msdn.microsoft.com/library/mt718036.aspx) when the resource hits a utilization threshold that you set up. Use the Add-AzureRmMetricAlertRule cmdlet. 
@@ -171,7 +164,6 @@
 
 
 
->>>>>>> 128f2377
 ## Collect and monitor resource usage data across multiple pools in a subscription
 
 When you have a large number of databases in a subscription, it is cumbersome to monitor each elastic pool separately. Instead, SQL database PowerShell cmdlets and T-SQL queries can be combined to collect resource usage data from multiple pools and their databases for monitoring and analysis of resource usage. A [sample implementation](https://github.com/Microsoft/sql-server-samples/tree/master/samples/manage/azure-sql-db-elastic-pools) of such a set of powershell scripts can be found in the GitHub SQL Server samples repository along with documentation on what it does and how to use it.
