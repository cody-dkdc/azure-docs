--- conflicted
+++ resolved
@@ -1,193 +1,3 @@
 ---
-<<<<<<< HEAD
-title: 'Azure portal: Manage SQL Database Auditing | Microsoft Docs'
-description: Configure Azure SQL Database auditing in the Azure portal to track database events and write them to an audit log in your Azure Storage account.
-services: sql-database
-documentationcenter: ''
-author: ronitr
-manager: jhubbard
-editor: giladm
-
-ms.assetid: 89c2a155-c2fb-4b67-bc19-9b4e03c6d3bc
-ms.service: sql-database
-ms.custom: secure and protect
-ms.workload: data-management
-ms.tgt_pltfrm: na
-ms.devlang: na
-ms.topic: article
-ms.date: 2/25/2017
-ms.author: ronitr;giladm
-
----
-
-# Configure and manage SQL database auditing in the Azure portal
-
-The following section describes how to configure and manage auditing using the Azure portal. To configure and manage auditing using PowerShell, see [Configure auditing with PowerShell](scripts/sql-database-create-and-configure-database-powershell.md). 
-
-For an overview of auditing, see [SQL Database auditing](sql-database-auditing.md).
-
-## Configure blob auditing
-
-1. Launch the [Azure portal](https://portal.azure.com) at https://portal.azure.com.
-2. Navigate to the Settings blade of the SQL Database / SQL Server you want to audit. In the Settings blade, select **Auditing & Threat detection**.
-
-    ![Navigation pane](./media/sql-database-auditing-get-started/1_auditing_get_started_settings.png)
-3. In the Database Auditing Configuration blade, you can check the **Inherit settings from server** checkbox to designate that this database be audited according to its server's settings. If this option is checked, you see a **View server auditing settings** link that allows you to view or modify the server auditing settings from this context.
-
-    ![Navigation pane][2]
-4. If you prefer to enable blob auditing on the database-level (in addition or instead of server-level auditing), **uncheck** the **Inherit Auditing settings from server** option, turn **ON** Auditing, and choose the **Blob** Auditing Type.
-
-    ![Navigation pane][3]
-5. Select **Storage Details** to open the Audit Logs Storage blade. Select the Azure storage account where logs are saved, and the retention period, after which the old logs are deleted, then click **OK** at the bottom. **Tip:** Use the same storage account for all audited databases to get the most out of the auditing reports templates.
-
-    <a id="storage-screenshot"></a>
-    ![Navigation pane][4]
-6. If you want to customize the audited events, you can do this via PowerShell or the REST API.
-7. Once you've configured your auditing settings, you can turn on the new Threat Detection (preview) feature, and configure the emails to receive security alerts. Threat Detection allows you to receive proactive alerts on anomalous database activities that may indicate potential security threats. See [Threat detection](sql-database-threat-detection.md) for more details.
-8. Click **Save**.
-
-
-## Table auditing
-
-> [!IMPORTANT]
-> Before setting up **Table auditing**, check if you are using a ["Downlevel Client"](sql-database-auditing-and-dynamic-data-masking-downlevel-clients.md). Also, if you have strict firewall settings, please note that the [IP endpoint of your database changes](sql-database-auditing-and-dynamic-data-masking-downlevel-clients.md) when enabling Table Auditing.
->
-
-1. Launch the [Azure portal](https://portal.azure.com) at https://portal.azure.com.
-2. Navigate to the Settings blade of the SQL Database / SQL Server you want to audit. In the Settings blade, select **Auditing & Threat detection** (*[see screenshot in Blob Auditing section](#auditing-screenshot)*).
-3. In the Database Auditing Configuration blade, you can check the **Inherit settings from server** checkbox to designate that this database be audited according to its server's settings. If this option is checked, you see a **View server auditing settings** link that allows you to view or modify the server auditing settings from this context.
-
-    ![Navigation pane][2]
-4. If you prefer not to inherit auditing settings from server, **uncheck** the **Inherit Auditing settings from server** option, turn **ON** auditing, and choose **Table** auditing type.
-
-    ![Navigation pane][3-tbl]
-5. Select **Storage Details** to open the Audit Logs Storage blade. Select the Azure storage account where logs are saved, and the retention period, after which the old logs are deleted. **Tip:** Use the same storage account for all audited databases to get the most out of the auditing reports templates (*[see screenshot in Blob Auditing section](#storage-screenshot)*).
-6. Click on **Audited Events** to customize which events to audit. In the Logging by Event blade, click **Success** and **Failure** to log all events, or choose individual event categories.
-
-    ![Navigation pane][5]
-7. Once you've configured your auditing settings, you can turn on the new Threat Detection (preview) feature, and configure the emails to receive security alerts. Threat Detection allows you to receive proactive alerts on anomalous database activities that may indicate potential security threats. See [Threat detection](sql-database-threat-detection.md) for more details.
-8. Click **Save**.
-
-## Auditing geo-replicated databases
-
-When using geo-replicated databases, it is possible to set up Auditing on either the primary database, the secondary database, or both, depending on the audit type.
-
-**Table Auditing:** You can configure a separate policy, on either the database or the server level, for each of the two databases (primary and secondary).
-
-**Blob Auditing:** Follow these instructions:
-
-1. **Primary database:** Turn on blob auditing either on the server or the database itself.
-2. **Secondary database:** Blob auditing can only be turned on/off from the primary database auditing settings.
-
-   * Turn on blob auditing on the primary database. Blob auditing must be enabled on the *primary database itself*, not the server.
-   * Once blob auditing is enabled on the primary database, it is also become enabled on the secondary database.
-
-    > [!IMPORTANT]
-    > By default, the storage settings for the secondary database are identical to those of the primary database, causing cross-regional traffic. You can avoid this by enabling blob auditing on the secondary server and configuring local storage in the Secondary server storage settings (this overrides the storage location for the Secondary database and result in each database saving the Audit logs to local storage).  
-
-## Viewing blob auditing logs
-
-Blob auditing logs are saved as a collection of blob files within a container named "**sqldbauditlogs**".
-
-For further details about the Blob audit logs storage folder hierarchy, blob naming convention, and log format, see the [Blob Audit Log Format Reference (doc file download)](https://go.microsoft.com/fwlink/?linkid=829599).
-
-There are several methods to view Blob Auditing logs:
-
-* Through the [Azure portal](https://portal.azure.com) - open the relevant database. At the top of the database's Auditing & Threat detection blade, click on **View audit logs**.
-
-    ![Navigation Pane][10]
-
-    An Audit records blade opens, where you'll be able to view the logs.
-
-    - You can choose to view specific dates by clicking on **Filter** at the top area of the Audit records blade
-    - You can toggle between audit records that were created by server policy or database policy audit
-
-    ![Navigation Pane][11]
-* Download log files from your Azure storage blob container via the portal or by using a tool such as [Azure Storage Explorer](http://storageexplorer.com/).
-
-    Once you have downloaded the log file locally, you can double-click the file to open, view and analyze the logs in SSMS.
-
-* Additional methods:
-
-   * You can download multiple files simultaneously via Azure Storage Explorer - right-click on a specific subfolder (a subfolder that includes all log files for a specific date) and choose **Save as** to save in a local folder.
-
-       After downloading several files (or an entire day, as described above), you can merge them locally as follows:
-
-       **Open SSMS -> File -> Open -> Merge Extended Events -> Choose all files to merge**
-   * Programmatically:
-
-     * [Extended Events Reader C# library](https://blogs.msdn.microsoft.com/extended_events/2011/07/20/introducing-the-extended-events-reader/)
-     * [Querying Extended Events Files using PowerShell](https://sqlscope.wordpress.com/2014/11/15/reading-extended-event-files-using-client-side-tools-only/)
-
-   * We have created a [sample application](https://github.com/Microsoft/Azure-SQL-DB-auditing-OMS-integration) that runs in Azure and utilizes OMS public APIs to push SQL audit logs into OMS for consumption via the OMS dashboard.
-
-## Viewing table audit logs
-
-Table auditing logs are saved as a collection of Azure Storage Tables with a **SQLDBAuditLogs** prefix.
-
-For further details about the Table audit log format, see the [Table Audit Log Format Reference (doc file download)](http://go.microsoft.com/fwlink/?LinkId=506733).
-
-There are several methods to view Table Auditing logs:
-
-* Through the [Azure portal](https://portal.azure.com) - open the relevant database. At the top of the database's Auditing & Threat detection blade, click on **View audit logs**.
-
-    ![Navigation Pane][10]
-
-    An Audit records blade opens, where you'll be able to view the logs.
-
-    * You can choose to view specific dates by clicking on **Filter** at the top area of the Audit records blade
-    * You can download and view the audit logs in Excel format by clicking on **Open in Excel** at the top area of the Audit records blade
-
-    ![Navigation Pane][12]
-
-* Alternatively, a preconfigured report template is available as a [downloadable Excel spreadsheet](http://go.microsoft.com/fwlink/?LinkId=403540) to help you quickly analyze log data. To use the template on your audit logs, you need Excel 2013 or later and [Power Query(http://www.microsoft.com/download/details.aspx?id=39379).
-
-* You can also import your audit logs into the Excel template directly from your Azure storage account using Power Query. You can then explore your audit records and create dashboards and reports on top of the log data.
-
-    ![Navigation Pane][9]
-
-## Storage key regeneration
-In production, you are likely to refresh your storage keys periodically. When refreshing your keys, you need to re-save the auditing policy. The process is as follows:
-
-1. In the Storage details blade switch the **Storage Access Key** from *Primary* to *Secondary*, and then click **OK** at the bottom. Then click **SAVE** at the top of the auditing configuration blade.
-
-    ![Navigation Pane][6]
-2. Go to the Storage configuration blade and **regenerate** the *Primary Access Key*.
-
-    ![Navigation Pane][8]
-3. Go back to the Auditing configuration blade, switch the **Storage Access Key** from *Secondary* to *Primary*, and then click **OK** at the bottom. Then click **SAVE** at the top of the Auditing configuration blade.
-4. Go back to the Storage configuration blade and **regenerate** the *Secondary Access Key* (in preparation for the next keys refresh cycle).
-
-
-<!--Anchors-->
-[Azure SQL Database Auditing overview]: #subheading-1
-[Set up auditing for your database]: #subheading-2
-[Analyze audit logs and reports]: #subheading-3
-[Practices for usage in production]: #subheading-5
-[Storage Key Regeneration]: #subheading-6
-[Automation (PowerShell / REST API)]: #subheading-7
-[Blob/Table differences in Server auditing policy inheritance]: (#subheading-8)  
-
-<!--Image references-->
-[1]: ./media/sql-database-auditing-get-started/1_auditing_get_started_settings.png
-[2]: ./media/sql-database-auditing-get-started/2_auditing_get_started_server_inherit.png
-[3]: ./media/sql-database-auditing-get-started/3_auditing_get_started_turn_on.png
-[3-tbl]: ./media/sql-database-auditing-get-started/3_auditing_get_started_turn_on_table.png
-[4]: ./media/sql-database-auditing-get-started/4_auditing_get_started_storage_details.png
-[5]: ./media/sql-database-auditing-get-started/5_auditing_get_started_audited_events.png
-[6]: ./media/sql-database-auditing-get-started/6_auditing_get_started_storage_key_regeneration.png
-[7]: ./media/sql-database-auditing-get-started/7_auditing_get_started_activity_log.png
-[8]: ./media/sql-database-auditing-get-started/8_auditing_get_started_regenerate_key.png
-[9]: ./media/sql-database-auditing-get-started/9_auditing_get_started_report_template.png
-[10]: ./media/sql-database-auditing-get-started/10_auditing_get_started_blob_view_audit_logs.png
-[11]: ./media/sql-database-auditing-get-started/11_auditing_get_started_blob_audit_records.png
-[12]: ./media/sql-database-auditing-get-started/12_auditing_get_started_table_audit_records.png
-
-## Next steps
-
-* To configure and manage auditing using PowerShell, see [Configure database auditing using PowerShell](scripts/sql-database-create-and-configure-database-powershell.md).
-* For an overview of auditing, see [Database auditing](sql-database-auditing.md).
-=======
 redirect_url: /azure/sql-database/sql-database-auditing
---- 
->>>>>>> a42dbad0
+--- 