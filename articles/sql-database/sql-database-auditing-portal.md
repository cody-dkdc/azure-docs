---
title: 'Azure portal: Manage SQL Database Auditing | Microsoft Docs'
description: Configure Azure SQL Database auditing in the Azure portal to track database events and write them to an audit log in your Azure Storage account.
services: sql-database
documentationcenter: ''
author: ronitr
manager: jhubbard
editor: giladm

ms.assetid: 89c2a155-c2fb-4b67-bc19-9b4e03c6d3bc
ms.service: sql-database
ms.custom: secure and protect
ms.workload: data-management
ms.tgt_pltfrm: na
ms.devlang: na
ms.topic: article
ms.date: 2/23/2017
ms.author: ronitr; giladm

---
# Configure and manage SQL database auditing in the Azure portal

The following section describes how to configure and manage auditing using the Azure Portal. To configure and manage auditing using PowerShell, see [Configure auditing with PowerShell](sql-database-auditing-powershell.md). To configure and manage auditing using the REST API, see [Configure auditing with the REST API](sql-database-auditing-rest.md).

For an overview of auditing, see [SQL Database auditing](sql-database-auditing.md).

## Configure blob auditing

1. Launch the [Azure Portal](https://portal.azure.com) at https://portal.azure.com.
2. Navigate to the Settings blade of the SQL Database / SQL Server you want to audit. In the Settings blade, select **Auditing & Threat detection**.

    ![Navigation pane](./media/sql-database-auditing-get-started/1_auditing_get_started_settings.png)
3. In the Database Auditing Configuration blade, you can check the **Inherit settings from server** checkbox to designate that this database will be audited according to its server's settings. If this option is checked, you will see a **View server auditing settings** link that allows you to view or modify the server auditing settings from this context.

    ![Navigation pane][2]
4. If you prefer to enable blob auditing on the database-level (in addition or instead of server-level auditing), **uncheck** the **Inherit Auditing settings from server** option, turn **ON** Auditing, and choose the **Blob** Auditing Type.

    ![Navigation pane][3]
5. Select **Storage Details** to open the Audit Logs Storage blade. Select the Azure storage account where logs will be saved, and the retention period, after which the old logs will be deleted, then click **OK** at the bottom. **Tip:** Use the same storage account for all audited databases to get the most out of the auditing reports templates.

    <a id="storage-screenshot"></a>
    ![Navigation pane][4]
6. If you want to customize the audited events, you can do this via [PowerShell](sql-database-auditing-powershell.md) or the [REST API](sql-database-auditing-rest.md).
7. Once you've configured your auditing settings, you can turn on the new Threat Detection (preview) feature, and configure the emails to receive security alerts. Threat Detection allows you to receive proactive alerts on anomalous database activities that may indicate potential security threats. See [Threat detection](sql-database-threat-detection.md) for more details.
<<<<<<< HEAD
8. Click **Save**.
=======
7. Click **Save**.
>>>>>>> 67801fcf

## Table auditing

> [!IMPORTANT]
> Before setting up **Table auditing**, check if you are using a ["Downlevel Client"](sql-database-auditing-and-dynamic-data-masking-downlevel-clients.md). Also, if you have strict firewall settings, please note that the [IP endpoint of your database will change](sql-database-auditing-and-dynamic-data-masking-downlevel-clients.md) when enabling Table Auditing.
>

1. Launch the [Azure Portal](https://portal.azure.com) at https://portal.azure.com.
2. Navigate to the Settings blade of the SQL Database / SQL Server you want to audit. In the Settings blade, select **Auditing & Threat detection** (*[see screenshot in Blob Auditing section](#auditing-screenshot)*).
3. In the Database Auditing Configuration blade, you can check the **Inherit settings from server** checkbox to designate that this database will be audited according to its server's settings. If this option is checked, you will see a **View server auditing settings** link that allows you to view or modify the server auditing settings from this context.

    ![Navigation pane][2]
4. If you prefer not to inherit auditing settings from server, **uncheck** the **Inherit Auditing settings from server** option, turn **ON** auditing, and choose **Table** auditing type.

    ![Navigation pane][3-tbl]
5. Select **Storage Details** to open the Audit Logs Storage blade. Select the Azure storage account where logs will be saved, and the retention period, after which the old logs will be deleted. **Tip:** Use the same storage account for all audited databases to get the most out of the auditing reports templates (*[see screenshot in Blob Auditing section](#storage-screenshot)*).
6. Click on **Audited Events** to customize which events to audit. In the Logging by Event blade, click **Success** and **Failure** to log all events, or choose individual event categories.

    ![Navigation pane][5]
7. Once you've configured your auditing settings, you can turn on the new Threat Detection (preview) feature, and configure the emails to receive security alerts. Threat Detection allows you to receive proactive alerts on anomalous database activities that may indicate potential security threats. See [Threat detection](sql-database-threat-detection.md) for more details.
8. Click **Save**.

## Auditing geo-replicated databases

When using geo-replicated databases, it is possible to set up Auditing on either the primary database, the secondary database, or both, depending on the audit type.

**Table Auditing:** You can configure a separate policy, on either the database or the server level, for each of the two databases (primary and secondary).

**Blob Auditing:** Follow these instructions:

1. **Primary database:** Turn on blob auditing either on the server or the database itself.
2. **Secondary database:** Blob auditing can only be turned on/off from the primary database auditing settings.

   * Turn on blob auditing on the primary database. Blob auditing must be enabled on the *primary database itself*, not the server.
   * Once blob auditing is enabled on the primary database, it will also become enabled on the secondary database.

    > [!IMPORTANT]
    > By default, the storage settings for the secondary database will be identical to those of the primary database, causing cross-regional traffic. You can avoid this by enabling blob auditing on the secondary server and configuring a local storage in the Secondary server storage settings (this will override the storage location for the Secondary database and result in each database saving the Audit logs to a local storage).  

## Viewing blob auditing logs

Blob auditing logs are saved as a collection of blob files within a container named "**sqldbauditlogs**".

For further details about the Blob audit logs storage folder hierarchy, blob naming convention, and log format, see the [Blob Audit Log Format Reference (doc file download)](https://go.microsoft.com/fwlink/?linkid=829599).

There are several methods to view Blob Auditing logs:

* Through the [Azure Portal](https://portal.azure.com) - open the relevant database. At the top of the database's Auditing & Threat detection blade, click on **View audit logs**.

    ![Navigation Pane][10]

    An Audit records blade will open, where you'll be able to view the logs.

    - You can choose to view specific dates by clicking on **Filter** at the top area of the Audit records blade
    - You can toggle between audit records that were created by server policy or database policy audit

    ![Navigation Pane][11]
* Download log files from your Azure storage blob container via the portal or by using a tool such as [Azure Storage Explorer](http://storageexplorer.com/).

    Once you have downloaded the log file locally, you can double-click the file to open, view and analyze the logs in SSMS.

* Additional methods:

   * You can download multiple files simultaneously via Azure Storage Explorer - right-click on a specific subfolder (a subfolder that includes all log files for a specific date) and choose **Save as** to save in a local folder.

       After downloading several files (or an entire day, as described above), you can merge them locally as follows:

       **Open SSMS -> File -> Open -> Merge Extended Events -> Choose all files to merge**
   * Programmatically:

     * [Extended Events Reader C# library](https://blogs.msdn.microsoft.com/extended_events/2011/07/20/introducing-the-extended-events-reader/)
     * [Querying Extended Events Files using PowerShell](https://sqlscope.wordpress.com/2014/11/15/reading-extended-event-files-using-client-side-tools-only/)

   * We have created a [sample application](https://github.com/Microsoft/Azure-SQL-DB-auditing-OMS-integration) that runs in Azure and utilizes OMS public APIs to push SQL audit logs into OMS for consumption via the OMS dashboard.

## Viewing table audit logs

Table auditing logs are saved as a collection of Azure Storage Tables with a **SQLDBAuditLogs** prefix.

For further details about the Table audit log format, see the [Table Audit Log Format Reference (doc file download)](http://go.microsoft.com/fwlink/?LinkId=506733).

There are several methods to view Table Auditing logs:

* Through the [Azure Portal](https://portal.azure.com) - open the relevant database. At the top of the database's Auditing & Threat detection blade, click on **View audit logs**.

    ![Navigation Pane][10]

    An Audit records blade will open, where you'll be able to view the logs.

    * You can choose to view specific dates by clicking on **Filter** at the top area of the Audit records blade
    * You can download and view the audit logs in Excel format by clicking on **Open in Excel** at the top area of the Audit records blade

    ![Navigation Pane][12]

* Alternatively, a preconfigured report template is available as a [downloadable Excel spreadsheet](http://go.microsoft.com/fwlink/?LinkId=403540) to help you quickly analyze log data. To use the template on your audit logs, you need Excel 2013 or later and [Power Query(http://www.microsoft.com/download/details.aspx?id=39379).

* You can also import your audit logs into the Excel template directly from your Azure storage account using Power Query. You can then explore your audit records and create dashboards and reports on top of the log data.

    ![Navigation Pane][9]

## Storage key regeneration
In production, you are likely to refresh your storage keys periodically. When refreshing your keys, you need to re-save the auditing policy. The process is as follows:

1. In the Storage details blade switch the **Storage Access Key** from *Primary* to *Secondary*, and then click **OK** at the bottom. Then click **SAVE** at the top of the auditing configuration blade.

    ![Navigation Pane][6]
2. Go to the Storage configuration blade and **regenerate** the *Primary Access Key*.

    ![Navigation Pane][8]
3. Go back to the Auditing configuration blade, switch the **Storage Access Key** from *Secondary* to *Primary*, and then click **OK** at the bottom. Then click **SAVE** at the top of the Auditing configuration blade.
4. Go back to the Storage configuration blade and **regenerate** the *Secondary Access Key* (in preparation for the next keys refresh cycle).


<!--Anchors-->
[Azure SQL Database Auditing overview]: #subheading-1
[Set up auditing for your database]: #subheading-2
[Analyze audit logs and reports]: #subheading-3
[Practices for usage in production]: #subheading-5
[Storage Key Regeneration]: #subheading-6
[Automation (PowerShell / REST API)]: #subheading-7
[Blob/Table differences in Server auditing policy inheritance]: (#subheading-8)  

<!--Image references-->
[1]: ./media/sql-database-auditing-get-started/1_auditing_get_started_settings.png
[2]: ./media/sql-database-auditing-get-started/2_auditing_get_started_server_inherit.png
[3]: ./media/sql-database-auditing-get-started/3_auditing_get_started_turn_on.png
[3-tbl]: ./media/sql-database-auditing-get-started/3_auditing_get_started_turn_on_table.png
[4]: ./media/sql-database-auditing-get-started/4_auditing_get_started_storage_details.png
[5]: ./media/sql-database-auditing-get-started/5_auditing_get_started_audited_events.png
[6]: ./media/sql-database-auditing-get-started/6_auditing_get_started_storage_key_regeneration.png
[7]: ./media/sql-database-auditing-get-started/7_auditing_get_started_activity_log.png
[8]: ./media/sql-database-auditing-get-started/8_auditing_get_started_regenerate_key.png
[9]: ./media/sql-database-auditing-get-started/9_auditing_get_started_report_template.png
[10]: ./media/sql-database-auditing-get-started/10_auditing_get_started_blob_view_audit_logs.png
[11]: ./media/sql-database-auditing-get-started/11_auditing_get_started_blob_audit_records.png
[12]: ./media/sql-database-auditing-get-started/12_auditing_get_started_table_audit_records.png

## Next steps

* To configure and manage auditing using PowerShell, see [Configure database auditing using PowerShell](sql-database-auditing-powershell.md).
* To configure and manage auditing using the REST API, see [Configure database auditing using the REST API](sql-database-auditing-rest.md).
* For an overview of auditing, see [Database auditing](sql-database-auditing.md).
<|MERGE_RESOLUTION|>--- conflicted
+++ resolved
@@ -3,8 +3,7 @@
 description: Configure Azure SQL Database auditing in the Azure portal to track database events and write them to an audit log in your Azure Storage account.
 services: sql-database
 documentationcenter: ''
-author: ronitr
-manager: jhubbard
+author: ronitrmanager: jhubbard
 editor: giladm
 
 ms.assetid: 89c2a155-c2fb-4b67-bc19-9b4e03c6d3bc
@@ -42,11 +41,8 @@
     ![Navigation pane][4]
 6. If you want to customize the audited events, you can do this via [PowerShell](sql-database-auditing-powershell.md) or the [REST API](sql-database-auditing-rest.md).
 7. Once you've configured your auditing settings, you can turn on the new Threat Detection (preview) feature, and configure the emails to receive security alerts. Threat Detection allows you to receive proactive alerts on anomalous database activities that may indicate potential security threats. See [Threat detection](sql-database-threat-detection.md) for more details.
-<<<<<<< HEAD
 8. Click **Save**.
-=======
-7. Click **Save**.
->>>>>>> 67801fcf
+
 
 ## Table auditing
 
