---
title: Azure SQL Database Managed Instance Overview | Microsoft Docs
description: This topic describes an Azure SQL Database Managed Instance and explains how it works and how it is different from a single database in Azure SQL Database.
services: sql-database
author: bonova
ms.reviewer: carlrab
manager: craigg
ms.service: sql-database
ms.subservice: managed-instance
ms.custom: DBs & servers
ms.topic: conceptual
<<<<<<< HEAD
ms.date: 09/23/2018
=======
ms.date: 09/11/2018
>>>>>>> a2f2ba45
ms.author: bonova
---

# What is a Managed Instance?

Azure SQL Database Managed Instance is a new deployment model of Azure SQL Database, providing near 100% compatibility with the latest SQL Server on-premises (Enterprise Edition) Database Engine, providing a native [virtual network (VNet)](../virtual-network/virtual-networks-overview.md) implementation that addresses common security concerns, and a [business model](https://azure.microsoft.com/pricing/details/sql-database/) favorable for on-premises SQL Server customers. Managed Instance allows existing SQL Server customers to lift and shift their on-premises applications to the cloud with minimal application and database changes. At the same time, Managed Instance preserves all PaaS capabilities (automatic patching and version updates, [automated backups](sql-database-automated-backups.md), [high-availability](sql-database-high-availability.md) ), that drastically reduces management overhead and TCO.

> [!IMPORTANT]
> For a list of regions in which Managed Instance is currently available, see [Migrate your databases to a fully managed service with Azure SQL Database Managed Instance](https://azure.microsoft.com/blog/migrate-your-databases-to-a-fully-managed-service-with-azure-sql-database-managed-instance/).
 
The following diagram outlines key features of the Managed Instance:

![key features](./media/sql-database-managed-instance/key-features.png)

Azure SQL Database Managed Instance is designed for customers looking to migrate a large number of apps from on-premises or IaaS, self-built, or ISV provided environment to fully managed PaaS cloud environment, with as low migration effort as possible. Using the fully automated [Data Migration Service (DMS)](../dms/tutorial-sql-server-to-managed-instance.md#create-an-azure-database-migration-service-instance) in Azure, customers can lift and shift their on-premises SQL Server to a Managed Instance that offers compatibility with SQL Server on-premises and complete isolation of customer instances with native VNET support.  With Software Assurance, you can exchange their existing licenses for discounted rates on a SQL Database Managed Instance using the [Azure Hybrid Use Benefit for SQL Server](../virtual-machines/windows/hybrid-use-benefit-licensing.md).  SQL Database Managed Instance is the best migration destination in the cloud for SQL Server instances that require high security and a rich programmability surface. 

By General Availability, Managed Instance aims to deliver close to 100% surface area compatibility with the latest on-premises SQL Server version through a staged release plan. 

To decide between Azure SQL Database Single Database, Azure SQL Database Managed Instance, and SQL Server IaaS hosted in Virtual Machine see [how to choose the right version of SQL Server in Azure cloud](sql-database-paas-vs-sql-server-iaas.md).

## Key features and capabilities 

Azure SQL Database Managed Instance combines the best features that are available both in Azure SQL Database and SQL Server Database Engine.

> [!IMPORTANT]
> A Managed Instance runs with all of the features of the most recent version of SQL Server, including online operations, automatic plan corrections, and other enterprise performance enhancements. 

| **PaaS benefits** | **Business continuity** |
| --- | --- |
|No hardware purchasing and management <br>No management overhead for managing underlying infrastructure <br>Quick provisioning and service scaling <br>Automated patching and version upgrade <br>Integration with other PaaS data services |99.99% uptime SLA  <br>Built in [high-availability](sql-database-high-availability.md) <br>Data protected with [automated backups](sql-database-automated-backups.md) <br>Customer configurable backup retention period (fixed to 7 days in Public Preview) <br>User-initiated [backups](https://docs.microsoft.com/sql/t-sql/statements/backup-transact-sql?view=azuresqldb-mi-current) <br>[Point in time database restore](sql-database-recovery-using-backups.md#point-in-time-restore) capability |
|**Security and compliance** | **Management**|
|Isolated environment ([VNet integration](sql-database-managed-instance-vnet-configuration.md), single tenant service, dedicated compute and storage) <br>[Transparent data encryption (TDE)](https://docs.microsoft.com/sql/relational-databases/security/encryption/transparent-data-encryption-azure-sql)<br>[Azure AD authentication](sql-database-aad-authentication.md), single sign-on support <br>Adheres to compliance standards same as Azure SQL database <br>[SQL auditing](sql-database-managed-instance-auditing.md) <br>[Threat Detection](sql-database-managed-instance-threat-detection.md) |Azure Resource Manager API for automating service provisioning and scaling <br>Azure portal functionality for manual service provisioning and scaling <br>Data Migration Service 

## vCore-based purchasing model

The [vCore-based purchasing model](sql-database-service-tiers-vcore.md) gives you flexibility, control, transparency, and a straightforward way to translate on-premises workload requirements to the cloud. This model allows you to scale compute, memory, and storage based upon their workload needs. The vCore model is also eligible for up to 30 percent savings with the [Azure Hybrid Use Benefit for SQL Server](../virtual-machines/windows/hybrid-use-benefit-licensing.md).

A virtual core represents the logical CPU offered with an option to choose between generations of hardware.
- Gen 4 Logical CPUs are based on Intel E5-2673 v3 (Haswell) 2.4 GHz processors.
- Gen 5 Logical CPUs are based on Intel E5-2673 v4 (Broadwell) 2.3 GHz processors.

The following table helps you understand how to select the optimal configuration of your compute, memory, storage, and I/O resources.

||Gen 4|Gen 5|
|----|------|-----|
|Hardware|Intel E5-2673 v3 (Haswell) 2.4 GHz processors, attached SSD vCore = 1 PP (physical core)|Intel E5-2673 v4 (Broadwell) 2.3 GHz processors, fast eNVM SSD, vCore=1 LP (hyper-thread)|
|Performance levels|8, 16, 24 vCores|8, 16, 24, 32, 40, 64, 80 vCores|
|Memory|7 GB per vCore|5.5 GB per vCore|
||||

## Managed Instance service tiers

Managed Instance is available in two service tiers:
- **General Purpose**: Designed for applications with typical performance and IO latency requirements.
- **Business Critical (preview)**: Designed for applications with low IO latency requirements and minimal impact of underlying maintenance operations on the workload.

Both service tiers guarantee 99.99% availability and enable you to independently select storage size and compute capacity. For more information on the high availability architecture of Azure SQL Database, see [High Availability and Azure SQL Database](sql-database-high-availability.md).

> [!IMPORTANT]
> Changing your service tier from General Purpose to Business Critical or vice versa is not supported in Public Preview. If you want to migrate your databases to an instance in different service tier, you can create new instance, restore databases with point in time restore from the original instance and then drop original instance if it is not needed anymore. 

### General Purpose service tier

The following list describes key characteristic of the General Purpose service tier: 

- Design for the majority of business applications with typical performance requirements 
- High-performance Azure Premium storage (8 TB) 
- 100 databases per instance 

The following list outlines the key characteristics of the General Purpose service tier:

|Feature | Description|
|---|---|
| Number of vCores* | 8, 16, 24 (Gen 4)<br>8, 16, 24, 32, 40, 64, 80 (Gen 5)|
| SQL Server version / build | SQL Server Database Engine (latest stable) |
| Min storage size | 32 GB |
| Max storage size | 8 TB |
| Max storage per database | Determined by the max storage size per instance |
| Expected storage IOPS | 500-7500 IOPS per data file (depends on data file). See [Premium Storage](../virtual-machines/windows/premium-storage-performance.md#premium-storage-disk-sizes) |
| Number of data files (ROWS) per the database | Multiple | 
| Number of log files (LOG) per database | 1 | 
| Managed automated backups | Yes |
| HA | Data stored in Azure Storage and [Azure Service Fabric](../service-fabric/service-fabric-overview.md) |
| Built-in instance and database monitoring and metrics | Yes |
| Automatic software patching | Yes |
| VNet - Azure Resource Manager deployment | Yes |
| VNet - Classic deployment model | No |
| Portal support | Yes|
|||

\* A virtual core represents the logical CPU offered with an option to choose between generations of hardware. Gen 4 Logical CPUs are based on Intel E5-2673 v3 (Haswell) 2.4 GHz processors and Gen 5 Logical CPUs are based on Intel E5-2673 v4 (Broadwell) 2.3 GHz processors. 

For more information see [Standard/General Purpose availability and architecture](sql-database-high-availability.md#standardgeneral-purpose-availability) in Azure SQL Database.

### Business Critical service tier (preview)

Business Critical service tier is built for applications with high IO requirements. It offers highest resilience to failures using several isolated Always On replicas. 

The following list outlines the key characteristics of the Business Critical service tier: 
-	Designed for business applications with highest performance and HA requirements 
-	Comes with super-fast SSD storage (up to 1 TB on Gen 4 and up to 4 TB on Gen 5)
-	Supports up to 100 databases per instance 
- Built-in additional read-only instance that can be used for reporting and other read-only workloads
- [In-Memory OLTP](sql-database-in-memory.md) that can be used for workload with high-prefrmance requirements  

|Feature | Description|
|---|---|
| Number of vCores* | 8, 16, 24, 32 (Gen 4)<br>8, 16, 24, 32, 40, 64, 80 (Gen 5)|
| SQL Server version / build | SQL Server (latest available) |
| Additional features | [In-Memory OLTP](sql-database-in-memory.md)<br> 1 additional read-only replica ([Read Scale-Out](sql-database-read-scale-out.md))
| Min storage size | 32 GB |
| Max storage size | Gen 4: 1 TB (all vCore sizes)<br> Gen 5:<ul><li>1 TB for 8, 16 vCores</li><li>2 TB for 24 vCores</li><li>4 TB for 32, 40, 64, 80 vCores</ul>|
| Max storage per database | Determined by the max storage size per instance |
| Number of data files (ROWS) per the database | Multiple | 
| Number of log files (LOG) per database | 1 | 
| Managed automated backups | Yes |
| HA | Data stored in local SSD and use [Always On Availability Groups](https://docs.microsoft.com/sql/database-engine/availability-groups/windows/always-on-availability-groups-sql-server) and [Azure Service Fabric](../service-fabric/service-fabric-overview.md) |
| Built-in instance and database monitoring and metrics | Yes |
| Automatic software patching | Yes |
| VNet - Azure Resource Manager deployment | Yes |
| VNet - Classic deployment model | No |
| Portal support | Yes|
|||

For more information see [Premium/Business Critical availability and architecture](sql-database-high-availability.md#premiumbusiness-critical-availability) in Azure SQL Database.

> [!IMPORTANT]
> The **Business Critical** service tier is in preview.

## Advanced security and compliance 

Azure SQL Database Managed Instance combines advanced security features provided by Azure cloud and SQL Server Database Engine. 

### Managed Instance security isolation in Azure cloud 

Managed Instance provide additional security isolation from other tenants in the Azure cloud. Security isolation includes: 

- [Native virtual network implementation](sql-database-managed-instance-vnet-configuration.md) and connectivity to your on-premises environment using Azure Express Route or VPN Gateway 
- SQL endpoint is exposed only through a private IP address, allowing safe connectivity from private Azure or hybrid networks
- Single-tenant with dedicated underlying infrastructure (compute, storage)

The following diagram outlines various connectivity options for your applications: 

![high availability](./media/sql-database-managed-instance/application-deployment-topologies.png)  

To learn more details about VNet integration and networking policy enforcements at the subnet level, see [Configure a VNet for Azure SQL Database Managed Instance](sql-database-managed-instance-vnet-configuration.md) and [Connect your application to Azure SQL Database Managed Instance](sql-database-managed-instance-connect-app.md). 

> [!IMPORTANT]
> Place multiple managed instance in the same subnet, wherever that is allowed by your security requirements, as that will bring you additional benefits. Collocating instances in the same subnet will significantly simplify networking infrastructure maintenance and reduce instance provisioning time, since long provisioning duration is associated with the cost of deploying first managed instance in a subnet.

### Azure SQL Database Security Features

Azure SQL Database provides a set of advanced security features that can be used to protect your data.

- [Managed Instance auditing](sql-database-managed-instance-auditing.md) tracks database events and writes them to an audit log file placed in your Azure storage account. Auditing can help maintain regulatory compliance, understand database activity, and gain insight into discrepancies and anomalies that could indicate business concerns or suspected security violations. 
- Data encryption in motion - Managed Instance secures your data by providing encryption for data in motion using Transport Layer Security. In addition to transport layer security, SQL Database Managed Instance offers protection of sensitive data in flight, at rest and during query processing with [Always Encrypted](/sql/relational-databases/security/encryption/always-encrypted-database-engine). Always Encrypted is an industry-first that offers unparalleled data security against breaches involving the theft of critical data. For example, with Always Encrypted, credit card numbers are stored encrypted in the database always, even during query processing, allowing decryption at the point of use by authorized staff or applications that need to process that data. 
- [Threat Detection](sql-database-managed-instance-threat-detection.md) complements [Managed Instance auditing](sql-database-managed-instance-auditing.md) by providing an additional layer of security intelligence built into the service that detects unusual and potentially harmful attempts to access or exploit databases. You are alerted about suspicious activities, potential vulnerabilities, and SQL injection attacks, as well as anomalous database access patterns. Threat Detection alerts can be viewed from [Azure Security Center](https://azure.microsoft.com/services/security-center/) and provide details of suspicious activity and recommend action on how to investigate and mitigate the threat.  
- [Dynamic data masking](/sql/relational-databases/security/dynamic-data-masking) limits sensitive data exposure by masking it to nonprivileged users. Dynamic data masking helps prevent unauthorized access to sensitive data by enabling you to designate how much of the sensitive data to reveal with minimal impact on the application layer. It’s a policy-based security feature that hides the sensitive data in the result set of a query over designated database fields, while the data in the database is not changed. 
- [Row-level security](/sql/relational-databases/security/row-level-security) enables you to control access to rows in a database table based on the characteristics of the user executing a query (such as by group membership or execution context). Row-level security (RLS) simplifies the design and coding of security in your application. RLS enables you to implement restrictions on data row access. For example, ensuring that workers can access only the data rows that are pertinent to their department, or restricting a data access to only the relevant data. 
- [Transparent data encryption (TDE)](https://docs.microsoft.com/sql/relational-databases/security/encryption/transparent-data-encryption-azure-sql) encrypts Azure SQL Database Managed Instance data files, known as encrypting data at rest. TDE performs real-time I/O encryption and decryption of the data and log files. The encryption uses a database encryption key (DEK), which is stored in the database boot record for availability during recovery. You can protect all your databases in Managed Instance with transparent data encryption. TDE is SQL’s proven encryption-at-rest technology that is required by many compliance standards to protect against theft of storage media. During public preview, the automatic key management model is supported (performed by the PaaS platform). 

Migration of an encrypted database to SQL Managed Instance is supported via the Azure Database Migration Service (DMS) or native restore. If you plan to migrate encrypted database using native restore, migration of the existing TDE certificate from the SQL Server on-premise or SQL Server VM to Managed instance is a required step. For more information about migration options, see [SQL Server instance migration to Azure SQL Database Managed Instance](sql-database-managed-instance-migrate.md).

## Azure Active Directory Integration

Azure SQL Database Managed Instance supports traditional SQL server Database engine logins and logins integrated with Azure Active Directory (AAD). AAD Logins are Azure cloud version of Windows database logins that you are using in your on-premises environment.

### Azure Active Directory integration and multi-factor authentication 

Managed Instance enables you to centrally manage identities of database user and other Microsoft services with [Azure Active Directory integration](sql-database-aad-authentication.md). This capability simplified permission management and enhances security. Azure Active Directory supports [multi-factor authentication](sql-database-ssms-mfa-authentication-configure.md) (MFA) to increase data and application security while supporting a single sign-on process. 

### Authentication 
Managed Instance authentication refers to how users prove their identity when connecting to the database. SQL Database supports two types of authentication:  

- SQL Authentication, which uses a username and password.
- Azure Active Directory Authentication, which uses identities managed by Azure Active Directory and is supported for managed and integrated domains. 

### Authorization

Authorization refers to what a user can do within an Azure SQL Database, and is controlled by your user account's database role memberships and object-level permissions. Managed Instance has same authorization capabilities as SQL Server 2017. 

## Database migration 

Managed Instance targets user scenarios with mass database migration from on-premises or IaaS database implementations. Managed Instance supports several database migration options: 

### Backup and restore  

The migration approach leverages SQL backups to Azure blob storage. Backups stored in Azure storage blob can be directly restored into Managed Instance using the [T-SQL RESTORE command](https://docs.microsoft.com/sql/t-sql/statements/restore-statements-transact-sql?view=azuresqldb-mi-current). 
  - For a quickstart showing how to restore the Wide World Importers - Standard database backup file, see [Restore a backup file to a Managed Instance](sql-database-managed-instance-get-started-restore.md). This quickstart shows you have to upload a backup file to Azure blog storage and secure it using a Shared access signature (SAS) key.
  - For information about restore from URL, see [Native RESTORE from URL](sql-database-managed-instance-migrate.md#native-restore-from-url).
  
### Data Migration Service

The Azure Database Migration Service is a fully managed service designed to enable seamless migrations from multiple database sources to Azure Data platforms with minimal downtime. This service streamlines the tasks required to move existing third party and SQL Server databases to Azure. Deployment options include Azure SQL Database, Managed Instance, and SQL Server in Azure VM at Public Preview. See [How to migrate your on-premises database to Managed Instance using DMS](https://aka.ms/migratetoMIusingDMS).

## SQL features supported 

Managed Instance aims to deliver close to 100% surface area compatibility with on-premises SQL Server coming in stages until service general availability. For a features and comparison list, see [SQL Database feature comparison](sql-database-features.md), and for a list of T-SQL differences in Managed Instances versus SQL Server, see [Managed Instance T-SQL Differences from SQL Server](sql-database-managed-instance-transact-sql-information.md).
 
Managed Instance supports backward compatibility to SQL 2008 databases. Direct migration from SQL 2005 database servers is supported, compatibility level for migrated SQL 2005 databases are updated to SQL 2008. 
 
The following diagram outlines surface area compatibility in Managed Instance:  

![migration](./media/sql-database-managed-instance/migration.png) 

### Key differences between SQL Server on-premises and Managed Instance 

Managed Instance benefits from being always-up-to-date in the cloud, which means that some features in on-premises SQL Server may be either obsolete, retired, or have alternatives. There are specific cases when tools need to recognize that a particular feature works in a slightly different way or that service is not running in an environment you do not fully control: 

- High-availability is built in and pre-configured. Always On high availability features are not exposed in a same way as it is on SQL IaaS implementations 
- Automated backups and point in time restore. Customer can initiate `copy-only` backups that do not interfere with automatic backup chain. 
- Managed Instance does not allow specifying full physical paths so all corresponding scenarios have to be supported differently: RESTORE DB does not support WITH MOVE, CREATE DB doesn’t allow physical paths, BULK INSERT works with Azure Blobs only, etc. 
- Managed Instance supports [Azure AD authentication](sql-database-aad-authentication.md) as cloud alternative to Windows authentication. 
- Managed Instance automatically manages XTP filegroup and files for databases containing In-Memory OLTP objects
- Managed Instance supports SQL Server Integration Services (SSIS) and can host SSIS catalog (SSISDB) that stores SSIS packages, but they are executed on a managed Azure-SSIS Integration Runtime (IR) in Azure Data Factory (ADF), see [Create Azure-SSIS IR in ADF](https://docs.microsoft.com/en-us/azure/data-factory/create-azure-ssis-integration-runtime). To compare the SSIS features in SQL Database and Managed Instance, see [Compare SQL Database logical server and Managed Instance](../data-factory/create-azure-ssis-integration-runtime.md#compare-sql-database-logical-server-and-sql-database-managed-instance).

### Managed Instance administration features  

Managed Instance enable system administrator to focus on what matters the most for business. Many system administrator/DBA activities are not required, or they are simple. For example, OS / RDBMS installation and patching, dynamic instance resizing and configuration, backups, database replication (including system databases), high availability configuration, and configuration of health and performance monitoring data streams. 

> [!IMPORTANT]
> For a list of supported, partially supported, and unsupported features, see [SQL Database features](sql-database-features.md). For a list of T-SQL differences in Managed Instances versus SQL Server, see [Managed Instance T-SQL Differences from SQL Server](sql-database-managed-instance-transact-sql-information.md)

### How to programmatically identify a Managed Instance

The following table shows several properties, accessible through Transact SQL, that you can use to detect that your application is working with Managed Instance and retrieve important properties.

|Property|Value|Comment|
|---|---|---|
|`@@VERSION`|Microsoft SQL Azure (RTM) - 12.0.2000.8 2018-03-07 Copyright (C) 2018 Microsoft Corporation.|This value is same as in SQL Database.|
|`SERVERPROPERTY ('Edition')`|SQL Azure|This value is same as in SQL Database.|
|`SERVERPROPERTY('EngineEdition')`|8|This value uniquely identifies Managed Instance.|
|`@@SERVERNAME`, `SERVERPROPERTY ('ServerName')`|Full instance DNS name in the following format:<instanceName>.<dnsPrefix>.database.windows.net, where <instanceName> is name provided by the customer, while <dnsPrefix> is auto-generated part of the name guaranteeing global DNS name uniqueness ("wcus17662feb9ce98", for example)|Example: my-managed-instance.wcus17662feb9ce98.database.windows.net|

## Next steps

- To learn how to create your first Managed Instance, see [Quick-start guide](sql-database-managed-instance-get-started.md).
- For a features and comparison list, see [SQL common features](sql-database-features.md).
- For more information about VNet configuration, see [Managed Instance VNet Configuration](sql-database-managed-instance-vnet-configuration.md).
- For a quickstart that creates a Managed Instance and restores a database from a backup file, see [Create a Managed Instance](sql-database-managed-instance-get-started.md).
- For a tutorial using the Azure Database Migration Service (DMS) for migration, see [Managed Instance migration using DMS](../dms/tutorial-sql-server-to-managed-instance.md).
- For pricing information, see [SQL Database Managed Instance pricing](https://azure.microsoft.com/pricing/details/sql-database/managed/).<|MERGE_RESOLUTION|>--- conflicted
+++ resolved
@@ -9,11 +9,7 @@
 ms.subservice: managed-instance
 ms.custom: DBs & servers
 ms.topic: conceptual
-<<<<<<< HEAD
 ms.date: 09/23/2018
-=======
-ms.date: 09/11/2018
->>>>>>> a2f2ba45
 ms.author: bonova
 ---
 
