---
title: Azure SQL Database Managed Instance Overview | Microsoft Docs
description: This topic describes an Azure SQL Database Managed Instance and explains how it works and how it is different from a single database in Azure SQL Database.
services: sql-database
author: CarlRabeler
manager: Craig.Guyer
ms.service: sql-database
ms.custom: managed instance
ms.topic: article
<<<<<<< HEAD
ms.date: 02/28/2018
=======
ms.date: 03/07/2018
>>>>>>> 79cf9761
ms.author: carlrab
---

# What is an Azure SQL Database Managed Instance?

Azure SQL Database Managed Instance (preview) is a new capability of Azure SQL Database, providing near 100% compatibility with SQL Server on-premises, providing a native [virtual network (VNet)](../virtual-network/virtual-networks-overview.md) implementation that addresses common security concerns, and a [business model](https://azure.microsoft.com/pricing/details/sql-database/) favorable for on-premises SQL Server customers. Managed Instance allows existing SQL Server customers to lift and shift their on-premises applications to the cloud with minimal application and database changes. At the same time, Managed Instance preserves all PaaS capabilities (automatic patching and version updates, backup, high-availability),  that drastically reduces management overhead and TCO.
 
The following diagram outlines key features of the Managed Instance:

![key features](./media/sql-database-managed-instance/key-features.png) 

Managed Instance is envisioned as preferred platform for the following scenarios: 

- SQL Server on-premises / IaaS customers looking to migrate their applications to a fully managed service with minimal design changes.
- ISVs relying on SQL databases, who want to enable their customers to migrate to the cloud and thus achieve substantial competitive advantage or global market reach. 

By General Availability, Managed Instance aims to deliver close to 100% surface area compatibility with the latest on-premises SQL Server version through a staged release plan. 

The following table outlines key differences and envisioned usage scenarios between SQL IaaS, Azure SQL Database and Managed Instance:

| | Usage scenario | 
| --- | --- | 
|Managed Instance |For customers looking to migrate a large number of apps from on-premises or IaaS, self-built or ISV provided, with as low migration effort as possible, propose Managed Instance. Using the fully automated [Data Migration Service (DMS)](/sql/dma/dma-overview) in Azure, customers can lift and shift their on-premises SQL Server to a Managed Instance that offers compatibility with SQL Server on-premises and complete isolation of customer instances with native VNet support.  With Software Assurance, you can exchange their existing licenses for discounted rates on a SQL Database Managed Instance using the [Azure Hybrid Use Benefit for SQL Server](../virtual-machines/windows/hybrid-use-benefit-licensing.md).  SQL Database Managed Instance is the best migration destination in the cloud for SQL Server instances that require high security and a rich programmability surface. |
|Azure SQL Database |For customers developing new SaaS multi-tenant applications or intentionally transforming their existing on-premises apps into a SaaS multitenant app, propose elastic pools. Benefits of this model are: <br><br>• conversion of the business model from selling licenses to selling service subscriptions (for ISVs),  <br>• easy and bullet-proof tenant isolation <br> • a simplified database-centric programming model  <br>• the potential to scale out without hitting a hard ceiling. <br><br>For customers developing new apps other than SaaS multi-tenant, whose workload is stable and predictable, propose single databases. Benefits of this model are <br><br>• a simplified database-centric programming model  <br>• predictable performance for each database.|
|SQL IaaS |For customers needing to customize the operating system or the database server, as well as customers having specific requirements in terms of running third-party apps by side with SQL Server (on the same VM), propose SQL VMs / IaaS as the optimal solution|
|||

![positioning](./media/sql-database-managed-instance/positioning.png)  

## Key features and capabilities of a Managed Instance 

| **PaaS benefits** | **Business continuity** |
| --- | --- |
|• No hardware purchasing and management <br>• No management overhead for managing underlying infrastructure <br>• Quick provisioning and service scaling <br>• Automated patching and version upgrade <br> • Integration with other PaaS data services (SQL Server Integration Service and SQL Server Analysis Service) |• 99.99% uptime SLA  <br>• Built in high availability <br>• Data protected with automated backups <br>• Customer configurable backup retention period <br>• User-initiated backups <br>• Point in time database restore capability |
|**Security and compliance** | **Management**|
| • Isolated environment (VNet integration, single-tenant service, dedicated compute and storage <br>• Encryption of the data in transit <br>• Azure AD authentication, single sign-on support <br>• Adheres to compliance standards same as Azure SQL database <br>• SQL auditing <br>• Threat detection | • Azure Resource Manager API for automating service provisioning and scaling <br>• Azure portal functionality for manual service provisioning and scaling <br>• Data Migration Service) 

![single sign-on](./media/sql-database-managed-instance/sso.png) 

## Managed Instance service tier

Managed Instance is initially available in a single service tier - General Purpose - that is designed for applications with typical availability and common IO latency requirements.

The following list describes key characteristic of the General Purpose service tier: 

- Design for the majority of business applications with typical performance and HA requirements 
- High-performance Azure Premium storage (8 TB) 
- 100 databases / instance 

In this tier, you can independently select storage and compute capacity. 

The following diagram illustrates the active compute and the redundant nodes in this service tier.
 
![General Purpose service tier](./media/sql-database-managed-instance/general-purpose-service-tier.png) 

The following outlines key features of the General Purpose service tier:

|Feature | Description|
|---|---|
| Number of vCores* | 8, 16, 24|
| SQL Server version / build | SQL Server (latest available) |
| Min storage size | 32 GB |
| Max storage size | 8 TB |
| Expected storage IOPS | 500-7500 IOPS per data file (depends on data file) |
| Number of data files (ROWS) per the database | Multiple | 
| Number of log files (LOG) per database | 1 | 
| Managed automated backups | Yes |
| HA | Based on remote storage |
| Built-in instance and database monitoring and metrics | Yes |
| Automatic software patching | Yes |
| VNet - Azure Resource Manager deployment | Yes |
| Portal support | Yes|
|||

\* A virtual core represents the logical CPU offered with an option to choose between generations of hardware. Gen 4 Logical CPUs are based on Intel E5-2673 v3 (Haswell) 2.4 GHz processors and Gen 5 Logical CPUs are based on Intel E5-2673 v4 (Broadwell) 2.3 GHz processors.  

## Managed Instance high availability 

Managed Instance offers 99.99% uptime SLA with automatic failover. High availability configuration is automatically provisioned and does not require any additional configuration. Managed Instance deploys a set of virtual machines (“virtual cluster”) whose size is automatically adjusted to ensure the uptime SLA. Managed instances that are deployed in different subnets do not share same virtual cluster.

## Advanced security and compliance 

### Managed Instance security isolation 

Managed Instance provide additional security isolation from other tenants in the Azure cloud. Security isolation includes: 

- Native virtual network implementation and connectivity to your on-premises environment using Azure Express Route or VPN Gateway 
- SQL endpoint is exposed only through a private IP address, allowing safe connectivity from private Azure or hybrid networks
- Single-tenant with dedicated underlying infrastructure (compute, storage)

The following diagram outlines isolation design: 

![high availability](./media/sql-database-managed-instance/high-availability.png)  

### Auditing for compliance and security 

Managed Instance [auditing](sql-database-auditing.md) tracks database events and writes them to an audit log in your Azure storage account. Auditing can help maintain regulatory compliance, understand database activity, and gain insight into discrepancies and anomalies that could indicate business concerns or suspected security violations. 

### Data encryption at rest 

Transparent data encryption helps protect against the threat of malicious activity by performing real-time encryption and decryption of the database, associated backups, and transaction log files at rest without requiring changes to the application. All provisioned databases are automatically protected with [transparent data encryption](/sql/relational-databases/security/encryption/transparent-data-encryption-azure-sql) (TDE). TDE is SQL’s proven encryption-at-rest technology that is required by many compliance standards to protect against theft of storage media. In Public Preview customer can use only automatic key management (performed by the PaaS platform). Customer who restore encrypted databases can temporarily use keys stored in master to support migration scenario. Once database is restored, TDE will automatically switch to automatic key management mode

User-controlled key management (based on Azure Key Vault) is planned for GA.

### Data encryption in motion 

Managed Instance secures your data by providing encryption for data in motion using Transport Layer Security.

In addition to transport layer security, SQL Database Managed Instance offers protection of sensitive data in flight, at rest and during query processing with [Always Encrypted](/sql/relational-databases/security/encryption/always-encrypted-database-engine). Always Encrypted is an industry-first that offers unparalleled data security against breaches involving the theft of critical data. For example, with Always Encrypted, credit card numbers are stored encrypted in the database always, even during query processing, allowing decryption at the point of use by authorized staff or applications that need to process that data. 

### Dynamic data masking 

SQL Database [dynamic data masking](/sql/relational-databases/security/dynamic-data-masking) limits sensitive data exposure by masking it to nonprivileged users. Dynamic data masking helps prevent unauthorized access to sensitive data by enabling you to designate how much of the sensitive data to reveal with minimal impact on the application layer. It’s a policy-based security feature that hides the sensitive data in the result set of a query over designated database fields, while the data in the database is not changed. 

### Row-level security 

[Row-level security](/sql/relational-databases/security/row-level-security) enables you to control access to rows in a database table based on the characteristics of the user executing a query (such as by group membership or execution context). Row-level security (RLS) simplifies the design and coding of security in your application. RLS enables you to implement restrictions on data row access. For example, ensuring that workers can access only the data rows that are pertinent to their department, or restricting a data access to only the relevant data. 

### Threat detection 

Azure SQL Database [Threat Detection](sql-database-threat-detection.md) complements auditing, by providing an additional layer of security intelligence built into the service that detects unusual and potentially harmful attempts to access or exploit databases. You are alerted about suspicious activities, potential vulnerabilities, and SQL injection attacks, as well as anomalous database access patterns. Threat Detection alerts can be viewed from [Azure Security Center](https://azure.microsoft.com/services/security-center/) and provide details of suspicious activity and recommend action on how to investigate and mitigate the threat.  

### Azure Active Directory integration and multi-factor authentication 

SQL Database enables you to centrally manage identities of database user and other Microsoft services with [Azure Active Directory integration](sql-database-aad-authentication.md). This capability simplified permission management and enhances security. Azure Active Directory supports [multi-factor authentication](sql-database-ssms-mfa-authentication-configure.md) (MFA) to increase data and application security while supporting a single sign-on process. 

![single sign-on](./media/sql-database-managed-instance/sso.png) 

### Authentication 
SQL database authentication refers to how users prove their identity when connecting to the database. SQL Database supports two types of authentication:  

- SQL Authentication, which uses a username and password.
- Azure Active Directory Authentication, which uses identities managed by Azure Active Directory and is supported for managed and integrated domains.  

### Authorization

Authorization refers to what a user can do within an Azure SQL Database, and is controlled by your user account's database role memberships and object-level permissions. Managed Instance has same authorization capabilities as SQL Server 2017. 

## Database migration 

Managed Instance targets user scenarios with mass database migration from on-premises or IaaS database implementations.  Managed Instance supports several database migration options: 

### Backup and restore  

The migration approach leverages SQL backups to Azure blob storage. Backups stored in Azure storage blob can be directly restored into Managed Instance. 

## SQL Features supported 

Managed Instance aims to deliver close to 100% surface area compatibility with on-premises SQL Server coming in stages until service general availability. For a features and comparison list, see [SQL common features](sql-database-features.md).
 
Managed Instance supports backward compatibility to SQL 2008 databases.  Direct migration from SQL 2005 database servers is supported, compatibility level for migrated SQL 2005 databases are updated to SQL 2008. 
 
The following diagram outlines surface area compatibility in Managed Instance:  

![migration](./media/sql-database-managed-instance/migration.png) 

### Key differences between SQL Server on-premises and SQL Managed Instance 

Managed Instance benefits from being always-up-to-date in the cloud, which means that some features in on-premises SQL Server may be either obsolete, retired, or have alternatives.  There are specific cases when tools need to recognize that a particular feature works in a slightly different way or that service is not running in an environment you do not fully control: 

- High-availability is built in and pre-configured. Always On high availability features are not exposed in a same way as it is on SQL IaaS implementations 
- Automated backups and point in time restore. Customer can initiate `copy-only` backups that do not interfere with automatic backup chain. 
- Managed Instance does not allow specifying full physical paths so all corresponding scenarios have to be supported differently: RESTORE DB does not support WITH MOVE, CREATE DB doesn’t allow physical paths, BULK INSERT works with Azure Blobs only, etc. 
- Managed Instance supports [Azure AD authentication](sql-database-aad-authentication.md) as cloud alternative to Windows authentication. 
- Managed Instance fully supports integration with Business Intelligence PaaS services in Azure (SSIS, SSRS, SSAS) to enable migration from IaaS BI services. 
- Related features (such as Maintenance Plans) have to be supported differently (through integration with SSIS PaaS). 
- Managed Instance automatically manages XTP filegroup and files for databases containing In-Memory OLTP objects
 
### Managed Instance administration features  

Managed Instance enable system administrator to focus on what matters the most for business. Many system administrator/DBA activities are not required, or they are simple. For example, OS / RDBMS installation and patching, dynamic instance resizing and configuration, backups, database replication (including system databases), high availability configuration, configuration of health and performance monitoring data streams, etc. Azure SQL Database enables DBAs to put their Tier2/Tier3 databases on auto-pilot even for advanced scenarios such as workload tuning and focus on Tier1 / business critical workloads. 

> [!IMPORTANT]
> For a list of supported, partially supported, and unsupported features, see [SQL Database features](sql-database-features.md). For a list of T-SQL differences in Managed Instances versus SQL Server, see [Azure SQL Database Managed Instance T-SQL Differences from SQL Server](sql-database-managed-instance-transact-sql-information.md)
 
## Next steps

- For a features and comparison list, see [SQL common features](sql-database-features.md).
<!---- For a quickstart tutorial, see Create a Managed Instance - sql-database-quickstart-managed-instance.md (to be created)---><|MERGE_RESOLUTION|>--- conflicted
+++ resolved
@@ -7,11 +7,7 @@
 ms.service: sql-database
 ms.custom: managed instance
 ms.topic: article
-<<<<<<< HEAD
-ms.date: 02/28/2018
-=======
 ms.date: 03/07/2018
->>>>>>> 79cf9761
 ms.author: carlrab
 ---
 
