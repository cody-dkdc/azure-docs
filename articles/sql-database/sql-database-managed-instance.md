--- conflicted
+++ resolved
@@ -135,11 +135,7 @@
 
 ### Threat detection 
 
-<<<<<<< HEAD
-Azure SQL Database [Threat Detection](sql-database-threat-detection.md) complements auditing, by providing an additional layer of security intelligence built into the service that detects unusual and potentially harmful attempts to access or exploit databases. You are alerted about suspicious activities, potential vulnerabilities, and SQL injection attacks, as well as anomalous database access patterns. Threat Detection alerts can be viewed from [Azure Security Center](https://azure.microsoft.com/services/security-center/) and provide details of suspicious activity and recommend action on how to investigate and mitigate the threat. 
-=======
 [Managed Instance Threat Detection](sql-database-managed-instance-threat-detection.md) complements [Managed Instance auditing](sql-database-managed-instance-auditing.md) by providing an additional layer of security intelligence built into the service that detects unusual and potentially harmful attempts to access or exploit databases. You are alerted about suspicious activities, potential vulnerabilities, and SQL injection attacks, as well as anomalous database access patterns. Threat Detection alerts can be viewed from [Azure Security Center](https://azure.microsoft.com/services/security-center/) and provide details of suspicious activity and recommend action on how to investigate and mitigate the threat.  
->>>>>>> 1d10dbd4
 
 ### Azure Active Directory integration and multi-factor authentication 
 
