--- conflicted
+++ resolved
@@ -71,20 +71,7 @@
 Microsoft accounts (for example outlook.com, hotmail.com, live.com) or other guest accounts (for example gmail.com, yahoo.com) are not supported. If you can log in to [https://login.live.com](https://login.live.com) using the account and password, then you are using a Microsoft account, which is not supported for Azure AD authentication for Azure SQL Database or Azure SQL Data Warehouse.
 
 ### Additional considerations
-<<<<<<< HEAD
-* To enhance manageability, we recommended you provision a dedicated Azure Active Directory group as an administrator.
-* Only one Azure AD administrator (a user or group) can be configured for an Azure SQL Server or Azure SQL Data Warehouse at any time.
-* Only an Azure Active Directory administrator for SQL Server can initially connect to the Azure SQL Server or Azure SQL Data Warehouse using an Azure Active Directory account. The Active Directory administrator can configure subsequent Azure Active Directory database users.
-* We recommend setting the connection timeout to 30 seconds.
-* SQL Server 2016 Management Studio and SQL Server Data Tools for Visual Studio 2015 (version 14.0.60311.1April 2016 or later) support Azure Active Directory authentication. (Azure Active Directory authentication is supported by the **.NET Framework Data Provider for SqlServer**; at least version .NET Framework 4.6). Therefore the newest versions of these tools and data-tier applications (DAC and .bacpac) can use Azure Active Directory authentication.
-* [ODBC version 13.1](https://www.microsoft.com/download/details.aspx?id=53339) supports Azure Active Directory authentication however `bcp.exe` cannot connect using Azure Active Directory authentication because it uses an older ODBC provider.
-* `sqlcmd` supports Azure Active Directory authentication beginning with version 13.1 available from the [Download Center](http://go.microsoft.com/fwlink/?LinkID=825643).  
-* SQL Server Data Tools for Visual Studio 2015 requires at least the April 2016 version of the Data Tools (version 14.0.60311.1). Currently Azure Active Directory users are not shown in SSDT Object Explorer. As a workaround, view the users in [sys.database_principals](https://msdn.microsoft.com/library/ms187328.aspx).
-* [Microsoft JDBC Driver 6.0 for SQL Server](https://www.microsoft.com/download/details.aspx?id=11774) supports Azure Active Directory authentication. Also, see [Setting the Connection Properties](https://msdn.microsoft.com/library/ms378988.aspx).
-* PolyBase cannot authenticate by using Azure Active Directory authentication.
-* Some tools like BI and Excel are not supported.
-* Azure Active Directory authentication is supported for SQL Database by the Azure portal **Import Database** and **Export Database** blades. Import and export using Azure Active Directory authentication is also supported from the PowerShell command.
-=======
+
 * To enhance manageability, we recommended you provision a dedicated Azure AD group as an administrator.   
 * Only one Azure AD administrator (a user or group) can be configured for an Azure SQL Server or Azure SQL Data Warehouse at any time.   
 * Only an Azure AD administrator for SQL Server can initially connect to the Azure SQL Server or Azure SQL Data Warehouse using an Azure Active Directory account. The Active Directory administrator can configure subsequent Azure AD database users.   
@@ -93,24 +80,18 @@
 * [ODBC version 13.1](https://www.microsoft.com/download/details.aspx?id=53339) supports Azure Active Directory authentication however `bcp.exe` cannot connect using Azure Active Directory authentication because it uses an older ODBC provider.   
 * `sqlcmd` supports Azure Active Directory authentication beginning with version 13.1 available from the [Download Center](http://go.microsoft.com/fwlink/?LinkID=825643).   
 * SQL Server Data Tools for Visual Studio 2015 requires at least the April 2016 version of the Data Tools (version 14.0.60311.1). Currently Azure AD users are not shown in SSDT Object Explorer. As a workaround, view the users in [sys.database_principals](https://msdn.microsoft.com/library/ms187328.aspx).   
-* [Microsoft JDBC Driver 6.0 for SQL Server](https://www.microsoft.com/en-us/download/details.aspx?id=11774) supports Azure AD authentication. Also, see [Setting the Connection Properties](https://msdn.microsoft.com/library/ms378988.aspx).   
+* [Microsoft JDBC Driver 6.0 for SQL Server](https://www.microsoft.com/download/details.aspx?id=11774) supports Azure AD authentication. Also, see [Setting the Connection Properties](https://msdn.microsoft.com/library/ms378988.aspx).   
 * PolyBase cannot authenticate by using Azure AD authentication.   
 * Some tools like BI and Excel are not supported.   
 * Azure AD authentication is supported for SQL Database by the Azure portal **Import Database** and **Export Database** blades. Import and export using Azure AD authentication is also supported from the PowerShell command.   
->>>>>>> 80b38403
 
 ## 1. Create and populate an Azure AD
 Create an Azure AD and populate it with users and groups. Azure AD can be the initial domain Azure AD managed domain. Azure AD can also be an on-premises Active Directory Domain Services that is federated with the Azure AD.
 
 For more information, see [Integrating your on-premises identities with Azure Active Directory](../active-directory/active-directory-aadconnect.md), [Add your own domain name to Azure AD](../active-directory/active-directory-add-domain.md), [Microsoft Azure now supports federation with Windows Server Active Directory](https://azure.microsoft.com/blog/2012/11/28/windows-azure-now-supports-federation-with-windows-server-active-directory/), [Administering your Azure AD directory](https://msdn.microsoft.com/library/azure/hh967611.aspx), [Manage Azure AD using Windows PowerShell](https://msdn.microsoft.com/library/azure/jj151815.aspx), and [Hybrid Identity Required Ports and Protocols](../active-directory/active-directory-aadconnect-ports.md).
 
-<<<<<<< HEAD
-## 2. Ensure your SQL Database is version 12
-Azure Active Directory authentication is supported in the latest SQL Database V12. For information about SQL Database V12 and to learn whether it is available in your region, see [SQL Database features](sql-database-features.md). This step is not necessary for Azure SQL Data Warehouse because SQL Data Warehouse is only available in V12.
-=======
 ## 2. Ensure your SQL Database is version 12   
-Azure AD authentication is supported in the latest SQL Database V12. For information about SQL Database V12 and to learn whether it is available in your region, see [What's new in the Latest SQL Database Update V12](sql-database-v12-whats-new.md). This step is not necessary for Azure SQL Data Warehouse because SQL Data Warehouse is only available in V12.
->>>>>>> 80b38403
+Azure AD authentication is supported in the latest SQL Database V12. For information about SQL Database V12 and to learn whether it is available in your region, see ([SQL Database features](sql-database-features.md). This step is not necessary for Azure SQL Data Warehouse because SQL Data Warehouse is only available in V12.
 
 If you have an existing database, verify that it is hosted in SQL Database V12 by connecting to the database (for example using SQL Server Management Studio) and executing `SELECT @@VERSION;`. The expected output for a database in SQL Database V12 is at least **Microsoft SQL Azure (RTM) - 12.0**. If your database is not hosted in SQL Database V12, see [Plan and prepare to upgrade to SQL Database V12](sql-database-v12-plan-prepare-upgrade.md), and then visit the Azure Classic Portal to migrate the database to SQL Database V12.
 
