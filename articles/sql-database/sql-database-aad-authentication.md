--- conflicted
+++ resolved
@@ -98,11 +98,7 @@
 * [Microsoft JDBC Driver 6.0 for SQL Server](https://www.microsoft.com/download/details.aspx?id=11774) supports Azure AD authentication. Also, see [Setting the Connection Properties](https://msdn.microsoft.com/library/ms378988.aspx).   
 * PolyBase cannot authenticate by using Azure AD authentication.   
 * Azure AD authentication is supported for SQL Database by the Azure portal **Import Database** and **Export Database** blades. Import and export using Azure AD authentication is also supported from the PowerShell command.   
-<<<<<<< HEAD
-* Azure AD authentication is supported for SQL Database and SQL Data Warehouse by use CLI. For more information, see , [Configure and manage Azure Active Directory authentication with SQL Database or SQL Data Warehouse](sql-database-aad-authentication-configure.md) and [SQL Server - az sql server](https://docs.microsoft.com/en-us/cli/azure/sql/server).
-=======
 * Azure AD authentication is supported for SQL Database and SQL Data Warehouse by use CLI. For more information, see [Configure and manage Azure Active Directory authentication with SQL Database or SQL Data Warehouse](sql-database-aad-authentication-configure.md) and [SQL Server - az sql server](https://docs.microsoft.com/en-us/cli/azure/sql/server).
->>>>>>> 7e950a10
 
 ## Next steps
 - To learn how to create and populate Azure AD, and then configure Azure AD with Azure SQL Database or Azure SQL Data Warehouse, see [Configure and manage Azure Active Directory authentication with SQL Database or SQL Data Warehouse](sql-database-aad-authentication-configure.md).
