---
title: Azure SQL Database vCore-based resource limits - elastic pools| Microsoft Docs
description: This page describes some common vCore-based resource limits for elastic pools in Azure SQL Database.
services: sql-database
ms.service: sql-database
ms.subservice: elastic-pools
ms.custom: 
ms.devlang: 
ms.topic: conceptual
author: oslake
ms.author: moslake
ms.reviewer: carlrab
manager: craigg
<<<<<<< HEAD
ms.date: 01/25/2019
=======
ms.date: 01/30/2019
>>>>>>> f83743c8
---
# Azure SQL Database vCore-based purchasing model limits for elastic pools

This article provides the detailed resource limits for Azure SQL Database elastic pools and pooled databases using the vCore-based purchasing model.

For DTU-based purchasing model limits, see [SQL Database DTU-based resource limits - elastic pools](sql-database-dtu-resource-limits-elastic-pools.md).

> [!IMPORTANT]
> Under some circumstances, you may need to shrink a database to reclaim unused space. For more information, see [Manage file space in Azure SQL Database](sql-database-file-space-management.md).

You can set the service tier, compute size, and storage amount using the [Azure portal](sql-database-elastic-pool-manage.md#azure-portal-manage-elastic-pools-and-pooled-databases), [PowerShell](sql-database-elastic-pool-manage.md#powershell-manage-elastic-pools-and-pooled-databases), the [Azure CLI](sql-database-elastic-pool-manage.md#azure-cli-manage-elastic-pools-and-pooled-databases), or the [REST API](sql-database-elastic-pool-manage.md#rest-api-manage-elastic-pools-and-pooled-databases).

> [!NOTE]
> The resource limits of individual databases in elastic pools are generally the same as for single databases outside of pools that has the same compute size. For example, the max concurrent workers for an GP_Gen4_1 database is 200 workers. So, the max concurrent workers for a database in a GP_Gen4_1 pool is also 200 workers. Note, the total number of concurrent workers in GP_Gen4_1 pool is 210.

## General Purpose service tier: Storage sizes and compute sizes

### General Purpose service tier: Generation 4 compute platform (part 1)

|Compute size|GP_Gen4_1|GP_Gen4_2|GP_Gen4_3|GP_Gen4_4|GP_Gen4_5|GP_Gen4_6
|:--- | --: |--: |--: |--: |--: |--: |
|H/W generation|4|4|4|4|4|4|
|vCores|1|2|3|4|5|6|
|Memory (GB)|7|14|21|28|35|42|
|Columnstore support|Yes|Yes|Yes|Yes|Yes|Yes|
|In-memory OLTP storage (GB)|N/A|N/A|N/A|N/A|N/A|N/A|
|Max data size (GB)|512|756|756|1536|1536|1536|
|Max log size|154|227|227|461|461|461|
|TempDB size (GB)|32|64|96|128|160|192|
|Storage type|Premium (Remote) Storage|Premium (Remote) Storage|Premium (Remote) Storage|Premium (Remote) Storage|Premium (Remote) Storage|Premium (Remote) Storage|
|IO latency (approximate)|5-7 ms (write)<br>5-10 ms (read)|5-7 ms (write)<br>5-10 ms (read)|5-7 ms (write)<br>5-10 ms (read)|5-7 ms (write)<br>5-10 ms (read)|5-7 ms (write)<br>5-10 ms (read)|5-7 ms (write)<br>5-10 ms (read)|
|Target IOPS (64 KB)|500|1000|1500|2000|2500|3000|
|Max concurrent workers per pool (requests) * |210|420|630|840|1050|1260|
|Max allowed sessions|30000|30000|30000|30000|30000|30000|
|Max number DBs per pool|100|200|300|500|500|500|
|Min/max elastic pool vCore choices per database|0, 0.25, 0.5, 1|0, 0.25, 0.5, 1, 2|0, 0.25, 0.5, 1...3|0, 0.25, 0.5, 1...4|0, 0.25, 0.5, 1...5|0, 0.25, 0.5, 1...6|
|Number of replicas|1|1|1|1|1|1|
|Multi-AZ|N/A|N/A|N/A|N/A|N/A|N/A|
|Read Scale-out|N/A|N/A|N/A|N/A|N/A|N/A|
|Included backup storage|1X DB size|1X DB size|1X DB size|1X DB size|1X DB size|1X DB size|

\* For the max current workers (requests) for any individual database, see [Single database resource limits](sql-database-vcore-resource-limits-single-databases.md)

### General Purpose service tier: Generation 4 compute platform (part 2)

|Compute size|BC_Gen4_7|BC_Gen4_8|BC_Gen4_9|BC_Gen4_10|BC_Gen4_16|BC_Gen4_24|
|:--- | --: |--: |--: |--: |--: |--: |
|H/W generation|4|4|4|4|4|4|
|vCores|7|8|9|10|16|24|
|Memory (GB)|49|56|63|70|112|168|
|Columnstore support|Yes|Yes|Yes|Yes|Yes|Yes|
|In-memory OLTP storage (GB)|N/A|N/A|N/A|N/A|N/A|N/A|
|Max data size (GB)|1536|2048|2048|2048|3584|4096|
|Max log size (GB)|461|614|614|614|1075|1229|
|TempDB size (GB)|224|256|288|320|384|384|
|Storage type|Premium (Remote) Storage|Premium (Remote) Storage|Premium (Remote) Storage|Premium (Remote) Storage|Premium (Remote) Storage|Premium (Remote) Storage|
|IO latency (approximate)|5-7 ms (write)<br>5-10 ms (read)|5-7 ms (write)<br>5-10 ms (read)|5-7 ms (write)<br>5-10 ms (read)|5-7 ms (write)<br>5-10 ms (read)|5-7 ms (write)<br>5-10 ms (read)|5-7 ms (write)<br>5-10 ms (read)|
|Target IOPS (64 KB)|3500|4000|4500|5000|7000|7000|
|Max concurrent workers per pool (requests) *|1470|1680|1890|2100|3360|5040|
|Max allowed sessions|30000|30000|30000|30000|30000|30000|
|Max number DBs per pool|200|500|500|500|500|500|
|Min/max elastic pool vCore choices per database|0, 0.25, 0.5, 1...7|0, 0.25, 0.5, 1...8|0, 0.25, 0.5, 1...9|0, 0.25, 0.5, 1...10|0, 0.25, 0.5, 1...10, 16|0, 0.25, 0.5, 1...10, 16, 24|
|Number of replicas|1|1|1|1|1|1|
|Multi-AZ|N/A|N/A|N/A|N/A|N/A|N/A|
|Read Scale-out|N/A|N/A|N/A|N/A|N/A|N/A|
|Included backup storage|1X DB size|1X DB size|1X DB size|1X DB size|1X DB size|1X DB size|

\* For the max current workers (requests) for any individual database, see [Single database resource limits](sql-database-vcore-resource-limits-single-databases.md)

### General Purpose service tier: Generation 5 compute platform (part 1)

|Compute size|GP_Gen5_2|GP_Gen5_4|GP_Gen5_6|GP_Gen5_8|GP_Gen5_10|GP_Gen5_12|GP_Gen5_14|
|:--- | --: |--: |--: |--: |---: | --: |--: |--: |
|H/W generation|5|5|5|5|5|5|5|
|vCores|2|4|6|8|10|12|14|
|Memory (GB)|10.2|20.4|30.6|40.8|51|61.2|71.4|
|Columnstore support|Yes|Yes|Yes|Yes|Yes|Yes|Yes|
|In-memory OLTP storage (GB)|N/A|N/A|N/A|N/A|N/A|N/A|N/A|
|Max data size (GB)|512|756|756|1536|1536|1536|
|Max log size (GB)|154|227|227|461|461|461|461|
|TempDB size (GB)|64|128|192|256|320|384|384|
|Storage type|Premium (Remote) Storage|Premium (Remote) Storage|Premium (Remote) Storage|Premium (Remote) Storage|Premium (Remote) Storage|Premium (Remote) Storage|Premium (Remote) Storage|
|IO latency (approximate)|5-7 ms (write)<br>5-10 ms (read)|5-7 ms (write)<br>5-10 ms (read)|5-7 ms (write)<br>5-10 ms (read)|5-7 ms (write)<br>5-10 ms (read)|5-7 ms (write)<br>5-10 ms (read)|5-7 ms (write)<br>5-10 ms (read)|5-7 ms (write)<br>5-10 ms (read)|
|Target IOPS (64 KB)|500|1000|1500|2000|2500|3000|3500|
|Max concurrent workers per pool (requests) *|210|420|630|840|1050|1260|1470|
|Max allowed sessions|30000|30000|30000|30000|30000|30000|30000|
|Max number DBs per pool|200|500|500|500|500|500|500|
|Min/max elastic pool vCore choices per database|0, 0.25, 0.5, 1, 2|0, 0.25, 0.5, 1...4|0, 0.25, 0.5, 1...6|0, 0.25, 0.5, 1...8|0, 0.25, 0.5, 1...10|0, 0.25, 0.5, 1...12|0, 0.25, 0.5, 1...14|
|Number of replicas|1|1|1|1|1|1|1|
|Multi-AZ|N/A|N/A|N/A|N/A|N/A|N/A|N/A|
|Read Scale-out|N/A|N/A|N/A|N/A|N/A|N/A|N/A|
|Included backup storage|1X DB size|1X DB size|1X DB size|1X DB size|1X DB size|1X DB size|1X DB size|

\* For the max current workers (requests) for any individual database, see [Single database resource limits](sql-database-vcore-resource-limits-single-databases.md)

### General Purpose service tier: Generation 5 compute platform (part 2)

|Compute size|GP_Gen5_16|GP_Gen5_18|GP_Gen5_20|GP_Gen5_24|GP_Gen5_32|GP_Gen5_40|GP_Gen5_80|
|:--- | --: |--: |--: |--: |---: | --: |--: |--: |
|H/W generation|5|5|5|5|5|5|5|
|vCores|16|18|20|24|32|40|80|
|Memory (GB)|81.6|91.8|102|122.4|163.2|204|408|
|Columnstore support|Yes|Yes|Yes|Yes|Yes|Yes|Yes|
|In-memory OLTP storage (GB)|N/A|N/A|N/A|N/A|N/A|N/A|N/A|
|Max data size (GB)|2048|2048|3072|3072|4096|4096|4096|
|Max log size (GB)|614|614|922|922|1229|1229|1229|
|TempDB size (GB)|384|384|384|384|384|384|384|
|Storage type|Premium (Remote) Storage|Premium (Remote) Storage|Premium (Remote) Storage|Premium (Remote) Storage|Premium (Remote) Storage|Premium (Remote) Storage|Premium (Remote) Storage|
|IO latency (approximate)|5-7 ms (write)<br>5-10 ms (read)|5-7 ms (write)<br>5-10 ms (read)|5-7 ms (write)<br>5-10 ms (read)|5-7 ms (write)<br>5-10 ms (read)|5-7 ms (write)<br>5-10 ms (read)|5-7 ms (write)<br>5-10 ms (read)|5-7 ms (write)<br>5-10 ms (read)|
|Target IOPS (64 KB)|4000|4500|5000|6000|7000|7000|7000|
|Max concurrent workers per pool (requests) *|1680|1890|2100|2520|33600|4200|8400|
|Max number DBs per pool|500|500|500|500|500|500|500|
|Min/max elastic pool vCore choices per database|0, 0.25, 0.5, 1...16|0, 0.25, 0.5, 1...18|0, 0.25, 0.5, 1...20|0, 0.25, 0.5, 1...20, 24|0, 0.25, 0.5, 1...20, 24, 32|0, 0.25, 0.5, 1...16, 24, 32, 40|0, 0.25, 0.5, 1...16, 24, 32, 40, 80|
|Number of replicas|1|1|1|1|1|1|1|
|Multi-AZ|N/A|N/A|N/A|N/A|N/A|N/A|N/A|
|Read Scale-out|N/A|N/A|N/A|N/A|N/A|N/A|N/A|
|Included backup storage|1X DB size|1X DB size|1X DB size|1X DB size|1X DB size|1X DB size|1X DB size|

\* For the max current workers (requests) for any individual database, see [Single database resource limits](sql-database-vcore-resource-limits-single-databases.md)

## Business Critical service tier: Storage sizes and compute sizes

### Business Critical service tier: Generation 4 compute platform (part 1)

|Compute size|BC_Gen4_1|BC_Gen4_2|BC_Gen4_3|BC_Gen4_4|BC_Gen4_5|BC_Gen4_6|
|:--- | --: |--: |--: |--: |--: |--: |
|H/W generation|4|4|4|4|4|4|
|vCores|1|2|3|4|5|6|
|Memory (GB)|10.2|20.4|30.6|40.8|51|61.2|71.4|
|Columnstore support|N/A|N/A|N/A|N/A|N/A|N/A|
|In-memory OLTP storage (GB)|1|2|3|4|5|6|
|Storage type|Local SSD|Local SSD|Local SSD|Local SSD|Local SSD|Local SSD|
|Max data size (GB)|512|512|512|512|512|512|
|Max log size (GB)|307|307|307|307|307|307|
|TempDB size (GB)|32|64|96|128|160|192|
|IO latency (approximate)|1-2 ms (write)<br>1-2 ms (read)|1-2 ms (write)<br>1-2 ms (read)|1-2 ms (write)<br>1-2 ms (read)|1-2 ms (write)<br>1-2 ms (read)|1-2 ms (write)<br>1-2 ms (read)|1-2 ms (write)<br>1-2 ms (read)|
|Target IOPS (64 KB)|5000|10000|15000|20000|25000|30000|
|Max concurrent workers per pool (requests) *|210|420|630|840|1050|1260|
|Max allowed sessions|30000|30000|30000|30000|30000|30000|
|Max number DBs per pool|Only single DBs are supported for this compute size|50|100|100|100|100|
|Min/max elastic pool vCore choices per database|N/A|0, 0.25, 0.5, 1, 2|0, 0.25, 0.5, 1...3|0, 0.25, 0.5, 1...4|0, 0.25, 0.5, 1...5|0, 0.25, 0.5, 1...6|
|Number of replicas|4|4|4|4|4|4|
|Multi-AZ|Yes|Yes|Yes|Yes|Yes|Yes|
|Read Scale-out|Yes|Yes|Yes|Yes|Yes|Yes|
|Included backup storage|1X DB size|1X DB size|1X DB size|1X DB size|1X DB size|1X DB size|

\* For the max current workers (requests) for any individual database, see [Single database resource limits](sql-database-vcore-resource-limits-single-databases.md)

### Business Critical service tier: Generation 4 compute platform (part 2)

|Compute size|BC_Gen4_7|BC_Gen4_8|BC_Gen4_9|BC_Gen4_10|BC_Gen4_16|BC_Gen4_24|
|:--- | --: |--: |--: |--: |--: |--: |
|H/W generation|4|4|4|4|4|4|
|vCores|7|8|9|10|16|24|
|Memory (GB)|81.6|91.8|102|122.4|163.2|204|408|
|Columnstore support|N/A|N/A|N/A|N/A|N/A|N/A|
|In-memory OLTP storage (GB)|7|8|9.5|11|20|36|
|Storage type|Local SSD|Local SSD|Local SSD|Local SSD|Local SSD|Local SSD|
|Max data size (GB)|512|512|512|512|1024|1024|
|Max log size (GB)|307|307|307|307|307|307|
|TempDB size (GB)|224|256|288|320|384|384|
|IO latency (approximate)|1-2 ms (write)<br>1-2 ms (read)|1-2 ms (write)<br>1-2 ms (read)|1-2 ms (write)<br>1-2 ms (read)|1-2 ms (write)<br>1-2 ms (read)|1-2 ms (write)<br>1-2 ms (read)|1-2 ms (write)<br>1-2 ms (read)|
|Target IOPS (64 KB)|35000|40000|45000|50000|80000|120000|
|Max concurrent workers per pool (requests) *|1470|1680|1890|2100|3360|5040|
|Max allowed sessions|30000|30000|30000|30000|30000|30000|
|Max number DBs per pool|100|100|100|100|100|100|
|Min/max elastic pool vCore choices per database|0, 0.25, 0.5, 1...7|0, 0.25, 0.5, 1...8|0, 0.25, 0.5, 1...9|0, 0.25, 0.5, 1...10|0, 0.25, 0.5, 1...10, 16|0, 0.25, 0.5, 1...10, 16, 24|
|Number of replicas|4|4|4|4|4|4|
|Multi-AZ|Yes|Yes|Yes|Yes|Yes|Yes|
|Read Scale-out|Yes|Yes|Yes|Yes|Yes|Yes|
|Included backup storage|1X DB size|1X DB size|1X DB size|1X DB size|1X DB size|1X DB size|

\* For the max current workers (requests) for any individual database, see [Single database resource limits](sql-database-vcore-resource-limits-single-databases.md)

#### Business Critical service tier: Generation 5 compute platform (part 1)

|Compute size|BC_Gen5_2|BC_Gen5_4|BC_Gen5_6|BC_Gen5_8|BC_Gen5_10|BC_Gen5_12|BC_Gen5_14|
|:--- | --: |--: |--: |--: |---: | --: |--: |--: |--: |--: |--: |--: |
|H/W generation|5|5|5|5|5|5|5|
|vCores|2|4|6|8|10|12|14|
|Memory (GB)|11|22|33|44|55|66|77|
|Columnstore support|Yes|Yes|Yes|Yes|Yes|Yes|Yes|
|In-memory OLTP storage (GB)|1.571|3.142|4.713|6.284|8.655|11.026|13.397|
|Max data size (GB)|1024|1024|1024|1536|1536|1536|1536|
|Max log size (GB)|307|307|307|461|461|461|461|
|TempDB size (GB)|64|128|192|256|320|384|384|
|Storage type|Local SSD|Local SSD|Local SSD|Local SSD|Local SSD|Local SSD|Local SSD|
|IO latency (approximate)|1-2 ms (write)<br>1-2 ms (read)|1-2 ms (write)<br>1-2 ms (read)|1-2 ms (write)<br>1-2 ms (read)|1-2 ms (write)<br>1-2 ms (read)|1-2 ms (write)<br>1-2 ms (read)|1-2 ms (write)<br>1-2 ms (read)|1-2 ms (write)<br>1-2 ms (read)|
|Target IOPS (64 KB)|5000|10000|15000|20000|25000|30000|35000|
|Max concurrent workers per pool (requests) *|210|420|630|840|1050|1260|1470|
|Max allowed sessions|30000|30000|30000|30000|30000|30000|30000|
|Max number DBs per pool|Only single DBs are supported for this compute size|50|100|100|100|100|100|
|Min/max elastic pool vCore choices per database|N/A|0, 0.25, 0.5, 1...4|0, 0.25, 0.5, 1...6|0, 0.25, 0.5, 1...8|0, 0.25, 0.5, 1...10|0, 0.25, 0.5, 1...12|0, 0.25, 0.5, 1...14|
|Number of replicas|4|4|4|4|4|4|4|
|Multi-AZ|Yes|Yes|Yes|Yes|Yes|Yes|
|Read Scale-out|Yes|Yes|Yes|Yes|Yes|Yes|Yes|
|Included backup storage|1X DB size|1X DB size|1X DB size|1X DB size|1X DB size|1X DB size|1X DB size|

\* For the max current workers (requests) for any individual database, see [Single database resource limits](sql-database-vcore-resource-limits-single-databases.md)

#### Business Critical service tier: Generation 5 compute platform (part 2)

|Compute size|BC_Gen5_16|BC_Gen5_18|BC_Gen5_20|BC_Gen5_24|BC_Gen5_32|BC_Gen5_40|BC_Gen5_80|
|:--- | --: |--: |--: |--: |---: | --: |--: |--: |--: |--: |--: |--: |
|H/W generation|5|5|5|5|5|5|5|
|vCores|16|18|20|24|32|40|80|
|Memory (GB)|81.6|91.8|102|122.4|163.2|204|408|
|Columnstore support|Yes|Yes|Yes|Yes|Yes|Yes|Yes|
|In-memory OLTP storage (GB)|15.768|18.139|20.51|25.252|37.936|52.22|131.64|
|Max data size (GB)|3072|3072|3072|4096|4096|4096|4096|
|Max log size (GB)|922|922|922|1229|1229|1229|1229|
|TempDB size (GB)|384|384|384|384|384|384|384|
|Storage type|Local SSD|Local SSD|Local SSD|Local SSD|Local SSD|Local SSD|Local SSD|
|IO latency (approximate)|1-2 ms (write)<br>1-2 ms (read)|1-2 ms (write)<br>1-2 ms (read)|1-2 ms (write)<br>1-2 ms (read)|1-2 ms (write)<br>1-2 ms (read)|1-2 ms (write)<br>1-2 ms (read)|1-2 ms (write)<br>1-2 ms (read)|1-2 ms (write)<br>1-2 ms (read)|
|Target IOPS (64 KB)|40000|45000|50000|60000|80000|100000|200000|
|Max concurrent workers per pool (requests) *|1680|1890|2100|2520|3360|4200|8400|
|Max allowed sessions|30000|30000|30000|30000|30000|30000|30000|
|Max number DBs per pool|100|100|100|100|100|100|100|
|Min/max elastic pool vCore choices per database|0, 0.25, 0.5, 1...16|0, 0.25, 0.5, 1...18|0, 0.25, 0.5, 1...20|0, 0.25, 0.5, 1...20, 24|0, 0.25, 0.5, 1...20, 24, 32|0, 0.25, 0.5, 1...20, 24, 32, 40|0, 0.25, 0.5, 1...20, 24, 32, 40, 80|
|Number of replicas|4|4|4|4|4|4|4|
|Multi-AZ|Yes|Yes|Yes|Yes|Yes|Yes|
|Read Scale-out|Yes|Yes|Yes|Yes|Yes|Yes|Yes|
|Included backup storage|1X DB size|1X DB size|1X DB size|1X DB size|1X DB size|1X DB size|1X DB size|

\* For the max current workers (requests) for any individual database, see [Single database resource limits](sql-database-vcore-resource-limits-single-databases.md)

If all vCores of an elastic pool are busy, then each database in the pool receives an equal amount of compute resources to process queries. The SQL Database service provides resource sharing fairness between databases by ensuring equal slices of compute time. Elastic pool resource sharing fairness is in addition to any amount of resource otherwise guaranteed to each database when the vCore min per database is set to a non-zero value.

## Database properties for pooled databases

The following table describes the properties for pooled databases.

| Property | Description |
|:--- |:--- |
| Max vCores per database |The maximum number of vCores that any database in the pool may use, if available based on utilization by other databases in the pool. Max vCores per database is not a resource guarantee for a database. This setting is a global setting that applies to all databases in the pool. Set max vCores per database high enough to handle peaks in database utilization. Some degree of over-committing is expected since the pool generally assumes hot and cold usage patterns for databases where all databases are not simultaneously peaking.|
| Min vCores per database |The minimum number of vCores that any database in the pool is guaranteed. This setting is a global setting that applies to all databases in the pool. The min vCores per database may be set to 0, and is also the default value. This property is set to anywhere between 0 and the average vCores utilization per database. The product of the number of databases in the pool and the min vCores per database cannot exceed the vCores per pool.|
| Max storage per database |The maximum database size set by the user for a database in a pool. Pooled databases share allocated pool storage, so the size a database can reach is limited to the smaller of remaining pool storage and database size. Max database size refers to the maximum size of the data files and does not include the space used by log files. |
|||

## Next steps

- See [SQL Database FAQ](sql-database-faq.md) for answers to frequently asked questions.
- See [Overview of resource limits on a SQL Database server](sql-database-resource-limits-database-server.md) for information about limits at the server and subscription levels.
- For information about general Azure limits, see [Azure subscription and service limits, quotas, and constraints](../azure-subscription-service-limits.md).<|MERGE_RESOLUTION|>--- conflicted
+++ resolved
@@ -11,11 +11,7 @@
 ms.author: moslake
 ms.reviewer: carlrab
 manager: craigg
-<<<<<<< HEAD
-ms.date: 01/25/2019
-=======
 ms.date: 01/30/2019
->>>>>>> f83743c8
 ---
 # Azure SQL Database vCore-based purchasing model limits for elastic pools
 
