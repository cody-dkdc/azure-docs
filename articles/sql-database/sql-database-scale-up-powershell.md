--- conflicted
+++ resolved
@@ -1,103 +1,3 @@
 ---
-<<<<<<< HEAD
-title: 'PowerShell: Change Azure SQL Database pricing tier | Microsoft Docs'
-description: Learn how to use PowerShell to change the service tier and performance level of an Azure SQL database and scale the resources and pricing of your SQL database up or down.
-services: sql-database
-documentationcenter: ''
-author: stevestein
-manager: jhubbard
-editor: ''
-
-ms.assetid: 6f016c17-b048-4968-b82b-d2dcec954e54
-ms.service: sql-database
-ms.custom: monitor and tune
-ms.devlang: NA
-ms.date: 10/12/2016
-ms.author: sstein
-ms.workload: data-management
-ms.topic: article
-ms.tgt_pltfrm: NA
-
----
-# Change the service tier and performance level (pricing tier) of a SQL database with PowerShell
-> [!div class="op_single_selector"]
-> * [Azure portal](sql-database-scale-up.md)
-> * [**PowerShell**](sql-database-scale-up-powershell.md)> 
-> 
-
-Service tiers and performance levels describe the features and resources available for your SQL database and can be updated as the needs of your application change. For details, see [Service Tiers](sql-database-service-tiers.md).
-
-Note that changing the service tier and/or performance level of a database creates a replica of the original database at the new performance level, and then switches connections over to the replica. No data is lost during this process but during the brief moment when we switch over to the replica, connections to the database are disabled, so some transactions in flight may be rolled back. This window varies, but is on average under 4 seconds, and in more than 99% of cases is less than 30 seconds. Very infrequently, especially if there are large numbers of transactions in flight at the moment connections are disabled, this window may be longer.  
-
-The duration of the entire scale-up process depends on both the size and service tier of the database before and after the change. For example, a 250 GB database that is changing to, from, or within a Standard service tier, should complete within 6 hours. For a database of the same size that is changing performance levels within the Premium service tier, it should complete within 3 hours.
-
-* To downgrade a database, the database should be smaller than the maximum allowed size of the target service tier. 
-* When upgrading a database with [Geo-Replication](sql-database-geo-replication-portal.md) enabled, you must first upgrade its secondary databases to the desired performance tier before upgrading the primary database.
-* When downgrading from a Premium service tier, you must first terminate all Geo-Replication relationships. You can follow the steps described in the [Recover from an outage](sql-database-disaster-recovery.md) topic to stop the replication process between the primary and the active secondary databases.
-* The restore service offerings are different for the various service tiers. If you are downgrading you may lose the ability to restore to a point in time, or have a lower backup retention period. For more information, see [Azure SQL Database Backup and Restore](sql-database-business-continuity.md).
-* The new properties for the database are not applied until the changes are complete.
-
-**To complete this article you need the following:**
-
-* An Azure subscription. If you need an Azure subscription simply click **FREE ACCOUNT** at the top of this page, and then come back to finish this article.
-* An Azure SQL database. If you do not have a SQL database, create one following the steps in this article: [Create your first Azure SQL Database](sql-database-get-started.md).
-* Azure PowerShell.
-
-[!INCLUDE [Start your PowerShell session](../../includes/sql-database-powershell.md)]
-
-## Change the service tier and performance level of your SQL database
-Run the [Set-AzureRmSqlDatabase](https://msdn.microsoft.com/library/azure/mt619433\(v=azure.300\).aspx) cmdlet and set the **-RequestedServiceObjectiveName** to the performance level of the desired pricing tier; for example *S0*, *S1*, *S2*, *S3*, *P1*, *P2*, ...
-
-```
-$ResourceGroupName = "resourceGroupName"
-
-$ServerName = "serverName"
-$DatabaseName = "databaseName"
-
-$NewEdition = "Standard"
-$NewPricingTier = "S2"
-
-Set-AzureRmSqlDatabase -DatabaseName $DatabaseName -ServerName $ServerName -ResourceGroupName $ResourceGroupName -Edition $NewEdition -RequestedServiceObjectiveName $NewPricingTier
-```
-
-
-
-
-
-
-## Sample PowerShell script to change the service tier and performance level of your SQL database
-Replace ```{variables}``` with your values (do not include the curly braces).
-
-```
-$SubscriptionId = "{4cac86b0-1e56-bbbb-aaaa-000000000000}"
-
-$ResourceGroupName = "{resourceGroup}"
-$Location = "{AzureRegion}"
-
-$ServerName = "{server}"
-$DatabaseName = "{database}"
-
-$NewEdition = "{Standard}"
-$NewPricingTier = "{S2}"
-
-Add-AzureRmAccount
-Set-AzureRmContext -SubscriptionId $SubscriptionId
-
-Set-AzureRmSqlDatabase -DatabaseName $DatabaseName -ServerName $ServerName -ResourceGroupName $ResourceGroupName -Edition $NewEdition -RequestedServiceObjectiveName $NewPricingTier
-```
-
-
-
-## Next steps
-* [Scale out and in](sql-database-elastic-scale-get-started.md)
-* [Connect and query a SQL database with SSMS](sql-database-connect-query-ssms.md)
-* [Export an Azure SQL database](sql-database-export-powershell.md)
-
-## Additional resources
-* [Business Continuity Overview](sql-database-business-continuity.md)
-* [SQL Database documentation](http://azure.microsoft.com/documentation/services/sql-database/)
-* [Azure SQL Database Cmdlets](http://msdn.microsoft.com/library/azure/mt574084https://msdn.microsoft.com/library/azure/mt619433\(v=azure.300\).aspx.aspx)
-=======
 redirect_url: /azure/sql-database/sql-database-manage-single-databases-powershell
----
->>>>>>> e8cfaf0d
+---