--- conflicted
+++ resolved
@@ -125,15 +125,9 @@
 
 Use the following PowerShell cmdlets to manage cross-server communication relationships for elastic database transactions:
 
-<<<<<<< HEAD
-* **New-AzureRmSqlServerCommunicationLink**: Use this cmdlet to create a new communication relationship between two SQL Database servers in Azure SQL Database. The relationship is symmetric which means both servers can initiate transactions with the other server.
-* **Get-AzureRmSqlServerCommunicationLink**: Use this cmdlet to retrieve existing communication relationships and their properties.
-* **Remove-AzureRmSqlServerCommunicationLink**: Use this cmdlet to remove an existing communication relationship. 
-=======
-* **New-AzSqlServerCommunicationLink**: Use this cmdlet to create a new communication relationship between two logical servers in Azure SQL DB. The relationship is symmetric which means both servers can initiate transactions with the other server.
+* **New-AzSqlServerCommunicationLink**: Use this cmdlet to create a new communication relationship between two SQL Database servers in Azure SQL Database. The relationship is symmetric which means both servers can initiate transactions with the other server.
 * **Get-AzSqlServerCommunicationLink**: Use this cmdlet to retrieve existing communication relationships and their properties.
 * **Remove-AzSqlServerCommunicationLink**: Use this cmdlet to remove an existing communication relationship. 
->>>>>>> 9ec362c4
 
 ## Monitoring transaction status
 
