--- conflicted
+++ resolved
@@ -94,11 +94,7 @@
 
 ## .NET installation for Azure Cloud Services
 
-<<<<<<< HEAD
-Azure provides several offerings to host .NET applications. A comparison of the different offerings is available in [Azure App Service, Cloud Services, and Virtual Machines comparison](../app-service/overview-compare.md). If the guest OS of the offering is smaller than .NET 4.6.1 required for elastic transactions, you need to upgrade the guest OS to 4.6.1. 
-=======
 Azure provides several offerings to host .NET applications. A comparison of the different offerings is available in [Azure App Service, Cloud Services, and Virtual Machines comparison](/azure/architecture/guide/technology-choices/compute-decision-tree). If the guest OS of the offering is smaller than .NET 4.6.1 required for elastic transactions, you need to upgrade the guest OS to 4.6.1. 
->>>>>>> 6a383dfd
 
 For Azure App Services, upgrades to the guest OS are currently not supported. For Azure Virtual Machines, simply log into the VM and run the installer for the latest .NET framework. For Azure Cloud Services, you need to include the installation of a newer .NET version into the startup tasks of your deployment. The concepts and steps are documented in [Install .NET on a Cloud Service Role](../cloud-services/cloud-services-dotnet-install-dotnet.md).  
 
