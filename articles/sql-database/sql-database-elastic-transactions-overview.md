<properties
   pageTitle="Overview of Elastic Database Transactions with Azure SQL Database"
   description="Overview of Elastic Database Transactions with Azure SQL Database"
   services="sql-database"
   documentationCenter=""
   authors="torsteng"
   manager="jeffreyg"
   editor="sidneyh"/>

<tags
   ms.service="sql-database"
   ms.devlang="na"
   ms.topic="article"
   ms.tgt_pltfrm="na"
   ms.workload="sql-database"
<<<<<<< HEAD
   ms.date="02/01/2016"
=======
   ms.date="02/23/2016"
>>>>>>> abb96edc
   ms.author="torsteng"/>

# Overview of Elastic Database Transactions with Azure SQL Database

Elastic database transactions for Azure SQL Database (SQL DB) allow you to run transactions that span several databases in SQL DB. Elastic database transactions for SQL DB are available for .NET applications using ADO .NET and integrate with the familiar programming experience using the [System.Transaction](https://msdn.microsoft.com/library/system.transactions.aspx) classes. To get the library, see [.NET Framework 4.6.1 (Web Installer)](https://www.microsoft.com/download/details.aspx?id=49981).

On premises, such a scenario usually required running Microsoft Distributed Transaction Coordinator (MSDTC). Since MSDTC is not available for Platform-as-a-Service application in Azure, the ability to coordinate distributed transactions has now been directly integrated into SQL DB. Applications can connect to any SQL Database to launch distributed transactions, and one of the databases will transparently coordinate the distributed transaction, as shown in the following figure. 

  ![Distributed transactions with Azure SQL Database using elastic database transactions ][1]

## Common scenarios

Elastic database transactions for SQL DB enable applications to make atomic changes to data stored in several different SQL Databases. The preview focuses on client-side development experiences in C# and .NET. A server-side experience using T-SQL is planned for a later time.  
Elastic database transactions targets the following scenarios:

* Multi-database applications in Azure: With this scenario, data is vertically partitioned across several databases in SQL DB such that different kinds of data reside on different databases. Some operations require changes to data which is kept in two or more databases. The application uses elastic database transactions to coordinate the changes across databases and ensure atomicity.

* Sharded database applications in Azure: With this scenario, the data tier uses the [Elastic Database client library](sql-database-elastic-database-client-library.md) or self-sharding to horizontally partition the data across many databases in SQL DB. One prominent use case is the need to perform atomic changes for a sharded multi-tenant application when changes span tenants. Think for instance of a transfer from one tenant to another, both residing on different databases. A second case is fine-grained sharding to accommodate capacity needs for a large tenant which in turn typically implies that some atomic operations needs to stretch across several databases used for the same tenant. A third case is atomic updates to reference data that are replicated across databases. Atomic, transacted, operations along these lines can now be coordinated across several databases using the preview.
Elastic database transactions use two-phase commit to ensure transaction atomicity across databases. It is a good fit for transactions that involve less than 100 databases at a time within a single transaction. These limits are not enforced, but one should expect performance and success rates for elastic database transactions to suffer when exceeding these limits.


## Installation and migration

The capabilities for elastic database transactions in SQL DB are provided through updates to the .NET libraries System.Data.dll and System.Transactions.dll. The DLLs ensure that two-phase commit is used where necessary to ensure atomicity. To start developing applications using elastic database transactions, install [.NET Framework 4.6.1](https://www.microsoft.com/download/details.aspx?id=49981) or a later version. When running on an earlier version of the .NET framework, transactions will fail to promote to a distributed transaction and an exception will be raised.

After installation, you can use the distributed transaction APIs in System.Transactions with connections to SQL DB. If you have existing MSDTC applications using these APIs, simply rebuild your existing applications for .NET 4.6 after installing the 4.6.1 Framework. If your projects target .NET 4.6, they will automatically use the updated DLLs from the new Framework version and distributed transaction API calls in combination with connections to SQL DB will now succeed.

Remember that elastic database transactions do not require installing MSDTC. Instead, elastic database transactions are directly managed by and within SQL DB. This significantly simplifies cloud scenarios since a deployment of MSDTC is not necessary to use distributed transactions with SQL DB. Section 4 explains in more detail how to deploy elastic database transactions and the required .NET framework together with your cloud applications to Azure.

## Development experience

###	Multi-database applications

The following sample code uses the familiar programming experience with .NET System.Transactions. The TransactionScope class establishes an ambient transaction in .NET. (An “ambient transaction” is one that lives in the current thread.) All connections opened within the TransactionScope participate in the transaction. If different databases participate, the transaction is automatically elevated to a distributed transaction. The outcome of the transaction is controlled by setting the scope to complete to indicate a commit.

	using (var scope = new TransactionScope())
	{
		using (var conn1 = new SqlConnection(connStrDb1))
		{
			conn1.Open();
			SqlCommand cmd1 = conn1.CreateCommand();
			cmd1.CommandText = string.Format("insert into T1 values(1)");
			cmd1.ExecuteNonQuery();
		}

		using (var conn2 = new SqlConnection(connStrDb2))
		{
			conn2.Open();
			var cmd2 = conn2.CreateCommand();
			cmd2.CommandText = string.Format("insert into T2 values(2)");
			cmd2.ExecuteNonQuery();
		}

		scope.Complete();
	}

### Sharded database applications
 
Elastic database transactions for SQL DB also support coordinating distributed transactions where you use the OpenConnectionForKey method of the elastic database client library to open connections for a scaled out data tier. Consider cases where you need to guarantee transactional consistency for changes across several different sharding key values. Connections to the shards hosting the different sharding key values are brokered using OpenConnectionForKey. In the general case, the connections can be to different shards such that ensuring transactional guarantees requires a distributed transaction. 
The following code sample illustrates this approach. It assumes that a variable called shardmap is used to represent a shard map from the elastic database client library:

	using (var scope = new TransactionScope())
	{
		using (var conn1 = shardmap.OpenConnectionForKey(tenantId1, credentialsStr))
		{
			conn1.Open();
			SqlCommand cmd1 = conn1.CreateCommand();
			cmd1.CommandText = string.Format("insert into T1 values(1)");
			cmd1.ExecuteNonQuery();
		}
		
		using (var conn2 = shardmap.OpenConnectionForKey(tenantId2, credentialsStr))
		{
			conn2.Open();
			var cmd2 = conn2.CreateCommand();
			cmd2.CommandText = string.Format("insert into T1 values(2)");
			cmd2.ExecuteNonQuery();
		}

		scope.Complete();
	}


## .NET installation for Azure Cloud Services

Azure provides several offerings to host .NET applications. A comparison of the different offerings is available in [Azure App Service, Cloud Services, and Virtual Machines comparison](../app-service-web/choose-web-site-cloud-service-vm.md). If the guest OS of the offering is smaller than .NET 4.6.1 required for elastic transactions, you need to upgrade the guest OS to 4.6.1. 

For Azure App Services, upgrades to the guest OS are currently not supported. For Azure Virtual Machines, simply log into the VM and run the installer for the latest .NET framework. For Azure Cloud Services, you need to include the installation of a newer .NET version into the startup tasks of your deployment. The concepts and steps are documented in [Install .NET on a Cloud Service Role](../cloud-services/cloud-services-dotnet-install-dotnet.md).  

Note that the installer for .NET 4.6.1 may require more temporary storage during the bootstrapping process on Azure cloud services than the installer for .NET 4.6. To ensure a successful installation, you need to increase temporary storage for your Azure cloud service in your ServiceDefinition.csdef file in the LocalResources section and the environment settings of your startup task, as shown in the following sample:

	<LocalResources>
	...
		<LocalStorage name="TEMP" sizeInMB="5000" cleanOnRoleRecycle="false" />
		<LocalStorage name="TMP" sizeInMB="5000" cleanOnRoleRecycle="false" />
	</LocalResources>
	<Startup>
		<Task commandLine="install.cmd" executionContext="elevated" taskType="simple">
			<Environment>
		...
				<Variable name="TEMP">
					<RoleInstanceValue xpath="/RoleEnvironment/CurrentInstance/LocalResources/LocalResource[@name='TEMP']/@path" />
				</Variable>
				<Variable name="TMP">
					<RoleInstanceValue xpath="/RoleEnvironment/CurrentInstance/LocalResources/LocalResource[@name='TMP']/@path" />
				</Variable>
			</Environment>
		</Task>
	</Startup>
	
## Transactions across multiple servers

Elastic database transactions are supported across different logical servers in Azure SQL Database. When transactions cross logical server boundaries, the participating servers first need to be entered into a mutual communication relationship. Once the communication relationship has been established, any database in any of the two servers can participate in elastic transactions with databases from the other server. With transactions spanning more than two logical servers, a communication relationship needs to be in place for any pair of logical servers.

Use the following PowerShell cmdlets to manage cross-server communication relationships for elastic database transactions:

* **New-AzureRmSqlServerCommunicationLink**: Use this cmdlet to create a new communication relationship between two logical servers in Azure SQL DB. The relationship is symmetric which means both servers can initiate transactions with the other server.
* **Get-AzureRmSqlServerCommunicationLink**: Use this cmdlet to retrieve existing communication relationships and their properties.
* **Remove-AzureRmSqlServerCommunicationLink**: Use this cmdlet to remove an existing communication relationship. 


## Monitoring transaction status

Use Dynamic Management Views (DMVs) in SQL DB to monitor status and progress of your ongoing elastic database transactions. All DMVs related to transactions are relevant for distributed transactions in SQL DB. You can find the corresponding list of DMVs here: [Transaction Related Dynamic Management Views and Functions (Transact-SQL)](https://msdn.microsoft.com/library/ms178621.aspx).
 
These DMVs are particularly useful:

* **sys.dm\_tran\_active\_transactions**: Lists currently active transactions and their status. The UOW (Unit Of Work) column can identify the different child transactions that belong to the same distributed transaction. All transactions within the same distributed transaction carry the same UOW value. See the [DMV documentation](https://msdn.microsoft.com/library/ms174302.aspx) for more details.
* **sys.dm\_tran\_database\_transactions**: Provides additional information about transactions, such as placement of the transaction in the log. See the [DMV documentation](https://msdn.microsoft.com/library/ms186957.aspx) for more details.
* **sys.dm\_tran\_locks**: Provides information about the locks that are currently held by ongoing transactions. See the [DMV documentation](https://msdn.microsoft.com/library/ms190345.aspx) for more details.

## Limitations 

The following limitations currently apply to elastic database transactions in SQL DB:

* Only transactions across databases in SQL DB are supported. Other [X/Open XA](https://en.wikipedia.org/wiki/X/Open_XA) resource providers and databases outside of SQL DB cannot participate in elastic database transactions. That means that elastic database transactions cannot stretch across on premises SQL Server and Azure SQL Databases. For distributed transactions on premises, continue to use MSDTC. 
* Only client-coordinated transactions from a .NET application are supported. Server-side support for T-SQL such as BEGIN DISTRIBUTED TRANSACTION is planned, but not yet available. 
* Only databases on Azure SQL DB V12 are supported.

## Learn more

Not yet using elastic database capabilities for your Azure applications? Check out our [Documentation Map](https://azure.microsoft.com/documentation/learning-paths/sql-database-elastic-scale/). For questions, please reach out to us on the [SQL Database forum](http://social.msdn.microsoft.com/forums/azure/home?forum=ssdsgetstarted) and for feature requests, please add them to the [SQL Database feedback forum](https://feedback.azure.com/forums/217321-sql-database/).

<!--Image references-->
[1]: ./media/sql-database-elastic-transactions-overview/distributed-transactions.png


<|MERGE_RESOLUTION|>--- conflicted
+++ resolved
@@ -13,11 +13,7 @@
    ms.topic="article"
    ms.tgt_pltfrm="na"
    ms.workload="sql-database"
-<<<<<<< HEAD
-   ms.date="02/01/2016"
-=======
    ms.date="02/23/2016"
->>>>>>> abb96edc
    ms.author="torsteng"/>
 
 # Overview of Elastic Database Transactions with Azure SQL Database
