--- conflicted
+++ resolved
@@ -25,13 +25,10 @@
 
 * Enables and facilitates adherence to compliance standards, although it doesn't guarantee compliance. For more information about Azure programs that support standards compliance, see the [Azure Trust Center](https://azure.microsoft.com/support/trust-center/compliance/).
 
-<<<<<<< HEAD
+
 ## <a id="subheading-1"></a>Azure SQL database auditing overview
 SQL database auditing allows you to:
-=======
-## <a id="subheading-1"></a>Azure SQL Database auditing overview
-SQL Database Auditing allows you to:
->>>>>>> b8a5a9f6
+
 
 * **Retain** an audit trail of selected events. You can define categories of database actions to be audited.
 * **Report** on database activity. You can use preconfigured reports and a dashboard to get started quickly with activity and event reporting.
