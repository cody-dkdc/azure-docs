--- conflicted
+++ resolved
@@ -11,11 +11,7 @@
 ms.author: ronitr
 ms.reviewer: vanto
 manager: craigg
-<<<<<<< HEAD
 ms.date: 10/02/2018
-=======
-ms.date: 02/10/2018
->>>>>>> b702e5eb
 ---
 # Get started with SQL database auditing
 Azure SQL database auditing tracks database events and writes them to an audit log in your Azure storage account. Auditing also:
