---
title: Get started with Azure SQL database auditing | Microsoft Docs
description: Use Azure SQL database auditing to track database events into an audit log.
services: sql-database
ms.service: sql-database
ms.subservice: security
ms.custom: 
ms.devlang: 
ms.topic: conceptual
author: vainolo
ms.author: arib
ms.reviewer: vanto
manager: craigg
ms.date: 04/16/2019
---
# Get started with SQL database auditing

Auditing for Azure [SQL Database](sql-database-technical-overview.md)  and [SQL Data Warehouse](../sql-data-warehouse/sql-data-warehouse-overview-what-is.md) tracks database events and writes them to an audit log in your Azure storage account, OMS workspace or Event Hubs. Auditing also:

- Helps you maintain regulatory compliance, understand database activity, and gain insight into discrepancies and anomalies that could indicate business concerns or suspected security violations.

- Enables and facilitates adherence to compliance standards, although it doesn't guarantee compliance. For more information about Azure programs that support standards compliance, see the [Azure Trust Center](https://gallery.technet.microsoft.com/Overview-of-Azure-c1be3942) where you can find the most current list of SQL Database compliance certifications.


> [!NOTE] 
> This topic applies to Azure SQL server, and to both SQL Database and SQL Data Warehouse databases that are created on the Azure SQL server. For simplicity, SQL Database is used when referring to both SQL Database and SQL Data Warehouse.

[!INCLUDE [azure-monitor-log-analytics-rebrand](../../includes/azure-monitor-log-analytics-rebrand.md)]


## <a id="subheading-1"></a>Azure SQL database auditing overview

You can use SQL database auditing to:

- **Retain** an audit trail of selected events. You can define categories of database actions to be audited.
- **Report** on database activity. You can use pre-configured reports and a dashboard to get started quickly with activity and event reporting.
- **Analyze** reports. You can find suspicious events, unusual activity, and trends.

> [!IMPORTANT]
> Audit logs are written to **Append Blobs** in Azure Blob storage on your Azure subscription.
>
> - All storage kinds (v1, v2, blob) are supported.
> - All storage replication configurations are supported.
> - **Premium storage** is currently **not supported**.
> - **Storage in VNet** is currently **not supported**.
> - **Storage behind a Firewall** is currently **not supported**

## <a id="subheading-8"></a>Define server-level vs. database-level auditing policy

An auditing policy can be defined for a specific database or as a default server policy:

- A server policy applies to all existing and newly created databases on the server.

- If *server blob auditing is enabled*, it *always applies to the database*. The database will be audited, regardless of the database auditing settings.

- Enabling blob auditing on the database or data warehouse, in addition to enabling it on the server, does *not* override or change any of the settings of the server blob auditing. Both audits will exist side by side. In other words, the database is audited twice in parallel; once by the server policy and once by the database policy.

   > [!NOTE]
   > You should avoid enabling both server blob auditing and database blob auditing together, unless:
    > - You want to use a different *storage account* or *retention period* for a specific database.
    > - You want to audit event types or categories for a specific database that differ from the rest of the databases on the server. For example, you might have table inserts that need to be audited only for a specific database.
   >
   > Otherwise, we recommended that you enable only server-level blob auditing and leave the database-level auditing disabled for all databases.

## <a id="subheading-2"></a>Set up auditing for your database

The following section describes the configuration of auditing using the Azure portal.

1. Go to the [Azure portal](https://portal.azure.com).
2. Navigate to **Auditing** under the Security heading in your SQL database/server pane.

    <a id="auditing-screenshot"></a>
    ![Navigation pane][1]

3. If you prefer to set up a server auditing policy, you can select the **View server settings** link on the database auditing page. You can then view or modify the server auditing settings. Server auditing policies  apply to all existing and newly created databases on this server.

    ![Navigation pane][2]

4. If you prefer to enable auditing on the database level, switch **Auditing** to **ON**.

    If server auditing is enabled, the database-configured audit will exist side-by-side with the server audit.

    ![Navigation pane][3]

5. **New** - You now have multiple options for configuring where audit logs will be written. You can write logs to an Azure storage account, to a Log Analytics workspace for consumption by Azure Monitor logs, or to event hub for consumption using event hub. You can configure any combination of these options, and audit logs will be written to each.

   > [!WARNING]
<<<<<<< HEAD
   > Enabling auditing to Log Analytics will incur cost based on ingestion rates. Please be aware of the associated cost with using this [option](https://azure.microsoft.com/en-us/pricing/details/monitor/), or consider storing the audit logs in an Azure storage account.
=======
   > Enabling auditing to Log Analytics will incur cost based on ingestion rates. Please be aware of the associated cost with using this [option](https://azure.microsoft.com/pricing/details/monitor/), or consider storing the audit logs in an Azure storage account.
>>>>>>> 6a383dfd

    ![storage options](./media/sql-database-auditing-get-started/auditing-select-destination.png)

6. To configure writing audit logs to a storage account, select **Storage** and open **Storage details**. Select the Azure storage account where logs will be saved, and then select the retention period. The old logs will be deleted. Then click **OK**.

    ![storage account](./media/sql-database-auditing-get-started/auditing_select_storage.png)

7. To configure writing audit logs to a Log Analytics workspace, select **Log Analytics (Preview)** and open **Log Analytics details**. Select or create the Log Analytics workspace where logs will be written and then click **OK**.

    ![Log Analytics workspace](./media/sql-database-auditing-get-started/auditing_select_oms.png)

8. To configure writing audit logs to an event hub, select **Event Hub (Preview)** and open **Event Hub details**. Select the event hub where logs will be written and then click **OK**. Be sure that the event hub is in the same region as your database and server.

    ![Event hub](./media/sql-database-auditing-get-started/auditing_select_event_hub.png)

9. Click **Save**.
10. If you want to customize the audited events, you can do this via [PowerShell cmdlets](#subheading-7) or the [REST API](#subheading-9).
11. After you've configured your auditing settings, you can turn on the new threat detection feature and configure emails to receive security alerts. When you use threat detection, you receive proactive alerts on anomalous database activities that can indicate potential security threats. For more information, see [Getting started with threat detection](sql-database-threat-detection-get-started.md).

> [!IMPORTANT]
> Enabling auditing on an paused Azure SQL Data Warehouse is not possible. To enable it, un-pause the Data Warehouse.

> [!WARNING]
> Enabling auditing on a server that has an Azure SQL Data Warehouse on it **will result in the Data Warehouse being resumed and re-paused again** which may incur in billing charges.

## <a id="subheading-3"></a>Analyze audit logs and reports

If you chose to write audit logs to Azure Monitor logs:

- Use the [Azure portal](https://portal.azure.com).  Open the relevant database. At the top of the database's **Auditing** page, click **View audit logs**.

    ![view audit logs](./media/sql-database-auditing-get-started/7_auditing_get_started_blob_view_audit_logs.png)

- Then, clicking on **Open in OMS** at the top of the **Audit records** page will open the Logs view in Log Analytics, where you can customize the time range and the search query.

    ![open in Log Analytics](./media/sql-database-auditing-get-started/auditing_open_in_oms.png)

- Alternatively, you can also access the audit logs from Log Analytics blade. Open your Log Analytics workspace and under **General** section, click **Logs**. You can start with a simple query, such as: *search "SQLSecurityAuditEvents"* to view the audit logs.
    From here, you can also use [Azure Monitor logs](../log-analytics/log-analytics-log-search.md)  to run advanced searches on your audit log data. Azure Monitor logs gives you real-time operational insights using integrated search and custom dashboards to readily analyze millions of records across all your workloads and servers. For additional useful information about Azure Monitor logs search language and commands, see [Azure Monitor logs search reference](../log-analytics/log-analytics-log-search.md).

If you chose to write audit logs to Event Hub:

- To consume audit logs data from Event Hub, you will need to set up a stream to consume events and write them to a target. For more information, see [Azure Event Hubs Documentation](https://docs.microsoft.com/azure/event-hubs/).
- Audit logs in Event Hub are captured in the body of [Apache Avro](https://avro.apache.org/) events and stored using JSON formatting with UTF-8 encoding. To read the audit logs, you can use [Avro Tools](https://docs.microsoft.com/azure/event-hubs/event-hubs-capture-overview#use-avro-tools) or similar tools that process this format.

If you chose to write audit logs to an Azure storage account, there are several methods you can use to view the logs:

- Audit logs are aggregated in the account you chose during setup. You can explore audit logs by using a tool such as [Azure Storage Explorer](https://storageexplorer.com/). In Azure storage, auditing logs are saved as a collection of blob files within a container named **sqldbauditlogs**. For further details about the hierarchy of the storage folder, naming conventions, and log format, see the [Blob Audit Log Format Reference](https://go.microsoft.com/fwlink/?linkid=829599).

- Use the [Azure portal](https://portal.azure.com).  Open the relevant database. At the top of the database's **Auditing** page, click **View audit logs**.

    ![Navigation pane][7]

    **Audit records** opens, from which you'll be able to view the logs.

  - You can view specific dates by clicking **Filter** at the top of the **Audit records** page.
  - You can switch between audit records that were created by the *server audit policy* and the *database audit policy* by toggling **Audit Source**.
  - You can view only SQL injection related audit records by checking  **Show only audit records for SQL injections** checkbox.

       ![Navigation pane][8]

- Use the system function **sys.fn_get_audit_file** (T-SQL) to return the audit log data in tabular format. For more information on using this function, see [sys.fn_get_audit_file](https://docs.microsoft.com/sql/relational-databases/system-functions/sys-fn-get-audit-file-transact-sql).

- Use **Merge Audit Files** in SQL Server Management Studio (starting with SSMS 17):
    1. From the SSMS menu, select **File** > **Open** > **Merge Audit Files**.

        ![Navigation pane][9]
    2. The **Add Audit Files** dialog box opens. Select one of the **Add** options to choose whether to merge audit files from a local disk or import them from Azure Storage. You are required to provide your Azure Storage details and account key.

    3. After all files to merge have been added, click **OK** to complete the merge operation.

    4. The merged file opens in SSMS, where you can view and analyze it, as well as export it to an XEL or CSV file, or to a table.

- Use Power BI. You can view and analyze audit log data in Power BI. For more information and to access a downloadable template, see [Analyze audit log data in Power BI](https://blogs.msdn.microsoft.com/azuresqldbsupport/20../../sql-azure-blob-auditing-basic-power-bi-dashboard/).
- Download log files from your Azure Storage blob container via the portal or by using a tool such as [Azure Storage Explorer](https://storageexplorer.com/).
  - After you have downloaded a log file locally, double-click the file to open, view, and analyze the logs in SSMS.
  - You can also download multiple files simultaneously via Azure Storage Explorer. To do so, right-click a specific subfolder and select **Save as** to save in a local folder.

- Additional methods:

  - After downloading several files or a subfolder that contains log files, you can merge them locally as described in the SSMS Merge Audit Files instructions described previously.
  - View blob auditing logs programmatically:

    - [Query Extended Events Files](https://sqlscope.wordpress.com/20../../reading-extended-event-files-using-client-side-tools-only/) by using PowerShell.

## <a id="subheading-5"></a>Production practices

<!--The description in this section refers to preceding screen captures.-->

### <a id="subheading-6">Auditing geo-replicated databases</a>

With geo-replicated databases, when you enable auditing on the primary database the secondary database will have an identical auditing policy. It is also possible to set up auditing on the secondary database by enabling auditing on the **secondary server**, independently from the primary database.

- Server-level (**recommended**): Turn on auditing on both the **primary server** as well as the **secondary server** - the primary and secondary databases will each be audited independently based on their respective server-level policy.
- Database-level: Database-level auditing for secondary databases can only be configured from Primary database auditing settings.
  - Auditing must be enabled on the *primary database itself*, not the server.
  - After auditing is enabled on the primary database, it will also become enabled on the secondary database.

    >[!IMPORTANT]
    >With database-level auditing, the storage settings for the secondary database will be identical to those of the primary database, causing cross-regional traffic. We recommend that you enable only server-level auditing, and leave the database-level auditing disabled for all databases.
    > [!WARNING]
    > Using event hub or Azure Monitor logs as targets for audit logs at the server level is currently not supported for secondary geo-replicated databases.

### <a id="subheading-6">Storage key regeneration</a>

In production, you are likely to refresh your storage keys periodically. When writing audit logs to Azure storage, you need to resave your auditing policy when refreshing your keys. The process is as follows:

1. Open **Storage Details**. In the **Storage Access Key** box, select **Secondary**, and click **OK**. Then click **Save** at the top of the auditing configuration page.

    ![Navigation pane][5]
2. Go to the storage configuration page and regenerate the primary access key.

    ![Navigation pane][6]
3. Go back to the auditing configuration page, switch the storage access key from secondary to primary, and then click **OK**. Then click **Save** at the top of the auditing configuration page.
4. Go back to the storage configuration page and regenerate the secondary access key (in preparation for the next key's refresh cycle).

## Additional Information

- For details about the log format, hierarchy of the storage folder and naming conventions, see the [Blob Audit Log Format Reference](https://go.microsoft.com/fwlink/?linkid=829599).

    > [!IMPORTANT]
    > Azure SQL Database Audit stores 4000 characters of data for character fields in an audit record. When the **statement** or the **data_sensitivity_information** values returned from an auditable action contain more than 4000 characters, any data beyond the first 4000 characters will be **truncated and not audited**.

- Audit logs are written to **Append Blobs** in an Azure Blob storage on your Azure subscription:
  - **Premium Storage** is currently **not supported** by Append Blobs.
  - **Storage in VNet** is currently **not supported**.

- The default auditing policy includes all actions and the following set of action groups, which will audit all the queries and stored procedures executed against the database, as well as successful and failed logins:

    BATCH_COMPLETED_GROUP<br>
    SUCCESSFUL_DATABASE_AUTHENTICATION_GROUP<br>
    FAILED_DATABASE_AUTHENTICATION_GROUP

    You can configure auditing for different types of actions and action groups using PowerShell, as described in the [Manage SQL database auditing using Azure PowerShell](#subheading-7) section.

- When using AAD Authentication, failed logins records will *not* appear in the SQL audit log. To view failed login audit records, you need to visit the [Azure Active Directory portal]( ../active-directory/reports-monitoring/reference-sign-ins-error-codes.md), which logs details of these events.


## <a id="subheading-7"></a>Manage SQL database auditing using Azure PowerShell

**PowerShell cmdlets (including WHERE clause support for additional filtering)**:

- [Create or Update Database Auditing Policy (Set-AzSqlDatabaseAuditing)](https://docs.microsoft.com/powershell/module/az.sql/set-azsqldatabaseauditing)
- [Create or Update Server Auditing Policy (Set-AzSqlServerAuditing)](https://docs.microsoft.com/powershell/module/az.sql/set-azsqlserverauditing)
- [Get Database Auditing Policy (Get-AzSqlDatabaseAuditing)](https://docs.microsoft.com/powershell/module/az.sql/get-azsqldatabaseauditing)
- [Get Server Auditing Policy (Get-AzSqlServerAuditing)](https://docs.microsoft.com/powershell/module/az.sql/get-azsqlserverauditing)

For a script example, see [Configure auditing and threat detection using PowerShell](scripts/sql-database-auditing-and-threat-detection-powershell.md).

## <a id="subheading-9"></a>Manage SQL database auditing using REST API

**REST API**:

- [Create or Update Database Auditing Policy](https://docs.microsoft.com/rest/api/sql/database%20auditing%20settings/createorupdate)
- [Create or Update Server Auditing Policy](https://docs.microsoft.com/rest/api/sql/server%20auditing%20settings/createorupdate)
- [Get Database Auditing Policy](https://docs.microsoft.com/rest/api/sql/database%20auditing%20settings/get)
- [Get Server Auditing Policy](https://docs.microsoft.com/rest/api/sql/server%20auditing%20settings/get)

Extended policy with WHERE clause support for additional filtering:

- [Create or Update Database *Extended* Auditing Policy](https://docs.microsoft.com/rest/api/sql/database%20extended%20auditing%20settings/createorupdate)
- [Create or Update Server *Extended* Auditing Policy](https://docs.microsoft.com/rest/api/sql/server%20auditing%20settings/createorupdate)
- [Get Database *Extended* Auditing Policy](https://docs.microsoft.com/rest/api/sql/database%20extended%20auditing%20settings/get)
- [Get Server *Extended* Auditing Policy](https://docs.microsoft.com/rest/api/sql/server%20auditing%20settings/get)

## <a id="subheading-10"></a>Manage SQL database auditing using ARM templates

You can manage Azure SQL database auditing using [Azure Resource Manager](https://docs.microsoft.com/azure/azure-resource-manager/resource-group-overview) templates, as shown in these examples:

- [Deploy an Azure SQL Server with Auditing enabled to write audit logs to Azure Blob storage account](https://github.com/Azure/azure-quickstart-templates/tree/master/201-sql-auditing-server-policy-to-blob-storage)
- [Deploy an Azure SQL Server with Auditing enabled to write audit logs to Log Analytics](https://github.com/Azure/azure-quickstart-templates/tree/master/201-sql-auditing-server-policy-to-oms)
- [Deploy an Azure SQL Server with Auditing enabled to write audit logs to Event Hubs](https://github.com/Azure/azure-quickstart-templates/tree/master/201-sql-auditing-server-policy-to-eventhub)

> [!NOTE]
> The linked samples are on an external public repository and are provided 'as is', without warranty, and are not supported under any Microsoft support program/service.

<!--Anchors-->
[Azure SQL Database Auditing overview]: #subheading-1
[Set up auditing for your database]: #subheading-2
[Analyze audit logs and reports]: #subheading-3
[Practices for usage in production]: #subheading-5
[Storage Key Regeneration]: #subheading-6
[Manage SQL database auditing using Azure PowerShell]: #subheading-7
[Blob/Table differences in Server auditing policy inheritance]: (#subheading-8)
[Manage SQL database auditing using REST API]: #subheading-9
[Manage SQL database auditing using ARM templates]: #subheading-10

<!--Image references-->
[1]: ./media/sql-database-auditing-get-started/1_auditing_get_started_settings.png
[2]: ./media/sql-database-auditing-get-started/2_auditing_get_started_server_inherit.png
[3]: ./media/sql-database-auditing-get-started/3_auditing_get_started_turn_on.png
[4]: ./media/sql-database-auditing-get-started/4_auditing_get_started_storage_details.png
[5]: ./media/sql-database-auditing-get-started/5_auditing_get_started_storage_key_regeneration.png
[6]: ./media/sql-database-auditing-get-started/6_auditing_get_started_regenerate_key.png
[7]: ./media/sql-database-auditing-get-started/7_auditing_get_started_blob_view_audit_logs.png
[8]: ./media/sql-database-auditing-get-started/8_auditing_get_started_blob_audit_records.png
[9]: ./media/sql-database-auditing-get-started/9_auditing_get_started_ssms_1.png
[10]: ./media/sql-database-auditing-get-started/10_auditing_get_started_ssms_2.png<|MERGE_RESOLUTION|>--- conflicted
+++ resolved
@@ -85,11 +85,7 @@
 5. **New** - You now have multiple options for configuring where audit logs will be written. You can write logs to an Azure storage account, to a Log Analytics workspace for consumption by Azure Monitor logs, or to event hub for consumption using event hub. You can configure any combination of these options, and audit logs will be written to each.
 
    > [!WARNING]
-<<<<<<< HEAD
-   > Enabling auditing to Log Analytics will incur cost based on ingestion rates. Please be aware of the associated cost with using this [option](https://azure.microsoft.com/en-us/pricing/details/monitor/), or consider storing the audit logs in an Azure storage account.
-=======
    > Enabling auditing to Log Analytics will incur cost based on ingestion rates. Please be aware of the associated cost with using this [option](https://azure.microsoft.com/pricing/details/monitor/), or consider storing the audit logs in an Azure storage account.
->>>>>>> 6a383dfd
 
     ![storage options](./media/sql-database-auditing-get-started/auditing-select-destination.png)
 
