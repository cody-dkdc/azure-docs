--- conflicted
+++ resolved
@@ -1,65 +1,61 @@
-<properties
-	pageTitle="SQL Database tutorial: Create a SQL database | Microsoft Azure"
-	description="Learn how to set up a SQL Database logical server, server firewall rule, SQL database, sample data, connect with client tools, configure users, and database firewall rule."
-	keywords="sql database tutorial,create a sql database"
-	services="sql-database"
-	documentationCenter=""
-	authors="carlrabeler"
-	manager="jhubbard"
-	editor=""/>
-
-
-<tags
-	ms.service="sql-database"
-	ms.workload="data-management"
-	ms.tgt_pltfrm="na"
-	ms.devlang="na"
-	ms.topic="hero-article"
-<<<<<<< HEAD
-	ms.date="04/13/2016"
-=======
-	ms.date="04/14/2016"
->>>>>>> edd433ef
-	ms.author="carlrab"/>
-
-# SQL Database tutorial: Create a SQL database in minutes using the Azure portal
-
-**Single database**
-
-> [AZURE.SELECTOR]
-- [Azure portal](sql-database-get-started.md)
-- [C#](sql-database-get-started-csharp.md)
-- [PowerShell](sql-database-get-started-powershell.md)
-
-In this tutorial, you'll learn how to use the Aure portal to:
-
-- Create a SQL Database logical server to host SQL databases
-- Create a SQL database with no data, with sanple data or with data fron a SQL database backup.
-- Create a server-level firewall rule for a single IP address or for a range of IP addresses.
-
-Use these links to perform these same tasks using either [C#](sql-database-get-started-csharp.md) or [PowerShell](sql-database-get-started-powershell.md).
-
-[AZURE.INCLUDE [Login](../../includes/azure-getting-started-portal-login.md)]
-
-[AZURE.INCLUDE [Create SQL Database logical server](../../includes/sql-database-create-new-server-portal.md)]
-
-[AZURE.INCLUDE [Create SQL Database database](../../includes/sql-database-create-new-database-portal.md)]
-
-[AZURE.INCLUDE [Create SQL Database database](../../includes/sql-database-create-new-server-firewall-portal.md)]
-
-## Next steps
-Now that you've completed this SQL Database tutorial and created a database with some sample data, you're ready to explore using your favorite tools.
-
-- If you're familiar with Transact-SQL and SQL Server Management Studio, learn how to [Connect and query a SQL database with SSMS](sql-database-connect-query-ssms.md).
-
-- If you know Excel, learn how to [Connect to SQL database with Excel](sql-database-connect-excel.md).
-
-- If you're ready to start coding, see [Connect and query your SQL database with C#](sql-database-connect-query.md) and [Using SQL database from .NET (C#)](sql-database-develop-dotnet-simple.md). See the [Quick start code samples to SQL Database](sql-database-develop-quick-start-client-code-samples.md) for Node.js, Python, Ruby, Java, PHP and C++ samples and how-to's in addition to C#.
-
-- If you want to move your on-premises SQL Server databases to Azure, see [Migrating a database to Azure SQL Database](sql-database-cloud-migrate.md) to learn more.
-
-
-## Additional resources
-
-[SQL Database Overview](sql-database-technical-overview.md)
-
+<properties
+	pageTitle="SQL Database tutorial: Create a SQL database | Microsoft Azure"
+	description="Learn how to set up a SQL Database logical server, server firewall rule, SQL database, sample data, connect with client tools, configure users, and database firewall rule."
+	keywords="sql database tutorial,create a sql database"
+	services="sql-database"
+	documentationCenter=""
+	authors="carlrabeler"
+	manager="jhubbard"
+	editor=""/>
+
+
+<tags
+	ms.service="sql-database"
+	ms.workload="data-management"
+	ms.tgt_pltfrm="na"
+	ms.devlang="na"
+	ms.topic="hero-article"
+	ms.date="04/14/2016"
+	ms.author="carlrab"/>
+
+# SQL Database tutorial: Create a SQL database in minutes using the Azure portal
+
+**Single database**
+
+> [AZURE.SELECTOR]
+- [Azure portal](sql-database-get-started.md)
+- [C#](sql-database-get-started-csharp.md)
+- [PowerShell](sql-database-get-started-powershell.md)
+
+In this tutorial, you'll learn how to use the Aure portal to:
+
+- Create a SQL Database logical server to host SQL databases
+- Create a SQL database with no data, with sanple data or with data fron a SQL database backup.
+- Create a server-level firewall rule for a single IP address or for a range of IP addresses.
+
+Use these links to perform these same tasks using either [C#](sql-database-get-started-csharp.md) or [PowerShell](sql-database-get-started-powershell.md).
+
+[AZURE.INCLUDE [Login](../../includes/azure-getting-started-portal-login.md)]
+
+[AZURE.INCLUDE [Create SQL Database logical server](../../includes/sql-database-create-new-server-portal.md)]
+
+[AZURE.INCLUDE [Create SQL Database database](../../includes/sql-database-create-new-database-portal.md)]
+
+[AZURE.INCLUDE [Create SQL Database database](../../includes/sql-database-create-new-server-firewall-portal.md)]
+
+## Next steps
+Now that you've completed this SQL Database tutorial and created a database with some sample data, you're ready to explore using your favorite tools.
+
+- If you're familiar with Transact-SQL and SQL Server Management Studio, learn how to [Connect and query a SQL database with SSMS](sql-database-connect-query-ssms.md).
+
+- If you know Excel, learn how to [Connect to SQL database with Excel](sql-database-connect-excel.md).
+
+- If you're ready to start coding, see [Connect and query your SQL database with C#](sql-database-connect-query.md) and [Using SQL database from .NET (C#)](sql-database-develop-dotnet-simple.md). See the [Quick start code samples to SQL Database](sql-database-develop-quick-start-client-code-samples.md) for Node.js, Python, Ruby, Java, PHP and C++ samples and how-to's in addition to C#.
+
+- If you want to move your on-premises SQL Server databases to Azure, see [Migrating a database to Azure SQL Database](sql-database-cloud-migrate.md) to learn more.
+
+
+## Additional resources
+
+[SQL Database Overview](sql-database-technical-overview.md)
+