--- conflicted
+++ resolved
@@ -15,11 +15,7 @@
 	ms.tgt_pltfrm="na"
 	ms.devlang="na"
 	ms.topic="article"
-<<<<<<< HEAD
-	ms.date="02/05/2016"
-=======
 	ms.date="04/25/2016"
->>>>>>> e75a547e
 	ms.author="genemi"/>
 
 
