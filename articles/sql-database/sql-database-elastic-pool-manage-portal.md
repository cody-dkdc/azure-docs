--- conflicted
+++ resolved
@@ -11,11 +11,7 @@
 <tags
 	ms.service="sql-database"
 	ms.devlang="NA"
-<<<<<<< HEAD
-	ms.date="04/28/2016"
-=======
 	ms.date="05/02/2016"
->>>>>>> c6affc86
 	ms.author="ninarn"
 	ms.workload="data-management"
 	ms.topic="article"
@@ -35,11 +31,7 @@
 
 The portal lets you change pool and database settings, preview the changes, then commit all changes simultaneously. You can preview changes such as adding and removing databases. The potential effect on performance and pricing will also be displayed. 
 
-<<<<<<< HEAD
-To work through the steps in this article, you'll need a few databases and a pool. If you have existing databases, see [create a pool](sql-database-elastic-pool-create-portal.md); if you don't have a database, see the [SQL database tutorial](sql-database-get-started). 
-=======
 To work through the steps in this article, you'll need a few databases and a pool. If you have existing databases, see [create a pool](sql-database-elastic-pool-create-portal.md); if you don't have a database, see the [SQL database tutorial](sql-database-get-started.md). 
->>>>>>> c6affc86
 
 ## Select a pool to work with
 
