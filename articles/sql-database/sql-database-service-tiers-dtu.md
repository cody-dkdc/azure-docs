---
title: 'Azure SQL Database service tiers - DTU-based purchase model | Microsoft Docs'
description: Learn about service tiers in the  DTU-based purchase model for single and pooled databases to provide compute and storage sizes.  
services: sql-database
ms.service: sql-database
ms.subservice: service
ms.custom:
ms.devlang: 
ms.topic: conceptual
author: stevestein
ms.author: sstein
ms.reviewer: carlrab
manager: craigg
<<<<<<< HEAD
ms.date: 02/25/2019
=======
ms.date: 5/10/2019
>>>>>>> 6a383dfd
---
# Service tiers in the DTU-based purchase model

Service tiers in the DTU-based purchase model are differentiated by a range of compute sizes with a fixed amount of included storage, fixed retention period for backups, and fixed price. All service tiers in the DTU-based purchase model provide flexibility of changing compute sizes without downtime. Single databases and elastic pools are billed hourly based on service tier and compute size.

> [!IMPORTANT]
> SQL Database managed instance does not support a DTU-based purchasing model. For more information, see [Azure SQL Database Managed Instance](sql-database-managed-instance.md).
> [!NOTE]
> For information about vCore-based service tiers, see [vCore-based service tiers](sql-database-service-tiers-vcore.md). For information about differentiating DTU-based service tiers and vCore-based service tiers, see [Azure SQL Database purchasing models](sql-database-purchase-models.md).

## Compare the DTU-based service tiers

Choosing a service tier depends primarily on business continuity, storage, and performance requirements.

||Basic|Standard|Premium|
| :-- | --: |--:| --:|
|Target workload|Development and production|Development and production|Development and production|
|Uptime SLA|99.99%|99.99%|99.99%|
|Backup retention|7 days|35 days|35 days|
|CPU|Low|Low, Medium, High|Medium, High|
|IO throughput (approximate) |2.5 IOPS per DTU| 2.5 IOPS per DTU | 48 IOPS per DTU|
|IO latency (approximate)|5 ms (read), 10 ms (write)|5 ms (read), 10 ms (write)|2 ms (read/write)|
|Columnstore indexing |N/A|S3 and above|Supported|
|In-memory OLTP|N/A|N/A|Supported|
|||||

> [!NOTE]
> You can get a free Azure SQL database at the Basic service tier in conjunction with an Azure free account to explore Azure. For information, see [Create a managed cloud database with your Azure free account](https://azure.microsoft.com/free/services/sql-database/).

## Single database DTU and storage limits

Compute sizes are expressed in terms of Database Transaction Units (DTUs) for single databases and elastic Database Transaction Units (eDTUs) for elastic pools. For more on DTUs and eDTUs, see [DTU-based purchasing model](sql-database-purchase-models.md#dtu-based-purchasing-model)?

||Basic|Standard|Premium|
| :-- | --: | --: | --: |
| Maximum storage size | 2 GB | 1 TB | 4 TB  |
| Maximum DTUs | 5 | 3000 | 4000 | 
|||||

> [!IMPORTANT]
> Under some circumstances, you may need to shrink a database to reclaim unused space. For more information, see [Manage file space in Azure SQL Database](sql-database-file-space-management.md).

## Elastic pool eDTU, storage, and pooled database limits

| | **Basic** | **Standard** | **Premium** |
| :-- | --: | --: | --: |
| Maximum storage size per database  | 2 GB | 1 TB | 1 TB |
| Maximum storage size per pool | 156 GB | 4 TB | 4 TB |
| Maximum eDTUs per database | 5 | 3000 | 4000 |
| Maximum eDTUs per pool | 1600 | 3000 | 4000 |
| Maximum number of databases per pool | 500  | 500 | 100 |
|||||

> [!IMPORTANT]
> More than 1 TB of storage in the Premium tier is currently available in all regions except: China East, China North, Germany Central, Germany Northeast, West Central US, US DoD regions, and US Government Central. In these regions, the storage max in the Premium tier is limited to 1 TB.  For more information, see [P11-P15 current limitations](sql-database-single-database-scale.md#p11-and-p15-constraints-when-max-size-greater-than-1-tb).  
> [!IMPORTANT]
> Under some circumstances, you may need to shrink a database to reclaim unused space. For more information, see [manage file space in Azure SQL Database](sql-database-file-space-management.md).

## DTU Benchmark

Physical characteristics (CPU, memory, IO) associated to each DTU measure are calibrated using a benchmark that simulates real-world database workload.

### Correlating benchmark results to real world database performance

It is important to understand that all benchmarks are representative and indicative only. The transaction rates achieved with the benchmark application will not be the same as those that might be achieved with other applications. The benchmark comprises a collection of different transaction types run against a schema containing a range of tables and data types. While the benchmark exercises the same basic operations that are common to all OLTP workloads, it does not represent any specific class of database or application. The goal of the benchmark is to provide a reasonable guide to the relative performance of a database that might be expected when scaling up or down between compute sizes. In reality, databases are of different sizes and complexity, encounter different mixes of workloads, and will respond in different ways. For example, an IO-intensive application may hit IO thresholds sooner, or a CPU-intensive application may hit CPU limits sooner. There is no guarantee that any particular database will scale in the same way as the benchmark under increasing load.

The benchmark and its methodology are described in more detail below.

### Benchmark summary

The benchmark measures the performance of a mix of basic database operations that occur most frequently in online transaction processing (OLTP) workloads. Although the benchmark is designed with cloud computing in mind, the database schema, data population, and transactions have been designed to be broadly representative of the basic elements most commonly used in OLTP workloads.

### Schema

The schema is designed to have enough variety and complexity to support a broad range of operations. The benchmark runs against a database comprised of six tables. The tables fall into three categories: fixed-size, scaling, and growing. There are two fixed-size tables; three scaling tables; and one growing table. Fixed-size tables have a constant number of rows. Scaling tables have a cardinality that is proportional to database performance, but doesn’t change during the benchmark. The growing table is sized like a scaling table on initial load, but then the cardinality changes in the course of running the benchmark as rows are inserted and deleted.

The schema includes a mix of data types, including integer, numeric, character, and date/time. The schema includes primary and secondary keys, but not any foreign keys - that is, there are no referential integrity constraints between tables.

A data generation program generates the data for the initial database. Integer and numeric data is generated with various strategies. In some cases, values are distributed randomly over a range. In other cases, a set of values is randomly permuted to ensure that a specific distribution is maintained. Text fields are generated from a weighted list of words to produce realistic looking data.

The database is sized based on a “scale factor.” The scale factor (abbreviated as SF) determines the cardinality of the scaling and growing tables. As described below in the section Users and Pacing, the database size, number of users, and maximum performance all scale in proportion to each other.

### Transactions

The workload consists of nine transaction types, as shown in the table below. Each transaction is designed to highlight a particular set of system characteristics in the database engine and system hardware, with high contrast from the other transactions. This approach makes it easier to assess the impact of different components to overall performance. For example, the transaction “Read Heavy” produces a significant number of read operations from disk.

| Transaction Type | Description |
| --- | --- |
| Read Lite |SELECT; in-memory; read-only |
| Read Medium |SELECT; mostly in-memory; read-only |
| Read Heavy |SELECT; mostly not in-memory; read-only |
| Update Lite |UPDATE; in-memory; read-write |
| Update Heavy |UPDATE; mostly not in-memory; read-write |
| Insert Lite |INSERT; in-memory; read-write |
| Insert Heavy |INSERT; mostly not in-memory; read-write |
| Delete |DELETE; mix of in-memory and not in-memory; read-write |
| CPU Heavy |SELECT; in-memory; relatively heavy CPU load; read-only |

### Workload mix

Transactions are selected at random from a weighted distribution with the following overall mix. The overall mix has a read/write ratio of approximately 2:1.

| Transaction Type | % of Mix |
| --- | --- |
| Read Lite |35 |
| Read Medium |20 |
| Read Heavy |5 |
| Update Lite |20 |
| Update Heavy |3 |
| Insert Lite |3 |
| Insert Heavy |2 |
| Delete |2 |
| CPU Heavy |10 |

### Users and pacing

The benchmark workload is driven from a tool that submits transactions across a set of connections to simulate the behavior of a number of concurrent users. Although all of the connections and transactions are machine generated, for simplicity we refer to these connections as “users.” Although each user operates independently of all other users, all users perform the same cycle of steps shown below:

1. Establish a database connection.
2. Repeat until signaled to exit:
   - Select a transaction at random (from a weighted distribution).
   - Perform the selected transaction and measure the response time.
   - Wait for a pacing delay.
3. Close the database connection.
4. Exit.

The pacing delay (in step 2c) is selected at random, but with a distribution that has an average of 1.0 second. Thus each user can, on average, generate at most one transaction per second.

### Scaling rules

The number of users is determined by the database size (in scale-factor units). There is one user for every five scale-factor units. Because of the pacing delay, one user can generate at most one transaction per second, on average.

For example, a scale-factor of 500 (SF=500) database will have 100 users and can achieve a maximum rate of 100 TPS. To drive a higher TPS rate requires more users and a larger database.

### Measurement duration

A valid benchmark run requires a steady-state measurement duration of at least one hour.

### Metrics

The key metrics in the benchmark are throughput and response time.

- Throughput is the essential performance measure in the benchmark. Throughput is reported in transactions per unit-of-time, counting all transaction types.
- Response time is a measure of performance predictability. The response time constraint varies with class of service, with higher classes of service having a more stringent response time requirement, as shown below.

| Class of Service | Throughput Measure | Response Time Requirement |
| --- | --- | --- |
| Premium |Transactions per second |95th percentile at 0.5 seconds |
| Standard |Transactions per minute |90th percentile at 1.0 seconds |
| Basic |Transactions per hour |80th percentile at 2.0 seconds |

## Next steps

- For details on specific compute sizes and storage size choices available for single databases, see [SQL Database DTU-based resource limits for single databases](sql-database-dtu-resource-limits-single-databases.md#single-database-storage-sizes-and-compute-sizes).
- For details on specific compute sizes and storage size choices available for elastic pools, see [SQL Database DTU-based resource limits](sql-database-dtu-resource-limits-elastic-pools.md#elastic-pool-storage-sizes-and-compute-sizes).<|MERGE_RESOLUTION|>--- conflicted
+++ resolved
@@ -11,11 +11,7 @@
 ms.author: sstein
 ms.reviewer: carlrab
 manager: craigg
-<<<<<<< HEAD
-ms.date: 02/25/2019
-=======
 ms.date: 5/10/2019
->>>>>>> 6a383dfd
 ---
 # Service tiers in the DTU-based purchase model
 
