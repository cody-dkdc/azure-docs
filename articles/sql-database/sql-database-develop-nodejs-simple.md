--- conflicted
+++ resolved
@@ -1,271 +1,3 @@
 ---
-<<<<<<< HEAD
-title: Connect to SQL Database by using Node.js | Microsoft Docs
-description: Presents a Node.js code sample you can use to connect to Azure SQL Database.
-services: sql-database
-documentationcenter: ''
-author: LuisBosquez
-manager: jhubbard
-editor: ''
-
-ms.assetid: 53f70e37-5eb4-400d-972e-dd7ea0caacd4
-ms.service: sql-database
-ms.custom: development
-ms.workload: drivers
-ms.tgt_pltfrm: na
-ms.devlang: nodejs
-ms.topic: article
-ms.date: 02/03/2017
-ms.author: lbosq
-
----
-# Connect to SQL Database by using Node.js
-[!INCLUDE [sql-database-develop-includes-selector-language-platform-depth](../../includes/sql-database-develop-includes-selector-language-platform-depth.md)]
-
-Use [Node.js](https://nodejs.org/en/) to connect to and query an Azure SQL database. This guide will describe how to connect to an Azure SQL database using Node.js and then execute query, insert, update, and delete statements from Windows, Ubuntu Linux, or Mac platforms.
-
-This quick start uses as its starting point the resources created in any of these guides:
-
-- [Create DB - Portal](sql-database-get-started-portal.md)
-- [Create DB - CLI](sql-database-get-started-cli.md)
-
-## Configure Development Environment
-In this section we will install the runtime environment for **Node.js**. The recommended driver for Node.js is **[tedious](https://github.com/tediousjs/tedious)**. The way dependencies are usually handled in Node.js is by installing them in the directory of the project, unless specified otherwise. This applies to the **tedious** driver. In the following examples, we will install the driver in the same directory as the sample.
-
-### **Mac OS**
-Open your terminal and navigate to a directory where you plan on creating your python script. Enter the following commands to install **brew** and **Node.js**.
-
-```bash
-ruby -e "$(curl -fsSL https://raw.githubusercontent.com/Homebrew/install/master/install)"
-brew install node
-```
-
-After that, run the following command within the working directory with the code files:
-
-```bash
-npm install tedious
-```
-
-### **Linux (Ubuntu)**
-Enter the following commands to install **Node.js** and **npm** the package manager for Node.js.
-
-```bash
-sudo apt-get install -y nodejs npm
-```
-
-After that, run the following command within the working directory with the code files:
-
-```bash
-npm install tedious
-```
-
-
-### **Windows**
-Visit the [Node.js downloads page](https://nodejs.org/en/download/) and select your desired Windows installer option.
-
-After that, run the following command within the working directory with the code files:
-
-```cmd
-npm install tedious
-```
-
-## Get connection information
-
-Get the connection string in the Azure portal. You use the connection string to connect to the Azure SQL database.
-
-1. Log in to the [Azure portal](https://portal.azure.com/).
-2. Select **SQL Databases** from the left-hand menu, and click your database on the **SQL databases** page. 
-3. In the **Essentials** pane for your database, review the fully qualified server name. 
-
-    <img src="./media/sql-database-connect-query-dotnet/server-name.png" alt="connection strings" style="width: 780px;" />
-
-3. Make sure to import the **AdventureWorksLT** database since this example will make use of it.
-
-## Read from the database
-First import the driver Connect and Request classes from the tedious driver library. Afterwards create the configuration object and replace your **username**, **password**, **server** and **database** variables with your connection parameters obtained above. Create a `Connection` object using the specified `config` object. After that, define callback for the `connect` event of the `connection` object to execute the `queryDatabase()` function.
-
-```js
-var Connection = require('tedious').Connection;
-var Request = require('tedious').Request;
-
-
-// Create connection to database
-var config = {
-  userName: 'your_username', // update me
-  password: 'your_password', // update me
-  server: 'your_server.database.windows.net', // update me
-  options: {
-      database: 'your_database' //update me
-  }
-}
-var connection = new Connection(config);
-
-// Attempt to connect and execute queries if connection goes through
-connection.on('connect', function(err) {
-    if (err) {
-        console.log(err)
-    }
-    else{
-        queryDatabase()
-    }
-});
-
-function queryDatabase(){
-    console.log('Reading rows from the Table...');
-
-    // Read all rows from table
-    request = new Request(
-        "SELECT TOP 1 pc.Name as CategoryName, p.name as ProductName FROM [SalesLT].[ProductCategory] pc JOIN [SalesLT].[Product] p ON pc.productcategoryid = p.productcategoryid",
-        function(err, rowCount, rows) {
-            console.log(rowCount + ' row(s) returned');
-        }
-    );
-    
-    request.on('row', function(columns) {
-        columns.forEach(function(column) {
-            console.log("%s\t%s", column.metadata.colName, column.value);
-        });
-    });
-
-    connection.execSql(request);
-}
-```
-
-## Insert data into the database
-Similar steps as the **Read from the Database** example above. Make sure to replace your **username**, **password**, **server** and **database** variables with your connection parameters obtained above. This time, use an **INSERT statement** in the `insertIntoDatabase()` function.
-
-```js
-var Connection = require('tedious').Connection;
-var Request = require('tedious').Request;
-
-
-// Create connection to database
-var config = {
-  userName: 'your_username', // update me
-  password: 'your_password', // update me
-  server: 'your_server.database.windows.net', // update me
-  options: {
-      database: 'your_database' //update me
-  }
-}
-
-var connection = new Connection(config);
-
-// Attempt to connect and execute queries if connection goes through
-connection.on('connect', function(err) {
-    if (err) {
-        console.log(err)
-    }
-    else{
-        insertIntoDatabase()
-    }
-});
-
-function insertIntoDatabase(){
-    console.log("Inserting a brand new product into database...");
-    request = new Request(
-        "INSERT INTO SalesLT.Product (Name, ProductNumber, Color, StandardCost, ListPrice, SellStartDate) OUTPUT INSERTED.ProductID VALUES ('BrandNewProduct', '200989', 'Blue', 75, 80, '7/1/2016')",
-        function(err, rowCount, rows) {
-            console.log(rowCount + ' row(s) inserted');
-        }
-    );
-    connection.execSql(request);
-}
-```
-
-## Update data in the database
-Similar steps as the **Read from the Database** example above. Make sure to replace your **username**, **password**, **server** and **database** variables with your connection parameters obtained above. This time, use an **UPDATE statement** in the `updateInDatabase()` function. This sample uses the Product name inserted in the previous example.
-
-```js
-var Connection = require('tedious').Connection;
-var Request = require('tedious').Request;
-
-
-// Create connection to database
-var config = {
-  userName: 'your_username', // update me
-  password: 'your_password', // update me
-  server: 'your_server.database.windows.net', // update me
-  options: {
-      database: 'your_database' //update me
-  }
-}
-
-var connection = new Connection(config);
-
-// Attempt to connect and execute queries if connection goes through
-connection.on('connect', function(err) {
-    if (err) {
-        console.log(err)
-    }
-    else{
-        updateInDatabase()
-    }
-});
-
-function updateInDatabase(){
-    console.log("Updating the price of the brand new product in database...");
-    request = new Request(
-        "UPDATE SalesLT.Product SET ListPrice = 50 WHERE Name = 'BrandNewProduct'",
-        function(err, rowCount, rows) {
-            console.log(rowCount + ' row(s) updated');
-        }
-    );
-    connection.execSql(request);
-}
-```
-
-## Delete data from the database
-Similar steps as the **Read from the Database** example above. Make sure to replace your **username**, **password**, **server** and **database** variables with your connection parameters obtained above. This time, use an **INSERT statement** in the `deleteFromDatabase()` function. This sample also uses the Product name inserted in the previous example.
-
-```js
-var Connection = require('tedious').Connection;
-var Request = require('tedious').Request;
-
-
-// Create connection to database
-var config = {
-  userName: 'your_username', // update me
-  password: 'your_password', // update me
-  server: 'your_server.database.windows.net', // update me
-  options: {
-      database: 'your_database' //update me
-  }
-}
-
-var connection = new Connection(config);
-
-// Attempt to connect and execute queries if connection goes through
-connection.on('connect', function(err) {
-    if (err) {
-        console.log(err)
-    }
-    else{
-        deleteFromDatabase()
-    }
-});
-
-function deleteFromDatabase(){
-    console.log("Deleting the brand new product in database...");
-    request = new Request(
-        "DELETE FROM SalesLT.Product WHERE Name = 'BrandNewProduct'",
-        function(err, rowCount, rows) {
-            console.log(rowCount + ' row(s) returned');
-        }
-    );
-    connection.execSql(request);
-}
-```
-
-
-## Next Steps
-* Review the [SQL Database Development Overview](sql-database-develop-overview.md)
-* More information on the [Microsoft Node.js Driver for SQL Server](https://docs.microsoft.com/sql/connect/node-js/node-js-driver-for-sql-server/)
-
-## Additional resources
-* [Design Patterns for Multi-tenant SaaS Applications with Azure SQL Database](sql-database-design-patterns-multi-tenancy-saas-applications.md)
-* Explore all the [capabilities of SQL Database](https://azure.microsoft.com/services/sql-database/)
-=======
 redirect_url: /azure/sql-database/sql-database-connect-query-nodejs
---- 
->>>>>>> a42dbad0
+--- 