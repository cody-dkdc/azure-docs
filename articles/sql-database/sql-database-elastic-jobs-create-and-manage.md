--- conflicted
+++ resolved
@@ -27,13 +27,8 @@
 **Elastic Database jobs** simplify management of groups of databases by executing administrative operations such as schema changes, credentials management, reference data updates, performance data collection or tenant (customer) telemetry collection. Elastic Database jobs is currently available through the Azure portal and PowerShell cmdlets. However, the Azure portal surfaces reduced functionality limited to execution across all databases in an [elastic pool (preview)](sql-database-elastic-pool.md). To access additional features and execution of scripts across a group of databases including a custom-defined collection or a shard set (created using [Elastic Database client library](sql-database-elastic-scale-introduction.md)), see [Creating and managing jobs using PowerShell](sql-database-elastic-jobs-powershell.md). For more information about jobs, see [Elastic Database jobs overview](sql-database-elastic-jobs-overview.md). 
 
 ## Prerequisites
-<<<<<<< HEAD
-* An Azure subscription. For a free trial, see [Free one-month trial](https://azure.microsoft.com/pricing/free-trial/).
-* An elastic pool. See [About elastic pools](sql-database-elastic-pool.md)
-=======
 * An Azure subscription. For a free trial, see [Free trial](https://azure.microsoft.com/pricing/free-trial/).
 * An elastic pool. See [About elastic pools](sql-database-elastic-pool.md).
->>>>>>> e8cfaf0d
 * Installation of elastic database job service components. See [Installing the elastic database job service](sql-database-elastic-jobs-service-installation.md).
 
 ## Creating jobs
