---
title: 'Azure portal: SQL Database geo-replication | Microsoft Docs'
description: Configure geo-replication for Azure SQL Database in the Azure portal and initiate failover
services: sql-database
author: anosov1960
manager: craigg
ms.service: sql-database
ms.custom: business continuity
ms.topic: conceptual
<<<<<<< HEAD
ms.date: 09/14/2018
ms.author: carlrab
=======
ms.date: 07/16/2018
ms.author: sashan
ms.reviewer: carlrab
>>>>>>> e2d17ffe

---
# Configure active geo-replication for Azure SQL Database in the Azure portal and initiate failover

This article shows you how to configure active geo-replication for SQL Database in the [Azure portal](http://portal.azure.com) and to initiate failover.

To initiate failover with the Azure portal, see [Initiate a planned or unplanned failover for Azure SQL Database with the Azure portal](sql-database-geo-replication-portal.md).

To configure active geo-replication by using the Azure portal, you need the following resource:

* An Azure SQL database: The primary database that you want to replicate to a different geographical region.

> [!Note]
Active geo-replication must be between databases in the same subscription.

## Add a secondary database
The following steps create a new secondary database in a geo-replication partnership.  

To add a secondary database, you must be the subscription owner or co-owner.

The secondary database has the same name as the primary database and has, by default, the same service tier and compute size. The secondary database can be a single database or a database in an elastic pool. For more information, see [DTU-based purchasing model](sql-database-service-tiers-dtu.md) and [vCore-based purchasing model](sql-database-service-tiers-vcore.md).
After the secondary is created and seeded, data begins replicating from the primary database to the new secondary database.

> [!NOTE]
> If the partner database already exists (for example, as a result of terminating a previous geo-replication relationship) the command fails.
> 

1. In the [Azure portal](http://portal.azure.com), browse to the database that you want to set up for geo-replication.
2. On the SQL database page, select **geo-replication**, and then select the region to create the secondary database. You can select any region other than the region hosting the primary database, but we recommend the [paired region](../best-practices-availability-paired-regions.md).
   
    ![Configure geo-replication](./media/sql-database-geo-replication-portal/configure-geo-replication.png)
3. Select or configure the server and pricing tier for the secondary database.
   
    ![Configure secondary](./media/sql-database-geo-replication-portal/create-secondary.png)
4. Optionally, you can add a secondary database to an elastic pool. To create the secondary database in a pool, click **elastic pool** and select a pool on the target server. A pool must already exist on the target server. This workflow does not create a pool.
5. Click **Create** to add the secondary.
6. The secondary database is created and the seeding process begins.
   
    ![Configure secondary](./media/sql-database-geo-replication-portal/seeding0.png)
7. When the seeding process is complete, the secondary database displays its status.
   
    ![Seeding complete](./media/sql-database-geo-replication-portal/seeding-complete.png)

## Initiate a failover

The secondary database can be switched to become the primary.  

1. In the [Azure portal](http://portal.azure.com), browse to the primary database in the geo-replication partnership.
2. On the SQL Database blade, select **All settings** > **geo-replication**.
3. In the **SECONDARIES** list, select the database you want to become the new primary and click **Failover**.
   
    ![failover](./media/sql-database-geo-replication-failover-portal/secondaries.png)
4. Click **Yes** to begin the failover.

The command immediately switches the secondary database into the primary role. 

There is a short period during which both databases are unavailable (on the order of 0 to 25 seconds) while the roles are switched. If the primary database has multiple secondary databases, the command automatically reconfigures the other secondaries to connect to the new primary. The entire operation should take less than a minute to complete under normal circumstances. 

> [!NOTE]
> This command is designed for quick recovery of the database in case of an outage. It triggers failover without data synchronization (forced failover).  If the primary is online and committing transactions when the command is issued some data loss may occur. 
> 
> 

## Remove secondary database
This operation permanently terminates the replication to the secondary database, and changes the role of the secondary to a regular read-write database. If the connectivity to the secondary database is broken, the command succeeds but the secondary does not become read-write until after connectivity is restored.  

1. In the [Azure portal](http://portal.azure.com), browse to the primary database in the geo-replication partnership.
2. On the SQL database page, select **geo-replication**.
3. In the **SECONDARIES** list, select the database you want to remove from the geo-replication partnership.
4. Click **Stop Replication**.
   
    ![Remove secondary](./media/sql-database-geo-replication-portal/remove-secondary.png)
5. A confirmation window opens. Click **Yes** to remove the database from the geo-replication partnership. (Set it to a read-write database not part of any replication.)

## Next steps
* To learn more about active geo-replication, see [active geo-replication](sql-database-geo-replication-overview.md).
* For a business continuity overview and scenarios, see [Business continuity overview](sql-database-business-continuity.md).
<|MERGE_RESOLUTION|>--- conflicted
+++ resolved
@@ -7,15 +7,9 @@
 ms.service: sql-database
 ms.custom: business continuity
 ms.topic: conceptual
-<<<<<<< HEAD
 ms.date: 09/14/2018
-ms.author: carlrab
-=======
-ms.date: 07/16/2018
 ms.author: sashan
 ms.reviewer: carlrab
->>>>>>> e2d17ffe
-
 ---
 # Configure active geo-replication for Azure SQL Database in the Azure portal and initiate failover
 
