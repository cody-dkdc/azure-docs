--- conflicted
+++ resolved
@@ -1,10 +1,6 @@
 ---
 title: SQL Server database migration to Azure SQL Database | Microsoft Docs
-<<<<<<< HEAD
-description: Learn how about on-premises SQL Server database migration to Azure SQL Database in the cloud. Use database migration tools to test compatibility prior to database migration.
-=======
 description: Learn how about SQL Server database migration to Azure SQL Database in the cloud. Use database migration tools to test compatibility prior to database migration.
->>>>>>> e8cfaf0d
 keywords: database migration,sql server database migration,database migration tools,migrate database,migrate sql database
 services: sql-database
 documentationcenter: ''
