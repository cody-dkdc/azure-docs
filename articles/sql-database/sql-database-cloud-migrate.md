--- conflicted
+++ resolved
@@ -1,356 +1,280 @@
-<<<<<<< HEAD
-<properties
-   pageTitle="Migrating a Database to Azure SQL Database"
-   description="Microsoft Azure SQL Database, database deploy, database migration, import database, export database, migration wizard"
-   services="sql-database"
-   documentationCenter=""
-   authors="carlrabeler"
-   manager="jeffreyg"
-   editor=""/>
-
-<tags
-   ms.service="sql-database"
-   ms.devlang="NA"
-   ms.topic="article"
-   ms.tgt_pltfrm="NA"
-   ms.workload="data-management"
-   ms.date="09/02/2015"
-   ms.author="carlrab"/>
-
-# Migrating a database to Azure SQL Database
-
-Azure SQL Database V12 brings near-complete engine compatibility with SQL Server 2014 and later. As such, the task of migrating most databases from an on-premises instance of SQL Server 2005 or greater to an Azure SQL database is much simpler. Migration for many databases is a straightforward schema and data movement operation requiring few, if any, changes to the schema and little or no re-engineering of applications. Where databases need to be changed, the scope of these changes is more confined.
-
-By design, server-scoped features of SQL Server are not supported by Azure SQL Database V12. Databases and applications that rely on these features will need some re-engineering before they can be migrated. While Azure SQL Database V12 improves compatibility with an on-premises SQL Server database, migration still needs to be planned and executed carefully, particularly for large and complex databases.
-
-## Determining compatibility
-To determine if your on-premises SQL Server database is compatible with Azure SQL Database V12, you can either begin the migration using one of the two methods discussed under option #1 below and see if the schema validation routines detect an incompatibility or you can use SQL Server Data Tools in Visual Studio as discussed in option #2 below to validate compatibility. If your on-premises SQL Server database has compatibility issues, you can use SQL Server Data Tools in Visual Studio or SQL Server Management Studio to address and resolve the compatibility issues.
-
-## Migration methods
-There are a number of methods for migrating a compatible on-premises SQL Server database to Azure SQL Database V12.
-
-- For small to medium databases, migrating compatible SQL Server 2005 or later databases is as simple as running the Deploy Database to Microsoft Azure Database wizard in SQL Server Management Studio, provided you do not have connectivity challenges (no connectivity, low bandwidth, or timeout issues).
-- For medium to large databases or when you have connectivity challenges, you can use SQL Server Management Studio to export the data and schema to a BACPAC file (stored locally or in an Azure blob) and then import the BACPAC file into your Azure SQL instance. If you store the BACPAC in an Azure blob, you can also import the BACPAC file from within the Azure portal. For more information on a BACPAC file, see [Data-tier Applications](https://msdn.microsoft.com/library/ee210546.aspx).
-- For larger databases, you will achieve the best performance by migrating the schema and the data separately. You can extract the schema into a database project using SQL Server Management Studio or Visual Studio and then deploy the schema to create the Azure SQL database. You can then extract the data using BCP and then use BCP to import the data using parallel streams into the Azure SQL database. Migrating a large, complex database will take many hours regardless of the method you choose.
-
-### Option #1
-***Migrating a compatible database using SQL Server Management Studio ***
-
-SQL Server Management Studio provides two methods for migrating your compatible on-premises SQL Server database to an Azure SQL database. You can either use the Deploy Database to Microsoft Azure SQL Database wizard or export the database to a BACPAC file, which can then be imported to create a new Azure SQL database.  The wizard validates Azure SQL Database V12 compatibility, extracts the schema and data into a BACPAC file and then imports it into the Azure SQL database instance specified. To use this option, see [Use SSMS](sql-database-migrate-ssms.md).
-
-### Option #2
-***Update the database schema off-line using Visual Studio and then deploy with SQL Server Management Studio***
-
-If your on-premises SQL Server database is not compatible or to determine if it is compatible, you can import the database schema into a Visual Studio database project for analysis. To analyze, you specify the target platform for the project as SQL Database V12 and then build the project. If the build is successful, the database is compatible. If the build fails, you can resolve the errors in SQL Server Data Tools for Visual Studio ("SSDT"). Once the project builds successfully, you can publish it back as a copy of the source database and then use the data compare feature in SSDT to copy the data from the source database to the Azure SQL V12 compatible database. This updated database is then deployed to Azure SQL Database using option #1. If schema-only migration is required, the schema can be published directly from Visual Studio directly to Azure SQL Database. Use this method when the database schema requires more changes than can be handled by the migration wizard alone. To use this option, see [Use Visual Studio](sql-database-migrate-visualstudio-ssdt.md).
-
-## Deciding options to use
-- If you anticipate that a database can be migrated without change you should use option #1, which is quick and easy.  If you are uncertain, start by exporting a schema-only BACPAC from the database as described in option #1. If the export succeeds with no errors, you can use option #1 to migrate the database with its data.  
-- If you encounter errors during the export of option#1, use option #2 and correct the database schema offline in Visual Studio using a combination of the migration wizard and manually applied schema changes. A copy of the source database is then updated in situ and then migrated to Azure using option #1.
-
-## Migration tools
-Tools used include SQL Server Management Studio (SSMS) and the SQL Server tooling in Visual Studio (VS, SSDT), as well the Azure portal.
-
-> [AZURE.IMPORTANT] Be sure to install the latest versions of the client tools as earlier versions are not compatible with the Azure SQL Database V12.
-
-### SQL Server Management Studio (SSMS)
-SSMS can be used to deploy a compatible database directly to Azure SQL Database or to export a logical backup of the database as a BACPAC, which can then be imported, still using SSMS, to create a new Azure SQL Database.  
-
-[Download the latest version of SSMS](https://msdn.microsoft.com/library/mt238290.aspx)  
-
-### SQL Server tooling in Visual Studio (VS, SSDT)
-The SQL Server tooling in Visual Studio can be used to create and manage a database project comprising a set of Transact-SQL files for each object in the schema. The project can be imported from a database or from a script file. Once created, the project can be to Azure SQL Database v12; building the project then validates schema compatibility. Clicking on an error opens the corresponding Transact-SQL file allowing it to be edited and the error corrected. Once all the errors are fixed the project can be published, either directly to SQL Database to create an empty database or back to (a copy of) the original SQL Server database to update its schema, which allows the database to be deployed with its data using SSMS as above.
-
-Use the [latest SQL Server Data Tools for Visual Studio](https://msdn.microsoft.com/library/mt204009.aspx) with Visual Studio 2013 Update 4 or later.
-
-## Comparisons
-| Option #1 | Option #2 |
-| ------------ | ------------ | ------------ |
-| Deploy a compatible database to Azure SQL Database |   Update database in-place then deploy to Azure SQL Database |
-|![SSMS](./media/sql-database-cloud-migrate/01SSMSDiagram.png)| ![Offline Edit](./media/sql-database-cloud-migrate/03VSSSDTDiagram.png) |
-| Uses SSMS | Uses VS and SSMS |
-|Simple process requires that schema is compatible. Schema is migrated unchanged. | Schema is imported into a database project in Visual Studio. Additional updates are made using SSDT for Visual Studio and final schema used to update the database in situ. |
-| Always deploys or exports the entire database. | Full control of the objects that are included in the migration. |
-| No provision for changing the output if there are errors, the source schema must be compatible. | Full features of SSDT for Visual Studio available. Schema is changed offline. | Application validation occurs in Azure. Should be minimal as schema is migrated without change. | Application validation can be done in SQL Server before the database is deployed to Azure. |
-| Simple, easily configured one- or two-step process. | More complex multi-step process (easier if only deploying schema). |
-=======
-<properties
-   pageTitle="Migrating a SQL Server database to Azure SQL Database"
-   description="Microsoft Azure SQL Database, database deploy, database migration, import database, export database, migration wizard"
-   services="sql-database"
-   documentationCenter=""
-   authors="carlrabeler"
-   manager="jeffreyg"
-   editor=""/>
-
-<tags
-   ms.service="sql-database"
-   ms.devlang="NA"
-   ms.topic="article"
-   ms.tgt_pltfrm="NA"
-   ms.workload="data-management"
-   ms.date="10/12/2015"
-   ms.author="carlrab"/>
-
-# Migrating a SQL Server database to Azure SQL Database
-
-Moving your on-premises database to Azure SQL Database varies in complexity based on your database and application design, and your tolerance for downtime. For compatible databases, migration to Azure SQL Database is a straightforward schema and data movement operation requiring few, if any, changes to the schema and little or no re-engineering of applications. [Azure SQL Database V12](../sql-database-v12-whats-new.md) brings near-complete engine compatibility with SQL Server 2014 and SQL Server 2016. Most SQL Server 2016 Transact-SQL statements are fully supported in Microsoft Azure SQL Database. This includes the SQL Server data types, operators, and the string, arithmetic, logical, cursor functions, and the other Transact-SQL elements that most applications depend upon. Partially or unsupported functions are usually related to differences in how SQL Database manages the database (such as file, high availability, and security features) or for special purpose features such as service broker. Because SQL Database isolates many features from dependency on the master database, many server-level activities are inappropriate and unsupported. Features deprecated in SQL Server are generally not supported in SQL Database. Databases and applications that rely on [partially or unsupported functions](../sql-database-transact-sql-information.md) will need some re-engineering before they can be migrated.
-
-The workflow for migrating a SQL Server database to Azure SQL Database are:
-
- 1. [Determine if your database is compatible](#determine-if-your-database-is-compatible)
- 2. [If not compatible, fix database compatibility issues](#fix-database-compatibility-issues)
- 3. [Migrate a compatible database](#options-to-migrate-a-compatible-database-to-azure-sql-database)
-
->[AZURE.NOTE] To migrate other types of databases, including Microsoft Access, Sybase, MySQL Oracle, and DB2 to Azure SQL Database, see [SQL Server Migration Assistant](http://blogs.msdn.com/b/ssma/).
-
-## Determine if your database is compatible
-There are two primary methods to use to determine if your source database is compatible.
-- Export Data Tier Application: This method uses a wizard in Management Studio to analyze your database and displays database compatibility issues, if any,  on the console.
-- SQLPackage: This method uses the SQLPackage.exe [sqlpackage.exe](https://msdn.microsoft.com/library/hh550080.aspx) command-line utility to analyze your database and generate a report. SQLPackage ships with Visual Studio and SQL Server.
-
-> [AZURE.NOTE] There is a third method that will uses trace files as additional source information to test for compatibility at the application level as well as at the database level. This is the [SQL Azure Migration wizard](http://sqlazuremw.codeplex.com/), a free tool on Codeplex. However, this tool currently may find compatibility errors that were issues for Azure SQL Database V11 that are not issues for Azure SQL Database V12.
-
-If database incompatibilities are detected, you must fix these incompatibilities before you can migrate your database to Azure SQL Database. For guidance on how to fix database compatibility issues, go to [fix database compatibility issues](#fix-database-compatibility-issues).
-
-> [AZURE.IMPORTANT] These options do not catch all of the compatibility issues between different levels of SQL Server databases (i.e. level 90, 100, and 110). If you are migrating from an older database (level 80, 90, 100, and 110), you should go through the upgrade process first (at least in the dev environment) and once on SQL Server 2014 or later, then migrate to Azure SQL Database.
-
-## Determine if your database is compatible using sqlpackage.exe
-
-1. Open a command prompt and change a directory containing the newest version of sqlpackage.exe. This utility ships with both Visual Studio and SQL Server. You can also [download](https://msdn.microsoft.com/library/mt204009.aspx) the latest version of SQL Server Data Tools to get this utility.
-2. Execute the following sqlpackage.exe command with the following arguments for your environment:
-
-	'sqlpackage.exe /Action:Export /ssn:< server_name > /sdn:< database_name > /tf:< target_file > /p:TableData=< schema_name.table_name > > < output_file > 2>&1'
-
-	| Argument  | Description  |
-	|---|---|
-	| < server_name >  | source server name  |
-	| < database_name >  | source database name  |
-	| < target_file >  | file name and location for BACPAC file  |
-	| < schema_name.table_name >  | the tables for which data will be output to the target file  |
-	| < output_file >  | the file name and location for the output file with errors, if any  |
-
-	The reason for the /p:TableName argument is that we only want to test for database compability for export to Azure SQL DB V12 rather than export the data from all tables. Unfortunately, the export argument for sqlpackage.exe does not support extracting no tables, so you will need to specify a single small table. The < output_file > will contain the report of any errors. The "> 2>&1" string pipes both the standard output and the standard error resulting from the command execution to specified output file.
-
-	![Export a data-tier application from the Tasks menu](./media/sql-database-cloud-migrate/TestForCompatibilityUsingSQLPackage01.png)
-
-3. Open the output file and review the compatibility errors, if any. For guidance on how to fix database compatibility issues, go to [fix database compatibility issues](#fix-database-compatibility-issues).
-
-	![Export a data-tier application from the Tasks menu](./media/sql-database-cloud-migrate/TestForCompatibilityUsingSQLPackage02.png)
-
-## Determine if your database is compatible using Export Data Tier Application
-
-1. Verify that you have version 13.0.600.65 or later of SQL Server Management Studio. New versions of Management Studio are updated monthly to remain in sync with updates to the Azure portal.
-
- 	 > [AZURE.IMPORTANT] Download the [latest](https://msdn.microsoft.com/library/mt238290.aspx) version of SQL Server Management Studio. It is recommended that you always use the latest version of Management Studio.
-
-2. Open Management Studio and connect to your source database in Object Explorer.
-3. Right-click the source database in the Object Explorer, point to **Tasks**, and click **Export Data-Tier Application…**
-
-	![Export a data-tier application from the Tasks menu](./media/sql-database-cloud-migrate/TestForCompatibilityUsingSSMS01.png)
-
-4. In the export wizard, click **Next**, and then on the **Settings** tab, configure the export to save the BACPAC file to either a local disk location or to an Azure blob. A BACPAC file will only be saved if you have no database compatibility issues. If there are compatibility issues, they will be displayed on the console.
-
-	![Export settings](./media/sql-database-cloud-migrate/TestForCompatibilityUsingSSMS02.png)
-
-5. Click the **Advanced tab** and clear the **Select All** checkbox to skip exporting data. Our goal at this point is only to test for compatibility.
-
-	![Export settings](./media/sql-database-cloud-migrate/TestForCompatibilityUsingSSMS03.png)
-
-6. Click **Next** and then click **Finish**. Database compatibility issues, if any, will appear after the wizard validates the schema.
-
-	![Export settings](./media/sql-database-cloud-migrate/TestForCompatibilityUsingSSMS04.png)
-
-7. If no errors appear, your database is compatible and you are ready to migrate. If you have errors, you will need to fix them. To see the errors, click **Error** for **Validating schema**. For how to fix these errors, go to [fix database compatibility issues](#fix-database-compatibility-issues).
-
-	![Export settings](./media/sql-database-cloud-migrate/TestForCompatibilityUsingSSMS05.png)
-
-8.	If the *.BACPAC file is successfully generated, then your database is compatible with SQL Database, and you are ready to migrate.
-
-## Options to migrate a compatible database to Azure SQL Database
-
-After you have verified that you have a compatible database, you need to choose your migration method. First, you need to decide if you can afford to take the database out of production during the migration. If not, use SQL Server transaction replication - which is discussed below. If you can afford some downtime or you are performing a test migration of your production database that you may later choose to migrate using transactional replication, consider one of the following three methods.
-
-### Migrating a compatible database with downtime   
-The following list discusses the options for migrating a compatible database to Azure SQL Database when you can afford to take some downtime while the migration is occurring and before you point your users and applications to the migrated database in Azure SQL Database. With these methods, you are migrating your database as it exists at a certain point in time.
-
-> [AZURE.WARNING] Before migrating your database using any of these methods, ensure that no active transactions are occurring to ensure transactional consistency during the migration. There are many methods to quiesce a database, from disabling client connectivity to creating a [database snapshot](https://msdn.microsoft.com/library/ms175876.aspx).
-
-- For small to medium databases, migrating a [compatible](#determine-if-your-database-is-compatible) SQL Server 2005 or later database is as simple as running the [Deploy Database to Microsoft Azure Database Wizard](#use-deploy-database-to-microsoft-azure-database-wizard) in SQL Server Management Studio. If you have connectivity challenges (no connectivity, low bandwidth, or timeout issues), you can [use a BACPAC to migrate](#use-a-bacpac-to-migrate-a-sql-server-database-to-azure-sql-database) a SQL Server database to Azure SQL Database.
-- For medium to large databases or when you have connectivity challenges, [use a BACPAC to migrate](#use-a-bacpac-to-migrate-a-sql-server-database-to-azure-sql-database) a SQL Server database to Azure SQL Database. With this method, you use SQL Server Management Studio to export the data and schema to a [BACPAC](https://msdn.microsoft.com/library/ee210546.aspx#Anchor_4) file (stored locally or in an Azure blob) and then import the BACPAC file into your Azure SQL instance. If you store the BACPAC in an Azure blob, you can also import the BACPAC file from within the [Azure portal](sql-database-import.md) or [using PowerShell](sql-database-import-powershell.md).
-- For larger databases, you will achieve the best performance by migrating the schema and the data separately. With this method, create a [BACPAC file with no data](#use-a-bacpac-to-migrate-a-sql-server-database-to-azure-sql-database) and import this BACPAC into Azure SQL Database. After the schema has been imported into Azure SQL Database, you then use [BCP](https://msdn.microsoft.com/library/ms162802.aspx) to extract the data into flat files and then import these files into Azure SQL Database.
-
-	 ![SSMS migration diagram](./media/sql-database-cloud-migrate/01SSMSDiagram_new.png)
-
-### Migrating a compatible database with no downtime
-
-When you need to cannot afford to remove your your SQL Server database from production while the migration is occurring, you can use SQL Server transactional replication as your migration solution. With transactional replication, all changes to your data or schema that happen between the moment you start migrating and the moment you complete the migration will show up in your Azure SQL Database. Once the migration is complete, you just need to change the connection string of your applications to point them to your Azure SQL Database instead of pointing them to your on premise database. Once transactional replication drains any changes left on your on-premises database and all your applications point to Azure DB, you can now safely uninstall replication leaving your Azure SQL Database as the production system.
-
- ![SeedCloudTR diagram](./media/sql-database-cloud-migrate/SeedCloudTR.png)
-
-
-Transactional replication is a technology built-in and integrated with SQL Server since SQL Server 6.5. It is a very mature and proven technology that most of DBAs know with which they have experience. With the [SQL Server 2016 preview](http://www.microsoft.com/server-cloud/products/sql-server-2016/), it is now possible to configure your Azure SQL Database as a [transactional replication subscriber](https://msdn.microsoft.com/library/mt589530.aspx) to your on-premises publication. The experience that you get setting it up from Management Studio is exactly the same as if you set up a transactional replication subscriber on an on-premises server. Support for this scenario is supported with the following SQL Server versions:
-
- - SQL Server 2016 CTP3 (preview) and above 
- - SQL Server 2014 SP1 CU3 and above
- - SQL Server 2014 RTM CU10 and above
- - SQL Server 2012 SP2 CU8 and above
- - SQL Server 2013 SP3 when it will release
-
-You can also use transactional replication to migrate a subset of your on-premises database. The publication that you replicate to Azure SQL Database can be limited to a subset of the tables in the database being replicated. Additionially, for each table being replicated, you can limit the data to a subset of the rows and/or a subset of the columns.
-
-## Use Deploy Database to Microsoft Azure Database Wizard
-
-The Deploy Database to Microsoft Azure Database wizard in SQL Server Management Studio migrates a migrating a [compatible](#determine-if-your-database-is-compatible) SQL Server 2005 or later database directly to your Azure SQL logical server instance.
-
-> [AZURE.NOTE] The steps below assume that you have already [provisioned](../sql-database-get-started.md) your Azure SQL logical instance and have the connection information on hand.
-
-1. Verify that you have version 13.0.600.65 or later of SQL Server Management Studio. New versions of Management Studio are updated monthly to remain in sync with updates to the Azure portal.
-
-	 > [AZURE.IMPORTANT] Download the [latest](https://msdn.microsoft.com/library/mt238290.aspx) version of SQL Server Management Studio. It is recommended that you always use the latest version of Management Studio.
-
-2. Open Management Studio and connect to your source database in Object Explorer.
-3. Right-click the source database in the Object Explorer, point to **Tasks**, and click **Deploy Database to Microsoft Azure SQL Database…**
-
-	![Deploy to Azure from Tasks menu](./media/sql-database-cloud-migrate/MigrateUsingDeploymentWizard01.png)
-
-4.	In the deployment wizard, click **Next**, and then click **Connect** to configure the connection to your Azure SQL Database server.
-
-	![Deploy to Azure from Tasks menu](./media/sql-database-cloud-migrate/MigrateUsingDeploymentWizard002.png)
-
-5. In the Connect to Server dialog box, enter your connection information to connect to your Azure SQL Database server.
-
-	![Deploy to Azure from Tasks menu](./media/sql-database-cloud-migrate/MigrateUsingDeploymentWizard00.png)
-
-5.	Provide the **New database name** for the database on Azure SQL DB, set the **Edition of Microsoft Azure SQL Database** (service tier), **Maximum database size**, **Service Objective** (performance level), and **Temporary file name** for the BACPAC file that this wizard creates during the migration process. See [Azure SQL Database service tiers](sql-database-service-tiers.md) for more information on service tiers and performance levels.
-
-	![Export settings](./media/sql-database-cloud-migrate/MigrateUsingDeploymentWizard02.png)
-
-6.	Complete the wizard to migrate the database. Depending on the size and complexity of the database, deployment may take from a few minutes to many hours.
-7.	Using Object Explorer, connect to your migrated database in your Azure SQL Database server.
-8.	Using the Azure Portal, view your database and its properties.
-
-## Use a BACPAC to Migrate a SQL Server Database to Azure SQL Database
-
-For medium to large databases or when you have connectivity challenges, you can separate the migration process into two discrete steps. You can export of the schema and its data into a [BACPAC](https://msdn.microsoft.com/library/ee210546.aspx#Anchor_4) file using one or two methods.
-
-- [Export to a BACPAC file using SQL Server Management Studio](#export-a-compatible-sql-server-database-to-a-bacpac-file-using-sql-server-management-studio)
-- [Export to a BACPAC using SqlPackage](#export-a-compatible-sql-server-database-to-a-bacpac-file-using-sqlpackage)
-
-You can store this BACPAC locally or in an Azure blob. You can then import this BACPAC file into Azure SQL Database using one of several methods.
-
-- [Import from a BACPAC file into Azure SQL Database using SQL Server Management Studio](#import-from-a-bacpac-file-into-azure-sql-database-using-sql-server-management-studio)
-- [Import from a BACPAC file into Azure SQL Database using SqlPackage](#import-from-a-bacpac-file-into-azure-sql-database-using-sqlpackage)
-- [Import from a BACPAC file into Azure SQL Database using the Azure portal](sql-database-import.md)
-- [Import from a BACPAC file into Azure SQL Database using or PowerShell](sql-database-import-powershell.md)
-
-## Export a compatible SQL Server database to a BACPAC file using SQL Server Management Studio
-
-Use the steps below to use Management Studio to export a migrating a [compatible](#determine-if-your-database-is-compatible) SQL Server database to a BACPAC file.
-
-1. Verify that you have version 13.0.600.65 or later of SQL Server Management Studio. New versions of Management Studio are updated monthly to remain in sync with updates to the Azure portal.
-
-	 > [AZURE.IMPORTANT] Download the [latest](https://msdn.microsoft.com/library/mt238290.aspx) version of SQL Server Management Studio. It is recommended that you always use the latest version of Management Studio.
-
-2. Open Management Studio and connect to your source database in Object Explorer.
-
-	![Export a data-tier application from the Tasks menu](./media/sql-database-cloud-migrate/MigrateUsingBACPAC01.png)
-
-3. Right-click the source database in the Object Explorer, point to **Tasks**, and click **Export Data-Tier Application…**
-
-	![Export a data-tier application from the Tasks menu](./media/sql-database-cloud-migrate/TestForCompatibilityUsingSSMS01.png)
-
-4. In the export wizard, configure the export to save the BACPAC file to either a local disk location or to an Azure blob. The exported BACPAC always includes the complete database schema and, by default, data from all the tables. Use the Advanced tab if you want to exclude data from some or all of the tables. You might, for example, choose to export only the data for reference tables rather than from all tables.
-
-	![Export settings](./media/sql-database-cloud-migrate/MigrateUsingBACPAC02.png)
-
-## Export a compatible SQL Server database to a BACPAC file using SqlPackage
-
-Use the steps below to use the [SqlPackage.exe](https://msdn.microsoft.com/library/hh550080.aspx) command line utility to export a migrating a [compatible](#determine-if-your-database-is-compatible) database to a BACPAC file.
-
-> [AZURE.NOTE] The steps below assume that you have already provisioned an Azure SQL Database server, have the connection information on hand, and have verified that your source database is compatible.
-
-1. Open a command prompt and change a directory containing the sqlpackage.exe command line utility - this utility ships with both Visual Studio and SQL Server.
-2. Execute the following sqlpackage.exe command with the following arguments for your environment:
-
-	'sqlpackage.exe /Action:Export /ssn:< server_name > /sdn:< database_name > /tf:< target_file >
-
-	| Argument  | Description  |
-	|---|---|
-	| < server_name >  | source server name  |
-	| < database_name >  | source database name  |
-	| < target_file >  | file name and location for BACPAC file  |
-
-	![Export a data-tier application from the Tasks menu](./media/sql-database-cloud-migrate/TestForCompatibilityUsingSQLPackage01b.png)
-
-## Import from a BACPAC file into Azure SQL Database using SQL Server Management Studio
-
-Use the steps below to import from a BACPAC file into Azure SQL Database.
-
-> [AZURE.NOTE] The steps below assume that you have already provisioned your Azure SQL logical instance and have the connection information on hand.
-
-1. Verify that you have version 13.0.600.65 or later of SQL Server Management Studio. New versions of Management Studio are updated monthly to remain in sync with updates to the Azure portal.
-
-	> [AZURE.IMPORTANT] Download the [latest](https://msdn.microsoft.com/library/mt238290.aspx) version of SQL Server Management Studio. It is recommended that you always use the latest version of Management Studio.
-
-2. Open Management Studio and connect to your source database in Object Explorer.
-
-	![Export a data-tier application from the Tasks menu](./media/sql-database-cloud-migrate/MigrateUsingBACPAC01.png)
-
-3. Once the BACPAC has been created, connect to your Azure SQL Database server, right-click the **Databases** folder and click **Import Data-tier Application...**
-
-    ![Import data-tier application menu item](./media/sql-database-cloud-migrate/MigrateUsingBACPAC03.png)
-
-4.	In the import wizard, choose the BACPAC file you just exported to create the new database in Azure SQL Database.
-
-    ![Import settings](./media/sql-database-cloud-migrate/MigrateUsingBACPAC04.png)
-
-5.	Provide the **New database name** for the database on Azure SQL DB, set the **Edition of Microsoft Azure SQL Database** (service tier), **Maximum database size** and **Service Objective** (performance level).
-
-    ![Database settings](./media/sql-database-cloud-migrate/MigrateUsingBACPAC05.png)
-
-6.	Click **Next** and then click **Finish** to import the BACPAC file into a new database in the Azure SQL Database server.
-
-7. Using Object Explorer, connect to your migrated database in your Azure SQL Database server.
-
-8.	Using the Azure Portal, view your database and its properties.
-
-## Import from a BACPAC file into Azure SQL Database using SqlPackage
-
-Use the steps below to use the [SqlPackage.exe](https://msdn.microsoft.com/library/hh550080.aspx) command line utility to import a compatible SQL Server database (or Azure SQL database) from a BACPAC file.
-
-> [AZURE.NOTE] The steps below assume that you have already provisioned an Azure SQL Database server and have the connection information on hand.
-
-1. Open a command prompt and change a directory containing the sqlpackage.exe command line utility - this utility ships with both Visual Studio and SQL Server.
-2. Execute the following sqlpackage.exe command with the following arguments for your environment:
-
-	'sqlpackage.exe /Action:Import /tsn:< server_name > /tdn:< database_name > /tu:< user_name > /tp:< password > /sf:< source_file >
-
-	| Argument  | Description  |
-	|---|---|
-	| < server_name >  | target server name  |
-	| < database_name >  | target database name  |
-	| < user_name >  | the user name in the target server |
-	| < password >  | the user's password  |
-	| < source_file >  | the file name and location for the BACPAC file being imported  |
-
-	![Export a data-tier application from the Tasks menu](./media/sql-database-cloud-migrate/TestForCompatibilityUsingSQLPackage01c.png)
-
-
-## Fix database compatibility issues
-
-If you determine that your source SQL Server database is not compatible, you have a number of options to fix the database compatibility issues that you [identified previously](#determine-if-your-database-is-compatible).
-
-- Use the [SQL Azure Migration wizard](http://sqlazuremw.codeplex.com/). You can use this Codeplex tool to generate a T-SQL script from an incompatible source database that is then transformed by the wizard to make it compatible with the SQL Database and then connect to Azure SQL Database to execute the script. This tool will also analyze trace files to determine compatiblity issues. The script can be generated with schema only or can include data in BCP format. Additional documentation, including step-by-step guidance is available on Codeplex at [SQL Azure Migration wizard](http://sqlazuremw.codeplex.com/).  
-
- ![SAMW migration diagram](./media/sql-database-cloud-migrate/02SAMWDiagram.png)
-
- > [AZURE.NOTE] Note that not all incompatible schema that can be detected by the wizard can be processed by its built-in transformations. Incompatible script that cannot be addressed will be reported as errors, with comments injected into the generated script. If many errors are detected, use either Visual Studio or SQL Server Management Studio to step through and fix each error that could not be fixed using the SQL Server Migration Wizard.
-
-- Use Visual Studio. You can use Visual Studio to import the database schema into a Visual Studio database project for analysis. To analyze, you specify the target platform for the project as SQL Database V12 and then build the project. If the build is successful, the database is compatible. If the build fails, you can resolve the errors in SQL Server Data Tools for Visual Studio ("SSDT"). Once the project builds successfully, you can publish it back as a copy of the source database and then use the data compare feature in SSDT to copy the data from the source database to the Azure SQL V12 compatible database. This updated database is then deployed to Azure SQL Database using the options [discussed previously](#options-to-migrate-a-compatible-database-to-azure-sql-database).
-
- ![VSSSDT migration diagram](./media/sql-database-cloud-migrate/03VSSSDTDiagram.png)
-
- > [AZURE.NOTE] If schema-only migration is required, the schema can be published directly from Visual Studio directly to Azure SQL Database. Use this method when the database schema requires more changes than can be handled by the migration wizard alone.
-
-- SQL Server Management Studio. You can fix the issues in Management Studio using various Transact-SQL commands, such as **ALTER DATABASE**.
->>>>>>> 08be3281
+<properties
+   pageTitle="Migrating a SQL Server database to Azure SQL Database"
+   description="Microsoft Azure SQL Database, database deploy, database migration, import database, export database, migration wizard"
+   services="sql-database"
+   documentationCenter=""
+   authors="carlrabeler"
+   manager="jeffreyg"
+   editor=""/>
+
+<tags
+   ms.service="sql-database"
+   ms.devlang="NA"
+   ms.topic="article"
+   ms.tgt_pltfrm="NA"
+   ms.workload="data-management"
+   ms.date="10/12/2015"
+   ms.author="carlrab"/>
+
+# Migrating a SQL Server database to Azure SQL Database
+
+Moving your on-premises database to Azure SQL Database varies in complexity based on your database and application design, and your tolerance for downtime. For compatible databases, migration to Azure SQL Database is a straightforward schema and data movement operation requiring few, if any, changes to the schema and little or no re-engineering of applications. [Azure SQL Database V12](../sql-database-v12-whats-new.md) brings near-complete engine compatibility with SQL Server 2014 and SQL Server 2016. Most SQL Server 2016 Transact-SQL statements are fully supported in Microsoft Azure SQL Database. This includes the SQL Server data types, operators, and the string, arithmetic, logical, cursor functions, and the other Transact-SQL elements that most applications depend upon. Partially or unsupported functions are usually related to differences in how SQL Database manages the database (such as file, high availability, and security features) or for special purpose features such as service broker. Because SQL Database isolates many features from dependency on the master database, many server-level activities are inappropriate and unsupported. Features deprecated in SQL Server are generally not supported in SQL Database. Databases and applications that rely on [partially or unsupported functions](../sql-database-transact-sql-information.md) will need some re-engineering before they can be migrated.
+
+The workflow for migrating a SQL Server database to Azure SQL Database are:
+
+ 1. [Determine if your database is compatible](#determine-if-your-database-is-compatible)
+ 2. [If not compatible, fix database compatibility issues](#fix-database-compatibility-issues)
+ 3. [Migrate a compatible database](#options-to-migrate-a-compatible-database-to-azure-sql-database)
+
+>[AZURE.NOTE] To migrate other types of databases, including Microsoft Access, Sybase, MySQL Oracle, and DB2 to Azure SQL Database, see [SQL Server Migration Assistant](http://blogs.msdn.com/b/ssma/).
+
+## Determine if your database is compatible
+There are two primary methods to use to determine if your source database is compatible.
+- Export Data Tier Application: This method uses a wizard in Management Studio to analyze your database and displays database compatibility issues, if any,  on the console.
+- SQLPackage: This method uses the SQLPackage.exe [sqlpackage.exe](https://msdn.microsoft.com/library/hh550080.aspx) command-line utility to analyze your database and generate a report. SQLPackage ships with Visual Studio and SQL Server.
+
+> [AZURE.NOTE] There is a third method that will uses trace files as additional source information to test for compatibility at the application level as well as at the database level. This is the [SQL Azure Migration wizard](http://sqlazuremw.codeplex.com/), a free tool on Codeplex. However, this tool currently may find compatibility errors that were issues for Azure SQL Database V11 that are not issues for Azure SQL Database V12.
+
+If database incompatibilities are detected, you must fix these incompatibilities before you can migrate your database to Azure SQL Database. For guidance on how to fix database compatibility issues, go to [fix database compatibility issues](#fix-database-compatibility-issues).
+
+> [AZURE.IMPORTANT] These options do not catch all of the compatibility issues between different levels of SQL Server databases (i.e. level 90, 100, and 110). If you are migrating from an older database (level 80, 90, 100, and 110), you should go through the upgrade process first (at least in the dev environment) and once on SQL Server 2014 or later, then migrate to Azure SQL Database.
+
+## Determine if your database is compatible using sqlpackage.exe
+
+1. Open a command prompt and change a directory containing the newest version of sqlpackage.exe. This utility ships with both Visual Studio and SQL Server. You can also [download](https://msdn.microsoft.com/library/mt204009.aspx) the latest version of SQL Server Data Tools to get this utility.
+2. Execute the following sqlpackage.exe command with the following arguments for your environment:
+
+	'sqlpackage.exe /Action:Export /ssn:< server_name > /sdn:< database_name > /tf:< target_file > /p:TableData=< schema_name.table_name > > < output_file > 2>&1'
+
+	| Argument  | Description  |
+	|---|---|
+	| < server_name >  | source server name  |
+	| < database_name >  | source database name  |
+	| < target_file >  | file name and location for BACPAC file  |
+	| < schema_name.table_name >  | the tables for which data will be output to the target file  |
+	| < output_file >  | the file name and location for the output file with errors, if any  |
+
+	The reason for the /p:TableName argument is that we only want to test for database compability for export to Azure SQL DB V12 rather than export the data from all tables. Unfortunately, the export argument for sqlpackage.exe does not support extracting no tables, so you will need to specify a single small table. The < output_file > will contain the report of any errors. The "> 2>&1" string pipes both the standard output and the standard error resulting from the command execution to specified output file.
+
+	![Export a data-tier application from the Tasks menu](./media/sql-database-cloud-migrate/TestForCompatibilityUsingSQLPackage01.png)
+
+3. Open the output file and review the compatibility errors, if any. For guidance on how to fix database compatibility issues, go to [fix database compatibility issues](#fix-database-compatibility-issues).
+
+	![Export a data-tier application from the Tasks menu](./media/sql-database-cloud-migrate/TestForCompatibilityUsingSQLPackage02.png)
+
+## Determine if your database is compatible using Export Data Tier Application
+
+1. Verify that you have version 13.0.600.65 or later of SQL Server Management Studio. New versions of Management Studio are updated monthly to remain in sync with updates to the Azure portal.
+
+ 	 > [AZURE.IMPORTANT] Download the [latest](https://msdn.microsoft.com/library/mt238290.aspx) version of SQL Server Management Studio. It is recommended that you always use the latest version of Management Studio.
+
+2. Open Management Studio and connect to your source database in Object Explorer.
+3. Right-click the source database in the Object Explorer, point to **Tasks**, and click **Export Data-Tier Application…**
+
+	![Export a data-tier application from the Tasks menu](./media/sql-database-cloud-migrate/TestForCompatibilityUsingSSMS01.png)
+
+4. In the export wizard, click **Next**, and then on the **Settings** tab, configure the export to save the BACPAC file to either a local disk location or to an Azure blob. A BACPAC file will only be saved if you have no database compatibility issues. If there are compatibility issues, they will be displayed on the console.
+
+	![Export settings](./media/sql-database-cloud-migrate/TestForCompatibilityUsingSSMS02.png)
+
+5. Click the **Advanced tab** and clear the **Select All** checkbox to skip exporting data. Our goal at this point is only to test for compatibility.
+
+	![Export settings](./media/sql-database-cloud-migrate/TestForCompatibilityUsingSSMS03.png)
+
+6. Click **Next** and then click **Finish**. Database compatibility issues, if any, will appear after the wizard validates the schema.
+
+	![Export settings](./media/sql-database-cloud-migrate/TestForCompatibilityUsingSSMS04.png)
+
+7. If no errors appear, your database is compatible and you are ready to migrate. If you have errors, you will need to fix them. To see the errors, click **Error** for **Validating schema**. For how to fix these errors, go to [fix database compatibility issues](#fix-database-compatibility-issues).
+
+	![Export settings](./media/sql-database-cloud-migrate/TestForCompatibilityUsingSSMS05.png)
+
+8.	If the *.BACPAC file is successfully generated, then your database is compatible with SQL Database, and you are ready to migrate.
+
+## Options to migrate a compatible database to Azure SQL Database
+
+After you have verified that you have a compatible database, you need to choose your migration method. First, you need to decide if you can afford to take the database out of production during the migration. If not, use SQL Server transaction replication - which is discussed below. If you can afford some downtime or you are performing a test migration of your production database that you may later choose to migrate using transactional replication, consider one of the following three methods.
+
+### Migrating a compatible database with downtime   
+The following list discusses the options for migrating a compatible database to Azure SQL Database when you can afford to take some downtime while the migration is occurring and before you point your users and applications to the migrated database in Azure SQL Database. With these methods, you are migrating your database as it exists at a certain point in time.
+
+> [AZURE.WARNING] Before migrating your database using any of these methods, ensure that no active transactions are occurring to ensure transactional consistency during the migration. There are many methods to quiesce a database, from disabling client connectivity to creating a [database snapshot](https://msdn.microsoft.com/library/ms175876.aspx).
+
+- For small to medium databases, migrating a [compatible](#determine-if-your-database-is-compatible) SQL Server 2005 or later database is as simple as running the [Deploy Database to Microsoft Azure Database Wizard](#use-deploy-database-to-microsoft-azure-database-wizard) in SQL Server Management Studio. If you have connectivity challenges (no connectivity, low bandwidth, or timeout issues), you can [use a BACPAC to migrate](#use-a-bacpac-to-migrate-a-sql-server-database-to-azure-sql-database) a SQL Server database to Azure SQL Database.
+- For medium to large databases or when you have connectivity challenges, [use a BACPAC to migrate](#use-a-bacpac-to-migrate-a-sql-server-database-to-azure-sql-database) a SQL Server database to Azure SQL Database. With this method, you use SQL Server Management Studio to export the data and schema to a [BACPAC](https://msdn.microsoft.com/library/ee210546.aspx#Anchor_4) file (stored locally or in an Azure blob) and then import the BACPAC file into your Azure SQL instance. If you store the BACPAC in an Azure blob, you can also import the BACPAC file from within the [Azure portal](sql-database-import.md) or [using PowerShell](sql-database-import-powershell.md).
+- For larger databases, you will achieve the best performance by migrating the schema and the data separately. With this method, create a [BACPAC file with no data](#use-a-bacpac-to-migrate-a-sql-server-database-to-azure-sql-database) and import this BACPAC into Azure SQL Database. After the schema has been imported into Azure SQL Database, you then use [BCP](https://msdn.microsoft.com/library/ms162802.aspx) to extract the data into flat files and then import these files into Azure SQL Database.
+
+	 ![SSMS migration diagram](./media/sql-database-cloud-migrate/01SSMSDiagram_new.png)
+
+### Migrating a compatible database with no downtime
+
+When you need to cannot afford to remove your your SQL Server database from production while the migration is occurring, you can use SQL Server transactional replication as your migration solution. With transactional replication, all changes to your data or schema that happen between the moment you start migrating and the moment you complete the migration will show up in your Azure SQL Database. Once the migration is complete, you just need to change the connection string of your applications to point them to your Azure SQL Database instead of pointing them to your on premise database. Once transactional replication drains any changes left on your on-premises database and all your applications point to Azure DB, you can now safely uninstall replication leaving your Azure SQL Database as the production system.
+
+ ![SeedCloudTR diagram](./media/sql-database-cloud-migrate/SeedCloudTR.png)
+
+
+Transactional replication is a technology built-in and integrated with SQL Server since SQL Server 6.5. It is a very mature and proven technology that most of DBAs know with which they have experience. With the [SQL Server 2016 preview](http://www.microsoft.com/server-cloud/products/sql-server-2016/), it is now possible to configure your Azure SQL Database as a [transactional replication subscriber](https://msdn.microsoft.com/library/mt589530.aspx) to your on-premises publication. The experience that you get setting it up from Management Studio is exactly the same as if you set up a transactional replication subscriber on an on-premises server. Support for this scenario is supported with the following SQL Server versions:
+
+ - SQL Server 2016 CTP3 (preview) and above 
+ - SQL Server 2014 SP1 CU3 and above
+ - SQL Server 2014 RTM CU10 and above
+ - SQL Server 2012 SP2 CU8 and above
+ - SQL Server 2013 SP3 when it will release
+
+You can also use transactional replication to migrate a subset of your on-premises database. The publication that you replicate to Azure SQL Database can be limited to a subset of the tables in the database being replicated. Additionially, for each table being replicated, you can limit the data to a subset of the rows and/or a subset of the columns.
+
+## Use Deploy Database to Microsoft Azure Database Wizard
+
+The Deploy Database to Microsoft Azure Database wizard in SQL Server Management Studio migrates a migrating a [compatible](#determine-if-your-database-is-compatible) SQL Server 2005 or later database directly to your Azure SQL logical server instance.
+
+> [AZURE.NOTE] The steps below assume that you have already [provisioned](../sql-database-get-started.md) your Azure SQL logical instance and have the connection information on hand.
+
+1. Verify that you have version 13.0.600.65 or later of SQL Server Management Studio. New versions of Management Studio are updated monthly to remain in sync with updates to the Azure portal.
+
+	 > [AZURE.IMPORTANT] Download the [latest](https://msdn.microsoft.com/library/mt238290.aspx) version of SQL Server Management Studio. It is recommended that you always use the latest version of Management Studio.
+
+2. Open Management Studio and connect to your source database in Object Explorer.
+3. Right-click the source database in the Object Explorer, point to **Tasks**, and click **Deploy Database to Microsoft Azure SQL Database…**
+
+	![Deploy to Azure from Tasks menu](./media/sql-database-cloud-migrate/MigrateUsingDeploymentWizard01.png)
+
+4.	In the deployment wizard, click **Next**, and then click **Connect** to configure the connection to your Azure SQL Database server.
+
+	![Deploy to Azure from Tasks menu](./media/sql-database-cloud-migrate/MigrateUsingDeploymentWizard002.png)
+
+5. In the Connect to Server dialog box, enter your connection information to connect to your Azure SQL Database server.
+
+	![Deploy to Azure from Tasks menu](./media/sql-database-cloud-migrate/MigrateUsingDeploymentWizard00.png)
+
+5.	Provide the **New database name** for the database on Azure SQL DB, set the **Edition of Microsoft Azure SQL Database** (service tier), **Maximum database size**, **Service Objective** (performance level), and **Temporary file name** for the BACPAC file that this wizard creates during the migration process. See [Azure SQL Database service tiers](sql-database-service-tiers.md) for more information on service tiers and performance levels.
+
+	![Export settings](./media/sql-database-cloud-migrate/MigrateUsingDeploymentWizard02.png)
+
+6.	Complete the wizard to migrate the database. Depending on the size and complexity of the database, deployment may take from a few minutes to many hours.
+7.	Using Object Explorer, connect to your migrated database in your Azure SQL Database server.
+8.	Using the Azure Portal, view your database and its properties.
+
+## Use a BACPAC to Migrate a SQL Server Database to Azure SQL Database
+
+For medium to large databases or when you have connectivity challenges, you can separate the migration process into two discrete steps. You can export of the schema and its data into a [BACPAC](https://msdn.microsoft.com/library/ee210546.aspx#Anchor_4) file using one or two methods.
+
+- [Export to a BACPAC file using SQL Server Management Studio](#export-a-compatible-sql-server-database-to-a-bacpac-file-using-sql-server-management-studio)
+- [Export to a BACPAC using SqlPackage](#export-a-compatible-sql-server-database-to-a-bacpac-file-using-sqlpackage)
+
+You can store this BACPAC locally or in an Azure blob. You can then import this BACPAC file into Azure SQL Database using one of several methods.
+
+- [Import from a BACPAC file into Azure SQL Database using SQL Server Management Studio](#import-from-a-bacpac-file-into-azure-sql-database-using-sql-server-management-studio)
+- [Import from a BACPAC file into Azure SQL Database using SqlPackage](#import-from-a-bacpac-file-into-azure-sql-database-using-sqlpackage)
+- [Import from a BACPAC file into Azure SQL Database using the Azure portal](sql-database-import.md)
+- [Import from a BACPAC file into Azure SQL Database using or PowerShell](sql-database-import-powershell.md)
+
+## Export a compatible SQL Server database to a BACPAC file using SQL Server Management Studio
+
+Use the steps below to use Management Studio to export a migrating a [compatible](#determine-if-your-database-is-compatible) SQL Server database to a BACPAC file.
+
+1. Verify that you have version 13.0.600.65 or later of SQL Server Management Studio. New versions of Management Studio are updated monthly to remain in sync with updates to the Azure portal.
+
+	 > [AZURE.IMPORTANT] Download the [latest](https://msdn.microsoft.com/library/mt238290.aspx) version of SQL Server Management Studio. It is recommended that you always use the latest version of Management Studio.
+
+2. Open Management Studio and connect to your source database in Object Explorer.
+
+	![Export a data-tier application from the Tasks menu](./media/sql-database-cloud-migrate/MigrateUsingBACPAC01.png)
+
+3. Right-click the source database in the Object Explorer, point to **Tasks**, and click **Export Data-Tier Application…**
+
+	![Export a data-tier application from the Tasks menu](./media/sql-database-cloud-migrate/TestForCompatibilityUsingSSMS01.png)
+
+4. In the export wizard, configure the export to save the BACPAC file to either a local disk location or to an Azure blob. The exported BACPAC always includes the complete database schema and, by default, data from all the tables. Use the Advanced tab if you want to exclude data from some or all of the tables. You might, for example, choose to export only the data for reference tables rather than from all tables.
+
+	![Export settings](./media/sql-database-cloud-migrate/MigrateUsingBACPAC02.png)
+
+## Export a compatible SQL Server database to a BACPAC file using SqlPackage
+
+Use the steps below to use the [SqlPackage.exe](https://msdn.microsoft.com/library/hh550080.aspx) command line utility to export a migrating a [compatible](#determine-if-your-database-is-compatible) database to a BACPAC file.
+
+> [AZURE.NOTE] The steps below assume that you have already provisioned an Azure SQL Database server, have the connection information on hand, and have verified that your source database is compatible.
+
+1. Open a command prompt and change a directory containing the sqlpackage.exe command line utility - this utility ships with both Visual Studio and SQL Server.
+2. Execute the following sqlpackage.exe command with the following arguments for your environment:
+
+	'sqlpackage.exe /Action:Export /ssn:< server_name > /sdn:< database_name > /tf:< target_file >
+
+	| Argument  | Description  |
+	|---|---|
+	| < server_name >  | source server name  |
+	| < database_name >  | source database name  |
+	| < target_file >  | file name and location for BACPAC file  |
+
+	![Export a data-tier application from the Tasks menu](./media/sql-database-cloud-migrate/TestForCompatibilityUsingSQLPackage01b.png)
+
+## Import from a BACPAC file into Azure SQL Database using SQL Server Management Studio
+
+Use the steps below to import from a BACPAC file into Azure SQL Database.
+
+> [AZURE.NOTE] The steps below assume that you have already provisioned your Azure SQL logical instance and have the connection information on hand.
+
+1. Verify that you have version 13.0.600.65 or later of SQL Server Management Studio. New versions of Management Studio are updated monthly to remain in sync with updates to the Azure portal.
+
+	> [AZURE.IMPORTANT] Download the [latest](https://msdn.microsoft.com/library/mt238290.aspx) version of SQL Server Management Studio. It is recommended that you always use the latest version of Management Studio.
+
+2. Open Management Studio and connect to your source database in Object Explorer.
+
+	![Export a data-tier application from the Tasks menu](./media/sql-database-cloud-migrate/MigrateUsingBACPAC01.png)
+
+3. Once the BACPAC has been created, connect to your Azure SQL Database server, right-click the **Databases** folder and click **Import Data-tier Application...**
+
+    ![Import data-tier application menu item](./media/sql-database-cloud-migrate/MigrateUsingBACPAC03.png)
+
+4.	In the import wizard, choose the BACPAC file you just exported to create the new database in Azure SQL Database.
+
+    ![Import settings](./media/sql-database-cloud-migrate/MigrateUsingBACPAC04.png)
+
+5.	Provide the **New database name** for the database on Azure SQL DB, set the **Edition of Microsoft Azure SQL Database** (service tier), **Maximum database size** and **Service Objective** (performance level).
+
+    ![Database settings](./media/sql-database-cloud-migrate/MigrateUsingBACPAC05.png)
+
+6.	Click **Next** and then click **Finish** to import the BACPAC file into a new database in the Azure SQL Database server.
+
+7. Using Object Explorer, connect to your migrated database in your Azure SQL Database server.
+
+8.	Using the Azure Portal, view your database and its properties.
+
+## Import from a BACPAC file into Azure SQL Database using SqlPackage
+
+Use the steps below to use the [SqlPackage.exe](https://msdn.microsoft.com/library/hh550080.aspx) command line utility to import a compatible SQL Server database (or Azure SQL database) from a BACPAC file.
+
+> [AZURE.NOTE] The steps below assume that you have already provisioned an Azure SQL Database server and have the connection information on hand.
+
+1. Open a command prompt and change a directory containing the sqlpackage.exe command line utility - this utility ships with both Visual Studio and SQL Server.
+2. Execute the following sqlpackage.exe command with the following arguments for your environment:
+
+	'sqlpackage.exe /Action:Import /tsn:< server_name > /tdn:< database_name > /tu:< user_name > /tp:< password > /sf:< source_file >
+
+	| Argument  | Description  |
+	|---|---|
+	| < server_name >  | target server name  |
+	| < database_name >  | target database name  |
+	| < user_name >  | the user name in the target server |
+	| < password >  | the user's password  |
+	| < source_file >  | the file name and location for the BACPAC file being imported  |
+
+	![Export a data-tier application from the Tasks menu](./media/sql-database-cloud-migrate/TestForCompatibilityUsingSQLPackage01c.png)
+
+
+## Fix database compatibility issues
+
+If you determine that your source SQL Server database is not compatible, you have a number of options to fix the database compatibility issues that you [identified previously](#determine-if-your-database-is-compatible).
+
+- Use the [SQL Azure Migration wizard](http://sqlazuremw.codeplex.com/). You can use this Codeplex tool to generate a T-SQL script from an incompatible source database that is then transformed by the wizard to make it compatible with the SQL Database and then connect to Azure SQL Database to execute the script. This tool will also analyze trace files to determine compatiblity issues. The script can be generated with schema only or can include data in BCP format. Additional documentation, including step-by-step guidance is available on Codeplex at [SQL Azure Migration wizard](http://sqlazuremw.codeplex.com/).  
+
+ ![SAMW migration diagram](./media/sql-database-cloud-migrate/02SAMWDiagram.png)
+
+ > [AZURE.NOTE] Note that not all incompatible schema that can be detected by the wizard can be processed by its built-in transformations. Incompatible script that cannot be addressed will be reported as errors, with comments injected into the generated script. If many errors are detected, use either Visual Studio or SQL Server Management Studio to step through and fix each error that could not be fixed using the SQL Server Migration Wizard.
+
+- Use Visual Studio. You can use Visual Studio to import the database schema into a Visual Studio database project for analysis. To analyze, you specify the target platform for the project as SQL Database V12 and then build the project. If the build is successful, the database is compatible. If the build fails, you can resolve the errors in SQL Server Data Tools for Visual Studio ("SSDT"). Once the project builds successfully, you can publish it back as a copy of the source database and then use the data compare feature in SSDT to copy the data from the source database to the Azure SQL V12 compatible database. This updated database is then deployed to Azure SQL Database using the options [discussed previously](#options-to-migrate-a-compatible-database-to-azure-sql-database).
+
+ ![VSSSDT migration diagram](./media/sql-database-cloud-migrate/03VSSSDTDiagram.png)
+
+ > [AZURE.NOTE] If schema-only migration is required, the schema can be published directly from Visual Studio directly to Azure SQL Database. Use this method when the database schema requires more changes than can be handled by the migration wizard alone.
+
+- SQL Server Management Studio. You can fix the issues in Management Studio using various Transact-SQL commands, such as **ALTER DATABASE**.