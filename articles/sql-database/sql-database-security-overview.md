---
title: Azure SQL Database Security Overview | Microsoft Docs
description: Learn about Azure SQL Database and SQL Server security, including the differences between the cloud and SQL Server on-premises.
services: sql-database
ms.service: sql-database
ms.subservice: security
ms.custom:
ms.devlang: 
ms.topic: conceptual
author: aliceku
ms.author: aliceku
ms.reviewer: vanto, carlrab, emlisa
manager: craigg
<<<<<<< HEAD
ms.date: 04/11/2019
=======
ms.date: 05/14/2019
>>>>>>> 6a383dfd
---
# An overview of Azure SQL Database security capabilities

This article outlines the basics of securing the data tier of an application using Azure SQL Database. The security strategy described follows the layered defense-in-depth approach as shown in the picture below, and moves from the outside in:

![sql-security-layer.png](media/sql-database-security-overview/sql-security-layer.png)

## Network security

Microsoft Azure SQL Database provides a relational database service for cloud and enterprise applications. To help protect customer data, firewalls prevent network access to the database server until access is explicitly granted based on IP address or Azure Virtual network traffic origin.

### IP firewall rules

IP firewall rules grant access to databases based on the originating IP address of each request. For more information, see [Overview of Azure SQL Database and SQL Data Warehouse firewall rules](sql-database-firewall-configure.md).

### Virtual network firewall rules

[Virtual network service endpoints](../virtual-network/virtual-network-service-endpoints-overview.md) extend your virtual network connectivity over the Azure backbone and enable Azure SQL Database to identify the virtual network subnet that traffic originates from. To allow traffic to reach Azure SQL Database, use the SQL [service tags](../virtual-network/security-overview.md) to allow outbound traffic through Network Security Groups.

[Virtual network rules](sql-database-vnet-service-endpoint-rule-overview.md) enable Azure SQL Database to only accept communications that are sent from selected subnets inside a virtual network.

> [!NOTE]
> Controlling access with firewall rules does *not* apply to **a managed instance**. For more information about the networking configuration needed, see [connecting to a managed instance](sql-database-managed-instance-connect-app.md)

## Access management

> [!IMPORTANT]
> Managing databases and database servers within Azure is controlled by your portal user account's role assignments. For more information on this article, see [Role-based access control in Azure portal](../role-based-access-control/overview.md).

### Authentication

Authentication is the process of proving the user is who they claim to be. Azure SQL Database supports two types of authentication:

- **SQL authentication**:

    SQL database authentication refers to the authentication of a user when connecting to [Azure SQL Database](sql-database-technical-overview.md) using username and password. During the database server creation for the database, a "Server admin" login with a username and password must be specified. Using these credentials, a “server admin” can authenticate to any database on that database server as the database owner. After that, additional SQL logins and users can be created by the server admin, which enable users to connect using username and password.

- **Azure Active Directory authentication**:

    Azure Active Directory authentication is a mechanism of connecting to [Azure SQL Database](sql-database-technical-overview.md) and [SQL Data Warehouse](../sql-data-warehouse/sql-data-warehouse-overview-what-is.md) by using identities in Azure Active Directory (Azure AD). Azure AD authentication allows administrators to centrally manage the identities and permissions of database users along with other Microsoft services in one central location. This includes the minimization of password storage and enables centralized password rotation policies.

     A server admin called the **Active Directory administrator** must be created to use Azure AD authentication with SQL Database. For more information, see [Connecting to SQL Database By Using Azure Active Directory Authentication](sql-database-aad-authentication.md). Azure AD authentication supports both managed and federated accounts. The federated accounts support Windows users and groups for a customer domain federated with Azure AD.

    Additional Azure AD authentication options available are [Active Directory Universal Authentication for SQL Server Management Studio](sql-database-ssms-mfa-authentication.md) connections including [Multi-Factor Authentication](../active-directory/authentication/concept-mfa-howitworks.md) and [Conditional Access](sql-database-conditional-access.md).

> [!IMPORTANT]
> Managing databases and servers within Azure is controlled by your portal user account's role assignments. For more information on this article, see [Role-based access control in Azure portal](../role-based-access-control/overview.md). Controlling access with firewall rules does *not* apply to **a managed instance**. Please see the following article on [connecting to a managed instance](sql-database-managed-instance-connect-app.md) for more information about the networking configuration needed.

<<<<<<< HEAD
Authorization refers to the permissions assigned to a user within an Azure SQL Database, and determines what the user is allowed to do. Permissions are controlled by adding user accounts to [database roles](/sql/relational-databases/security/authentication-access/database-level-roles) that define database-level permissions or granting the user certain [object-level permissions](/sql/relational-databases/security/permissions-database-engine). For more information, see [Logins and users](sql-database-manage-logins.md)

As a best practice, add users to the role with the least privileges required to do their job function. The server admin account is a member of the db_owner role, which has extensive permissions, and should be granted to users cautiously. When using applications with Azure SQL Database, use [Application Roles](/sql/relational-databases/security/authentication-access/application-roles) with limited permissions. This ensures that the application connecting to the database has the least privileges needed by the application.

### Row-level security

Row-Level Security enables customers to control access to rows in a database table based on the characteristics of the user executing a query (for example, group membership or execution context). For more information, see [Row-Level security](/sql/relational-databases/security/row-level-security).

![azure-database-rls.png](media/sql-database-security-overview/azure-database-rls.png)

  This authentication method uses a username and password. 

For an overview of permissions in Azure SQL Database, see [Logins and users](sql-database-manage-logins.md#permissions)

## Threat protection

SQL Database secures customer data by providing auditing and threat detection capabilities.

### SQL auditing in Azure Monitor logs and Event Hubs

SQL Database auditing tracks database activities and helps to maintain compliance with security standards by recording database events to an audit log in a customer-owned Azure storage account. Auditing allows users to monitor ongoing database activities, as well as analyze and investigate historical activity to identify potential threats or suspected abuse and security violations. For more information, see Get started with [SQL Database Auditing](sql-database-auditing.md).  

### Advanced Threat Protection

Advanced Threat Protection is analyzing your SQL Server logs to detect unusual behavior and potentially harmful attempts to access or exploit databases. Alerts are created for suspicious activities such as SQL injection, potential data infiltration, and brute force attacks or for anomalies in access patterns to catch privilege escalations and breached credentials use. Alerts are viewed from the  [Azure Security Center](https://azure.microsoft.com/services/security-center/), where the details of the suspicious activities are provided and recommendations for further investigation given along with actions to mitigate the threat. Advanced Threat Protection can be enabled per server for an additional fee. For more information, see [Get started with SQL Database Advanced Threat Protection](sql-database-threat-detection.md).

![azure-database-td.jpg](media/sql-database-security-overview/azure-database-td.jpg)

## Information protection and encryption

### Transport Layer Security TLS (Encryption-in-transit)

SQL Database secures customer data by encrypting data in motion with [Transport Layer Security](https://support.microsoft.com/help/3135244/tls-1-2-support-for-microsoft-sql-server).

Sql Server enforces encryption (SSL/TLS) at all times for all connections. This ensures all data is encrypted "in transit" between the client and server irrespective of the setting of **Encrypt** or **TrustServerCertificate** in the connection string.

As a best practice, recommend that in your application's connection string you specify an encrypted connection and _**not**_ trust the server certificate. This forces the your application to verify the server certificate and thus prevents your application from being vulnerable to man in the middle type attacks .

For example when using the ADO.NET driver this is accomplished via  **Encrypt=True** and **TrustServerCertificate=False**.If you obtain your connection string from the Azure portal, it will have the correct settings.

> [!IMPORTANT]
> Note that some non-Microsoft drivers may not use TLS by default or rely on an older version of TLS (<1.2) in order to function. In this case SQL Server still allows you to connect to your database. However, we recommend that you evaluate the security risks of allowing such drivers and application to connect to SQL Database, especially if you store sensitive data. 
>
> For further information about TLS and connectivity, see [TLS considerations](sql-database-connect-query.md#tls-considerations-for-sql-database-connectivity)

### Transparent Data Encryption (Encryption-at-rest)

[Transparent Data Encryption (TDE) for Azure SQL Database](transparent-data-encryption-azure-sql.md) adds a layer of security to help protect data at rest from unauthorized or offline access to raw files or backups. Common scenarios include datacenter theft or unsecured disposal of hardware or media such as disk drives and backup tapes. TDE encrypts the entire database using an AES encryption algorithm, which doesn’t require application developers to make any changes to existing applications.

=======
## Authorization

Authorization refers to the permissions assigned to a user within an Azure SQL Database, and determines what the user is allowed to do. Permissions are controlled by adding user accounts to [database roles](/sql/relational-databases/security/authentication-access/database-level-roles) and assigning database-level permissions to those roles or by granting the user certain [object-level permissions](/sql/relational-databases/security/permissions-database-engine). For more information, see [Logins and users](sql-database-manage-logins.md)

As a best practice, create custom roles when needed. Add users to the role with the least privileges required to do their job function. Do not assign permissions directly to users. The server admin account is a member of the built-in db_owner role, which has extensive permissions and should only be granted to few users with administrative duties. For Azure SQL Database applications, use the [EXECUTE AS](/sql/t-sql/statements/execute-as-clause-transact-sql) to specify the execution context of the called module or use [Application Roles](/sql/relational-databases/security/authentication-access/application-roles) with limited permissions. This practice ensures that the application that connects to the database has the least privileges needed by the application. Following these best practices also fosters separation of duties.

### Row-level security

Row-Level Security enables customers to control access to rows in a database table based on the characteristics of the user executing a query (for example, group membership or execution context). Row-Level Security can also be used to implement custom Label-based security concepts. For more information, see [Row-Level security](/sql/relational-databases/security/row-level-security).

![azure-database-rls.png](media/sql-database-security-overview/azure-database-rls.png)

## Threat protection

SQL Database secures customer data by providing auditing and threat detection capabilities.

### SQL auditing in Azure Monitor logs and Event Hubs

SQL Database auditing tracks database activities and helps to maintain compliance with security standards by recording database events to an audit log in a customer-owned Azure storage account. Auditing allows users to monitor ongoing database activities, as well as analyze and investigate historical activity to identify potential threats or suspected abuse and security violations. For more information, see Get started with [SQL Database Auditing](sql-database-auditing.md).  

### Advanced Threat Protection

Advanced Threat Protection is analyzing your SQL Server logs to detect unusual behavior and potentially harmful attempts to access or exploit databases. Alerts are created for suspicious activities such as SQL injection, potential data infiltration, and brute force attacks or for anomalies in access patterns to catch privilege escalations and breached credentials use. Alerts are viewed from the  [Azure Security Center](https://azure.microsoft.com/services/security-center/), where the details of the suspicious activities are provided and recommendations for further investigation given along with actions to mitigate the threat. Advanced Threat Protection can be enabled per server for an additional fee. For more information, see [Get started with SQL Database Advanced Threat Protection](sql-database-threat-detection.md).

![azure-database-td.jpg](media/sql-database-security-overview/azure-database-td.jpg)

## Information protection and encryption

### Transport Layer Security TLS (Encryption-in-transit)

SQL Database secures customer data by encrypting data in motion with [Transport Layer Security](https://support.microsoft.com/help/3135244/tls-1-2-support-for-microsoft-sql-server).

Sql Server enforces encryption (SSL/TLS) at all times for all connections. This ensures all data is encrypted "in transit" between the client and server irrespective of the setting of **Encrypt** or **TrustServerCertificate** in the connection string.

As a best practice, recommend that in your application's connection string you specify an encrypted connection and _**not**_ trust the server certificate. This forces the your application to verify the server certificate and thus prevents your application from being vulnerable to man in the middle type attacks .

For example when using the ADO.NET driver this is accomplished via  **Encrypt=True** and **TrustServerCertificate=False**.If you obtain your connection string from the Azure portal, it will have the correct settings.

> [!IMPORTANT]
> Note that some non-Microsoft drivers may not use TLS by default or rely on an older version of TLS (<1.2) in order to function. In this case SQL Server still allows you to connect to your database. However, we recommend that you evaluate the security risks of allowing such drivers and application to connect to SQL Database, especially if you store sensitive data. 
>
> For further information about TLS and connectivity, see [TLS considerations](sql-database-connect-query.md#tls-considerations-for-sql-database-connectivity)

### Transparent Data Encryption (Encryption-at-rest)

[Transparent Data Encryption (TDE) for Azure SQL Database](transparent-data-encryption-azure-sql.md) adds a layer of security to help protect data at rest from unauthorized or offline access to raw files or backups. Common scenarios include datacenter theft or unsecured disposal of hardware or media such as disk drives and backup tapes. TDE encrypts the entire database using an AES encryption algorithm, which doesn’t require application developers to make any changes to existing applications.

>>>>>>> 6a383dfd
In Azure, all newly created SQL databases are encrypted by default and the database encryption key is protected by a built-in server certificate.  Certificate maintenance and rotation are managed by the service and requires no input from the user. Customers who prefer to take control of the encryption keys can manage the keys in [Azure Key Vault](../key-vault/key-vault-secure-your-key-vault.md).

### Key management with Azure Key Vault

[Bring Your Own Key](transparent-data-encryption-byok-azure-sql.md) (BYOK) support for [Transparent Data Encryption](/sql/relational-databases/security/encryption/transparent-data-encryption) (TDE) allows customers to take ownership of key management and rotation using [Azure Key Vault](../key-vault/key-vault-secure-your-key-vault.md), Azure’s cloud-based external key management system. If the database's access to the key vault is revoked, a database cannot be decrypted and read into memory. Azure Key Vault provides a central key management platform, leverages tightly monitored hardware security modules (HSMs), and enables separation of duties between management of keys and data to help meet security compliance requirements.

### Always Encrypted (Encryption-in-use)

![azure-database-ae.png](media/sql-database-security-overview/azure-database-ae.png)

[Always Encrypted](/sql/relational-databases/security/encryption/always-encrypted-database-engine) is a feature designed to protect sensitive data stored in specific database columns from access (for example, credit card numbers, national identification numbers, or data on a _need to know_ basis). This includes database administrators or other privileged users who are authorized to access the database to perform management tasks, but have no business need to access the particular data in the encrypted columns. The data is always encrypted, which means the encrypted data is decrypted only for processing by client applications with access to the encryption key.  The encryption key is never exposed to SQL and can be stored either in the [Windows Certificate Store](sql-database-always-encrypted.md) or in [Azure Key Vault](sql-database-always-encrypted-azure-key-vault.md).

<<<<<<< HEAD
### Masking

![azure-database-ddm.png](media/sql-database-security-overview/azure-database-ddm.png)

#### Dynamic data masking

SQL Database dynamic data masking limits sensitive data exposure by masking it to non-privileged users. Dynamic data masking automatically discovers potentially sensitive data in Azure SQL Database and provides actionable recommendations to mask these fields, with minimal impact on the application layer. It works by obfuscating the sensitive data in the result set of a query over designated database fields, while the data in the database is not changed. For more information, see [Get started with SQL Database dynamic data masking](sql-database-dynamic-data-masking-get-started.md).

#### Static data masking

[Static Data Masking](/sql/relational-databases/security/static-data-masking) is a client-side tool available in [SQL Server Management Studio](/sql/ssms/download-sql-server-management-studio-ssms) 18.0 preview 5 and higher.  Static Data Masking allows users to create a copy of a database where the data in selected columns has been permanently masked. The masking functions available include NULL masking, single value masking, shuffle and group shuffle masking, and string composite masking. With the masked copy of the database, organizations are able to separate production and test environments by sharing the masked copy. The sensitive data is sufficiently protected and all other database characteristics have been maintained. Masking databases is recommended where third-party access to databases is required.
=======
### Dynamic data masking

![azure-database-ddm.png](media/sql-database-security-overview/azure-database-ddm.png)

SQL Database dynamic data masking limits sensitive data exposure by masking it to non-privileged users. Dynamic data masking automatically discovers potentially sensitive data in Azure SQL Database and provides actionable recommendations to mask these fields, with minimal impact on the application layer. It works by obfuscating the sensitive data in the result set of a query over designated database fields, while the data in the database is not changed. For more information, see [Get started with SQL Database dynamic data masking](sql-database-dynamic-data-masking-get-started.md).
>>>>>>> 6a383dfd

## Security management

### Vulnerability assessment

[Vulnerability assessment](sql-vulnerability-assessment.md) is an easy to configure service that can discover, track, and help remediate potential database vulnerabilities with the goal to proactively improve overall database security. Vulnerability assessment (VA) is part of the advanced data security (ADS) offering, which is a unified package for advanced SQL security capabilities. Vulnerability assessment can be accessed and managed via the central SQL ADS portal.

### Data discovery & classification

Data discovery & classification (currently in preview) provides advanced capabilities built into Azure SQL Database for discovering, classifying, labeling, and protecting the sensitive data in your databases. Discovering and classifying your utmost sensitive data (business/financial, healthcare, personal data, etc.) can play a pivotal role in your organizational Information protection stature. It can serve as infrastructure for:

- Various security scenarios, such as monitoring (auditing) and alerting on anomalous access to sensitive data.
- Controlling access to, and hardening the security of, databases containing highly sensitive data.
- Helping meet data privacy standards and regulatory compliance requirements.

For more information, see [Get started with data discovery & classification](sql-database-data-discovery-and-classification.md).

### Compliance

In addition to the above features and functionality that can help your application meet various security requirements, Azure SQL Database also participates in regular audits, and has been certified against a number of compliance standards. For more information, see the [Microsoft Azure Trust Center](https://gallery.technet.microsoft.com/Overview-of-Azure-c1be3942) where you can find the most current list of SQL Database compliance certifications.

## Next steps

- For a discussion of the use of access control features in SQL Database, see [Control access](sql-database-control-access.md).
- For a discussion of database auditing, see [SQL Database auditing](sql-database-auditing.md).
- For a discussion of threat detection, see [SQL Database threat detection](sql-database-threat-detection.md).<|MERGE_RESOLUTION|>--- conflicted
+++ resolved
@@ -11,11 +11,7 @@
 ms.author: aliceku
 ms.reviewer: vanto, carlrab, emlisa
 manager: craigg
-<<<<<<< HEAD
-ms.date: 04/11/2019
-=======
 ms.date: 05/14/2019
->>>>>>> 6a383dfd
 ---
 # An overview of Azure SQL Database security capabilities
 
@@ -64,57 +60,6 @@
 > [!IMPORTANT]
 > Managing databases and servers within Azure is controlled by your portal user account's role assignments. For more information on this article, see [Role-based access control in Azure portal](../role-based-access-control/overview.md). Controlling access with firewall rules does *not* apply to **a managed instance**. Please see the following article on [connecting to a managed instance](sql-database-managed-instance-connect-app.md) for more information about the networking configuration needed.
 
-<<<<<<< HEAD
-Authorization refers to the permissions assigned to a user within an Azure SQL Database, and determines what the user is allowed to do. Permissions are controlled by adding user accounts to [database roles](/sql/relational-databases/security/authentication-access/database-level-roles) that define database-level permissions or granting the user certain [object-level permissions](/sql/relational-databases/security/permissions-database-engine). For more information, see [Logins and users](sql-database-manage-logins.md)
-
-As a best practice, add users to the role with the least privileges required to do their job function. The server admin account is a member of the db_owner role, which has extensive permissions, and should be granted to users cautiously. When using applications with Azure SQL Database, use [Application Roles](/sql/relational-databases/security/authentication-access/application-roles) with limited permissions. This ensures that the application connecting to the database has the least privileges needed by the application.
-
-### Row-level security
-
-Row-Level Security enables customers to control access to rows in a database table based on the characteristics of the user executing a query (for example, group membership or execution context). For more information, see [Row-Level security](/sql/relational-databases/security/row-level-security).
-
-![azure-database-rls.png](media/sql-database-security-overview/azure-database-rls.png)
-
-  This authentication method uses a username and password. 
-
-For an overview of permissions in Azure SQL Database, see [Logins and users](sql-database-manage-logins.md#permissions)
-
-## Threat protection
-
-SQL Database secures customer data by providing auditing and threat detection capabilities.
-
-### SQL auditing in Azure Monitor logs and Event Hubs
-
-SQL Database auditing tracks database activities and helps to maintain compliance with security standards by recording database events to an audit log in a customer-owned Azure storage account. Auditing allows users to monitor ongoing database activities, as well as analyze and investigate historical activity to identify potential threats or suspected abuse and security violations. For more information, see Get started with [SQL Database Auditing](sql-database-auditing.md).  
-
-### Advanced Threat Protection
-
-Advanced Threat Protection is analyzing your SQL Server logs to detect unusual behavior and potentially harmful attempts to access or exploit databases. Alerts are created for suspicious activities such as SQL injection, potential data infiltration, and brute force attacks or for anomalies in access patterns to catch privilege escalations and breached credentials use. Alerts are viewed from the  [Azure Security Center](https://azure.microsoft.com/services/security-center/), where the details of the suspicious activities are provided and recommendations for further investigation given along with actions to mitigate the threat. Advanced Threat Protection can be enabled per server for an additional fee. For more information, see [Get started with SQL Database Advanced Threat Protection](sql-database-threat-detection.md).
-
-![azure-database-td.jpg](media/sql-database-security-overview/azure-database-td.jpg)
-
-## Information protection and encryption
-
-### Transport Layer Security TLS (Encryption-in-transit)
-
-SQL Database secures customer data by encrypting data in motion with [Transport Layer Security](https://support.microsoft.com/help/3135244/tls-1-2-support-for-microsoft-sql-server).
-
-Sql Server enforces encryption (SSL/TLS) at all times for all connections. This ensures all data is encrypted "in transit" between the client and server irrespective of the setting of **Encrypt** or **TrustServerCertificate** in the connection string.
-
-As a best practice, recommend that in your application's connection string you specify an encrypted connection and _**not**_ trust the server certificate. This forces the your application to verify the server certificate and thus prevents your application from being vulnerable to man in the middle type attacks .
-
-For example when using the ADO.NET driver this is accomplished via  **Encrypt=True** and **TrustServerCertificate=False**.If you obtain your connection string from the Azure portal, it will have the correct settings.
-
-> [!IMPORTANT]
-> Note that some non-Microsoft drivers may not use TLS by default or rely on an older version of TLS (<1.2) in order to function. In this case SQL Server still allows you to connect to your database. However, we recommend that you evaluate the security risks of allowing such drivers and application to connect to SQL Database, especially if you store sensitive data. 
->
-> For further information about TLS and connectivity, see [TLS considerations](sql-database-connect-query.md#tls-considerations-for-sql-database-connectivity)
-
-### Transparent Data Encryption (Encryption-at-rest)
-
-[Transparent Data Encryption (TDE) for Azure SQL Database](transparent-data-encryption-azure-sql.md) adds a layer of security to help protect data at rest from unauthorized or offline access to raw files or backups. Common scenarios include datacenter theft or unsecured disposal of hardware or media such as disk drives and backup tapes. TDE encrypts the entire database using an AES encryption algorithm, which doesn’t require application developers to make any changes to existing applications.
-
-=======
 ## Authorization
 
 Authorization refers to the permissions assigned to a user within an Azure SQL Database, and determines what the user is allowed to do. Permissions are controlled by adding user accounts to [database roles](/sql/relational-databases/security/authentication-access/database-level-roles) and assigning database-level permissions to those roles or by granting the user certain [object-level permissions](/sql/relational-databases/security/permissions-database-engine). For more information, see [Logins and users](sql-database-manage-logins.md)
@@ -162,7 +107,6 @@
 
 [Transparent Data Encryption (TDE) for Azure SQL Database](transparent-data-encryption-azure-sql.md) adds a layer of security to help protect data at rest from unauthorized or offline access to raw files or backups. Common scenarios include datacenter theft or unsecured disposal of hardware or media such as disk drives and backup tapes. TDE encrypts the entire database using an AES encryption algorithm, which doesn’t require application developers to make any changes to existing applications.
 
->>>>>>> 6a383dfd
 In Azure, all newly created SQL databases are encrypted by default and the database encryption key is protected by a built-in server certificate.  Certificate maintenance and rotation are managed by the service and requires no input from the user. Customers who prefer to take control of the encryption keys can manage the keys in [Azure Key Vault](../key-vault/key-vault-secure-your-key-vault.md).
 
 ### Key management with Azure Key Vault
@@ -175,25 +119,11 @@
 
 [Always Encrypted](/sql/relational-databases/security/encryption/always-encrypted-database-engine) is a feature designed to protect sensitive data stored in specific database columns from access (for example, credit card numbers, national identification numbers, or data on a _need to know_ basis). This includes database administrators or other privileged users who are authorized to access the database to perform management tasks, but have no business need to access the particular data in the encrypted columns. The data is always encrypted, which means the encrypted data is decrypted only for processing by client applications with access to the encryption key.  The encryption key is never exposed to SQL and can be stored either in the [Windows Certificate Store](sql-database-always-encrypted.md) or in [Azure Key Vault](sql-database-always-encrypted-azure-key-vault.md).
 
-<<<<<<< HEAD
-### Masking
-
-![azure-database-ddm.png](media/sql-database-security-overview/azure-database-ddm.png)
-
-#### Dynamic data masking
-
-SQL Database dynamic data masking limits sensitive data exposure by masking it to non-privileged users. Dynamic data masking automatically discovers potentially sensitive data in Azure SQL Database and provides actionable recommendations to mask these fields, with minimal impact on the application layer. It works by obfuscating the sensitive data in the result set of a query over designated database fields, while the data in the database is not changed. For more information, see [Get started with SQL Database dynamic data masking](sql-database-dynamic-data-masking-get-started.md).
-
-#### Static data masking
-
-[Static Data Masking](/sql/relational-databases/security/static-data-masking) is a client-side tool available in [SQL Server Management Studio](/sql/ssms/download-sql-server-management-studio-ssms) 18.0 preview 5 and higher.  Static Data Masking allows users to create a copy of a database where the data in selected columns has been permanently masked. The masking functions available include NULL masking, single value masking, shuffle and group shuffle masking, and string composite masking. With the masked copy of the database, organizations are able to separate production and test environments by sharing the masked copy. The sensitive data is sufficiently protected and all other database characteristics have been maintained. Masking databases is recommended where third-party access to databases is required.
-=======
 ### Dynamic data masking
 
 ![azure-database-ddm.png](media/sql-database-security-overview/azure-database-ddm.png)
 
 SQL Database dynamic data masking limits sensitive data exposure by masking it to non-privileged users. Dynamic data masking automatically discovers potentially sensitive data in Azure SQL Database and provides actionable recommendations to mask these fields, with minimal impact on the application layer. It works by obfuscating the sensitive data in the result set of a query over designated database fields, while the data in the database is not changed. For more information, see [Get started with SQL Database dynamic data masking](sql-database-dynamic-data-masking-get-started.md).
->>>>>>> 6a383dfd
 
 ## Security management
 
