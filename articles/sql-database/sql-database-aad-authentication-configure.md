---
title: Configure Azure Active Directory authentication - SQL | Microsoft Docs
description: Learn how to connect to SQL Database and SQL Data Warehouse by using Azure Active Directory Authentication.
services: sql-database
documentationcenter: ''
author: BYHAM
manager: jhubbard
editor: ''
tags: ''

ms.assetid: 7e2508a1-347e-4f15-b060-d46602c5ce7e
ms.service: sql-database
ms.custom: security
ms.devlang: na
ms.topic: article
ms.tgt_pltfrm: na
ms.workload: data-management
ms.date: 07/10/2017
ms.author: rickbyh

---
# Configure and manage Azure Active Directory authentication with SQL Database or SQL Data Warehouse

This article shows you how to create and populate Azure AD, and then use Azure AD with Azure SQL Database and SQL Data Warehouse. For an overview, see [Azure Active Directory Authentication](sql-database-aad-authentication.md).

>  [!NOTE]  
>  Connecting to SQL Server running on an Azure VM is not supported using an Azure Active Directory account. Use a domain Active Directory account instead.

## Create and populate an Azure AD
Create an Azure AD and populate it with users and groups. Azure AD can be the initial domain Azure AD managed domain. Azure AD can also be an on-premises Active Directory Domain Services that is federated with the Azure AD.

For more information, see [Integrating your on-premises identities with Azure Active Directory](../active-directory/active-directory-aadconnect.md), [Add your own domain name to Azure AD](../active-directory/active-directory-add-domain.md), [Microsoft Azure now supports federation with Windows Server Active Directory](https://azure.microsoft.com/blog/2012/11/28/windows-azure-now-supports-federation-with-windows-server-active-directory/), [Administering your Azure AD directory](https://msdn.microsoft.com/library/azure/hh967611.aspx), [Manage Azure AD using Windows PowerShell](/powershell/azure/overview?view=azureadps-2.0), and [Hybrid Identity Required Ports and Protocols](../active-directory/active-directory-aadconnect-ports.md).

## Optional: Associate or change the active directory that is currently associated with your Azure Subscription
To associate your database with the Azure AD directory for your organization, make the directory a trusted directory for the Azure subscription hosting the database. For more information, see [How Azure subscriptions are associated with Azure AD](https://msdn.microsoft.com/library/azure/dn629581.aspx).

**Additional information:** Every Azure subscription has a trust relationship with an Azure AD instance. This means that it trusts that directory to authenticate users, services, and devices. Multiple subscriptions can trust the same directory, but a subscription trusts only one directory. You can see which directory is trusted by your subscription under the **Settings** tab at [https://manage.windowsazure.com/](https://manage.windowsazure.com/). This trust relationship that a subscription has with a directory is unlike the relationship that a subscription has with all other resources in Azure (websites, databases, and so on), which are more like child resources of a subscription. If a subscription expires, then access to those other resources associated with the subscription also stops. But the directory remains in Azure, and you can associate another subscription with that directory and continue to manage the directory users. For more information about resources, see [Understanding resource access in Azure](https://msdn.microsoft.com/library/azure/dn584083.aspx).

The following procedures show you how to change the associated directory for a given subscription.
1. Connect to your [Azure Classic Portal](https://manage.windowsazure.com/) by using an Azure subscription administrator.
2. On the left banner, select **SETTINGS**.
3. Your subscriptions appear in the settings screen. If the desired subscription does not appear, click **Subscriptions** at the top, drop down the **FILTER BY DIRECTORY** box and select the directory that contains your subscriptions, and then click **APPLY**.
   
    ![select subscription][4]
4. In the **settings** area, click your subscription, and then click  **EDIT DIRECTORY** at the bottom of the page.
   
    ![ad-settings-portal][5]
5. In the **EDIT DIRECTORY** box, select the Azure Active Directory that is associated with your SQL Server or SQL Data Warehouse, and then click the arrow for next.
   
    ![edit-directory-select][6]
6. In the **CONFIRM** directory Mapping dialog box, confirm that "**All co-administrators will be removed.**"
   
    ![edit-directory-confirm][7]
7. Click the check to reload the portal.

   > [!NOTE]
   > When you change the directory, access to all co-administrators, Azure AD users and groups, and directory-backed resource users are removed and they no longer have access to this subscription or its resources. Only you, as a service administrator, can configure access for principals based on the new directory. This change might take a substantial amount of time to propagate to all resources. Changing the directory, also changes the Azure AD administrator for SQL Database and SQL Data Warehouse and disallow database access for any existing Azure AD users. The Azure AD admin must be reset (as described below) and new Azure AD users must be created.
   >  

## Create an Azure AD administrator for Azure SQL server
Each Azure SQL server (which hosts a SQL Database or SQL Data Warehouse) starts with a single server administrator account that is the administrator of the entire Azure SQL server. A second SQL Server administrator must be created, that is an Azure AD account. This principal is created as a contained database user in the master database. As administrators, the server administrator accounts are members of the **db_owner** role in every user database, and enter each user database as the **dbo** user. For more information about the server administrator accounts, see [Managing Databases and Logins in Azure SQL Database](sql-database-manage-logins.md).

When using Azure Active Directory with geo-replication, the Azure Active Directory administrator must be configured for both the primary and the secondary servers. If a server does not have an Azure Active Directory administrator, then Azure Active Directory logins and users receive a "Cannot connect" to server error.

> [!NOTE]
> Users that are not based on an Azure AD account (including the Azure SQL server administrator account), cannot create Azure AD-based users, because they do not have permission to validate proposed database users with the Azure AD.
> 

## Provision an Azure Active Directory administrator for your Azure SQL server

The following two procedures show you how to provision an Azure Active Directory administrator for your Azure SQL server in the Azure portal and by using PowerShell.

### Azure portal
1. In the [Azure portal](https://portal.azure.com/), in the upper-right corner, click your connection to drop down a list of possible Active Directories. Choose the correct Active Directory as the default Azure AD. This step links the subscription association with Active Directory with Azure SQL server making sure that the same subscription is used for both Azure AD and SQL Server. (The Azure SQL server can be hosting either Azure SQL Database or Azure SQL Data Warehouse.)   
    ![choose-ad][8]   
    
2. In the left banner select **SQL servers**, select your **SQL server**, and then in the **SQL Server** blade, click **Active Directory admin**.   
3. In the **Active Directory admin** blade, click **Set admin**.   
    ![select active directory](./media/sql-database-aad-authentication/select-active-directory.png)  
    
4. In the **Add admin** blade, search for a user, select the user or group to be an administrator, and then click **Select**. (The Active Directory admin blade shows all members and groups of your Active Directory. Users or groups that are grayed out cannot be selected because they are not supported as Azure AD administrators. (See the list of supported admins in the **Azure AD Features and Limitations** section of [Use Azure Active Directory Authentication for authentication with SQL Database or SQL Data Warehouse](sql-database-aad-authentication.md).) Role-based access control (RBAC) applies only to the portal and is not propagated to SQL Server.   
    ![select admin](./media/sql-database-aad-authentication/select-admin.png)  
    
5. At the top of the **Active Directory admin** blade, click **SAVE**.   
    ![save admin](./media/sql-database-aad-authentication/save-admin.png)   

The process of changing the administrator may take several minutes. Then the new administrator appears in the **Active Directory admin** box.

   > [!NOTE]
   > When setting up the Azure AD admin, the new admin name (user or group) cannot already be present in the virtual master database as a SQL Server authentication user. If present, the Azure AD admin setup will fail; rolling back its creation and indicating that such an admin (name) already exists. Since such a SQL Server authentication user is not part of the Azure AD, any effort to connect to the server using Azure AD authentication fails.
   > 


To later remove an Admin, at the top of the **Active Directory admin** blade, click **Remove admin**, and then click **Save**.

### PowerShell
To run PowerShell cmdlets, you need to have Azure PowerShell installed and running. For detailed information, see [How to install and configure Azure PowerShell](/powershell/azure/overview).

To provision an Azure AD admin, execute the following Azure PowerShell commands:

* Add-AzureRmAccount
* Select-AzureRmSubscription

Cmdlets used to provision and manage Azure AD admin:

| Cmdlet name | Description |
| --- | --- |
| [Set-AzureRmSqlServerActiveDirectoryAdministrator](/powershell/module/azurerm.sql/set-azurermsqlserveractivedirectoryadministrator) |Provisions an Azure Active Directory administrator for Azure SQL server or Azure SQL Data Warehouse. (Must be from the current subscription.) |
| [Remove-AzureRmSqlServerActiveDirectoryAdministrator](/powershell/module/azurerm.sql/remove-azurermsqlserveractivedirectoryadministrator) |Removes an Azure Active Directory administrator for Azure SQL server or Azure SQL Data Warehouse. |
| [Get-AzureRmSqlServerActiveDirectoryAdministrator](/powershell/module/azurerm.sql/get-azurermsqlserveractivedirectoryadministrator) |Returns information about an Azure Active Directory administrator currently configured for the Azure SQL server or Azure SQL Data Warehouse. |

Use PowerShell command get-help to see more details for each of these commands, for example ``get-help Set-AzureRmSqlServerActiveDirectoryAdministrator``.

The following script provisions an Azure AD administrator group named **DBA_Group** (object id `40b79501-b343-44ed-9ce7-da4c8cc7353f`) for the **demo_server** server in a resource group named **Group-23**:

```
Set-AzureRmSqlServerActiveDirectoryAdministrator -ResourceGroupName "Group-23"
-ServerName "demo_server" -DisplayName "DBA_Group"
```

The **DisplayName** input parameter accepts either the Azure AD display name or the User Principal Name. For example, ``DisplayName="John Smith"`` and ``DisplayName="johns@contoso.com"``. For Azure AD groups only the Azure AD display name is supported.

> [!NOTE]
> The Azure PowerShell  command ```Set-AzureRmSqlServerActiveDirectoryAdministrator``` does not prevent you from provisioning Azure AD admins for unsupported users. An unsupported user can be provisioned, but can not connect to a database. 
> 

The following example uses the optional **ObjectID**:

```
Set-AzureRmSqlServerActiveDirectoryAdministrator -ResourceGroupName "Group-23"
-ServerName "demo_server" -DisplayName "DBA_Group" -ObjectId "40b79501-b343-44ed-9ce7-da4c8cc7353f"
```

> [!NOTE]
> The Azure AD **ObjectID** is required when the **DisplayName** is not unique. To retrieve the **ObjectID** and **DisplayName** values, use the Active Directory section of Azure Classic Portal, and view the properties of a user or group.
> 

The following example returns information about the current Azure AD admin for Azure SQL server:

```
Get-AzureRmSqlServerActiveDirectoryAdministrator -ResourceGroupName "Group-23" -ServerName "demo_server" | Format-List
```

The following example removes an Azure AD administrator:

```
Remove-AzureRmSqlServerActiveDirectoryAdministrator -ResourceGroupName "Group-23" -ServerName "demo_server"
```

You can also provision an Azure Active Directory Administrator by using the REST APIs. For more information, see [Service Management REST API Reference and Operations for Azure SQL Databases Operations for Azure SQL Databases](https://msdn.microsoft.com/library/azure/dn505719.aspx)

### CLI  
You can also provision an Azure AD admin by calling the following CLI commands:
| Command | Description |
| --- | --- |
<<<<<<< HEAD
|[az sql server ad-admin create](https://docs.microsoft.com/cli/azure/sql/server/ad-admin#create) |Provisions an Azure Active Directory administrator for Azure SQL server or Azure SQL Data Warehouse. (Must be from the current subscription.) |
|[az sql server ad-admin delete](https://docs.microsoft.com/cli/azure/sql/server/ad-admin#delete) |Removes an Azure Active Directory administrator for Azure SQL server or Azure SQL Data Warehouse. |
|[az sql server ad-admin list](https://docs.microsoft.com/cli/azure/sql/server/ad-admin#list) |Returns information about an Azure Active Directory administrator currently configured for the Azure SQL server or Azure SQL Data Warehouse. |
|[az sql server ad-admin update](https://docs.microsoft.com/cli/azure/sql/server/ad-admin#update) |Updates the Active Directory administrator for an Azure SQL server or Azure SQL Data Warehouse. |

=======
|az sql server ad-admin create |Provisions an Azure Active Directory administrator for Azure SQL server or Azure SQL Data Warehouse. (Must be from the current subscription.) |
|az sql server ad-admin delete |Removes an Azure Active Directory administrator for Azure SQL server or Azure SQL Data Warehouse. |
|az sql server ad-admin list |Returns information about an Azure Active Directory administrator currently configured for the Azure SQL server or Azure SQL Data Warehouse. |
>>>>>>> 19fb52ce

For more information about CLI commands, see [SQL - az sql](https://docs.microsoft.com/cli/azure/sql/server).  


## Configure your client computers
On all client machines, from which your applications or users connect to Azure SQL Database or Azure SQL Data Warehouse using Azure AD identities, you must install the following software:

* .NET Framework 4.6 or later from [https://msdn.microsoft.com/library/5a4x27ek.aspx](https://msdn.microsoft.com/library/5a4x27ek.aspx).
* Azure Active Directory Authentication Library for SQL Server (**ADALSQL.DLL**) is available in multiple languages (both x86 and amd64) from the download center at [Microsoft Active Directory Authentication Library for Microsoft SQL Server](http://www.microsoft.com/download/details.aspx?id=48742).

You can meet these requirements by:

* Installing either [SQL Server 2016 Management Studio](https://msdn.microsoft.com/library/mt238290.aspx) or [SQL Server Data Tools for Visual Studio 2015](https://msdn.microsoft.com/library/mt204009.aspx) meets the .NET Framework 4.6 requirement.
* SSMS installs the x86 version of **ADALSQL.DLL**.
* SSDT installs the amd64 version of **ADALSQL.DLL**.
* The latest Visual Studio from [Visual Studio Downloads](https://www.visualstudio.com/downloads/download-visual-studio-vs) meets the .NET Framework 4.6 requirement, but does not install the required amd64 version of **ADALSQL.DLL**.

## Create contained database users in your database mapped to Azure AD identities

Azure Active Directory authentication requires database users to be created as contained database users. A contained database user based on an Azure AD identity, is a database user that does not have a login in the master database, and which maps to an identity in the Azure AD directory that is associated with the database. The Azure AD identity can be either an individual user account or a group. For more information about contained database users, see [Contained Database Users- Making Your Database Portable](https://msdn.microsoft.com/library/ff929188.aspx).

> [!NOTE]
> Database users (with the exception of administrators) cannot be created using portal. RBAC roles are not propagated to SQL Server, SQL Database, or SQL Data Warehouse. Azure RBAC roles are used for managing Azure Resources, and do not apply to database permissions. For example, the **SQL Server Contributor** role does not grant access to connect to the SQL Database or SQL Data Warehouse. The access permission must be granted directly in the database using Transact-SQL statements.
>

To create an Azure AD-based contained database user (other than the server administrator that owns the database), connect to the database with an Azure AD identity, as a user with at least the **ALTER ANY USER** permission. Then use the following Transact-SQL syntax:

```
CREATE USER <Azure_AD_principal_name> FROM EXTERNAL PROVIDER;
```

*Azure_AD_principal_name* can be the user principal name of an Azure AD user or the display name for an Azure AD group.

**Examples:**
To create a contained database user representing an Azure AD federated or managed domain user:
```
CREATE USER [bob@contoso.com] FROM EXTERNAL PROVIDER;
CREATE USER [alice@fabrikam.onmicrosoft.com] FROM EXTERNAL PROVIDER;
```

To create a contained database user representing an Azure AD or federated domain group, provide the display name of a security group:
```
CREATE USER [ICU Nurses] FROM EXTERNAL PROVIDER;
```

To create a contained database user representing an application that connects using an Azure AD token:

```
CREATE USER [appName] FROM EXTERNAL PROVIDER;
```

>  [!TIP]
>  You cannot directly create a user from an Azure Active Directory other than the Azure Active
Directory that is associated with your Azure subscription. However, members of other Active Directories that are imported users in the associated Active Directory (known as external users) can be added to an Active Directory group in the tenant Active Directory. By creating a contained database user for that AD group, the users from the external Active Directory can gain access to SQL Database.   

For more information about creating contained database users based on Azure Active Directory identities, see [CREATE USER (Transact-SQL)](http://msdn.microsoft.com/library/ms173463.aspx).

> [!NOTE]
> Removing the Azure Active Directory administrator for Azure SQL server prevents any Azure AD authentication user from connecting to the server. If necessary, unusable Azure AD users can be dropped manually by a SQL Database administrator.   

>  [!NOTE]
>  If you receive a **Connection Timeout Expired**, you may need to set the `TransparentNetworkIPResolution`
parameter of the connection string to false. For more information, see [Connection timeout issue with .NET Framework 4.6.1 - TransparentNetworkIPResolution](https://blogs.msdn.microsoft.com/dataaccesstechnologies/2016/05/07/connection-timeout-issue-with-net-framework-4-6-1-transparentnetworkipresolution/).   

   
When you create a database user, that user receives the **CONNECT** permission and can connect to that database as a member of the **PUBLIC** role. Initially the only permissions available to the user are any permissions granted to the **PUBLIC** role, or any permissions granted to any Windows groups that they are a member of. Once you provision an Azure AD-based contained database user, you can grant the user additional permissions, the same way as you grant permission to any other type of user. Typically grant permissions to database roles, and add users to roles. For more information, see [Database Engine Permission Basics](http://social.technet.microsoft.com/wiki/contents/articles/4433.database-engine-permission-basics.aspx). For more information about special SQL Database roles, see [Managing Databases and Logins in Azure SQL Database](sql-database-manage-logins.md).
A federated domain user that is imported into a manage domain, must use the managed domain identity.

> [!NOTE]
> Azure AD users are marked in the database metadata with type E (EXTERNAL_USER) and for groups with type X (EXTERNAL_GROUPS). For more information, see [sys.database_principals](https://msdn.microsoft.com/library/ms187328.aspx). 
>

## Connect to the user database or data warehouse by using SSMS or SSDT  
To confirm the Azure AD administrator is properly set up, connect to the **master** database using the Azure AD administrator account.
To provision an Azure AD-based contained database user (other than the server administrator that owns the database), connect to the database with an Azure AD identity that has access to the database.

> [!IMPORTANT]
> Support for Azure Active Directory authentication is available with [SQL Server 2016 Management Studio](https://msdn.microsoft.com/library/mt238290.aspx) and [SQL Server Data Tools](https://msdn.microsoft.com/library/mt204009.aspx) in Visual Studio 2015. The August 2016 release of SSMS also includes support for Active Directory Universal Authentication, which allows administrators to require Multi-Factor Authentication using a phone call, text message, smart cards with pin, or mobile app notification.
 
## Using an Azure AD identity to connect using SSMS or SSDT  

The following procedures show you how to connect to a SQL database with an Azure AD identity using SQL Server Management Studio or SQL Server Database Tools.

### Active Directory integrated authentication

Use this method if you are logged in to Windows using your Azure Active Directory credentials from a federated domain.

1. Start Management Studio or Data Tools and in the **Connect to Server** (or **Connect to Database Engine**) dialog box, in the **Authentication** box, select **Active Directory Integrated Authentication**. No password is needed or can be entered because your existing credentials will be presented for the connection.   

    ![Select AD Integrated Authentication][11]
2. Click the **Options** button, and on the **Connection Properties** page, in the **Connect to database** box, type the name of the user database you want to connect to.   

    ![Select the database name][13]

## Active Directory password authentication

Use this method when connecting with an Azure AD principal name using the Azure AD managed domain. You can also use it for federated account without access to the domain, for example when working remotely.

Use this method if you are logged in to Windows using credentials from a domain that is not federated with Azure, or when using Azure AD authentication using Azure AD based on the initial or the client domain.

1. Start Management Studio or Data Tools and in the **Connect to Server** (or **Connect to Database Engine**) dialog box, in the **Authentication** box, select **Active Directory Password Authentication**.
2. In the **User name** box, type your Azure Active Directory user name in the format **username@domain.com**. This must be an account from the Azure Active Directory or an account from a domain federate with the Azure Active Directory.
3. In the **Password** box, type your user password for the Azure Active Directory account or federated domain account.

    ![Select AD Password Authentication][12]
4. Click the **Options** button, and on the **Connection Properties** page, in the **Connect to database** box, type the name of the user database you want to connect to. (See the graphic in the previous option.)

## Using an Azure AD identity to connect from a client application

The following procedures show you how to connect to a SQL database with an Azure AD identity from a client application.

###  Active Directory integrated authentication

To use integrated Windows authentication, your domain’s Active Directory must be federated with Azure Active Directory. Your client application (or a service) connecting to the database must be running on a domain-joined machine under a user’s domain credentials.

To connect to a database using integrated authentication and an Azure AD identity, the Authentication keyword in the database connection string must be set to Active Directory Integrated. The following C# code sample uses ADO .NET.

```
string ConnectionString =
@"Data Source=n9lxnyuzhv.database.windows.net; Authentication=Active Directory Integrated; Initial Catalog=testdb;";
SqlConnection conn = new SqlConnection(ConnectionString);
conn.Open();
```

The connection string keyword ``Integrated Security=True`` is not supported for connecting to Azure SQL Database. When making an ODBC connection, you will need to remove spaces and set Authentication to 'ActiveDirectoryIntegrated'.

### Active Directory password authentication

To connect to a database using integrated authentication and an Azure AD identity, the Authentication keyword must be set to Active Directory Password. The connection string must contain User ID/UID and Password/PWD keywords and values. The following C# code sample uses ADO .NET.

```
string ConnectionString =
@"Data Source=n9lxnyuzhv.database.windows.net; Authentication=Active Directory Password; Initial Catalog=testdb;  UID=bob@contoso.onmicrosoft.com; PWD=MyPassWord!";
SqlConnection conn = new SqlConnection(ConnectionString);
conn.Open();
```

Learn more about Azure AD authentication methods using the demo code samples available at [Azure AD Authentication GitHub Demo](https://github.com/Microsoft/sql-server-samples/tree/master/samples/features/security/azure-active-directory-auth).

## Azure AD token
This authentication method allows middle-tier services to connect to Azure SQL Database or Azure SQL Data Warehouse by obtaining a token from Azure Active Directory (AAD). It enables sophisticated scenarios including certificate-based authentication. You must complete four basic steps to use Azure AD token authentication:

1. Register your application with Azure Active Directory and get the client id for your code. 
2. Create a database user representing the application. (Completed earlier in step 6.)
3. Create a certificate on the client computer runs the application.
4. Add the certificate as a key for your application.

Sample connection string:

```
string ConnectionString =@"Data Source=n9lxnyuzhv.database.windows.net; Initial Catalog=testdb;"
SqlConnection conn = new SqlConnection(ConnectionString);
connection.AccessToken = "Your JWT token"
conn.Open();
```

For more information, see [SQL Server Security Blog](https://blogs.msdn.microsoft.com/sqlsecurity/2016/02/09/token-based-authentication-support-for-azure-sql-db-using-azure-ad-auth/).

### sqlcmd

The following statements, connect using version 13.1 of sqlcmd, which is available from the [Download Center](http://go.microsoft.com/fwlink/?LinkID=825643).

```
sqlcmd -S Target_DB_or_DW.testsrv.database.windows.net  -G  
sqlcmd -S Target_DB_or_DW.testsrv.database.windows.net -U bob@contoso.com -P MyAADPassword -G -l 30
```

## Next steps
- For an overview of access and control in SQL Database, see [SQL Database access and control](sql-database-control-access.md).
- For an overview of logins, users, and database roles in SQL Database, see [Logins, users, and database roles](sql-database-manage-logins.md).
- For more information about database principals, see [Principals](https://msdn.microsoft.com/library/ms181127.aspx).
- For more information about database roles, see [Database roles](https://msdn.microsoft.com/library/ms189121.aspx).
- For more information about firewall rules in SQL Database, see [SQL Database firewall rules](sql-database-firewall-configure.md).

<!--Image references-->

[1]: ./media/sql-database-aad-authentication/1aad-auth-diagram.png
[2]: ./media/sql-database-aad-authentication/2subscription-relationship.png
[3]: ./media/sql-database-aad-authentication/3admin-structure.png
[4]: ./media/sql-database-aad-authentication/4select-subscription.png
[5]: ./media/sql-database-aad-authentication/5ad-settings-portal.png
[6]: ./media/sql-database-aad-authentication/6edit-directory-select.png
[7]: ./media/sql-database-aad-authentication/7edit-directory-confirm.png
[8]: ./media/sql-database-aad-authentication/8choose-ad.png
[10]: ./media/sql-database-aad-authentication/10choose-admin.png
[11]: ./media/sql-database-ssms-mfa-auth/1mfa-universal-connect.png
[12]: ./media/sql-database-aad-authentication/12connect-using-pw-auth.png
[13]: ./media/sql-database-aad-authentication/13connect-to-db.png
<|MERGE_RESOLUTION|>--- conflicted
+++ resolved
@@ -153,17 +153,10 @@
 You can also provision an Azure AD admin by calling the following CLI commands:
 | Command | Description |
 | --- | --- |
-<<<<<<< HEAD
 |[az sql server ad-admin create](https://docs.microsoft.com/cli/azure/sql/server/ad-admin#create) |Provisions an Azure Active Directory administrator for Azure SQL server or Azure SQL Data Warehouse. (Must be from the current subscription.) |
 |[az sql server ad-admin delete](https://docs.microsoft.com/cli/azure/sql/server/ad-admin#delete) |Removes an Azure Active Directory administrator for Azure SQL server or Azure SQL Data Warehouse. |
 |[az sql server ad-admin list](https://docs.microsoft.com/cli/azure/sql/server/ad-admin#list) |Returns information about an Azure Active Directory administrator currently configured for the Azure SQL server or Azure SQL Data Warehouse. |
 |[az sql server ad-admin update](https://docs.microsoft.com/cli/azure/sql/server/ad-admin#update) |Updates the Active Directory administrator for an Azure SQL server or Azure SQL Data Warehouse. |
-
-=======
-|az sql server ad-admin create |Provisions an Azure Active Directory administrator for Azure SQL server or Azure SQL Data Warehouse. (Must be from the current subscription.) |
-|az sql server ad-admin delete |Removes an Azure Active Directory administrator for Azure SQL server or Azure SQL Data Warehouse. |
-|az sql server ad-admin list |Returns information about an Azure Active Directory administrator currently configured for the Azure SQL server or Azure SQL Data Warehouse. |
->>>>>>> 19fb52ce
 
 For more information about CLI commands, see [SQL - az sql](https://docs.microsoft.com/cli/azure/sql/server).  
 
