--- conflicted
+++ resolved
@@ -15,21 +15,13 @@
 ms.tgt_pltfrm: portal
 ms.devlang: na
 ms.topic: hero-article
-<<<<<<< HEAD
-ms.date: 04/03/2017
-=======
 ms.date: 05/03/2017
->>>>>>> a42dbad0
 ms.author: carlrab
 
 ---
 # Create an Azure SQL database in the Azure portal
 
-<<<<<<< HEAD
-This quick start tutorial walks through how to create a SQL database in Azure.  Azure SQL Database is a “Database-as-a-Service” offering that enables you to run and scale highly-available SQL Server databases in the cloud.  This quick start shows you how to get started by creating a new SQL database using the Azure portal.
-=======
 This quick start tutorial walks through how to create a SQL database in Azure. Azure SQL Database is a “Database-as-a-Service” offering that enables you to run and scale highly available SQL Server databases in the cloud. This quick start shows you how to get started by creating a SQL database using the Azure portal.
->>>>>>> a42dbad0
 
 If you don't have an Azure subscription, create a [free](https://azure.microsoft.com/free/) account before you begin.
 
@@ -47,35 +39,11 @@
 
 2. Select **Databases** from the **New** page, and select **SQL Database** from the **Databases** page.
 
-<<<<<<< HEAD
-    ![create database-1](./media/sql-database-get-started/create-database-1.png)
-=======
     ![create database-1](./media/sql-database-get-started-portal/create-database-1.png)
->>>>>>> a42dbad0
 
 3. Fill out the SQL Database form with the following information, as shown on the preceding image:     
    - Database name: **mySampleDatabase**
    - Resource group: **myResourceGroup**
-<<<<<<< HEAD
-   - Source: **Sample (AdventureWorksLT)**
-
-4. Click **Server** to create and configure a new server for your new database. Fill out the **New server form** specifying a globally unique server name, provide a name for the Server admin login, and then specify the password of your choice. 
-
-    ![create database-server](./media/sql-database-get-started/create-database-server.png)
-5. Click **Select**.
-
-6. Click **Pricing tier** to specify the service tier and performance level for your new database. For this quick start, select **20 DTUs** and **250** GB of storage
-
-    ![create database-s1](./media/sql-database-get-started/create-database-s1.png)
-
-7. Click **Apply**.  
-
-8. Click **Create** to provision the database. Provisioning takes a few minutes. 
-
-9. On the toolbar, click **Notifications** to monitor the deployment process.
-
-    ![notification](./media/sql-database-get-started/notification.png)
-=======
    - Source source: **Sample (AdventureWorksLT)**
 
    > [!IMPORTANT]
@@ -102,16 +70,10 @@
 9. On the toolbar, click **Notifications** to monitor the deployment process.
 
     ![notification](./media/sql-database-get-started-portal/notification.png)
->>>>>>> a42dbad0
 
 
 ## Create a server-level firewall rule
 
-<<<<<<< HEAD
-The SQL Database service creates a firewall at the server-level preventing external applications and tools from connecting to the server or any databases on the server unless a firewall rule is created to open the firewall for specific IP addresses. Follow these steps to create a [SQL Database server-level firewall rule](sql-database-firewall-configure.md) for your client's IP address and enable external connectivity through the SQL Database firewall for your IP address only. 
-
-1. After the deployment completes, click **SQL databases** from the left-hand menu and click your new database, **mySampleDatabase**, on the **SQL databases** page. The overview page for your database opens, showing you the fully qualified server name (such as **mynewserver20170327.database.windows.net**) and provides options for further configuration.
-=======
 The SQL Database service creates a firewall at the server-level that prevents external applications and tools from connecting to the server or any databases on the server unless a firewall rule is created to open the firewall for specific IP addresses. Follow these steps to create a [SQL Database server-level firewall rule](sql-database-firewall-configure.md) for your client's IP address and enable external connectivity through the SQL Database firewall for your IP address only. 
 
 > [!NOTE]
@@ -119,29 +81,11 @@
 >
 
 1. After the deployment completes, click **SQL databases** from the left-hand menu and then click **mySampleDatabase** on the SQL databases page. The overview page for your database opens, showing you the fully qualified server name (such as **mynewserver20170411.database.windows.net**) and provides options for further configuration.
->>>>>>> a42dbad0
 
    > [!IMPORTANT]
    > You will need this fully qualified server name to connect to your server and its databases in subsequent quick starts.
    > 
 
-<<<<<<< HEAD
-2. Click **Set server firewall** on the toolbar as shown in the previous image. The **Firewall settings** page for the SQL Database server opens. 
-
-3. Click **Add client IP** on the toolbar and then click **Save**. A server-level firewall rule is created for your current IP address.
-
-      ![set server firewall rule](./media/sql-database-get-started/server-firewall-rule-set.png) 
-
-4. Click **OK** and then click the **X** to close the **Firewall settings** page.
-
-You can now connect to the database and its server using SQL Server Management Studio or another tool of your choice from this IP address using the Server admin account created previously..
-
-## Query the SQL database
-
-When we created our SQL database, we populated it with the **AdventureWorksLT** sample database (this was one of the options we selected in the Create UI earlier in this quick start). Let’s now use the built-in query tool within the Azure portal to query the data. 
-
-1. On the SQL Database page for your database, click **Tools** on the toolbar. The **Tools** page opens.
-=======
       ![server name](./media/sql-database-get-started-portal/server-name.png) 
 
 2. Click **Set server firewall** on the toolbar as shown in the previous image. The **Firewall settings** page for the SQL Database server opens. 
@@ -171,19 +115,10 @@
      ![tools menu](./media/sql-database-get-started-portal/tools-menu.png) 
 
 2. Click **Query editor (preview)**, click the **Preview terms** checkbox, and then click **OK**. The Query editor page opens.
->>>>>>> a42dbad0
 
 3. Click **Login** and then, when prompted, select **SQL server authentication** and then provide the server admin login and password that you created earlier.
 
-<<<<<<< HEAD
-2. Click **Query editor (preview)**, click the **Preview terms** checkbox, and then click **OK**. The Query editor page opens.
-
-3. Click **Login** and then, when prompted, select **SQL server authentication** and then provide the server admin login and password that you created earlier.
-
-    ![login](./media/sql-database-get-started/login.png) 
-=======
     ![login](./media/sql-database-get-started-portal/login.png) 
->>>>>>> a42dbad0
 
 4. Click **OK** to log in.
 
@@ -200,11 +135,7 @@
 
     ![query editor results](./media/sql-database-get-started-portal/query-editor-results.png)
 
-<<<<<<< HEAD
-7. Click the **X** to close the **Query editor** page and click **X** again to close the **Tools** page.
-=======
 7. Close the **Query editor** page and the **Tools** page.
->>>>>>> a42dbad0
 
 ## Clean up resources
 
