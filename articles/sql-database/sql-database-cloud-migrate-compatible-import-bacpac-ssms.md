--- conflicted
+++ resolved
@@ -32,16 +32,6 @@
 
 	 > [AZURE.IMPORTANT] It is recommended that you always use the latest version of Management Studio to remain synchronized with updates to Microsoft Azure and SQL Database. [Update SQL Server Management Studio](https://msdn.microsoft.com/library/mt238290.aspx).
 
-<<<<<<< HEAD
-2. Once the BACPAC has been created, connect to your Azure SQL Database server, right-click the **Databases** folder and click **Import Data-tier Application...**
-
-    ![Import data-tier application menu item](./media/sql-database-cloud-migrate/MigrateUsingBACPAC03.png)
-
-3.	In the import wizard, choose the BACPAC file you just exported to create the new database in Azure SQL Database.
-
-    ![Import settings](./media/sql-database-cloud-migrate/MigrateUsingBACPAC04.png)
-
-=======
 2. Connect to your Azure SQL Database server, right-click the **Databases** folder and click **Import Data-tier Application...**
 
     ![Import data-tier application menu item](./media/sql-database-cloud-migrate/MigrateUsingBACPAC03.png)
@@ -52,7 +42,6 @@
 
     ***Important:*** When importing a BACPAC from Azure blob storage, use standard storage. Importing a BACPAC from premium storage is not supported.
 
->>>>>>> cd504dd3
 4.	Provide the **New database name** for the database on Azure SQL DB, set the **Edition of Microsoft Azure SQL Database** (service tier), **Maximum database size** and **Service Objective** (performance level).
 
     ![Database settings](./media/sql-database-cloud-migrate/MigrateUsingBACPAC05.png)
