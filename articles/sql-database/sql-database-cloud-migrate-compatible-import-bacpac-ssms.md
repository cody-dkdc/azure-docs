---
<<<<<<< HEAD
title: 'SSMS: Import to Azure SQL Database from a BACPAC file | Microsoft Docs'
description: This article shows how to import from a BACPAC file to SQL Database using the Export Data Tier Application Wizard in SQL Server Management Studio.
keywords: Microsoft Azure SQL Database, database deploy, database migration, import database, export database, migration wizard
services: sql-database
documentationcenter: ''
author: CarlRabeler
manager: jhubbard
editor: ''

ms.assetid: 24375fc6-c94c-43ef-97ec-fce77343b581
ms.service: sql-database
ms.custom: migrate and move
ms.devlang: NA
ms.topic: article
ms.tgt_pltfrm: NA
ms.workload: sqldb-migrate
ms.date: 11/08/2016
ms.author: carlrab

---
# Import from BACPAC to SQL Database using SSMS
> [!div class="op_single_selector"]
> * [SSMS](sql-database-cloud-migrate-compatible-import-bacpac-ssms.md)
> * [SqlPackage](sql-database-cloud-migrate-compatible-import-bacpac-sqlpackage.md)
> * [Azure portal](sql-database-import.md)
> * [PowerShell](sql-database-import-powershell.md)
> 
> 

This article shows how to import from a [BACPAC](https://msdn.microsoft.com/library/ee210546.aspx#Anchor_4) file to SQL Database using the Export Data Tier Application Wizard in SQL Server Management Studio.

> [!NOTE]
> The following steps assume that you have already provisioned your Azure SQL logical instance and have the connection information on hand.
> 
> 

1. Verify that you have the latest version of SQL Server Management Studio. New versions of Management Studio are updated monthly to remain in sync with updates to the Azure portal.
   
   > [!IMPORTANT]
   > It is recommended that you always use the latest version of Management Studio to remain synchronized with updates to Microsoft Azure and SQL Database. [Update SQL Server Management Studio](https://msdn.microsoft.com/library/mt238290.aspx).
   > 
   > 
2. Connect to your Azure SQL Database server, right-click the **Databases** folder and click **Import Data-tier Application...**
   
    ![Import data-tier application menu item](./media/sql-database-cloud-migrate/MigrateUsingBACPAC03.png)
3. To create the database in Azure SQL Database, import a BACPAC file from your local disk or select the Azure storage account and container to which you uploaded your BACPAC file.
   
   ![Import settings](./media/sql-database-cloud-migrate/MigrateUsingBACPAC04.png)
   
   > [!IMPORTANT]
   > When importing a BACPAC from Azure blob storage, use standard storage. Importing a BACPAC from premium storage is not supported.
   > 
   > 
4. Provide the **New database name** for the database on Azure SQL DB, set the **Edition of Microsoft Azure SQL Database** (service tier), **Maximum database size**, and **Service Objective** (performance level).
   
   ![Database settings](./media/sql-database-cloud-migrate/MigrateUsingBACPAC05.png)
5. Click **Next** and then click **Finish** to import the BACPAC file into a new database in the Azure SQL Database server.
6. Using Object Explorer, connect to your migrated database in your Azure SQL Database server.
7. Using the Azure portal, view your database and its properties.

## Next steps
* [Newest version of SSDT](https://msdn.microsoft.com/library/mt204009.aspx)
* [Newest version of SQL Server Management Studio](https://msdn.microsoft.com/library/mt238290.aspx)

## Additional resources
* [SQL Database features](sql-database-features.md)
* [Transact-SQL partially or unsupported functions](sql-database-transact-sql-information.md)
* [Migrate non-SQL Server databases using SQL Server Migration Assistant](http://blogs.msdn.com/b/ssma/)
=======
redirect_url: /azure/sql-database/sql-database-import-sqlpackage
--- 
>>>>>>> e8cfaf0d
<|MERGE_RESOLUTION|>--- conflicted
+++ resolved
@@ -1,74 +1,3 @@
 ---
-<<<<<<< HEAD
-title: 'SSMS: Import to Azure SQL Database from a BACPAC file | Microsoft Docs'
-description: This article shows how to import from a BACPAC file to SQL Database using the Export Data Tier Application Wizard in SQL Server Management Studio.
-keywords: Microsoft Azure SQL Database, database deploy, database migration, import database, export database, migration wizard
-services: sql-database
-documentationcenter: ''
-author: CarlRabeler
-manager: jhubbard
-editor: ''
-
-ms.assetid: 24375fc6-c94c-43ef-97ec-fce77343b581
-ms.service: sql-database
-ms.custom: migrate and move
-ms.devlang: NA
-ms.topic: article
-ms.tgt_pltfrm: NA
-ms.workload: sqldb-migrate
-ms.date: 11/08/2016
-ms.author: carlrab
-
----
-# Import from BACPAC to SQL Database using SSMS
-> [!div class="op_single_selector"]
-> * [SSMS](sql-database-cloud-migrate-compatible-import-bacpac-ssms.md)
-> * [SqlPackage](sql-database-cloud-migrate-compatible-import-bacpac-sqlpackage.md)
-> * [Azure portal](sql-database-import.md)
-> * [PowerShell](sql-database-import-powershell.md)
-> 
-> 
-
-This article shows how to import from a [BACPAC](https://msdn.microsoft.com/library/ee210546.aspx#Anchor_4) file to SQL Database using the Export Data Tier Application Wizard in SQL Server Management Studio.
-
-> [!NOTE]
-> The following steps assume that you have already provisioned your Azure SQL logical instance and have the connection information on hand.
-> 
-> 
-
-1. Verify that you have the latest version of SQL Server Management Studio. New versions of Management Studio are updated monthly to remain in sync with updates to the Azure portal.
-   
-   > [!IMPORTANT]
-   > It is recommended that you always use the latest version of Management Studio to remain synchronized with updates to Microsoft Azure and SQL Database. [Update SQL Server Management Studio](https://msdn.microsoft.com/library/mt238290.aspx).
-   > 
-   > 
-2. Connect to your Azure SQL Database server, right-click the **Databases** folder and click **Import Data-tier Application...**
-   
-    ![Import data-tier application menu item](./media/sql-database-cloud-migrate/MigrateUsingBACPAC03.png)
-3. To create the database in Azure SQL Database, import a BACPAC file from your local disk or select the Azure storage account and container to which you uploaded your BACPAC file.
-   
-   ![Import settings](./media/sql-database-cloud-migrate/MigrateUsingBACPAC04.png)
-   
-   > [!IMPORTANT]
-   > When importing a BACPAC from Azure blob storage, use standard storage. Importing a BACPAC from premium storage is not supported.
-   > 
-   > 
-4. Provide the **New database name** for the database on Azure SQL DB, set the **Edition of Microsoft Azure SQL Database** (service tier), **Maximum database size**, and **Service Objective** (performance level).
-   
-   ![Database settings](./media/sql-database-cloud-migrate/MigrateUsingBACPAC05.png)
-5. Click **Next** and then click **Finish** to import the BACPAC file into a new database in the Azure SQL Database server.
-6. Using Object Explorer, connect to your migrated database in your Azure SQL Database server.
-7. Using the Azure portal, view your database and its properties.
-
-## Next steps
-* [Newest version of SSDT](https://msdn.microsoft.com/library/mt204009.aspx)
-* [Newest version of SQL Server Management Studio](https://msdn.microsoft.com/library/mt238290.aspx)
-
-## Additional resources
-* [SQL Database features](sql-database-features.md)
-* [Transact-SQL partially or unsupported functions](sql-database-transact-sql-information.md)
-* [Migrate non-SQL Server databases using SQL Server Migration Assistant](http://blogs.msdn.com/b/ssma/)
-=======
 redirect_url: /azure/sql-database/sql-database-import-sqlpackage
---- 
->>>>>>> e8cfaf0d
+--- 