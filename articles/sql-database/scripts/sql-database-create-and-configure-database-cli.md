--- conflicted
+++ resolved
@@ -12,13 +12,8 @@
 ms.topic: sample
 ms.tgt_pltfrm: sql-database
 ms.workload: database
-<<<<<<< HEAD
-ms.date: 03/01/2018
 ms.author: carlrab
-=======
 ms.date: 05/17/2018
-ms.author: janeng
->>>>>>> ffa426eb
 ---
 
 # Use CLI to create a single Azure SQL database and configure a firewall rule
