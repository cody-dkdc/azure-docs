---
title: PowerShell example-monitor-scale-single Azure SQL database | Microsoft Docs
description: Azure PowerShell example script to monitor and scale a single Azure SQL database
services: sql-database
ms.service: sql-database
ms.subservice: performance
ms.custom:
ms.devlang: PowerShell
ms.topic: sample
author: juliemsft
ms.author: jrasnick
ms.reviewer: carlrab
manager: craigg
ms.date: 01/25/2019
---
# Use PowerShell to monitor and scale a single SQL database

This PowerShell script example monitors the performance metrics of a database, scales it to a higher compute size, and creates an alert rule on one of the performance metrics.

[!INCLUDE [quickstarts-free-trial-note](../../../includes/quickstarts-free-trial-note.md)]
[!INCLUDE [cloud-shell-powershell.md](../../../includes/cloud-shell-powershell.md)]

If you choose to install and use the PowerShell locally, this tutorial requires the Azure PowerShell module version 5.7.0 or later. Run `Get-Module -ListAvailable AzureRM` to find the version. If you need to upgrade, see [Install Azure PowerShell module](/powershell/azure/install-az-ps). If you are running PowerShell locally, you also need to run `Connect-AzAccount` to create a connection with Azure.

## Sample script

[!code-powershell-interactive[main](../../../powershell_scripts/sql-database/monitor-and-scale-database/monitor-and-scale-database.ps1?highlight=13-14 "Monitor and scale single database")]

> [!TIP]
> Use [Get-AzSqlDatabaseActivity](/powershell/module/az.sql/get-azsqldatabaseactivity) to get the status of database operations and use [Stop-AzSqlDatabaseActivity](/powershell/module/az.sql/stop-azsqldatabaseactivity) to cancels an update operation on the database.

## Clean up deployment

After the script sample has been run, the following command can be used to remove the resource group and all resources associated with it.

```powershell
Remove-AzResourceGroup -ResourceGroupName $resourcegroupname
```

## Script explanation

This script uses the following commands. Each command in the table links to command specific documentation.

| Command | Notes |
|---|---|
<<<<<<< HEAD
 [New-AzureRmResourceGroup](/powershell/module/azurerm.resources/new-azurermresourcegroup) | Creates a resource group in which all resources are stored. |
| [New-AzureRmSqlServer](/powershell/module/azurerm.sql/new-azurermsqlserver) | Creates a SQL Database server that hosts a single database or elastic pool. |
| [Get-AzureRmMetric](/powershell/module/azurerm.insights/get-azurermmetric) | Shows the size usage information for the database.|
| [Set-AzureRmSqlDatabase](/powershell/module/azurerm.sql/set-azurermsqldatabase) | Updates database properties or moves a database into, out of, or between elastic pools. |
| [Add-AzureRMMetricAlertRule](/powershell/module/azurerm.insights/add-azurermmetricalertrule) | Sets an alert rule to automatically monitor DTUs in the future. |
| [Remove-AzureRmResourceGroup](/powershell/module/azurerm.resources/remove-azurermresourcegroup) | Deletes a resource group including all nested resources. |
=======
 [New-AzResourceGroup](/powershell/module/az.resources/new-azresourcegroup) | Creates a resource group in which all resources are stored. |
| [New-AzSqlServer](/powershell/module/az.sql/new-azsqlserver) | Creates a logical server that hosts a database or elastic pool. |
| [Get-AzMetric](/powershell/module/az.insights/get-azmetric) | Shows the size usage information for the database.|
| [Set-AzSqlDatabase](/powershell/module/az.sql/set-azsqldatabase) | Updates database properties or moves a database into, out of, or between elastic pools. |
| [Add-AzMetricAlertRule](/powershell/module/az.insights/add-azmetricalertrule) | Sets an alert rule to automatically monitor DTUs in the future. |
| [Remove-AzResourceGroup](/powershell/module/az.resources/remove-azresourcegroup) | Deletes a resource group including all nested resources. |
>>>>>>> 9ec362c4
|||

## Next steps

For more information on the Azure PowerShell, see [Azure PowerShell documentation](/powershell/azure/overview).

Additional SQL Database PowerShell script samples can be found in the [Azure SQL Database PowerShell scripts](../sql-database-powershell-samples.md).<|MERGE_RESOLUTION|>--- conflicted
+++ resolved
@@ -43,21 +43,12 @@
 
 | Command | Notes |
 |---|---|
-<<<<<<< HEAD
- [New-AzureRmResourceGroup](/powershell/module/azurerm.resources/new-azurermresourcegroup) | Creates a resource group in which all resources are stored. |
-| [New-AzureRmSqlServer](/powershell/module/azurerm.sql/new-azurermsqlserver) | Creates a SQL Database server that hosts a single database or elastic pool. |
-| [Get-AzureRmMetric](/powershell/module/azurerm.insights/get-azurermmetric) | Shows the size usage information for the database.|
-| [Set-AzureRmSqlDatabase](/powershell/module/azurerm.sql/set-azurermsqldatabase) | Updates database properties or moves a database into, out of, or between elastic pools. |
-| [Add-AzureRMMetricAlertRule](/powershell/module/azurerm.insights/add-azurermmetricalertrule) | Sets an alert rule to automatically monitor DTUs in the future. |
-| [Remove-AzureRmResourceGroup](/powershell/module/azurerm.resources/remove-azurermresourcegroup) | Deletes a resource group including all nested resources. |
-=======
  [New-AzResourceGroup](/powershell/module/az.resources/new-azresourcegroup) | Creates a resource group in which all resources are stored. |
-| [New-AzSqlServer](/powershell/module/az.sql/new-azsqlserver) | Creates a logical server that hosts a database or elastic pool. |
+| [New-AzSqlServer](/powershell/module/az.sql/new-azsqlserver) | Creates a SQL Database server that hosts a single database or elastic pool. |
 | [Get-AzMetric](/powershell/module/az.insights/get-azmetric) | Shows the size usage information for the database.|
 | [Set-AzSqlDatabase](/powershell/module/az.sql/set-azsqldatabase) | Updates database properties or moves a database into, out of, or between elastic pools. |
 | [Add-AzMetricAlertRule](/powershell/module/az.insights/add-azmetricalertrule) | Sets an alert rule to automatically monitor DTUs in the future. |
 | [Remove-AzResourceGroup](/powershell/module/az.resources/remove-azresourcegroup) | Deletes a resource group including all nested resources. |
->>>>>>> 9ec362c4
 |||
 
 ## Next steps
