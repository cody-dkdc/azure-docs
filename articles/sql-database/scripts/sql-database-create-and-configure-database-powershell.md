﻿---
title: PowerShell example-create a single database in Azure SQL Database | Microsoft Docs
description: Azure PowerShell example script to create a single database in Azure SQL Database
services: sql-database
ms.service: sql-database
ms.subservice: standalone-database
ms.custom: 
ms.devlang: PowerShell
ms.topic: sample
author: CarlRabeler
ms.author: carlrab
ms.reviewer:
manager: craigg
<<<<<<< HEAD
ms.date: 01/31/2019
=======
ms.date: 01/25/2019
>>>>>>> 7c0e98db
---
# Use PowerShell to create a single Azure SQL database and configure a SQL Database server firewall rule

This PowerShell script example creates an Azure SQL database and configures a SQL Database server firewall rule. Once the script has been successfully run, the SQL Database can be accessed from all Azure services and the configured IP address.

[!INCLUDE [quickstarts-free-trial-note](../../../includes/quickstarts-free-trial-note.md)]
[!INCLUDE [cloud-shell-powershell.md](../../../includes/cloud-shell-powershell.md)]

If you choose to install and use the PowerShell locally, this tutorial requires the Azure PowerShell module version 5.7.0 or later. Run `Get-Module -ListAvailable AzureRM` to find the version. If you need to upgrade, see [Install Azure PowerShell module](/powershell/azure/install-az-ps). If you are running PowerShell locally, you also need to run `Connect-AzureRmAccount` to create a connection with Azure.

## Sample script

[!code-powershell-interactive[main](../../../powershell_scripts/sql-database/create-and-configure-database/create-and-configure-database.ps1?highlight=13-14 "Create SQL Database")]

## Clean up deployment

After the script sample has been run, the following command can be used to remove the resource group and all resources associated with it.

```powershell
Remove-AzureRmResourceGroup -ResourceGroupName $resourcegroupname
```

## Script explanation

This script uses the following commands. Each command in the table links to command specific documentation.

| Command | Notes |
|---|---|
| [New-AzureRmResourceGroup](/powershell/module/azurerm.resources/new-azurermresourcegroup) | Creates a resource group in which all resources are stored. |
| [New-AzureRmSqlServer](/powershell/module/azurerm.sql/new-azurermsqlserver) | Creates a SQL Database server that hosts a single database or elastic pool. |
| [New-AzureRmSqlServerFirewallRule](/powershell/module/azurerm.sql/new-azurermsqlserverfirewallrule) | Creates a firewall rule to allow access to all SQL Databases on the server from the entered IP address range. |
| [New-AzureRmSqlDatabase](/powershell/module/azurerm.sql/new-azurermsqldatabase) | Creates a single database or elastic pool. |
| [Remove-AzureRmResourceGroup](/powershell/module/azurerm.resources/remove-azurermresourcegroup) | Deletes a resource group including all nested resources. |
|||

## Next steps

For more information on the Azure PowerShell, see [Azure PowerShell documentation](/powershell/azure/overview).

Additional SQL Database PowerShell script samples can be found in the [Azure SQL Database PowerShell scripts](../sql-database-powershell-samples.md).<|MERGE_RESOLUTION|>--- conflicted
+++ resolved
@@ -11,11 +11,7 @@
 ms.author: carlrab
 ms.reviewer:
 manager: craigg
-<<<<<<< HEAD
 ms.date: 01/31/2019
-=======
-ms.date: 01/25/2019
->>>>>>> 7c0e98db
 ---
 # Use PowerShell to create a single Azure SQL database and configure a SQL Database server firewall rule
 
