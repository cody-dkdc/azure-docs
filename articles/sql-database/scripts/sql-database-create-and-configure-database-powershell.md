--- conflicted
+++ resolved
@@ -40,19 +40,11 @@
 
 | Command | Notes |
 |---|---|
-<<<<<<< HEAD
-| [New-AzureRmResourceGroup](/powershell/module/azurerm.resources/new-azurermresourcegroup) | Creates a resource group in which all resources are stored. |
-| [New-AzureRmSqlServer](/powershell/module/azurerm.sql/new-azurermsqlserver) | Creates a SQL Database server that hosts a single database or elastic pool. |
-| [New-AzureRmSqlServerFirewallRule](/powershell/module/azurerm.sql/new-azurermsqlserverfirewallrule) | Creates a firewall rule to allow access to all SQL Databases on the server from the entered IP address range. |
-| [New-AzureRmSqlDatabase](/powershell/module/azurerm.sql/new-azurermsqldatabase) | Creates a single database or elastic pool. |
-| [Remove-AzureRmResourceGroup](/powershell/module/azurerm.resources/remove-azurermresourcegroup) | Deletes a resource group including all nested resources. |
-=======
 | [New-AzResourceGroup](/powershell/module/az.resources/new-azresourcegroup) | Creates a resource group in which all resources are stored. |
-| [New-AzSqlServer](/powershell/module/az.sql/new-azsqlserver) | Creates a logical server that hosts a database or elastic pool. |
+| [New-AzSqlServer](/powershell/module/az.sql/new-azsqlserver) | Creates a SQL Database server that hosts a single database or elastic pool. |
 | [New-AzSqlServerFirewallRule](/powershell/module/az.sql/new-azsqlserverfirewallrule) | Creates a firewall rule to allow access to all SQL Databases on the server from the entered IP address range. |
-| [New-AzSqlDatabase](/powershell/module/az.sql/new-azsqldatabase) | Creates a database in a logical server as a single or a pooled database. |
+| [New-AzSqlDatabase](/powershell/module/az.sql/new-azsqldatabase) | Creates a single database or elastic pool. |
 | [Remove-AzResourceGroup](/powershell/module/az.resources/remove-azresourcegroup) | Deletes a resource group including all nested resources. |
->>>>>>> 9ec362c4
 |||
 
 ## Next steps
