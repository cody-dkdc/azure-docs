---
title: 'Azure portal: Create a SQL Managed Instance | Microsoft Docs'
description: Create a SQL Managed Instance, network environment, and client VM for access.
keywords: sql database quickstart, create a sql managed instance
services: sql-database
author: jovanpop-msft
manager: craigg
ms.service: sql-database
ms.custom: DBs & servers
ms.topic: quickstart
ms.date: 09/12/2018
ms.author: jovanpop

---
# Create an Azure SQL Database Managed Instance

This quickstart walks through how to create an Azure SQL Database [Managed Instance](sql-database-managed-instance.md) in the Azure portal. 

If you don't have an Azure subscription, create a [free](https://azure.microsoft.com/free/) account before you begin.

## Sign in to the Azure portal

Sign in to the [Azure portal](https://portal.azure.com/).

## Create a Managed Instance

The following steps show you how to create a Managed Instance.

1. Click **Create a resource** in the upper left-hand corner of the Azure portal.
2. Locate **Managed Instance** and then select **Azure SQL Managed Instance**.
3. Click **Create**.

   ![Create managed instance](./media/sql-database-managed-instance-get-started/managed-instance-create.png)

4. Fill out the Managed Instance form with the requested information, using the information in the following table:

   | Setting| Suggested value | Description |
   | ------ | --------------- | ----------- |
   | Subscription | Your subscription | A subscription in which you have permission to create new resources |
   |**Managed instance name**|Any valid name|For valid names, see [Naming rules and restrictions](https://docs.microsoft.com/azure/architecture/best-practices/naming-conventions).|
   |**Managed instance admin login**|Any valid user name|For valid names, see [Naming rules and restrictions](https://docs.microsoft.com/azure/architecture/best-practices/naming-conventions). Do not use "serveradmin" as that is a reserved server-level role.| 
   |**Password**|Any valid password|The password must be at least 16 characters long and meet the [defined complexity requirements](../virtual-machines/windows/faq.md#what-are-the-password-requirements-when-creating-a-vm).|
   |**Resource Group**|A new or existing resource group|For valid resource group names, see [Naming rules and restrictions](https://docs.microsoft.com/azure/architecture/best-practices/naming-conventions).|
   |**Location**|The location in which you want to create the Managed Instance|For information about regions, see [Azure Regions](https://azure.microsoft.com/regions/).|
   |**Virtual network**|Select either **Create new virtual network** or a virtual network that you previously created in the resource group that you previously provided in this form| To configure a virtual network for a Managed Instance with custom settings, see [Configure SQL Managed Instance virtual network environment template](https://github.com/Azure/azure-quickstart-templates/tree/master/101-sql-managed-instance-azure-environment) in Github. For information regarding the requirements for configuring the network environment for a Managed Instance, see [Configure a VNet for Azure SQL Database Managed Instance](sql-database-managed-instance-vnet-configuration.md) |
   |**Pricing tier**| Select a pricing tier and performance level| The General Purpose pricing tier with 32 GB of memory and 16 vCores is the default value.| 

   ![managed instance form](./media/sql-database-managed-instance-get-started/managed-instance-create-form.png)

<<<<<<< HEAD
5. Click **Pricing tier** to size compute and storage resources as well as review the pricing tier options. The General Purpose pricing tier with 32 GB of memory and 16 vCores is the default value.
6. Use the sliders or text boxes to specify the amount of storage and the number of virtual cores. 
7. When complete, click **Apply** to save your selection.  
8. Click **Create** to deploy the Managed Instance.
9. Click the **Notifications** icon to view the status of deployment.
=======
5. Click **Pricing tier** to size compute and storage resources as well as review the pricing tier options. By default, your instance gets 32 GB of storage space free of charge, **which may not be sufficient for your applications**.
6. Use the sliders or text boxes to specify the amount of storage and the number of virtual cores. 
   ![managed instance pricing tier](./media/sql-database-managed-instance-get-started/managed-instance-pricing-tier.png)
>>>>>>> f4ed65bb

    ![managed instance create form](./media/sql-database-managed-instance-get-started/deployment-progress.png)

11. Click **Deployment in progress** to open the Managed Instance window to further monitor the deployment progress. 

> [!IMPORTANT]
> For the first instance in a subnet, deployment time is typically much longer than in case of the subsequent instances. Do not cancel deployment operation because it lasts longer than you expected. Creating the second Managed Instance in the subnet only takes a couple of minutes.

## Next steps

- To learn about connecting to a Managed Instance, see:
  - For an overview of the connection options for applications, see [Connect your applications to Managed Instance](sql-database-managed-instance-connect-app.md).
  - For a quickstart showing how to connect to a Managed Instance from an Azure virtual machine, see [Configure an Azure virtual machine connection](sql-database-managed-instance-configure-vm.md).
  - For a quickstart showing how to connect to a Managed Instance from an on-premises client computer using a point-to-site connection, see [Configure a point-to-site connection](sql-database-managed-instance-configure-p2s.md).
- To restore an existing SQL Server database from on-premises to a Managed instance, you can use the [Azure Database Migration Service (DMS) for migration](../dms/tutorial-sql-server-to-managed-instance.md) to restore from a database backup file or the [T-SQL RESTORE command](sql-database-managed-instance-get-started-restore.md) to restore from a database backup file.<|MERGE_RESOLUTION|>--- conflicted
+++ resolved
@@ -43,21 +43,14 @@
    |**Resource Group**|A new or existing resource group|For valid resource group names, see [Naming rules and restrictions](https://docs.microsoft.com/azure/architecture/best-practices/naming-conventions).|
    |**Location**|The location in which you want to create the Managed Instance|For information about regions, see [Azure Regions](https://azure.microsoft.com/regions/).|
    |**Virtual network**|Select either **Create new virtual network** or a virtual network that you previously created in the resource group that you previously provided in this form| To configure a virtual network for a Managed Instance with custom settings, see [Configure SQL Managed Instance virtual network environment template](https://github.com/Azure/azure-quickstart-templates/tree/master/101-sql-managed-instance-azure-environment) in Github. For information regarding the requirements for configuring the network environment for a Managed Instance, see [Configure a VNet for Azure SQL Database Managed Instance](sql-database-managed-instance-vnet-configuration.md) |
-   |**Pricing tier**| Select a pricing tier and performance level| The General Purpose pricing tier with 32 GB of memory and 16 vCores is the default value.| 
 
    ![managed instance form](./media/sql-database-managed-instance-get-started/managed-instance-create-form.png)
 
-<<<<<<< HEAD
 5. Click **Pricing tier** to size compute and storage resources as well as review the pricing tier options. The General Purpose pricing tier with 32 GB of memory and 16 vCores is the default value.
 6. Use the sliders or text boxes to specify the amount of storage and the number of virtual cores. 
 7. When complete, click **Apply** to save your selection.  
 8. Click **Create** to deploy the Managed Instance.
 9. Click the **Notifications** icon to view the status of deployment.
-=======
-5. Click **Pricing tier** to size compute and storage resources as well as review the pricing tier options. By default, your instance gets 32 GB of storage space free of charge, **which may not be sufficient for your applications**.
-6. Use the sliders or text boxes to specify the amount of storage and the number of virtual cores. 
-   ![managed instance pricing tier](./media/sql-database-managed-instance-get-started/managed-instance-pricing-tier.png)
->>>>>>> f4ed65bb
 
     ![managed instance create form](./media/sql-database-managed-instance-get-started/deployment-progress.png)
 
